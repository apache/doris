// Licensed to the Apache Software Foundation (ASF) under one
// or more contributor license agreements.  See the NOTICE file
// distributed with this work for additional information
// regarding copyright ownership.  The ASF licenses this file
// to you under the Apache License, Version 2.0 (the
// "License"); you may not use this file except in compliance
// with the License.  You may obtain a copy of the License at
//
//   http://www.apache.org/licenses/LICENSE-2.0
//
// Unless required by applicable law or agreed to in writing,
// software distributed under the License is distributed on an
// "AS IS" BASIS, WITHOUT WARRANTIES OR CONDITIONS OF ANY
// KIND, either express or implied.  See the License for the
// specific language governing permissions and limitations
// under the License.

package org.apache.doris.nereids.parser;

import org.apache.doris.alter.QuotaType;
import org.apache.doris.analysis.AnalyzeProperties;
import org.apache.doris.analysis.ArithmeticExpr.Operator;
import org.apache.doris.analysis.BinlogDesc;
import org.apache.doris.analysis.BrokerDesc;
import org.apache.doris.analysis.ChannelDescription;
import org.apache.doris.analysis.ColumnNullableType;
import org.apache.doris.analysis.ColumnPosition;
import org.apache.doris.analysis.DbName;
import org.apache.doris.analysis.EncryptKeyName;
import org.apache.doris.analysis.FunctionName;
import org.apache.doris.analysis.PassVar;
import org.apache.doris.analysis.PasswordOptions;
import org.apache.doris.analysis.ResourcePattern;
import org.apache.doris.analysis.ResourceTypeEnum;
import org.apache.doris.analysis.SetType;
import org.apache.doris.analysis.StageAndPattern;
import org.apache.doris.analysis.StorageBackend;
import org.apache.doris.analysis.TableName;
import org.apache.doris.analysis.TablePattern;
import org.apache.doris.analysis.TableScanParams;
import org.apache.doris.analysis.TableSnapshot;
import org.apache.doris.analysis.TableValuedFunctionRef;
import org.apache.doris.analysis.UserDesc;
import org.apache.doris.analysis.UserIdentity;
import org.apache.doris.analysis.WorkloadGroupPattern;
import org.apache.doris.catalog.AccessPrivilege;
import org.apache.doris.catalog.AccessPrivilegeWithCols;
import org.apache.doris.catalog.AggregateType;
import org.apache.doris.catalog.BuiltinAggregateFunctions;
import org.apache.doris.catalog.BuiltinTableGeneratingFunctions;
import org.apache.doris.catalog.Env;
import org.apache.doris.catalog.InfoSchemaDb;
import org.apache.doris.catalog.KeysType;
import org.apache.doris.catalog.ScalarType;
import org.apache.doris.common.Config;
import org.apache.doris.common.FeConstants;
import org.apache.doris.common.Pair;
import org.apache.doris.common.UserException;
import org.apache.doris.datasource.InternalCatalog;
import org.apache.doris.dictionary.LayoutType;
import org.apache.doris.job.common.IntervalUnit;
import org.apache.doris.load.loadv2.LoadTask;
import org.apache.doris.mtmv.MTMVPartitionInfo.MTMVPartitionType;
import org.apache.doris.mtmv.MTMVRefreshEnum.BuildMode;
import org.apache.doris.mtmv.MTMVRefreshEnum.RefreshMethod;
import org.apache.doris.mtmv.MTMVRefreshEnum.RefreshTrigger;
import org.apache.doris.mtmv.MTMVRefreshInfo;
import org.apache.doris.mtmv.MTMVRefreshSchedule;
import org.apache.doris.mtmv.MTMVRefreshTriggerInfo;
import org.apache.doris.nereids.DorisParser;
import org.apache.doris.nereids.DorisParser.AddBackendClauseContext;
import org.apache.doris.nereids.DorisParser.AddBrokerClauseContext;
import org.apache.doris.nereids.DorisParser.AddColumnClauseContext;
import org.apache.doris.nereids.DorisParser.AddColumnsClauseContext;
import org.apache.doris.nereids.DorisParser.AddConstraintContext;
import org.apache.doris.nereids.DorisParser.AddIndexClauseContext;
import org.apache.doris.nereids.DorisParser.AddPartitionClauseContext;
import org.apache.doris.nereids.DorisParser.AddRollupClauseContext;
import org.apache.doris.nereids.DorisParser.AdminCancelRebalanceDiskContext;
import org.apache.doris.nereids.DorisParser.AdminCheckTabletsContext;
import org.apache.doris.nereids.DorisParser.AdminCompactTableContext;
import org.apache.doris.nereids.DorisParser.AdminDiagnoseTabletContext;
import org.apache.doris.nereids.DorisParser.AdminRebalanceDiskContext;
import org.apache.doris.nereids.DorisParser.AdminSetTableStatusContext;
import org.apache.doris.nereids.DorisParser.AdminShowReplicaDistributionContext;
import org.apache.doris.nereids.DorisParser.AdminShowReplicaStatusContext;
import org.apache.doris.nereids.DorisParser.AdminShowTabletStorageFormatContext;
import org.apache.doris.nereids.DorisParser.AggClauseContext;
import org.apache.doris.nereids.DorisParser.AggStateDataTypeContext;
import org.apache.doris.nereids.DorisParser.AliasQueryContext;
import org.apache.doris.nereids.DorisParser.AliasedQueryContext;
import org.apache.doris.nereids.DorisParser.AlterCatalogCommentContext;
import org.apache.doris.nereids.DorisParser.AlterCatalogPropertiesContext;
import org.apache.doris.nereids.DorisParser.AlterCatalogRenameContext;
import org.apache.doris.nereids.DorisParser.AlterDatabasePropertiesContext;
import org.apache.doris.nereids.DorisParser.AlterDatabaseRenameContext;
import org.apache.doris.nereids.DorisParser.AlterDatabaseSetQuotaContext;
import org.apache.doris.nereids.DorisParser.AlterMTMVContext;
import org.apache.doris.nereids.DorisParser.AlterMultiPartitionClauseContext;
import org.apache.doris.nereids.DorisParser.AlterRepositoryContext;
import org.apache.doris.nereids.DorisParser.AlterRoleContext;
import org.apache.doris.nereids.DorisParser.AlterSqlBlockRuleContext;
import org.apache.doris.nereids.DorisParser.AlterStoragePolicyContext;
import org.apache.doris.nereids.DorisParser.AlterStorageVaultContext;
import org.apache.doris.nereids.DorisParser.AlterSystemRenameComputeGroupContext;
import org.apache.doris.nereids.DorisParser.AlterTableAddRollupContext;
import org.apache.doris.nereids.DorisParser.AlterTableClauseContext;
import org.apache.doris.nereids.DorisParser.AlterTableContext;
import org.apache.doris.nereids.DorisParser.AlterTableDropRollupContext;
import org.apache.doris.nereids.DorisParser.AlterViewContext;
import org.apache.doris.nereids.DorisParser.AlterWorkloadGroupContext;
import org.apache.doris.nereids.DorisParser.AlterWorkloadPolicyContext;
import org.apache.doris.nereids.DorisParser.ArithmeticBinaryContext;
import org.apache.doris.nereids.DorisParser.ArithmeticUnaryContext;
import org.apache.doris.nereids.DorisParser.ArrayLiteralContext;
import org.apache.doris.nereids.DorisParser.ArraySliceContext;
import org.apache.doris.nereids.DorisParser.BaseTableRefContext;
import org.apache.doris.nereids.DorisParser.BooleanExpressionContext;
import org.apache.doris.nereids.DorisParser.BooleanLiteralContext;
import org.apache.doris.nereids.DorisParser.BracketDistributeTypeContext;
import org.apache.doris.nereids.DorisParser.BracketRelationHintContext;
import org.apache.doris.nereids.DorisParser.BuildIndexContext;
import org.apache.doris.nereids.DorisParser.BuildModeContext;
import org.apache.doris.nereids.DorisParser.CallProcedureContext;
import org.apache.doris.nereids.DorisParser.CancelMTMVTaskContext;
import org.apache.doris.nereids.DorisParser.CastDataTypeContext;
import org.apache.doris.nereids.DorisParser.CleanAllProfileContext;
import org.apache.doris.nereids.DorisParser.CleanLabelContext;
import org.apache.doris.nereids.DorisParser.CollateContext;
import org.apache.doris.nereids.DorisParser.ColumnDefContext;
import org.apache.doris.nereids.DorisParser.ColumnDefsContext;
import org.apache.doris.nereids.DorisParser.ColumnReferenceContext;
import org.apache.doris.nereids.DorisParser.CommentDistributeTypeContext;
import org.apache.doris.nereids.DorisParser.CommentRelationHintContext;
import org.apache.doris.nereids.DorisParser.ComparisonContext;
import org.apache.doris.nereids.DorisParser.ComplexColTypeContext;
import org.apache.doris.nereids.DorisParser.ComplexColTypeListContext;
import org.apache.doris.nereids.DorisParser.ComplexDataTypeContext;
import org.apache.doris.nereids.DorisParser.ConstantContext;
import org.apache.doris.nereids.DorisParser.CreateAliasFunctionContext;
import org.apache.doris.nereids.DorisParser.CreateCatalogContext;
import org.apache.doris.nereids.DorisParser.CreateDictionaryContext;
import org.apache.doris.nereids.DorisParser.CreateEncryptkeyContext;
import org.apache.doris.nereids.DorisParser.CreateFileContext;
import org.apache.doris.nereids.DorisParser.CreateIndexContext;
import org.apache.doris.nereids.DorisParser.CreateMTMVContext;
import org.apache.doris.nereids.DorisParser.CreateProcedureContext;
import org.apache.doris.nereids.DorisParser.CreateRoleContext;
import org.apache.doris.nereids.DorisParser.CreateRoutineLoadContext;
import org.apache.doris.nereids.DorisParser.CreateRowPolicyContext;
import org.apache.doris.nereids.DorisParser.CreateSqlBlockRuleContext;
import org.apache.doris.nereids.DorisParser.CreateStoragePolicyContext;
import org.apache.doris.nereids.DorisParser.CreateTableContext;
import org.apache.doris.nereids.DorisParser.CreateTableLikeContext;
import org.apache.doris.nereids.DorisParser.CreateUserContext;
import org.apache.doris.nereids.DorisParser.CreateUserDefineFunctionContext;
import org.apache.doris.nereids.DorisParser.CreateViewContext;
import org.apache.doris.nereids.DorisParser.CreateWorkloadGroupContext;
import org.apache.doris.nereids.DorisParser.CreateWorkloadPolicyContext;
import org.apache.doris.nereids.DorisParser.CteContext;
import org.apache.doris.nereids.DorisParser.DataTypeListContext;
import org.apache.doris.nereids.DorisParser.DataTypeWithNullableContext;
import org.apache.doris.nereids.DorisParser.DecimalLiteralContext;
import org.apache.doris.nereids.DorisParser.DeleteContext;
import org.apache.doris.nereids.DorisParser.DereferenceContext;
import org.apache.doris.nereids.DorisParser.DescribeDictionaryContext;
import org.apache.doris.nereids.DorisParser.DictionaryColumnDefContext;
import org.apache.doris.nereids.DorisParser.DropAllBrokerClauseContext;
import org.apache.doris.nereids.DorisParser.DropBrokerClauseContext;
import org.apache.doris.nereids.DorisParser.DropCatalogContext;
import org.apache.doris.nereids.DorisParser.DropCatalogRecycleBinContext;
import org.apache.doris.nereids.DorisParser.DropColumnClauseContext;
import org.apache.doris.nereids.DorisParser.DropConstraintContext;
import org.apache.doris.nereids.DorisParser.DropDatabaseContext;
import org.apache.doris.nereids.DorisParser.DropDictionaryContext;
import org.apache.doris.nereids.DorisParser.DropEncryptkeyContext;
import org.apache.doris.nereids.DorisParser.DropFileContext;
import org.apache.doris.nereids.DorisParser.DropFunctionContext;
import org.apache.doris.nereids.DorisParser.DropIndexClauseContext;
import org.apache.doris.nereids.DorisParser.DropIndexContext;
import org.apache.doris.nereids.DorisParser.DropMTMVContext;
import org.apache.doris.nereids.DorisParser.DropPartitionClauseContext;
import org.apache.doris.nereids.DorisParser.DropProcedureContext;
import org.apache.doris.nereids.DorisParser.DropRepositoryContext;
import org.apache.doris.nereids.DorisParser.DropRoleContext;
import org.apache.doris.nereids.DorisParser.DropRollupClauseContext;
import org.apache.doris.nereids.DorisParser.DropSqlBlockRuleContext;
import org.apache.doris.nereids.DorisParser.DropStoragePolicyContext;
import org.apache.doris.nereids.DorisParser.DropTableContext;
import org.apache.doris.nereids.DorisParser.DropUserContext;
import org.apache.doris.nereids.DorisParser.DropWorkloadGroupContext;
import org.apache.doris.nereids.DorisParser.DropWorkloadPolicyContext;
import org.apache.doris.nereids.DorisParser.ElementAtContext;
import org.apache.doris.nereids.DorisParser.EnableFeatureClauseContext;
import org.apache.doris.nereids.DorisParser.ExceptContext;
import org.apache.doris.nereids.DorisParser.ExceptOrReplaceContext;
import org.apache.doris.nereids.DorisParser.ExistContext;
import org.apache.doris.nereids.DorisParser.ExplainContext;
import org.apache.doris.nereids.DorisParser.ExportContext;
import org.apache.doris.nereids.DorisParser.FixedPartitionDefContext;
import org.apache.doris.nereids.DorisParser.FromClauseContext;
import org.apache.doris.nereids.DorisParser.FunctionArgumentsContext;
import org.apache.doris.nereids.DorisParser.FunctionIdentifierContext;
import org.apache.doris.nereids.DorisParser.GroupingElementContext;
import org.apache.doris.nereids.DorisParser.GroupingSetContext;
import org.apache.doris.nereids.DorisParser.HavingClauseContext;
import org.apache.doris.nereids.DorisParser.HelpContext;
import org.apache.doris.nereids.DorisParser.HintAssignmentContext;
import org.apache.doris.nereids.DorisParser.HintStatementContext;
import org.apache.doris.nereids.DorisParser.IdentifierContext;
import org.apache.doris.nereids.DorisParser.IdentifierListContext;
import org.apache.doris.nereids.DorisParser.IdentifierSeqContext;
import org.apache.doris.nereids.DorisParser.ImportColumnsContext;
import org.apache.doris.nereids.DorisParser.ImportDeleteOnContext;
import org.apache.doris.nereids.DorisParser.ImportPartitionsContext;
import org.apache.doris.nereids.DorisParser.ImportPrecedingFilterContext;
import org.apache.doris.nereids.DorisParser.ImportSequenceContext;
import org.apache.doris.nereids.DorisParser.ImportWhereContext;
import org.apache.doris.nereids.DorisParser.InPartitionDefContext;
import org.apache.doris.nereids.DorisParser.IndexDefContext;
import org.apache.doris.nereids.DorisParser.IndexDefsContext;
import org.apache.doris.nereids.DorisParser.InlineTableContext;
import org.apache.doris.nereids.DorisParser.InsertTableContext;
import org.apache.doris.nereids.DorisParser.InstallPluginContext;
import org.apache.doris.nereids.DorisParser.IntegerLiteralContext;
import org.apache.doris.nereids.DorisParser.IntervalContext;
import org.apache.doris.nereids.DorisParser.Is_not_null_predContext;
import org.apache.doris.nereids.DorisParser.IsnullContext;
import org.apache.doris.nereids.DorisParser.JoinCriteriaContext;
import org.apache.doris.nereids.DorisParser.JoinRelationContext;
import org.apache.doris.nereids.DorisParser.KillQueryContext;
import org.apache.doris.nereids.DorisParser.LambdaExpressionContext;
import org.apache.doris.nereids.DorisParser.LateralViewContext;
import org.apache.doris.nereids.DorisParser.LessThanPartitionDefContext;
import org.apache.doris.nereids.DorisParser.LimitClauseContext;
import org.apache.doris.nereids.DorisParser.LoadPropertyContext;
import org.apache.doris.nereids.DorisParser.LogicalBinaryContext;
import org.apache.doris.nereids.DorisParser.LogicalNotContext;
import org.apache.doris.nereids.DorisParser.MapLiteralContext;
import org.apache.doris.nereids.DorisParser.ModifyColumnClauseContext;
import org.apache.doris.nereids.DorisParser.ModifyColumnCommentClauseContext;
import org.apache.doris.nereids.DorisParser.ModifyDistributionClauseContext;
import org.apache.doris.nereids.DorisParser.ModifyEngineClauseContext;
import org.apache.doris.nereids.DorisParser.ModifyPartitionClauseContext;
import org.apache.doris.nereids.DorisParser.ModifyTableCommentClauseContext;
import org.apache.doris.nereids.DorisParser.MultiStatementsContext;
import org.apache.doris.nereids.DorisParser.MultipartIdentifierContext;
import org.apache.doris.nereids.DorisParser.MvPartitionContext;
import org.apache.doris.nereids.DorisParser.NamedExpressionContext;
import org.apache.doris.nereids.DorisParser.NamedExpressionSeqContext;
import org.apache.doris.nereids.DorisParser.NullLiteralContext;
import org.apache.doris.nereids.DorisParser.OptScanParamsContext;
import org.apache.doris.nereids.DorisParser.OutFileClauseContext;
import org.apache.doris.nereids.DorisParser.ParenthesizedExpressionContext;
import org.apache.doris.nereids.DorisParser.PartitionSpecContext;
import org.apache.doris.nereids.DorisParser.PartitionValueDefContext;
import org.apache.doris.nereids.DorisParser.PartitionValueListContext;
import org.apache.doris.nereids.DorisParser.PartitionsDefContext;
import org.apache.doris.nereids.DorisParser.PauseMTMVContext;
import org.apache.doris.nereids.DorisParser.PlanTypeContext;
import org.apache.doris.nereids.DorisParser.PredicateContext;
import org.apache.doris.nereids.DorisParser.PredicatedContext;
import org.apache.doris.nereids.DorisParser.PrimitiveDataTypeContext;
import org.apache.doris.nereids.DorisParser.PropertyClauseContext;
import org.apache.doris.nereids.DorisParser.PropertyItemContext;
import org.apache.doris.nereids.DorisParser.PropertyItemListContext;
import org.apache.doris.nereids.DorisParser.PropertyKeyContext;
import org.apache.doris.nereids.DorisParser.PropertyValueContext;
import org.apache.doris.nereids.DorisParser.QualifiedNameContext;
import org.apache.doris.nereids.DorisParser.QualifyClauseContext;
import org.apache.doris.nereids.DorisParser.QueryContext;
import org.apache.doris.nereids.DorisParser.QueryOrganizationContext;
import org.apache.doris.nereids.DorisParser.QueryTermContext;
import org.apache.doris.nereids.DorisParser.RecoverDatabaseContext;
import org.apache.doris.nereids.DorisParser.RecoverPartitionContext;
import org.apache.doris.nereids.DorisParser.RecoverTableContext;
import org.apache.doris.nereids.DorisParser.RefreshCatalogContext;
import org.apache.doris.nereids.DorisParser.RefreshDatabaseContext;
import org.apache.doris.nereids.DorisParser.RefreshDictionaryContext;
import org.apache.doris.nereids.DorisParser.RefreshMTMVContext;
import org.apache.doris.nereids.DorisParser.RefreshMethodContext;
import org.apache.doris.nereids.DorisParser.RefreshScheduleContext;
import org.apache.doris.nereids.DorisParser.RefreshTableContext;
import org.apache.doris.nereids.DorisParser.RefreshTriggerContext;
import org.apache.doris.nereids.DorisParser.RegularQuerySpecificationContext;
import org.apache.doris.nereids.DorisParser.RelationContext;
import org.apache.doris.nereids.DorisParser.RelationHintContext;
import org.apache.doris.nereids.DorisParser.RenameClauseContext;
import org.apache.doris.nereids.DorisParser.RenameColumnClauseContext;
import org.apache.doris.nereids.DorisParser.RenamePartitionClauseContext;
import org.apache.doris.nereids.DorisParser.RenameRollupClauseContext;
import org.apache.doris.nereids.DorisParser.ReorderColumnsClauseContext;
import org.apache.doris.nereids.DorisParser.ReplaceContext;
import org.apache.doris.nereids.DorisParser.ReplacePartitionClauseContext;
import org.apache.doris.nereids.DorisParser.ReplaceTableClauseContext;
import org.apache.doris.nereids.DorisParser.ResumeMTMVContext;
import org.apache.doris.nereids.DorisParser.RollupDefContext;
import org.apache.doris.nereids.DorisParser.RollupDefsContext;
import org.apache.doris.nereids.DorisParser.RowConstructorContext;
import org.apache.doris.nereids.DorisParser.RowConstructorItemContext;
import org.apache.doris.nereids.DorisParser.SampleByPercentileContext;
import org.apache.doris.nereids.DorisParser.SampleByRowsContext;
import org.apache.doris.nereids.DorisParser.SampleContext;
import org.apache.doris.nereids.DorisParser.SelectClauseContext;
import org.apache.doris.nereids.DorisParser.SelectColumnClauseContext;
import org.apache.doris.nereids.DorisParser.SelectHintContext;
import org.apache.doris.nereids.DorisParser.SeparatorContext;
import org.apache.doris.nereids.DorisParser.SetCharsetContext;
import org.apache.doris.nereids.DorisParser.SetCollateContext;
import org.apache.doris.nereids.DorisParser.SetDefaultStorageVaultContext;
import org.apache.doris.nereids.DorisParser.SetLdapAdminPasswordContext;
import org.apache.doris.nereids.DorisParser.SetNamesContext;
import org.apache.doris.nereids.DorisParser.SetOperationContext;
import org.apache.doris.nereids.DorisParser.SetOptionsContext;
import org.apache.doris.nereids.DorisParser.SetPasswordContext;
import org.apache.doris.nereids.DorisParser.SetSystemVariableContext;
import org.apache.doris.nereids.DorisParser.SetTransactionContext;
import org.apache.doris.nereids.DorisParser.SetUserPropertiesContext;
import org.apache.doris.nereids.DorisParser.SetUserVariableContext;
import org.apache.doris.nereids.DorisParser.SetVariableWithTypeContext;
import org.apache.doris.nereids.DorisParser.ShowAllPropertiesContext;
import org.apache.doris.nereids.DorisParser.ShowAnalyzeContext;
import org.apache.doris.nereids.DorisParser.ShowAuthorsContext;
import org.apache.doris.nereids.DorisParser.ShowBackendsContext;
import org.apache.doris.nereids.DorisParser.ShowBackupContext;
import org.apache.doris.nereids.DorisParser.ShowBrokerContext;
import org.apache.doris.nereids.DorisParser.ShowCatalogRecycleBinContext;
import org.apache.doris.nereids.DorisParser.ShowCharsetContext;
import org.apache.doris.nereids.DorisParser.ShowClustersContext;
import org.apache.doris.nereids.DorisParser.ShowCollationContext;
import org.apache.doris.nereids.DorisParser.ShowColumnHistogramStatsContext;
import org.apache.doris.nereids.DorisParser.ShowConfigContext;
import org.apache.doris.nereids.DorisParser.ShowConstraintContext;
import org.apache.doris.nereids.DorisParser.ShowConvertLscContext;
import org.apache.doris.nereids.DorisParser.ShowCreateCatalogContext;
import org.apache.doris.nereids.DorisParser.ShowCreateDatabaseContext;
import org.apache.doris.nereids.DorisParser.ShowCreateMTMVContext;
import org.apache.doris.nereids.DorisParser.ShowCreateMaterializedViewContext;
import org.apache.doris.nereids.DorisParser.ShowCreateProcedureContext;
import org.apache.doris.nereids.DorisParser.ShowCreateRepositoryContext;
import org.apache.doris.nereids.DorisParser.ShowCreateTableContext;
import org.apache.doris.nereids.DorisParser.ShowCreateViewContext;
import org.apache.doris.nereids.DorisParser.ShowDataSkewContext;
import org.apache.doris.nereids.DorisParser.ShowDataTypesContext;
import org.apache.doris.nereids.DorisParser.ShowDatabaseIdContext;
import org.apache.doris.nereids.DorisParser.ShowDeleteContext;
import org.apache.doris.nereids.DorisParser.ShowDiagnoseTabletContext;
import org.apache.doris.nereids.DorisParser.ShowDictionariesContext;
import org.apache.doris.nereids.DorisParser.ShowDynamicPartitionContext;
import org.apache.doris.nereids.DorisParser.ShowEncryptKeysContext;
import org.apache.doris.nereids.DorisParser.ShowEventsContext;
import org.apache.doris.nereids.DorisParser.ShowFrontendsContext;
import org.apache.doris.nereids.DorisParser.ShowFunctionsContext;
import org.apache.doris.nereids.DorisParser.ShowGlobalFunctionsContext;
import org.apache.doris.nereids.DorisParser.ShowGrantsContext;
import org.apache.doris.nereids.DorisParser.ShowGrantsForUserContext;
import org.apache.doris.nereids.DorisParser.ShowLastInsertContext;
import org.apache.doris.nereids.DorisParser.ShowLoadContext;
import org.apache.doris.nereids.DorisParser.ShowLoadProfileContext;
import org.apache.doris.nereids.DorisParser.ShowOpenTablesContext;
import org.apache.doris.nereids.DorisParser.ShowPartitionIdContext;
import org.apache.doris.nereids.DorisParser.ShowPluginsContext;
import org.apache.doris.nereids.DorisParser.ShowPrivilegesContext;
import org.apache.doris.nereids.DorisParser.ShowProcContext;
import org.apache.doris.nereids.DorisParser.ShowProcedureStatusContext;
import org.apache.doris.nereids.DorisParser.ShowProcessListContext;
import org.apache.doris.nereids.DorisParser.ShowQueryProfileContext;
import org.apache.doris.nereids.DorisParser.ShowQueryStatsContext;
import org.apache.doris.nereids.DorisParser.ShowQueuedAnalyzeJobsContext;
import org.apache.doris.nereids.DorisParser.ShowReplicaDistributionContext;
import org.apache.doris.nereids.DorisParser.ShowRepositoriesContext;
import org.apache.doris.nereids.DorisParser.ShowResourcesContext;
import org.apache.doris.nereids.DorisParser.ShowRestoreContext;
import org.apache.doris.nereids.DorisParser.ShowRolesContext;
import org.apache.doris.nereids.DorisParser.ShowRowPolicyContext;
import org.apache.doris.nereids.DorisParser.ShowSmallFilesContext;
import org.apache.doris.nereids.DorisParser.ShowSnapshotContext;
import org.apache.doris.nereids.DorisParser.ShowSqlBlockRuleContext;
import org.apache.doris.nereids.DorisParser.ShowStagesContext;
import org.apache.doris.nereids.DorisParser.ShowStatusContext;
import org.apache.doris.nereids.DorisParser.ShowStorageEnginesContext;
import org.apache.doris.nereids.DorisParser.ShowStoragePolicyContext;
import org.apache.doris.nereids.DorisParser.ShowSyncJobContext;
import org.apache.doris.nereids.DorisParser.ShowTableCreationContext;
import org.apache.doris.nereids.DorisParser.ShowTableIdContext;
import org.apache.doris.nereids.DorisParser.ShowTabletStorageFormatContext;
import org.apache.doris.nereids.DorisParser.ShowTabletsBelongContext;
import org.apache.doris.nereids.DorisParser.ShowTrashContext;
import org.apache.doris.nereids.DorisParser.ShowTriggersContext;
import org.apache.doris.nereids.DorisParser.ShowUserPropertiesContext;
import org.apache.doris.nereids.DorisParser.ShowVariablesContext;
import org.apache.doris.nereids.DorisParser.ShowViewContext;
import org.apache.doris.nereids.DorisParser.ShowWarningErrorCountContext;
import org.apache.doris.nereids.DorisParser.ShowWarningErrorsContext;
import org.apache.doris.nereids.DorisParser.ShowWhitelistContext;
import org.apache.doris.nereids.DorisParser.SimpleColumnDefContext;
import org.apache.doris.nereids.DorisParser.SimpleColumnDefsContext;
import org.apache.doris.nereids.DorisParser.SingleStatementContext;
import org.apache.doris.nereids.DorisParser.SortClauseContext;
import org.apache.doris.nereids.DorisParser.SortItemContext;
import org.apache.doris.nereids.DorisParser.SpecifiedPartitionContext;
import org.apache.doris.nereids.DorisParser.StarContext;
import org.apache.doris.nereids.DorisParser.StatementDefaultContext;
import org.apache.doris.nereids.DorisParser.StatementScopeContext;
import org.apache.doris.nereids.DorisParser.StepPartitionDefContext;
import org.apache.doris.nereids.DorisParser.StringLiteralContext;
import org.apache.doris.nereids.DorisParser.StructLiteralContext;
import org.apache.doris.nereids.DorisParser.SubqueryContext;
import org.apache.doris.nereids.DorisParser.SubqueryExpressionContext;
import org.apache.doris.nereids.DorisParser.SupportedUnsetStatementContext;
import org.apache.doris.nereids.DorisParser.SwitchCatalogContext;
import org.apache.doris.nereids.DorisParser.SyncContext;
import org.apache.doris.nereids.DorisParser.SystemVariableContext;
import org.apache.doris.nereids.DorisParser.TableAliasContext;
import org.apache.doris.nereids.DorisParser.TableNameContext;
import org.apache.doris.nereids.DorisParser.TableSnapshotContext;
import org.apache.doris.nereids.DorisParser.TableValuedFunctionContext;
import org.apache.doris.nereids.DorisParser.TabletListContext;
import org.apache.doris.nereids.DorisParser.TypeConstructorContext;
import org.apache.doris.nereids.DorisParser.UnitIdentifierContext;
import org.apache.doris.nereids.DorisParser.UnlockTablesContext;
import org.apache.doris.nereids.DorisParser.UnsupportedContext;
import org.apache.doris.nereids.DorisParser.UpdateAssignmentContext;
import org.apache.doris.nereids.DorisParser.UpdateAssignmentSeqContext;
import org.apache.doris.nereids.DorisParser.UpdateContext;
import org.apache.doris.nereids.DorisParser.UseDatabaseContext;
import org.apache.doris.nereids.DorisParser.UserIdentifyContext;
import org.apache.doris.nereids.DorisParser.UserVariableContext;
import org.apache.doris.nereids.DorisParser.WhereClauseContext;
import org.apache.doris.nereids.DorisParser.WindowFrameContext;
import org.apache.doris.nereids.DorisParser.WindowSpecContext;
import org.apache.doris.nereids.DorisParser.WithRemoteStorageSystemContext;
import org.apache.doris.nereids.DorisParserBaseVisitor;
import org.apache.doris.nereids.StatementContext;
import org.apache.doris.nereids.analyzer.UnboundAlias;
import org.apache.doris.nereids.analyzer.UnboundFunction;
import org.apache.doris.nereids.analyzer.UnboundInlineTable;
import org.apache.doris.nereids.analyzer.UnboundRelation;
import org.apache.doris.nereids.analyzer.UnboundResultSink;
import org.apache.doris.nereids.analyzer.UnboundSlot;
import org.apache.doris.nereids.analyzer.UnboundStar;
import org.apache.doris.nereids.analyzer.UnboundTVFRelation;
import org.apache.doris.nereids.analyzer.UnboundTableSinkCreator;
import org.apache.doris.nereids.analyzer.UnboundVariable;
import org.apache.doris.nereids.analyzer.UnboundVariable.VariableType;
import org.apache.doris.nereids.exceptions.AnalysisException;
import org.apache.doris.nereids.exceptions.NotSupportedException;
import org.apache.doris.nereids.exceptions.ParseException;
import org.apache.doris.nereids.hint.DistributeHint;
import org.apache.doris.nereids.properties.OrderKey;
import org.apache.doris.nereids.properties.SelectHint;
import org.apache.doris.nereids.properties.SelectHintLeading;
import org.apache.doris.nereids.properties.SelectHintOrdered;
import org.apache.doris.nereids.properties.SelectHintSetVar;
import org.apache.doris.nereids.properties.SelectHintUseCboRule;
import org.apache.doris.nereids.properties.SelectHintUseMv;
import org.apache.doris.nereids.trees.TableSample;
import org.apache.doris.nereids.trees.expressions.Add;
import org.apache.doris.nereids.trees.expressions.Alias;
import org.apache.doris.nereids.trees.expressions.And;
import org.apache.doris.nereids.trees.expressions.BitAnd;
import org.apache.doris.nereids.trees.expressions.BitNot;
import org.apache.doris.nereids.trees.expressions.BitOr;
import org.apache.doris.nereids.trees.expressions.BitXor;
import org.apache.doris.nereids.trees.expressions.CaseWhen;
import org.apache.doris.nereids.trees.expressions.Cast;
import org.apache.doris.nereids.trees.expressions.DefaultValueSlot;
import org.apache.doris.nereids.trees.expressions.Divide;
import org.apache.doris.nereids.trees.expressions.EqualTo;
import org.apache.doris.nereids.trees.expressions.Exists;
import org.apache.doris.nereids.trees.expressions.Expression;
import org.apache.doris.nereids.trees.expressions.GreaterThan;
import org.apache.doris.nereids.trees.expressions.GreaterThanEqual;
import org.apache.doris.nereids.trees.expressions.InPredicate;
import org.apache.doris.nereids.trees.expressions.InSubquery;
import org.apache.doris.nereids.trees.expressions.IntegralDivide;
import org.apache.doris.nereids.trees.expressions.IsNull;
import org.apache.doris.nereids.trees.expressions.LessThan;
import org.apache.doris.nereids.trees.expressions.LessThanEqual;
import org.apache.doris.nereids.trees.expressions.Like;
import org.apache.doris.nereids.trees.expressions.MatchAll;
import org.apache.doris.nereids.trees.expressions.MatchAny;
import org.apache.doris.nereids.trees.expressions.MatchPhrase;
import org.apache.doris.nereids.trees.expressions.MatchPhraseEdge;
import org.apache.doris.nereids.trees.expressions.MatchPhrasePrefix;
import org.apache.doris.nereids.trees.expressions.MatchRegexp;
import org.apache.doris.nereids.trees.expressions.Mod;
import org.apache.doris.nereids.trees.expressions.Multiply;
import org.apache.doris.nereids.trees.expressions.NamedExpression;
import org.apache.doris.nereids.trees.expressions.Not;
import org.apache.doris.nereids.trees.expressions.NullSafeEqual;
import org.apache.doris.nereids.trees.expressions.Or;
import org.apache.doris.nereids.trees.expressions.OrderExpression;
import org.apache.doris.nereids.trees.expressions.Placeholder;
import org.apache.doris.nereids.trees.expressions.Properties;
import org.apache.doris.nereids.trees.expressions.Regexp;
import org.apache.doris.nereids.trees.expressions.ScalarSubquery;
import org.apache.doris.nereids.trees.expressions.Slot;
import org.apache.doris.nereids.trees.expressions.StatementScopeIdGenerator;
import org.apache.doris.nereids.trees.expressions.Subtract;
import org.apache.doris.nereids.trees.expressions.TimestampArithmetic;
import org.apache.doris.nereids.trees.expressions.WhenClause;
import org.apache.doris.nereids.trees.expressions.WindowExpression;
import org.apache.doris.nereids.trees.expressions.WindowFrame;
import org.apache.doris.nereids.trees.expressions.functions.Function;
import org.apache.doris.nereids.trees.expressions.functions.agg.Count;
import org.apache.doris.nereids.trees.expressions.functions.scalar.Array;
import org.apache.doris.nereids.trees.expressions.functions.scalar.ArraySlice;
import org.apache.doris.nereids.trees.expressions.functions.scalar.Char;
import org.apache.doris.nereids.trees.expressions.functions.scalar.ConvertTo;
import org.apache.doris.nereids.trees.expressions.functions.scalar.CurrentDate;
import org.apache.doris.nereids.trees.expressions.functions.scalar.CurrentTime;
import org.apache.doris.nereids.trees.expressions.functions.scalar.CurrentUser;
import org.apache.doris.nereids.trees.expressions.functions.scalar.ElementAt;
import org.apache.doris.nereids.trees.expressions.functions.scalar.EncryptKeyRef;
import org.apache.doris.nereids.trees.expressions.functions.scalar.Lambda;
import org.apache.doris.nereids.trees.expressions.functions.scalar.Now;
import org.apache.doris.nereids.trees.expressions.functions.scalar.SessionUser;
import org.apache.doris.nereids.trees.expressions.functions.scalar.Xor;
import org.apache.doris.nereids.trees.expressions.literal.ArrayLiteral;
import org.apache.doris.nereids.trees.expressions.literal.BigIntLiteral;
import org.apache.doris.nereids.trees.expressions.literal.BooleanLiteral;
import org.apache.doris.nereids.trees.expressions.literal.DateLiteral;
import org.apache.doris.nereids.trees.expressions.literal.DateTimeLiteral;
import org.apache.doris.nereids.trees.expressions.literal.DateTimeV2Literal;
import org.apache.doris.nereids.trees.expressions.literal.DateV2Literal;
import org.apache.doris.nereids.trees.expressions.literal.DecimalLiteral;
import org.apache.doris.nereids.trees.expressions.literal.DecimalV3Literal;
import org.apache.doris.nereids.trees.expressions.literal.DoubleLiteral;
import org.apache.doris.nereids.trees.expressions.literal.IntegerLiteral;
import org.apache.doris.nereids.trees.expressions.literal.Interval;
import org.apache.doris.nereids.trees.expressions.literal.LargeIntLiteral;
import org.apache.doris.nereids.trees.expressions.literal.Literal;
import org.apache.doris.nereids.trees.expressions.literal.MapLiteral;
import org.apache.doris.nereids.trees.expressions.literal.NullLiteral;
import org.apache.doris.nereids.trees.expressions.literal.SmallIntLiteral;
import org.apache.doris.nereids.trees.expressions.literal.StringLikeLiteral;
import org.apache.doris.nereids.trees.expressions.literal.StringLiteral;
import org.apache.doris.nereids.trees.expressions.literal.StructLiteral;
import org.apache.doris.nereids.trees.expressions.literal.TinyIntLiteral;
import org.apache.doris.nereids.trees.expressions.literal.VarcharLiteral;
import org.apache.doris.nereids.trees.plans.DistributeType;
import org.apache.doris.nereids.trees.plans.JoinType;
import org.apache.doris.nereids.trees.plans.LimitPhase;
import org.apache.doris.nereids.trees.plans.Plan;
import org.apache.doris.nereids.trees.plans.PlanType;
import org.apache.doris.nereids.trees.plans.algebra.Aggregate;
import org.apache.doris.nereids.trees.plans.algebra.InlineTable;
import org.apache.doris.nereids.trees.plans.algebra.OneRowRelation;
import org.apache.doris.nereids.trees.plans.algebra.SetOperation.Qualifier;
import org.apache.doris.nereids.trees.plans.commands.AddConstraintCommand;
import org.apache.doris.nereids.trees.plans.commands.AdminCancelRebalanceDiskCommand;
import org.apache.doris.nereids.trees.plans.commands.AdminCancelRepairTableCommand;
import org.apache.doris.nereids.trees.plans.commands.AdminCheckTabletsCommand;
import org.apache.doris.nereids.trees.plans.commands.AdminCleanTrashCommand;
import org.apache.doris.nereids.trees.plans.commands.AdminCompactTableCommand;
import org.apache.doris.nereids.trees.plans.commands.AdminCopyTabletCommand;
import org.apache.doris.nereids.trees.plans.commands.AdminRebalanceDiskCommand;
import org.apache.doris.nereids.trees.plans.commands.AdminRepairTableCommand;
import org.apache.doris.nereids.trees.plans.commands.AdminSetReplicaStatusCommand;
import org.apache.doris.nereids.trees.plans.commands.AdminSetTableStatusCommand;
import org.apache.doris.nereids.trees.plans.commands.AdminShowReplicaStatusCommand;
import org.apache.doris.nereids.trees.plans.commands.AlterCatalogCommentCommand;
import org.apache.doris.nereids.trees.plans.commands.AlterCatalogPropertiesCommand;
import org.apache.doris.nereids.trees.plans.commands.AlterCatalogRenameCommand;
import org.apache.doris.nereids.trees.plans.commands.AlterColumnStatsCommand;
import org.apache.doris.nereids.trees.plans.commands.AlterDatabasePropertiesCommand;
import org.apache.doris.nereids.trees.plans.commands.AlterMTMVCommand;
import org.apache.doris.nereids.trees.plans.commands.AlterRoleCommand;
import org.apache.doris.nereids.trees.plans.commands.AlterSqlBlockRuleCommand;
import org.apache.doris.nereids.trees.plans.commands.AlterStoragePolicyCommand;
import org.apache.doris.nereids.trees.plans.commands.AlterStorageVaultCommand;
import org.apache.doris.nereids.trees.plans.commands.AlterSystemCommand;
import org.apache.doris.nereids.trees.plans.commands.AlterSystemRenameComputeGroupCommand;
import org.apache.doris.nereids.trees.plans.commands.AlterTableCommand;
import org.apache.doris.nereids.trees.plans.commands.AlterTableStatsCommand;
import org.apache.doris.nereids.trees.plans.commands.AlterUserCommand;
import org.apache.doris.nereids.trees.plans.commands.AlterViewCommand;
import org.apache.doris.nereids.trees.plans.commands.AlterWorkloadGroupCommand;
import org.apache.doris.nereids.trees.plans.commands.AlterWorkloadPolicyCommand;
import org.apache.doris.nereids.trees.plans.commands.AnalyzeDatabaseCommand;
import org.apache.doris.nereids.trees.plans.commands.AnalyzeTableCommand;
import org.apache.doris.nereids.trees.plans.commands.CallCommand;
import org.apache.doris.nereids.trees.plans.commands.CancelAlterTableCommand;
import org.apache.doris.nereids.trees.plans.commands.CancelBackupCommand;
import org.apache.doris.nereids.trees.plans.commands.CancelBuildIndexCommand;
import org.apache.doris.nereids.trees.plans.commands.CancelDecommissionBackendCommand;
import org.apache.doris.nereids.trees.plans.commands.CancelExportCommand;
import org.apache.doris.nereids.trees.plans.commands.CancelJobTaskCommand;
import org.apache.doris.nereids.trees.plans.commands.CancelLoadCommand;
import org.apache.doris.nereids.trees.plans.commands.CancelMTMVTaskCommand;
import org.apache.doris.nereids.trees.plans.commands.CancelWarmUpJobCommand;
import org.apache.doris.nereids.trees.plans.commands.CleanAllProfileCommand;
import org.apache.doris.nereids.trees.plans.commands.CleanQueryStatsCommand;
import org.apache.doris.nereids.trees.plans.commands.Command;
import org.apache.doris.nereids.trees.plans.commands.Constraint;
import org.apache.doris.nereids.trees.plans.commands.CopyIntoCommand;
import org.apache.doris.nereids.trees.plans.commands.CreateCatalogCommand;
import org.apache.doris.nereids.trees.plans.commands.CreateDatabaseCommand;
import org.apache.doris.nereids.trees.plans.commands.CreateDictionaryCommand;
import org.apache.doris.nereids.trees.plans.commands.CreateEncryptkeyCommand;
import org.apache.doris.nereids.trees.plans.commands.CreateFileCommand;
import org.apache.doris.nereids.trees.plans.commands.CreateFunctionCommand;
import org.apache.doris.nereids.trees.plans.commands.CreateJobCommand;
import org.apache.doris.nereids.trees.plans.commands.CreateMTMVCommand;
import org.apache.doris.nereids.trees.plans.commands.CreateMaterializedViewCommand;
import org.apache.doris.nereids.trees.plans.commands.CreatePolicyCommand;
import org.apache.doris.nereids.trees.plans.commands.CreateProcedureCommand;
import org.apache.doris.nereids.trees.plans.commands.CreateResourceCommand;
import org.apache.doris.nereids.trees.plans.commands.CreateRoleCommand;
import org.apache.doris.nereids.trees.plans.commands.CreateSqlBlockRuleCommand;
import org.apache.doris.nereids.trees.plans.commands.CreateStageCommand;
import org.apache.doris.nereids.trees.plans.commands.CreateTableCommand;
import org.apache.doris.nereids.trees.plans.commands.CreateTableLikeCommand;
import org.apache.doris.nereids.trees.plans.commands.CreateUserCommand;
import org.apache.doris.nereids.trees.plans.commands.CreateViewCommand;
import org.apache.doris.nereids.trees.plans.commands.CreateWorkloadGroupCommand;
import org.apache.doris.nereids.trees.plans.commands.CreateWorkloadPolicyCommand;
import org.apache.doris.nereids.trees.plans.commands.DeleteFromCommand;
import org.apache.doris.nereids.trees.plans.commands.DeleteFromUsingCommand;
import org.apache.doris.nereids.trees.plans.commands.DescribeCommand;
import org.apache.doris.nereids.trees.plans.commands.DropAnalyzeJobCommand;
import org.apache.doris.nereids.trees.plans.commands.DropCachedStatsCommand;
import org.apache.doris.nereids.trees.plans.commands.DropCatalogCommand;
import org.apache.doris.nereids.trees.plans.commands.DropCatalogRecycleBinCommand;
import org.apache.doris.nereids.trees.plans.commands.DropCatalogRecycleBinCommand.IdType;
import org.apache.doris.nereids.trees.plans.commands.DropConstraintCommand;
import org.apache.doris.nereids.trees.plans.commands.DropDatabaseCommand;
import org.apache.doris.nereids.trees.plans.commands.DropDictionaryCommand;
import org.apache.doris.nereids.trees.plans.commands.DropEncryptkeyCommand;
import org.apache.doris.nereids.trees.plans.commands.DropExpiredStatsCommand;
import org.apache.doris.nereids.trees.plans.commands.DropFileCommand;
import org.apache.doris.nereids.trees.plans.commands.DropFunctionCommand;
import org.apache.doris.nereids.trees.plans.commands.DropJobCommand;
import org.apache.doris.nereids.trees.plans.commands.DropMTMVCommand;
import org.apache.doris.nereids.trees.plans.commands.DropProcedureCommand;
import org.apache.doris.nereids.trees.plans.commands.DropRepositoryCommand;
import org.apache.doris.nereids.trees.plans.commands.DropResourceCommand;
import org.apache.doris.nereids.trees.plans.commands.DropRoleCommand;
import org.apache.doris.nereids.trees.plans.commands.DropRowPolicyCommand;
import org.apache.doris.nereids.trees.plans.commands.DropSqlBlockRuleCommand;
import org.apache.doris.nereids.trees.plans.commands.DropStageCommand;
import org.apache.doris.nereids.trees.plans.commands.DropStatsCommand;
import org.apache.doris.nereids.trees.plans.commands.DropStoragePolicyCommand;
import org.apache.doris.nereids.trees.plans.commands.DropTableCommand;
import org.apache.doris.nereids.trees.plans.commands.DropUserCommand;
import org.apache.doris.nereids.trees.plans.commands.DropWorkloadGroupCommand;
import org.apache.doris.nereids.trees.plans.commands.DropWorkloadPolicyCommand;
import org.apache.doris.nereids.trees.plans.commands.ExplainCommand;
import org.apache.doris.nereids.trees.plans.commands.ExplainCommand.ExplainLevel;
import org.apache.doris.nereids.trees.plans.commands.ExplainDictionaryCommand;
import org.apache.doris.nereids.trees.plans.commands.ExportCommand;
import org.apache.doris.nereids.trees.plans.commands.GrantResourcePrivilegeCommand;
import org.apache.doris.nereids.trees.plans.commands.GrantRoleCommand;
import org.apache.doris.nereids.trees.plans.commands.GrantTablePrivilegeCommand;
import org.apache.doris.nereids.trees.plans.commands.HelpCommand;
import org.apache.doris.nereids.trees.plans.commands.InstallPluginCommand;
import org.apache.doris.nereids.trees.plans.commands.KillAnalyzeJobCommand;
import org.apache.doris.nereids.trees.plans.commands.KillConnectionCommand;
import org.apache.doris.nereids.trees.plans.commands.KillQueryCommand;
import org.apache.doris.nereids.trees.plans.commands.LoadCommand;
import org.apache.doris.nereids.trees.plans.commands.PauseJobCommand;
import org.apache.doris.nereids.trees.plans.commands.PauseMTMVCommand;
import org.apache.doris.nereids.trees.plans.commands.RecoverDatabaseCommand;
import org.apache.doris.nereids.trees.plans.commands.RecoverPartitionCommand;
import org.apache.doris.nereids.trees.plans.commands.RecoverTableCommand;
import org.apache.doris.nereids.trees.plans.commands.RefreshMTMVCommand;
import org.apache.doris.nereids.trees.plans.commands.ReplayCommand;
import org.apache.doris.nereids.trees.plans.commands.ResumeJobCommand;
import org.apache.doris.nereids.trees.plans.commands.ResumeMTMVCommand;
import org.apache.doris.nereids.trees.plans.commands.RevokeRoleCommand;
import org.apache.doris.nereids.trees.plans.commands.SetDefaultStorageVaultCommand;
import org.apache.doris.nereids.trees.plans.commands.SetOptionsCommand;
import org.apache.doris.nereids.trees.plans.commands.SetTransactionCommand;
import org.apache.doris.nereids.trees.plans.commands.SetUserPropertiesCommand;
import org.apache.doris.nereids.trees.plans.commands.ShowAnalyzeCommand;
import org.apache.doris.nereids.trees.plans.commands.ShowAuthorsCommand;
import org.apache.doris.nereids.trees.plans.commands.ShowBackendsCommand;
import org.apache.doris.nereids.trees.plans.commands.ShowBackupCommand;
import org.apache.doris.nereids.trees.plans.commands.ShowBrokerCommand;
import org.apache.doris.nereids.trees.plans.commands.ShowCatalogCommand;
import org.apache.doris.nereids.trees.plans.commands.ShowCatalogRecycleBinCommand;
import org.apache.doris.nereids.trees.plans.commands.ShowCharsetCommand;
import org.apache.doris.nereids.trees.plans.commands.ShowClustersCommand;
import org.apache.doris.nereids.trees.plans.commands.ShowCollationCommand;
import org.apache.doris.nereids.trees.plans.commands.ShowColumnHistogramStatsCommand;
import org.apache.doris.nereids.trees.plans.commands.ShowConfigCommand;
import org.apache.doris.nereids.trees.plans.commands.ShowConstraintsCommand;
import org.apache.doris.nereids.trees.plans.commands.ShowConvertLSCCommand;
import org.apache.doris.nereids.trees.plans.commands.ShowCopyCommand;
import org.apache.doris.nereids.trees.plans.commands.ShowCreateCatalogCommand;
import org.apache.doris.nereids.trees.plans.commands.ShowCreateDatabaseCommand;
import org.apache.doris.nereids.trees.plans.commands.ShowCreateMTMVCommand;
import org.apache.doris.nereids.trees.plans.commands.ShowCreateMaterializedViewCommand;
import org.apache.doris.nereids.trees.plans.commands.ShowCreateProcedureCommand;
import org.apache.doris.nereids.trees.plans.commands.ShowCreateRepositoryCommand;
import org.apache.doris.nereids.trees.plans.commands.ShowCreateTableCommand;
import org.apache.doris.nereids.trees.plans.commands.ShowCreateViewCommand;
import org.apache.doris.nereids.trees.plans.commands.ShowDataCommand;
import org.apache.doris.nereids.trees.plans.commands.ShowDataSkewCommand;
import org.apache.doris.nereids.trees.plans.commands.ShowDataTypesCommand;
import org.apache.doris.nereids.trees.plans.commands.ShowDatabaseIdCommand;
import org.apache.doris.nereids.trees.plans.commands.ShowDatabasesCommand;
import org.apache.doris.nereids.trees.plans.commands.ShowDeleteCommand;
import org.apache.doris.nereids.trees.plans.commands.ShowDiagnoseTabletCommand;
import org.apache.doris.nereids.trees.plans.commands.ShowDictionariesCommand;
import org.apache.doris.nereids.trees.plans.commands.ShowDynamicPartitionCommand;
import org.apache.doris.nereids.trees.plans.commands.ShowEncryptKeysCommand;
import org.apache.doris.nereids.trees.plans.commands.ShowEventsCommand;
import org.apache.doris.nereids.trees.plans.commands.ShowFrontendsCommand;
import org.apache.doris.nereids.trees.plans.commands.ShowFunctionsCommand;
import org.apache.doris.nereids.trees.plans.commands.ShowGrantsCommand;
import org.apache.doris.nereids.trees.plans.commands.ShowIndexStatsCommand;
import org.apache.doris.nereids.trees.plans.commands.ShowLastInsertCommand;
import org.apache.doris.nereids.trees.plans.commands.ShowLoadCommand;
import org.apache.doris.nereids.trees.plans.commands.ShowLoadProfileCommand;
import org.apache.doris.nereids.trees.plans.commands.ShowOpenTablesCommand;
import org.apache.doris.nereids.trees.plans.commands.ShowPartitionIdCommand;
import org.apache.doris.nereids.trees.plans.commands.ShowPluginsCommand;
import org.apache.doris.nereids.trees.plans.commands.ShowPrivilegesCommand;
import org.apache.doris.nereids.trees.plans.commands.ShowProcCommand;
import org.apache.doris.nereids.trees.plans.commands.ShowProcedureStatusCommand;
import org.apache.doris.nereids.trees.plans.commands.ShowProcessListCommand;
import org.apache.doris.nereids.trees.plans.commands.ShowQueryProfileCommand;
import org.apache.doris.nereids.trees.plans.commands.ShowQueryStatsCommand;
import org.apache.doris.nereids.trees.plans.commands.ShowQueuedAnalyzeJobsCommand;
import org.apache.doris.nereids.trees.plans.commands.ShowReplicaDistributionCommand;
import org.apache.doris.nereids.trees.plans.commands.ShowRepositoriesCommand;
import org.apache.doris.nereids.trees.plans.commands.ShowResourcesCommand;
import org.apache.doris.nereids.trees.plans.commands.ShowRestoreCommand;
import org.apache.doris.nereids.trees.plans.commands.ShowRolesCommand;
import org.apache.doris.nereids.trees.plans.commands.ShowRowPolicyCommand;
import org.apache.doris.nereids.trees.plans.commands.ShowSmallFilesCommand;
import org.apache.doris.nereids.trees.plans.commands.ShowSnapshotCommand;
import org.apache.doris.nereids.trees.plans.commands.ShowSqlBlockRuleCommand;
import org.apache.doris.nereids.trees.plans.commands.ShowStagesCommand;
import org.apache.doris.nereids.trees.plans.commands.ShowStatusCommand;
import org.apache.doris.nereids.trees.plans.commands.ShowStorageEnginesCommand;
import org.apache.doris.nereids.trees.plans.commands.ShowStoragePolicyCommand;
import org.apache.doris.nereids.trees.plans.commands.ShowSyncJobCommand;
import org.apache.doris.nereids.trees.plans.commands.ShowTableCommand;
import org.apache.doris.nereids.trees.plans.commands.ShowTableCreationCommand;
import org.apache.doris.nereids.trees.plans.commands.ShowTableIdCommand;
import org.apache.doris.nereids.trees.plans.commands.ShowTableStatsCommand;
import org.apache.doris.nereids.trees.plans.commands.ShowTableStatusCommand;
import org.apache.doris.nereids.trees.plans.commands.ShowTabletIdCommand;
import org.apache.doris.nereids.trees.plans.commands.ShowTabletStorageFormatCommand;
import org.apache.doris.nereids.trees.plans.commands.ShowTabletsBelongCommand;
import org.apache.doris.nereids.trees.plans.commands.ShowTabletsFromTableCommand;
import org.apache.doris.nereids.trees.plans.commands.ShowTrashCommand;
import org.apache.doris.nereids.trees.plans.commands.ShowTriggersCommand;
import org.apache.doris.nereids.trees.plans.commands.ShowUserPropertyCommand;
import org.apache.doris.nereids.trees.plans.commands.ShowVariablesCommand;
import org.apache.doris.nereids.trees.plans.commands.ShowViewCommand;
import org.apache.doris.nereids.trees.plans.commands.ShowWarningErrorCountCommand;
import org.apache.doris.nereids.trees.plans.commands.ShowWarningErrorsCommand;
import org.apache.doris.nereids.trees.plans.commands.ShowWhiteListCommand;
import org.apache.doris.nereids.trees.plans.commands.SyncCommand;
import org.apache.doris.nereids.trees.plans.commands.TransactionBeginCommand;
import org.apache.doris.nereids.trees.plans.commands.TransactionCommitCommand;
import org.apache.doris.nereids.trees.plans.commands.TransactionRollbackCommand;
import org.apache.doris.nereids.trees.plans.commands.TruncateTableCommand;
import org.apache.doris.nereids.trees.plans.commands.UnlockTablesCommand;
import org.apache.doris.nereids.trees.plans.commands.UnsetDefaultStorageVaultCommand;
import org.apache.doris.nereids.trees.plans.commands.UnsetVariableCommand;
import org.apache.doris.nereids.trees.plans.commands.UnsupportedCommand;
import org.apache.doris.nereids.trees.plans.commands.UpdateCommand;
import org.apache.doris.nereids.trees.plans.commands.alter.AlterDatabaseRenameCommand;
import org.apache.doris.nereids.trees.plans.commands.alter.AlterDatabaseSetQuotaCommand;
import org.apache.doris.nereids.trees.plans.commands.alter.AlterRepositoryCommand;
import org.apache.doris.nereids.trees.plans.commands.clean.CleanLabelCommand;
import org.apache.doris.nereids.trees.plans.commands.info.AddBackendOp;
import org.apache.doris.nereids.trees.plans.commands.info.AddBrokerOp;
import org.apache.doris.nereids.trees.plans.commands.info.AddColumnOp;
import org.apache.doris.nereids.trees.plans.commands.info.AddColumnsOp;
import org.apache.doris.nereids.trees.plans.commands.info.AddFollowerOp;
import org.apache.doris.nereids.trees.plans.commands.info.AddObserverOp;
import org.apache.doris.nereids.trees.plans.commands.info.AddPartitionOp;
import org.apache.doris.nereids.trees.plans.commands.info.AddRollupOp;
import org.apache.doris.nereids.trees.plans.commands.info.AlterLoadErrorUrlOp;
import org.apache.doris.nereids.trees.plans.commands.info.AlterMTMVInfo;
import org.apache.doris.nereids.trees.plans.commands.info.AlterMTMVPropertyInfo;
import org.apache.doris.nereids.trees.plans.commands.info.AlterMTMVRefreshInfo;
import org.apache.doris.nereids.trees.plans.commands.info.AlterMTMVRenameInfo;
import org.apache.doris.nereids.trees.plans.commands.info.AlterMTMVReplaceInfo;
import org.apache.doris.nereids.trees.plans.commands.info.AlterMultiPartitionOp;
import org.apache.doris.nereids.trees.plans.commands.info.AlterSystemOp;
import org.apache.doris.nereids.trees.plans.commands.info.AlterTableOp;
import org.apache.doris.nereids.trees.plans.commands.info.AlterUserInfo;
import org.apache.doris.nereids.trees.plans.commands.info.AlterViewInfo;
import org.apache.doris.nereids.trees.plans.commands.info.BuildIndexOp;
import org.apache.doris.nereids.trees.plans.commands.info.BulkLoadDataDesc;
import org.apache.doris.nereids.trees.plans.commands.info.BulkStorageDesc;
import org.apache.doris.nereids.trees.plans.commands.info.CancelMTMVTaskInfo;
import org.apache.doris.nereids.trees.plans.commands.info.ColumnDefinition;
import org.apache.doris.nereids.trees.plans.commands.info.CopyFromDesc;
import org.apache.doris.nereids.trees.plans.commands.info.CopyIntoInfo;
import org.apache.doris.nereids.trees.plans.commands.info.CreateIndexOp;
import org.apache.doris.nereids.trees.plans.commands.info.CreateJobInfo;
import org.apache.doris.nereids.trees.plans.commands.info.CreateMTMVInfo;
import org.apache.doris.nereids.trees.plans.commands.info.CreateResourceInfo;
import org.apache.doris.nereids.trees.plans.commands.info.CreateRoutineLoadInfo;
import org.apache.doris.nereids.trees.plans.commands.info.CreateTableInfo;
import org.apache.doris.nereids.trees.plans.commands.info.CreateTableLikeInfo;
import org.apache.doris.nereids.trees.plans.commands.info.CreateUserInfo;
import org.apache.doris.nereids.trees.plans.commands.info.CreateViewInfo;
import org.apache.doris.nereids.trees.plans.commands.info.DMLCommandType;
import org.apache.doris.nereids.trees.plans.commands.info.DecommissionBackendOp;
import org.apache.doris.nereids.trees.plans.commands.info.DefaultValue;
import org.apache.doris.nereids.trees.plans.commands.info.DictionaryColumnDefinition;
import org.apache.doris.nereids.trees.plans.commands.info.DistributionDescriptor;
import org.apache.doris.nereids.trees.plans.commands.info.DropAllBrokerOp;
import org.apache.doris.nereids.trees.plans.commands.info.DropBackendOp;
import org.apache.doris.nereids.trees.plans.commands.info.DropBrokerOp;
import org.apache.doris.nereids.trees.plans.commands.info.DropColumnOp;
import org.apache.doris.nereids.trees.plans.commands.info.DropDatabaseInfo;
import org.apache.doris.nereids.trees.plans.commands.info.DropFollowerOp;
import org.apache.doris.nereids.trees.plans.commands.info.DropIndexOp;
import org.apache.doris.nereids.trees.plans.commands.info.DropMTMVInfo;
import org.apache.doris.nereids.trees.plans.commands.info.DropObserverOp;
import org.apache.doris.nereids.trees.plans.commands.info.DropPartitionFromIndexOp;
import org.apache.doris.nereids.trees.plans.commands.info.DropPartitionOp;
import org.apache.doris.nereids.trees.plans.commands.info.DropRollupOp;
import org.apache.doris.nereids.trees.plans.commands.info.EnableFeatureOp;
import org.apache.doris.nereids.trees.plans.commands.info.FixedRangePartition;
import org.apache.doris.nereids.trees.plans.commands.info.FuncNameInfo;
import org.apache.doris.nereids.trees.plans.commands.info.FunctionArgTypesInfo;
import org.apache.doris.nereids.trees.plans.commands.info.GeneratedColumnDesc;
import org.apache.doris.nereids.trees.plans.commands.info.InPartition;
import org.apache.doris.nereids.trees.plans.commands.info.IndexDefinition;
import org.apache.doris.nereids.trees.plans.commands.info.LabelNameInfo;
import org.apache.doris.nereids.trees.plans.commands.info.LessThanPartition;
import org.apache.doris.nereids.trees.plans.commands.info.MTMVPartitionDefinition;
import org.apache.doris.nereids.trees.plans.commands.info.ModifyBackendOp;
import org.apache.doris.nereids.trees.plans.commands.info.ModifyColumnCommentOp;
import org.apache.doris.nereids.trees.plans.commands.info.ModifyColumnOp;
import org.apache.doris.nereids.trees.plans.commands.info.ModifyDistributionOp;
import org.apache.doris.nereids.trees.plans.commands.info.ModifyEngineOp;
import org.apache.doris.nereids.trees.plans.commands.info.ModifyFrontendOrBackendHostNameOp;
import org.apache.doris.nereids.trees.plans.commands.info.ModifyFrontendOrBackendHostNameOp.ModifyOpType;
import org.apache.doris.nereids.trees.plans.commands.info.ModifyPartitionOp;
import org.apache.doris.nereids.trees.plans.commands.info.ModifyTableCommentOp;
import org.apache.doris.nereids.trees.plans.commands.info.ModifyTablePropertiesOp;
import org.apache.doris.nereids.trees.plans.commands.info.PartitionDefinition;
import org.apache.doris.nereids.trees.plans.commands.info.PartitionDefinition.MaxValue;
import org.apache.doris.nereids.trees.plans.commands.info.PartitionNamesInfo;
import org.apache.doris.nereids.trees.plans.commands.info.PartitionTableInfo;
import org.apache.doris.nereids.trees.plans.commands.info.PauseMTMVInfo;
import org.apache.doris.nereids.trees.plans.commands.info.RefreshMTMVInfo;
import org.apache.doris.nereids.trees.plans.commands.info.RenameColumnOp;
import org.apache.doris.nereids.trees.plans.commands.info.RenamePartitionOp;
import org.apache.doris.nereids.trees.plans.commands.info.RenameRollupOp;
import org.apache.doris.nereids.trees.plans.commands.info.RenameTableOp;
import org.apache.doris.nereids.trees.plans.commands.info.ReorderColumnsOp;
import org.apache.doris.nereids.trees.plans.commands.info.ReplacePartitionOp;
import org.apache.doris.nereids.trees.plans.commands.info.ReplaceTableOp;
import org.apache.doris.nereids.trees.plans.commands.info.ResumeMTMVInfo;
import org.apache.doris.nereids.trees.plans.commands.info.RollupDefinition;
import org.apache.doris.nereids.trees.plans.commands.info.SetCharsetAndCollateVarOp;
import org.apache.doris.nereids.trees.plans.commands.info.SetLdapPassVarOp;
import org.apache.doris.nereids.trees.plans.commands.info.SetNamesVarOp;
import org.apache.doris.nereids.trees.plans.commands.info.SetPassVarOp;
import org.apache.doris.nereids.trees.plans.commands.info.SetSessionVarOp;
import org.apache.doris.nereids.trees.plans.commands.info.SetUserDefinedVarOp;
import org.apache.doris.nereids.trees.plans.commands.info.SetUserPropertyVarOp;
import org.apache.doris.nereids.trees.plans.commands.info.SetVarOp;
import org.apache.doris.nereids.trees.plans.commands.info.ShowCreateMTMVInfo;
import org.apache.doris.nereids.trees.plans.commands.info.SimpleColumnDefinition;
import org.apache.doris.nereids.trees.plans.commands.info.StepPartition;
import org.apache.doris.nereids.trees.plans.commands.info.TableNameInfo;
import org.apache.doris.nereids.trees.plans.commands.info.TableRefInfo;
import org.apache.doris.nereids.trees.plans.commands.insert.BatchInsertIntoTableCommand;
import org.apache.doris.nereids.trees.plans.commands.insert.InsertIntoTableCommand;
import org.apache.doris.nereids.trees.plans.commands.insert.InsertOverwriteTableCommand;
import org.apache.doris.nereids.trees.plans.commands.load.CreateDataSyncJobCommand;
import org.apache.doris.nereids.trees.plans.commands.load.CreateRoutineLoadCommand;
import org.apache.doris.nereids.trees.plans.commands.load.LoadColumnClause;
import org.apache.doris.nereids.trees.plans.commands.load.LoadColumnDesc;
import org.apache.doris.nereids.trees.plans.commands.load.LoadDeleteOnClause;
import org.apache.doris.nereids.trees.plans.commands.load.LoadPartitionNames;
import org.apache.doris.nereids.trees.plans.commands.load.LoadPrecedingFilterClause;
import org.apache.doris.nereids.trees.plans.commands.load.LoadProperty;
import org.apache.doris.nereids.trees.plans.commands.load.LoadSeparator;
import org.apache.doris.nereids.trees.plans.commands.load.LoadSequenceClause;
import org.apache.doris.nereids.trees.plans.commands.load.LoadWhereClause;
import org.apache.doris.nereids.trees.plans.commands.load.PauseDataSyncJobCommand;
import org.apache.doris.nereids.trees.plans.commands.load.PauseRoutineLoadCommand;
import org.apache.doris.nereids.trees.plans.commands.load.ResumeDataSyncJobCommand;
import org.apache.doris.nereids.trees.plans.commands.load.ResumeRoutineLoadCommand;
import org.apache.doris.nereids.trees.plans.commands.load.ShowCreateRoutineLoadCommand;
import org.apache.doris.nereids.trees.plans.commands.load.StopDataSyncJobCommand;
import org.apache.doris.nereids.trees.plans.commands.load.StopRoutineLoadCommand;
import org.apache.doris.nereids.trees.plans.commands.load.SyncJobName;
import org.apache.doris.nereids.trees.plans.commands.refresh.RefreshCatalogCommand;
import org.apache.doris.nereids.trees.plans.commands.refresh.RefreshDatabaseCommand;
import org.apache.doris.nereids.trees.plans.commands.refresh.RefreshDictionaryCommand;
import org.apache.doris.nereids.trees.plans.commands.refresh.RefreshTableCommand;
import org.apache.doris.nereids.trees.plans.commands.use.SwitchCommand;
import org.apache.doris.nereids.trees.plans.commands.use.UseCommand;
import org.apache.doris.nereids.trees.plans.logical.LogicalAggregate;
import org.apache.doris.nereids.trees.plans.logical.LogicalCTE;
import org.apache.doris.nereids.trees.plans.logical.LogicalExcept;
import org.apache.doris.nereids.trees.plans.logical.LogicalFileSink;
import org.apache.doris.nereids.trees.plans.logical.LogicalFilter;
import org.apache.doris.nereids.trees.plans.logical.LogicalGenerate;
import org.apache.doris.nereids.trees.plans.logical.LogicalHaving;
import org.apache.doris.nereids.trees.plans.logical.LogicalIntersect;
import org.apache.doris.nereids.trees.plans.logical.LogicalJoin;
import org.apache.doris.nereids.trees.plans.logical.LogicalLimit;
import org.apache.doris.nereids.trees.plans.logical.LogicalOneRowRelation;
import org.apache.doris.nereids.trees.plans.logical.LogicalPlan;
import org.apache.doris.nereids.trees.plans.logical.LogicalPreAggOnHint;
import org.apache.doris.nereids.trees.plans.logical.LogicalProject;
import org.apache.doris.nereids.trees.plans.logical.LogicalQualify;
import org.apache.doris.nereids.trees.plans.logical.LogicalRepeat;
import org.apache.doris.nereids.trees.plans.logical.LogicalSelectHint;
import org.apache.doris.nereids.trees.plans.logical.LogicalSink;
import org.apache.doris.nereids.trees.plans.logical.LogicalSort;
import org.apache.doris.nereids.trees.plans.logical.LogicalSubQueryAlias;
import org.apache.doris.nereids.trees.plans.logical.LogicalUnion;
import org.apache.doris.nereids.trees.plans.logical.LogicalUsingJoin;
import org.apache.doris.nereids.types.AggStateType;
import org.apache.doris.nereids.types.ArrayType;
import org.apache.doris.nereids.types.BigIntType;
import org.apache.doris.nereids.types.BooleanType;
import org.apache.doris.nereids.types.DataType;
import org.apache.doris.nereids.types.DateTimeType;
import org.apache.doris.nereids.types.DateTimeV2Type;
import org.apache.doris.nereids.types.DateType;
import org.apache.doris.nereids.types.DateV2Type;
import org.apache.doris.nereids.types.LargeIntType;
import org.apache.doris.nereids.types.MapType;
import org.apache.doris.nereids.types.StructField;
import org.apache.doris.nereids.types.StructType;
import org.apache.doris.nereids.types.VarcharType;
import org.apache.doris.nereids.types.coercion.CharacterType;
import org.apache.doris.nereids.util.ExpressionUtils;
import org.apache.doris.nereids.util.RelationUtil;
import org.apache.doris.nereids.util.Utils;
import org.apache.doris.policy.FilterType;
import org.apache.doris.policy.PolicyTypeEnum;
import org.apache.doris.qe.ConnectContext;
import org.apache.doris.qe.SqlModeHelper;
import org.apache.doris.resource.workloadschedpolicy.WorkloadActionMeta;
import org.apache.doris.resource.workloadschedpolicy.WorkloadConditionMeta;
import org.apache.doris.statistics.AnalysisInfo;
import org.apache.doris.system.NodeType;

import com.google.common.collect.ImmutableList;
import com.google.common.collect.ImmutableMap;
import com.google.common.collect.ImmutableMap.Builder;
import com.google.common.collect.Lists;
import com.google.common.collect.Maps;
import com.google.common.collect.Sets;
import org.antlr.v4.runtime.ParserRuleContext;
import org.antlr.v4.runtime.RuleContext;
import org.antlr.v4.runtime.Token;
import org.antlr.v4.runtime.tree.ParseTree;
import org.antlr.v4.runtime.tree.RuleNode;
import org.antlr.v4.runtime.tree.TerminalNode;

import java.math.BigDecimal;
import java.math.BigInteger;
import java.util.ArrayList;
import java.util.Collections;
import java.util.HashMap;
import java.util.HashSet;
import java.util.List;
import java.util.Locale;
import java.util.Map;
import java.util.Optional;
import java.util.Set;
import java.util.function.Supplier;
import java.util.stream.Collectors;

/**
 * Build a logical plan tree with unbounded nodes.
 */
@SuppressWarnings({"OptionalUsedAsFieldOrParameterType", "OptionalGetWithoutIsPresent"})
public class LogicalPlanBuilder extends DorisParserBaseVisitor<Object> {
    private static String JOB_NAME = "jobName";
    private static String TASK_ID = "taskId";
    // Sort the parameters with token position to keep the order with original placeholders
    // in prepared statement.Otherwise, the order maybe broken
    private final Map<Token, Placeholder> tokenPosToParameters = Maps.newTreeMap((pos1, pos2) -> {
        int line = pos1.getLine() - pos2.getLine();
        if (line != 0) {
            return line;
        }
        return pos1.getCharPositionInLine() - pos2.getCharPositionInLine();
    });

    private final Map<Integer, ParserRuleContext> selectHintMap;

    public LogicalPlanBuilder(Map<Integer, ParserRuleContext> selectHintMap) {
        this.selectHintMap = selectHintMap;
    }

    @SuppressWarnings("unchecked")
    protected <T> T typedVisit(ParseTree ctx) {
        return (T) ctx.accept(this);
    }

    /**
     * Override the default behavior for all visit methods. This will only return a non-null result
     * when the context has only one child. This is done because there is no generic method to
     * combine the results of the context children. In all other cases null is returned.
     */
    @Override
    public Object visitChildren(RuleNode node) {
        if (node.getChildCount() == 1) {
            return node.getChild(0).accept(this);
        } else {
            return null;
        }
    }

    @Override
    public LogicalPlan visitSingleStatement(SingleStatementContext ctx) {
        return ParserUtils.withOrigin(ctx, () -> (LogicalPlan) visit(ctx.statement()));
    }

    @Override
    public LogicalPlan visitStatementDefault(StatementDefaultContext ctx) {
        LogicalPlan plan = plan(ctx.query());
        if (ctx.outFileClause() != null) {
            plan = withOutFile(plan, ctx.outFileClause());
        } else {
            plan = new UnboundResultSink<>(plan);
        }
        return withExplain(plan, ctx.explain());
    }

    @Override
    public LogicalPlan visitCreateScheduledJob(DorisParser.CreateScheduledJobContext ctx) {
        Optional<String> label = ctx.label == null ? Optional.empty() : Optional.of(ctx.label.getText());
        Optional<String> atTime = ctx.atTime == null ? Optional.empty() : Optional.of(ctx.atTime.getText());
        Optional<Boolean> immediateStartOptional = ctx.CURRENT_TIMESTAMP() == null ? Optional.of(false) :
                Optional.of(true);
        Optional<String> startTime = ctx.startTime == null ? Optional.empty() : Optional.of(ctx.startTime.getText());
        Optional<String> endsTime = ctx.endsTime == null ? Optional.empty() : Optional.of(ctx.endsTime.getText());
        Optional<Long> interval = ctx.timeInterval == null ? Optional.empty() :
                Optional.of(Long.valueOf(ctx.timeInterval.getText()));
        Optional<String> intervalUnit = ctx.timeUnit == null ? Optional.empty() : Optional.of(ctx.timeUnit.getText());
        String comment =
                visitCommentSpec(ctx.commentSpec());
        String executeSql = getOriginSql(ctx.supportedDmlStatement());
        CreateJobInfo createJobInfo = new CreateJobInfo(label, atTime, interval, intervalUnit, startTime,
                endsTime, immediateStartOptional, comment, executeSql);
        return new CreateJobCommand(createJobInfo);
    }

    private void checkJobNameKey(String key, String keyFormat, DorisParser.SupportedJobStatementContext parseContext) {
        if (key.isEmpty() || !key.equalsIgnoreCase(keyFormat)) {
            throw new ParseException(keyFormat + " should be: '" + keyFormat + "'", parseContext);
        }
    }

    @Override
    public LogicalPlan visitPauseJob(DorisParser.PauseJobContext ctx) {
        checkJobNameKey(stripQuotes(ctx.jobNameKey.getText()), JOB_NAME, ctx);
        return new PauseJobCommand(stripQuotes(ctx.jobNameValue.getText()));
    }

    @Override
    public LogicalPlan visitDropJob(DorisParser.DropJobContext ctx) {
        checkJobNameKey(stripQuotes(ctx.jobNameKey.getText()), JOB_NAME, ctx);
        boolean ifExists = ctx.EXISTS() != null;
        return new DropJobCommand(stripQuotes(ctx.jobNameValue.getText()), ifExists);
    }

    @Override
    public LogicalPlan visitResumeJob(DorisParser.ResumeJobContext ctx) {
        checkJobNameKey(stripQuotes(ctx.jobNameKey.getText()), JOB_NAME, ctx);
        return new ResumeJobCommand(stripQuotes(ctx.jobNameValue.getText()));
    }

    @Override
    public LogicalPlan visitCancelJobTask(DorisParser.CancelJobTaskContext ctx) {
        checkJobNameKey(stripQuotes(ctx.jobNameKey.getText()), JOB_NAME, ctx);
        checkJobNameKey(stripQuotes(ctx.taskIdKey.getText()), TASK_ID, ctx);
        String jobName = stripQuotes(ctx.jobNameValue.getText());
        Long taskId = Long.valueOf(ctx.taskIdValue.getText());
        return new CancelJobTaskCommand(jobName, taskId);
    }

    private StageAndPattern getStageAndPattern(DorisParser.StageAndPatternContext ctx) {
        if (ctx.pattern != null) {
            return new StageAndPattern(stripQuotes(ctx.stage.getText()), stripQuotes(ctx.pattern.getText()));
        } else {
            return new StageAndPattern(stripQuotes(ctx.stage.getText()), null);
        }
    }

    @Override
    public LogicalPlan visitCopyInto(DorisParser.CopyIntoContext ctx) {
        ImmutableList.Builder<String> tableName = ImmutableList.builder();
        if (null != ctx.name) {
            List<String> nameParts = visitMultipartIdentifier(ctx.name);
            tableName.addAll(nameParts);
        }
        List<String> columns = (null != ctx.columns) ? visitIdentifierList(ctx.columns) : null;
        StageAndPattern stageAndPattern = getStageAndPattern(ctx.stageAndPattern());
        CopyFromDesc copyFromDesc = null;
        if (null != ctx.SELECT()) {
            List<NamedExpression> projects = getNamedExpressions(ctx.selectColumnClause().namedExpressionSeq());
            Optional<Expression> where = Optional.empty();
            if (ctx.whereClause() != null) {
                where = Optional.of(getExpression(ctx.whereClause().booleanExpression()));
            }
            copyFromDesc = new CopyFromDesc(stageAndPattern, projects, where);
        } else {
            copyFromDesc = new CopyFromDesc(stageAndPattern);
        }
        Map<String, String> properties = visitPropertyClause(ctx.properties);
        copyFromDesc.setTargetColumns(columns);
        CopyIntoInfo copyInfoInfo = null;
        if (null != ctx.selectHint()) {
            if ((selectHintMap == null) || selectHintMap.isEmpty()) {
                throw new AnalysisException("hint should be in right place: " + ctx.getText());
            }
            List<ParserRuleContext> selectHintContexts = Lists.newArrayList();
            for (Integer key : selectHintMap.keySet()) {
                if (key > ctx.getStart().getStopIndex() && key < ctx.getStop().getStartIndex()) {
                    selectHintContexts.add(selectHintMap.get(key));
                }
            }
            if (selectHintContexts.size() != 1) {
                throw new AnalysisException("only one hint is allowed in: " + ctx.getText());
            }
            SelectHintContext selectHintContext = (SelectHintContext) selectHintContexts.get(0);
            Map<String, String> parameterNames = Maps.newLinkedHashMap();
            for (HintStatementContext hintStatement : selectHintContext.hintStatements) {
                String hintName = hintStatement.hintName.getText().toLowerCase(Locale.ROOT);
                if (!hintName.equalsIgnoreCase("set_var")) {
                    throw new AnalysisException("only set_var hint is allowed in: " + ctx.getText());
                }
                for (HintAssignmentContext kv : hintStatement.parameters) {
                    if (kv.key != null) {
                        String parameterName = visitIdentifierOrText(kv.key);
                        Optional<String> value = Optional.empty();
                        if (kv.constantValue != null) {
                            Literal literal = (Literal) visit(kv.constantValue);
                            value = Optional.ofNullable(literal.toLegacyLiteral().getStringValue());
                        } else if (kv.identifierValue != null) {
                            // maybe we should throw exception when the identifierValue is quoted identifier
                            value = Optional.ofNullable(kv.identifierValue.getText());
                        }
                        parameterNames.put(parameterName, value.get());
                    }
                }
            }
            Map<String, Map<String, String>> setVarHint = Maps.newLinkedHashMap();
            setVarHint.put("set_var", parameterNames);
            copyInfoInfo = new CopyIntoInfo(tableName.build(), copyFromDesc, properties, setVarHint);
        } else {
            copyInfoInfo = new CopyIntoInfo(tableName.build(), copyFromDesc, properties, null);
        }

        return new CopyIntoCommand(copyInfoInfo);
    }

    @Override
    public String visitCommentSpec(DorisParser.CommentSpecContext ctx) {
        String commentSpec = ctx == null ? "''" : ctx.STRING_LITERAL().getText();
        return
                LogicalPlanBuilderAssistant.escapeBackSlash(commentSpec.substring(1, commentSpec.length() - 1));
    }

    /**
     * This function may be used in some task like InsertTask, RefreshDictionary, etc. the target could be many type of
     * tables.
     */
    @Override
    public LogicalPlan visitInsertTable(InsertTableContext ctx) {
        boolean isOverwrite = ctx.INTO() == null;
        ImmutableList.Builder<String> tableName = ImmutableList.builder();
        if (null != ctx.tableName) {
            List<String> nameParts = visitMultipartIdentifier(ctx.tableName);
            tableName.addAll(nameParts);
        } else if (null != ctx.tableId) {
            // process group commit insert table command send by be
            TableName name = Env.getCurrentEnv().getCurrentCatalog()
                    .getTableNameByTableId(Long.valueOf(ctx.tableId.getText()));
            tableName.add(name.getDb());
            tableName.add(name.getTbl());
            ConnectContext.get().setDatabase(name.getDb());
        } else {
            throw new ParseException("tableName and tableId cannot both be null");
        }
        Optional<String> labelName = (ctx.labelName == null) ? Optional.empty() : Optional.of(ctx.labelName.getText());
        List<String> colNames = ctx.cols == null ? ImmutableList.of() : visitIdentifierList(ctx.cols);
        // TODO visit partitionSpecCtx
        LogicalPlan plan = visitQuery(ctx.query());
        // partitionSpec may be NULL. means auto detect partition. only available when IOT
        Pair<Boolean, List<String>> partitionSpec = visitPartitionSpec(ctx.partitionSpec());
        // partitionSpec.second :
        // null - auto detect
        // zero - whole table
        // others - specific partitions
        boolean isAutoDetect = partitionSpec.second == null;
        LogicalSink<?> sink = UnboundTableSinkCreator.createUnboundTableSinkMaybeOverwrite(
                tableName.build(),
                colNames,
                ImmutableList.of(), // hints
                partitionSpec.first, // isTemp
                partitionSpec.second, // partition names
                isAutoDetect,
                isOverwrite,
                ConnectContext.get().getSessionVariable().isEnableUniqueKeyPartialUpdate(),
                ctx.tableId == null ? DMLCommandType.INSERT : DMLCommandType.GROUP_COMMIT,
                plan);
        Optional<LogicalPlan> cte = Optional.empty();
        if (ctx.cte() != null) {
            cte = Optional.ofNullable(withCte(plan, ctx.cte()));
        }
        LogicalPlan command;
        if (isOverwrite) {
            command = new InsertOverwriteTableCommand(sink, labelName, cte);
        } else {
            if (ConnectContext.get() != null && ConnectContext.get().isTxnModel()
                    && sink.child() instanceof InlineTable
                    && sink.child().getExpressions().stream().allMatch(Expression::isConstant)) {
                // FIXME: In legacy, the `insert into select 1` is handled as `insert into values`.
                //  In nereids, the original way is throw an AnalysisException and fallback to legacy.
                //  Now handle it as `insert into select`(a separate load job), should fix it as the legacy.
                command = new BatchInsertIntoTableCommand(sink);
            } else {
                command = new InsertIntoTableCommand(sink, labelName, Optional.empty(), cte);
            }
        }
        return withExplain(command, ctx.explain());
    }

    /**
     * return a pair, first will be true if partitions is temp partition, select is a list to present partition list.
     */
    @Override
    public Pair<Boolean, List<String>> visitPartitionSpec(PartitionSpecContext ctx) {
        List<String> partitions = ImmutableList.of();
        boolean temporaryPartition = false;
        if (ctx != null) {
            temporaryPartition = ctx.TEMPORARY() != null;
            if (ctx.ASTERISK() != null) {
                partitions = null;
            } else if (ctx.partition != null) {
                partitions = ImmutableList.of(ctx.partition.getText());
            } else {
                partitions = visitIdentifierList(ctx.partitions);
            }
        }
        return Pair.of(temporaryPartition, partitions);
    }

    @Override
    public Command visitCreateMTMV(CreateMTMVContext ctx) {
        if (ctx.buildMode() == null && ctx.refreshMethod() == null && ctx.refreshTrigger() == null
                && ctx.cols == null && ctx.keys == null
                && ctx.HASH() == null && ctx.RANDOM() == null && ctx.BUCKETS() == null) {
            return visitCreateSyncMvCommand(ctx);
        }

        List<String> nameParts = visitMultipartIdentifier(ctx.mvName);
        BuildMode buildMode = visitBuildMode(ctx.buildMode());
        RefreshMethod refreshMethod = visitRefreshMethod(ctx.refreshMethod());
        MTMVRefreshTriggerInfo refreshTriggerInfo = visitRefreshTrigger(ctx.refreshTrigger());
        LogicalPlan logicalPlan = visitQuery(ctx.query());
        String querySql = getOriginSql(ctx.query());

        int bucketNum = FeConstants.default_bucket_num;
        if (ctx.INTEGER_VALUE() != null) {
            bucketNum = Integer.parseInt(ctx.INTEGER_VALUE().getText());
        }
        DistributionDescriptor desc;
        if (ctx.HASH() != null) {
            desc = new DistributionDescriptor(true, ctx.AUTO() != null, bucketNum,
                    visitIdentifierList(ctx.hashKeys));
        } else {
            desc = new DistributionDescriptor(false, ctx.AUTO() != null, bucketNum, null);
        }

        Map<String, String> properties = ctx.propertyClause() != null
                ? Maps.newHashMap(visitPropertyClause(ctx.propertyClause())) : Maps.newHashMap();
        String comment = ctx.STRING_LITERAL() == null ? "" : LogicalPlanBuilderAssistant.escapeBackSlash(
                ctx.STRING_LITERAL().getText().substring(1, ctx.STRING_LITERAL().getText().length() - 1));

        return new CreateMTMVCommand(new CreateMTMVInfo(ctx.EXISTS() != null, new TableNameInfo(nameParts),
                ctx.keys != null ? visitIdentifierList(ctx.keys) : ImmutableList.of(),
                comment,
                desc, properties, logicalPlan, querySql,
                new MTMVRefreshInfo(buildMode, refreshMethod, refreshTriggerInfo),
                ctx.cols == null ? Lists.newArrayList() : visitSimpleColumnDefs(ctx.cols),
                visitMTMVPartitionInfo(ctx.mvPartition())
        ));
    }

    private Command visitCreateSyncMvCommand(CreateMTMVContext ctx) {
        List<String> nameParts = visitMultipartIdentifier(ctx.mvName);
        LogicalPlan logicalPlan = new UnboundResultSink<>(visitQuery(ctx.query()));
        Map<String, String> properties = ctx.propertyClause() != null
                ? Maps.newHashMap(visitPropertyClause(ctx.propertyClause())) : Maps.newHashMap();
        return new CreateMaterializedViewCommand(new TableNameInfo(nameParts), logicalPlan, properties);
    }

    /**
     * get MTMVPartitionDefinition
     *
     * @param ctx MvPartitionContext
     * @return MTMVPartitionDefinition
     */
    public MTMVPartitionDefinition visitMTMVPartitionInfo(MvPartitionContext ctx) {
        MTMVPartitionDefinition mtmvPartitionDefinition = new MTMVPartitionDefinition();
        if (ctx == null) {
            mtmvPartitionDefinition.setPartitionType(MTMVPartitionType.SELF_MANAGE);
        } else if (ctx.partitionKey != null) {
            mtmvPartitionDefinition.setPartitionType(MTMVPartitionType.FOLLOW_BASE_TABLE);
            mtmvPartitionDefinition.setPartitionCol(ctx.partitionKey.getText());
        } else {
            mtmvPartitionDefinition.setPartitionType(MTMVPartitionType.EXPR);
            Expression functionCallExpression = visitFunctionCallExpression(ctx.partitionExpr);
            mtmvPartitionDefinition.setFunctionCallExpression(functionCallExpression);
        }
        return mtmvPartitionDefinition;
    }

    @Override
    public List<SimpleColumnDefinition> visitSimpleColumnDefs(SimpleColumnDefsContext ctx) {
        if (ctx == null) {
            return null;
        }
        return ctx.cols.stream()
                .map(this::visitSimpleColumnDef)
                .collect(ImmutableList.toImmutableList());
    }

    @Override
    public SimpleColumnDefinition visitSimpleColumnDef(SimpleColumnDefContext ctx) {
        String comment = ctx.STRING_LITERAL() == null ? "" : LogicalPlanBuilderAssistant.escapeBackSlash(
                ctx.STRING_LITERAL().getText().substring(1, ctx.STRING_LITERAL().getText().length() - 1));
        return new SimpleColumnDefinition(ctx.colName.getText(), comment);
    }

    /**
     * get originSql
     *
     * @param ctx context
     * @return originSql
     */
    public String getOriginSql(ParserRuleContext ctx) {
        int startIndex = ctx.start.getStartIndex();
        int stopIndex = ctx.stop.getStopIndex();
        org.antlr.v4.runtime.misc.Interval interval = new org.antlr.v4.runtime.misc.Interval(startIndex, stopIndex);
        return ctx.start.getInputStream().getText(interval);
    }

    @Override
    public MTMVRefreshTriggerInfo visitRefreshTrigger(RefreshTriggerContext ctx) {
        if (ctx == null) {
            return new MTMVRefreshTriggerInfo(RefreshTrigger.MANUAL);
        }
        if (ctx.MANUAL() != null) {
            return new MTMVRefreshTriggerInfo(RefreshTrigger.MANUAL);
        }
        if (ctx.COMMIT() != null) {
            return new MTMVRefreshTriggerInfo(RefreshTrigger.COMMIT);
        }
        if (ctx.SCHEDULE() != null) {
            return new MTMVRefreshTriggerInfo(RefreshTrigger.SCHEDULE, visitRefreshSchedule(ctx.refreshSchedule()));
        }
        return new MTMVRefreshTriggerInfo(RefreshTrigger.MANUAL);
    }

    @Override
    public ReplayCommand visitReplay(DorisParser.ReplayContext ctx) {
        if (ctx.replayCommand().replayType().DUMP() != null) {
            LogicalPlan plan = plan(ctx.replayCommand().replayType().query());
            return new ReplayCommand(PlanType.REPLAY_COMMAND, null, plan, ReplayCommand.ReplayType.DUMP);
        } else if (ctx.replayCommand().replayType().PLAY() != null) {
            String tmpPath = ctx.replayCommand().replayType().filePath.getText();
            String path = LogicalPlanBuilderAssistant.escapeBackSlash(tmpPath.substring(1, tmpPath.length() - 1));
            return new ReplayCommand(PlanType.REPLAY_COMMAND, path, null, ReplayCommand.ReplayType.PLAY);
        }
        return null;
    }

    @Override
    public MTMVRefreshSchedule visitRefreshSchedule(RefreshScheduleContext ctx) {
        int interval = Integer.parseInt(ctx.INTEGER_VALUE().getText());
        String startTime = ctx.STARTS() == null ? null
                : ctx.STRING_LITERAL().getText().substring(1, ctx.STRING_LITERAL().getText().length() - 1);
        IntervalUnit unit = visitMvRefreshUnit(ctx.refreshUnit);
        return new MTMVRefreshSchedule(startTime, interval, unit);
    }

    /**
     * get IntervalUnit,only enable_job_schedule_second_for_test is true, can use second
     *
     * @param ctx ctx
     * @return IntervalUnit
     */
    public IntervalUnit visitMvRefreshUnit(IdentifierContext ctx) {
        IntervalUnit intervalUnit = IntervalUnit.fromString(ctx.getText().toUpperCase());
        if (null == intervalUnit) {
            throw new AnalysisException("interval time unit can not be " + ctx.getText());
        }
        if (intervalUnit.equals(IntervalUnit.SECOND)
                && !Config.enable_job_schedule_second_for_test) {
            throw new AnalysisException("interval time unit can not be second");
        }
        return intervalUnit;
    }

    @Override
    public RefreshMethod visitRefreshMethod(RefreshMethodContext ctx) {
        if (ctx == null) {
            return RefreshMethod.AUTO;
        }
        return RefreshMethod.valueOf(ctx.getText().toUpperCase());
    }

    @Override
    public BuildMode visitBuildMode(BuildModeContext ctx) {
        if (ctx == null) {
            return BuildMode.IMMEDIATE;
        }
        if (ctx.DEFERRED() != null) {
            return BuildMode.DEFERRED;
        } else if (ctx.IMMEDIATE() != null) {
            return BuildMode.IMMEDIATE;
        }
        return BuildMode.IMMEDIATE;
    }

    @Override
    public RefreshMTMVCommand visitRefreshMTMV(RefreshMTMVContext ctx) {
        List<String> nameParts = visitMultipartIdentifier(ctx.mvName);
        List<String> partitions = ImmutableList.of();
        if (ctx.partitionSpec() != null) {
            if (ctx.partitionSpec().TEMPORARY() != null) {
                throw new AnalysisException("Not allowed to specify TEMPORARY ");
            }
            if (ctx.partitionSpec().partition != null) {
                partitions = ImmutableList.of(ctx.partitionSpec().partition.getText());
            } else {
                partitions = visitIdentifierList(ctx.partitionSpec().partitions);
            }
        }
        return new RefreshMTMVCommand(new RefreshMTMVInfo(new TableNameInfo(nameParts),
                partitions, ctx.COMPLETE() != null));
    }

    @Override
    public Command visitDropMTMV(DropMTMVContext ctx) {
        if (ctx.tableName != null) {
            // TODO support drop sync mv
            return new UnsupportedCommand();
        }
        List<String> nameParts = visitMultipartIdentifier(ctx.mvName);
        return new DropMTMVCommand(new DropMTMVInfo(new TableNameInfo(nameParts), ctx.EXISTS() != null));
    }

    @Override
    public PauseMTMVCommand visitPauseMTMV(PauseMTMVContext ctx) {
        List<String> nameParts = visitMultipartIdentifier(ctx.mvName);
        return new PauseMTMVCommand(new PauseMTMVInfo(new TableNameInfo(nameParts)));
    }

    @Override
    public ResumeMTMVCommand visitResumeMTMV(ResumeMTMVContext ctx) {
        List<String> nameParts = visitMultipartIdentifier(ctx.mvName);
        return new ResumeMTMVCommand(new ResumeMTMVInfo(new TableNameInfo(nameParts)));
    }

    @Override
    public ShowCreateMTMVCommand visitShowCreateMTMV(ShowCreateMTMVContext ctx) {
        List<String> nameParts = visitMultipartIdentifier(ctx.mvName);
        return new ShowCreateMTMVCommand(new ShowCreateMTMVInfo(new TableNameInfo(nameParts)));
    }

    @Override
    public CancelExportCommand visitCancelExport(DorisParser.CancelExportContext ctx) {
        String databaseName = null;
        if (ctx.database != null) {
            databaseName = stripQuotes(ctx.database.getText());
        }
        Expression wildWhere = null;
        if (ctx.wildWhere() != null) {
            wildWhere = getWildWhere(ctx.wildWhere());
        }
        return new CancelExportCommand(databaseName, wildWhere);
    }

    @Override
    public CancelLoadCommand visitCancelLoad(DorisParser.CancelLoadContext ctx) {
        String databaseName = null;
        if (ctx.database != null) {
            databaseName = stripQuotes(ctx.database.getText());
        }
        Expression wildWhere = null;
        if (ctx.wildWhere() != null) {
            wildWhere = getWildWhere(ctx.wildWhere());
        }
        return new CancelLoadCommand(databaseName, wildWhere);
    }

    @Override
    public CancelWarmUpJobCommand visitCancelWarmUpJob(DorisParser.CancelWarmUpJobContext ctx) {
        Expression wildWhere = null;
        if (ctx.wildWhere() != null) {
            wildWhere = getWildWhere(ctx.wildWhere());
        }
        return new CancelWarmUpJobCommand(wildWhere);
    }

    @Override
    public CancelMTMVTaskCommand visitCancelMTMVTask(CancelMTMVTaskContext ctx) {
        List<String> nameParts = visitMultipartIdentifier(ctx.mvName);
        long taskId = Long.parseLong(ctx.taskId.getText());
        return new CancelMTMVTaskCommand(new CancelMTMVTaskInfo(new TableNameInfo(nameParts), taskId));
    }

    @Override
    public AdminCompactTableCommand visitAdminCompactTable(AdminCompactTableContext ctx) {
        TableRefInfo tableRefInfo = visitBaseTableRefContext(ctx.baseTableRef());
        EqualTo equalTo = null;
        if (ctx.WHERE() != null) {
            StringLiteral left = new StringLiteral(stripQuotes(ctx.TYPE().getText()));
            StringLiteral right = new StringLiteral(stripQuotes(ctx.STRING_LITERAL().getText()));
            equalTo = new EqualTo(left, right);
        }
        return new AdminCompactTableCommand(tableRefInfo, equalTo);
    }

    @Override
    public AlterMTMVCommand visitAlterMTMV(AlterMTMVContext ctx) {
        List<String> nameParts = visitMultipartIdentifier(ctx.mvName);
        TableNameInfo mvName = new TableNameInfo(nameParts);
        AlterMTMVInfo alterMTMVInfo = null;
        if (ctx.RENAME() != null) {
            alterMTMVInfo = new AlterMTMVRenameInfo(mvName, ctx.newName.getText());
        } else if (ctx.REFRESH() != null) {
            MTMVRefreshInfo refreshInfo = new MTMVRefreshInfo();
            if (ctx.refreshMethod() != null) {
                refreshInfo.setRefreshMethod(visitRefreshMethod(ctx.refreshMethod()));
            }
            if (ctx.refreshTrigger() != null) {
                refreshInfo.setRefreshTriggerInfo(visitRefreshTrigger(ctx.refreshTrigger()));
            }
            alterMTMVInfo = new AlterMTMVRefreshInfo(mvName, refreshInfo);
        } else if (ctx.SET() != null) {
            alterMTMVInfo = new AlterMTMVPropertyInfo(mvName,
                    Maps.newHashMap(visitPropertyItemList(ctx.fileProperties)));
        } else if (ctx.REPLACE() != null) {
            String newName = ctx.newName.getText();
            Map<String, String> properties = ctx.propertyClause() != null
                    ? Maps.newHashMap(visitPropertyClause(ctx.propertyClause())) : Maps.newHashMap();
            alterMTMVInfo = new AlterMTMVReplaceInfo(mvName, newName, properties);
        }
        return new AlterMTMVCommand(alterMTMVInfo);
    }

    @Override
    public LogicalPlan visitAlterView(AlterViewContext ctx) {
        List<String> nameParts = visitMultipartIdentifier(ctx.name);
        String comment = ctx.commentSpec() == null ? null : visitCommentSpec(ctx.commentSpec());
        AlterViewInfo info;
        if (comment != null) {
            info = new AlterViewInfo(new TableNameInfo(nameParts), comment);
        } else {
            String querySql = getOriginSql(ctx.query());
            info = new AlterViewInfo(new TableNameInfo(nameParts), querySql,
                    ctx.cols == null ? Lists.newArrayList() : visitSimpleColumnDefs(ctx.cols));
        }
        return new AlterViewCommand(info);
    }

    @Override
    public LogicalPlan visitAlterStorageVault(AlterStorageVaultContext ctx) {
        List<String> nameParts = this.visitMultipartIdentifier(ctx.name);
        String vaultName = nameParts.get(0);
        Map<String, String> properties = this.visitPropertyClause(ctx.properties);
        return new AlterStorageVaultCommand(vaultName, properties);
    }

    @Override
    public LogicalPlan visitAlterSystemRenameComputeGroup(AlterSystemRenameComputeGroupContext ctx) {
        return new AlterSystemRenameComputeGroupCommand(ctx.name.getText(), ctx.newName.getText());
    }

    @Override
    public LogicalPlan visitShowConstraint(ShowConstraintContext ctx) {
        List<String> parts = visitMultipartIdentifier(ctx.table);
        return new ShowConstraintsCommand(parts);
    }

    @Override
    public LogicalPlan visitAddConstraint(AddConstraintContext ctx) {
        List<String> parts = visitMultipartIdentifier(ctx.table);
        UnboundRelation curTable = new UnboundRelation(StatementScopeIdGenerator.newRelationId(), parts);
        ImmutableList<Slot> slots = visitIdentifierList(ctx.constraint().slots).stream()
                .map(UnboundSlot::new)
                .collect(ImmutableList.toImmutableList());
        Constraint constraint;
        if (ctx.constraint().UNIQUE() != null) {
            constraint = Constraint.newUniqueConstraint(curTable, slots);
        } else if (ctx.constraint().PRIMARY() != null) {
            constraint = Constraint.newPrimaryKeyConstraint(curTable, slots);
        } else if (ctx.constraint().FOREIGN() != null) {
            ImmutableList<Slot> referencedSlots = visitIdentifierList(ctx.constraint().referencedSlots).stream()
                    .map(UnboundSlot::new)
                    .collect(ImmutableList.toImmutableList());
            List<String> nameParts = visitMultipartIdentifier(ctx.constraint().referenceTable);
            LogicalPlan referenceTable = new UnboundRelation(StatementScopeIdGenerator.newRelationId(), nameParts);
            constraint = Constraint.newForeignKeyConstraint(curTable, slots, referenceTable, referencedSlots);
        } else {
            throw new AnalysisException("Unsupported constraint " + ctx.getText());
        }
        return new AddConstraintCommand(ctx.constraintName.getText().toLowerCase(), constraint);
    }

    @Override
    public LogicalPlan visitDropConstraint(DropConstraintContext ctx) {
        List<String> parts = visitMultipartIdentifier(ctx.table);
        UnboundRelation curTable = new UnboundRelation(StatementScopeIdGenerator.newRelationId(), parts);
        return new DropConstraintCommand(ctx.constraintName.getText().toLowerCase(), curTable);
    }

    @Override
    public LogicalPlan visitUpdate(UpdateContext ctx) {
        LogicalPlan query = LogicalPlanBuilderAssistant.withCheckPolicy(new UnboundRelation(
                StatementScopeIdGenerator.newRelationId(), visitMultipartIdentifier(ctx.tableName)));
        query = withTableAlias(query, ctx.tableAlias());
        if (ctx.fromClause() != null) {
            query = withRelations(query, ctx.fromClause().relations().relation());
        }
        query = withFilter(query, Optional.ofNullable(ctx.whereClause()));
        String tableAlias = null;
        if (ctx.tableAlias().strictIdentifier() != null) {
            tableAlias = ctx.tableAlias().getText();
        }
        Optional<LogicalPlan> cte = Optional.empty();
        if (ctx.cte() != null) {
            cte = Optional.ofNullable(withCte(query, ctx.cte()));
        }
        return withExplain(new UpdateCommand(visitMultipartIdentifier(ctx.tableName), tableAlias,
                visitUpdateAssignmentSeq(ctx.updateAssignmentSeq()), query, cte), ctx.explain());
    }

    @Override
    public LogicalPlan visitDelete(DeleteContext ctx) {
        List<String> tableName = visitMultipartIdentifier(ctx.tableName);
        Pair<Boolean, List<String>> partitionSpec = visitPartitionSpec(ctx.partitionSpec());
        // TODO: now dont support delete auto detect partition.
        if (partitionSpec == null) {
            throw new ParseException("Now don't support auto detect partitions in deleting", ctx);
        }
        LogicalPlan query = withTableAlias(LogicalPlanBuilderAssistant.withCheckPolicy(
                new UnboundRelation(StatementScopeIdGenerator.newRelationId(), tableName,
                        partitionSpec.second, partitionSpec.first)), ctx.tableAlias());
        String tableAlias = null;
        if (ctx.tableAlias().strictIdentifier() != null) {
            tableAlias = ctx.tableAlias().getText();
        }

        Command deleteCommand;
        if (ctx.USING() == null && ctx.cte() == null) {
            query = withFilter(query, Optional.ofNullable(ctx.whereClause()));
            deleteCommand = new DeleteFromCommand(tableName, tableAlias, partitionSpec.first,
                    partitionSpec.second, query);
        } else {
            // convert to insert into select
            if (ctx.USING() != null) {
                query = withRelations(query, ctx.relations().relation());
            }
            query = withFilter(query, Optional.ofNullable(ctx.whereClause()));
            Optional<LogicalPlan> cte = Optional.empty();
            if (ctx.cte() != null) {
                cte = Optional.ofNullable(withCte(query, ctx.cte()));
            }
            deleteCommand = new DeleteFromUsingCommand(tableName, tableAlias,
                    partitionSpec.first, partitionSpec.second, query, cte);
        }
        if (ctx.explain() != null) {
            return withExplain(deleteCommand, ctx.explain());
        } else {
            return deleteCommand;
        }
    }

    @Override
    public LogicalPlan visitExport(ExportContext ctx) {
        // TODO: replace old class name like ExportStmt, BrokerDesc, Expr with new nereid class name
        List<String> tableName = visitMultipartIdentifier(ctx.tableName);
        List<String> partitions = ctx.partition == null ? ImmutableList.of() : visitIdentifierList(ctx.partition);

        // handle path string
        String tmpPath = ctx.filePath.getText();
        String path = LogicalPlanBuilderAssistant.escapeBackSlash(tmpPath.substring(1, tmpPath.length() - 1));

        Optional<Expression> expr = Optional.empty();
        if (ctx.whereClause() != null) {
            expr = Optional.of(getExpression(ctx.whereClause().booleanExpression()));
        }

        Map<String, String> filePropertiesMap = ImmutableMap.of();
        if (ctx.propertyClause() != null) {
            filePropertiesMap = visitPropertyClause(ctx.propertyClause());
        }

        Optional<BrokerDesc> brokerDesc = Optional.empty();
        if (ctx.withRemoteStorageSystem() != null) {
            brokerDesc = Optional.ofNullable(visitWithRemoteStorageSystem(ctx.withRemoteStorageSystem()));
        }
        return new ExportCommand(tableName, partitions, expr, path, filePropertiesMap, brokerDesc);
    }

    @Override
    public Map<String, String> visitPropertyClause(PropertyClauseContext ctx) {
        return ctx == null ? ImmutableMap.of() : visitPropertyItemList(ctx.fileProperties);
    }

    @Override
    public Map<String, String> visitPropertyItemList(PropertyItemListContext ctx) {
        if (ctx == null || ctx.properties == null) {
            return ImmutableMap.of();
        }
        Builder<String, String> propertiesMap = ImmutableMap.builder();
        for (PropertyItemContext argument : ctx.properties) {
            String key = parsePropertyKey(argument.key);
            String value = parsePropertyValue(argument.value);
            propertiesMap.put(key, value);
        }
        return propertiesMap.build();
    }

    @Override
    public BrokerDesc visitWithRemoteStorageSystem(WithRemoteStorageSystemContext ctx) {
        BrokerDesc brokerDesc = null;

        Map<String, String> brokerPropertiesMap = visitPropertyItemList(ctx.brokerProperties);

        if (ctx.S3() != null) {
            brokerDesc = new BrokerDesc("S3", StorageBackend.StorageType.S3, brokerPropertiesMap);
        } else if (ctx.HDFS() != null) {
            brokerDesc = new BrokerDesc("HDFS", StorageBackend.StorageType.HDFS, brokerPropertiesMap);
        } else if (ctx.LOCAL() != null) {
            brokerDesc = new BrokerDesc("HDFS", StorageBackend.StorageType.LOCAL, brokerPropertiesMap);
        } else if (ctx.BROKER() != null) {
            brokerDesc = new BrokerDesc(visitIdentifierOrText(ctx.brokerName), brokerPropertiesMap);
        }
        return brokerDesc;
    }

    /**
     * Visit multi-statements.
     */
    @Override
    public List<Pair<LogicalPlan, StatementContext>> visitMultiStatements(MultiStatementsContext ctx) {
        List<Pair<LogicalPlan, StatementContext>> logicalPlans = Lists.newArrayList();
        for (DorisParser.StatementContext statement : ctx.statement()) {
            StatementContext statementContext = new StatementContext();
            ConnectContext connectContext = ConnectContext.get();
            if (connectContext != null) {
                connectContext.setStatementContext(statementContext);
                statementContext.setConnectContext(connectContext);
            }
            logicalPlans.add(Pair.of(
                    ParserUtils.withOrigin(ctx, () -> (LogicalPlan) visit(statement)), statementContext));
            List<Placeholder> params = new ArrayList<>(tokenPosToParameters.values());
            statementContext.setPlaceholders(params);
            tokenPosToParameters.clear();
        }
        return logicalPlans;
    }

    /**
     * Visit load-statements.
     */
    @Override
    public LogicalPlan visitLoad(DorisParser.LoadContext ctx) {

        BulkStorageDesc bulkDesc = null;
        if (ctx.withRemoteStorageSystem() != null) {
            Map<String, String> bulkProperties =
                    new HashMap<>(visitPropertyItemList(ctx.withRemoteStorageSystem().brokerProperties));
            if (ctx.withRemoteStorageSystem().S3() != null) {
                bulkDesc = new BulkStorageDesc("S3", BulkStorageDesc.StorageType.S3, bulkProperties);
            } else if (ctx.withRemoteStorageSystem().HDFS() != null) {
                bulkDesc = new BulkStorageDesc("HDFS", BulkStorageDesc.StorageType.HDFS, bulkProperties);
            } else if (ctx.withRemoteStorageSystem().LOCAL() != null) {
                bulkDesc = new BulkStorageDesc("LOCAL_HDFS", BulkStorageDesc.StorageType.LOCAL, bulkProperties);
            } else if (ctx.withRemoteStorageSystem().BROKER() != null
                    && ctx.withRemoteStorageSystem().identifierOrText().getText() != null) {
                bulkDesc = new BulkStorageDesc(ctx.withRemoteStorageSystem().identifierOrText().getText(),
                        bulkProperties);
            }
        }
        ImmutableList.Builder<BulkLoadDataDesc> dataDescriptions = new ImmutableList.Builder<>();
        List<String> labelParts = visitMultipartIdentifier(ctx.lableName);
        String labelName = null;
        String labelDbName = null;
        if (ConnectContext.get().getDatabase().isEmpty() && labelParts.size() == 1) {
            throw new AnalysisException("Current database is not set.");
        } else if (labelParts.size() == 1) {
            labelName = labelParts.get(0);
        } else if (labelParts.size() == 2) {
            labelDbName = labelParts.get(0);
            labelName = labelParts.get(1);
        } else if (labelParts.size() == 3) {
            labelDbName = labelParts.get(1);
            labelName = labelParts.get(2);
        } else {
            throw new AnalysisException("labelParts in load should be [ctl.][db.]label");
        }

        for (DorisParser.DataDescContext ddc : ctx.dataDescs) {
            List<String> nameParts = Lists.newArrayList();
            if (labelDbName != null) {
                nameParts.add(labelDbName);
            }
            nameParts.add(ddc.targetTableName.getText());
            List<String> tableName = RelationUtil.getQualifierName(ConnectContext.get(), nameParts);
            List<String> colNames = (ddc.columns == null ? ImmutableList.of() : visitIdentifierList(ddc.columns));
            List<String> columnsFromPath = (ddc.columnsFromPath == null ? ImmutableList.of()
                        : visitIdentifierList(ddc.columnsFromPath.identifierList()));
            List<String> partitions = ddc.partition == null ? ImmutableList.of() : visitIdentifierList(ddc.partition);
            // TODO: multi location
            List<String> multiFilePaths = new ArrayList<>();
            for (Token filePath : ddc.filePaths) {
                multiFilePaths.add(filePath.getText().substring(1, filePath.getText().length() - 1));
            }
            List<String> filePaths = ddc.filePath == null ? ImmutableList.of() : multiFilePaths;
            Map<String, Expression> colMappings;
            if (ddc.columnMapping == null) {
                colMappings = ImmutableMap.of();
            } else {
                colMappings = new HashMap<>();
                for (DorisParser.MappingExprContext mappingExpr : ddc.columnMapping.mappingSet) {
                    colMappings.put(mappingExpr.mappingCol.getText(), getExpression(mappingExpr.expression()));
                }
            }

            LoadTask.MergeType mergeType = ddc.mergeType() == null ? LoadTask.MergeType.APPEND
                        : LoadTask.MergeType.valueOf(ddc.mergeType().getText());

            Optional<String> fileFormat = ddc.format == null ? Optional.empty()
                    : Optional.of(visitIdentifierOrText(ddc.format));
            Optional<String> separator = ddc.separator == null ? Optional.empty() : Optional.of(ddc.separator.getText()
                        .substring(1, ddc.separator.getText().length() - 1));
            Optional<String> comma = ddc.comma == null ? Optional.empty() : Optional.of(ddc.comma.getText()
                        .substring(1, ddc.comma.getText().length() - 1));
            Map<String, String> dataProperties = ddc.propertyClause() == null ? new HashMap<>()
                        : visitPropertyClause(ddc.propertyClause());
            dataDescriptions.add(new BulkLoadDataDesc(
                    tableName,
                    partitions,
                    filePaths,
                    colNames,
                    columnsFromPath,
                    colMappings,
                    new BulkLoadDataDesc.FileFormatDesc(separator, comma, fileFormat),
                    false,
                    ddc.preFilter == null ? Optional.empty() : Optional.of(getExpression(ddc.preFilter.expression())),
                    ddc.where == null ? Optional.empty() : Optional.of(getExpression(ddc.where.booleanExpression())),
                    mergeType,
                    ddc.deleteOn == null ? Optional.empty() : Optional.of(getExpression(ddc.deleteOn.expression())),
                    ddc.sequenceColumn == null ? Optional.empty()
                            : Optional.of(ddc.sequenceColumn.identifier().getText()), dataProperties));
        }
        Map<String, String> properties = Collections.emptyMap();
        if (ctx.propertyClause() != null) {
            properties = visitPropertyItemList(ctx.propertyClause().propertyItemList());
        }
        String commentSpec = ctx.commentSpec() == null ? "''" : ctx.commentSpec().STRING_LITERAL().getText();
        String comment =
                LogicalPlanBuilderAssistant.escapeBackSlash(commentSpec.substring(1, commentSpec.length() - 1));
        return new LoadCommand(labelName, dataDescriptions.build(), bulkDesc, properties, comment);
    }

    /* ********************************************************************************************
     * Plan parsing
     * ******************************************************************************************** */

    /**
     * process lateral view, add a {@link LogicalGenerate} on plan.
     */
    protected LogicalPlan withGenerate(LogicalPlan plan, LateralViewContext ctx) {
        if (ctx.LATERAL() == null) {
            return plan;
        }
        String generateName = ctx.tableName.getText();
        // if later view explode map type, we need to add a project to convert map to struct
        String columnName = ctx.columnNames.get(0).getText();
        List<String> expandColumnNames = ImmutableList.of();

        // explode can pass multiple columns
        // then use struct to return the result of the expansion of multiple columns.
        if (ctx.columnNames.size() > 1
                || BuiltinTableGeneratingFunctions.INSTANCE.getReturnManyColumnFunctions()
                    .contains(ctx.functionName.getText())) {
            columnName = ConnectContext.get() != null
                    ? ConnectContext.get().getStatementContext().generateColumnName() : "expand_cols";
            expandColumnNames = ctx.columnNames.stream()
                    .map(RuleContext::getText).collect(ImmutableList.toImmutableList());
        }
        String functionName = ctx.functionName.getText();
        List<Expression> arguments = ctx.expression().stream()
                .<Expression>map(this::typedVisit)
                .collect(ImmutableList.toImmutableList());
        Function unboundFunction = new UnboundFunction(functionName, arguments);
        return new LogicalGenerate<>(ImmutableList.of(unboundFunction),
                ImmutableList.of(new UnboundSlot(generateName, columnName)), ImmutableList.of(expandColumnNames), plan);
    }

    /**
     * process CTE and store the results in a logical plan node LogicalCTE
     */
    private LogicalPlan withCte(LogicalPlan plan, CteContext ctx) {
        if (ctx == null) {
            return plan;
        }
        return new LogicalCTE<>((List) visit(ctx.aliasQuery(), LogicalSubQueryAlias.class), plan);
    }

    /**
     * process CTE's alias queries and column aliases
     */
    @Override
    public LogicalSubQueryAlias<Plan> visitAliasQuery(AliasQueryContext ctx) {
        return ParserUtils.withOrigin(ctx, () -> {
            LogicalPlan queryPlan = plan(ctx.query());
            Optional<List<String>> columnNames = optionalVisit(ctx.columnAliases(), () ->
                    ctx.columnAliases().identifier().stream()
                    .map(RuleContext::getText)
                    .collect(ImmutableList.toImmutableList())
            );
            return new LogicalSubQueryAlias<>(ctx.identifier().getText(), columnNames, queryPlan);
        });
    }

    /**
     * process LoadProperty in routine load
     */
    public LoadProperty visitLoadProperty(LoadPropertyContext ctx) {
        LoadProperty loadProperty = null;
        if (ctx instanceof SeparatorContext) {
            String separator = stripQuotes(((SeparatorContext) ctx).STRING_LITERAL().getText());
            loadProperty = new LoadSeparator(separator);
        } else if (ctx instanceof ImportColumnsContext) {
            List<LoadColumnDesc> descList = new ArrayList<>();
            for (DorisParser.ImportColumnDescContext loadColumnDescCtx : ((ImportColumnsContext) ctx)
                    .importColumnsStatement().importColumnDesc()) {
                LoadColumnDesc desc;
                if (loadColumnDescCtx.booleanExpression() != null) {
                    desc = new LoadColumnDesc(loadColumnDescCtx.name.getText(),
                        getExpression(loadColumnDescCtx.booleanExpression()));
                } else {
                    desc = new LoadColumnDesc(loadColumnDescCtx.name.getText());
                }
                descList.add(desc);
            }
            loadProperty = new LoadColumnClause(descList);
        } else if (ctx instanceof ImportDeleteOnContext) {
            loadProperty = new LoadDeleteOnClause(getExpression(((ImportDeleteOnContext) ctx)
                    .importDeleteOnStatement().booleanExpression()));
        } else if (ctx instanceof ImportPartitionsContext) {
            Pair<Boolean, List<String>> partitionSpec = visitPartitionSpec(
                    ((ImportPartitionsContext) ctx).partitionSpec());
            loadProperty = new LoadPartitionNames(partitionSpec.first, partitionSpec.second);
        } else if (ctx instanceof ImportPrecedingFilterContext) {
            loadProperty = new LoadPrecedingFilterClause(getExpression(((ImportPrecedingFilterContext) ctx)
                    .importPrecedingFilterStatement().booleanExpression()));
        } else if (ctx instanceof ImportSequenceContext) {
            loadProperty = new LoadSequenceClause(((ImportSequenceContext) ctx)
                    .importSequenceStatement().identifier().getText());
        } else if (ctx instanceof ImportWhereContext) {
            loadProperty = new LoadWhereClause(getExpression(((ImportWhereContext) ctx)
                    .importWhereStatement().booleanExpression()));
        }
        return loadProperty;
    }

    @Override
    public LogicalPlan visitCreateRoutineLoad(CreateRoutineLoadContext ctx) {
        List<String> labelParts = visitMultipartIdentifier(ctx.label);
        String labelName = null;
        String labelDbName = null;
        if (ConnectContext.get().getDatabase().isEmpty() && labelParts.size() == 1) {
            throw new AnalysisException("Current database is not set.");
        } else if (labelParts.size() == 1) {
            labelName = labelParts.get(0);
        } else if (labelParts.size() == 2) {
            labelDbName = labelParts.get(0);
            labelName = labelParts.get(1);
        } else {
            throw new AnalysisException("labelParts in load should be [db.]label");
        }
        LabelNameInfo jobLabelInfo = new LabelNameInfo(labelDbName, labelName);
        String tableName = null;
        if (ctx.table != null) {
            tableName = ctx.table.getText();
        }
        Map<String, String> properties = ctx.propertyClause() != null
                // NOTICE: we should not generate immutable map here, because it will be modified when analyzing.
                ? Maps.newHashMap(visitPropertyClause(ctx.propertyClause()))
                : Maps.newHashMap();
        String type = ctx.type.getText();
        Map<String, String> customProperties = ctx.customProperties != null
                // NOTICE: we should not generate immutable map here, because it will be modified when analyzing.
                ? Maps.newHashMap(visitPropertyItemList(ctx.customProperties))
                : Maps.newHashMap();
        LoadTask.MergeType mergeType = LoadTask.MergeType.APPEND;
        if (ctx.WITH() != null) {
            if (ctx.DELETE() != null) {
                mergeType = LoadTask.MergeType.DELETE;
            } else if (ctx.MERGE() != null) {
                mergeType = LoadTask.MergeType.MERGE;
            }
        }
        String comment = visitCommentSpec(ctx.commentSpec());
        Map<String, LoadProperty> loadPropertyMap = new HashMap<>();
        for (DorisParser.LoadPropertyContext oneLoadPropertyCOntext : ctx.loadProperty()) {
            LoadProperty loadProperty = visitLoadProperty(oneLoadPropertyCOntext);
            if (loadProperty == null) {
                throw new AnalysisException("invalid clause of routine load");
            }
            if (loadPropertyMap.get(loadProperty.getClass().getName()) != null) {
                throw new AnalysisException("repeat setting of clause load property: "
                    + loadProperty.getClass().getName());
            } else {
                loadPropertyMap.put(loadProperty.getClass().getName(), loadProperty);
            }
        }
        CreateRoutineLoadInfo createRoutineLoadInfo = new CreateRoutineLoadInfo(jobLabelInfo, tableName,
                loadPropertyMap, properties, type, customProperties, mergeType, comment);
        return new CreateRoutineLoadCommand(createRoutineLoadInfo);

    }

    @Override
    public Command visitCreateRowPolicy(CreateRowPolicyContext ctx) {
        FilterType filterType = FilterType.of(ctx.type.getText());
        List<String> nameParts = visitMultipartIdentifier(ctx.table);
        return new CreatePolicyCommand(PolicyTypeEnum.ROW, ctx.name.getText(),
                ctx.EXISTS() != null, new TableNameInfo(nameParts), Optional.of(filterType),
                ctx.user == null ? null : visitUserIdentify(ctx.user),
                ctx.roleName == null ? null : ctx.roleName.getText(),
                Optional.of(getExpression(ctx.booleanExpression())), ImmutableMap.of());
    }

    @Override
    public Command visitCreateStoragePolicy(CreateStoragePolicyContext ctx) {
        Map<String, String> properties = ctx.properties != null
                ? Maps.newHashMap(visitPropertyClause(ctx.properties))
                : Maps.newHashMap();
        return new CreatePolicyCommand(PolicyTypeEnum.STORAGE, ctx.name.getText(),
                ctx.EXISTS() != null, null, Optional.empty(),
                null, null, Optional.empty(), properties);
    }

    @Override
    public String visitIdentifierOrText(DorisParser.IdentifierOrTextContext ctx) {
        if (ctx.STRING_LITERAL() != null) {
            return ctx.STRING_LITERAL().getText().substring(1, ctx.STRING_LITERAL().getText().length() - 1);
        } else {
            return ctx.identifier().getText();
        }
    }

    @Override
    public String visitIdentifierOrTextOrAsterisk(DorisParser.IdentifierOrTextOrAsteriskContext ctx) {
        if (ctx.ASTERISK() != null) {
            return stripQuotes(ctx.ASTERISK().getText());
        } else if (ctx.STRING_LITERAL() != null) {
            return stripQuotes(ctx.STRING_LITERAL().getText());
        } else {
            return stripQuotes(ctx.identifier().getText());
        }
    }

    @Override
    public List<String> visitMultipartIdentifierOrAsterisk(DorisParser.MultipartIdentifierOrAsteriskContext ctx) {
        return ctx.parts.stream()
            .map(RuleContext::getText)
            .collect(ImmutableList.toImmutableList());
    }

    @Override
    public UserIdentity visitUserIdentify(UserIdentifyContext ctx) {
        String user = visitIdentifierOrText(ctx.user);
        String host = null;
        if (ctx.host != null) {
            host = visitIdentifierOrText(ctx.host);
        }
        if (host == null) {
            host = "%";
        }
        boolean isDomain = ctx.LEFT_PAREN() != null;
        return new UserIdentity(user, host, isDomain);
    }

    @Override
    public LogicalPlan visitQuery(QueryContext ctx) {
        return ParserUtils.withOrigin(ctx, () -> {
            // TODO: need to add withQueryResultClauses and withCTE
            LogicalPlan query = plan(ctx.queryTerm());
            query = withCte(query, ctx.cte());
            return withQueryOrganization(query, ctx.queryOrganization());
        });
    }

    @Override
    public LogicalPlan visitSetOperation(SetOperationContext ctx) {
        return ParserUtils.withOrigin(ctx, () -> {

            if (ctx.UNION() != null) {
                Qualifier qualifier = getQualifier(ctx);
                List<QueryTermContext> contexts = Lists.newArrayList(ctx.right);
                QueryTermContext current = ctx.left;
                while (true) {
                    if (current instanceof SetOperationContext
                            && getQualifier((SetOperationContext) current) == qualifier
                            && ((SetOperationContext) current).UNION() != null) {
                        contexts.add(((SetOperationContext) current).right);
                        current = ((SetOperationContext) current).left;
                    } else {
                        contexts.add(current);
                        break;
                    }
                }
                Collections.reverse(contexts);
                List<LogicalPlan> logicalPlans = contexts.stream().map(this::plan).collect(Collectors.toList());
                return reduceToLogicalPlanTree(0, logicalPlans.size() - 1, logicalPlans, qualifier);
            } else {
                LogicalPlan leftQuery = plan(ctx.left);
                LogicalPlan rightQuery = plan(ctx.right);
                Qualifier qualifier = getQualifier(ctx);

                List<Plan> newChildren = ImmutableList.of(leftQuery, rightQuery);
                LogicalPlan plan;
                if (ctx.UNION() != null) {
                    plan = new LogicalUnion(qualifier, newChildren);
                } else if (ctx.EXCEPT() != null || ctx.MINUS() != null) {
                    plan = new LogicalExcept(qualifier, newChildren);
                } else if (ctx.INTERSECT() != null) {
                    plan = new LogicalIntersect(qualifier, newChildren);
                } else {
                    throw new ParseException("not support", ctx);
                }
                return plan;
            }
        });
    }

    private Qualifier getQualifier(SetOperationContext ctx) {
        if (ctx.setQuantifier() == null || ctx.setQuantifier().DISTINCT() != null) {
            return Qualifier.DISTINCT;
        } else {
            return Qualifier.ALL;
        }
    }

    private static LogicalPlan logicalPlanCombiner(LogicalPlan left, LogicalPlan right, Qualifier qualifier) {
        return new LogicalUnion(qualifier, ImmutableList.of(left, right));
    }

    /**
     * construct avl union tree
     */
    public static LogicalPlan reduceToLogicalPlanTree(int low, int high,
            List<LogicalPlan> logicalPlans, Qualifier qualifier) {
        switch (high - low) {
            case 0:
                return logicalPlans.get(low);
            case 1:
                return logicalPlanCombiner(logicalPlans.get(low), logicalPlans.get(high), qualifier);
            default:
                int mid = low + (high - low) / 2;
                return logicalPlanCombiner(
                        reduceToLogicalPlanTree(low, mid, logicalPlans, qualifier),
                        reduceToLogicalPlanTree(mid + 1, high, logicalPlans, qualifier),
                        qualifier
                );
        }
    }

    @Override
    public LogicalPlan visitSubquery(SubqueryContext ctx) {
        return ParserUtils.withOrigin(ctx, () -> plan(ctx.query()));
    }

    @Override
    public LogicalPlan visitRegularQuerySpecification(RegularQuerySpecificationContext ctx) {
        return ParserUtils.withOrigin(ctx, () -> {
            SelectClauseContext selectCtx = ctx.selectClause();
            LogicalPlan selectPlan;
            LogicalPlan relation;
            if (ctx.fromClause() == null) {
                relation = new LogicalOneRowRelation(StatementScopeIdGenerator.newRelationId(),
                        ImmutableList.of(new Alias(Literal.of(0))));
            } else {
                relation = visitFromClause(ctx.fromClause());
            }
            if (ctx.intoClause() != null && !ConnectContext.get().isRunProcedure()) {
                throw new ParseException("Only procedure supports insert into variables", selectCtx);
            }
            selectPlan = withSelectQuerySpecification(
                    ctx, relation,
                    selectCtx,
                    Optional.ofNullable(ctx.whereClause()),
                    Optional.ofNullable(ctx.aggClause()),
                    Optional.ofNullable(ctx.havingClause()),
                    Optional.ofNullable(ctx.qualifyClause()));
            selectPlan = withQueryOrganization(selectPlan, ctx.queryOrganization());
            if ((selectHintMap == null) || selectHintMap.isEmpty()) {
                return selectPlan;
            }
            List<ParserRuleContext> selectHintContexts = Lists.newArrayList();
            List<ParserRuleContext> preAggOnHintContexts = Lists.newArrayList();
            for (Integer key : selectHintMap.keySet()) {
                if (key > selectCtx.getStart().getStopIndex() && key < selectCtx.getStop().getStartIndex()) {
                    selectHintContexts.add(selectHintMap.get(key));
                } else {
                    preAggOnHintContexts.add(selectHintMap.get(key));
                }
            }
            return withHints(selectPlan, selectHintContexts, preAggOnHintContexts);
        });
    }

    @Override
    public LogicalPlan visitInlineTable(InlineTableContext ctx) {
        List<RowConstructorContext> rowConstructorContexts = ctx.rowConstructor();
        ImmutableList.Builder<List<NamedExpression>> rows
                = ImmutableList.builderWithExpectedSize(rowConstructorContexts.size());
        for (RowConstructorContext rowConstructorContext : rowConstructorContexts) {
            rows.add(visitRowConstructor(rowConstructorContext));
        }
        return new UnboundInlineTable(rows.build());
    }

    /**
     * Create an aliased table reference. This is typically used in FROM clauses.
     */
    protected LogicalPlan withTableAlias(LogicalPlan plan, TableAliasContext ctx) {
        if (ctx.strictIdentifier() == null) {
            return plan;
        }
        return ParserUtils.withOrigin(ctx.strictIdentifier(), () -> {
            String alias = ctx.strictIdentifier().getText();
            if (null != ctx.identifierList()) {
                throw new ParseException("Do not implemented", ctx);
                // TODO: multi-colName
            }
            return new LogicalSubQueryAlias<>(alias, plan);
        });
    }

    @Override
    public LogicalPlan visitTableName(TableNameContext ctx) {
        List<String> nameParts = visitMultipartIdentifier(ctx.multipartIdentifier());
        List<String> partitionNames = new ArrayList<>();
        boolean isTempPart = false;
        if (ctx.specifiedPartition() != null) {
            isTempPart = ctx.specifiedPartition().TEMPORARY() != null;
            if (ctx.specifiedPartition().identifier() != null) {
                partitionNames.add(ctx.specifiedPartition().identifier().getText());
            } else {
                partitionNames.addAll(visitIdentifierList(ctx.specifiedPartition().identifierList()));
            }
        }

        Optional<String> indexName = Optional.empty();
        if (ctx.materializedViewName() != null) {
            indexName = Optional.ofNullable(ctx.materializedViewName().indexName.getText());
        }

        List<Long> tabletIdLists = new ArrayList<>();
        if (ctx.tabletList() != null) {
            ctx.tabletList().tabletIdList.stream().forEach(tabletToken -> {
                tabletIdLists.add(Long.parseLong(tabletToken.getText()));
            });
        }

        final List<String> relationHints;
        if (ctx.relationHint() != null) {
            relationHints = typedVisit(ctx.relationHint());
        } else {
            relationHints = ImmutableList.of();
        }

        TableScanParams scanParams = null;
        if (ctx.optScanParams() != null) {
            Map<String, String> map = visitPropertyItemList(ctx.optScanParams().properties);
            scanParams = new TableScanParams(ctx.optScanParams().funcName.getText(), map);
        }

        TableSnapshot tableSnapshot = null;
        if (ctx.tableSnapshot() != null) {
            if (ctx.tableSnapshot().TIME() != null) {
                tableSnapshot = new TableSnapshot(stripQuotes(ctx.tableSnapshot().time.getText()));
            } else {
                tableSnapshot = new TableSnapshot(Long.parseLong(ctx.tableSnapshot().version.getText()));
            }
        }

        TableSample tableSample = ctx.sample() == null ? null : (TableSample) visit(ctx.sample());
        UnboundRelation relation = new UnboundRelation(StatementScopeIdGenerator.newRelationId(),
                nameParts, partitionNames, isTempPart, tabletIdLists, relationHints,
                Optional.ofNullable(tableSample), indexName, scanParams, Optional.ofNullable(tableSnapshot));

        LogicalPlan checkedRelation = LogicalPlanBuilderAssistant.withCheckPolicy(relation);
        LogicalPlan plan = withTableAlias(checkedRelation, ctx.tableAlias());
        for (LateralViewContext lateralViewContext : ctx.lateralView()) {
            plan = withGenerate(plan, lateralViewContext);
        }
        return plan;
    }

    public static String stripQuotes(String str) {
        if ((str.charAt(0) == '\'' && str.charAt(str.length() - 1) == '\'')
                || (str.charAt(0) == '\"' && str.charAt(str.length() - 1) == '\"')) {
            str = str.substring(1, str.length() - 1);
        }
        return str;
    }

    @Override
    public LogicalPlan visitShowEncryptKeys(ShowEncryptKeysContext ctx) {
        String dbName = null;
        if (ctx.database != null) {
            List<String> nameParts = visitMultipartIdentifier(ctx.database);
            dbName = nameParts.get(0); // only one entry possible
        }

        String likeString = null;
        if (ctx.LIKE() != null) {
            likeString = stripQuotes(ctx.STRING_LITERAL().getText());
        }
        return new ShowEncryptKeysCommand(dbName, likeString);
    }

    @Override
    public LogicalPlan visitAliasedQuery(AliasedQueryContext ctx) {
        if (ctx.tableAlias().getText().equals("")) {
            throw new ParseException("Every derived table must have its own alias", ctx);
        }
        LogicalPlan plan = withTableAlias(visitQuery(ctx.query()), ctx.tableAlias());
        for (LateralViewContext lateralViewContext : ctx.lateralView()) {
            plan = withGenerate(plan, lateralViewContext);
        }
        return plan;
    }

    @Override
    public LogicalPlan visitTableValuedFunction(TableValuedFunctionContext ctx) {
        return ParserUtils.withOrigin(ctx, () -> {
            String functionName = ctx.tvfName.getText();

            Map<String, String> map = visitPropertyItemList(ctx.properties);
            LogicalPlan relation = new UnboundTVFRelation(StatementScopeIdGenerator.newRelationId(),
                    functionName, new Properties(map));
            return withTableAlias(relation, ctx.tableAlias());
        });
    }

    /**
     * Create a star (i.e. all) expression; this selects all elements (in the specified object).
     * Both un-targeted (global) and targeted aliases are supported.
     */
    @Override
    public Expression visitStar(StarContext ctx) {
        return ParserUtils.withOrigin(ctx, () -> {
            final QualifiedNameContext qualifiedNameContext = ctx.qualifiedName();
            List<String> target;
            if (qualifiedNameContext != null) {
                target = qualifiedNameContext.identifier()
                        .stream()
                        .map(RuleContext::getText)
                        .collect(ImmutableList.toImmutableList());
            } else {
                target = ImmutableList.of();
            }
            List<ExceptOrReplaceContext> exceptOrReplaceList = ctx.exceptOrReplace();
            if (exceptOrReplaceList != null && !exceptOrReplaceList.isEmpty()) {
                List<NamedExpression> finalExpectSlots = ImmutableList.of();
                List<NamedExpression> finalReplacedAlias = ImmutableList.of();
                for (ExceptOrReplaceContext exceptOrReplace : exceptOrReplaceList) {
                    if (exceptOrReplace instanceof ExceptContext) {
                        if (!finalExpectSlots.isEmpty()) {
                            throw new ParseException("only one except clause is supported", ctx);
                        }
                        ExceptContext exceptContext = (ExceptContext) exceptOrReplace;
                        List<NamedExpression> expectSlots = getNamedExpressions(exceptContext.namedExpressionSeq());
                        boolean allSlots = expectSlots.stream().allMatch(UnboundSlot.class::isInstance);
                        if (expectSlots.isEmpty() || !allSlots) {
                            throw new ParseException(
                                    "only column name is supported in except clause", ctx);
                        }
                        finalExpectSlots = expectSlots;
                    } else if (exceptOrReplace instanceof ReplaceContext) {
                        if (!finalReplacedAlias.isEmpty()) {
                            throw new ParseException("only one replace clause is supported", ctx);
                        }
                        ReplaceContext replaceContext = (ReplaceContext) exceptOrReplace;
                        List<NamedExpression> expectAlias = Lists.newArrayList();
                        NamedExpressionSeqContext namedExpressions = replaceContext.namedExpressionSeq();
                        for (NamedExpressionContext namedExpressionContext : namedExpressions.namedExpression()) {
                            if (namedExpressionContext.identifierOrText() == null) {
                                throw new ParseException("only alias is supported in select-replace clause", ctx);
                            }
                            expectAlias.add((NamedExpression) namedExpressionContext.accept(this));
                        }
                        if (expectAlias.isEmpty()) {
                            throw new ParseException("only alias is supported in select-replace clause", ctx);
                        }
                        finalReplacedAlias = expectAlias;
                    } else {
                        throw new ParseException(
                                "Unsupported except or replace clause: " + exceptOrReplace.getText(), ctx
                        );
                    }
                }
                return new UnboundStar(target, finalExpectSlots, finalReplacedAlias);
            } else {
                return new UnboundStar(target);
            }
        });
    }

    /**
     * Create an aliased expression if an alias is specified. Both single and multi-aliases are
     * supported.
     */
    @Override
    public NamedExpression visitNamedExpression(NamedExpressionContext ctx) {
        return ParserUtils.withOrigin(ctx, () -> {
            Expression expression = getExpression(ctx.expression());
            if (ctx.identifierOrText() == null) {
                if (expression instanceof NamedExpression) {
                    return (NamedExpression) expression;
                } else {
                    int start = ctx.expression().start.getStartIndex();
                    int stop = ctx.expression().stop.getStopIndex();
                    String alias = ctx.start.getInputStream()
                            .getText(new org.antlr.v4.runtime.misc.Interval(start, stop));
                    if (expression instanceof Literal) {
                        return new Alias(expression, alias, true);
                    } else {
                        return new UnboundAlias(expression, alias, true);
                    }
                }
            }
            String alias = visitIdentifierOrText(ctx.identifierOrText());
            if (expression instanceof Literal) {
                return new Alias(expression, alias);
            }
            return new UnboundAlias(expression, alias);
        });
    }

    @Override
    public Expression visitSystemVariable(SystemVariableContext ctx) {
        VariableType type = null;
        if (ctx.kind == null) {
            type = VariableType.DEFAULT;
        } else if (ctx.kind.getType() == DorisParser.SESSION) {
            type = VariableType.SESSION;
        } else if (ctx.kind.getType() == DorisParser.GLOBAL) {
            type = VariableType.GLOBAL;
        }
        if (type == null) {
            throw new ParseException("Unsupported system variable: " + ctx.getText(), ctx);
        }
        return new UnboundVariable(ctx.identifier().getText(), type);
    }

    @Override
    public Expression visitUserVariable(UserVariableContext ctx) {
        return new UnboundVariable(ctx.identifierOrText().getText(), VariableType.USER);
    }

    /**
     * Create a comparison expression. This compares two expressions. The following comparison
     * operators are supported:
     * - Equal: '=' or '=='
     * - Null-safe Equal: '<=>'
     * - Not Equal: '<>' or '!='
     * - Less than: '<'
     * - Less then or Equal: '<='
     * - Greater than: '>'
     * - Greater then or Equal: '>='
     */
    @Override
    public Expression visitComparison(ComparisonContext ctx) {
        return ParserUtils.withOrigin(ctx, () -> {
            Expression left = getExpression(ctx.left);
            Expression right = getExpression(ctx.right);
            TerminalNode operator = (TerminalNode) ctx.comparisonOperator().getChild(0);
            switch (operator.getSymbol().getType()) {
                case DorisParser.EQ:
                    return new EqualTo(left, right);
                case DorisParser.NEQ:
                    return new Not(new EqualTo(left, right));
                case DorisParser.LT:
                    return new LessThan(left, right);
                case DorisParser.GT:
                    return new GreaterThan(left, right);
                case DorisParser.LTE:
                    return new LessThanEqual(left, right);
                case DorisParser.GTE:
                    return new GreaterThanEqual(left, right);
                case DorisParser.NSEQ:
                    return new NullSafeEqual(left, right);
                default:
                    throw new ParseException("Unsupported comparison expression: "
                        + operator.getSymbol().getText(), ctx);
            }
        });
    }

    /**
     * Create a not expression.
     * format: NOT Expression
     * for example:
     * not 1
     * not 1=1
     */
    @Override
    public Expression visitLogicalNot(LogicalNotContext ctx) {
        return ParserUtils.withOrigin(ctx, () -> new Not(getExpression(ctx.booleanExpression())));
    }

    @Override
    public Expression visitLogicalBinary(LogicalBinaryContext ctx) {
        return ParserUtils.withOrigin(ctx, () -> {
            // Code block copy from Spark
            // sql/catalyst/src/main/scala/org/apache/spark/sql/catalyst/parser/AstBuilder.scala

            // Collect all similar left hand contexts.
            List<BooleanExpressionContext> contexts = Lists.newArrayList(ctx.right);
            BooleanExpressionContext current = ctx.left;
            while (true) {
                if (current instanceof LogicalBinaryContext
                        && ((LogicalBinaryContext) current).operator.getType() == ctx.operator.getType()) {
                    contexts.add(((LogicalBinaryContext) current).right);
                    current = ((LogicalBinaryContext) current).left;
                } else {
                    contexts.add(current);
                    break;
                }
            }
            // Reverse the contexts to have them in the same sequence as in the SQL statement & turn them
            // into expressions.
            Collections.reverse(contexts);
            List<Expression> expressions = contexts.stream().map(this::getExpression).collect(Collectors.toList());
            if (ctx.operator.getType() == DorisParser.AND) {
                return new And(expressions);
            } else if (ctx.operator.getType() == DorisParser.OR) {
                return new Or(expressions);
            } else {
                // Create a balanced tree.
                return reduceToExpressionTree(0, expressions.size() - 1, expressions, ctx);
            }
        });
    }

    @Override
    public Expression visitLambdaExpression(LambdaExpressionContext ctx) {
        ImmutableList<String> args = ctx.args.stream()
                .map(RuleContext::getText)
                .collect(ImmutableList.toImmutableList());
        Expression body = (Expression) visit(ctx.body);
        return new Lambda(args, body);
    }

    private Expression expressionCombiner(Expression left, Expression right, LogicalBinaryContext ctx) {
        switch (ctx.operator.getType()) {
            case DorisParser.LOGICALAND:
            case DorisParser.AND:
                return new And(left, right);
            case DorisParser.OR:
                return new Or(left, right);
            case DorisParser.XOR:
                return new Xor(left, right);
            default:
                throw new ParseException("Unsupported logical binary type: " + ctx.operator.getText(), ctx);
        }
    }

    private Expression reduceToExpressionTree(int low, int high,
            List<Expression> expressions, LogicalBinaryContext ctx) {
        switch (high - low) {
            case 0:
                return expressions.get(low);
            case 1:
                return expressionCombiner(expressions.get(low), expressions.get(high), ctx);
            default:
                int mid = low + (high - low) / 2;
                return expressionCombiner(
                        reduceToExpressionTree(low, mid, expressions, ctx),
                        reduceToExpressionTree(mid + 1, high, expressions, ctx),
                        ctx
                );
        }
    }

    /**
     * Create a predicated expression. A predicated expression is a normal expression with a
     * predicate attached to it, for example:
     * {{{
     * a + 1 IS NULL
     * }}}
     */
    @Override
    public Expression visitPredicated(PredicatedContext ctx) {
        return ParserUtils.withOrigin(ctx, () -> {
            Expression e = getExpression(ctx.valueExpression());
            return ctx.predicate() == null ? e : withPredicate(e, ctx.predicate());
        });
    }

    @Override
    public Expression visitArithmeticUnary(ArithmeticUnaryContext ctx) {
        return ParserUtils.withOrigin(ctx, () -> {
            Expression e = typedVisit(ctx.valueExpression());
            switch (ctx.operator.getType()) {
                case DorisParser.PLUS:
                    return e;
                case DorisParser.SUBTRACT:
                    IntegerLiteral zero = new IntegerLiteral(0);
                    return new Subtract(zero, e);
                case DorisParser.TILDE:
                    return new BitNot(e);
                default:
                    throw new ParseException("Unsupported arithmetic unary type: " + ctx.operator.getText(), ctx);
            }
        });
    }

    @Override
    public Expression visitArithmeticBinary(ArithmeticBinaryContext ctx) {
        return ParserUtils.withOrigin(ctx, () -> {
            Expression left = getExpression(ctx.left);
            Expression right = getExpression(ctx.right);

            int type = ctx.operator.getType();
            if (left instanceof Interval) {
                if (type != DorisParser.PLUS) {
                    throw new ParseException("Only supported: " + Operator.ADD, ctx);
                }
                Interval interval = (Interval) left;
                return new TimestampArithmetic(Operator.ADD, right, interval.value(), interval.timeUnit());
            }

            if (right instanceof Interval) {
                Operator op;
                if (type == DorisParser.PLUS) {
                    op = Operator.ADD;
                } else if (type == DorisParser.SUBTRACT) {
                    op = Operator.SUBTRACT;
                } else {
                    throw new ParseException("Only supported: " + Operator.ADD + " and " + Operator.SUBTRACT, ctx);
                }
                Interval interval = (Interval) right;
                return new TimestampArithmetic(op, left, interval.value(), interval.timeUnit());
            }

            return ParserUtils.withOrigin(ctx, () -> {
                switch (type) {
                    case DorisParser.ASTERISK:
                        return new Multiply(left, right);
                    case DorisParser.SLASH:
                        return new Divide(left, right);
                    case DorisParser.MOD:
                        return new Mod(left, right);
                    case DorisParser.PLUS:
                        return new Add(left, right);
                    case DorisParser.SUBTRACT:
                        return new Subtract(left, right);
                    case DorisParser.DIV:
                        return new IntegralDivide(left, right);
                    case DorisParser.HAT:
                        return new BitXor(left, right);
                    case DorisParser.PIPE:
                        return new BitOr(left, right);
                    case DorisParser.AMPERSAND:
                        return new BitAnd(left, right);
                    default:
                        throw new ParseException(
                                "Unsupported arithmetic binary type: " + ctx.operator.getText(), ctx);
                }
            });
        });
    }

    @Override
    public Expression visitCurrentDate(DorisParser.CurrentDateContext ctx) {
        return new CurrentDate();
    }

    @Override
    public Expression visitCurrentTime(DorisParser.CurrentTimeContext ctx) {
        return new CurrentTime();
    }

    @Override
    public Expression visitCurrentTimestamp(DorisParser.CurrentTimestampContext ctx) {
        return new Now();
    }

    @Override
    public Expression visitLocalTime(DorisParser.LocalTimeContext ctx) {
        return new CurrentTime();
    }

    @Override
    public Expression visitLocalTimestamp(DorisParser.LocalTimestampContext ctx) {
        return new Now();
    }

    @Override
    public Expression visitCurrentUser(DorisParser.CurrentUserContext ctx) {
        return new CurrentUser();
    }

    @Override
    public Expression visitSessionUser(DorisParser.SessionUserContext ctx) {
        return new SessionUser();
    }

    @Override
    public Expression visitDoublePipes(DorisParser.DoublePipesContext ctx) {
        return ParserUtils.withOrigin(ctx, () -> {
            Expression left = getExpression(ctx.left);
            Expression right = getExpression(ctx.right);
            if (SqlModeHelper.hasPipeAsConcat()) {
                return new UnboundFunction("concat", Lists.newArrayList(left, right));
            } else {
                return new Or(left, right);
            }
        });
    }

    /**
     * Create a value based [[CaseWhen]] expression. This has the following SQL form:
     * {{{
     *   CASE [expression]
     *    WHEN [value] THEN [expression]
     *    ...
     *    ELSE [expression]
     *   END
     * }}}
     */
    @Override
    public Expression visitSimpleCase(DorisParser.SimpleCaseContext context) {
        Expression e = getExpression(context.value);
        List<WhenClause> whenClauses = context.whenClause().stream()
                .map(w -> new WhenClause(new EqualTo(e, getExpression(w.condition)), getExpression(w.result)))
                .collect(ImmutableList.toImmutableList());
        if (context.elseExpression == null) {
            return new CaseWhen(whenClauses);
        }
        return new CaseWhen(whenClauses, getExpression(context.elseExpression));
    }

    /**
     * Create a condition based [[CaseWhen]] expression. This has the following SQL syntax:
     * {{{
     *   CASE
     *    WHEN [predicate] THEN [expression]
     *    ...
     *    ELSE [expression]
     *   END
     * }}}
     *
     * @param context the parse tree
     */
    @Override
    public Expression visitSearchedCase(DorisParser.SearchedCaseContext context) {
        List<WhenClause> whenClauses = context.whenClause().stream()
                .map(w -> new WhenClause(getExpression(w.condition), getExpression(w.result)))
                .collect(ImmutableList.toImmutableList());
        if (context.elseExpression == null) {
            return new CaseWhen(whenClauses);
        }
        return new CaseWhen(whenClauses, getExpression(context.elseExpression));
    }

    @Override
    public Expression visitCast(DorisParser.CastContext ctx) {
        return ParserUtils.withOrigin(ctx, () -> processCast(getExpression(ctx.expression()), ctx.castDataType()));
    }

    @Override
    public UnboundFunction visitExtract(DorisParser.ExtractContext ctx) {
        return ParserUtils.withOrigin(ctx, () -> {
            String functionName = ctx.field.getText();
            return new UnboundFunction(functionName, false,
                    Collections.singletonList(getExpression(ctx.source)));
        });
    }

    @Override
    public Expression visitEncryptKey(DorisParser.EncryptKeyContext ctx) {
        return ParserUtils.withOrigin(ctx, () -> {
            String db = ctx.dbName == null ? "" : ctx.dbName.getText();
            String key = ctx.keyName.getText();
            return new EncryptKeyRef(new StringLiteral(db), new StringLiteral(key));
        });
    }

    @Override
    public Expression visitCharFunction(DorisParser.CharFunctionContext ctx) {
        return ParserUtils.withOrigin(ctx, () -> {
            String charSet = ctx.charSet == null ? "utf8" : ctx.charSet.getText();
            List<Expression> arguments = ImmutableList.<Expression>builder()
                    .add(new StringLiteral(charSet))
                    .addAll(visit(ctx.arguments, Expression.class))
                    .build();
            return new Char(arguments);
        });
    }

    @Override
    public Expression visitConvertCharSet(DorisParser.ConvertCharSetContext ctx) {
        return ParserUtils.withOrigin(ctx,
                () -> new ConvertTo(getExpression(ctx.argument), new StringLiteral(ctx.charSet.getText())));
    }

    @Override
    public Expression visitConvertType(DorisParser.ConvertTypeContext ctx) {
        return ParserUtils.withOrigin(ctx, () -> processCast(getExpression(ctx.argument), ctx.castDataType()));
    }

    @Override
    public DataType visitCastDataType(CastDataTypeContext ctx) {
        return ParserUtils.withOrigin(ctx, () -> {
            if (ctx.dataType() != null) {
                return ((DataType) typedVisit(ctx.dataType())).conversion();
            } else if (ctx.UNSIGNED() != null) {
                return LargeIntType.UNSIGNED;
            } else {
                return BigIntType.SIGNED;
            }
        });
    }

    private Expression processCast(Expression expression, CastDataTypeContext castDataTypeContext) {
        DataType dataType = visitCastDataType(castDataTypeContext);
        Expression cast = new Cast(expression, dataType, true);
        if (dataType.isStringLikeType() && ((CharacterType) dataType).getLen() >= 0) {
            if (dataType.isVarcharType() && ((VarcharType) dataType).isWildcardVarchar()) {
                return cast;
            }
            List<Expression> args = ImmutableList.of(
                    cast,
                    new TinyIntLiteral((byte) 1),
                    Literal.of(((CharacterType) dataType).getLen())
            );
            return new UnboundFunction("substr", args);
        } else {
            return cast;
        }
    }

    @Override
    public Expression visitFunctionCallExpression(DorisParser.FunctionCallExpressionContext ctx) {
        return ParserUtils.withOrigin(ctx, () -> {
            String functionName = ctx.functionIdentifier().functionNameIdentifier().getText();
            boolean isDistinct = ctx.DISTINCT() != null;
            List<Expression> params = Lists.newArrayList();
            params.addAll(visit(ctx.expression(), Expression.class));
            List<OrderKey> orderKeys = visit(ctx.sortItem(), OrderKey.class);
            params.addAll(orderKeys.stream().map(OrderExpression::new).collect(Collectors.toList()));

            List<UnboundStar> unboundStars = ExpressionUtils.collectAll(params, UnboundStar.class::isInstance);
            if (!unboundStars.isEmpty()) {
                if (ctx.functionIdentifier().dbName == null && functionName.equalsIgnoreCase("count")) {
                    if (unboundStars.size() > 1) {
                        throw new ParseException(
                                "'*' can only be used once in conjunction with COUNT: " + functionName, ctx);
                    }
                    if (!unboundStars.get(0).getQualifier().isEmpty()) {
                        throw new ParseException("'*' can not has qualifier: " + unboundStars.size(), ctx);
                    }
                    if (ctx.windowSpec() != null) {
                        if (isDistinct) {
                            throw new ParseException("DISTINCT not allowed in analytic function: " + functionName, ctx);
                        }
                        return withWindowSpec(ctx.windowSpec(), new Count());
                    }
                    return new Count();
                }
                throw new ParseException("'*' can only be used in conjunction with COUNT: " + functionName, ctx);
            } else {
                String dbName = null;
                if (ctx.functionIdentifier().dbName != null) {
                    dbName = ctx.functionIdentifier().dbName.getText();
                }
                UnboundFunction function = new UnboundFunction(dbName, functionName, isDistinct, params);
                if (ctx.windowSpec() != null) {
                    if (isDistinct) {
                        throw new ParseException("DISTINCT not allowed in analytic function: " + functionName, ctx);
                    }
                    return withWindowSpec(ctx.windowSpec(), function);
                }
                return function;
            }
        });
    }

    /**
     * deal with window function definition
     */
    private WindowExpression withWindowSpec(WindowSpecContext ctx, Expression function) {
        List<Expression> partitionKeyList = Lists.newArrayList();
        if (ctx.partitionClause() != null) {
            partitionKeyList = visit(ctx.partitionClause().expression(), Expression.class);
        }

        List<OrderExpression> orderKeyList = Lists.newArrayList();
        if (ctx.sortClause() != null) {
            orderKeyList = visit(ctx.sortClause().sortItem(), OrderKey.class).stream()
                .map(orderKey -> new OrderExpression(orderKey))
                .collect(Collectors.toList());
        }

        if (ctx.windowFrame() != null) {
            return new WindowExpression(function, partitionKeyList, orderKeyList, withWindowFrame(ctx.windowFrame()));
        }
        return new WindowExpression(function, partitionKeyList, orderKeyList);
    }

    /**
     * deal with optional expressions
     */
    private <T, C> Optional<C> optionalVisit(T ctx, Supplier<C> func) {
        return Optional.ofNullable(ctx).map(a -> func.get());
    }

    /**
     * deal with window frame
     */
    private WindowFrame withWindowFrame(WindowFrameContext ctx) {
        WindowFrame.FrameUnitsType frameUnitsType = WindowFrame.FrameUnitsType.valueOf(
                ctx.frameUnits().getText().toUpperCase());
        WindowFrame.FrameBoundary leftBoundary = withFrameBound(ctx.start);
        if (ctx.end != null) {
            WindowFrame.FrameBoundary rightBoundary = withFrameBound(ctx.end);
            return new WindowFrame(frameUnitsType, leftBoundary, rightBoundary);
        }
        return new WindowFrame(frameUnitsType, leftBoundary);
    }

    private WindowFrame.FrameBoundary withFrameBound(DorisParser.FrameBoundaryContext ctx) {
        Optional<Expression> expression = Optional.empty();
        if (ctx.expression() != null) {
            expression = Optional.of(getExpression(ctx.expression()));
            // todo: use isConstant() to resolve Function in expression; currently we only
            //  support literal expression
            if (!expression.get().isLiteral()) {
                throw new ParseException("Unsupported expression in WindowFrame : " + expression, ctx);
            }
        }

        WindowFrame.FrameBoundType frameBoundType = null;
        switch (ctx.boundType.getType()) {
            case DorisParser.PRECEDING:
                if (ctx.UNBOUNDED() != null) {
                    frameBoundType = WindowFrame.FrameBoundType.UNBOUNDED_PRECEDING;
                } else {
                    frameBoundType = WindowFrame.FrameBoundType.PRECEDING;
                }
                break;
            case DorisParser.CURRENT:
                frameBoundType = WindowFrame.FrameBoundType.CURRENT_ROW;
                break;
            case DorisParser.FOLLOWING:
                if (ctx.UNBOUNDED() != null) {
                    frameBoundType = WindowFrame.FrameBoundType.UNBOUNDED_FOLLOWING;
                } else {
                    frameBoundType = WindowFrame.FrameBoundType.FOLLOWING;
                }
                break;
            default:
        }
        return new WindowFrame.FrameBoundary(expression, frameBoundType);
    }

    @Override
    public Expression visitInterval(IntervalContext ctx) {
        return new Interval(getExpression(ctx.value), visitUnitIdentifier(ctx.unit));
    }

    @Override
    public String visitUnitIdentifier(UnitIdentifierContext ctx) {
        return ctx.getText();
    }

    @Override
    public Expression visitTypeConstructor(TypeConstructorContext ctx) {
        String value = ctx.STRING_LITERAL().getText();
        value = value.substring(1, value.length() - 1);
        String type = ctx.type.getText().toUpperCase();
        switch (type) {
            case "DATE":
                try {
                    return Config.enable_date_conversion ? new DateV2Literal(value) : new DateLiteral(value);
                } catch (Exception e) {
                    return new Cast(new StringLiteral(value),
                            Config.enable_date_conversion ? DateV2Type.INSTANCE : DateType.INSTANCE);
                }
            case "TIMESTAMP":
                try {
                    return Config.enable_date_conversion ? new DateTimeV2Literal(value) : new DateTimeLiteral(value);
                } catch (Exception e) {
                    return new Cast(new StringLiteral(value),
                            Config.enable_date_conversion ? DateTimeV2Type.MAX : DateTimeType.INSTANCE);
                }
            case "DATEV2":
                try {
                    return new DateV2Literal(value);
                } catch (Exception e) {
                    return new Cast(new StringLiteral(value), DateV2Type.INSTANCE);
                }
            case "DATEV1":
                try {
                    return new DateLiteral(value);
                } catch (Exception e) {
                    return new Cast(new StringLiteral(value), DateType.INSTANCE);
                }
            default:
                throw new ParseException("Unsupported data type : " + type, ctx);
        }
    }

    @Override
    public Expression visitDereference(DereferenceContext ctx) {
        return ParserUtils.withOrigin(ctx, () -> {
            Expression e = getExpression(ctx.base);
            if (e instanceof UnboundSlot) {
                UnboundSlot unboundAttribute = (UnboundSlot) e;
                List<String> nameParts = Lists.newArrayList(unboundAttribute.getNameParts());
                nameParts.add(ctx.fieldName.getText());
                UnboundSlot slot = new UnboundSlot(nameParts, Optional.empty());
                return slot;
            } else {
                // todo: base is an expression, may be not a table name.
                throw new ParseException("Unsupported dereference expression: " + ctx.getText(), ctx);
            }
        });
    }

    @Override
    public Expression visitElementAt(ElementAtContext ctx) {
        return new ElementAt(typedVisit(ctx.value), typedVisit(ctx.index));
    }

    @Override
    public Expression visitArraySlice(ArraySliceContext ctx) {
        if (ctx.end != null) {
            return new ArraySlice(typedVisit(ctx.value), typedVisit(ctx.begin), typedVisit(ctx.end));
        } else {
            return new ArraySlice(typedVisit(ctx.value), typedVisit(ctx.begin));
        }
    }

    @Override
    public Expression visitColumnReference(ColumnReferenceContext ctx) {
        // todo: handle quoted and unquoted
        return UnboundSlot.quoted(ctx.getText());
    }

    /**
     * Create a NULL literal expression.
     */
    @Override
    public Literal visitNullLiteral(NullLiteralContext ctx) {
        return new NullLiteral();
    }

    @Override
    public Literal visitBooleanLiteral(BooleanLiteralContext ctx) {
        Boolean b = Boolean.valueOf(ctx.getText());
        return BooleanLiteral.of(b);
    }

    @Override
    public Literal visitIntegerLiteral(IntegerLiteralContext ctx) {
        BigInteger bigInt = new BigInteger(ctx.getText());
        if (BigInteger.valueOf(bigInt.byteValue()).equals(bigInt)) {
            return new TinyIntLiteral(bigInt.byteValue());
        } else if (BigInteger.valueOf(bigInt.shortValue()).equals(bigInt)) {
            return new SmallIntLiteral(bigInt.shortValue());
        } else if (BigInteger.valueOf(bigInt.intValue()).equals(bigInt)) {
            return new IntegerLiteral(bigInt.intValue());
        } else if (BigInteger.valueOf(bigInt.longValue()).equals(bigInt)) {
            return new BigIntLiteral(bigInt.longValueExact());
        } else {
            return new LargeIntLiteral(bigInt);
        }
    }

    @Override
    public Literal visitStringLiteral(StringLiteralContext ctx) {
        String txt = ctx.STRING_LITERAL().getText();
        String s = txt.substring(1, txt.length() - 1);
        if (txt.charAt(0) == '\'') {
            // for single quote string, '' should be converted to '
            s = s.replace("''", "'");
        } else if (txt.charAt(0) == '"') {
            // for double quote string, "" should be converted to "
            s = s.replace("\"\"", "\"");
        }
        if (!SqlModeHelper.hasNoBackSlashEscapes()) {
            s = LogicalPlanBuilderAssistant.escapeBackSlash(s);
        }
        int strLength = Utils.containChinese(s) ? s.length() * StringLikeLiteral.CHINESE_CHAR_BYTE_LENGTH : s.length();
        if (strLength > ScalarType.MAX_VARCHAR_LENGTH) {
            return new StringLiteral(s);
        }
        return new VarcharLiteral(s, strLength);
    }

    @Override
    public Expression visitPlaceholder(DorisParser.PlaceholderContext ctx) {
        Placeholder parameter = new Placeholder(ConnectContext.get().getStatementContext().getNextPlaceholderId());
        tokenPosToParameters.put(ctx.start, parameter);
        return parameter;
    }

    /**
     * cast all items to same types.
     * TODO remove this function after we refactor type coercion.
     */
    private List<Literal> typeCoercionItems(List<Literal> items) {
        Array array = new Array(items.toArray(new Literal[0]));
        if (array.expectedInputTypes().isEmpty()) {
            return ImmutableList.of();
        }
        DataType dataType = array.expectedInputTypes().get(0);
        return items.stream()
                .map(item -> item.checkedCastTo(dataType))
                .map(Literal.class::cast)
                .collect(ImmutableList.toImmutableList());
    }

    @Override
    public ArrayLiteral visitArrayLiteral(ArrayLiteralContext ctx) {
        List<Literal> items = ctx.items.stream().<Literal>map(this::typedVisit).collect(Collectors.toList());
        if (items.isEmpty()) {
            return new ArrayLiteral(items);
        }
        return new ArrayLiteral(typeCoercionItems(items));
    }

    @Override
    public MapLiteral visitMapLiteral(MapLiteralContext ctx) {
        List<Literal> items = ctx.items.stream().<Literal>map(this::typedVisit).collect(Collectors.toList());
        if (items.size() % 2 != 0) {
            throw new ParseException("map can't be odd parameters, need even parameters", ctx);
        }
        List<Literal> keys = Lists.newArrayList();
        List<Literal> values = Lists.newArrayList();
        for (int i = 0; i < items.size(); i++) {
            if (i % 2 == 0) {
                keys.add(items.get(i));
            } else {
                values.add(items.get(i));
            }
        }
        return new MapLiteral(typeCoercionItems(keys), typeCoercionItems(values));
    }

    @Override
    public Object visitStructLiteral(StructLiteralContext ctx) {
        List<Literal> fields = ctx.items.stream().<Literal>map(this::typedVisit).collect(Collectors.toList());
        return new StructLiteral(fields);
    }

    @Override
    public Expression visitParenthesizedExpression(ParenthesizedExpressionContext ctx) {
        return getExpression(ctx.expression());
    }

    @Override
    public List<NamedExpression> visitRowConstructor(RowConstructorContext ctx) {
        List<RowConstructorItemContext> rowConstructorItemContexts = ctx.rowConstructorItem();
        ImmutableList.Builder<NamedExpression> columns
                = ImmutableList.builderWithExpectedSize(rowConstructorItemContexts.size());
        for (RowConstructorItemContext rowConstructorItemContext : rowConstructorItemContexts) {
            columns.add(visitRowConstructorItem(rowConstructorItemContext));
        }
        return columns.build();
    }

    @Override
    public NamedExpression visitRowConstructorItem(RowConstructorItemContext ctx) {
        ConstantContext constant = ctx.constant();
        if (constant != null) {
            return new Alias((Expression) constant.accept(this));
        } else if (ctx.DEFAULT() != null) {
            return new DefaultValueSlot();
        } else {
            return visitNamedExpression(ctx.namedExpression());
        }
    }

    @Override
    public List<Expression> visitNamedExpressionSeq(NamedExpressionSeqContext namedCtx) {
        return visit(namedCtx.namedExpression(), Expression.class);
    }

    @Override
    public LogicalPlan visitRelation(RelationContext ctx) {
        return plan(ctx.relationPrimary());
    }

    @Override
    public LogicalPlan visitFromClause(FromClauseContext ctx) {
        return ParserUtils.withOrigin(ctx, () -> visitRelations(ctx.relations()));
    }

    @Override
    public LogicalPlan visitRelations(DorisParser.RelationsContext ctx) {
        return ParserUtils.withOrigin(ctx, () -> withRelations(null, ctx.relation()));
    }

    @Override
    public LogicalPlan visitRelationList(DorisParser.RelationListContext ctx) {
        return ParserUtils.withOrigin(ctx, () -> withRelations(null, ctx.relations().relation()));
    }

    /* ********************************************************************************************
     * Table Identifier parsing
     * ******************************************************************************************** */

    @Override
    public List<String> visitMultipartIdentifier(MultipartIdentifierContext ctx) {
        return ctx.parts.stream()
            .map(RuleContext::getText)
            .collect(ImmutableList.toImmutableList());
    }

    /**
     * Create a Sequence of Strings for a parenthesis enclosed alias list.
     */
    @Override
    public List<String> visitIdentifierList(IdentifierListContext ctx) {
        return visitIdentifierSeq(ctx.identifierSeq());
    }

    /**
     * Create a Sequence of Strings for an identifier list.
     */
    @Override
    public List<String> visitIdentifierSeq(IdentifierSeqContext ctx) {
        return ctx.ident.stream()
            .map(RuleContext::getText)
            .collect(ImmutableList.toImmutableList());
    }

    @Override
    public EqualTo visitUpdateAssignment(UpdateAssignmentContext ctx) {
        return new EqualTo(new UnboundSlot(visitMultipartIdentifier(ctx.multipartIdentifier()), Optional.empty()),
                getExpression(ctx.expression()));
    }

    @Override
    public List<EqualTo> visitUpdateAssignmentSeq(UpdateAssignmentSeqContext ctx) {
        return ctx.assignments.stream()
                .map(this::visitUpdateAssignment)
                .collect(Collectors.toList());
    }

    /**
     * get OrderKey.
     *
     * @param ctx SortItemContext
     * @return SortItems
     */
    @Override
    public OrderKey visitSortItem(SortItemContext ctx) {
        return ParserUtils.withOrigin(ctx, () -> {
            boolean isAsc = ctx.DESC() == null;
            boolean isNullFirst = ctx.FIRST() != null || (ctx.LAST() == null && isAsc);
            Expression expression = typedVisit(ctx.expression());
            return new OrderKey(expression, isAsc, isNullFirst);
        });
    }

    private <T> List<T> visit(List<? extends ParserRuleContext> contexts, Class<T> clazz) {
        return contexts.stream()
                .map(this::visit)
                .map(clazz::cast)
                .collect(ImmutableList.toImmutableList());
    }

    private LogicalPlan plan(ParserRuleContext tree) {
        return (LogicalPlan) tree.accept(this);
    }

    /* ********************************************************************************************
     * create table parsing
     * ******************************************************************************************** */

    @Override
    public LogicalPlan visitCreateView(CreateViewContext ctx) {
        List<String> nameParts = visitMultipartIdentifier(ctx.name);
        String comment = ctx.STRING_LITERAL() == null ? "" : LogicalPlanBuilderAssistant.escapeBackSlash(
                ctx.STRING_LITERAL().getText().substring(1, ctx.STRING_LITERAL().getText().length() - 1));
        String querySql = getOriginSql(ctx.query());
        if (ctx.REPLACE() != null && ctx.EXISTS() != null) {
            throw new AnalysisException("[OR REPLACE] and [IF NOT EXISTS] cannot used at the same time");
        }
        CreateViewInfo info = new CreateViewInfo(ctx.EXISTS() != null, ctx.REPLACE() != null,
                new TableNameInfo(nameParts),
                comment, querySql,
                ctx.cols == null ? Lists.newArrayList() : visitSimpleColumnDefs(ctx.cols));
        return new CreateViewCommand(info);
    }

    @Override
    public LogicalPlan visitCreateTable(CreateTableContext ctx) {
        String ctlName = null;
        String dbName = null;
        String tableName = null;
        List<String> nameParts = visitMultipartIdentifier(ctx.name);
        // TODO: support catalog
        if (nameParts.size() == 1) {
            // dbName should be set
            dbName = ConnectContext.get().getDatabase();
            tableName = nameParts.get(0);
        } else if (nameParts.size() == 2) {
            dbName = nameParts.get(0);
            tableName = nameParts.get(1);
        } else if (nameParts.size() == 3) {
            ctlName = nameParts.get(0);
            dbName = nameParts.get(1);
            tableName = nameParts.get(2);
        } else {
            throw new AnalysisException("nameParts in create table should be [ctl.][db.]tbl");
        }
        KeysType keysType = null;
        if (ctx.DUPLICATE() != null) {
            keysType = KeysType.DUP_KEYS;
        } else if (ctx.AGGREGATE() != null) {
            keysType = KeysType.AGG_KEYS;
        } else if (ctx.UNIQUE() != null) {
            keysType = KeysType.UNIQUE_KEYS;
        }
        // when engineName is null, get engineName from current catalog later
        String engineName = ctx.engine != null ? ctx.engine.getText().toLowerCase() : null;
        int bucketNum = FeConstants.default_bucket_num;
        if (ctx.INTEGER_VALUE() != null) {
            bucketNum = Integer.parseInt(ctx.INTEGER_VALUE().getText());
        }
        String comment = ctx.STRING_LITERAL() == null ? "" : LogicalPlanBuilderAssistant.escapeBackSlash(
                ctx.STRING_LITERAL().getText().substring(1, ctx.STRING_LITERAL().getText().length() - 1));
        DistributionDescriptor desc = null;
        if (ctx.HASH() != null) {
            desc = new DistributionDescriptor(true, ctx.autoBucket != null, bucketNum,
                    visitIdentifierList(ctx.hashKeys));
        } else if (ctx.RANDOM() != null) {
            desc = new DistributionDescriptor(false, ctx.autoBucket != null, bucketNum, null);
        }
        Map<String, String> properties = ctx.properties != null
                // NOTICE: we should not generate immutable map here, because it will be modified when analyzing.
                ? Maps.newHashMap(visitPropertyClause(ctx.properties))
                : Maps.newHashMap();
        Map<String, String> extProperties = ctx.extProperties != null
                // NOTICE: we should not generate immutable map here, because it will be modified when analyzing.
                ? Maps.newHashMap(visitPropertyClause(ctx.extProperties))
                : Maps.newHashMap();

        // solve partition by
        PartitionTableInfo partitionInfo;
        if (ctx.partition != null) {
            partitionInfo = (PartitionTableInfo) ctx.partitionTable().accept(this);
        } else {
            partitionInfo = PartitionTableInfo.EMPTY;
        }

        if (ctx.columnDefs() != null) {
            if (ctx.AS() != null) {
                throw new AnalysisException("Should not define the entire column in CTAS");
            }
            return new CreateTableCommand(Optional.empty(), new CreateTableInfo(
                    ctx.EXISTS() != null,
                    ctx.EXTERNAL() != null,
                    ctx.TEMPORARY() != null,
                    ctlName,
                    dbName,
                    tableName,
                    visitColumnDefs(ctx.columnDefs()),
                    ctx.indexDefs() != null ? visitIndexDefs(ctx.indexDefs()) : ImmutableList.of(),
                    engineName,
                    keysType,
                    ctx.keys != null ? visitIdentifierList(ctx.keys) : ImmutableList.of(),
                    comment,
                    partitionInfo,
                    desc,
                    ctx.rollupDefs() != null ? visitRollupDefs(ctx.rollupDefs()) : ImmutableList.of(),
                    properties,
                    extProperties,
                    ctx.clusterKeys != null ? visitIdentifierList(ctx.clusterKeys) : ImmutableList.of()));
        } else if (ctx.AS() != null) {
            return new CreateTableCommand(Optional.of(visitQuery(ctx.query())), new CreateTableInfo(
                    ctx.EXISTS() != null,
                    ctx.EXTERNAL() != null,
                    ctx.TEMPORARY() != null,
                    ctlName,
                    dbName,
                    tableName,
                    ctx.ctasCols != null ? visitIdentifierList(ctx.ctasCols) : null,
                    engineName,
                    keysType,
                    ctx.keys != null ? visitIdentifierList(ctx.keys) : ImmutableList.of(),
                    comment,
                    partitionInfo,
                    desc,
                    ctx.rollupDefs() != null ? visitRollupDefs(ctx.rollupDefs()) : ImmutableList.of(),
                    properties,
                    extProperties,
                    ctx.clusterKeys != null ? visitIdentifierList(ctx.clusterKeys) : ImmutableList.of()));
        } else {
            throw new AnalysisException("Should contain at least one column in a table");
        }
    }

    @Override
    public PartitionTableInfo visitPartitionTable(DorisParser.PartitionTableContext ctx) {
        boolean isAutoPartition = ctx.autoPartition != null;
        ImmutableList<Expression> partitionList = ctx.partitionList.identityOrFunction().stream()
                .map(partition -> {
                    IdentifierContext identifier = partition.identifier();
                    if (identifier != null) {
                        return UnboundSlot.quoted(identifier.getText());
                    } else {
                        return visitFunctionCallExpression(partition.functionCallExpression());
                    }
                })
                .collect(ImmutableList.toImmutableList());
        return new PartitionTableInfo(
            isAutoPartition,
            ctx.RANGE() != null ? "RANGE" : "LIST",
            ctx.partitions != null ? visitPartitionsDef(ctx.partitions) : null,
            partitionList);
    }

    @Override
    public List<ColumnDefinition> visitColumnDefs(ColumnDefsContext ctx) {
        return ctx.cols.stream().map(this::visitColumnDef).collect(Collectors.toList());
    }

    @Override
    public ColumnDefinition visitColumnDef(ColumnDefContext ctx) {
        String colName = ctx.colName.getText();
        DataType colType = ctx.type instanceof PrimitiveDataTypeContext
                ? visitPrimitiveDataType(((PrimitiveDataTypeContext) ctx.type))
                : ctx.type instanceof ComplexDataTypeContext
                        ? visitComplexDataType((ComplexDataTypeContext) ctx.type)
                        : visitAggStateDataType((AggStateDataTypeContext) ctx.type);
        colType = colType.conversion();
        boolean isKey = ctx.KEY() != null;
        ColumnNullableType nullableType = ColumnNullableType.DEFAULT;
        if (ctx.NOT() != null) {
            nullableType = ColumnNullableType.NOT_NULLABLE;
        } else if (ctx.nullable != null) {
            nullableType = ColumnNullableType.NULLABLE;
        }
        String aggTypeString = ctx.aggType != null ? ctx.aggType.getText() : null;
        Optional<DefaultValue> defaultValue = Optional.empty();
        Optional<DefaultValue> onUpdateDefaultValue = Optional.empty();
        if (ctx.DEFAULT() != null) {
            if (ctx.INTEGER_VALUE() != null) {
                if (ctx.SUBTRACT() == null) {
                    defaultValue = Optional.of(new DefaultValue(ctx.INTEGER_VALUE().getText()));
                } else {
                    defaultValue = Optional.of(new DefaultValue("-" + ctx.INTEGER_VALUE().getText()));
                }
            } else if (ctx.DECIMAL_VALUE() != null) {
                if (ctx.SUBTRACT() == null) {
                    defaultValue = Optional.of(new DefaultValue(ctx.DECIMAL_VALUE().getText()));
                } else {
                    defaultValue = Optional.of(new DefaultValue("-" + ctx.DECIMAL_VALUE().getText()));
                }
            } else if (ctx.stringValue != null) {
                defaultValue = Optional.of(new DefaultValue(toStringValue(ctx.stringValue.getText())));
            } else if (ctx.nullValue != null) {
                defaultValue = Optional.of(DefaultValue.NULL_DEFAULT_VALUE);
            } else if (ctx.defaultTimestamp != null) {
                if (ctx.defaultValuePrecision == null) {
                    defaultValue = Optional.of(DefaultValue.CURRENT_TIMESTAMP_DEFAULT_VALUE);
                } else {
                    defaultValue = Optional.of(DefaultValue
                            .currentTimeStampDefaultValueWithPrecision(
                                    Long.valueOf(ctx.defaultValuePrecision.getText())));
                }
            } else if (ctx.CURRENT_DATE() != null) {
                defaultValue = Optional.of(DefaultValue.CURRENT_DATE_DEFAULT_VALUE);
            } else if (ctx.PI() != null) {
                defaultValue = Optional.of(DefaultValue.PI_DEFAULT_VALUE);
            } else if (ctx.E() != null) {
                defaultValue = Optional.of(DefaultValue.E_NUM_DEFAULT_VALUE);
            } else if (ctx.BITMAP_EMPTY() != null) {
                defaultValue = Optional.of(DefaultValue.BITMAP_EMPTY_DEFAULT_VALUE);
            }
        }
        if (ctx.UPDATE() != null) {
            if (ctx.onUpdateValuePrecision == null) {
                onUpdateDefaultValue = Optional.of(DefaultValue.CURRENT_TIMESTAMP_DEFAULT_VALUE);
            } else {
                onUpdateDefaultValue = Optional.of(DefaultValue
                        .currentTimeStampDefaultValueWithPrecision(
                                Long.valueOf(ctx.onUpdateValuePrecision.getText())));
            }
        }
        AggregateType aggType = null;
        if (aggTypeString != null) {
            try {
                aggType = AggregateType.valueOf(aggTypeString.toUpperCase());
            } catch (Exception e) {
                throw new AnalysisException(String.format("Aggregate type %s is unsupported", aggTypeString),
                        e.getCause());
            }
        }
        //comment should remove '\' and '(") at the beginning and end
        String comment = ctx.comment != null ? ctx.comment.getText().substring(1, ctx.comment.getText().length() - 1)
                .replace("\\", "") : "";
        long autoIncInitValue = -1;
        if (ctx.AUTO_INCREMENT() != null) {
            if (ctx.autoIncInitValue != null) {
                // AUTO_INCREMENT(Value) Value >= 0.
                autoIncInitValue = Long.valueOf(ctx.autoIncInitValue.getText());
                if (autoIncInitValue < 0) {
                    throw new AnalysisException("AUTO_INCREMENT start value can not be negative.");
                }
            } else {
                // AUTO_INCREMENT default 1.
                autoIncInitValue = Long.valueOf(1);
            }
        }
        Optional<GeneratedColumnDesc> desc = ctx.generatedExpr != null
                ? Optional.of(new GeneratedColumnDesc(ctx.generatedExpr.getText(), getExpression(ctx.generatedExpr)))
                : Optional.empty();
        return new ColumnDefinition(colName, colType, isKey, aggType, nullableType, autoIncInitValue, defaultValue,
                onUpdateDefaultValue, comment, desc);
    }

    @Override
    public List<IndexDefinition> visitIndexDefs(IndexDefsContext ctx) {
        return ctx.indexes.stream().map(this::visitIndexDef).collect(Collectors.toList());
    }

    @Override
    public IndexDefinition visitIndexDef(IndexDefContext ctx) {
        String indexName = ctx.indexName.getText();
        boolean ifNotExists = ctx.ifNotExists != null;
        List<String> indexCols = visitIdentifierList(ctx.cols);
        Map<String, String> properties = visitPropertyItemList(ctx.properties);
        String indexType = ctx.indexType != null ? ctx.indexType.getText().toUpperCase() : null;
        //comment should remove '\' and '(") at the beginning and end
        String comment = ctx.comment == null ? "" : LogicalPlanBuilderAssistant.escapeBackSlash(
                        ctx.comment.getText().substring(1, ctx.STRING_LITERAL().getText().length() - 1));
        // change BITMAP index to INVERTED index
        if (Config.enable_create_bitmap_index_as_inverted_index
                && "BITMAP".equalsIgnoreCase(indexType)) {
            indexType = "INVERTED";
        }
        return new IndexDefinition(indexName, ifNotExists, indexCols, indexType, properties, comment);
    }

    @Override
    public List<PartitionDefinition> visitPartitionsDef(PartitionsDefContext ctx) {
        return ctx.partitions.stream()
                .map(p -> ((PartitionDefinition) visit(p))).collect(Collectors.toList());
    }

    @Override
    public PartitionDefinition visitPartitionDef(DorisParser.PartitionDefContext ctx) {
        PartitionDefinition partitionDefinition = (PartitionDefinition) visit(ctx.getChild(0));
        if (ctx.partitionProperties != null) {
            partitionDefinition.withProperties(visitPropertyItemList(ctx.partitionProperties));
        }
        return partitionDefinition;
    }

    @Override
    public PartitionDefinition visitLessThanPartitionDef(LessThanPartitionDefContext ctx) {
        String partitionName = ctx.partitionName.getText();
        if (ctx.MAXVALUE() == null) {
            List<Expression> lessThanValues = visitPartitionValueList(ctx.partitionValueList());
            return new LessThanPartition(ctx.EXISTS() != null, partitionName, lessThanValues);
        } else {
            return new LessThanPartition(ctx.EXISTS() != null, partitionName,
                    ImmutableList.of(MaxValue.INSTANCE));
        }
    }

    @Override
    public PartitionDefinition visitFixedPartitionDef(FixedPartitionDefContext ctx) {
        String partitionName = ctx.partitionName.getText();
        List<Expression> lowerBounds = visitPartitionValueList(ctx.lower);
        List<Expression> upperBounds = visitPartitionValueList(ctx.upper);
        return new FixedRangePartition(ctx.EXISTS() != null, partitionName, lowerBounds, upperBounds);
    }

    @Override
    public PartitionDefinition visitStepPartitionDef(StepPartitionDefContext ctx) {
        List<Expression> fromExpression = visitPartitionValueList(ctx.from);
        List<Expression> toExpression = visitPartitionValueList(ctx.to);
        return new StepPartition(false, null, fromExpression, toExpression,
                Long.parseLong(ctx.unitsAmount.getText()), ctx.unit != null ? ctx.unit.getText() : null);
    }

    @Override
    public PartitionDefinition visitInPartitionDef(InPartitionDefContext ctx) {
        List<List<Expression>> values;
        if (ctx.constants == null) {
            values = ctx.partitionValueLists.stream().map(this::visitPartitionValueList)
                    .collect(Collectors.toList());
        } else {
            values = visitPartitionValueList(ctx.constants).stream().map(ImmutableList::of)
                    .collect(Collectors.toList());
        }
        return new InPartition(ctx.EXISTS() != null, ctx.partitionName.getText(), values);
    }

    @Override
    public List<Expression> visitPartitionValueList(PartitionValueListContext ctx) {
        return ctx.values.stream()
                .map(this::visitPartitionValueDef)
                .collect(Collectors.toList());
    }

    @Override
    public Expression visitPartitionValueDef(PartitionValueDefContext ctx) {
        if (ctx.INTEGER_VALUE() != null) {
            if (ctx.SUBTRACT() != null) {
                return Literal.of("-" + ctx.INTEGER_VALUE().getText());
            }
            return Literal.of(ctx.INTEGER_VALUE().getText());
        } else if (ctx.STRING_LITERAL() != null) {
            return Literal.of(toStringValue(ctx.STRING_LITERAL().getText()));
        } else if (ctx.MAXVALUE() != null) {
            return MaxValue.INSTANCE;
        } else if (ctx.NULL() != null) {
            return Literal.of(null);
        }
        throw new AnalysisException("Unsupported partition value: " + ctx.getText());
    }

    @Override
    public List<RollupDefinition> visitRollupDefs(RollupDefsContext ctx) {
        return ctx.rollups.stream().map(this::visitRollupDef).collect(Collectors.toList());
    }

    @Override
    public RollupDefinition visitRollupDef(RollupDefContext ctx) {
        String rollupName = ctx.rollupName.getText();
        List<String> rollupCols = visitIdentifierList(ctx.rollupCols);
        List<String> dupKeys = ctx.dupKeys == null ? ImmutableList.of() : visitIdentifierList(ctx.dupKeys);
        Map<String, String> properties = ctx.properties == null ? Maps.newHashMap()
                : visitPropertyClause(ctx.properties);
        return new RollupDefinition(rollupName, rollupCols, dupKeys, properties);
    }

    private String toStringValue(String literal) {
        return literal.substring(1, literal.length() - 1);
    }

    /* ********************************************************************************************
     * Expression parsing
     * ******************************************************************************************** */

    /**
     * Create an expression from the given context. This method just passes the context on to the
     * visitor and only takes care of typing (We assume that the visitor returns an Expression here).
     */
    private Expression getExpression(ParserRuleContext ctx) {
        return typedVisit(ctx);
    }

    private LogicalPlan withExplain(LogicalPlan inputPlan, ExplainContext ctx) {
        if (ctx == null) {
            return inputPlan;
        }
        return ParserUtils.withOrigin(ctx, () -> {
            ExplainLevel explainLevel = ExplainLevel.NORMAL;

            if (ctx.planType() != null) {
                if (ctx.level == null || !ctx.level.getText().equalsIgnoreCase("plan")) {
                    throw new ParseException("Only explain plan can use plan type: " + ctx.planType().getText(), ctx);
                }
            }

            boolean showPlanProcess = false;
            if (ctx.level != null) {
                if (!ctx.level.getText().equalsIgnoreCase("plan")) {
                    explainLevel = ExplainLevel.valueOf(ctx.level.getText().toUpperCase(Locale.ROOT));
                } else {
                    explainLevel = parseExplainPlanType(ctx.planType());

                    if (ctx.PROCESS() != null) {
                        showPlanProcess = true;
                    }
                }
            }
            return new ExplainCommand(explainLevel, inputPlan, showPlanProcess);
        });
    }

    private LogicalPlan withOutFile(LogicalPlan plan, OutFileClauseContext ctx) {
        if (ctx == null) {
            return plan;
        }
        String format = "csv";
        if (ctx.format != null) {
            format = ctx.format.getText();
        }

        Map<String, String> properties = ImmutableMap.of();
        if (ctx.propertyClause() != null) {
            properties = visitPropertyClause(ctx.propertyClause());
        }
        Literal filePath = (Literal) visit(ctx.filePath);
        return new LogicalFileSink<>(filePath.getStringValue(), format, properties, ImmutableList.of(), plan);
    }

    private LogicalPlan withQueryOrganization(LogicalPlan inputPlan, QueryOrganizationContext ctx) {
        if (ctx == null) {
            return inputPlan;
        }
        Optional<SortClauseContext> sortClauseContext = Optional.ofNullable(ctx.sortClause());
        Optional<LimitClauseContext> limitClauseContext = Optional.ofNullable(ctx.limitClause());
        LogicalPlan sort = withSort(inputPlan, sortClauseContext);
        return withLimit(sort, limitClauseContext);
    }

    private LogicalPlan withSort(LogicalPlan input, Optional<SortClauseContext> sortCtx) {
        return input.optionalMap(sortCtx, () -> {
            List<OrderKey> orderKeys = visit(sortCtx.get().sortItem(), OrderKey.class);
            return new LogicalSort<>(orderKeys, input);
        });
    }

    private LogicalPlan withLimit(LogicalPlan input, Optional<LimitClauseContext> limitCtx) {
        return input.optionalMap(limitCtx, () -> {
            long limit = Long.parseLong(limitCtx.get().limit.getText());
            if (limit < 0) {
                throw new ParseException("Limit requires non-negative number", limitCtx.get());
            }
            long offset = 0;
            Token offsetToken = limitCtx.get().offset;
            if (offsetToken != null) {
                offset = Long.parseLong(offsetToken.getText());
            }
            return new LogicalLimit<>(limit, offset, LimitPhase.ORIGIN, input);
        });
    }

    /**
     * Add a regular (SELECT) query specification to a logical plan. The query specification
     * is the core of the logical plan, this is where sourcing (FROM clause), projection (SELECT),
     * aggregation (GROUP BY ... HAVING ...) and filtering (WHERE) takes place.
     *
     * <p>Note that query hints are ignored (both by the parser and the builder).
     */
    protected LogicalPlan withSelectQuerySpecification(
            ParserRuleContext ctx,
            LogicalPlan inputRelation,
            SelectClauseContext selectClause,
            Optional<WhereClauseContext> whereClause,
            Optional<AggClauseContext> aggClause,
            Optional<HavingClauseContext> havingClause,
            Optional<QualifyClauseContext> qualifyClause) {
        return ParserUtils.withOrigin(ctx, () -> {
            // from -> where -> group by -> having -> select
            LogicalPlan filter = withFilter(inputRelation, whereClause);
            SelectColumnClauseContext selectColumnCtx = selectClause.selectColumnClause();
            LogicalPlan aggregate = withAggregate(filter, selectColumnCtx, aggClause);
            boolean isDistinct = (selectClause.DISTINCT() != null);
            LogicalPlan selectPlan;
            if (!(aggregate instanceof Aggregate) && havingClause.isPresent()) {
                // create a project node for pattern match of ProjectToGlobalAggregate rule
                // then ProjectToGlobalAggregate rule can insert agg node as LogicalHaving node's child
                List<NamedExpression> projects = getNamedExpressions(selectColumnCtx.namedExpressionSeq());
                LogicalPlan project = new LogicalProject<>(projects, isDistinct, aggregate);
                selectPlan = new LogicalHaving<>(ExpressionUtils.extractConjunctionToSet(
                        getExpression((havingClause.get().booleanExpression()))), project);
            } else {
                LogicalPlan having = withHaving(aggregate, havingClause);
                selectPlan = withProjection(having, selectColumnCtx, aggClause, isDistinct);
            }
            // support qualify clause
            if (qualifyClause.isPresent()) {
                Expression qualifyExpr = getExpression(qualifyClause.get().booleanExpression());
                selectPlan = new LogicalQualify<>(Sets.newHashSet(qualifyExpr), selectPlan);
            }
            return selectPlan;
        });
    }

    /**
     * Join one more [[LogicalPlan]]s to the current logical plan.
     */
    private LogicalPlan withJoinRelations(LogicalPlan input, RelationContext ctx) {
        LogicalPlan last = input;
        for (JoinRelationContext join : ctx.joinRelation()) {
            JoinType joinType;
            if (join.joinType().CROSS() != null) {
                joinType = JoinType.CROSS_JOIN;
            } else if (join.joinType().FULL() != null) {
                joinType = JoinType.FULL_OUTER_JOIN;
            } else if (join.joinType().SEMI() != null) {
                if (join.joinType().LEFT() != null) {
                    joinType = JoinType.LEFT_SEMI_JOIN;
                } else {
                    joinType = JoinType.RIGHT_SEMI_JOIN;
                }
            } else if (join.joinType().ANTI() != null) {
                if (join.joinType().LEFT() != null) {
                    joinType = JoinType.LEFT_ANTI_JOIN;
                } else {
                    joinType = JoinType.RIGHT_ANTI_JOIN;
                }
            } else if (join.joinType().LEFT() != null) {
                joinType = JoinType.LEFT_OUTER_JOIN;
            } else if (join.joinType().RIGHT() != null) {
                joinType = JoinType.RIGHT_OUTER_JOIN;
            } else if (join.joinType().INNER() != null) {
                joinType = JoinType.INNER_JOIN;
            } else if (join.joinCriteria() != null) {
                joinType = JoinType.INNER_JOIN;
            } else {
                joinType = JoinType.CROSS_JOIN;
            }
            DistributeType distributeType = Optional.ofNullable(join.distributeType()).map(hintCtx -> {
                String hint = typedVisit(join.distributeType());
                if (DistributeType.JoinDistributeType.SHUFFLE.toString().equalsIgnoreCase(hint)) {
                    return DistributeType.SHUFFLE_RIGHT;
                } else if (DistributeType.JoinDistributeType.BROADCAST.toString().equalsIgnoreCase(hint)) {
                    return DistributeType.BROADCAST_RIGHT;
                } else {
                    throw new ParseException("Invalid join hint: " + hint, hintCtx);
                }
            }).orElse(DistributeType.NONE);
            DistributeHint distributeHint = new DistributeHint(distributeType);
            // TODO: natural join, lateral join, union join
            JoinCriteriaContext joinCriteria = join.joinCriteria();
            Optional<Expression> condition = Optional.empty();
            List<Expression> ids = null;
            if (joinCriteria != null) {
                if (join.joinType().CROSS() != null) {
                    throw new ParseException("Cross join can't be used with ON clause", joinCriteria);
                }
                if (joinCriteria.booleanExpression() != null) {
                    condition = Optional.ofNullable(getExpression(joinCriteria.booleanExpression()));
                } else if (joinCriteria.USING() != null) {
                    ids = visitIdentifierList(joinCriteria.identifierList())
                            .stream().map(UnboundSlot::quoted)
                            .collect(ImmutableList.toImmutableList());
                }
            } else {
                // keep same with original planner, allow cross/inner join
                if (!joinType.isInnerOrCrossJoin()) {
                    throw new ParseException("on mustn't be empty except for cross/inner join", join);
                }
            }
            if (ids == null) {
                last = new LogicalJoin<>(joinType, ExpressionUtils.EMPTY_CONDITION,
                        condition.map(ExpressionUtils::extractConjunction)
                                .orElse(ExpressionUtils.EMPTY_CONDITION),
                        distributeHint,
                        Optional.empty(),
                        last,
                        plan(join.relationPrimary()), null);
            } else {
                last = new LogicalUsingJoin<>(joinType, last, plan(join.relationPrimary()), ids, distributeHint);

            }
            if (distributeHint.distributeType != DistributeType.NONE
                    && ConnectContext.get().getStatementContext() != null
                    && !ConnectContext.get().getStatementContext().getHints().contains(distributeHint)) {
                ConnectContext.get().getStatementContext().addHint(distributeHint);
            }
        }
        return last;
    }

    private List<List<String>> getTableList(List<MultipartIdentifierContext> ctx) {
        List<List<String>> tableList = new ArrayList<>();
        for (MultipartIdentifierContext tableCtx : ctx) {
            tableList.add(visitMultipartIdentifier(tableCtx));
        }
        return tableList;
    }

    private LogicalPlan withHints(LogicalPlan logicalPlan, List<ParserRuleContext> selectHintContexts,
            List<ParserRuleContext> preAggOnHintContexts) {
        if (selectHintContexts.isEmpty() && preAggOnHintContexts.isEmpty()) {
            return logicalPlan;
        }
        LogicalPlan newPlan = logicalPlan;
        if (!selectHintContexts.isEmpty()) {
            ImmutableList.Builder<SelectHint> hints = ImmutableList.builder();
            for (ParserRuleContext hintContext : selectHintContexts) {
                SelectHintContext selectHintContext = (SelectHintContext) hintContext;
                for (HintStatementContext hintStatement : selectHintContext.hintStatements) {
                    if (hintStatement.USE_MV() != null) {
                        hints.add(new SelectHintUseMv("USE_MV", getTableList(hintStatement.tableList), true));
                        continue;
                    } else if (hintStatement.NO_USE_MV() != null) {
                        hints.add(new SelectHintUseMv("NO_USE_MV", getTableList(hintStatement.tableList), false));
                        continue;
                    }
                    String hintName = hintStatement.hintName.getText().toLowerCase(Locale.ROOT);
                    switch (hintName) {
                        case "set_var":
                            Map<String, Optional<String>> parameters = Maps.newLinkedHashMap();
                            for (HintAssignmentContext kv : hintStatement.parameters) {
                                if (kv.key != null) {
                                    String parameterName = visitIdentifierOrText(kv.key);
                                    Optional<String> value = Optional.empty();
                                    if (kv.constantValue != null) {
                                        Literal literal = (Literal) visit(kv.constantValue);
                                        value = Optional.ofNullable(literal.toLegacyLiteral().getStringValue());
                                    } else if (kv.identifierValue != null) {
                                        // maybe we should throw exception when the identifierValue is quoted identifier
                                        value = Optional.ofNullable(kv.identifierValue.getText());
                                    }
                                    parameters.put(parameterName, value);
                                }
                            }
                            SelectHintSetVar setVar = new SelectHintSetVar(hintName, parameters);
                            setVar.setVarOnceInSql(ConnectContext.get().getStatementContext());
                            hints.add(setVar);
                            break;
                        case "leading":
                            List<String> leadingParameters = new ArrayList<>();
                            for (HintAssignmentContext kv : hintStatement.parameters) {
                                if (kv.key != null) {
                                    String parameterName = visitIdentifierOrText(kv.key);
                                    leadingParameters.add(parameterName);
                                }
                            }
                            hints.add(new SelectHintLeading(hintName, leadingParameters));
                            break;
                        case "ordered":
                            hints.add(new SelectHintOrdered(hintName));
                            break;
                        case "use_cbo_rule":
                            List<String> useRuleParameters = new ArrayList<>();
                            for (HintAssignmentContext kv : hintStatement.parameters) {
                                if (kv.key != null) {
                                    String parameterName = visitIdentifierOrText(kv.key);
                                    useRuleParameters.add(parameterName);
                                }
                            }
                            hints.add(new SelectHintUseCboRule(hintName, useRuleParameters, false));
                            break;
                        case "no_use_cbo_rule":
                            List<String> noUseRuleParameters = new ArrayList<>();
                            for (HintAssignmentContext kv : hintStatement.parameters) {
                                String parameterName = visitIdentifierOrText(kv.key);
                                if (kv.key != null) {
                                    noUseRuleParameters.add(parameterName);
                                }
                            }
                            hints.add(new SelectHintUseCboRule(hintName, noUseRuleParameters, true));
                            break;
                        default:
                            break;
                    }
                }
            }
            newPlan = new LogicalSelectHint<>(hints.build(), newPlan);
        }
        if (!preAggOnHintContexts.isEmpty()) {
            for (ParserRuleContext hintContext : preAggOnHintContexts) {
                if (hintContext instanceof SelectHintContext) {
                    SelectHintContext preAggOnHintContext = (SelectHintContext) hintContext;
                    if (preAggOnHintContext.hintStatement != null
                            && preAggOnHintContext.hintStatement.hintName != null) {
                        String text = preAggOnHintContext.hintStatement.hintName.getText();
                        if (text.equalsIgnoreCase("PREAGGOPEN")) {
                            newPlan = new LogicalPreAggOnHint<>(newPlan);
                            break;
                        }
                    }
                }
            }
        }
        return newPlan;
    }

    @Override
    public String visitBracketDistributeType(BracketDistributeTypeContext ctx) {
        return ctx.identifier().getText();
    }

    @Override
    public String visitCommentDistributeType(CommentDistributeTypeContext ctx) {
        return ctx.identifier().getText();
    }

    @Override
    public List<String> visitBracketRelationHint(BracketRelationHintContext ctx) {
        return ctx.identifier().stream()
                .map(RuleContext::getText)
                .collect(ImmutableList.toImmutableList());
    }

    @Override
    public Object visitCommentRelationHint(CommentRelationHintContext ctx) {
        return ctx.identifier().stream()
                .map(RuleContext::getText)
                .collect(ImmutableList.toImmutableList());
    }

    protected LogicalPlan withProjection(LogicalPlan input, SelectColumnClauseContext selectCtx,
                                         Optional<AggClauseContext> aggCtx, boolean isDistinct) {
        return ParserUtils.withOrigin(selectCtx, () -> {
            if (aggCtx.isPresent()) {
                if (isDistinct) {
                    return new LogicalProject<>(ImmutableList.of(new UnboundStar(ImmutableList.of())),
                            isDistinct, input);
                } else {
                    return input;
                }
            } else {
                List<NamedExpression> projects = getNamedExpressions(selectCtx.namedExpressionSeq());
                if (input instanceof OneRowRelation) {
                    if (projects.stream().anyMatch(project -> project instanceof UnboundStar)) {
                        throw new ParseException("SELECT * must have a FROM clause");
                    }
                }
                return new LogicalProject<>(projects, isDistinct, input);
            }
        });
    }

    private LogicalPlan withRelations(LogicalPlan inputPlan, List<RelationContext> relations) {
        if (relations == null) {
            return inputPlan;
        }
        LogicalPlan left = inputPlan;
        for (RelationContext relation : relations) {
            // build left deep join tree
            LogicalPlan right = withJoinRelations(visitRelation(relation), relation);
            left = (left == null) ? right :
                    new LogicalJoin<>(
                            JoinType.CROSS_JOIN,
                            ExpressionUtils.EMPTY_CONDITION,
                            ExpressionUtils.EMPTY_CONDITION,
                            new DistributeHint(DistributeType.NONE),
                            Optional.empty(),
                            left,
                            right, null);
            // TODO: pivot and lateral view
        }
        return left;
    }

    private LogicalPlan withFilter(LogicalPlan input, Optional<WhereClauseContext> whereCtx) {
        return input.optionalMap(whereCtx, () ->
            new LogicalFilter<>(ExpressionUtils.extractConjunctionToSet(
                    getExpression(whereCtx.get().booleanExpression())), input));
    }

    private LogicalPlan withAggregate(LogicalPlan input, SelectColumnClauseContext selectCtx,
                                      Optional<AggClauseContext> aggCtx) {
        return input.optionalMap(aggCtx, () -> {
            GroupingElementContext groupingElementContext = aggCtx.get().groupingElement();
            List<NamedExpression> namedExpressions = getNamedExpressions(selectCtx.namedExpressionSeq());
            if (groupingElementContext.GROUPING() != null) {
                ImmutableList.Builder<List<Expression>> groupingSets = ImmutableList.builder();
                for (GroupingSetContext groupingSetContext : groupingElementContext.groupingSet()) {
                    groupingSets.add(visit(groupingSetContext.expression(), Expression.class));
                }
                return new LogicalRepeat<>(groupingSets.build(), namedExpressions, input);
            } else if (groupingElementContext.CUBE() != null) {
                List<Expression> cubeExpressions = visit(groupingElementContext.expression(), Expression.class);
                List<List<Expression>> groupingSets = ExpressionUtils.cubeToGroupingSets(cubeExpressions);
                return new LogicalRepeat<>(groupingSets, namedExpressions, input);
            } else if (groupingElementContext.ROLLUP() != null) {
                List<Expression> rollupExpressions = visit(groupingElementContext.expression(), Expression.class);
                List<List<Expression>> groupingSets = ExpressionUtils.rollupToGroupingSets(rollupExpressions);
                return new LogicalRepeat<>(groupingSets, namedExpressions, input);
            } else {
                List<Expression> groupByExpressions = visit(groupingElementContext.expression(), Expression.class);
                return new LogicalAggregate<>(groupByExpressions, namedExpressions, input);
            }
        });
    }

    private LogicalPlan withHaving(LogicalPlan input, Optional<HavingClauseContext> havingCtx) {
        return input.optionalMap(havingCtx, () -> {
            if (!(input instanceof Aggregate)) {
                throw new ParseException("Having clause should be applied against an aggregation.", havingCtx.get());
            }
            return new LogicalHaving<>(ExpressionUtils.extractConjunctionToSet(
                    getExpression((havingCtx.get().booleanExpression()))), input);
        });
    }

    /**
     * match predicate type and generate different predicates.
     *
     * @param ctx PredicateContext
     * @param valueExpression valueExpression
     * @return Expression
     */
    private Expression withPredicate(Expression valueExpression, PredicateContext ctx) {
        return ParserUtils.withOrigin(ctx, () -> {
            Expression outExpression;
            switch (ctx.kind.getType()) {
                case DorisParser.BETWEEN:
                    Expression lower = getExpression(ctx.lower);
                    Expression upper = getExpression(ctx.upper);
                    if (lower.equals(upper)) {
                        outExpression = new EqualTo(valueExpression, lower);
                    } else {
                        outExpression = new And(
                                new GreaterThanEqual(valueExpression, getExpression(ctx.lower)),
                                new LessThanEqual(valueExpression, getExpression(ctx.upper))
                        );
                    }
                    break;
                case DorisParser.LIKE:
                    outExpression = new Like(
                        valueExpression,
                        getExpression(ctx.pattern)
                    );
                    break;
                case DorisParser.RLIKE:
                case DorisParser.REGEXP:
                    outExpression = new Regexp(
                        valueExpression,
                        getExpression(ctx.pattern)
                    );
                    break;
                case DorisParser.IN:
                    if (ctx.query() == null) {
                        outExpression = new InPredicate(
                                valueExpression,
                                withInList(ctx)
                        );
                    } else {
                        outExpression = new InSubquery(
                                valueExpression,
                                typedVisit(ctx.query()),
                                ctx.NOT() != null
                        );
                    }
                    break;
                case DorisParser.NULL:
                    outExpression = new IsNull(valueExpression);
                    break;
                case DorisParser.TRUE:
                    outExpression = new Cast(valueExpression,
                            BooleanType.INSTANCE, true);
                    break;
                case DorisParser.FALSE:
                    outExpression = new Not(new Cast(valueExpression,
                            BooleanType.INSTANCE, true));
                    break;
                case DorisParser.MATCH:
                case DorisParser.MATCH_ANY:
                    outExpression = new MatchAny(
                        valueExpression,
                        getExpression(ctx.pattern)
                    );
                    break;
                case DorisParser.MATCH_ALL:
                    outExpression = new MatchAll(
                        valueExpression,
                        getExpression(ctx.pattern)
                    );
                    break;
                case DorisParser.MATCH_PHRASE:
                    outExpression = new MatchPhrase(
                        valueExpression,
                        getExpression(ctx.pattern)
                    );
                    break;
                case DorisParser.MATCH_PHRASE_PREFIX:
                    outExpression = new MatchPhrasePrefix(
                        valueExpression,
                        getExpression(ctx.pattern)
                    );
                    break;
                case DorisParser.MATCH_REGEXP:
                    outExpression = new MatchRegexp(
                        valueExpression,
                        getExpression(ctx.pattern)
                    );
                    break;
                case DorisParser.MATCH_PHRASE_EDGE:
                    outExpression = new MatchPhraseEdge(
                        valueExpression,
                        getExpression(ctx.pattern)
                    );
                    break;
                default:
                    throw new ParseException("Unsupported predicate type: " + ctx.kind.getText(), ctx);
            }
            return ctx.NOT() != null ? new Not(outExpression) : outExpression;
        });
    }

    private List<NamedExpression> getNamedExpressions(NamedExpressionSeqContext namedCtx) {
        return ParserUtils.withOrigin(namedCtx, () -> visit(namedCtx.namedExpression(), NamedExpression.class));
    }

    @Override
    public Expression visitSubqueryExpression(SubqueryExpressionContext subqueryExprCtx) {
        return ParserUtils.withOrigin(subqueryExprCtx, () -> new ScalarSubquery(typedVisit(subqueryExprCtx.query())));
    }

    @Override
    public Expression visitExist(ExistContext context) {
        return ParserUtils.withOrigin(context, () -> new Exists(typedVisit(context.query()), false));
    }

    @Override
    public Expression visitIsnull(IsnullContext context) {
        return ParserUtils.withOrigin(context, () -> new IsNull(typedVisit(context.valueExpression())));
    }

    @Override
    public Expression visitIs_not_null_pred(Is_not_null_predContext context) {
        return ParserUtils.withOrigin(context, () -> new Not(new IsNull(typedVisit(context.valueExpression()))));
    }

    public List<Expression> withInList(PredicateContext ctx) {
        return ctx.expression().stream().map(this::getExpression).collect(ImmutableList.toImmutableList());
    }

    @Override
    public Literal visitDecimalLiteral(DecimalLiteralContext ctx) {
        try {
            if (Config.enable_decimal_conversion) {
                return new DecimalV3Literal(new BigDecimal(ctx.getText()));
            } else {
                return new DecimalLiteral(new BigDecimal(ctx.getText()));
            }
        } catch (Exception e) {
            return new DoubleLiteral(Double.parseDouble(ctx.getText()));
        }
    }

    private String parsePropertyKey(PropertyKeyContext item) {
        if (item.constant() != null) {
            return parseConstant(item.constant()).trim();
        }
        return item.getText().trim();
    }

    private String parsePropertyValue(PropertyValueContext item) {
        if (item.constant() != null) {
            return parseConstant(item.constant());
        }
        return item.getText();
    }

    private ExplainLevel parseExplainPlanType(PlanTypeContext planTypeContext) {
        if (planTypeContext == null || planTypeContext.ALL() != null) {
            return ExplainLevel.ALL_PLAN;
        }
        if (planTypeContext.PHYSICAL() != null || planTypeContext.OPTIMIZED() != null) {
            return ExplainLevel.OPTIMIZED_PLAN;
        }
        if (planTypeContext.REWRITTEN() != null || planTypeContext.LOGICAL() != null) {
            return ExplainLevel.REWRITTEN_PLAN;
        }
        if (planTypeContext.ANALYZED() != null) {
            return ExplainLevel.ANALYZED_PLAN;
        }
        if (planTypeContext.PARSED() != null) {
            return ExplainLevel.PARSED_PLAN;
        }
        if (planTypeContext.SHAPE() != null) {
            return ExplainLevel.SHAPE_PLAN;
        }
        if (planTypeContext.MEMO() != null) {
            return ExplainLevel.MEMO_PLAN;
        }
        if (planTypeContext.DISTRIBUTED() != null) {
            return ExplainLevel.DISTRIBUTED_PLAN;
        }
        return ExplainLevel.ALL_PLAN;
    }

    @Override
    public Pair<DataType, Boolean> visitDataTypeWithNullable(DataTypeWithNullableContext ctx) {
        return ParserUtils.withOrigin(ctx, () -> Pair.of(typedVisit(ctx.dataType()), ctx.NOT() == null));
    }

    @Override
    public DataType visitAggStateDataType(AggStateDataTypeContext ctx) {
        return ParserUtils.withOrigin(ctx, () -> {
            List<Pair<DataType, Boolean>> dataTypeWithNullables = ctx.dataTypes.stream()
                    .map(this::visitDataTypeWithNullable)
                    .collect(Collectors.toList());
            List<DataType> dataTypes = dataTypeWithNullables.stream()
                    .map(dt -> dt.first)
                    .collect(ImmutableList.toImmutableList());
            List<Boolean> nullables = dataTypeWithNullables.stream()
                    .map(dt -> dt.second)
                    .collect(ImmutableList.toImmutableList());
            String functionName = ctx.functionNameIdentifier().getText();
            if (!BuiltinAggregateFunctions.INSTANCE.aggFuncNames.contains(functionName)) {
                // TODO use function binder to check function exists
                throw new ParseException("Can not found function '" + functionName + "'", ctx);
            }
            return new AggStateType(functionName, dataTypes, nullables);
        });
    }

    @Override
    public DataType visitPrimitiveDataType(PrimitiveDataTypeContext ctx) {
        return ParserUtils.withOrigin(ctx, () -> {
            String dataType = ctx.primitiveColType().type.getText().toLowerCase(Locale.ROOT);
            if (dataType.equalsIgnoreCase("all")) {
                throw new NotSupportedException("Disable to create table with `ALL` type columns");
            }
            List<String> l = Lists.newArrayList(dataType);
            ctx.INTEGER_VALUE().stream().map(ParseTree::getText).forEach(l::add);
            return DataType.convertPrimitiveFromStrings(l);
        });
    }

    @Override
    public DataType visitComplexDataType(ComplexDataTypeContext ctx) {
        return ParserUtils.withOrigin(ctx, () -> {
            switch (ctx.complex.getType()) {
                case DorisParser.ARRAY:
                    return ArrayType.of(typedVisit(ctx.dataType(0)), true);
                case DorisParser.MAP:
                    return MapType.of(typedVisit(ctx.dataType(0)), typedVisit(ctx.dataType(1)));
                case DorisParser.STRUCT:
                    return new StructType(visitComplexColTypeList(ctx.complexColTypeList()));
                default:
                    throw new AnalysisException("do not support " + ctx.complex.getText() + " type for Nereids");
            }
        });
    }

    @Override
    public List<StructField> visitComplexColTypeList(ComplexColTypeListContext ctx) {
        return ctx.complexColType().stream().map(this::visitComplexColType).collect(ImmutableList.toImmutableList());
    }

    @Override
    public StructField visitComplexColType(ComplexColTypeContext ctx) {
        String comment;
        if (ctx.commentSpec() != null) {
            comment = ctx.commentSpec().STRING_LITERAL().getText();
            comment = LogicalPlanBuilderAssistant.escapeBackSlash(comment.substring(1, comment.length() - 1));
        } else {
            comment = "";
        }
        return new StructField(ctx.identifier().getText(), typedVisit(ctx.dataType()), true, comment);
    }

    private String parseConstant(ConstantContext context) {
        Object constant = visit(context);
        if (constant instanceof Literal && ((Literal) constant).isStringLikeLiteral()) {
            return ((Literal) constant).getStringValue();
        }
        return context.getText();
    }

    @Override
    public Object visitCollate(CollateContext ctx) {
        return visit(ctx.primaryExpression());
    }

    @Override
    public Object visitSample(SampleContext ctx) {
        long seek = ctx.seed == null ? -1L : Long.parseLong(ctx.seed.getText());
        DorisParser.SampleMethodContext sampleContext = ctx.sampleMethod();
        if (sampleContext instanceof SampleByPercentileContext) {
            SampleByPercentileContext sampleByPercentileContext = (SampleByPercentileContext) sampleContext;
            long percent = Long.parseLong(sampleByPercentileContext.INTEGER_VALUE().getText());
            return new TableSample(percent, true, seek);
        }
        SampleByRowsContext sampleByRowsContext = (SampleByRowsContext) sampleContext;
        long rows = Long.parseLong(sampleByRowsContext.INTEGER_VALUE().getText());
        return new TableSample(rows, false, seek);
    }

    @Override
    public Object visitCallProcedure(CallProcedureContext ctx) {
        List<String> nameParts = visitMultipartIdentifier(ctx.name);
        FuncNameInfo procedureName = new FuncNameInfo(nameParts);
        List<Expression> arguments = ctx.expression().stream()
                .<Expression>map(this::typedVisit)
                .collect(ImmutableList.toImmutableList());
        UnboundFunction unboundFunction = new UnboundFunction(procedureName.getDbName(), procedureName.getName(),
                true, arguments);
        return new CallCommand(unboundFunction, getOriginSql(ctx));
    }

    @Override
    public LogicalPlan visitCreateProcedure(CreateProcedureContext ctx) {
        List<String> nameParts = visitMultipartIdentifier(ctx.name);
        FuncNameInfo procedureName = new FuncNameInfo(nameParts);
        return ParserUtils.withOrigin(ctx, () -> {
            LogicalPlan createProcedurePlan;
            createProcedurePlan = new CreateProcedureCommand(procedureName, getOriginSql(ctx),
                    ctx.REPLACE() != null);
            return createProcedurePlan;
        });
    }

    @Override
    public LogicalPlan visitDropProcedure(DropProcedureContext ctx) {
        List<String> nameParts = visitMultipartIdentifier(ctx.name);
        FuncNameInfo procedureName = new FuncNameInfo(nameParts);
        return ParserUtils.withOrigin(ctx, () -> new DropProcedureCommand(procedureName, getOriginSql(ctx)));
    }

    @Override
    public LogicalPlan visitShowProcedureStatus(ShowProcedureStatusContext ctx) {
        Set<Expression> whereExpr = Collections.emptySet();
        if (ctx.whereClause() != null) {
            whereExpr = ExpressionUtils.extractConjunctionToSet(
                    getExpression(ctx.whereClause().booleanExpression()));
        }

        if (ctx.valueExpression() != null) {
            // parser allows only LIKE or WhereClause.
            // Mysql grammar: SHOW PROCEDURE STATUS [LIKE 'pattern' | WHERE expr]
            whereExpr = Sets.newHashSet(new Like(new UnboundSlot("ProcedureName"), getExpression(ctx.pattern)));
        }

        final Set<Expression> whereExprConst = whereExpr;
        return ParserUtils.withOrigin(ctx, () -> new ShowProcedureStatusCommand(whereExprConst));
    }

    @Override
    public LogicalPlan visitShowCreateProcedure(ShowCreateProcedureContext ctx) {
        List<String> nameParts = visitMultipartIdentifier(ctx.name);
        FuncNameInfo procedureName = new FuncNameInfo(nameParts);
        return ParserUtils.withOrigin(ctx, () -> new ShowCreateProcedureCommand(procedureName));
    }

    @Override
    public LogicalPlan visitCreateSqlBlockRule(CreateSqlBlockRuleContext ctx) {
        Map<String, String> properties = ctx.propertyClause() != null
                        ? Maps.newHashMap(visitPropertyClause(ctx.propertyClause())) : Maps.newHashMap();
        return new CreateSqlBlockRuleCommand(stripQuotes(ctx.name.getText()), ctx.EXISTS() != null, properties);
    }

    @Override
    public LogicalPlan visitAlterSqlBlockRule(AlterSqlBlockRuleContext ctx) {
        Map<String, String> properties = ctx.propertyClause() != null
                        ? Maps.newHashMap(visitPropertyClause(ctx.propertyClause())) : Maps.newHashMap();
        return new AlterSqlBlockRuleCommand(stripQuotes(ctx.name.getText()), properties);
    }

    @Override
    public LogicalPlan visitDropCatalogRecycleBin(DropCatalogRecycleBinContext ctx) {
        String idTypeStr = ctx.idType.getText().substring(1, ctx.idType.getText().length() - 1);
        IdType idType = IdType.fromString(idTypeStr);
        long id = Long.parseLong(ctx.id.getText());

        return ParserUtils.withOrigin(ctx, () -> new DropCatalogRecycleBinCommand(idType, id));
    }

    @Override
    public Object visitUnsupported(UnsupportedContext ctx) {
        return UnsupportedCommand.INSTANCE;
    }

    @Override
    public LogicalPlan visitSupportedUnsetStatement(SupportedUnsetStatementContext ctx) {
        if (ctx.DEFAULT() != null && ctx.STORAGE() != null && ctx.VAULT() != null) {
            return new UnsetDefaultStorageVaultCommand();
        }
        SetType statementScope = visitStatementScope(ctx.statementScope());
        if (ctx.ALL() != null) {
            return new UnsetVariableCommand(statementScope, true);
        } else if (ctx.identifier() != null) {
            return new UnsetVariableCommand(statementScope, ctx.identifier().getText());
        }
        throw new AnalysisException("Should add 'ALL' or variable name");
    }

    @Override
    public LogicalPlan visitCreateTableLike(CreateTableLikeContext ctx) {
        List<String> nameParts = visitMultipartIdentifier(ctx.name);
        List<String> existedTableNameParts = visitMultipartIdentifier(ctx.existedTable);
        ArrayList<String> rollupNames = Lists.newArrayList();
        boolean withAllRollUp = false;
        if (ctx.WITH() != null && ctx.rollupNames != null) {
            rollupNames = new ArrayList<>(visitIdentifierList(ctx.rollupNames));
        } else if (ctx.WITH() != null && ctx.rollupNames == null) {
            withAllRollUp = true;
        }
        CreateTableLikeInfo info = new CreateTableLikeInfo(ctx.EXISTS() != null,
                ctx.TEMPORARY() != null,
                new TableNameInfo(nameParts), new TableNameInfo(existedTableNameParts),
                rollupNames, withAllRollUp);
        return new CreateTableLikeCommand(info);
    }

    @Override
    public Command visitCreateUserDefineFunction(CreateUserDefineFunctionContext ctx) {
        SetType statementScope = visitStatementScope(ctx.statementScope());
        boolean ifNotExists = ctx.EXISTS() != null;
        boolean isAggFunction = ctx.AGGREGATE() != null;
        boolean isTableFunction = ctx.TABLES() != null;
        FunctionName function = visitFunctionIdentifier(ctx.functionIdentifier());
        FunctionArgTypesInfo functionArgTypesInfo;
        if (ctx.functionArguments() != null) {
            functionArgTypesInfo = visitFunctionArguments(ctx.functionArguments());
        } else {
            functionArgTypesInfo = new FunctionArgTypesInfo(new ArrayList<>(), false);
        }
        DataType returnType = typedVisit(ctx.returnType);
        returnType = returnType.conversion();
        DataType intermediateType = ctx.intermediateType != null ? typedVisit(ctx.intermediateType) : null;
        if (intermediateType != null) {
            intermediateType = intermediateType.conversion();
        }
        Map<String, String> properties = ctx.propertyClause() != null
                ? Maps.newHashMap(visitPropertyClause(ctx.propertyClause()))
                : Maps.newHashMap();
        return new CreateFunctionCommand(statementScope, ifNotExists, isAggFunction, false, isTableFunction,
                function, functionArgTypesInfo, returnType, intermediateType,
                null, null, properties);
    }

    @Override
    public Command visitCreateAliasFunction(CreateAliasFunctionContext ctx) {
        SetType statementScope = visitStatementScope(ctx.statementScope());
        boolean ifNotExists = ctx.EXISTS() != null;
        FunctionName function = visitFunctionIdentifier(ctx.functionIdentifier());
        FunctionArgTypesInfo functionArgTypesInfo;
        if (ctx.functionArguments() != null) {
            functionArgTypesInfo = visitFunctionArguments(ctx.functionArguments());
        } else {
            functionArgTypesInfo = new FunctionArgTypesInfo(new ArrayList<>(), false);
        }
        List<String> parameters = ctx.parameters != null ? visitIdentifierSeq(ctx.parameters) : new ArrayList<>();
        Expression originFunction = getExpression(ctx.expression());
        return new CreateFunctionCommand(statementScope, ifNotExists, false, true, false,
                function, functionArgTypesInfo, VarcharType.MAX_VARCHAR_TYPE, null,
                parameters, originFunction, null);
    }

    @Override
    public Command visitDropFunction(DropFunctionContext ctx) {
        SetType statementScope = visitStatementScope(ctx.statementScope());
        boolean ifExists = ctx.EXISTS() != null;
        FunctionName function = visitFunctionIdentifier(ctx.functionIdentifier());
        FunctionArgTypesInfo functionArgTypesInfo;
        if (ctx.functionArguments() != null) {
            functionArgTypesInfo = visitFunctionArguments(ctx.functionArguments());
        } else {
            functionArgTypesInfo = new FunctionArgTypesInfo(new ArrayList<>(), false);
        }
        return new DropFunctionCommand(statementScope, ifExists, function, functionArgTypesInfo);
    }

    @Override
    public FunctionArgTypesInfo visitFunctionArguments(FunctionArgumentsContext ctx) {
        boolean isVariadic = ctx.DOTDOTDOT() != null;
        List<DataType> argTypeDefs;
        if (ctx.dataTypeList() != null) {
            argTypeDefs = visitDataTypeList(ctx.dataTypeList());
        } else {
            argTypeDefs = new ArrayList<>();
        }
        return new FunctionArgTypesInfo(argTypeDefs, isVariadic);
    }

    @Override
    public FunctionName visitFunctionIdentifier(FunctionIdentifierContext ctx) {
        String functionName = ctx.functionNameIdentifier().getText();
        String dbName = ctx.dbName != null ? ctx.dbName.getText() : null;
        return new FunctionName(dbName, functionName);
    }

    @Override
    public List<DataType> visitDataTypeList(DataTypeListContext ctx) {
        List<DataType> dataTypeList = new ArrayList<>(ctx.getChildCount());
        for (DorisParser.DataTypeContext dataTypeContext : ctx.dataType()) {
            DataType dataType = typedVisit(dataTypeContext);
            dataTypeList.add(dataType.conversion());
        }
        return dataTypeList;
    }

    @Override
    public LogicalPlan visitShowAuthors(ShowAuthorsContext ctx) {
        return new ShowAuthorsCommand();
    }

    @Override
    public LogicalPlan visitShowEvents(ShowEventsContext ctx) {
        return new ShowEventsCommand();
    }

    @Override
    public LogicalPlan visitShowConfig(ShowConfigContext ctx) {
        ShowConfigCommand command;
        if (ctx.type.getText().equalsIgnoreCase(NodeType.FRONTEND.name())) {
            command = new ShowConfigCommand(NodeType.FRONTEND);
        } else {
            command = new ShowConfigCommand(NodeType.BACKEND);
        }
        if (ctx.LIKE() != null && ctx.pattern != null) {
            Like like = new Like(new UnboundSlot("ProcedureName"), getExpression(ctx.pattern));
            String pattern = ((Literal) like.child(1)).getStringValue();
            command.setPattern(pattern);
        }
        if (ctx.FROM() != null && ctx.backendId != null) {
            long backendId = Long.parseLong(ctx.backendId.getText());
            command.setBackendId(backendId);
        }
        return command;
    }

    @Override
    public SetOptionsCommand visitSetOptions(SetOptionsContext ctx) {
        List<SetVarOp> setVarOpList = new ArrayList<>(1);
        for (Object child : ctx.children) {
            if (child instanceof RuleNode) {
                setVarOpList.add(typedVisit((RuleNode) child));
            }
        }
        return new SetOptionsCommand(setVarOpList);
    }

    @Override
    public SetVarOp visitSetSystemVariable(SetSystemVariableContext ctx) {
        SetType statementScope = visitStatementScope(ctx.statementScope());
        String name = stripQuotes(ctx.identifier().getText());
        Expression expression = ctx.expression() != null ? typedVisit(ctx.expression()) : null;
        return new SetSessionVarOp(statementScope, name, expression);
    }

    @Override
    public SetVarOp visitSetVariableWithType(SetVariableWithTypeContext ctx) {
        SetType statementScope = visitStatementScope(ctx.statementScope());
        String name = stripQuotes(ctx.identifier().getText());
        Expression expression = ctx.expression() != null ? typedVisit(ctx.expression()) : null;
        return new SetSessionVarOp(statementScope, name, expression);
    }

    @Override
    public SetVarOp visitSetPassword(SetPasswordContext ctx) {
        String user;
        String host;
        boolean isDomain;
        String passwordText;
        UserIdentity userIdentity = null;
        if (ctx.userIdentify() != null) {
            user = stripQuotes(ctx.userIdentify().user.getText());
            host = ctx.userIdentify().host != null ? stripQuotes(ctx.userIdentify().host.getText()) : "%";
            isDomain = ctx.userIdentify().ATSIGN() != null;
            userIdentity = new UserIdentity(user, host, isDomain);
        }
        passwordText = stripQuotes(ctx.STRING_LITERAL().getText());
        return new SetPassVarOp(userIdentity, new PassVar(passwordText, ctx.isPlain != null));
    }

    @Override
    public SetVarOp visitSetNames(SetNamesContext ctx) {
        return new SetNamesVarOp();
    }

    @Override
    public SetVarOp visitSetCharset(SetCharsetContext ctx) {
        String charset = ctx.charsetName != null ? stripQuotes(ctx.charsetName.getText()) : null;
        return new SetCharsetAndCollateVarOp(charset);
    }

    @Override
    public SetVarOp visitSetCollate(SetCollateContext ctx) {
        String charset = ctx.charsetName != null ? stripQuotes(ctx.charsetName.getText()) : null;
        String collate = ctx.collateName != null ? stripQuotes(ctx.collateName.getText()) : null;
        return new SetCharsetAndCollateVarOp(charset, collate);
    }

    @Override
    public SetVarOp visitSetLdapAdminPassword(SetLdapAdminPasswordContext ctx) {
        String passwordText = stripQuotes(ctx.STRING_LITERAL().getText());
        boolean isPlain = ctx.PASSWORD() != null;
        return new SetLdapPassVarOp(new PassVar(passwordText, isPlain));
    }

    @Override
    public SetVarOp visitSetUserVariable(SetUserVariableContext ctx) {
        String name = stripQuotes(ctx.identifier().getText());
        Expression expression = typedVisit(ctx.expression());
        return new SetUserDefinedVarOp(name, expression);
    }

    @Override
    public SetTransactionCommand visitSetTransaction(SetTransactionContext ctx) {
        return new SetTransactionCommand();
    }

    @Override
    public SetUserPropertiesCommand visitSetUserProperties(SetUserPropertiesContext ctx) {
        String user = ctx.user != null ? stripQuotes(ctx.user.getText()) : null;
        Map<String, String> userPropertiesMap = visitPropertyItemList(ctx.propertyItemList());
        List<SetUserPropertyVarOp> setUserPropertyVarOpList = new ArrayList<>(userPropertiesMap.size());
        for (Map.Entry<String, String> entry : userPropertiesMap.entrySet()) {
            setUserPropertyVarOpList.add(new SetUserPropertyVarOp(user, entry.getKey(), entry.getValue()));
        }
        return new SetUserPropertiesCommand(user, setUserPropertyVarOpList);
    }

    @Override
    public SetDefaultStorageVaultCommand visitSetDefaultStorageVault(SetDefaultStorageVaultContext ctx) {
        return new SetDefaultStorageVaultCommand(stripQuotes(ctx.identifier().getText()));
    }

    @Override
    public Object visitRefreshCatalog(RefreshCatalogContext ctx) {
        if (ctx.name != null) {
            String catalogName = ctx.name.getText();
            Map<String, String> properties = ctx.propertyClause() != null
                    ? Maps.newHashMap(visitPropertyClause(ctx.propertyClause())) : Maps.newHashMap();
            return new RefreshCatalogCommand(catalogName, properties);
        }
        throw new AnalysisException("catalog name can not be null");
    }

    @Override
    public RefreshDatabaseCommand visitRefreshDatabase(RefreshDatabaseContext ctx) {
        Map<String, String> properties = visitPropertyClause(ctx.propertyClause()) == null ? Maps.newHashMap()
                : visitPropertyClause(ctx.propertyClause());
        List<String> parts = visitMultipartIdentifier(ctx.name);
        int size = parts.size();
        if (size == 0) {
            throw new ParseException("database name can't be empty");
        }
        String dbName = parts.get(size - 1);

        // [db].
        if (size == 1) {
            return new RefreshDatabaseCommand(dbName, properties);
        } else if (parts.size() == 2) {  // [ctl,db].
            return new RefreshDatabaseCommand(parts.get(0), dbName, properties);
        }
        throw new ParseException("Only one dot can be in the name: " + String.join(".", parts));
    }

    @Override
    public Object visitRefreshTable(RefreshTableContext ctx) {
        List<String> parts = visitMultipartIdentifier(ctx.name);
        int size = parts.size();
        if (size == 0) {
            throw new ParseException("table name can't be empty");
        } else if (size <= 3) {
            return new RefreshTableCommand(new TableNameInfo(parts));
        }
        throw new ParseException("Only one or two dot can be in the name: " + String.join(".", parts));
    }

    @Override
    public LogicalPlan visitShowCreateRepository(ShowCreateRepositoryContext ctx) {
        return new ShowCreateRepositoryCommand(ctx.identifier().getText());
    }

    public LogicalPlan visitShowLastInsert(ShowLastInsertContext ctx) {
        return new ShowLastInsertCommand();
    }

    @Override
    public LogicalPlan visitShowLoad(ShowLoadContext ctx) {
        String dbName = null;
        Expression wildWhere = null;
        List<OrderKey> orderKeys = null;
        long limit = -1L;
        long offset = 0L;
        if (ctx.database != null) {
            dbName = ctx.database.getText();
        }
        if (ctx.sortClause() != null) {
            orderKeys = visit(ctx.sortClause().sortItem(), OrderKey.class);
        }
        if (ctx.wildWhere() != null) {
            wildWhere = getWildWhere(ctx.wildWhere());
        }
        if (ctx.limitClause() != null) {
            limit = ctx.limitClause().limit != null
                    ? Long.parseLong(ctx.limitClause().limit.getText())
                    : 0;
            if (limit < 0) {
                throw new ParseException("Limit requires non-negative number", ctx.limitClause());
            }
            offset = ctx.limitClause().offset != null
                    ? Long.parseLong(ctx.limitClause().offset.getText())
                    : 0;
            if (offset < 0) {
                throw new ParseException("Offset requires non-negative number", ctx.limitClause());
            }
        }
        boolean isStreamLoad = ctx.STREAM() != null;
        return new ShowLoadCommand(wildWhere, orderKeys, limit, offset, dbName, isStreamLoad);
    }

    @Override
    public LogicalPlan visitShowLoadProfile(ShowLoadProfileContext ctx) {
        String loadIdPath = "/"; // default load id path
        if (ctx.loadIdPath != null) {
            loadIdPath = stripQuotes(ctx.loadIdPath.getText());
        }

        long limit = 20;
        if (ctx.limitClause() != null) {
            limit = Long.parseLong(ctx.limitClause().limit.getText());
            if (limit < 0) {
                throw new ParseException("Limit requires non-negative number, got " + String.valueOf(limit));
            }
        }
        return new ShowLoadProfileCommand(loadIdPath, limit);
    }

    @Override
    public LogicalPlan visitShowDataTypes(ShowDataTypesContext ctx) {
        return new ShowDataTypesCommand();
    }

    @Override
    public LogicalPlan visitShowGrants(ShowGrantsContext ctx) {
        boolean all = (ctx.ALL() != null) ? true : false;
        return new ShowGrantsCommand(null, all);
    }

    @Override
    public LogicalPlan visitAlterStoragePolicy(AlterStoragePolicyContext ctx) {
        String policyName = visitIdentifierOrText(ctx.identifierOrText());
        Map<String, String> properties = visitPropertyClause(ctx.propertyClause()) == null ? Maps.newHashMap()
                : visitPropertyClause(ctx.propertyClause());

        return new AlterStoragePolicyCommand(policyName, properties);
    }

    @Override
    public LogicalPlan visitShowGrantsForUser(ShowGrantsForUserContext ctx) {
        UserIdentity userIdent = visitUserIdentify(ctx.userIdentify());
        return new ShowGrantsCommand(userIdent, false);
    }

    @Override
    public LogicalPlan visitShowRowPolicy(ShowRowPolicyContext ctx) {
        UserIdentity user = null;
        String role = null;
        if (ctx.userIdentify() != null) {
            user = visitUserIdentify(ctx.userIdentify());
        } else if (ctx.role != null) {
            role = ctx.role.getText();
        }

        return new ShowRowPolicyCommand(user, role);
    }

    @Override
    public LogicalPlan visitShowPartitionId(ShowPartitionIdContext ctx) {
        long partitionId = -1;
        if (ctx.partitionId != null) {
            partitionId = Long.parseLong(ctx.partitionId.getText());
        }
        return new ShowPartitionIdCommand(partitionId);
    }

    @Override
    public AlterTableCommand visitAlterTable(AlterTableContext ctx) {
        TableNameInfo tableNameInfo = new TableNameInfo(visitMultipartIdentifier(ctx.tableName));
        List<AlterTableOp> alterTableOps = new ArrayList<>();
        for (Object child : ctx.children) {
            if (child instanceof AlterTableClauseContext) {
                alterTableOps.add(typedVisit((AlterTableClauseContext) child));
            }
        }
        return new AlterTableCommand(tableNameInfo, alterTableOps);
    }

    @Override
    public AlterTableCommand visitAlterTableAddRollup(AlterTableAddRollupContext ctx) {
        TableNameInfo tableNameInfo = new TableNameInfo(visitMultipartIdentifier(ctx.tableName));
        List<AlterTableOp> alterTableOps = new ArrayList<>();
        for (Object child : ctx.children) {
            if (child instanceof AddRollupClauseContext) {
                alterTableOps.add(typedVisit((AddRollupClauseContext) child));
            }
        }
        return new AlterTableCommand(tableNameInfo, alterTableOps);
    }

    @Override
    public AlterTableCommand visitAlterTableDropRollup(AlterTableDropRollupContext ctx) {
        TableNameInfo tableNameInfo = new TableNameInfo(visitMultipartIdentifier(ctx.tableName));
        List<AlterTableOp> alterTableOps = new ArrayList<>();
        for (Object child : ctx.children) {
            if (child instanceof DropRollupClauseContext) {
                alterTableOps.add(typedVisit((DropRollupClauseContext) child));
            }
        }
        return new AlterTableCommand(tableNameInfo, alterTableOps);
    }

    @Override
    public AlterTableCommand visitAlterTableProperties(DorisParser.AlterTablePropertiesContext ctx) {
        TableNameInfo tableNameInfo = new TableNameInfo(visitMultipartIdentifier(ctx.name));
        List<AlterTableOp> alterTableOps = new ArrayList<>();
        Map<String, String> properties = ctx.propertyItemList() != null
                ? Maps.newHashMap(visitPropertyItemList(ctx.propertyItemList()))
                : Maps.newHashMap();
        alterTableOps.add(new ModifyTablePropertiesOp(properties));
        return new AlterTableCommand(tableNameInfo, alterTableOps);
    }

    @Override
    public AlterTableOp visitAddColumnClause(AddColumnClauseContext ctx) {
        ColumnDefinition columnDefinition = visitColumnDef(ctx.columnDef());
        ColumnPosition columnPosition = null;
        if (ctx.columnPosition() != null) {
            if (ctx.columnPosition().FIRST() != null) {
                columnPosition = ColumnPosition.FIRST;
            } else {
                columnPosition = new ColumnPosition(ctx.columnPosition().position.getText());
            }
        }
        String rollupName = ctx.toRollup() != null ? ctx.toRollup().rollup.getText() : null;
        Map<String, String> properties = ctx.properties != null
                ? Maps.newHashMap(visitPropertyClause(ctx.properties))
                : Maps.newHashMap();
        return new AddColumnOp(columnDefinition, columnPosition, rollupName, properties);
    }

    @Override
    public AlterTableOp visitAddColumnsClause(AddColumnsClauseContext ctx) {
        List<ColumnDefinition> columnDefinitions = visitColumnDefs(ctx.columnDefs());
        String rollupName = ctx.toRollup() != null ? ctx.toRollup().rollup.getText() : null;
        Map<String, String> properties = ctx.properties != null
                ? Maps.newHashMap(visitPropertyClause(ctx.properties))
                : Maps.newHashMap();
        return new AddColumnsOp(columnDefinitions, rollupName, properties);
    }

    @Override
    public AlterTableOp visitDropColumnClause(DropColumnClauseContext ctx) {
        String columnName = ctx.name.getText();
        String rollupName = ctx.fromRollup() != null ? ctx.fromRollup().rollup.getText() : null;
        Map<String, String> properties = ctx.properties != null
                ? Maps.newHashMap(visitPropertyClause(ctx.properties))
                : Maps.newHashMap();
        return new DropColumnOp(columnName, rollupName, properties);
    }

    @Override
    public AlterTableOp visitModifyColumnClause(ModifyColumnClauseContext ctx) {
        ColumnDefinition columnDefinition = visitColumnDef(ctx.columnDef());
        ColumnPosition columnPosition = null;
        if (ctx.columnPosition() != null) {
            if (ctx.columnPosition().FIRST() != null) {
                columnPosition = ColumnPosition.FIRST;
            } else {
                columnPosition = new ColumnPosition(ctx.columnPosition().position.getText());
            }
        }
        String rollupName = ctx.fromRollup() != null ? ctx.fromRollup().rollup.getText() : null;
        Map<String, String> properties = ctx.properties != null
                ? Maps.newHashMap(visitPropertyClause(ctx.properties))
                : Maps.newHashMap();
        return new ModifyColumnOp(columnDefinition, columnPosition, rollupName, properties);
    }

    @Override
    public AlterTableOp visitReorderColumnsClause(ReorderColumnsClauseContext ctx) {
        List<String> columnsByPos = visitIdentifierList(ctx.identifierList());
        String rollupName = ctx.fromRollup() != null ? ctx.fromRollup().rollup.getText() : null;
        Map<String, String> properties = ctx.properties != null
                ? Maps.newHashMap(visitPropertyClause(ctx.properties))
                : Maps.newHashMap();
        return new ReorderColumnsOp(columnsByPos, rollupName, properties);
    }

    @Override
    public AlterTableOp visitAddPartitionClause(AddPartitionClauseContext ctx) {
        boolean isTempPartition = ctx.TEMPORARY() != null;
        PartitionDefinition partitionDefinition = visitPartitionDef(ctx.partitionDef());
        DistributionDescriptor desc = null;
        int bucketNum = FeConstants.default_bucket_num;
        if (ctx.INTEGER_VALUE() != null) {
            bucketNum = Integer.parseInt(ctx.INTEGER_VALUE().getText());
        }
        if (ctx.HASH() != null) {
            desc = new DistributionDescriptor(true, ctx.autoBucket != null, bucketNum,
                    visitIdentifierList(ctx.hashKeys));
        } else if (ctx.RANDOM() != null) {
            desc = new DistributionDescriptor(false, ctx.autoBucket != null, bucketNum, null);
        }
        Map<String, String> properties = ctx.properties != null
                ? Maps.newHashMap(visitPropertyClause(ctx.properties))
                : Maps.newHashMap();
        return new AddPartitionOp(partitionDefinition, desc, properties, isTempPartition);
    }

    @Override
    public AlterTableOp visitDropPartitionClause(DropPartitionClauseContext ctx) {
        boolean isTempPartition = ctx.TEMPORARY() != null;
        boolean ifExists = ctx.IF() != null;
        boolean forceDrop = ctx.FORCE() != null;
        String partitionName = ctx.partitionName.getText();
        return ctx.indexName != null
                ? new DropPartitionFromIndexOp(ifExists, partitionName, isTempPartition, forceDrop,
                        ctx.indexName.getText())
                : new DropPartitionOp(ifExists, partitionName, isTempPartition, forceDrop);
    }

    @Override
    public AlterTableOp visitModifyPartitionClause(ModifyPartitionClauseContext ctx) {
        boolean isTempPartition = ctx.TEMPORARY() != null;
        Map<String, String> properties = visitPropertyItemList(ctx.partitionProperties);
        if (ctx.ASTERISK() != null) {
            return ModifyPartitionOp.createStarClause(properties, isTempPartition);
        } else {
            List<String> partitions;
            if (ctx.partitionNames != null) {
                partitions = visitIdentifierList(ctx.partitionNames);
            } else {
                partitions = new ArrayList<>();
                partitions.add(ctx.partitionName.getText());
            }
            return new ModifyPartitionOp(partitions, properties, isTempPartition);
        }
    }

    @Override
    public AlterTableOp visitReplacePartitionClause(ReplacePartitionClauseContext ctx) {
        boolean forceReplace = ctx.FORCE() != null;
        PartitionNamesInfo partitionNames = null;
        PartitionNamesInfo tempPartitionNames = null;
        if (ctx.partitions != null) {
            Pair<Boolean, List<String>> partitionSpec = visitPartitionSpec(ctx.partitions);
            partitionNames = new PartitionNamesInfo(partitionSpec.first, partitionSpec.second);
        }
        if (ctx.tempPartitions != null) {
            Pair<Boolean, List<String>> partitionSpec = visitPartitionSpec(ctx.tempPartitions);
            tempPartitionNames = new PartitionNamesInfo(partitionSpec.first, partitionSpec.second);
        }

        Map<String, String> properties = ctx.properties != null ? new HashMap<>(visitPropertyClause(ctx.properties))
                : Maps.newHashMap();
        return new ReplacePartitionOp(partitionNames, tempPartitionNames, forceReplace, properties);
    }

    @Override
    public AlterTableOp visitReplaceTableClause(ReplaceTableClauseContext ctx) {
        String tableName = ctx.name.getText();
        Map<String, String> properties = ctx.properties != null
                ? Maps.newHashMap(visitPropertyClause(ctx.properties))
                : Maps.newHashMap();
        return new ReplaceTableOp(tableName, properties, ctx.FORCE() != null);
    }

    @Override
    public AlterTableOp visitRenameClause(RenameClauseContext ctx) {
        return new RenameTableOp(ctx.newName.getText());
    }

    @Override
    public AlterTableOp visitRenameRollupClause(RenameRollupClauseContext ctx) {
        return new RenameRollupOp(ctx.name.getText(), ctx.newName.getText());
    }

    @Override
    public AlterTableOp visitRenamePartitionClause(RenamePartitionClauseContext ctx) {
        return new RenamePartitionOp(ctx.name.getText(), ctx.newName.getText());
    }

    @Override
    public AlterTableOp visitRenameColumnClause(RenameColumnClauseContext ctx) {
        return new RenameColumnOp(ctx.name.getText(), ctx.newName.getText());
    }

    @Override
    public AlterTableOp visitAddIndexClause(AddIndexClauseContext ctx) {
        IndexDefinition indexDefinition = visitIndexDef(ctx.indexDef());
        return new CreateIndexOp(null, indexDefinition, true);
    }

    @Override
    public Command visitCreateIndex(CreateIndexContext ctx) {
        String indexName = ctx.name.getText();
        boolean ifNotExists = ctx.EXISTS() != null;
        TableNameInfo tableNameInfo = new TableNameInfo(visitMultipartIdentifier(ctx.tableName));
        List<String> indexCols = visitIdentifierList(ctx.identifierList());
        Map<String, String> properties = ctx.properties != null
                ? Maps.newHashMap(visitPropertyClause(ctx.properties))
                : Maps.newHashMap();
        String indexType = null;
        if (ctx.BITMAP() != null) {
            indexType = "BITMAP";
        } else if (ctx.NGRAM_BF() != null) {
            indexType = "NGRAM_BF";
        } else if (ctx.INVERTED() != null) {
            indexType = "INVERTED";
        }
        String comment = ctx.STRING_LITERAL() == null ? "" : stripQuotes(ctx.STRING_LITERAL().getText());
        // change BITMAP index to INVERTED index
        if (Config.enable_create_bitmap_index_as_inverted_index
                && "BITMAP".equalsIgnoreCase(indexType)) {
            indexType = "INVERTED";
        }
        IndexDefinition indexDefinition = new IndexDefinition(indexName, ifNotExists, indexCols, indexType,
                properties, comment);
        List<AlterTableOp> alterTableOps = Lists.newArrayList(new CreateIndexOp(tableNameInfo,
                indexDefinition, false));
        return new AlterTableCommand(tableNameInfo, alterTableOps);
    }

    @Override
    public Command visitBuildIndex(BuildIndexContext ctx) {
        String name = ctx.name.getText();
        TableNameInfo tableName = new TableNameInfo(visitMultipartIdentifier(ctx.tableName));
        PartitionNamesInfo partitionNamesInfo = null;
        if (ctx.partitionSpec() != null) {
            Pair<Boolean, List<String>> partitionSpec = visitPartitionSpec(ctx.partitionSpec());
            partitionNamesInfo = new PartitionNamesInfo(partitionSpec.first, partitionSpec.second);
        }
        List<AlterTableOp> alterTableOps = Lists.newArrayList(new BuildIndexOp(tableName, name, partitionNamesInfo,
                false));
        return new AlterTableCommand(tableName, alterTableOps);
    }

    @Override
    public Command visitDropIndex(DropIndexContext ctx) {
        String name = ctx.name.getText();
        TableNameInfo tableName = new TableNameInfo(visitMultipartIdentifier(ctx.tableName));
        List<AlterTableOp> alterTableOps = Lists
                .newArrayList(new DropIndexOp(name, ctx.EXISTS() != null, tableName, false));
        return new AlterTableCommand(tableName, alterTableOps);
    }

    @Override
    public AlterTableOp visitDropIndexClause(DropIndexClauseContext ctx) {
        return new DropIndexOp(ctx.name.getText(), ctx.EXISTS() != null, null, true);
    }

    @Override
    public AlterTableOp visitEnableFeatureClause(EnableFeatureClauseContext ctx) {
        String featureName = stripQuotes(ctx.STRING_LITERAL().getText());
        Map<String, String> properties = ctx.properties != null
                ? Maps.newHashMap(visitPropertyClause(ctx.properties))
                : Maps.newHashMap();
        return new EnableFeatureOp(featureName, properties);
    }

    @Override
    public AlterTableOp visitModifyDistributionClause(ModifyDistributionClauseContext ctx) {
        int bucketNum = FeConstants.default_bucket_num;
        if (ctx.INTEGER_VALUE() != null) {
            bucketNum = Integer.parseInt(ctx.INTEGER_VALUE().getText());
        }
        DistributionDescriptor desc;
        if (ctx.HASH() != null) {
            desc = new DistributionDescriptor(true, ctx.AUTO() != null, bucketNum,
                    visitIdentifierList(ctx.hashKeys));
        } else if (ctx.RANDOM() != null) {
            desc = new DistributionDescriptor(false, ctx.AUTO() != null, bucketNum, null);
        } else {
            throw new ParseException("distribution can't be empty", ctx);
        }
        return new ModifyDistributionOp(desc);
    }

    @Override
    public AlterTableOp visitModifyTableCommentClause(ModifyTableCommentClauseContext ctx) {
        return new ModifyTableCommentOp(stripQuotes(ctx.STRING_LITERAL().getText()));
    }

    @Override
    public AlterTableOp visitModifyColumnCommentClause(ModifyColumnCommentClauseContext ctx) {
        String columnName = ctx.name.getText();
        String comment = stripQuotes(ctx.STRING_LITERAL().getText());
        return new ModifyColumnCommentOp(columnName, comment);
    }

    @Override
    public AlterTableOp visitModifyEngineClause(ModifyEngineClauseContext ctx) {
        String engineName = ctx.name.getText();
        Map<String, String> properties = ctx.properties != null
                ? Maps.newHashMap(visitPropertyClause(ctx.properties))
                : Maps.newHashMap();
        return new ModifyEngineOp(engineName, properties);
    }

    @Override
    public AlterTableOp visitAlterMultiPartitionClause(AlterMultiPartitionClauseContext ctx) {
        boolean isTempPartition = ctx.TEMPORARY() != null;
        List<Expression> from = visitPartitionValueList(ctx.from);
        List<Expression> to = visitPartitionValueList(ctx.to);
        int num = Integer.parseInt(ctx.INTEGER_VALUE().getText());
        String unitString = ctx.unit != null ? ctx.unit.getText() : null;
        Map<String, String> properties = ctx.properties != null
                ? Maps.newHashMap(visitPropertyClause(ctx.properties))
                : Maps.newHashMap();
        return new AlterMultiPartitionOp(from, to, num, unitString, properties, isTempPartition);
    }

    @Override
    public AlterTableOp visitAddRollupClause(DorisParser.AddRollupClauseContext ctx) {
        String rollupName = ctx.rollupName.getText();
        List<String> columnNames = visitIdentifierList(ctx.columns);
        List<String> dupKeys = ctx.dupKeys != null ? visitIdentifierList(ctx.dupKeys) : null;
        String baseRollupName = ctx.fromRollup() != null ? ctx.fromRollup().rollup.getText() : null;
        Map<String, String> properties = ctx.properties != null
                ? Maps.newHashMap(visitPropertyClause(ctx.properties))
                : Maps.newHashMap();
        return new AddRollupOp(rollupName, columnNames, dupKeys, baseRollupName, properties);
    }

    @Override
    public AlterTableOp visitDropRollupClause(DorisParser.DropRollupClauseContext ctx) {
        String rollupName = ctx.rollupName.getText();
        Map<String, String> properties = ctx.properties != null
                ? Maps.newHashMap(visitPropertyClause(ctx.properties))
                : Maps.newHashMap();
        return new DropRollupOp(rollupName, properties);
    }

    @Override
    public LogicalPlan visitShowVariables(ShowVariablesContext ctx) {
        SetType statementScope = visitStatementScope(ctx.statementScope());
        if (ctx.wildWhere() != null) {
            if (ctx.wildWhere().LIKE() != null) {
                return new ShowVariablesCommand(statementScope,
                        stripQuotes(ctx.wildWhere().STRING_LITERAL().getText()));
            } else {
                StringBuilder sb = new StringBuilder();
                sb.append("SELECT `VARIABLE_NAME` AS `Variable_name`, `VARIABLE_VALUE` AS `Value` FROM ");
                sb.append("`").append(InternalCatalog.INTERNAL_CATALOG_NAME).append("`");
                sb.append(".");
                sb.append("`").append(InfoSchemaDb.DATABASE_NAME).append("`");
                sb.append(".");
                if (statementScope == SetType.GLOBAL) {
                    sb.append("`global_variables` ");
                } else {
                    sb.append("`session_variables` ");
                }
                sb.append(getOriginSql(ctx.wildWhere()));
                return new NereidsParser().parseSingle(sb.toString());
            }
        } else {
            return new ShowVariablesCommand(statementScope, null);
        }
    }

    @Override
    public LogicalPlan visitInstallPlugin(InstallPluginContext ctx) {
        String source = visitIdentifierOrText(ctx.identifierOrText());
        Map<String, String> properties = visitPropertyClause(ctx.propertyClause()) == null ? Maps.newHashMap()
                : visitPropertyClause(ctx.propertyClause());

        return new InstallPluginCommand(source, properties);
    }

    private Expression getWildWhere(DorisParser.WildWhereContext ctx) {
        if (ctx.LIKE() != null) {
            String pattern = stripQuotes(ctx.STRING_LITERAL().getText());
            return new Like(new UnboundSlot("ProcedureName"), new StringLiteral(pattern));
        } else if (ctx.WHERE() != null) {
            return getExpression(ctx.expression());
        } else {
            throw new AnalysisException("Wild where should contain like or where " + ctx.getText());
        }
    }

    @Override
    public ShowViewCommand visitShowView(ShowViewContext ctx) {
        List<String> tableNameParts = visitMultipartIdentifier(ctx.tableName);
        String databaseName = null;
        if (ctx.database != null) {
            databaseName = stripQuotes(ctx.database.getText());
        }
        return new ShowViewCommand(databaseName, new TableNameInfo(tableNameParts));
    }

    @Override
    public LogicalPlan visitShowBackends(ShowBackendsContext ctx) {
        return new ShowBackendsCommand();
    }

    @Override
    public LogicalPlan visitShowBackup(ShowBackupContext ctx) {
        String dbName = null;
        Expression wildWhere = null;
        if (ctx.database != null) {
            dbName = ctx.database.getText();
        }
        if (ctx.wildWhere() != null) {
            wildWhere = getWildWhere(ctx.wildWhere());
        }
        return new ShowBackupCommand(dbName, wildWhere);
    }

    @Override
    public LogicalPlan visitShowPlugins(ShowPluginsContext ctx) {
        return new ShowPluginsCommand();
    }

    @Override
    public LogicalPlan visitShowSmallFiles(ShowSmallFilesContext ctx) {
        String dbName = null;
        if (ctx.database != null) {
            List<String> nameParts = visitMultipartIdentifier(ctx.database);
            dbName = nameParts.get(0); // only one entry possible
        }
        return new ShowSmallFilesCommand(dbName);
    }

    @Override
    public LogicalPlan visitShowSnapshot(ShowSnapshotContext ctx) {
        String repoName = null;
        Expression wildWhere = null;
        if (ctx.wildWhere() != null) {
            wildWhere = getWildWhere(ctx.wildWhere());
        }
        if (ctx.repo != null) {
            repoName = ctx.repo.getText();
        }
        return new ShowSnapshotCommand(repoName, wildWhere);
    }

    @Override
    public LogicalPlan visitShowSqlBlockRule(ShowSqlBlockRuleContext ctx) {
        String ruleName = null;
        if (ctx.ruleName != null) {
            ruleName = ctx.ruleName.getText();
        }
        return new ShowSqlBlockRuleCommand(ruleName);
    }

    @Override
    public LogicalPlan visitShowTriggers(ShowTriggersContext ctx) {
        return new ShowTriggersCommand();
    }

    @Override
    public LogicalPlan visitShowTrash(ShowTrashContext ctx) {
        if (ctx.ON() != null) {
            String backend = stripQuotes(ctx.STRING_LITERAL().getText());
            new ShowTrashCommand(backend);
        } else {
            return new ShowTrashCommand();
        }
        return new ShowTrashCommand();
    }

    @Override
    public LogicalPlan visitAdminCleanTrash(DorisParser.AdminCleanTrashContext ctx) {
        if (ctx.ON() != null) {
            List<String> backendsQuery = Lists.newArrayList();
            ctx.backends.forEach(backend -> backendsQuery.add(stripQuotes(backend.getText())));
            return new AdminCleanTrashCommand(backendsQuery);
        }
        return new AdminCleanTrashCommand();
    }

    @Override
    public LogicalPlan visitAdminShowReplicaStatus(AdminShowReplicaStatusContext ctx) {
        Expression where = null;
        if (ctx.WHERE() != null) {
            StringLiteral left = new StringLiteral(stripQuotes(ctx.STATUS().toString()));
            StringLiteral right = new StringLiteral(stripQuotes(ctx.STRING_LITERAL().getText()));
            if (ctx.NEQ() != null) {
                where = new Not(new EqualTo(left, right));
            } else {
                where = new EqualTo(left, right);
            }
        }
        TableRefInfo tableRefInfo = visitBaseTableRefContext(ctx.baseTableRef());
        return new AdminShowReplicaStatusCommand(tableRefInfo, where);
    }

    @Override
    public LogicalPlan visitShowRepositories(ShowRepositoriesContext ctx) {
        return new ShowRepositoriesCommand();
    }

    @Override
    public LogicalPlan visitShowResources(ShowResourcesContext ctx) {
        Expression wildWhere = null;
        List<OrderKey> orderKeys = null;
        String likePattern = null;
        long limit = -1L;
        long offset = 0L;
        if (ctx.sortClause() != null) {
            orderKeys = visit(ctx.sortClause().sortItem(), OrderKey.class);
        }
        if (ctx.wildWhere() != null) {
            wildWhere = getWildWhere(ctx.wildWhere());
            if (ctx.wildWhere().LIKE() != null) {
                likePattern = stripQuotes(ctx.wildWhere().STRING_LITERAL().getText());
            } else {
                wildWhere = (Expression) ctx.wildWhere().expression().accept(this);
            }
        }
        if (ctx.limitClause() != null) {
            limit = ctx.limitClause().limit != null
                    ? Long.parseLong(ctx.limitClause().limit.getText())
                    : 0;
            if (limit < 0) {
                throw new ParseException("Limit requires non-negative number", ctx.limitClause());
            }
            offset = ctx.limitClause().offset != null
                    ? Long.parseLong(ctx.limitClause().offset.getText())
                    : 0;
            if (offset < 0) {
                throw new ParseException("Offset requires non-negative number", ctx.limitClause());
            }
        }
        return new ShowResourcesCommand(wildWhere, likePattern, orderKeys, limit, offset);
    }

    @Override
    public LogicalPlan visitShowRestore(ShowRestoreContext ctx) {
        String dbName = null;
        Expression wildWhere = null;
        if (ctx.database != null) {
            dbName = ctx.database.getText();
        }
        if (ctx.wildWhere() != null) {
            wildWhere = getWildWhere(ctx.wildWhere());
        }
        return new ShowRestoreCommand(dbName, wildWhere, ctx.BRIEF() != null);
    }

    @Override
    public LogicalPlan visitAlterDatabaseProperties(AlterDatabasePropertiesContext ctx) {
        String dbName = Optional.ofNullable(ctx.name)
                .map(ParserRuleContext::getText)
                .filter(s -> !s.isEmpty())
                .orElseThrow(() -> new ParseException("Database name is empty or cannot be an empty string"));
        Map<String, String> properties = ctx.propertyItemList() != null
                ? Maps.newHashMap(visitPropertyItemList(ctx.propertyItemList()))
                : Maps.newHashMap();

        return new AlterDatabasePropertiesCommand(dbName, properties);
    }

    @Override
    public LogicalPlan visitShowRoles(ShowRolesContext ctx) {
        return new ShowRolesCommand();
    }

    @Override
    public LogicalPlan visitShowProc(ShowProcContext ctx) {
        String path = stripQuotes(ctx.path.getText());
        return new ShowProcCommand(path);
    }

    private TableScanParams visitOptScanParamsContex(OptScanParamsContext ctx) {
        if (ctx != null) {
            Map<String, String> map = visitPropertyItemList(ctx.properties);
            return new TableScanParams(ctx.funcName.getText(), map);
        }
        return null;
    }

    private TableSnapshot visitTableSnapshotContext(TableSnapshotContext ctx) {
        if (ctx != null) {
            if (ctx.TIME() != null) {
                return new TableSnapshot(stripQuotes(ctx.time.getText()));
            } else {
                return new TableSnapshot(Long.parseLong(ctx.version.getText()));
            }
        }
        return null;
    }

    private List<String> visitRelationHintContext(RelationHintContext ctx) {
        final List<String> relationHints;
        if (ctx != null) {
            relationHints = typedVisit(ctx);
        } else {
            relationHints = ImmutableList.of();
        }
        return relationHints;
    }

    private PartitionNamesInfo visitSpecifiedPartitionContext(SpecifiedPartitionContext ctx) {
        if (ctx != null) {
            List<String> partitions = new ArrayList<>();
            boolean isTempPart = ctx.TEMPORARY() != null;
            if (ctx.identifier() != null) {
                partitions.add(ctx.identifier().getText());
            } else {
                partitions.addAll(visitIdentifierList(ctx.identifierList()));
            }
            return new PartitionNamesInfo(isTempPart, partitions);
        }
        return null;
    }

    private List<Long> visitTabletListContext(TabletListContext ctx) {
        List<Long> tabletIdList = new ArrayList<>();
        if (ctx != null && ctx.tabletIdList != null) {
            ctx.tabletIdList.stream().forEach(tabletToken -> {
                tabletIdList.add(Long.parseLong(tabletToken.getText()));
            });
        }
        return tabletIdList;
    }

    private TableRefInfo visitBaseTableRefContext(BaseTableRefContext ctx) {
        List<String> nameParts = visitMultipartIdentifier(ctx.multipartIdentifier());
        TableScanParams scanParams = visitOptScanParamsContex(ctx.optScanParams());
        TableSnapshot tableSnapShot = visitTableSnapshotContext(ctx.tableSnapshot());
        PartitionNamesInfo partitionNameInfo = visitSpecifiedPartitionContext(ctx.specifiedPartition());
        List<Long> tabletIdList = visitTabletListContext(ctx.tabletList());

        String tableAlias = null;
        if (ctx.tableAlias().strictIdentifier() != null) {
            tableAlias = ctx.tableAlias().getText();
        }
        TableSample tableSample = ctx.sample() == null ? null : (TableSample) visit(ctx.sample());
        List<String> hints = visitRelationHintContext(ctx.relationHint());
        return new TableRefInfo(new TableNameInfo(nameParts), scanParams, tableSnapShot, partitionNameInfo,
                                    tabletIdList, tableAlias, tableSample, hints);
    }

    @Override
    public LogicalPlan visitShowReplicaDistribution(ShowReplicaDistributionContext ctx) {
        TableRefInfo tableRefInfo = visitBaseTableRefContext(ctx.baseTableRef());
        return new ShowReplicaDistributionCommand(tableRefInfo);
    }

    @Override
    public LogicalPlan visitAdminShowReplicaDistribution(AdminShowReplicaDistributionContext ctx) {
        TableRefInfo tableRefInfo = visitBaseTableRefContext(ctx.baseTableRef());
        return new ShowReplicaDistributionCommand(tableRefInfo);
    }

    @Override
    public LogicalPlan visitShowCreateCatalog(ShowCreateCatalogContext ctx) {
        return new ShowCreateCatalogCommand(ctx.identifier().getText());
    }

    @Override
    public LogicalPlan visitShowCatalog(DorisParser.ShowCatalogContext ctx) {
        return new ShowCatalogCommand(ctx.identifier().getText(), null);
    }

    @Override
    public LogicalPlan visitShowCatalogs(DorisParser.ShowCatalogsContext ctx) {
        String wild = null;
        if (ctx.wildWhere() != null) {
            if (ctx.wildWhere().LIKE() != null) {
                wild = stripQuotes(ctx.wildWhere().STRING_LITERAL().getText());
            } else if (ctx.wildWhere().WHERE() != null) {
                wild = ctx.wildWhere().expression().getText();
            }
        }
        return new ShowCatalogCommand(null, wild);
    }

    @Override
    public LogicalPlan visitShowCatalogRecycleBin(ShowCatalogRecycleBinContext ctx) {
        Expression whereClause = null;
        if (ctx.WHERE() != null) {
            whereClause = getExpression(ctx.expression());
        }
        return new ShowCatalogRecycleBinCommand(whereClause);
    }

    @Override
    public LogicalPlan visitShowStorageEngines(ShowStorageEnginesContext ctx) {
        return new ShowStorageEnginesCommand();
    }

    @Override
    public LogicalPlan visitAdminRebalanceDisk(AdminRebalanceDiskContext ctx) {
        if (ctx.ON() != null) {
            List<String> backendList = Lists.newArrayList();
            ctx.backends.forEach(backend -> backendList.add(stripQuotes(backend.getText())));
            return new AdminRebalanceDiskCommand(backendList);
        }
        return new AdminRebalanceDiskCommand();
    }

    @Override
    public LogicalPlan visitAdminCancelRebalanceDisk(AdminCancelRebalanceDiskContext ctx) {
        if (ctx.ON() != null) {
            List<String> backendList = Lists.newArrayList();
            ctx.backends.forEach(backend -> backendList.add(stripQuotes(backend.getText())));
            return new AdminCancelRebalanceDiskCommand(backendList);
        }
        return new AdminCancelRebalanceDiskCommand();
    }

    @Override
    public LogicalPlan visitShowDiagnoseTablet(ShowDiagnoseTabletContext ctx) {
        long tabletId = Long.parseLong(ctx.INTEGER_VALUE().getText());
        return new ShowDiagnoseTabletCommand(tabletId);
    }

    @Override
    public LogicalPlan visitAdminDiagnoseTablet(AdminDiagnoseTabletContext ctx) {
        long tabletId = Long.parseLong(ctx.INTEGER_VALUE().getText());
        return new ShowDiagnoseTabletCommand(tabletId);
    }

    @Override
    public LogicalPlan visitShowCreateTable(ShowCreateTableContext ctx) {
        List<String> nameParts = visitMultipartIdentifier(ctx.name);
        return new ShowCreateTableCommand(new TableNameInfo(nameParts), ctx.BRIEF() != null);
    }

    @Override
    public LogicalPlan visitShowCreateView(ShowCreateViewContext ctx) {
        List<String> nameParts = visitMultipartIdentifier(ctx.name);
        return new ShowCreateViewCommand(new TableNameInfo(nameParts));
    }

    @Override
    public LogicalPlan visitShowCreateMaterializedView(ShowCreateMaterializedViewContext ctx) {
        List<String> nameParts = visitMultipartIdentifier(ctx.tableName);
        return new ShowCreateMaterializedViewCommand(stripQuotes(ctx.mvName.getText()), new TableNameInfo(nameParts));
    }

    @Override
    public LogicalPlan visitAlterWorkloadGroup(AlterWorkloadGroupContext ctx) {
        String cgName = ctx.computeGroup == null ? "" : stripQuotes(ctx.computeGroup.getText());
        Map<String, String> properties = ctx.propertyClause() != null
                        ? Maps.newHashMap(visitPropertyClause(ctx.propertyClause())) : Maps.newHashMap();
        return new AlterWorkloadGroupCommand(cgName, ctx.name.getText(), properties);
    }

    @Override
    public LogicalPlan visitAlterWorkloadPolicy(AlterWorkloadPolicyContext ctx) {
        Map<String, String> properties = ctx.propertyClause() != null
                        ? Maps.newHashMap(visitPropertyClause(ctx.propertyClause())) : Maps.newHashMap();
        return new AlterWorkloadPolicyCommand(ctx.name.getText(), properties);
    }

    @Override
    public LogicalPlan visitAlterRole(AlterRoleContext ctx) {
        String comment = visitCommentSpec(ctx.commentSpec());
        return new AlterRoleCommand(ctx.role.getText(), comment);
    }

    @Override
    public LogicalPlan visitShowDatabaseId(ShowDatabaseIdContext ctx) {
        long dbId = (ctx.databaseId != null) ? Long.parseLong(ctx.databaseId.getText()) : -1;
        return new ShowDatabaseIdCommand(dbId);
    }

    public LogicalPlan visitCreateRole(CreateRoleContext ctx) {
        String roleName = stripQuotes(ctx.name.getText());
        String comment = ctx.STRING_LITERAL() == null ? "" : LogicalPlanBuilderAssistant.escapeBackSlash(
                ctx.STRING_LITERAL().getText().substring(1, ctx.STRING_LITERAL().getText().length() - 1));
        return new CreateRoleCommand(ctx.EXISTS() != null, roleName, comment);
    }

    @Override
    public LogicalPlan visitCreateFile(CreateFileContext ctx) {
        String dbName = null;
        if (ctx.database != null) {
            dbName = ctx.database.getText();
        }
        Map<String, String> properties = ctx.propertyClause() != null
                                    ? Maps.newHashMap(visitPropertyClause(ctx.propertyClause())) : Maps.newHashMap();
        return new CreateFileCommand(stripQuotes(ctx.name.getText()), dbName, properties);
    }

    @Override
    public LogicalPlan visitShowCharset(ShowCharsetContext ctx) {
        return new ShowCharsetCommand();
    }

    @Override
    public LogicalPlan visitAdminSetTableStatus(AdminSetTableStatusContext ctx) {
        List<String> dbTblNameParts = visitMultipartIdentifier(ctx.name);
        Map<String, String> properties = ctx.propertyClause() != null
                        ? Maps.newHashMap(visitPropertyClause(ctx.propertyClause())) : Maps.newHashMap();
        return new AdminSetTableStatusCommand(new TableNameInfo(dbTblNameParts), properties);
    }

    @Override
    public LogicalPlan visitShowFrontends(ShowFrontendsContext ctx) {
        String detail = (ctx.name != null) ? ctx.name.getText() : null;
        return new ShowFrontendsCommand(detail);
    }

    @Override
    public LogicalPlan visitShowFunctions(ShowFunctionsContext ctx) {
        String dbName = null;
        if (ctx.database != null) {
            List<String> nameParts = visitMultipartIdentifier(ctx.database);
            if (nameParts.size() == 1) {
                dbName = nameParts.get(0);
            } else if (nameParts.size() == 2) {
                dbName = nameParts.get(1);
            } else {
                throw new AnalysisException("nameParts in analyze database should be [ctl.]db");
            }
        }

        boolean isVerbose = ctx.FULL() != null;
        boolean isBuiltin = ctx.BUILTIN() != null;

        String wild = null;
        if (ctx.STRING_LITERAL() != null) {
            wild = stripQuotes(ctx.STRING_LITERAL().getText());
        }
        return new ShowFunctionsCommand(dbName, isBuiltin, isVerbose, wild);
    }

    @Override
    public LogicalPlan visitShowGlobalFunctions(ShowGlobalFunctionsContext ctx) {
        boolean isVerbose = ctx.FULL() != null;

        String wild = null;
        if (ctx.STRING_LITERAL() != null) {
            wild = stripQuotes(ctx.STRING_LITERAL().getText());
        }
        return new ShowFunctionsCommand(isVerbose, wild, true);
    }

    @Override
    public LogicalPlan visitShowCreateDatabase(ShowCreateDatabaseContext ctx) {
        List<String> nameParts = visitMultipartIdentifier(ctx.name);
        String databaseName = "";
        String catalogName = "";
        if (nameParts.size() == 2) {
            // The identifier is in the form "internalcatalog.databasename"
            catalogName = nameParts.get(0);
            databaseName = nameParts.get(1);
        } else if (nameParts.size() == 1) {
            // The identifier is in the form "databasename"
            databaseName = nameParts.get(0);
        }

        return new ShowCreateDatabaseCommand(new DbName(catalogName, databaseName));
    }

    @Override
    public LogicalPlan visitCleanAllProfile(CleanAllProfileContext ctx) {
        return new CleanAllProfileCommand();
    }

    @Override
    public Object visitCleanLabel(CleanLabelContext ctx) {
        String label = ctx.label == null ? null : ctx.label.getText();
        IdentifierContext database = ctx.database;
        return new CleanLabelCommand(stripQuotes(database.getText()), label);
    }

    @Override
    public LogicalPlan visitShowWhitelist(ShowWhitelistContext ctx) {
        return new ShowWhiteListCommand();
    }

    @Override
    public LogicalPlan visitShowUserProperties(ShowUserPropertiesContext ctx) {
        String user = ctx.user != null ? stripQuotes(ctx.user.getText()) : null;
        String pattern = null;
        if (ctx.LIKE() != null) {
            pattern = stripQuotes(ctx.STRING_LITERAL().getText());
        }
        return new ShowUserPropertyCommand(user, pattern, false);
    }

    @Override
    public LogicalPlan visitShowAllProperties(ShowAllPropertiesContext ctx) {
        String pattern = null;
        if (ctx.LIKE() != null) {
            pattern = stripQuotes(ctx.STRING_LITERAL().getText());
        }
        return new ShowUserPropertyCommand(null, pattern, true);
    }

    @Override
    public LogicalPlan visitAlterCatalogComment(AlterCatalogCommentContext ctx) {
        String catalogName = stripQuotes(ctx.name.getText());
        String comment = stripQuotes(ctx.comment.getText());
        return new AlterCatalogCommentCommand(catalogName, comment);
    }

    @Override
    public LogicalPlan visitAlterDatabaseRename(AlterDatabaseRenameContext ctx) {
        String dbName = Optional.ofNullable(ctx.name)
                .map(ParserRuleContext::getText)
                .filter(s -> !s.isEmpty())
                .orElseThrow(() -> new ParseException("Database name is empty or cannot be an empty string"));
        String newDbName = Optional.ofNullable(ctx.newName)
                .map(ParserRuleContext::getText)
                .filter(s -> !s.isEmpty())
                .orElseThrow(() -> new ParseException("New Database name is empty or cannot be an empty string"));
        return new AlterDatabaseRenameCommand(dbName, newDbName);
    }

    @Override
    public LogicalPlan visitShowDynamicPartition(ShowDynamicPartitionContext ctx) {
        String dbName = null;
        if (ctx.database != null) {
            List<String> nameParts = visitMultipartIdentifier(ctx.database);
            dbName = nameParts.get(0); // only one entry possible
        }
        return new ShowDynamicPartitionCommand(dbName);
    }

    @Override
    public LogicalPlan visitCreateCatalog(CreateCatalogContext ctx) {
        String catalogName = ctx.catalogName.getText();
        boolean ifNotExists = ctx.IF() != null;
        String resourceName = ctx.resourceName == null ? null : (ctx.resourceName.getText());
        String comment = ctx.STRING_LITERAL() == null ? null : stripQuotes(ctx.STRING_LITERAL().getText());
        Map<String, String> properties = ctx.propertyClause() != null
                                    ? Maps.newHashMap(visitPropertyClause(ctx.propertyClause())) : Maps.newHashMap();

        return new CreateCatalogCommand(catalogName, ifNotExists, resourceName, comment, properties);
    }

    @Override
    public LogicalPlan visitShowStages(ShowStagesContext ctx) {
        return new ShowStagesCommand();
    }

    @Override
    public LogicalPlan visitRecoverDatabase(RecoverDatabaseContext ctx) {
        String dbName = ctx.name.getText();
        long dbId = (ctx.id != null) ? Long.parseLong(ctx.id.getText()) : -1;
        String newDbName = (ctx.alias != null) ? ctx.alias.getText() : null;
        return new RecoverDatabaseCommand(dbName, dbId, newDbName);
    }

    @Override
    public LogicalPlan visitShowWarningErrors(ShowWarningErrorsContext ctx) {
        boolean isWarning = ctx.WARNINGS() != null;

        // Extract the limit value if present
        long limit = 0;
        Optional<LimitClauseContext> limitCtx = Optional.ofNullable(ctx.limitClause());
        if (ctx.limitClause() != null) {
            limit = Long.parseLong(limitCtx.get().limit.getText());
            if (limit < 0) {
                throw new ParseException("Limit requires non-negative number", limitCtx.get());
            }
        }
        return new ShowWarningErrorsCommand(isWarning, limit);
    }

    @Override
    public LogicalPlan visitAlterCatalogProperties(AlterCatalogPropertiesContext ctx) {
        String catalogName = stripQuotes(ctx.name.getText());
        Map<String, String> properties = visitPropertyItemList(ctx.propertyItemList());
        return new AlterCatalogPropertiesCommand(catalogName, properties);
    }

    @Override
    public RecoverTableCommand visitRecoverTable(RecoverTableContext ctx) {
        List<String> dbTblNameParts = visitMultipartIdentifier(ctx.name);
        String newTableName = (ctx.alias != null) ? ctx.alias.getText() : null;
        long tableId = (ctx.id != null) ? Long.parseLong(ctx.id.getText()) : -1;
        return new RecoverTableCommand(new TableNameInfo(dbTblNameParts), tableId, newTableName);
    }

    @Override
    public RecoverPartitionCommand visitRecoverPartition(RecoverPartitionContext ctx) {
        String partitionName = ctx.name.getText();
        String newPartitionName = (ctx.alias != null) ? ctx.alias.getText() : null;
        long partitionId = (ctx.id != null) ? Long.parseLong(ctx.id.getText()) : -1;
        List<String> dbTblNameParts = visitMultipartIdentifier(ctx.tableName);
        return new RecoverPartitionCommand(new TableNameInfo(dbTblNameParts),
                                            partitionName, partitionId, newPartitionName);
    }

    @Override

    public LogicalPlan visitShowBroker(ShowBrokerContext ctx) {
        return new ShowBrokerCommand();
    }

    @Override
    public LogicalPlan visitDropRole(DropRoleContext ctx) {
        String roleName = stripQuotes(ctx.name.getText());
        return new DropRoleCommand(roleName, ctx.EXISTS() != null);
    }

    @Override
    public LogicalPlan visitDropTable(DropTableContext ctx) {
        String ctlName = null;
        String dbName = null;
        String tableName = null;
        List<String> nameParts = visitMultipartIdentifier(ctx.name);
        if (nameParts.size() == 1) {
            tableName = nameParts.get(0);
        } else if (nameParts.size() == 2) {
            dbName = nameParts.get(0);
            tableName = nameParts.get(1);
        } else if (nameParts.size() == 3) {
            ctlName = nameParts.get(0);
            dbName = nameParts.get(1);
            tableName = nameParts.get(2);
        } else {
            throw new AnalysisException("nameParts in create table should be [ctl.][db.]tbl");
        }

        boolean ifExists = ctx.EXISTS() != null;
        boolean forceDrop = ctx.FORCE() != null;
        TableNameInfo tblNameInfo = new TableNameInfo(ctlName, dbName, tableName);
        return new DropTableCommand(ifExists, tblNameInfo, forceDrop);
    }

    @Override
    public LogicalPlan visitDropCatalog(DropCatalogContext ctx) {
        String catalogName = stripQuotes(ctx.name.getText());
        boolean ifExists = ctx.EXISTS() != null;
        return new DropCatalogCommand(catalogName, ifExists);
    }

    @Override
    public LogicalPlan visitCreateEncryptkey(CreateEncryptkeyContext ctx) {
        List<String> nameParts = visitMultipartIdentifier(ctx.multipartIdentifier());
        return new CreateEncryptkeyCommand(new EncryptKeyName(nameParts), ctx.EXISTS() != null,
                                            stripQuotes(ctx.STRING_LITERAL().getText()));
    }

    @Override
    public LogicalPlan visitAlterCatalogRename(AlterCatalogRenameContext ctx) {
        String catalogName = stripQuotes(ctx.name.getText());
        String newName = stripQuotes(ctx.newName.getText());
        return new AlterCatalogRenameCommand(catalogName, newName);
    }

    @Override
    public LogicalPlan visitDropStoragePolicy(DropStoragePolicyContext ctx) {
        String policyName = ctx.name.getText();
        boolean ifExists = ctx.EXISTS() != null;
        return new DropStoragePolicyCommand(policyName, ifExists);
    }

    @Override
    public LogicalPlan visitDropEncryptkey(DropEncryptkeyContext ctx) {
        List<String> nameParts = visitMultipartIdentifier(ctx.name);
        return new DropEncryptkeyCommand(new EncryptKeyName(nameParts), ctx.EXISTS() != null);
    }

    @Override
    public LogicalPlan visitCreateWorkloadGroup(CreateWorkloadGroupContext ctx) {
        String workloadGroupName = stripQuotes(ctx.name.getText());
        String cgName = ctx.computeGroup == null ? "" : stripQuotes(ctx.computeGroup.getText());
        boolean ifNotExists = ctx.EXISTS() != null;
        Map<String, String> properties = ctx.propertyClause() != null
                                    ? Maps.newHashMap(visitPropertyClause(ctx.propertyClause())) : Maps.newHashMap();
        return new CreateWorkloadGroupCommand(cgName, workloadGroupName, ifNotExists, properties);
    }

    @Override
    public LogicalPlan visitShowSyncJob(ShowSyncJobContext ctx) {
        String databaseName = null;
        if (ctx.multipartIdentifier() != null) {
            List<String> databaseParts = visitMultipartIdentifier(ctx.multipartIdentifier());
            databaseName = databaseParts.get(0);
        }
        return new ShowSyncJobCommand(databaseName);
    }

    @Override
    public LogicalPlan visitDropFile(DropFileContext ctx) {
        String dbName = null;
        if (ctx.database != null) {
            dbName = ctx.database.getText();
        }
        Map<String, String> properties = ctx.propertyClause() != null
                                    ? Maps.newHashMap(visitPropertyClause(ctx.propertyClause())) : Maps.newHashMap();
        return new DropFileCommand(stripQuotes(ctx.name.getText()), dbName, properties);
    }

    @Override
    public LogicalPlan visitDropRepository(DropRepositoryContext ctx) {
        return new DropRepositoryCommand(stripQuotes(ctx.name.getText()));
    }

    @Override
    public LogicalPlan visitDropSqlBlockRule(DropSqlBlockRuleContext ctx) {
        return new DropSqlBlockRuleCommand(visitIdentifierSeq(ctx.identifierSeq()), ctx.EXISTS() != null);
    }

    @Override
    public LogicalPlan visitDropUser(DropUserContext ctx) {
        UserIdentity userIdent = visitUserIdentify(ctx.userIdentify());
        return new DropUserCommand(userIdent, ctx.EXISTS() != null);
    }

    @Override
    public LogicalPlan visitDropWorkloadGroup(DropWorkloadGroupContext ctx) {
        String cgName = ctx.computeGroup == null ? "" : stripQuotes(ctx.computeGroup.getText());
        return new DropWorkloadGroupCommand(cgName, ctx.name.getText(), ctx.EXISTS() != null);
    }

    @Override
    public LogicalPlan visitDropWorkloadPolicy(DropWorkloadPolicyContext ctx) {
        return new DropWorkloadPolicyCommand(ctx.name.getText(), ctx.EXISTS() != null);
    }

    @Override
    public LogicalPlan visitShowTableId(ShowTableIdContext ctx) {
        long tableId = -1;
        if (ctx.tableId != null) {
            tableId = Long.parseLong(ctx.tableId.getText());
        }
        return new ShowTableIdCommand(tableId);
    }

    @Override
    public LogicalPlan visitShowProcessList(ShowProcessListContext ctx) {
        return new ShowProcessListCommand(ctx.FULL() != null);
    }

    @Override
    public LogicalPlan visitHelp(HelpContext ctx) {
        String mark = ctx.mark.getText();
        return new HelpCommand(mark);
    }

    @Override
    public LogicalPlan visitSync(SyncContext ctx) {
        return new SyncCommand();
    }

    @Override
    public LogicalPlan visitShowDelete(ShowDeleteContext ctx) {
        String dbName = null;
        if (ctx.database != null) {
            List<String> nameParts = visitMultipartIdentifier(ctx.database);
            dbName = nameParts.get(0); // only one entry possible
        }
        return new ShowDeleteCommand(dbName);
    }

    @Override
    public LogicalPlan visitShowStoragePolicy(ShowStoragePolicyContext ctx) {
        String policyName = null;
        if (ctx.identifierOrText() != null) {
            policyName = stripQuotes(ctx.identifierOrText().getText());
        }
        return new ShowStoragePolicyCommand(policyName, ctx.USING() != null);
    }

    @Override
    public LogicalPlan visitShowPrivileges(ShowPrivilegesContext ctx) {
        return new ShowPrivilegesCommand();
    }

    @Override
    public LogicalPlan visitShowTabletsBelong(ShowTabletsBelongContext ctx) {
        List<Long> tabletIdLists = new ArrayList<>();
        ctx.tabletIds.stream().forEach(tabletToken -> {
            tabletIdLists.add(Long.parseLong(tabletToken.getText()));
        });
        return new ShowTabletsBelongCommand(tabletIdLists);
    }

    @Override
    public LogicalPlan visitShowCollation(ShowCollationContext ctx) {
        String wild = null;
        if (ctx.wildWhere() != null) {
            if (ctx.wildWhere().LIKE() != null) {
                wild = stripQuotes(ctx.wildWhere().STRING_LITERAL().getText());
            } else if (ctx.wildWhere().WHERE() != null) {
                wild = ctx.wildWhere().expression().getText();
            }
        }
        return new ShowCollationCommand(wild);
    }

    @Override
    public LogicalPlan visitAdminCheckTablets(AdminCheckTabletsContext ctx) {
        List<Long> tabletIdLists = new ArrayList<>();
        if (ctx.tabletList() != null) {
            ctx.tabletList().tabletIdList.stream().forEach(tabletToken -> {
                tabletIdLists.add(Long.parseLong(tabletToken.getText()));
            });
        }
        Map<String, String> properties = ctx.properties != null
                ? Maps.newHashMap(visitPropertyClause(ctx.properties))
                : Maps.newHashMap();
        return new AdminCheckTabletsCommand(tabletIdLists, properties);
    }

    @Override
    public LogicalPlan visitShowWarningErrorCount(ShowWarningErrorCountContext ctx) {
        boolean isWarning = ctx.WARNINGS() != null;
        return new ShowWarningErrorCountCommand(isWarning);
    }

    @Override
    public LogicalPlan visitShowStatus(ShowStatusContext ctx) {
        String scope = visitStatementScope(ctx.statementScope()).name();
        return new ShowStatusCommand(scope);
    }

    @Override
    public LogicalPlan visitShowDataSkew(ShowDataSkewContext ctx) {
        TableRefInfo tableRefInfo = visitBaseTableRefContext(ctx.baseTableRef());
        return new ShowDataSkewCommand(tableRefInfo);
    }

    @Override
    public LogicalPlan visitShowData(DorisParser.ShowDataContext ctx) {
        TableNameInfo tableNameInfo = null;
        if (ctx.tableName != null) {
            tableNameInfo = new TableNameInfo(visitMultipartIdentifier(ctx.tableName));
        }
        List<OrderKey> orderKeys = null;
        if (ctx.sortClause() != null) {
            orderKeys = visit(ctx.sortClause().sortItem(), OrderKey.class);
        }
        Map<String, String> properties = ctx.propertyClause() != null
                ? Maps.newHashMap(visitPropertyClause(ctx.propertyClause())) : Maps.newHashMap();
        boolean detailed = ctx.ALL() != null;
        return new ShowDataCommand(tableNameInfo, orderKeys, properties, detailed);
    }

    @Override
    public LogicalPlan visitShowTableCreation(ShowTableCreationContext ctx) {
        String dbName = null;
        String wild = null;
        if (ctx.database != null) {
            List<String> nameParts = visitMultipartIdentifier(ctx.database);
            dbName = nameParts.get(0); // only one entry possible
        }
        if (ctx.STRING_LITERAL() != null) {
            wild = ctx.STRING_LITERAL().getText();
        }
        return new ShowTableCreationCommand(dbName, wild);
    }

    @Override
    public SetType visitStatementScope(StatementScopeContext ctx) {
        SetType statementScope = SetType.DEFAULT;
        if (ctx != null) {
            if (ctx.GLOBAL() != null) {
                statementScope = SetType.GLOBAL;
            } else if (ctx.LOCAL() != null || ctx.SESSION() != null) {
                statementScope = SetType.SESSION;
            }
        }
        return statementScope;
    }

    @Override
    public LogicalPlan visitAdminShowTabletStorageFormat(AdminShowTabletStorageFormatContext ctx) {
        return new ShowTabletStorageFormatCommand(ctx.VERBOSE() != null);
    }

    @Override
    public LogicalPlan visitShowTabletStorageFormat(ShowTabletStorageFormatContext ctx) {
        return new ShowTabletStorageFormatCommand(ctx.VERBOSE() != null);
    }

    @Override
    public LogicalPlan visitShowTabletsFromTable(DorisParser.ShowTabletsFromTableContext ctx) {
        TableNameInfo tableName = new TableNameInfo(visitMultipartIdentifier(ctx.tableName));
        PartitionNamesInfo partitionNamesInfo = null;
        if (ctx.partitionSpec() != null) {
            Pair<Boolean, List<String>> partitionSpec = visitPartitionSpec(ctx.partitionSpec());
            partitionNamesInfo = new PartitionNamesInfo(partitionSpec.first, partitionSpec.second);
        }
        List<OrderKey> orderKeys = null;
        if (ctx.sortClause() != null) {
            orderKeys = visit(ctx.sortClause().sortItem(), OrderKey.class);
        }
        long limit = 0;
        long offset = 0;
        if (ctx.limitClause() != null) {
            limit = ctx.limitClause().limit != null
                    ? Long.parseLong(ctx.limitClause().limit.getText())
                    : 0;
            if (limit < 0) {
                throw new ParseException("Limit requires non-negative number", ctx.limitClause());
            }
            offset = ctx.limitClause().offset != null
                    ? Long.parseLong(ctx.limitClause().offset.getText())
                    : 0;
            if (offset < 0) {
                throw new ParseException("Offset requires non-negative number", ctx.limitClause());
            }
        }
        if (ctx.wildWhere() != null) {
            if (ctx.wildWhere().LIKE() != null) {
                throw new ParseException("Not support like clause");
            } else {
                Expression expr = (Expression) ctx.wildWhere().expression().accept(this);
                return new ShowTabletsFromTableCommand(tableName, partitionNamesInfo, expr, orderKeys, limit, offset);
            }
        }

        return new ShowTabletsFromTableCommand(tableName, partitionNamesInfo, null, orderKeys, limit, offset);
    }

    @Override
    public LogicalPlan visitShowQueryProfile(ShowQueryProfileContext ctx) {
        String queryIdPath = "/";
        if (ctx.queryIdPath != null) {
            queryIdPath = stripQuotes(ctx.queryIdPath.getText());
        }

        long limit = 20;
        if (ctx.limitClause() != null) {
            limit = Long.parseLong(ctx.limitClause().limit.getText());
            if (limit < 0) {
                throw new ParseException("Limit requires non-negative number, got " + String.valueOf(limit));
            }
        }
        return new ShowQueryProfileCommand(queryIdPath, limit);
    }

    @Override
    public LogicalPlan visitShowQueryStats(ShowQueryStatsContext ctx) {
        String dbName = null;
        if (ctx.database != null) {
            dbName = ctx.database.getText();
        }
        TableNameInfo tableNameInfo = null;
        if (ctx.tableName != null) {
            tableNameInfo = new TableNameInfo(visitMultipartIdentifier(ctx.tableName));
        }
        boolean isAll = ctx.ALL() != null;
        boolean isVerbose = ctx.VERBOSE() != null;
        return new ShowQueryStatsCommand(dbName, tableNameInfo, isAll, isVerbose);
    }

    @Override
    public LogicalPlan visitSwitchCatalog(SwitchCatalogContext ctx) {
        if (ctx.catalog != null) {
            return new SwitchCommand(ctx.catalog.getText());
        }
        throw new ParseException("catalog name can not be null");
    }

    @Override
    public LogicalPlan visitUseDatabase(UseDatabaseContext ctx) {
        if (ctx.database == null) {
            throw new ParseException("database name can not be null");
        }
        return ctx.catalog != null ? new UseCommand(ctx.catalog.getText(), ctx.database.getText())
                : new UseCommand(ctx.database.getText());
    }

    @Override
    public LogicalPlan visitTruncateTable(DorisParser.TruncateTableContext ctx) {
        TableNameInfo tableName = new TableNameInfo(visitMultipartIdentifier(ctx.multipartIdentifier()));
        Optional<PartitionNamesInfo> partitionNamesInfo = ctx.specifiedPartition() == null
                ? Optional.empty() : Optional.of(visitSpecifiedPartitionContext(ctx.specifiedPartition()));

        return new TruncateTableCommand(
            tableName,
            partitionNamesInfo,
            ctx.FORCE() != null
        );
    }

    @Override
    public LogicalPlan visitShowConvertLsc(ShowConvertLscContext ctx) {
        if (ctx.database == null) {
            return new ShowConvertLSCCommand(null);
        }
        List<String> parts = visitMultipartIdentifier(ctx.database);
        String databaseName = parts.get(parts.size() - 1);
        if (parts.size() == 2 && !InternalCatalog.INTERNAL_CATALOG_NAME.equalsIgnoreCase(parts.get(0))) {
            throw new ParseException("The execution of this command is restricted to the internal catalog only.");
        } else if (parts.size() > 2) {
            throw new ParseException("Only one dot can be in the name: " + String.join(".", parts));
        }
        return new ShowConvertLSCCommand(databaseName);
    }

    @Override
    public LogicalPlan visitKillQuery(KillQueryContext ctx) {
        String queryId;
        TerminalNode integerValue = ctx.INTEGER_VALUE();
        if (integerValue != null) {
            queryId = integerValue.getText();
        } else {
            queryId = stripQuotes(ctx.STRING_LITERAL().getText());
        }
        return new KillQueryCommand(queryId);
    }

    @Override
    public LogicalPlan visitKillConnection(DorisParser.KillConnectionContext ctx) {
        int connectionId = Integer.parseInt(ctx.INTEGER_VALUE().getText());
        return new KillConnectionCommand(connectionId);
    }

    @Override
    public Object visitAlterDatabaseSetQuota(AlterDatabaseSetQuotaContext ctx) {
        String databaseName = Optional.ofNullable(ctx.name)
                .map(ParseTree::getText).filter(s -> !s.isEmpty())
                .orElseThrow(() -> new ParseException("database name can not be null"));
        String quota = Optional.ofNullable(ctx.quota)
                .map(ParseTree::getText)
                .orElseGet(() -> Optional.ofNullable(ctx.INTEGER_VALUE())
                        .map(TerminalNode::getText)
                        .orElse(null));
        // Determine the quota type
        QuotaType quotaType;
        if (ctx.DATA() != null) {
            quotaType = QuotaType.DATA;
        } else if (ctx.REPLICA() != null) {
            quotaType = QuotaType.REPLICA;
        } else if (ctx.TRANSACTION() != null) {
            quotaType = QuotaType.TRANSACTION;
        } else {
            quotaType = QuotaType.NONE;
        }
        return new AlterDatabaseSetQuotaCommand(databaseName, quotaType, quota);
    }

    @Override
    public LogicalPlan visitDropDatabase(DropDatabaseContext ctx) {
        boolean ifExists = ctx.EXISTS() != null;
        List<String> databaseNameParts = visitMultipartIdentifier(ctx.name);
        boolean force = ctx.FORCE() != null;
        DropDatabaseInfo databaseInfo = new DropDatabaseInfo(ifExists, databaseNameParts, force);
        return new DropDatabaseCommand(databaseInfo);
    }

    @Override
    public LogicalPlan visitAlterRepository(AlterRepositoryContext ctx) {

        Map<String, String> properties = ctx.propertyClause() != null
                ? Maps.newHashMap(visitPropertyClause(ctx.propertyClause())) : Maps.newHashMap();

        return new AlterRepositoryCommand(ctx.name.getText(), properties);
    }

    @Override
    public LogicalPlan visitShowAnalyze(ShowAnalyzeContext ctx) {
        boolean isAuto = ctx.AUTO() != null;
        List<String> tableName = ctx.tableName == null ? null : visitMultipartIdentifier(ctx.tableName);
        long jobId = ctx.jobId == null ? 0 : Long.parseLong(ctx.jobId.getText());
        String stateKey = ctx.stateKey == null ? null : stripQuotes(ctx.stateKey.getText());
        String stateValue = ctx.stateValue == null ? null : stripQuotes(ctx.stateValue.getText());
        return new ShowAnalyzeCommand(tableName, jobId, stateKey, stateValue, isAuto);
    }

    @Override
    public LogicalPlan visitShowOpenTables(ShowOpenTablesContext ctx) {
        String db = ctx.database != null ? visitMultipartIdentifier(ctx.database).get(0) : null;
        String likePattern = null;
        Expression expr = null;

        if (ctx.wildWhere() != null) {
            if (ctx.wildWhere().LIKE() != null) {
                likePattern = stripQuotes(ctx.wildWhere().STRING_LITERAL().getText());
            } else {
                expr = (Expression) ctx.wildWhere().expression().accept(this);
            }
        }

        return new ShowOpenTablesCommand(db, likePattern, expr);
    }

    @Override
    public LogicalPlan visitDropAllBrokerClause(DropAllBrokerClauseContext ctx) {
        String brokerName = stripQuotes(ctx.name.getText());
        AlterSystemOp alterSystemOp = new DropAllBrokerOp(brokerName);
        return new AlterSystemCommand(alterSystemOp, PlanType.ALTER_SYSTEM_DROP_ALL_BROKER);
    }

    @Override
    public LogicalPlan visitAlterSystem(DorisParser.AlterSystemContext ctx) {
        return plan(ctx.alterSystemClause());
    }

    @Override
    public LogicalPlan visitAddBrokerClause(AddBrokerClauseContext ctx) {
        String brokerName = stripQuotes(ctx.name.getText());
        List<String> hostPorts = ctx.hostPorts.stream()
                .map(e -> stripQuotes(e.getText()))
                .collect(Collectors.toList());
        AlterSystemOp alterSystemOp = new AddBrokerOp(brokerName, hostPorts);
        return new AlterSystemCommand(alterSystemOp, PlanType.ALTER_SYSTEM_ADD_BROKER);
    }

    @Override
    public LogicalPlan visitDropBrokerClause(DropBrokerClauseContext ctx) {
        String brokerName = stripQuotes(ctx.name.getText());
        List<String> hostPorts = ctx.hostPorts.stream()
                .map(e -> stripQuotes(e.getText()))
                .collect(Collectors.toList());
        AlterSystemOp alterSystemOp = new DropBrokerOp(brokerName, hostPorts);
        return new AlterSystemCommand(alterSystemOp, PlanType.ALTER_SYSTEM_DROP_BROKER);
    }

    @Override
    public LogicalPlan visitAddBackendClause(AddBackendClauseContext ctx) {
        List<String> hostPorts = ctx.hostPorts.stream()
                .map(e -> stripQuotes(e.getText()))
                .collect(Collectors.toList());
        Map<String, String> properties = visitPropertyClause(ctx.properties);
        AlterSystemOp alterSystemOp = new AddBackendOp(hostPorts, properties);
        return new AlterSystemCommand(alterSystemOp, PlanType.ALTER_SYSTEM_ADD_BACKEND);
    }

    @Override
    public LogicalPlan visitDropBackendClause(DorisParser.DropBackendClauseContext ctx) {
        List<String> hostPorts = ctx.hostPorts.stream()
                .map(e -> stripQuotes(e.getText()))
                .collect(Collectors.toList());
        boolean force = false;
        if (ctx.DROPP() != null) {
            force = true;
        }
        AlterSystemOp alterSystemOp = new DropBackendOp(hostPorts, force);
        return new AlterSystemCommand(alterSystemOp, PlanType.ALTER_SYSTEM_DROP_BACKEND);
    }

    @Override
    public LogicalPlan visitDecommissionBackendClause(DorisParser.DecommissionBackendClauseContext ctx) {
        List<String> hostPorts = ctx.hostPorts.stream()
                .map(e -> stripQuotes(e.getText()))
                .collect(Collectors.toList());
        AlterSystemOp alterSystemOp = new DecommissionBackendOp(hostPorts);
        return new AlterSystemCommand(alterSystemOp, PlanType.ALTER_SYSTEM_DECOMMISSION_BACKEND);
    }

    @Override
    public LogicalPlan visitAddFollowerClause(DorisParser.AddFollowerClauseContext ctx) {
        String hostPort = stripQuotes(ctx.hostPort.getText());
        AlterSystemOp alterSystemOp = new AddFollowerOp(hostPort);
        return new AlterSystemCommand(alterSystemOp, PlanType.ALTER_SYSTEM_ADD_FOLLOWER);
    }

    @Override
    public LogicalPlan visitDropFollowerClause(DorisParser.DropFollowerClauseContext ctx) {
        String hostPort = stripQuotes(ctx.hostPort.getText());
        AlterSystemOp alterSystemOp = new DropFollowerOp(hostPort);
        return new AlterSystemCommand(alterSystemOp, PlanType.ALTER_SYSTEM_DROP_FOLLOWER);
    }

    @Override
    public LogicalPlan visitAddObserverClause(DorisParser.AddObserverClauseContext ctx) {
        String hostPort = stripQuotes(ctx.hostPort.getText());
        AlterSystemOp alterSystemOp = new AddObserverOp(hostPort);
        return new AlterSystemCommand(alterSystemOp, PlanType.ALTER_SYSTEM_ADD_OBSERVER);
    }

    @Override
    public LogicalPlan visitDropObserverClause(DorisParser.DropObserverClauseContext ctx) {
        String hostPort = stripQuotes(ctx.hostPort.getText());
        AlterSystemOp alterSystemOp = new DropObserverOp(hostPort);
        return new AlterSystemCommand(alterSystemOp, PlanType.ALTER_SYSTEM_DROP_OBSERVER);
    }

    @Override
    public LogicalPlan visitAlterLoadErrorUrlClause(DorisParser.AlterLoadErrorUrlClauseContext ctx) {
        Map<String, String> properties = visitPropertyClause(ctx.properties);
        AlterSystemOp alterSystemOp = new AlterLoadErrorUrlOp(properties);
        return new AlterSystemCommand(alterSystemOp, PlanType.ALTER_SYSTEM_SET_LOAD_ERRORS_HU);
    }

    @Override
    public LogicalPlan visitModifyBackendClause(DorisParser.ModifyBackendClauseContext ctx) {
        List<String> hostPorts = ctx.hostPorts.stream()
                .map(e -> stripQuotes(e.getText()))
                .collect(Collectors.toList());
        Map<String, String> properties = visitPropertyItemList(ctx.propertyItemList());
        AlterSystemOp alterSystemOp = new ModifyBackendOp(hostPorts, properties);
        return new AlterSystemCommand(alterSystemOp, PlanType.ALTER_SYSTEM_MODIFY_BACKEND);
    }

    @Override
    public LogicalPlan visitModifyFrontendOrBackendHostNameClause(
            DorisParser.ModifyFrontendOrBackendHostNameClauseContext ctx) {
        String hostPort = stripQuotes(ctx.hostPort.getText());
        String hostName = stripQuotes(ctx.hostName.getText());
        AlterSystemOp alterSystemOp = null;
        if (ctx.FRONTEND() != null) {
            alterSystemOp = new ModifyFrontendOrBackendHostNameOp(hostPort, hostName, ModifyOpType.Frontend);
        } else if (ctx.BACKEND() != null) {
            alterSystemOp = new ModifyFrontendOrBackendHostNameOp(hostPort, hostName, ModifyOpType.Backend);
        }
        return new AlterSystemCommand(alterSystemOp, PlanType.ALTER_SYSTEM_MODIFY_FRONTEND_OR_BACKEND_HOSTNAME);
    }

    @Override
    public LogicalPlan visitShowQueuedAnalyzeJobs(ShowQueuedAnalyzeJobsContext ctx) {
        List<String> tableName = ctx.tableName == null ? null : visitMultipartIdentifier(ctx.tableName);
        String stateKey = ctx.stateKey == null ? null : stripQuotes(ctx.stateKey.getText());
        String stateValue = ctx.stateValue == null ? null : stripQuotes(ctx.stateValue.getText());
        return new ShowQueuedAnalyzeJobsCommand(tableName, stateKey, stateValue);
    }

    @Override
    public LogicalPlan visitShowIndexStats(DorisParser.ShowIndexStatsContext ctx) {
        TableNameInfo tableName = new TableNameInfo(visitMultipartIdentifier(ctx.tableName));
        String indexId = stripQuotes(ctx.indexId.getText());
        return new ShowIndexStatsCommand(tableName, indexId);
    }

    @Override
    public LogicalPlan visitShowTableStatus(DorisParser.ShowTableStatusContext ctx) {
        String ctlName = null;
        String dbName = null;
        if (ctx.database != null) {
            List<String> nameParts = visitMultipartIdentifier(ctx.database);
            if (nameParts.size() == 1) {
                dbName = nameParts.get(0);
            } else if (nameParts.size() == 2) {
                ctlName = nameParts.get(0);
                dbName = nameParts.get(1);
            } else {
                throw new AnalysisException("nameParts in analyze database should be [ctl.]db");
            }
        }

        if (ctx.wildWhere() != null) {
            if (ctx.wildWhere().LIKE() != null) {
                return new ShowTableStatusCommand(dbName, ctlName,
                    stripQuotes(ctx.wildWhere().STRING_LITERAL().getText()), null);
            } else {
                Expression expr = (Expression) ctx.wildWhere().expression().accept(this);
                return new ShowTableStatusCommand(dbName, ctlName, null, expr);
            }
        }
        return new ShowTableStatusCommand(dbName, ctlName);
    }

    @Override
    public LogicalPlan visitShowTables(DorisParser.ShowTablesContext ctx) {
        String ctlName = null;
        String dbName = null;
        if (ctx.database != null) {
            List<String> nameParts = visitMultipartIdentifier(ctx.database);
            if (nameParts.size() == 1) {
                dbName = nameParts.get(0);
            } else if (nameParts.size() == 2) {
                ctlName = nameParts.get(0);
                dbName = nameParts.get(1);
            } else {
                throw new AnalysisException("nameParts in analyze database should be [ctl.]db");
            }
        }

        boolean isVerbose = ctx.FULL() != null;

        if (ctx.wildWhere() != null) {
            if (ctx.wildWhere().LIKE() != null) {
                return new ShowTableCommand(dbName, ctlName, isVerbose,
                        stripQuotes(ctx.wildWhere().STRING_LITERAL().getText()), null, PlanType.SHOW_TABLES);
            } else {
                return new ShowTableCommand(dbName, ctlName, isVerbose, null,
                        getOriginSql(ctx.wildWhere()), PlanType.SHOW_TABLES);
            }
        }
        return new ShowTableCommand(dbName, ctlName, isVerbose, PlanType.SHOW_TABLES);
    }

    @Override
    public Plan visitUnlockTables(UnlockTablesContext ctx) {
        return new UnlockTablesCommand();
    }

    @Override
    public LogicalPlan visitCreateWorkloadPolicy(CreateWorkloadPolicyContext ctx) {
        String policyName = ctx.name.getText();
        boolean ifNotExists = ctx.IF() != null;

        List<WorkloadConditionMeta> conditions = new ArrayList<>();
        if (ctx.workloadPolicyConditions() != null) {
            for (DorisParser.WorkloadPolicyConditionContext conditionCtx :
                    ctx.workloadPolicyConditions().workloadPolicyCondition()) {
                String metricName = conditionCtx.metricName.getText();
                String operator = conditionCtx.comparisonOperator().getText();
                String value = conditionCtx.number() != null
                        ? conditionCtx.number().getText()
                        : stripQuotes(conditionCtx.STRING_LITERAL().getText());
                try {
                    WorkloadConditionMeta conditionMeta = new WorkloadConditionMeta(metricName, operator, value);
                    conditions.add(conditionMeta);
                } catch (UserException e) {
                    throw new AnalysisException(e.getMessage(), e);
                }
            }
        }

        List<WorkloadActionMeta> actions = new ArrayList<>();
        if (ctx.workloadPolicyActions() != null) {
            for (DorisParser.WorkloadPolicyActionContext actionCtx :
                    ctx.workloadPolicyActions().workloadPolicyAction()) {
                try {
                    if (actionCtx.SET_SESSION_VARIABLE() != null) {
                        actions.add(new WorkloadActionMeta("SET_SESSION_VARIABLE",
                                stripQuotes(actionCtx.STRING_LITERAL().getText())));
                    } else {
                        String identifier = actionCtx.identifier().getText();
                        String value = actionCtx.STRING_LITERAL() != null
                                ? stripQuotes(actionCtx.STRING_LITERAL().getText())
                                : null;
                        actions.add(new WorkloadActionMeta(identifier, value));
                    }
                } catch (UserException e) {
                    throw new AnalysisException(e.getMessage(), e);
                }
            }
        }

        Map<String, String> properties = ctx.propertyClause() != null
                ? Maps.newHashMap(visitPropertyClause(ctx.propertyClause()))
                : Maps.newHashMap();

        return new CreateWorkloadPolicyCommand(ifNotExists, policyName, conditions, actions, properties);
    }

    @Override
    public LogicalPlan visitShowViews(DorisParser.ShowViewsContext ctx) {
        String ctlName = null;
        String dbName = null;
        if (ctx.database != null) {
            List<String> nameParts = visitMultipartIdentifier(ctx.database);
            if (nameParts.size() == 1) {
                dbName = nameParts.get(0);
            } else if (nameParts.size() == 2) {
                ctlName = nameParts.get(0);
                dbName = nameParts.get(1);
            } else {
                throw new AnalysisException("nameParts in analyze database should be [ctl.]db");
            }
        }

        boolean isVerbose = ctx.FULL() != null;

        if (ctx.wildWhere() != null) {
            if (ctx.wildWhere().LIKE() != null) {
                return new ShowTableCommand(dbName, ctlName, isVerbose,
                    stripQuotes(ctx.wildWhere().STRING_LITERAL().getText()), null, PlanType.SHOW_VIEWS);
            } else {
                return new ShowTableCommand(dbName, ctlName, isVerbose, null,
                    getOriginSql(ctx.wildWhere()), PlanType.SHOW_VIEWS);
            }
        }
        return new ShowTableCommand(dbName, ctlName, isVerbose, PlanType.SHOW_VIEWS);
    }

    @Override
    public LogicalPlan visitShowTabletId(DorisParser.ShowTabletIdContext ctx) {
        long tabletId = Long.parseLong(ctx.tabletId.getText());
        return new ShowTabletIdCommand(tabletId);
    }

    @Override
    public LogicalPlan visitShowDatabases(DorisParser.ShowDatabasesContext ctx) {
        String ctlName = null;
        if (ctx.catalog != null) {
            ctlName = ctx.catalog.getText();
        }

        if (ctx.wildWhere() != null) {
            if (ctx.wildWhere().LIKE() != null) {
                return new ShowDatabasesCommand(ctlName,
                        stripQuotes(ctx.wildWhere().STRING_LITERAL().getText()), null);
            } else {
                Expression expr = (Expression) ctx.wildWhere().expression().accept(this);
                return new ShowDatabasesCommand(ctlName, null, expr);
            }
        }
        return new ShowDatabasesCommand(ctlName, null, null);
    }

    @Override
    public LogicalPlan visitDescribeTable(DorisParser.DescribeTableContext ctx) {
        TableNameInfo tableName = new TableNameInfo(visitMultipartIdentifier(ctx.multipartIdentifier()));
        PartitionNamesInfo partitionNames = null;
        boolean isTempPart = false;
        if (ctx.specifiedPartition() != null) {
            isTempPart = ctx.specifiedPartition().TEMPORARY() != null;
            if (ctx.specifiedPartition().identifier() != null) {
                partitionNames = new PartitionNamesInfo(isTempPart,
                        ImmutableList.of(ctx.specifiedPartition().identifier().getText()));
            } else {
                partitionNames = new PartitionNamesInfo(isTempPart,
                        visitIdentifierList(ctx.specifiedPartition().identifierList()));
            }
        }
        return new DescribeCommand(tableName, false, partitionNames);
    }

    @Override
    public LogicalPlan visitAnalyzeTable(DorisParser.AnalyzeTableContext ctx) {
        TableNameInfo tableNameInfo = new TableNameInfo(visitMultipartIdentifier(ctx.name));
        PartitionNamesInfo partitionNamesInfo = null;
        if (ctx.partitionSpec() != null) {
            Pair<Boolean, List<String>> partitionSpec = visitPartitionSpec(ctx.partitionSpec());
            partitionNamesInfo = new PartitionNamesInfo(partitionSpec.first, partitionSpec.second);
        }
        List<String> columnNames = null;
        if (ctx.columns != null) {
            columnNames = visitIdentifierList(ctx.columns);
        }
        Map<String, String> propertiesMap = new HashMap<>();
        // default values
        propertiesMap.put(AnalyzeProperties.PROPERTY_SYNC, "false");
        propertiesMap.put(AnalyzeProperties.PROPERTY_ANALYSIS_TYPE, AnalysisInfo.AnalysisType.FUNDAMENTALS.toString());
        for (DorisParser.AnalyzePropertiesContext aps : ctx.analyzeProperties()) {
            Map<String, String> map = visitAnalyzeProperties(aps);
            propertiesMap.putAll(map);
        }
        propertiesMap.putAll(visitPropertyClause(ctx.propertyClause()));
        AnalyzeProperties properties = new AnalyzeProperties(propertiesMap);
        return new AnalyzeTableCommand(tableNameInfo,
                partitionNamesInfo, columnNames, properties);
    }

    @Override
    public LogicalPlan visitAnalyzeDatabase(DorisParser.AnalyzeDatabaseContext ctx) {
        String ctlName = null;
        String dbName = null;
        List<String> nameParts = visitMultipartIdentifier(ctx.name);
        if (nameParts.size() == 1) {
            dbName = nameParts.get(0);
        } else if (nameParts.size() == 2) {
            ctlName = nameParts.get(0);
            dbName = nameParts.get(1);
        } else {
            throw new AnalysisException("nameParts in analyze database should be [ctl.]db");
        }

        Map<String, String> propertiesMap = new HashMap<>();
        // default values
        propertiesMap.put(AnalyzeProperties.PROPERTY_SYNC, "false");
        propertiesMap.put(AnalyzeProperties.PROPERTY_ANALYSIS_TYPE, AnalysisInfo.AnalysisType.FUNDAMENTALS.toString());
        for (DorisParser.AnalyzePropertiesContext aps : ctx.analyzeProperties()) {
            Map<String, String> map = visitAnalyzeProperties(aps);
            propertiesMap.putAll(map);
        }
        propertiesMap.putAll(visitPropertyClause(ctx.propertyClause()));
        AnalyzeProperties properties = new AnalyzeProperties(propertiesMap);
        return new AnalyzeDatabaseCommand(ctlName, dbName, properties);
    }

    @Override
    public Map<String, String> visitAnalyzeProperties(DorisParser.AnalyzePropertiesContext ctx) {
        Map<String, String> properties = new HashMap<>();
        if (ctx.SYNC() != null) {
            properties.put(AnalyzeProperties.PROPERTY_SYNC, "true");
        } else if (ctx.INCREMENTAL() != null) {
            properties.put(AnalyzeProperties.PROPERTY_INCREMENTAL, "true");
        } else if (ctx.FULL() != null) {
            properties.put(AnalyzeProperties.PROPERTY_FORCE_FULL, "true");
        } else if (ctx.SQL() != null) {
            properties.put(AnalyzeProperties.PROPERTY_EXTERNAL_TABLE_USE_SQL, "true");
        } else if (ctx.HISTOGRAM() != null) {
            properties.put(AnalyzeProperties.PROPERTY_ANALYSIS_TYPE, AnalysisInfo.AnalysisType.HISTOGRAM.toString());
        } else if (ctx.SAMPLE() != null) {
            if (ctx.ROWS() != null) {
                properties.put(AnalyzeProperties.PROPERTY_SAMPLE_ROWS, ctx.INTEGER_VALUE().getText());
            } else if (ctx.PERCENT() != null) {
                properties.put(AnalyzeProperties.PROPERTY_SAMPLE_PERCENT, ctx.INTEGER_VALUE().getText());
            }
        } else if (ctx.BUCKETS() != null) {
            properties.put(AnalyzeProperties.PROPERTY_NUM_BUCKETS, ctx.INTEGER_VALUE().getText());
        } else if (ctx.PERIOD() != null) {
            properties.put(AnalyzeProperties.PROPERTY_PERIOD_SECONDS, ctx.INTEGER_VALUE().getText());
        } else if (ctx.CRON() != null) {
            properties.put(AnalyzeProperties.PROPERTY_PERIOD_CRON, ctx.STRING_LITERAL().getText());
        }
        return properties;
    }

    @Override
    public LogicalPlan visitCreateDatabase(DorisParser.CreateDatabaseContext ctx) {
        Map<String, String> properties = visitPropertyClause(ctx.propertyClause());
        List<String> nameParts = visitMultipartIdentifier(ctx.multipartIdentifier());

        if (nameParts.size() > 2) {
            throw new AnalysisException("create database should be [catalog.]database");
        }

        String databaseName = "";
        String catalogName = "";
        if (nameParts.size() == 2) {
            catalogName = nameParts.get(0);
            databaseName = nameParts.get(1);
        }
        if (nameParts.size() == 1) {
            databaseName = nameParts.get(0);
        }

        return new CreateDatabaseCommand(
            ctx.IF() != null,
                new DbName(catalogName, databaseName),
            Maps.newHashMap(properties));
    }

    @Override
    public LogicalPlan visitShowColumnHistogramStats(ShowColumnHistogramStatsContext ctx) {
        TableNameInfo tableNameInfo = new TableNameInfo(visitMultipartIdentifier(ctx.tableName));
        List<String> columnNames = visitIdentifierList(ctx.columnList);
        return new ShowColumnHistogramStatsCommand(tableNameInfo, columnNames);
    }

    @Override
    public LogicalPlan visitDescribeTableAll(DorisParser.DescribeTableAllContext ctx) {
        TableNameInfo tableName = new TableNameInfo(visitMultipartIdentifier(ctx.multipartIdentifier()));
        return new DescribeCommand(tableName, true, null);
    }

    @Override
    public String visitTableAlias(DorisParser.TableAliasContext ctx) {
        if (ctx.identifierList() != null) {
            throw new ParseException("Do not implemented", ctx);
        }
        return ctx.strictIdentifier() != null ? ctx.strictIdentifier().getText() : null;
    }

    @Override
    public LogicalPlan visitDescribeTableValuedFunction(DorisParser.DescribeTableValuedFunctionContext ctx) {
        String tvfName = ctx.tvfName.getText();
        String alias = visitTableAlias(ctx.tableAlias());
        Map<String, String> params = visitPropertyItemList(ctx.properties);

        TableValuedFunctionRef tableValuedFunctionRef = null;
        try {
            tableValuedFunctionRef = new TableValuedFunctionRef(tvfName, alias, params);
        } catch (org.apache.doris.common.AnalysisException e) {
            throw new AnalysisException(e.getDetailMessage());
        }
        return new DescribeCommand(tableValuedFunctionRef);
    }

    @Override
    public LogicalPlan visitCreateStage(DorisParser.CreateStageContext ctx) {
        String stageName = stripQuotes(ctx.name.getText());
        Map<String, String> properties = visitPropertyClause(ctx.properties);

        return new CreateStageCommand(
            ctx.IF() != null,
                stageName,
                properties
        );
    }

    @Override
    public LogicalPlan visitDropStage(DorisParser.DropStageContext ctx) {
        return new DropStageCommand(
            ctx.IF() != null,
            stripQuotes(ctx.name.getText()));
    }

    @Override
    public LogicalPlan visitAlterUser(DorisParser.AlterUserContext ctx) {
        boolean ifExist = ctx.EXISTS() != null;
        UserDesc userDesc = visitGrantUserIdentify(ctx.grantUserIdentify());
        PasswordOptions passwordOptions = visitPasswordOption(ctx.passwordOption());
        String comment = ctx.STRING_LITERAL() != null ? stripQuotes(ctx.STRING_LITERAL().getText()) : null;
        AlterUserInfo alterUserInfo = new AlterUserInfo(ifExist, userDesc, passwordOptions, comment);
        return new AlterUserCommand(alterUserInfo);
    }

    @Override
    public LogicalPlan visitShowTableStats(DorisParser.ShowTableStatsContext ctx) {
        if (ctx.tableId != null) {
            return new ShowTableStatsCommand(Long.parseLong(ctx.tableId.getText()));
        } else {
            TableNameInfo tableNameInfo = new TableNameInfo(visitMultipartIdentifier(ctx.tableName));

            PartitionNamesInfo partitionNamesInfo = null;
            if (ctx.partitionSpec() != null) {
                Pair<Boolean, List<String>> partitionSpec = visitPartitionSpec(ctx.partitionSpec());
                partitionNamesInfo = new PartitionNamesInfo(partitionSpec.first, partitionSpec.second);
            }

            List<String> columnNames = new ArrayList<>();
            if (ctx.columnList != null) {
                columnNames.addAll(visitIdentifierList(ctx.columnList));
            }
            return new ShowTableStatsCommand(tableNameInfo, columnNames, partitionNamesInfo);
        }
    }

    @Override
    public LogicalPlan visitDropStats(DorisParser.DropStatsContext ctx) {
        TableNameInfo tableNameInfo = new TableNameInfo(visitMultipartIdentifier(ctx.tableName));

        Set<String> columnNames = new HashSet<>();
        if (ctx.identifierList() != null) {
            columnNames.addAll(visitIdentifierList(ctx.identifierList()));
        }

        PartitionNamesInfo partitionNamesInfo = null;
        if (ctx.partitionSpec() != null) {
            Pair<Boolean, List<String>> partitionSpec = visitPartitionSpec(ctx.partitionSpec());
            partitionNamesInfo = new PartitionNamesInfo(partitionSpec.first, partitionSpec.second);
        }
        return new DropStatsCommand(tableNameInfo, columnNames, partitionNamesInfo);
    }

    @Override
    public LogicalPlan visitDropCachedStats(DorisParser.DropCachedStatsContext ctx) {
        TableNameInfo tableNameInfo = new TableNameInfo(visitMultipartIdentifier(ctx.tableName));
        return new DropCachedStatsCommand(tableNameInfo);
    }

    @Override
    public LogicalPlan visitDropExpiredStats(DorisParser.DropExpiredStatsContext ctx) {
        return new DropExpiredStatsCommand();
    }

    @Override
    public LogicalPlan visitShowClusters(ShowClustersContext ctx) {
        boolean showComputeGroups = ctx.COMPUTE() != null;
        return new ShowClustersCommand(showComputeGroups);
    }

    @Override
    public LogicalPlan visitAlterTableStats(DorisParser.AlterTableStatsContext ctx) {
        TableNameInfo tableNameInfo = new TableNameInfo(visitMultipartIdentifier(ctx.name));
        PartitionNamesInfo partitionNamesInfo = null;
        if (ctx.partitionSpec() != null) {
            Pair<Boolean, List<String>> partitionSpec = visitPartitionSpec(ctx.partitionSpec());
            partitionNamesInfo = new PartitionNamesInfo(partitionSpec.first, partitionSpec.second);
        }
        Map<String, String> properties = visitPropertyItemList(ctx.propertyItemList());
        return new AlterTableStatsCommand(tableNameInfo, partitionNamesInfo, properties);
    }

    @Override
    public LogicalPlan visitAlterColumnStats(DorisParser.AlterColumnStatsContext ctx) {
        TableNameInfo tableNameInfo = new TableNameInfo(visitMultipartIdentifier(ctx.name));
        PartitionNamesInfo partitionNamesInfo = null;
        if (ctx.partitionSpec() != null) {
            Pair<Boolean, List<String>> partitionSpec = visitPartitionSpec(ctx.partitionSpec());
            partitionNamesInfo = new PartitionNamesInfo(partitionSpec.first, partitionSpec.second);
        }

        String index = ctx.indexName != null ? ctx.indexName.getText() : null;
        String columnName = ctx.columnName.getText();
        Map<String, String> properties = visitPropertyItemList(ctx.propertyItemList());
        return new AlterColumnStatsCommand(tableNameInfo,
            partitionNamesInfo,
            index,
            columnName,
            properties);
    }

    @Override
    public LogicalPlan visitCancelAlterTable(DorisParser.CancelAlterTableContext ctx) {
        TableNameInfo tableNameInfo = new TableNameInfo(visitMultipartIdentifier(ctx.tableName));

        CancelAlterTableCommand.AlterType alterType;
        if (ctx.ROLLUP() != null) {
            alterType = CancelAlterTableCommand.AlterType.ROLLUP;
        } else if (ctx.MATERIALIZED() != null && ctx.VIEW() != null) {
            alterType = CancelAlterTableCommand.AlterType.MV;
        } else if (ctx.COLUMN() != null) {
            alterType = CancelAlterTableCommand.AlterType.COLUMN;
        } else {
            throw new AnalysisException("invalid AlterOpType, it must be one of 'ROLLUP',"
                    + "'MATERIALIZED VIEW' or 'COLUMN'");
        }

        List<Long> jobIs = new ArrayList<>();
        for (Token token : ctx.jobIds) {
            jobIs.add(Long.parseLong(token.getText()));
        }
        return new CancelAlterTableCommand(tableNameInfo, alterType, jobIs);
    }

    @Override
    public LogicalPlan visitAdminSetReplicaStatus(DorisParser.AdminSetReplicaStatusContext ctx) {
        Map<String, String> properties = visitPropertyItemList(ctx.propertyItemList());
        return new AdminSetReplicaStatusCommand(properties);
    }

    @Override
    public LogicalPlan visitAdminRepairTable(DorisParser.AdminRepairTableContext ctx) {
        TableRefInfo tableRefInfo = visitBaseTableRefContext(ctx.baseTableRef());
        return new AdminRepairTableCommand(tableRefInfo);
    }

    @Override
    public LogicalPlan visitAdminCancelRepairTable(DorisParser.AdminCancelRepairTableContext ctx) {
        TableRefInfo tableRefInfo = visitBaseTableRefContext(ctx.baseTableRef());
        return new AdminCancelRepairTableCommand(tableRefInfo);
    }

    @Override
    public LogicalPlan visitAdminCopyTablet(DorisParser.AdminCopyTabletContext ctx) {
        long tabletId = Long.parseLong(ctx.tabletId.getText());
        Map<String, String> properties;
        if (ctx.propertyClause() != null) {
            properties = visitPropertyClause(ctx.propertyClause());
        } else {
            properties = ImmutableMap.of();
        }
        return new AdminCopyTabletCommand(tabletId, properties);
    }

    @Override
    public LogicalPlan visitShowCreateRoutineLoad(DorisParser.ShowCreateRoutineLoadContext ctx) {
        boolean isAll = ctx.ALL() != null;
        List<String> labelParts = visitMultipartIdentifier(ctx.label);
        String jobName;
        String dbName = null;
        if (labelParts.size() == 1) {
            jobName = labelParts.get(0);
        } else if (labelParts.size() == 2) {
            dbName = labelParts.get(0);
            jobName = labelParts.get(1);
        } else {
            throw new ParseException("only support [<db>.]<job_name>", ctx.label);
        }
        LabelNameInfo labelNameInfo = new LabelNameInfo(dbName, jobName);
        return new ShowCreateRoutineLoadCommand(labelNameInfo, isAll);
    }

    @Override
    public LogicalPlan visitPauseRoutineLoad(DorisParser.PauseRoutineLoadContext ctx) {
        List<String> labelParts = visitMultipartIdentifier(ctx.label);
        String jobName;
        String dbName = null;
        if (labelParts.size() == 1) {
            jobName = labelParts.get(0);
        } else if (labelParts.size() == 2) {
            dbName = labelParts.get(0);
            jobName = labelParts.get(1);
        } else {
            throw new ParseException("only support [<db>.]<job_name>", ctx.label);
        }
        LabelNameInfo labelNameInfo = new LabelNameInfo(dbName, jobName);
        return new PauseRoutineLoadCommand(labelNameInfo);
    }

    @Override
    public LogicalPlan visitPauseAllRoutineLoad(DorisParser.PauseAllRoutineLoadContext ctx) {
        return new PauseRoutineLoadCommand();
    }

    @Override
    public LogicalPlan visitResumeRoutineLoad(DorisParser.ResumeRoutineLoadContext ctx) {
        List<String> labelParts = visitMultipartIdentifier(ctx.label);
        String jobName;
        String dbName = null;
        if (labelParts.size() == 1) {
            jobName = labelParts.get(0);
        } else if (labelParts.size() == 2) {
            dbName = labelParts.get(0);
            jobName = labelParts.get(1);
        } else {
            throw new ParseException("only support [<db>.]<job_name>", ctx.label);
        }
        LabelNameInfo labelNameInfo = new LabelNameInfo(dbName, jobName);
        return new ResumeRoutineLoadCommand(labelNameInfo);
    }

    @Override
    public LogicalPlan visitResumeAllRoutineLoad(DorisParser.ResumeAllRoutineLoadContext ctx) {
        return new ResumeRoutineLoadCommand();
    }

    @Override
    public LogicalPlan visitStopRoutineLoad(DorisParser.StopRoutineLoadContext ctx) {
        List<String> labelParts = visitMultipartIdentifier(ctx.label);
        String jobName;
        String dbName = null;
        if (labelParts.size() == 1) {
            jobName = labelParts.get(0);
        } else if (labelParts.size() == 2) {
            dbName = labelParts.get(0);
            jobName = labelParts.get(1);
        } else {
            throw new ParseException("only support [<db>.]<job_name>", ctx.label);
        }
        LabelNameInfo labelNameInfo = new LabelNameInfo(dbName, jobName);
        return new StopRoutineLoadCommand(labelNameInfo);
    }

    public LogicalPlan visitCleanAllQueryStats(DorisParser.CleanAllQueryStatsContext ctx) {
        return new CleanQueryStatsCommand();
    }

    @Override
    public LogicalPlan visitCleanQueryStats(DorisParser.CleanQueryStatsContext ctx) {
        if (ctx.database != null) {
            return new CleanQueryStatsCommand(ctx.identifier().getText());
        } else {
            TableNameInfo tableNameInfo = new TableNameInfo(visitMultipartIdentifier(ctx.table));
            return new CleanQueryStatsCommand(tableNameInfo);
        }
    }

    @Override
    public LogicalPlan visitStopDataSyncJob(DorisParser.StopDataSyncJobContext ctx) {
        List<String> nameParts = visitMultipartIdentifier(ctx.name);
        int size = nameParts.size();
        String jobName = nameParts.get(size - 1);
        String dbName;
        if (size == 1) {
            dbName = null;
        } else if (size == 2) {
            dbName = nameParts.get(0);
        } else {
            throw new ParseException("only support [<db>.]<job_name>", ctx.name);
        }
        SyncJobName syncJobName = new SyncJobName(jobName, dbName);
        return new StopDataSyncJobCommand(syncJobName);
    }

    @Override
    public LogicalPlan visitResumeDataSyncJob(DorisParser.ResumeDataSyncJobContext ctx) {
        List<String> nameParts = visitMultipartIdentifier(ctx.name);
        int size = nameParts.size();
        String jobName = nameParts.get(size - 1);
        String dbName;
        if (size == 1) {
            dbName = null;
        } else if (size == 2) {
            dbName = nameParts.get(0);
        } else {
            throw new ParseException("only support [<db>.]<job_name>", ctx.name);
        }
        SyncJobName syncJobName = new SyncJobName(jobName, dbName);
        return new ResumeDataSyncJobCommand(syncJobName);
    }

    @Override
    public LogicalPlan visitPauseDataSyncJob(DorisParser.PauseDataSyncJobContext ctx) {
        List<String> nameParts = visitMultipartIdentifier(ctx.name);
        int size = nameParts.size();
        String jobName = nameParts.get(size - 1);
        String dbName;
        if (size == 1) {
            dbName = null;
        } else if (size == 2) {
            dbName = nameParts.get(0);
        } else {
            throw new ParseException("only support [<db>.]<job_name>", ctx.name);
        }
        SyncJobName syncJobName = new SyncJobName(jobName, dbName);
        return new PauseDataSyncJobCommand(syncJobName);
    }

    @Override
    public List<ChannelDescription> visitChannelDescriptions(DorisParser.ChannelDescriptionsContext ctx) {
        List<ChannelDescription> channelDescriptions = new ArrayList<>();
        for (DorisParser.ChannelDescriptionContext channelDescriptionContext : ctx.channelDescription()) {
            List<String> soureParts = visitMultipartIdentifier(channelDescriptionContext.source);
            if (soureParts.size() != 2) {
                throw new ParseException("only support mysql_db.src_tbl", channelDescriptionContext.source);
            }
            TableNameInfo srcTableInfo = new TableNameInfo(soureParts);

            List<String> targetParts = visitMultipartIdentifier(channelDescriptionContext.destination);
            if (targetParts.isEmpty()) {
                throw new ParseException("contains at least one target table", channelDescriptionContext.destination);
            }
            TableNameInfo targetTableInfo = new TableNameInfo(targetParts);

            PartitionNamesInfo partitionNamesInfo = null;
            if (channelDescriptionContext.partitionSpec() != null) {
                Pair<Boolean, List<String>> partitionSpec =
                        visitPartitionSpec(channelDescriptionContext.partitionSpec());
                partitionNamesInfo = new PartitionNamesInfo(partitionSpec.first, partitionSpec.second);
            }

            List<String> columns;
            if (channelDescriptionContext.columnList != null) {
                columns = visitIdentifierList(channelDescriptionContext.columnList);
            } else {
                columns = ImmutableList.of();
            }

            ChannelDescription channelDescription = new ChannelDescription(
                    srcTableInfo.getDb(),
                    srcTableInfo.getTbl(),
                    targetTableInfo.getTbl(),
                    partitionNamesInfo != null ? partitionNamesInfo.translateToLegacyPartitionNames() : null,
                    columns
            );
            channelDescriptions.add(channelDescription);
        }
        return channelDescriptions;
    }

    @Override
    public LogicalPlan visitCreateDataSyncJob(DorisParser.CreateDataSyncJobContext ctx) {
        List<ChannelDescription> channelDescriptions = visitChannelDescriptions(ctx.channelDescriptions());
        List<String> labelParts = visitMultipartIdentifier(ctx.label);
        int size = labelParts.size();
        String jobName = labelParts.get(size - 1);
        String dbName;
        if (size == 1) {
            dbName = null;
        } else if (size == 2) {
            dbName = labelParts.get(0);
        } else {
            throw new ParseException("only support [<db>.]<job_name>", ctx.label);
        }

        Map<String, String> propertieItem = visitPropertyItemList(ctx.propertyItemList());
        BinlogDesc binlogDesc = new BinlogDesc(propertieItem);
        Map<String, String> properties = visitPropertyClause(ctx.properties);
        CreateDataSyncJobCommand createDataSyncJobCommand = new CreateDataSyncJobCommand(
                dbName,
                jobName,
                channelDescriptions,
                binlogDesc,
                properties
        );
        return createDataSyncJobCommand;
    }

    public LogicalPlan visitDropResource(DorisParser.DropResourceContext ctx) {
        boolean ifExist = ctx.EXISTS() != null;
        String resouceName = visitIdentifierOrText(ctx.identifierOrText());
        return new DropResourceCommand(ifExist, resouceName);
    }

    @Override
    public LogicalPlan visitDropRowPolicy(DorisParser.DropRowPolicyContext ctx) {
        boolean ifExist = ctx.EXISTS() != null;
        String policyName = ctx.policyName.getText();
        TableNameInfo tableNameInfo = new TableNameInfo(visitMultipartIdentifier(ctx.tableName));
        UserIdentity userIdentity = ctx.userIdentify() != null ? visitUserIdentify(ctx.userIdentify()) : null;
        String roleName = ctx.roleName != null ? ctx.roleName.getText() : null;
        return new DropRowPolicyCommand(ifExist, policyName, tableNameInfo, userIdentity, roleName);
    }

    @Override
    public LogicalPlan visitTransactionBegin(DorisParser.TransactionBeginContext ctx) {
        if (ctx.LABEL() != null) {
            return new TransactionBeginCommand(ctx.identifier().getText());
        } else {
            return new TransactionBeginCommand();
        }
    }

    @Override
    public LogicalPlan visitTranscationCommit(DorisParser.TranscationCommitContext ctx) {
        return new TransactionCommitCommand();
    }

    @Override
    public LogicalPlan visitTransactionRollback(DorisParser.TransactionRollbackContext ctx) {
        return new TransactionRollbackCommand();
    }

    @Override
    public LogicalPlan visitGrantTablePrivilege(DorisParser.GrantTablePrivilegeContext ctx) {
        List<AccessPrivilegeWithCols> accessPrivilegeWithCols = visitPrivilegeList(ctx.privilegeList());

        List<String> parts = visitMultipartIdentifierOrAsterisk(ctx.multipartIdentifierOrAsterisk());
        int size = parts.size();

        if (size < 1) {
            throw new AnalysisException("grant table privilege statement missing parameters");
        }

        TablePattern tablePattern = null;
        if (size == 1) {
            String db = parts.get(size - 1);
            tablePattern = new TablePattern(db, "");
        }

        if (size == 2) {
            String db = parts.get(size - 2);
            String tbl = parts.get(size - 1);
            tablePattern = new TablePattern(db, tbl);
        }

        if (size == 3) {
            String ctl = parts.get(size - 3);
            String db = parts.get(size - 2);
            String tbl = parts.get(size - 1);
            tablePattern = new TablePattern(ctl, db, tbl);
        }

        Optional<UserIdentity> userIdentity = Optional.empty();
        Optional<String> role = Optional.empty();

        if (ctx.ROLE() != null) {
            role = Optional.of(visitIdentifierOrText(ctx.identifierOrText()));
        } else if (ctx.userIdentify() != null) {
            userIdentity = Optional.of(visitUserIdentify(ctx.userIdentify()));
        }

        return new GrantTablePrivilegeCommand(
            accessPrivilegeWithCols,
            tablePattern,
            userIdentity,
            role);
    }

    @Override
    public LogicalPlan visitGrantResourcePrivilege(DorisParser.GrantResourcePrivilegeContext ctx) {
        List<AccessPrivilegeWithCols> accessPrivilegeWithCols = visitPrivilegeList(ctx.privilegeList());
        String name = visitIdentifierOrTextOrAsterisk(ctx.identifierOrTextOrAsterisk());

        Optional<ResourcePattern> resourcePattern = Optional.empty();
        Optional<WorkloadGroupPattern> workloadGroupPattern = Optional.empty();

        if (ctx.CLUSTER() != null || ctx.COMPUTE() != null) {
            resourcePattern = Optional.of(new ResourcePattern(name, ResourceTypeEnum.CLUSTER));
        } else if (ctx.STAGE() != null) {
            resourcePattern = Optional.of(new ResourcePattern(name, ResourceTypeEnum.STAGE));
        } else if (ctx.STORAGE() != null) {
            resourcePattern = Optional.of(new ResourcePattern(name, ResourceTypeEnum.STORAGE_VAULT));
        } else if (ctx.RESOURCE() != null) {
            resourcePattern = Optional.of(new ResourcePattern(name, ResourceTypeEnum.GENERAL));
        } else if (ctx.WORKLOAD() != null) {
            workloadGroupPattern = Optional.of(new WorkloadGroupPattern(name));
        }

        Optional<UserIdentity> userIdentity = Optional.empty();
        Optional<String> role = Optional.empty();

        if (ctx.ROLE() != null) {
            role = Optional.of(visitIdentifierOrText(ctx.identifierOrText()));
        } else if (ctx.userIdentify() != null) {
            userIdentity = Optional.of(visitUserIdentify(ctx.userIdentify()));
        }

        return new GrantResourcePrivilegeCommand(
            accessPrivilegeWithCols,
            resourcePattern,
            workloadGroupPattern,
            role,
            userIdentity);
    }

    @Override
    public LogicalPlan visitGrantRole(DorisParser.GrantRoleContext ctx) {
        UserIdentity userIdentity = visitUserIdentify(ctx.userIdentify());
        List<String> roles = ctx.roles.stream()
                .map(this::visitIdentifierOrText)
                .collect(ImmutableList.toImmutableList());

        if (roles.size() == 0) {
            throw new AnalysisException("grant role statement lack of role");
        }

        return new GrantRoleCommand(userIdentity, roles);
    }

    @Override
    public AccessPrivilegeWithCols visitPrivilege(DorisParser.PrivilegeContext ctx) {
        AccessPrivilegeWithCols accessPrivilegeWithCols;
        if (ctx.ALL() != null) {
            AccessPrivilege accessPrivilege = AccessPrivilege.ALL;
            accessPrivilegeWithCols = new AccessPrivilegeWithCols(accessPrivilege, ImmutableList.of());
        } else {
            String privilegeName = stripQuotes(ctx.name.getText());
            AccessPrivilege accessPrivilege = AccessPrivilege.fromName(privilegeName);
            List<String> columns = ctx.identifierList() == null
                    ? ImmutableList.of() : visitIdentifierList(ctx.identifierList());
            accessPrivilegeWithCols = new AccessPrivilegeWithCols(accessPrivilege, columns);
        }

        return accessPrivilegeWithCols;
    }

    @Override
    public List<AccessPrivilegeWithCols> visitPrivilegeList(DorisParser.PrivilegeListContext ctx) {
        return ctx.privilege().stream()
            .map(this::visitPrivilege)
            .collect(ImmutableList.toImmutableList());
    }

    @Override
    public LogicalPlan visitRevokeRole(DorisParser.RevokeRoleContext ctx) {
        UserIdentity userIdentity = visitUserIdentify(ctx.userIdentify());
        List<String> roles = ctx.roles.stream()
                .map(this::visitIdentifierOrText)
                .collect(ImmutableList.toImmutableList());

        return new RevokeRoleCommand(userIdentity, roles);
    }

    public LogicalPlan visitDropAnalyzeJob(DorisParser.DropAnalyzeJobContext ctx) {
        long jobId = Long.parseLong(ctx.INTEGER_VALUE().getText());
        return new DropAnalyzeJobCommand(jobId);
    }

    @Override
    public LogicalPlan visitKillAnalyzeJob(DorisParser.KillAnalyzeJobContext ctx) {
        long jobId = Long.parseLong(ctx.jobId.getText());
        return new KillAnalyzeJobCommand(jobId);
    }

    @Override
    public LogicalPlan visitCancelBackup(DorisParser.CancelBackupContext ctx) {
        String databaseName = ctx.database.getText();
        boolean isRestore = false;
        return new CancelBackupCommand(databaseName, isRestore);
    }

    @Override
    public LogicalPlan visitCancelRestore(DorisParser.CancelRestoreContext ctx) {
        String databaseName = ctx.database.getText();
        boolean isRestore = true;
        return new CancelBackupCommand(databaseName, isRestore);
    }

    @Override
    public LogicalPlan visitCancelBuildIndex(DorisParser.CancelBuildIndexContext ctx) {
        TableNameInfo tableNameInfo = new TableNameInfo(visitMultipartIdentifier(ctx.tableName));
        List<Long> jobIs = new ArrayList<>();
        for (Token token : ctx.jobIds) {
            jobIs.add(Long.parseLong(token.getText()));
        }
        return new CancelBuildIndexCommand(tableNameInfo, jobIs);
    }

    @Override
    public PasswordOptions visitPasswordOption(DorisParser.PasswordOptionContext ctx) {
        int historyPolicy = PasswordOptions.UNSET;
        long expirePolicySecond = PasswordOptions.UNSET;
        int reusePolicy = PasswordOptions.UNSET;
        int loginAttempts = PasswordOptions.UNSET;
        long passwordLockSecond = PasswordOptions.UNSET;
        int accountUnlocked = PasswordOptions.UNSET;

        if (ctx.historyDefault != null) {
            historyPolicy = -1;
        } else if (ctx.historyValue != null) {
            historyPolicy = Integer.parseInt(ctx.historyValue.getText());
        }

        if (ctx.expireDefault != null) {
            expirePolicySecond = -1;
        } else if (ctx.expireNever != null) {
            expirePolicySecond = 0;
        } else if (ctx.expireValue != null) {
            long value = Long.parseLong(ctx.expireValue.getText());
            expirePolicySecond = ParserUtils.getSecond(value, ctx.expireTimeUnit.getText());
        }

        if (ctx.reuseValue != null) {
            reusePolicy = Integer.parseInt(ctx.reuseValue.getText());
        }

        if (ctx.attemptsValue != null) {
            loginAttempts = Integer.parseInt(ctx.attemptsValue.getText());
        }

        if (ctx.lockUnbounded != null) {
            passwordLockSecond = -1;
        } else if (ctx.lockValue != null) {
            long value = Long.parseLong(ctx.lockValue.getText());
            passwordLockSecond = ParserUtils.getSecond(value, ctx.lockTimeUint.getText());
        }

        if (ctx.ACCOUNT_LOCK() != null) {
            accountUnlocked = -1;
        } else if (ctx.ACCOUNT_UNLOCK() != null) {
            accountUnlocked = 1;
        }

        return new PasswordOptions(expirePolicySecond,
            historyPolicy,
            reusePolicy,
            loginAttempts,
            passwordLockSecond,
            accountUnlocked);
    }

    @Override
    public LogicalPlan visitCreateUser(CreateUserContext ctx) {
        String comment = visitCommentSpec(ctx.commentSpec());
        PasswordOptions passwordOptions = visitPasswordOption(ctx.passwordOption());
        UserDesc userDesc = (UserDesc) ctx.grantUserIdentify().accept(this);

        String role = null;
        if (ctx.role != null) {
            role = stripQuotes(ctx.role.getText());
        }

        CreateUserInfo userInfo = new CreateUserInfo(ctx.IF() != null,
                userDesc,
                role,
                passwordOptions,
                comment);

        return new CreateUserCommand(userInfo);
    }

    @Override
    public UserDesc visitGrantUserIdentify(DorisParser.GrantUserIdentifyContext ctx) {
        UserIdentity userIdentity = visitUserIdentify(ctx.userIdentify());
        if (ctx.IDENTIFIED() == null) {
            return new UserDesc(userIdentity);
        }
        String password = stripQuotes(ctx.STRING_LITERAL().getText());
        boolean isPlain = ctx.PASSWORD() == null;
        return new UserDesc(userIdentity, new PassVar(password, isPlain));
    }

    @Override
    public LogicalPlan visitCreateResource(DorisParser.CreateResourceContext ctx) {
        String resourceName = visitIdentifierOrText(ctx.name);
        ImmutableMap<String, String> properties = ImmutableMap.copyOf(visitPropertyClause(ctx.properties));

        CreateResourceInfo createResourceInfo = new CreateResourceInfo(
                ctx.EXTERNAL() != null,
                ctx.IF() != null,
                resourceName,
                properties
        );

        return new CreateResourceCommand(createResourceInfo);
    }

    @Override
    public LogicalPlan visitCreateDictionary(CreateDictionaryContext ctx) {
        List<String> nameParts = visitMultipartIdentifier(ctx.name);
        String dbName = null;
        String dictName = null;
        if (nameParts.size() == 1) {
            dictName = nameParts.get(0);
        } else if (nameParts.size() == 2) {
            dbName = nameParts.get(0);
            dictName = nameParts.get(1);
        } else {
            throw new AnalysisException("Dictionary name should be [db.]dictionary_name");
        }

        // the source tableName parts
        String sCatalogName = null;
        String sDbName = null;
        String sTableName = null;
        List<String> sourceNames = visitMultipartIdentifier(ctx.source);
        if (sourceNames.size() == 1) {
            sTableName = sourceNames.get(0);
        } else if (sourceNames.size() == 2) {
            sDbName = sourceNames.get(0);
            sTableName = sourceNames.get(1);
        } else if (sourceNames.size() == 3) {
            sCatalogName = sourceNames.get(0);
            sDbName = sourceNames.get(1);
            sTableName = sourceNames.get(2);
        } else {
            throw new AnalysisException("nameParts in create table should be [ctl.][db.]tbl");
        }

        List<DictionaryColumnDefinition> columns = new ArrayList<>();
        for (DictionaryColumnDefContext colCtx : ctx.dictionaryColumnDefs().dictionaryColumnDef()) {
            String colName = colCtx.colName.getText();
            boolean isKey = colCtx.columnType.getType() == DorisParser.KEY;
            columns.add(new DictionaryColumnDefinition(colName, isKey));
        }

        Map<String, String> properties = ctx.properties != null ? Maps.newHashMap(visitPropertyClause(ctx.properties))
                : Maps.newHashMap();

        LayoutType layoutType;
        try {
            layoutType = LayoutType.of(ctx.layoutType.getText());
        } catch (IllegalArgumentException e) {
            throw new AnalysisException(
                    "Unknown layout type: " + ctx.layoutType.getText() + ". must be IP_TRIE or HASH_MAP");
        }

        return new CreateDictionaryCommand(ctx.EXISTS() != null, // if not exists
                dbName, dictName, sCatalogName, sDbName, sTableName, columns, properties, layoutType);
    }

    @Override
    public LogicalPlan visitDropDictionary(DropDictionaryContext ctx) {
        List<String> nameParts = visitMultipartIdentifier(ctx.name);
        if (nameParts.size() == 0 || nameParts.size() > 2) {
            throw new AnalysisException("Dictionary name should be [db.]dictionary_name");
        }
        String dbName;
        String dictName;
        if (nameParts.size() == 1) { // only dict name
            dbName = null;
            dictName = nameParts.get(0);
        } else {
            dbName = nameParts.get(0);
            dictName = nameParts.get(1);
        }

        return new DropDictionaryCommand(dbName, dictName, ctx.EXISTS() != null);
    }

    @Override
    public Plan visitShowDictionaries(ShowDictionariesContext ctx) {
        String wild = null;
        if (ctx.wildWhere() != null) {
            if (ctx.wildWhere().LIKE() != null) {
                // if like, it's a pattern
                wild = stripQuotes(ctx.wildWhere().STRING_LITERAL().getText());
            } else if (ctx.wildWhere().WHERE() != null) {
                // if where, it's a expression
                wild = ctx.wildWhere().expression().getText();
            }
        }
        try {
            return new ShowDictionariesCommand(wild);
        } catch (org.apache.doris.common.AnalysisException e) {
            throw new ParseException(e.getMessage());
        }
    }

    @Override
    public Plan visitDescribeDictionary(DescribeDictionaryContext ctx) {
        List<String> nameParts = visitMultipartIdentifier(ctx.multipartIdentifier());
        if (nameParts.size() == 0 || nameParts.size() > 2) {
            throw new AnalysisException("Dictionary name should be [db.]dictionary_name");
        }
        String dbName;
        String dictName;
        if (nameParts.size() == 1) { // only dict name
            dbName = null;
            dictName = nameParts.get(0);
        } else {
            dbName = nameParts.get(0);
            dictName = nameParts.get(1);
        }

        return new ExplainDictionaryCommand(dbName, dictName);
    }

    @Override
    public LogicalPlan visitRefreshDictionary(RefreshDictionaryContext ctx) {
        List<String> nameParts = visitMultipartIdentifier(ctx.name);
        if (nameParts.size() == 0 || nameParts.size() > 2) {
            throw new AnalysisException("Dictionary name should be [db.]dictionary_name");
        }
        String dbName;
        String dictName;
        if (nameParts.size() == 1) { // only dict name
            dbName = null;
            dictName = nameParts.get(0);
        } else {
            dbName = nameParts.get(0);
            dictName = nameParts.get(1);
        }

        return new RefreshDictionaryCommand(dbName, dictName);
    }

    @Override
<<<<<<< HEAD
    public LogicalPlan visitCancelDecommisionBackend(DorisParser.CancelDecommisionBackendContext ctx) {
        List<String> parts = new ArrayList<>();
        for (TerminalNode terminalNode : ctx.STRING_LITERAL()) {
            parts.add(terminalNode.getText());
        }
        return new CancelDecommissionBackendCommand(parts);
=======
    public LogicalPlan visitShowCopy(DorisParser.ShowCopyContext ctx) {
        String dbName = null;
        if (ctx.database != null) {
            dbName = ctx.database.getText();
        }

        Expression whereClause = null;
        if (ctx.whereClause() != null) {
            whereClause = getExpression(ctx.whereClause().booleanExpression());
        }

        List<OrderKey> orderKeys = new ArrayList<>();
        if (ctx.sortClause() != null) {
            orderKeys = visit(ctx.sortClause().sortItem(), OrderKey.class);
        }

        long limit = -1L;
        long offset = 0L;
        if (ctx.limitClause() != null) {
            limit = ctx.limitClause().limit != null
                ? Long.parseLong(ctx.limitClause().limit.getText())
                : 0;
            if (limit < 0) {
                throw new ParseException("Limit requires non-negative number", ctx.limitClause());
            }
            offset = ctx.limitClause().offset != null
                ? Long.parseLong(ctx.limitClause().offset.getText())
                : 0;
            if (offset < 0) {
                throw new ParseException("Offset requires non-negative number", ctx.limitClause());
            }
        }
        return new ShowCopyCommand(dbName, orderKeys, whereClause, limit, offset);
>>>>>>> 4dfafd46
    }
}<|MERGE_RESOLUTION|>--- conflicted
+++ resolved
@@ -7651,14 +7651,14 @@
     }
 
     @Override
-<<<<<<< HEAD
     public LogicalPlan visitCancelDecommisionBackend(DorisParser.CancelDecommisionBackendContext ctx) {
         List<String> parts = new ArrayList<>();
         for (TerminalNode terminalNode : ctx.STRING_LITERAL()) {
             parts.add(terminalNode.getText());
         }
         return new CancelDecommissionBackendCommand(parts);
-=======
+    }
+
     public LogicalPlan visitShowCopy(DorisParser.ShowCopyContext ctx) {
         String dbName = null;
         if (ctx.database != null) {
@@ -7692,6 +7692,5 @@
             }
         }
         return new ShowCopyCommand(dbName, orderKeys, whereClause, limit, offset);
->>>>>>> 4dfafd46
     }
 }