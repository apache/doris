// Licensed to the Apache Software Foundation (ASF) under one
// or more contributor license agreements.  See the NOTICE file
// distributed with this work for additional information
// regarding copyright ownership.  The ASF licenses this file
// to you under the Apache License, Version 2.0 (the
// "License"); you may not use this file except in compliance
// with the License.  You may obtain a copy of the License at
//
//   http://www.apache.org/licenses/LICENSE-2.0
//
// Unless required by applicable law or agreed to in writing,
// software distributed under the License is distributed on an
// "AS IS" BASIS, WITHOUT WARRANTIES OR CONDITIONS OF ANY
// KIND, either express or implied.  See the License for the
// specific language governing permissions and limitations
// under the License.

package org.apache.doris.nereids.parser;

import org.apache.doris.alter.QuotaType;
import org.apache.doris.analysis.AnalyzeProperties;
import org.apache.doris.analysis.ArithmeticExpr.Operator;
import org.apache.doris.analysis.BinlogDesc;
import org.apache.doris.analysis.BrokerDesc;
import org.apache.doris.analysis.ChannelDescription;
import org.apache.doris.analysis.ColumnNullableType;
import org.apache.doris.analysis.ColumnPosition;
import org.apache.doris.analysis.DbName;
import org.apache.doris.analysis.EncryptKeyName;
import org.apache.doris.analysis.FunctionName;
import org.apache.doris.analysis.PassVar;
import org.apache.doris.analysis.PasswordOptions;
import org.apache.doris.analysis.ResourcePattern;
import org.apache.doris.analysis.ResourceTypeEnum;
import org.apache.doris.analysis.SetType;
import org.apache.doris.analysis.StageAndPattern;
import org.apache.doris.analysis.StorageBackend;
import org.apache.doris.analysis.TableName;
import org.apache.doris.analysis.TablePattern;
import org.apache.doris.analysis.TableScanParams;
import org.apache.doris.analysis.TableSnapshot;
import org.apache.doris.analysis.TableValuedFunctionRef;
import org.apache.doris.analysis.UserDesc;
import org.apache.doris.analysis.UserIdentity;
import org.apache.doris.analysis.WorkloadGroupPattern;
import org.apache.doris.catalog.AccessPrivilege;
import org.apache.doris.catalog.AccessPrivilegeWithCols;
import org.apache.doris.catalog.AggregateType;
import org.apache.doris.catalog.BuiltinAggregateFunctions;
import org.apache.doris.catalog.BuiltinTableGeneratingFunctions;
import org.apache.doris.catalog.Env;
import org.apache.doris.catalog.InfoSchemaDb;
import org.apache.doris.catalog.KeysType;
import org.apache.doris.catalog.ScalarType;
import org.apache.doris.common.Config;
import org.apache.doris.common.FeConstants;
import org.apache.doris.common.Pair;
import org.apache.doris.common.UserException;
import org.apache.doris.datasource.InternalCatalog;
import org.apache.doris.dictionary.LayoutType;
import org.apache.doris.job.common.IntervalUnit;
import org.apache.doris.load.loadv2.LoadTask;
import org.apache.doris.mtmv.MTMVPartitionInfo.MTMVPartitionType;
import org.apache.doris.mtmv.MTMVRefreshEnum.BuildMode;
import org.apache.doris.mtmv.MTMVRefreshEnum.RefreshMethod;
import org.apache.doris.mtmv.MTMVRefreshEnum.RefreshTrigger;
import org.apache.doris.mtmv.MTMVRefreshInfo;
import org.apache.doris.mtmv.MTMVRefreshSchedule;
import org.apache.doris.mtmv.MTMVRefreshTriggerInfo;
import org.apache.doris.nereids.DorisParser;
import org.apache.doris.nereids.DorisParser.AddBackendClauseContext;
import org.apache.doris.nereids.DorisParser.AddBrokerClauseContext;
import org.apache.doris.nereids.DorisParser.AddColumnClauseContext;
import org.apache.doris.nereids.DorisParser.AddColumnsClauseContext;
import org.apache.doris.nereids.DorisParser.AddConstraintContext;
import org.apache.doris.nereids.DorisParser.AddIndexClauseContext;
import org.apache.doris.nereids.DorisParser.AddPartitionClauseContext;
import org.apache.doris.nereids.DorisParser.AddRollupClauseContext;
import org.apache.doris.nereids.DorisParser.AdminCancelRebalanceDiskContext;
import org.apache.doris.nereids.DorisParser.AdminCheckTabletsContext;
import org.apache.doris.nereids.DorisParser.AdminCompactTableContext;
import org.apache.doris.nereids.DorisParser.AdminDiagnoseTabletContext;
import org.apache.doris.nereids.DorisParser.AdminRebalanceDiskContext;
import org.apache.doris.nereids.DorisParser.AdminSetTableStatusContext;
import org.apache.doris.nereids.DorisParser.AdminShowReplicaDistributionContext;
import org.apache.doris.nereids.DorisParser.AdminShowReplicaStatusContext;
import org.apache.doris.nereids.DorisParser.AdminShowTabletStorageFormatContext;
import org.apache.doris.nereids.DorisParser.AggClauseContext;
import org.apache.doris.nereids.DorisParser.AggStateDataTypeContext;
import org.apache.doris.nereids.DorisParser.AliasQueryContext;
import org.apache.doris.nereids.DorisParser.AliasedQueryContext;
import org.apache.doris.nereids.DorisParser.AlterCatalogCommentContext;
import org.apache.doris.nereids.DorisParser.AlterCatalogPropertiesContext;
import org.apache.doris.nereids.DorisParser.AlterCatalogRenameContext;
import org.apache.doris.nereids.DorisParser.AlterDatabasePropertiesContext;
import org.apache.doris.nereids.DorisParser.AlterDatabaseRenameContext;
import org.apache.doris.nereids.DorisParser.AlterDatabaseSetQuotaContext;
import org.apache.doris.nereids.DorisParser.AlterMTMVContext;
import org.apache.doris.nereids.DorisParser.AlterMultiPartitionClauseContext;
import org.apache.doris.nereids.DorisParser.AlterRepositoryContext;
import org.apache.doris.nereids.DorisParser.AlterRoleContext;
import org.apache.doris.nereids.DorisParser.AlterSqlBlockRuleContext;
import org.apache.doris.nereids.DorisParser.AlterStoragePolicyContext;
import org.apache.doris.nereids.DorisParser.AlterStorageVaultContext;
import org.apache.doris.nereids.DorisParser.AlterSystemRenameComputeGroupContext;
import org.apache.doris.nereids.DorisParser.AlterTableAddRollupContext;
import org.apache.doris.nereids.DorisParser.AlterTableClauseContext;
import org.apache.doris.nereids.DorisParser.AlterTableContext;
import org.apache.doris.nereids.DorisParser.AlterTableDropRollupContext;
import org.apache.doris.nereids.DorisParser.AlterViewContext;
import org.apache.doris.nereids.DorisParser.AlterWorkloadGroupContext;
import org.apache.doris.nereids.DorisParser.AlterWorkloadPolicyContext;
import org.apache.doris.nereids.DorisParser.ArithmeticBinaryContext;
import org.apache.doris.nereids.DorisParser.ArithmeticUnaryContext;
import org.apache.doris.nereids.DorisParser.ArrayLiteralContext;
import org.apache.doris.nereids.DorisParser.ArraySliceContext;
import org.apache.doris.nereids.DorisParser.BaseTableRefContext;
import org.apache.doris.nereids.DorisParser.BooleanExpressionContext;
import org.apache.doris.nereids.DorisParser.BooleanLiteralContext;
import org.apache.doris.nereids.DorisParser.BracketDistributeTypeContext;
import org.apache.doris.nereids.DorisParser.BracketRelationHintContext;
import org.apache.doris.nereids.DorisParser.BuildIndexContext;
import org.apache.doris.nereids.DorisParser.BuildModeContext;
import org.apache.doris.nereids.DorisParser.CallProcedureContext;
import org.apache.doris.nereids.DorisParser.CancelMTMVTaskContext;
import org.apache.doris.nereids.DorisParser.CastDataTypeContext;
import org.apache.doris.nereids.DorisParser.CleanAllProfileContext;
import org.apache.doris.nereids.DorisParser.CleanLabelContext;
import org.apache.doris.nereids.DorisParser.CollateContext;
import org.apache.doris.nereids.DorisParser.ColumnDefContext;
import org.apache.doris.nereids.DorisParser.ColumnDefsContext;
import org.apache.doris.nereids.DorisParser.ColumnReferenceContext;
import org.apache.doris.nereids.DorisParser.CommentDistributeTypeContext;
import org.apache.doris.nereids.DorisParser.CommentRelationHintContext;
import org.apache.doris.nereids.DorisParser.ComparisonContext;
import org.apache.doris.nereids.DorisParser.ComplexColTypeContext;
import org.apache.doris.nereids.DorisParser.ComplexColTypeListContext;
import org.apache.doris.nereids.DorisParser.ComplexDataTypeContext;
import org.apache.doris.nereids.DorisParser.ConstantContext;
import org.apache.doris.nereids.DorisParser.CreateAliasFunctionContext;
import org.apache.doris.nereids.DorisParser.CreateCatalogContext;
import org.apache.doris.nereids.DorisParser.CreateDictionaryContext;
import org.apache.doris.nereids.DorisParser.CreateEncryptkeyContext;
import org.apache.doris.nereids.DorisParser.CreateFileContext;
import org.apache.doris.nereids.DorisParser.CreateIndexContext;
import org.apache.doris.nereids.DorisParser.CreateMTMVContext;
import org.apache.doris.nereids.DorisParser.CreateProcedureContext;
import org.apache.doris.nereids.DorisParser.CreateRoleContext;
import org.apache.doris.nereids.DorisParser.CreateRoutineLoadContext;
import org.apache.doris.nereids.DorisParser.CreateRowPolicyContext;
import org.apache.doris.nereids.DorisParser.CreateSqlBlockRuleContext;
import org.apache.doris.nereids.DorisParser.CreateStoragePolicyContext;
import org.apache.doris.nereids.DorisParser.CreateTableContext;
import org.apache.doris.nereids.DorisParser.CreateTableLikeContext;
import org.apache.doris.nereids.DorisParser.CreateUserContext;
import org.apache.doris.nereids.DorisParser.CreateUserDefineFunctionContext;
import org.apache.doris.nereids.DorisParser.CreateViewContext;
import org.apache.doris.nereids.DorisParser.CreateWorkloadGroupContext;
import org.apache.doris.nereids.DorisParser.CreateWorkloadPolicyContext;
import org.apache.doris.nereids.DorisParser.CteContext;
import org.apache.doris.nereids.DorisParser.DataTypeListContext;
import org.apache.doris.nereids.DorisParser.DataTypeWithNullableContext;
import org.apache.doris.nereids.DorisParser.DecimalLiteralContext;
import org.apache.doris.nereids.DorisParser.DeleteContext;
import org.apache.doris.nereids.DorisParser.DereferenceContext;
import org.apache.doris.nereids.DorisParser.DescribeDictionaryContext;
import org.apache.doris.nereids.DorisParser.DictionaryColumnDefContext;
import org.apache.doris.nereids.DorisParser.DropAllBrokerClauseContext;
import org.apache.doris.nereids.DorisParser.DropBrokerClauseContext;
import org.apache.doris.nereids.DorisParser.DropCatalogContext;
import org.apache.doris.nereids.DorisParser.DropCatalogRecycleBinContext;
import org.apache.doris.nereids.DorisParser.DropColumnClauseContext;
import org.apache.doris.nereids.DorisParser.DropConstraintContext;
import org.apache.doris.nereids.DorisParser.DropDatabaseContext;
import org.apache.doris.nereids.DorisParser.DropDictionaryContext;
import org.apache.doris.nereids.DorisParser.DropEncryptkeyContext;
import org.apache.doris.nereids.DorisParser.DropFileContext;
import org.apache.doris.nereids.DorisParser.DropFunctionContext;
import org.apache.doris.nereids.DorisParser.DropIndexClauseContext;
import org.apache.doris.nereids.DorisParser.DropIndexContext;
import org.apache.doris.nereids.DorisParser.DropMTMVContext;
import org.apache.doris.nereids.DorisParser.DropPartitionClauseContext;
import org.apache.doris.nereids.DorisParser.DropProcedureContext;
import org.apache.doris.nereids.DorisParser.DropRepositoryContext;
import org.apache.doris.nereids.DorisParser.DropRoleContext;
import org.apache.doris.nereids.DorisParser.DropRollupClauseContext;
import org.apache.doris.nereids.DorisParser.DropSqlBlockRuleContext;
import org.apache.doris.nereids.DorisParser.DropStoragePolicyContext;
import org.apache.doris.nereids.DorisParser.DropTableContext;
import org.apache.doris.nereids.DorisParser.DropUserContext;
import org.apache.doris.nereids.DorisParser.DropWorkloadGroupContext;
import org.apache.doris.nereids.DorisParser.DropWorkloadPolicyContext;
import org.apache.doris.nereids.DorisParser.ElementAtContext;
import org.apache.doris.nereids.DorisParser.EnableFeatureClauseContext;
import org.apache.doris.nereids.DorisParser.ExceptContext;
import org.apache.doris.nereids.DorisParser.ExceptOrReplaceContext;
import org.apache.doris.nereids.DorisParser.ExistContext;
import org.apache.doris.nereids.DorisParser.ExplainContext;
import org.apache.doris.nereids.DorisParser.ExportContext;
import org.apache.doris.nereids.DorisParser.FixedPartitionDefContext;
import org.apache.doris.nereids.DorisParser.FromClauseContext;
import org.apache.doris.nereids.DorisParser.FunctionArgumentsContext;
import org.apache.doris.nereids.DorisParser.FunctionIdentifierContext;
import org.apache.doris.nereids.DorisParser.GroupingElementContext;
import org.apache.doris.nereids.DorisParser.GroupingSetContext;
import org.apache.doris.nereids.DorisParser.HavingClauseContext;
import org.apache.doris.nereids.DorisParser.HelpContext;
import org.apache.doris.nereids.DorisParser.HintAssignmentContext;
import org.apache.doris.nereids.DorisParser.HintStatementContext;
import org.apache.doris.nereids.DorisParser.IdentifierContext;
import org.apache.doris.nereids.DorisParser.IdentifierListContext;
import org.apache.doris.nereids.DorisParser.IdentifierSeqContext;
import org.apache.doris.nereids.DorisParser.ImportColumnsContext;
import org.apache.doris.nereids.DorisParser.ImportDeleteOnContext;
import org.apache.doris.nereids.DorisParser.ImportPartitionsContext;
import org.apache.doris.nereids.DorisParser.ImportPrecedingFilterContext;
import org.apache.doris.nereids.DorisParser.ImportSequenceContext;
import org.apache.doris.nereids.DorisParser.ImportWhereContext;
import org.apache.doris.nereids.DorisParser.InPartitionDefContext;
import org.apache.doris.nereids.DorisParser.IndexDefContext;
import org.apache.doris.nereids.DorisParser.IndexDefsContext;
import org.apache.doris.nereids.DorisParser.InlineTableContext;
import org.apache.doris.nereids.DorisParser.InsertTableContext;
import org.apache.doris.nereids.DorisParser.InstallPluginContext;
import org.apache.doris.nereids.DorisParser.IntegerLiteralContext;
import org.apache.doris.nereids.DorisParser.IntervalContext;
import org.apache.doris.nereids.DorisParser.Is_not_null_predContext;
import org.apache.doris.nereids.DorisParser.IsnullContext;
import org.apache.doris.nereids.DorisParser.JoinCriteriaContext;
import org.apache.doris.nereids.DorisParser.JoinRelationContext;
import org.apache.doris.nereids.DorisParser.KillQueryContext;
import org.apache.doris.nereids.DorisParser.LambdaExpressionContext;
import org.apache.doris.nereids.DorisParser.LateralViewContext;
import org.apache.doris.nereids.DorisParser.LessThanPartitionDefContext;
import org.apache.doris.nereids.DorisParser.LimitClauseContext;
import org.apache.doris.nereids.DorisParser.LoadPropertyContext;
import org.apache.doris.nereids.DorisParser.LogicalBinaryContext;
import org.apache.doris.nereids.DorisParser.LogicalNotContext;
import org.apache.doris.nereids.DorisParser.MapLiteralContext;
import org.apache.doris.nereids.DorisParser.ModifyColumnClauseContext;
import org.apache.doris.nereids.DorisParser.ModifyColumnCommentClauseContext;
import org.apache.doris.nereids.DorisParser.ModifyDistributionClauseContext;
import org.apache.doris.nereids.DorisParser.ModifyEngineClauseContext;
import org.apache.doris.nereids.DorisParser.ModifyPartitionClauseContext;
import org.apache.doris.nereids.DorisParser.ModifyTableCommentClauseContext;
import org.apache.doris.nereids.DorisParser.MultiStatementsContext;
import org.apache.doris.nereids.DorisParser.MultipartIdentifierContext;
import org.apache.doris.nereids.DorisParser.MvPartitionContext;
import org.apache.doris.nereids.DorisParser.NamedExpressionContext;
import org.apache.doris.nereids.DorisParser.NamedExpressionSeqContext;
import org.apache.doris.nereids.DorisParser.NullLiteralContext;
import org.apache.doris.nereids.DorisParser.OptScanParamsContext;
import org.apache.doris.nereids.DorisParser.OutFileClauseContext;
import org.apache.doris.nereids.DorisParser.ParenthesizedExpressionContext;
import org.apache.doris.nereids.DorisParser.PartitionSpecContext;
import org.apache.doris.nereids.DorisParser.PartitionValueDefContext;
import org.apache.doris.nereids.DorisParser.PartitionValueListContext;
import org.apache.doris.nereids.DorisParser.PartitionsDefContext;
import org.apache.doris.nereids.DorisParser.PauseMTMVContext;
import org.apache.doris.nereids.DorisParser.PlanTypeContext;
import org.apache.doris.nereids.DorisParser.PredicateContext;
import org.apache.doris.nereids.DorisParser.PredicatedContext;
import org.apache.doris.nereids.DorisParser.PrimitiveDataTypeContext;
import org.apache.doris.nereids.DorisParser.PropertyClauseContext;
import org.apache.doris.nereids.DorisParser.PropertyItemContext;
import org.apache.doris.nereids.DorisParser.PropertyItemListContext;
import org.apache.doris.nereids.DorisParser.PropertyKeyContext;
import org.apache.doris.nereids.DorisParser.PropertyValueContext;
import org.apache.doris.nereids.DorisParser.QualifiedNameContext;
import org.apache.doris.nereids.DorisParser.QualifyClauseContext;
import org.apache.doris.nereids.DorisParser.QueryContext;
import org.apache.doris.nereids.DorisParser.QueryOrganizationContext;
import org.apache.doris.nereids.DorisParser.QueryTermContext;
import org.apache.doris.nereids.DorisParser.RecoverDatabaseContext;
import org.apache.doris.nereids.DorisParser.RecoverPartitionContext;
import org.apache.doris.nereids.DorisParser.RecoverTableContext;
import org.apache.doris.nereids.DorisParser.RefreshCatalogContext;
import org.apache.doris.nereids.DorisParser.RefreshDatabaseContext;
import org.apache.doris.nereids.DorisParser.RefreshDictionaryContext;
import org.apache.doris.nereids.DorisParser.RefreshMTMVContext;
import org.apache.doris.nereids.DorisParser.RefreshMethodContext;
import org.apache.doris.nereids.DorisParser.RefreshScheduleContext;
import org.apache.doris.nereids.DorisParser.RefreshTableContext;
import org.apache.doris.nereids.DorisParser.RefreshTriggerContext;
import org.apache.doris.nereids.DorisParser.RegularQuerySpecificationContext;
import org.apache.doris.nereids.DorisParser.RelationContext;
import org.apache.doris.nereids.DorisParser.RelationHintContext;
import org.apache.doris.nereids.DorisParser.RenameClauseContext;
import org.apache.doris.nereids.DorisParser.RenameColumnClauseContext;
import org.apache.doris.nereids.DorisParser.RenamePartitionClauseContext;
import org.apache.doris.nereids.DorisParser.RenameRollupClauseContext;
import org.apache.doris.nereids.DorisParser.ReorderColumnsClauseContext;
import org.apache.doris.nereids.DorisParser.ReplaceContext;
import org.apache.doris.nereids.DorisParser.ReplacePartitionClauseContext;
import org.apache.doris.nereids.DorisParser.ReplaceTableClauseContext;
import org.apache.doris.nereids.DorisParser.ResumeMTMVContext;
import org.apache.doris.nereids.DorisParser.RollupDefContext;
import org.apache.doris.nereids.DorisParser.RollupDefsContext;
import org.apache.doris.nereids.DorisParser.RowConstructorContext;
import org.apache.doris.nereids.DorisParser.RowConstructorItemContext;
import org.apache.doris.nereids.DorisParser.SampleByPercentileContext;
import org.apache.doris.nereids.DorisParser.SampleByRowsContext;
import org.apache.doris.nereids.DorisParser.SampleContext;
import org.apache.doris.nereids.DorisParser.SelectClauseContext;
import org.apache.doris.nereids.DorisParser.SelectColumnClauseContext;
import org.apache.doris.nereids.DorisParser.SelectHintContext;
import org.apache.doris.nereids.DorisParser.SeparatorContext;
import org.apache.doris.nereids.DorisParser.SetCharsetContext;
import org.apache.doris.nereids.DorisParser.SetCollateContext;
import org.apache.doris.nereids.DorisParser.SetDefaultStorageVaultContext;
import org.apache.doris.nereids.DorisParser.SetLdapAdminPasswordContext;
import org.apache.doris.nereids.DorisParser.SetNamesContext;
import org.apache.doris.nereids.DorisParser.SetOperationContext;
import org.apache.doris.nereids.DorisParser.SetOptionsContext;
import org.apache.doris.nereids.DorisParser.SetPasswordContext;
import org.apache.doris.nereids.DorisParser.SetSystemVariableContext;
import org.apache.doris.nereids.DorisParser.SetTransactionContext;
import org.apache.doris.nereids.DorisParser.SetUserPropertiesContext;
import org.apache.doris.nereids.DorisParser.SetUserVariableContext;
import org.apache.doris.nereids.DorisParser.SetVariableWithTypeContext;
import org.apache.doris.nereids.DorisParser.ShowAllPropertiesContext;
import org.apache.doris.nereids.DorisParser.ShowAnalyzeContext;
import org.apache.doris.nereids.DorisParser.ShowAuthorsContext;
import org.apache.doris.nereids.DorisParser.ShowBackendsContext;
import org.apache.doris.nereids.DorisParser.ShowBackupContext;
import org.apache.doris.nereids.DorisParser.ShowBrokerContext;
import org.apache.doris.nereids.DorisParser.ShowCatalogRecycleBinContext;
import org.apache.doris.nereids.DorisParser.ShowCharsetContext;
import org.apache.doris.nereids.DorisParser.ShowClustersContext;
import org.apache.doris.nereids.DorisParser.ShowCollationContext;
import org.apache.doris.nereids.DorisParser.ShowColumnHistogramStatsContext;
import org.apache.doris.nereids.DorisParser.ShowConfigContext;
import org.apache.doris.nereids.DorisParser.ShowConstraintContext;
import org.apache.doris.nereids.DorisParser.ShowConvertLscContext;
import org.apache.doris.nereids.DorisParser.ShowCreateCatalogContext;
import org.apache.doris.nereids.DorisParser.ShowCreateDatabaseContext;
import org.apache.doris.nereids.DorisParser.ShowCreateMTMVContext;
import org.apache.doris.nereids.DorisParser.ShowCreateMaterializedViewContext;
import org.apache.doris.nereids.DorisParser.ShowCreateProcedureContext;
import org.apache.doris.nereids.DorisParser.ShowCreateRepositoryContext;
import org.apache.doris.nereids.DorisParser.ShowCreateTableContext;
import org.apache.doris.nereids.DorisParser.ShowCreateViewContext;
import org.apache.doris.nereids.DorisParser.ShowDataSkewContext;
import org.apache.doris.nereids.DorisParser.ShowDataTypesContext;
import org.apache.doris.nereids.DorisParser.ShowDatabaseIdContext;
import org.apache.doris.nereids.DorisParser.ShowDeleteContext;
import org.apache.doris.nereids.DorisParser.ShowDiagnoseTabletContext;
import org.apache.doris.nereids.DorisParser.ShowDictionariesContext;
import org.apache.doris.nereids.DorisParser.ShowDynamicPartitionContext;
import org.apache.doris.nereids.DorisParser.ShowEncryptKeysContext;
import org.apache.doris.nereids.DorisParser.ShowEventsContext;
import org.apache.doris.nereids.DorisParser.ShowFrontendsContext;
import org.apache.doris.nereids.DorisParser.ShowFunctionsContext;
import org.apache.doris.nereids.DorisParser.ShowGlobalFunctionsContext;
import org.apache.doris.nereids.DorisParser.ShowGrantsContext;
import org.apache.doris.nereids.DorisParser.ShowGrantsForUserContext;
import org.apache.doris.nereids.DorisParser.ShowLastInsertContext;
import org.apache.doris.nereids.DorisParser.ShowLoadContext;
import org.apache.doris.nereids.DorisParser.ShowLoadProfileContext;
import org.apache.doris.nereids.DorisParser.ShowOpenTablesContext;
import org.apache.doris.nereids.DorisParser.ShowPartitionIdContext;
import org.apache.doris.nereids.DorisParser.ShowPluginsContext;
import org.apache.doris.nereids.DorisParser.ShowPrivilegesContext;
import org.apache.doris.nereids.DorisParser.ShowProcContext;
import org.apache.doris.nereids.DorisParser.ShowProcedureStatusContext;
import org.apache.doris.nereids.DorisParser.ShowProcessListContext;
import org.apache.doris.nereids.DorisParser.ShowQueryProfileContext;
import org.apache.doris.nereids.DorisParser.ShowQueryStatsContext;
import org.apache.doris.nereids.DorisParser.ShowQueuedAnalyzeJobsContext;
import org.apache.doris.nereids.DorisParser.ShowReplicaDistributionContext;
import org.apache.doris.nereids.DorisParser.ShowRepositoriesContext;
import org.apache.doris.nereids.DorisParser.ShowResourcesContext;
import org.apache.doris.nereids.DorisParser.ShowRestoreContext;
import org.apache.doris.nereids.DorisParser.ShowRolesContext;
import org.apache.doris.nereids.DorisParser.ShowRowPolicyContext;
import org.apache.doris.nereids.DorisParser.ShowSmallFilesContext;
import org.apache.doris.nereids.DorisParser.ShowSnapshotContext;
import org.apache.doris.nereids.DorisParser.ShowSqlBlockRuleContext;
import org.apache.doris.nereids.DorisParser.ShowStagesContext;
import org.apache.doris.nereids.DorisParser.ShowStatusContext;
import org.apache.doris.nereids.DorisParser.ShowStorageEnginesContext;
import org.apache.doris.nereids.DorisParser.ShowStoragePolicyContext;
import org.apache.doris.nereids.DorisParser.ShowSyncJobContext;
import org.apache.doris.nereids.DorisParser.ShowTableCreationContext;
import org.apache.doris.nereids.DorisParser.ShowTableIdContext;
import org.apache.doris.nereids.DorisParser.ShowTabletStorageFormatContext;
import org.apache.doris.nereids.DorisParser.ShowTabletsBelongContext;
import org.apache.doris.nereids.DorisParser.ShowTrashContext;
import org.apache.doris.nereids.DorisParser.ShowTriggersContext;
import org.apache.doris.nereids.DorisParser.ShowUserPropertiesContext;
import org.apache.doris.nereids.DorisParser.ShowVariablesContext;
import org.apache.doris.nereids.DorisParser.ShowViewContext;
import org.apache.doris.nereids.DorisParser.ShowWarningErrorCountContext;
import org.apache.doris.nereids.DorisParser.ShowWarningErrorsContext;
import org.apache.doris.nereids.DorisParser.ShowWhitelistContext;
import org.apache.doris.nereids.DorisParser.SimpleColumnDefContext;
import org.apache.doris.nereids.DorisParser.SimpleColumnDefsContext;
import org.apache.doris.nereids.DorisParser.SingleStatementContext;
import org.apache.doris.nereids.DorisParser.SortClauseContext;
import org.apache.doris.nereids.DorisParser.SortItemContext;
import org.apache.doris.nereids.DorisParser.SpecifiedPartitionContext;
import org.apache.doris.nereids.DorisParser.StarContext;
import org.apache.doris.nereids.DorisParser.StatementDefaultContext;
import org.apache.doris.nereids.DorisParser.StatementScopeContext;
import org.apache.doris.nereids.DorisParser.StepPartitionDefContext;
import org.apache.doris.nereids.DorisParser.StringLiteralContext;
import org.apache.doris.nereids.DorisParser.StructLiteralContext;
import org.apache.doris.nereids.DorisParser.SubqueryContext;
import org.apache.doris.nereids.DorisParser.SubqueryExpressionContext;
import org.apache.doris.nereids.DorisParser.SupportedUnsetStatementContext;
import org.apache.doris.nereids.DorisParser.SwitchCatalogContext;
import org.apache.doris.nereids.DorisParser.SyncContext;
import org.apache.doris.nereids.DorisParser.SystemVariableContext;
import org.apache.doris.nereids.DorisParser.TableAliasContext;
import org.apache.doris.nereids.DorisParser.TableNameContext;
import org.apache.doris.nereids.DorisParser.TableSnapshotContext;
import org.apache.doris.nereids.DorisParser.TableValuedFunctionContext;
import org.apache.doris.nereids.DorisParser.TabletListContext;
import org.apache.doris.nereids.DorisParser.TypeConstructorContext;
import org.apache.doris.nereids.DorisParser.UnitIdentifierContext;
import org.apache.doris.nereids.DorisParser.UnlockTablesContext;
import org.apache.doris.nereids.DorisParser.UnsupportedContext;
import org.apache.doris.nereids.DorisParser.UpdateAssignmentContext;
import org.apache.doris.nereids.DorisParser.UpdateAssignmentSeqContext;
import org.apache.doris.nereids.DorisParser.UpdateContext;
import org.apache.doris.nereids.DorisParser.UseDatabaseContext;
import org.apache.doris.nereids.DorisParser.UserIdentifyContext;
import org.apache.doris.nereids.DorisParser.UserVariableContext;
import org.apache.doris.nereids.DorisParser.WhereClauseContext;
import org.apache.doris.nereids.DorisParser.WindowFrameContext;
import org.apache.doris.nereids.DorisParser.WindowSpecContext;
import org.apache.doris.nereids.DorisParser.WithRemoteStorageSystemContext;
import org.apache.doris.nereids.DorisParserBaseVisitor;
import org.apache.doris.nereids.StatementContext;
import org.apache.doris.nereids.analyzer.UnboundAlias;
import org.apache.doris.nereids.analyzer.UnboundFunction;
import org.apache.doris.nereids.analyzer.UnboundInlineTable;
import org.apache.doris.nereids.analyzer.UnboundRelation;
import org.apache.doris.nereids.analyzer.UnboundResultSink;
import org.apache.doris.nereids.analyzer.UnboundSlot;
import org.apache.doris.nereids.analyzer.UnboundStar;
import org.apache.doris.nereids.analyzer.UnboundTVFRelation;
import org.apache.doris.nereids.analyzer.UnboundTableSinkCreator;
import org.apache.doris.nereids.analyzer.UnboundVariable;
import org.apache.doris.nereids.analyzer.UnboundVariable.VariableType;
import org.apache.doris.nereids.exceptions.AnalysisException;
import org.apache.doris.nereids.exceptions.NotSupportedException;
import org.apache.doris.nereids.exceptions.ParseException;
import org.apache.doris.nereids.hint.DistributeHint;
import org.apache.doris.nereids.properties.OrderKey;
import org.apache.doris.nereids.properties.SelectHint;
import org.apache.doris.nereids.properties.SelectHintLeading;
import org.apache.doris.nereids.properties.SelectHintOrdered;
import org.apache.doris.nereids.properties.SelectHintSetVar;
import org.apache.doris.nereids.properties.SelectHintUseCboRule;
import org.apache.doris.nereids.properties.SelectHintUseMv;
import org.apache.doris.nereids.trees.TableSample;
import org.apache.doris.nereids.trees.expressions.Add;
import org.apache.doris.nereids.trees.expressions.Alias;
import org.apache.doris.nereids.trees.expressions.And;
import org.apache.doris.nereids.trees.expressions.BitAnd;
import org.apache.doris.nereids.trees.expressions.BitNot;
import org.apache.doris.nereids.trees.expressions.BitOr;
import org.apache.doris.nereids.trees.expressions.BitXor;
import org.apache.doris.nereids.trees.expressions.CaseWhen;
import org.apache.doris.nereids.trees.expressions.Cast;
import org.apache.doris.nereids.trees.expressions.DefaultValueSlot;
import org.apache.doris.nereids.trees.expressions.Divide;
import org.apache.doris.nereids.trees.expressions.EqualTo;
import org.apache.doris.nereids.trees.expressions.Exists;
import org.apache.doris.nereids.trees.expressions.Expression;
import org.apache.doris.nereids.trees.expressions.GreaterThan;
import org.apache.doris.nereids.trees.expressions.GreaterThanEqual;
import org.apache.doris.nereids.trees.expressions.InPredicate;
import org.apache.doris.nereids.trees.expressions.InSubquery;
import org.apache.doris.nereids.trees.expressions.IntegralDivide;
import org.apache.doris.nereids.trees.expressions.IsNull;
import org.apache.doris.nereids.trees.expressions.LessThan;
import org.apache.doris.nereids.trees.expressions.LessThanEqual;
import org.apache.doris.nereids.trees.expressions.Like;
import org.apache.doris.nereids.trees.expressions.MatchAll;
import org.apache.doris.nereids.trees.expressions.MatchAny;
import org.apache.doris.nereids.trees.expressions.MatchPhrase;
import org.apache.doris.nereids.trees.expressions.MatchPhraseEdge;
import org.apache.doris.nereids.trees.expressions.MatchPhrasePrefix;
import org.apache.doris.nereids.trees.expressions.MatchRegexp;
import org.apache.doris.nereids.trees.expressions.Mod;
import org.apache.doris.nereids.trees.expressions.Multiply;
import org.apache.doris.nereids.trees.expressions.NamedExpression;
import org.apache.doris.nereids.trees.expressions.Not;
import org.apache.doris.nereids.trees.expressions.NullSafeEqual;
import org.apache.doris.nereids.trees.expressions.Or;
import org.apache.doris.nereids.trees.expressions.OrderExpression;
import org.apache.doris.nereids.trees.expressions.Placeholder;
import org.apache.doris.nereids.trees.expressions.Properties;
import org.apache.doris.nereids.trees.expressions.Regexp;
import org.apache.doris.nereids.trees.expressions.ScalarSubquery;
import org.apache.doris.nereids.trees.expressions.Slot;
import org.apache.doris.nereids.trees.expressions.StatementScopeIdGenerator;
import org.apache.doris.nereids.trees.expressions.Subtract;
import org.apache.doris.nereids.trees.expressions.TimestampArithmetic;
import org.apache.doris.nereids.trees.expressions.WhenClause;
import org.apache.doris.nereids.trees.expressions.WindowExpression;
import org.apache.doris.nereids.trees.expressions.WindowFrame;
import org.apache.doris.nereids.trees.expressions.functions.Function;
import org.apache.doris.nereids.trees.expressions.functions.agg.Count;
import org.apache.doris.nereids.trees.expressions.functions.scalar.Array;
import org.apache.doris.nereids.trees.expressions.functions.scalar.ArraySlice;
import org.apache.doris.nereids.trees.expressions.functions.scalar.Char;
import org.apache.doris.nereids.trees.expressions.functions.scalar.ConvertTo;
import org.apache.doris.nereids.trees.expressions.functions.scalar.CurrentDate;
import org.apache.doris.nereids.trees.expressions.functions.scalar.CurrentTime;
import org.apache.doris.nereids.trees.expressions.functions.scalar.CurrentUser;
import org.apache.doris.nereids.trees.expressions.functions.scalar.ElementAt;
import org.apache.doris.nereids.trees.expressions.functions.scalar.EncryptKeyRef;
import org.apache.doris.nereids.trees.expressions.functions.scalar.Lambda;
import org.apache.doris.nereids.trees.expressions.functions.scalar.Now;
import org.apache.doris.nereids.trees.expressions.functions.scalar.SessionUser;
import org.apache.doris.nereids.trees.expressions.functions.scalar.Xor;
import org.apache.doris.nereids.trees.expressions.literal.ArrayLiteral;
import org.apache.doris.nereids.trees.expressions.literal.BigIntLiteral;
import org.apache.doris.nereids.trees.expressions.literal.BooleanLiteral;
import org.apache.doris.nereids.trees.expressions.literal.DateLiteral;
import org.apache.doris.nereids.trees.expressions.literal.DateTimeLiteral;
import org.apache.doris.nereids.trees.expressions.literal.DateTimeV2Literal;
import org.apache.doris.nereids.trees.expressions.literal.DateV2Literal;
import org.apache.doris.nereids.trees.expressions.literal.DecimalLiteral;
import org.apache.doris.nereids.trees.expressions.literal.DecimalV3Literal;
import org.apache.doris.nereids.trees.expressions.literal.DoubleLiteral;
import org.apache.doris.nereids.trees.expressions.literal.IntegerLiteral;
import org.apache.doris.nereids.trees.expressions.literal.Interval;
import org.apache.doris.nereids.trees.expressions.literal.LargeIntLiteral;
import org.apache.doris.nereids.trees.expressions.literal.Literal;
import org.apache.doris.nereids.trees.expressions.literal.MapLiteral;
import org.apache.doris.nereids.trees.expressions.literal.NullLiteral;
import org.apache.doris.nereids.trees.expressions.literal.SmallIntLiteral;
import org.apache.doris.nereids.trees.expressions.literal.StringLikeLiteral;
import org.apache.doris.nereids.trees.expressions.literal.StringLiteral;
import org.apache.doris.nereids.trees.expressions.literal.StructLiteral;
import org.apache.doris.nereids.trees.expressions.literal.TinyIntLiteral;
import org.apache.doris.nereids.trees.expressions.literal.VarcharLiteral;
import org.apache.doris.nereids.trees.plans.DistributeType;
import org.apache.doris.nereids.trees.plans.JoinType;
import org.apache.doris.nereids.trees.plans.LimitPhase;
import org.apache.doris.nereids.trees.plans.Plan;
import org.apache.doris.nereids.trees.plans.PlanType;
import org.apache.doris.nereids.trees.plans.algebra.Aggregate;
import org.apache.doris.nereids.trees.plans.algebra.InlineTable;
import org.apache.doris.nereids.trees.plans.algebra.OneRowRelation;
import org.apache.doris.nereids.trees.plans.algebra.SetOperation.Qualifier;
import org.apache.doris.nereids.trees.plans.commands.AddConstraintCommand;
import org.apache.doris.nereids.trees.plans.commands.AdminCancelRebalanceDiskCommand;
import org.apache.doris.nereids.trees.plans.commands.AdminCancelRepairTableCommand;
import org.apache.doris.nereids.trees.plans.commands.AdminCheckTabletsCommand;
import org.apache.doris.nereids.trees.plans.commands.AdminCleanTrashCommand;
import org.apache.doris.nereids.trees.plans.commands.AdminCompactTableCommand;
import org.apache.doris.nereids.trees.plans.commands.AdminCopyTabletCommand;
import org.apache.doris.nereids.trees.plans.commands.AdminRebalanceDiskCommand;
import org.apache.doris.nereids.trees.plans.commands.AdminRepairTableCommand;
import org.apache.doris.nereids.trees.plans.commands.AdminSetReplicaStatusCommand;
import org.apache.doris.nereids.trees.plans.commands.AdminSetTableStatusCommand;
import org.apache.doris.nereids.trees.plans.commands.AdminShowReplicaStatusCommand;
import org.apache.doris.nereids.trees.plans.commands.AlterCatalogCommentCommand;
import org.apache.doris.nereids.trees.plans.commands.AlterCatalogPropertiesCommand;
import org.apache.doris.nereids.trees.plans.commands.AlterCatalogRenameCommand;
import org.apache.doris.nereids.trees.plans.commands.AlterColumnStatsCommand;
import org.apache.doris.nereids.trees.plans.commands.AlterDatabasePropertiesCommand;
import org.apache.doris.nereids.trees.plans.commands.AlterMTMVCommand;
import org.apache.doris.nereids.trees.plans.commands.AlterRoleCommand;
import org.apache.doris.nereids.trees.plans.commands.AlterSqlBlockRuleCommand;
import org.apache.doris.nereids.trees.plans.commands.AlterStoragePolicyCommand;
import org.apache.doris.nereids.trees.plans.commands.AlterStorageVaultCommand;
import org.apache.doris.nereids.trees.plans.commands.AlterSystemCommand;
import org.apache.doris.nereids.trees.plans.commands.AlterSystemRenameComputeGroupCommand;
import org.apache.doris.nereids.trees.plans.commands.AlterTableCommand;
import org.apache.doris.nereids.trees.plans.commands.AlterTableStatsCommand;
import org.apache.doris.nereids.trees.plans.commands.AlterUserCommand;
import org.apache.doris.nereids.trees.plans.commands.AlterViewCommand;
import org.apache.doris.nereids.trees.plans.commands.AlterWorkloadGroupCommand;
import org.apache.doris.nereids.trees.plans.commands.AlterWorkloadPolicyCommand;
import org.apache.doris.nereids.trees.plans.commands.AnalyzeDatabaseCommand;
import org.apache.doris.nereids.trees.plans.commands.AnalyzeTableCommand;
import org.apache.doris.nereids.trees.plans.commands.CallCommand;
import org.apache.doris.nereids.trees.plans.commands.CancelAlterTableCommand;
import org.apache.doris.nereids.trees.plans.commands.CancelBackupCommand;
import org.apache.doris.nereids.trees.plans.commands.CancelBuildIndexCommand;
import org.apache.doris.nereids.trees.plans.commands.CancelExportCommand;
import org.apache.doris.nereids.trees.plans.commands.CancelJobTaskCommand;
import org.apache.doris.nereids.trees.plans.commands.CancelLoadCommand;
import org.apache.doris.nereids.trees.plans.commands.CancelMTMVTaskCommand;
import org.apache.doris.nereids.trees.plans.commands.CancelWarmUpJobCommand;
import org.apache.doris.nereids.trees.plans.commands.CleanAllProfileCommand;
import org.apache.doris.nereids.trees.plans.commands.CleanQueryStatsCommand;
import org.apache.doris.nereids.trees.plans.commands.Command;
import org.apache.doris.nereids.trees.plans.commands.Constraint;
import org.apache.doris.nereids.trees.plans.commands.CopyIntoCommand;
import org.apache.doris.nereids.trees.plans.commands.CreateCatalogCommand;
import org.apache.doris.nereids.trees.plans.commands.CreateDatabaseCommand;
import org.apache.doris.nereids.trees.plans.commands.CreateDictionaryCommand;
import org.apache.doris.nereids.trees.plans.commands.CreateEncryptkeyCommand;
import org.apache.doris.nereids.trees.plans.commands.CreateFileCommand;
import org.apache.doris.nereids.trees.plans.commands.CreateFunctionCommand;
import org.apache.doris.nereids.trees.plans.commands.CreateJobCommand;
import org.apache.doris.nereids.trees.plans.commands.CreateMTMVCommand;
import org.apache.doris.nereids.trees.plans.commands.CreateMaterializedViewCommand;
import org.apache.doris.nereids.trees.plans.commands.CreatePolicyCommand;
import org.apache.doris.nereids.trees.plans.commands.CreateProcedureCommand;
import org.apache.doris.nereids.trees.plans.commands.CreateResourceCommand;
import org.apache.doris.nereids.trees.plans.commands.CreateRoleCommand;
import org.apache.doris.nereids.trees.plans.commands.CreateSqlBlockRuleCommand;
import org.apache.doris.nereids.trees.plans.commands.CreateStageCommand;
import org.apache.doris.nereids.trees.plans.commands.CreateTableCommand;
import org.apache.doris.nereids.trees.plans.commands.CreateTableLikeCommand;
import org.apache.doris.nereids.trees.plans.commands.CreateUserCommand;
import org.apache.doris.nereids.trees.plans.commands.CreateViewCommand;
import org.apache.doris.nereids.trees.plans.commands.CreateWorkloadGroupCommand;
import org.apache.doris.nereids.trees.plans.commands.CreateWorkloadPolicyCommand;
import org.apache.doris.nereids.trees.plans.commands.DeleteFromCommand;
import org.apache.doris.nereids.trees.plans.commands.DeleteFromUsingCommand;
import org.apache.doris.nereids.trees.plans.commands.DescribeCommand;
import org.apache.doris.nereids.trees.plans.commands.DropAnalyzeJobCommand;
import org.apache.doris.nereids.trees.plans.commands.DropCachedStatsCommand;
import org.apache.doris.nereids.trees.plans.commands.DropCatalogCommand;
import org.apache.doris.nereids.trees.plans.commands.DropCatalogRecycleBinCommand;
import org.apache.doris.nereids.trees.plans.commands.DropCatalogRecycleBinCommand.IdType;
import org.apache.doris.nereids.trees.plans.commands.DropConstraintCommand;
import org.apache.doris.nereids.trees.plans.commands.DropDatabaseCommand;
import org.apache.doris.nereids.trees.plans.commands.DropDictionaryCommand;
import org.apache.doris.nereids.trees.plans.commands.DropEncryptkeyCommand;
import org.apache.doris.nereids.trees.plans.commands.DropExpiredStatsCommand;
import org.apache.doris.nereids.trees.plans.commands.DropFileCommand;
import org.apache.doris.nereids.trees.plans.commands.DropFunctionCommand;
import org.apache.doris.nereids.trees.plans.commands.DropJobCommand;
import org.apache.doris.nereids.trees.plans.commands.DropMTMVCommand;
import org.apache.doris.nereids.trees.plans.commands.DropProcedureCommand;
import org.apache.doris.nereids.trees.plans.commands.DropRepositoryCommand;
import org.apache.doris.nereids.trees.plans.commands.DropResourceCommand;
import org.apache.doris.nereids.trees.plans.commands.DropRoleCommand;
import org.apache.doris.nereids.trees.plans.commands.DropRowPolicyCommand;
import org.apache.doris.nereids.trees.plans.commands.DropSqlBlockRuleCommand;
import org.apache.doris.nereids.trees.plans.commands.DropStageCommand;
import org.apache.doris.nereids.trees.plans.commands.DropStatsCommand;
import org.apache.doris.nereids.trees.plans.commands.DropStoragePolicyCommand;
import org.apache.doris.nereids.trees.plans.commands.DropTableCommand;
import org.apache.doris.nereids.trees.plans.commands.DropUserCommand;
import org.apache.doris.nereids.trees.plans.commands.DropWorkloadGroupCommand;
import org.apache.doris.nereids.trees.plans.commands.DropWorkloadPolicyCommand;
import org.apache.doris.nereids.trees.plans.commands.ExplainCommand;
import org.apache.doris.nereids.trees.plans.commands.ExplainCommand.ExplainLevel;
import org.apache.doris.nereids.trees.plans.commands.ExplainDictionaryCommand;
import org.apache.doris.nereids.trees.plans.commands.ExportCommand;
import org.apache.doris.nereids.trees.plans.commands.GrantResourcePrivilegeCommand;
import org.apache.doris.nereids.trees.plans.commands.GrantRoleCommand;
import org.apache.doris.nereids.trees.plans.commands.GrantTablePrivilegeCommand;
import org.apache.doris.nereids.trees.plans.commands.HelpCommand;
import org.apache.doris.nereids.trees.plans.commands.InstallPluginCommand;
import org.apache.doris.nereids.trees.plans.commands.KillAnalyzeJobCommand;
import org.apache.doris.nereids.trees.plans.commands.KillConnectionCommand;
import org.apache.doris.nereids.trees.plans.commands.KillQueryCommand;
import org.apache.doris.nereids.trees.plans.commands.LoadCommand;
import org.apache.doris.nereids.trees.plans.commands.PauseJobCommand;
import org.apache.doris.nereids.trees.plans.commands.PauseMTMVCommand;
import org.apache.doris.nereids.trees.plans.commands.RecoverDatabaseCommand;
import org.apache.doris.nereids.trees.plans.commands.RecoverPartitionCommand;
import org.apache.doris.nereids.trees.plans.commands.RecoverTableCommand;
import org.apache.doris.nereids.trees.plans.commands.RefreshMTMVCommand;
import org.apache.doris.nereids.trees.plans.commands.ReplayCommand;
import org.apache.doris.nereids.trees.plans.commands.ResumeJobCommand;
import org.apache.doris.nereids.trees.plans.commands.ResumeMTMVCommand;
import org.apache.doris.nereids.trees.plans.commands.RevokeRoleCommand;
import org.apache.doris.nereids.trees.plans.commands.SetDefaultStorageVaultCommand;
import org.apache.doris.nereids.trees.plans.commands.SetOptionsCommand;
import org.apache.doris.nereids.trees.plans.commands.SetTransactionCommand;
import org.apache.doris.nereids.trees.plans.commands.SetUserPropertiesCommand;
import org.apache.doris.nereids.trees.plans.commands.ShowAnalyzeCommand;
import org.apache.doris.nereids.trees.plans.commands.ShowAuthorsCommand;
import org.apache.doris.nereids.trees.plans.commands.ShowBackendsCommand;
import org.apache.doris.nereids.trees.plans.commands.ShowBackupCommand;
import org.apache.doris.nereids.trees.plans.commands.ShowBrokerCommand;
import org.apache.doris.nereids.trees.plans.commands.ShowCatalogCommand;
import org.apache.doris.nereids.trees.plans.commands.ShowCatalogRecycleBinCommand;
import org.apache.doris.nereids.trees.plans.commands.ShowCharsetCommand;
import org.apache.doris.nereids.trees.plans.commands.ShowClustersCommand;
import org.apache.doris.nereids.trees.plans.commands.ShowCollationCommand;
import org.apache.doris.nereids.trees.plans.commands.ShowColumnHistogramStatsCommand;
import org.apache.doris.nereids.trees.plans.commands.ShowConfigCommand;
import org.apache.doris.nereids.trees.plans.commands.ShowConstraintsCommand;
import org.apache.doris.nereids.trees.plans.commands.ShowConvertLSCCommand;
import org.apache.doris.nereids.trees.plans.commands.ShowCopyCommand;
import org.apache.doris.nereids.trees.plans.commands.ShowCreateCatalogCommand;
import org.apache.doris.nereids.trees.plans.commands.ShowCreateDatabaseCommand;
import org.apache.doris.nereids.trees.plans.commands.ShowCreateMTMVCommand;
import org.apache.doris.nereids.trees.plans.commands.ShowCreateMaterializedViewCommand;
import org.apache.doris.nereids.trees.plans.commands.ShowCreateProcedureCommand;
import org.apache.doris.nereids.trees.plans.commands.ShowCreateRepositoryCommand;
import org.apache.doris.nereids.trees.plans.commands.ShowCreateTableCommand;
import org.apache.doris.nereids.trees.plans.commands.ShowCreateViewCommand;
import org.apache.doris.nereids.trees.plans.commands.ShowDataCommand;
import org.apache.doris.nereids.trees.plans.commands.ShowDataSkewCommand;
import org.apache.doris.nereids.trees.plans.commands.ShowDataTypesCommand;
import org.apache.doris.nereids.trees.plans.commands.ShowDatabaseIdCommand;
import org.apache.doris.nereids.trees.plans.commands.ShowDatabasesCommand;
import org.apache.doris.nereids.trees.plans.commands.ShowDeleteCommand;
import org.apache.doris.nereids.trees.plans.commands.ShowDiagnoseTabletCommand;
import org.apache.doris.nereids.trees.plans.commands.ShowDictionariesCommand;
import org.apache.doris.nereids.trees.plans.commands.ShowDynamicPartitionCommand;
import org.apache.doris.nereids.trees.plans.commands.ShowEncryptKeysCommand;
import org.apache.doris.nereids.trees.plans.commands.ShowEventsCommand;
import org.apache.doris.nereids.trees.plans.commands.ShowFrontendsCommand;
import org.apache.doris.nereids.trees.plans.commands.ShowFunctionsCommand;
import org.apache.doris.nereids.trees.plans.commands.ShowGrantsCommand;
import org.apache.doris.nereids.trees.plans.commands.ShowIndexStatsCommand;
import org.apache.doris.nereids.trees.plans.commands.ShowLastInsertCommand;
import org.apache.doris.nereids.trees.plans.commands.ShowLoadCommand;
import org.apache.doris.nereids.trees.plans.commands.ShowLoadProfileCommand;
import org.apache.doris.nereids.trees.plans.commands.ShowOpenTablesCommand;
import org.apache.doris.nereids.trees.plans.commands.ShowPartitionIdCommand;
import org.apache.doris.nereids.trees.plans.commands.ShowPluginsCommand;
import org.apache.doris.nereids.trees.plans.commands.ShowPrivilegesCommand;
import org.apache.doris.nereids.trees.plans.commands.ShowProcCommand;
import org.apache.doris.nereids.trees.plans.commands.ShowProcedureStatusCommand;
import org.apache.doris.nereids.trees.plans.commands.ShowProcessListCommand;
import org.apache.doris.nereids.trees.plans.commands.ShowQueryProfileCommand;
import org.apache.doris.nereids.trees.plans.commands.ShowQueryStatsCommand;
import org.apache.doris.nereids.trees.plans.commands.ShowQueuedAnalyzeJobsCommand;
import org.apache.doris.nereids.trees.plans.commands.ShowReplicaDistributionCommand;
import org.apache.doris.nereids.trees.plans.commands.ShowRepositoriesCommand;
import org.apache.doris.nereids.trees.plans.commands.ShowResourcesCommand;
import org.apache.doris.nereids.trees.plans.commands.ShowRestoreCommand;
import org.apache.doris.nereids.trees.plans.commands.ShowRolesCommand;
import org.apache.doris.nereids.trees.plans.commands.ShowRowPolicyCommand;
import org.apache.doris.nereids.trees.plans.commands.ShowSmallFilesCommand;
import org.apache.doris.nereids.trees.plans.commands.ShowSnapshotCommand;
import org.apache.doris.nereids.trees.plans.commands.ShowSqlBlockRuleCommand;
import org.apache.doris.nereids.trees.plans.commands.ShowStagesCommand;
import org.apache.doris.nereids.trees.plans.commands.ShowStatusCommand;
import org.apache.doris.nereids.trees.plans.commands.ShowStorageEnginesCommand;
import org.apache.doris.nereids.trees.plans.commands.ShowStoragePolicyCommand;
import org.apache.doris.nereids.trees.plans.commands.ShowSyncJobCommand;
import org.apache.doris.nereids.trees.plans.commands.ShowTableCommand;
import org.apache.doris.nereids.trees.plans.commands.ShowTableCreationCommand;
import org.apache.doris.nereids.trees.plans.commands.ShowTableIdCommand;
import org.apache.doris.nereids.trees.plans.commands.ShowTableStatsCommand;
import org.apache.doris.nereids.trees.plans.commands.ShowTableStatusCommand;
import org.apache.doris.nereids.trees.plans.commands.ShowTabletIdCommand;
import org.apache.doris.nereids.trees.plans.commands.ShowTabletStorageFormatCommand;
import org.apache.doris.nereids.trees.plans.commands.ShowTabletsBelongCommand;
import org.apache.doris.nereids.trees.plans.commands.ShowTabletsFromTableCommand;
import org.apache.doris.nereids.trees.plans.commands.ShowTrashCommand;
import org.apache.doris.nereids.trees.plans.commands.ShowTriggersCommand;
import org.apache.doris.nereids.trees.plans.commands.ShowUserPropertyCommand;
import org.apache.doris.nereids.trees.plans.commands.ShowVariablesCommand;
import org.apache.doris.nereids.trees.plans.commands.ShowViewCommand;
import org.apache.doris.nereids.trees.plans.commands.ShowWarningErrorCountCommand;
import org.apache.doris.nereids.trees.plans.commands.ShowWarningErrorsCommand;
import org.apache.doris.nereids.trees.plans.commands.ShowWhiteListCommand;
import org.apache.doris.nereids.trees.plans.commands.ShowWorkloadGroupsCommand;
import org.apache.doris.nereids.trees.plans.commands.SyncCommand;
import org.apache.doris.nereids.trees.plans.commands.TransactionBeginCommand;
import org.apache.doris.nereids.trees.plans.commands.TransactionCommitCommand;
import org.apache.doris.nereids.trees.plans.commands.TransactionRollbackCommand;
import org.apache.doris.nereids.trees.plans.commands.TruncateTableCommand;
import org.apache.doris.nereids.trees.plans.commands.UnlockTablesCommand;
import org.apache.doris.nereids.trees.plans.commands.UnsetDefaultStorageVaultCommand;
import org.apache.doris.nereids.trees.plans.commands.UnsetVariableCommand;
import org.apache.doris.nereids.trees.plans.commands.UnsupportedCommand;
import org.apache.doris.nereids.trees.plans.commands.UpdateCommand;
import org.apache.doris.nereids.trees.plans.commands.alter.AlterDatabaseRenameCommand;
import org.apache.doris.nereids.trees.plans.commands.alter.AlterDatabaseSetQuotaCommand;
import org.apache.doris.nereids.trees.plans.commands.alter.AlterRepositoryCommand;
import org.apache.doris.nereids.trees.plans.commands.clean.CleanLabelCommand;
import org.apache.doris.nereids.trees.plans.commands.info.AddBackendOp;
import org.apache.doris.nereids.trees.plans.commands.info.AddBrokerOp;
import org.apache.doris.nereids.trees.plans.commands.info.AddColumnOp;
import org.apache.doris.nereids.trees.plans.commands.info.AddColumnsOp;
import org.apache.doris.nereids.trees.plans.commands.info.AddFollowerOp;
import org.apache.doris.nereids.trees.plans.commands.info.AddObserverOp;
import org.apache.doris.nereids.trees.plans.commands.info.AddPartitionOp;
import org.apache.doris.nereids.trees.plans.commands.info.AddRollupOp;
import org.apache.doris.nereids.trees.plans.commands.info.AlterLoadErrorUrlOp;
import org.apache.doris.nereids.trees.plans.commands.info.AlterMTMVInfo;
import org.apache.doris.nereids.trees.plans.commands.info.AlterMTMVPropertyInfo;
import org.apache.doris.nereids.trees.plans.commands.info.AlterMTMVRefreshInfo;
import org.apache.doris.nereids.trees.plans.commands.info.AlterMTMVRenameInfo;
import org.apache.doris.nereids.trees.plans.commands.info.AlterMTMVReplaceInfo;
import org.apache.doris.nereids.trees.plans.commands.info.AlterMultiPartitionOp;
import org.apache.doris.nereids.trees.plans.commands.info.AlterSystemOp;
import org.apache.doris.nereids.trees.plans.commands.info.AlterTableOp;
import org.apache.doris.nereids.trees.plans.commands.info.AlterUserInfo;
import org.apache.doris.nereids.trees.plans.commands.info.AlterViewInfo;
import org.apache.doris.nereids.trees.plans.commands.info.BuildIndexOp;
import org.apache.doris.nereids.trees.plans.commands.info.BulkLoadDataDesc;
import org.apache.doris.nereids.trees.plans.commands.info.BulkStorageDesc;
import org.apache.doris.nereids.trees.plans.commands.info.CancelMTMVTaskInfo;
import org.apache.doris.nereids.trees.plans.commands.info.ColumnDefinition;
import org.apache.doris.nereids.trees.plans.commands.info.CopyFromDesc;
import org.apache.doris.nereids.trees.plans.commands.info.CopyIntoInfo;
import org.apache.doris.nereids.trees.plans.commands.info.CreateIndexOp;
import org.apache.doris.nereids.trees.plans.commands.info.CreateJobInfo;
import org.apache.doris.nereids.trees.plans.commands.info.CreateMTMVInfo;
import org.apache.doris.nereids.trees.plans.commands.info.CreateResourceInfo;
import org.apache.doris.nereids.trees.plans.commands.info.CreateRoutineLoadInfo;
import org.apache.doris.nereids.trees.plans.commands.info.CreateTableInfo;
import org.apache.doris.nereids.trees.plans.commands.info.CreateTableLikeInfo;
import org.apache.doris.nereids.trees.plans.commands.info.CreateUserInfo;
import org.apache.doris.nereids.trees.plans.commands.info.CreateViewInfo;
import org.apache.doris.nereids.trees.plans.commands.info.DMLCommandType;
import org.apache.doris.nereids.trees.plans.commands.info.DecommissionBackendOp;
import org.apache.doris.nereids.trees.plans.commands.info.DefaultValue;
import org.apache.doris.nereids.trees.plans.commands.info.DictionaryColumnDefinition;
import org.apache.doris.nereids.trees.plans.commands.info.DistributionDescriptor;
import org.apache.doris.nereids.trees.plans.commands.info.DropAllBrokerOp;
import org.apache.doris.nereids.trees.plans.commands.info.DropBackendOp;
import org.apache.doris.nereids.trees.plans.commands.info.DropBrokerOp;
import org.apache.doris.nereids.trees.plans.commands.info.DropColumnOp;
import org.apache.doris.nereids.trees.plans.commands.info.DropDatabaseInfo;
import org.apache.doris.nereids.trees.plans.commands.info.DropFollowerOp;
import org.apache.doris.nereids.trees.plans.commands.info.DropIndexOp;
import org.apache.doris.nereids.trees.plans.commands.info.DropMTMVInfo;
import org.apache.doris.nereids.trees.plans.commands.info.DropObserverOp;
import org.apache.doris.nereids.trees.plans.commands.info.DropPartitionFromIndexOp;
import org.apache.doris.nereids.trees.plans.commands.info.DropPartitionOp;
import org.apache.doris.nereids.trees.plans.commands.info.DropRollupOp;
import org.apache.doris.nereids.trees.plans.commands.info.EnableFeatureOp;
import org.apache.doris.nereids.trees.plans.commands.info.FixedRangePartition;
import org.apache.doris.nereids.trees.plans.commands.info.FuncNameInfo;
import org.apache.doris.nereids.trees.plans.commands.info.FunctionArgTypesInfo;
import org.apache.doris.nereids.trees.plans.commands.info.GeneratedColumnDesc;
import org.apache.doris.nereids.trees.plans.commands.info.InPartition;
import org.apache.doris.nereids.trees.plans.commands.info.IndexDefinition;
import org.apache.doris.nereids.trees.plans.commands.info.LabelNameInfo;
import org.apache.doris.nereids.trees.plans.commands.info.LessThanPartition;
import org.apache.doris.nereids.trees.plans.commands.info.MTMVPartitionDefinition;
import org.apache.doris.nereids.trees.plans.commands.info.ModifyBackendOp;
import org.apache.doris.nereids.trees.plans.commands.info.ModifyColumnCommentOp;
import org.apache.doris.nereids.trees.plans.commands.info.ModifyColumnOp;
import org.apache.doris.nereids.trees.plans.commands.info.ModifyDistributionOp;
import org.apache.doris.nereids.trees.plans.commands.info.ModifyEngineOp;
import org.apache.doris.nereids.trees.plans.commands.info.ModifyFrontendOrBackendHostNameOp;
import org.apache.doris.nereids.trees.plans.commands.info.ModifyFrontendOrBackendHostNameOp.ModifyOpType;
import org.apache.doris.nereids.trees.plans.commands.info.ModifyPartitionOp;
import org.apache.doris.nereids.trees.plans.commands.info.ModifyTableCommentOp;
import org.apache.doris.nereids.trees.plans.commands.info.ModifyTablePropertiesOp;
import org.apache.doris.nereids.trees.plans.commands.info.PartitionDefinition;
import org.apache.doris.nereids.trees.plans.commands.info.PartitionDefinition.MaxValue;
import org.apache.doris.nereids.trees.plans.commands.info.PartitionNamesInfo;
import org.apache.doris.nereids.trees.plans.commands.info.PartitionTableInfo;
import org.apache.doris.nereids.trees.plans.commands.info.PauseMTMVInfo;
import org.apache.doris.nereids.trees.plans.commands.info.RefreshMTMVInfo;
import org.apache.doris.nereids.trees.plans.commands.info.RenameColumnOp;
import org.apache.doris.nereids.trees.plans.commands.info.RenamePartitionOp;
import org.apache.doris.nereids.trees.plans.commands.info.RenameRollupOp;
import org.apache.doris.nereids.trees.plans.commands.info.RenameTableOp;
import org.apache.doris.nereids.trees.plans.commands.info.ReorderColumnsOp;
import org.apache.doris.nereids.trees.plans.commands.info.ReplacePartitionOp;
import org.apache.doris.nereids.trees.plans.commands.info.ReplaceTableOp;
import org.apache.doris.nereids.trees.plans.commands.info.ResumeMTMVInfo;
import org.apache.doris.nereids.trees.plans.commands.info.RollupDefinition;
import org.apache.doris.nereids.trees.plans.commands.info.SetCharsetAndCollateVarOp;
import org.apache.doris.nereids.trees.plans.commands.info.SetLdapPassVarOp;
import org.apache.doris.nereids.trees.plans.commands.info.SetNamesVarOp;
import org.apache.doris.nereids.trees.plans.commands.info.SetPassVarOp;
import org.apache.doris.nereids.trees.plans.commands.info.SetSessionVarOp;
import org.apache.doris.nereids.trees.plans.commands.info.SetUserDefinedVarOp;
import org.apache.doris.nereids.trees.plans.commands.info.SetUserPropertyVarOp;
import org.apache.doris.nereids.trees.plans.commands.info.SetVarOp;
import org.apache.doris.nereids.trees.plans.commands.info.ShowCreateMTMVInfo;
import org.apache.doris.nereids.trees.plans.commands.info.SimpleColumnDefinition;
import org.apache.doris.nereids.trees.plans.commands.info.StepPartition;
import org.apache.doris.nereids.trees.plans.commands.info.TableNameInfo;
import org.apache.doris.nereids.trees.plans.commands.info.TableRefInfo;
import org.apache.doris.nereids.trees.plans.commands.insert.BatchInsertIntoTableCommand;
import org.apache.doris.nereids.trees.plans.commands.insert.InsertIntoTableCommand;
import org.apache.doris.nereids.trees.plans.commands.insert.InsertOverwriteTableCommand;
import org.apache.doris.nereids.trees.plans.commands.load.CreateDataSyncJobCommand;
import org.apache.doris.nereids.trees.plans.commands.load.CreateRoutineLoadCommand;
import org.apache.doris.nereids.trees.plans.commands.load.LoadColumnClause;
import org.apache.doris.nereids.trees.plans.commands.load.LoadColumnDesc;
import org.apache.doris.nereids.trees.plans.commands.load.LoadDeleteOnClause;
import org.apache.doris.nereids.trees.plans.commands.load.LoadPartitionNames;
import org.apache.doris.nereids.trees.plans.commands.load.LoadPrecedingFilterClause;
import org.apache.doris.nereids.trees.plans.commands.load.LoadProperty;
import org.apache.doris.nereids.trees.plans.commands.load.LoadSeparator;
import org.apache.doris.nereids.trees.plans.commands.load.LoadSequenceClause;
import org.apache.doris.nereids.trees.plans.commands.load.LoadWhereClause;
import org.apache.doris.nereids.trees.plans.commands.load.PauseDataSyncJobCommand;
import org.apache.doris.nereids.trees.plans.commands.load.PauseRoutineLoadCommand;
import org.apache.doris.nereids.trees.plans.commands.load.ResumeDataSyncJobCommand;
import org.apache.doris.nereids.trees.plans.commands.load.ResumeRoutineLoadCommand;
import org.apache.doris.nereids.trees.plans.commands.load.ShowCreateRoutineLoadCommand;
import org.apache.doris.nereids.trees.plans.commands.load.StopDataSyncJobCommand;
import org.apache.doris.nereids.trees.plans.commands.load.StopRoutineLoadCommand;
import org.apache.doris.nereids.trees.plans.commands.load.SyncJobName;
import org.apache.doris.nereids.trees.plans.commands.refresh.RefreshCatalogCommand;
import org.apache.doris.nereids.trees.plans.commands.refresh.RefreshDatabaseCommand;
import org.apache.doris.nereids.trees.plans.commands.refresh.RefreshDictionaryCommand;
import org.apache.doris.nereids.trees.plans.commands.refresh.RefreshTableCommand;
import org.apache.doris.nereids.trees.plans.commands.use.SwitchCommand;
import org.apache.doris.nereids.trees.plans.commands.use.UseCommand;
import org.apache.doris.nereids.trees.plans.logical.LogicalAggregate;
import org.apache.doris.nereids.trees.plans.logical.LogicalCTE;
import org.apache.doris.nereids.trees.plans.logical.LogicalExcept;
import org.apache.doris.nereids.trees.plans.logical.LogicalFileSink;
import org.apache.doris.nereids.trees.plans.logical.LogicalFilter;
import org.apache.doris.nereids.trees.plans.logical.LogicalGenerate;
import org.apache.doris.nereids.trees.plans.logical.LogicalHaving;
import org.apache.doris.nereids.trees.plans.logical.LogicalIntersect;
import org.apache.doris.nereids.trees.plans.logical.LogicalJoin;
import org.apache.doris.nereids.trees.plans.logical.LogicalLimit;
import org.apache.doris.nereids.trees.plans.logical.LogicalOneRowRelation;
import org.apache.doris.nereids.trees.plans.logical.LogicalPlan;
import org.apache.doris.nereids.trees.plans.logical.LogicalPreAggOnHint;
import org.apache.doris.nereids.trees.plans.logical.LogicalProject;
import org.apache.doris.nereids.trees.plans.logical.LogicalQualify;
import org.apache.doris.nereids.trees.plans.logical.LogicalRepeat;
import org.apache.doris.nereids.trees.plans.logical.LogicalSelectHint;
import org.apache.doris.nereids.trees.plans.logical.LogicalSink;
import org.apache.doris.nereids.trees.plans.logical.LogicalSort;
import org.apache.doris.nereids.trees.plans.logical.LogicalSubQueryAlias;
import org.apache.doris.nereids.trees.plans.logical.LogicalUnion;
import org.apache.doris.nereids.trees.plans.logical.LogicalUsingJoin;
import org.apache.doris.nereids.types.AggStateType;
import org.apache.doris.nereids.types.ArrayType;
import org.apache.doris.nereids.types.BigIntType;
import org.apache.doris.nereids.types.BooleanType;
import org.apache.doris.nereids.types.DataType;
import org.apache.doris.nereids.types.DateTimeType;
import org.apache.doris.nereids.types.DateTimeV2Type;
import org.apache.doris.nereids.types.DateType;
import org.apache.doris.nereids.types.DateV2Type;
import org.apache.doris.nereids.types.LargeIntType;
import org.apache.doris.nereids.types.MapType;
import org.apache.doris.nereids.types.StructField;
import org.apache.doris.nereids.types.StructType;
import org.apache.doris.nereids.types.VarcharType;
import org.apache.doris.nereids.types.coercion.CharacterType;
import org.apache.doris.nereids.util.ExpressionUtils;
import org.apache.doris.nereids.util.RelationUtil;
import org.apache.doris.nereids.util.Utils;
import org.apache.doris.policy.FilterType;
import org.apache.doris.policy.PolicyTypeEnum;
import org.apache.doris.qe.ConnectContext;
import org.apache.doris.qe.SqlModeHelper;
import org.apache.doris.resource.workloadschedpolicy.WorkloadActionMeta;
import org.apache.doris.resource.workloadschedpolicy.WorkloadConditionMeta;
import org.apache.doris.statistics.AnalysisInfo;
import org.apache.doris.system.NodeType;

import com.google.common.collect.ImmutableList;
import com.google.common.collect.ImmutableMap;
import com.google.common.collect.ImmutableMap.Builder;
import com.google.common.collect.Lists;
import com.google.common.collect.Maps;
import com.google.common.collect.Sets;
import org.antlr.v4.runtime.ParserRuleContext;
import org.antlr.v4.runtime.RuleContext;
import org.antlr.v4.runtime.Token;
import org.antlr.v4.runtime.tree.ParseTree;
import org.antlr.v4.runtime.tree.RuleNode;
import org.antlr.v4.runtime.tree.TerminalNode;

import java.math.BigDecimal;
import java.math.BigInteger;
import java.util.ArrayList;
import java.util.Collections;
import java.util.HashMap;
import java.util.HashSet;
import java.util.List;
import java.util.Locale;
import java.util.Map;
import java.util.Optional;
import java.util.Set;
import java.util.function.Supplier;
import java.util.stream.Collectors;

/**
 * Build a logical plan tree with unbounded nodes.
 */
@SuppressWarnings({"OptionalUsedAsFieldOrParameterType", "OptionalGetWithoutIsPresent"})
public class LogicalPlanBuilder extends DorisParserBaseVisitor<Object> {
    private static String JOB_NAME = "jobName";
    private static String TASK_ID = "taskId";
    // Sort the parameters with token position to keep the order with original placeholders
    // in prepared statement.Otherwise, the order maybe broken
    private final Map<Token, Placeholder> tokenPosToParameters = Maps.newTreeMap((pos1, pos2) -> {
        int line = pos1.getLine() - pos2.getLine();
        if (line != 0) {
            return line;
        }
        return pos1.getCharPositionInLine() - pos2.getCharPositionInLine();
    });

    private final Map<Integer, ParserRuleContext> selectHintMap;

    public LogicalPlanBuilder(Map<Integer, ParserRuleContext> selectHintMap) {
        this.selectHintMap = selectHintMap;
    }

    @SuppressWarnings("unchecked")
    protected <T> T typedVisit(ParseTree ctx) {
        return (T) ctx.accept(this);
    }

    /**
     * Override the default behavior for all visit methods. This will only return a non-null result
     * when the context has only one child. This is done because there is no generic method to
     * combine the results of the context children. In all other cases null is returned.
     */
    @Override
    public Object visitChildren(RuleNode node) {
        if (node.getChildCount() == 1) {
            return node.getChild(0).accept(this);
        } else {
            return null;
        }
    }

    @Override
    public LogicalPlan visitSingleStatement(SingleStatementContext ctx) {
        return ParserUtils.withOrigin(ctx, () -> (LogicalPlan) visit(ctx.statement()));
    }

    @Override
    public LogicalPlan visitStatementDefault(StatementDefaultContext ctx) {
        LogicalPlan plan = plan(ctx.query());
        if (ctx.outFileClause() != null) {
            plan = withOutFile(plan, ctx.outFileClause());
        } else {
            plan = new UnboundResultSink<>(plan);
        }
        return withExplain(plan, ctx.explain());
    }

    @Override
    public LogicalPlan visitCreateScheduledJob(DorisParser.CreateScheduledJobContext ctx) {
        Optional<String> label = ctx.label == null ? Optional.empty() : Optional.of(ctx.label.getText());
        Optional<String> atTime = ctx.atTime == null ? Optional.empty() : Optional.of(ctx.atTime.getText());
        Optional<Boolean> immediateStartOptional = ctx.CURRENT_TIMESTAMP() == null ? Optional.of(false) :
                Optional.of(true);
        Optional<String> startTime = ctx.startTime == null ? Optional.empty() : Optional.of(ctx.startTime.getText());
        Optional<String> endsTime = ctx.endsTime == null ? Optional.empty() : Optional.of(ctx.endsTime.getText());
        Optional<Long> interval = ctx.timeInterval == null ? Optional.empty() :
                Optional.of(Long.valueOf(ctx.timeInterval.getText()));
        Optional<String> intervalUnit = ctx.timeUnit == null ? Optional.empty() : Optional.of(ctx.timeUnit.getText());
        String comment =
                visitCommentSpec(ctx.commentSpec());
        String executeSql = getOriginSql(ctx.supportedDmlStatement());
        CreateJobInfo createJobInfo = new CreateJobInfo(label, atTime, interval, intervalUnit, startTime,
                endsTime, immediateStartOptional, comment, executeSql);
        return new CreateJobCommand(createJobInfo);
    }

    private void checkJobNameKey(String key, String keyFormat, DorisParser.SupportedJobStatementContext parseContext) {
        if (key.isEmpty() || !key.equalsIgnoreCase(keyFormat)) {
            throw new ParseException(keyFormat + " should be: '" + keyFormat + "'", parseContext);
        }
    }

    @Override
    public LogicalPlan visitPauseJob(DorisParser.PauseJobContext ctx) {
        checkJobNameKey(stripQuotes(ctx.jobNameKey.getText()), JOB_NAME, ctx);
        return new PauseJobCommand(stripQuotes(ctx.jobNameValue.getText()));
    }

    @Override
    public LogicalPlan visitDropJob(DorisParser.DropJobContext ctx) {
        checkJobNameKey(stripQuotes(ctx.jobNameKey.getText()), JOB_NAME, ctx);
        boolean ifExists = ctx.EXISTS() != null;
        return new DropJobCommand(stripQuotes(ctx.jobNameValue.getText()), ifExists);
    }

    @Override
    public LogicalPlan visitResumeJob(DorisParser.ResumeJobContext ctx) {
        checkJobNameKey(stripQuotes(ctx.jobNameKey.getText()), JOB_NAME, ctx);
        return new ResumeJobCommand(stripQuotes(ctx.jobNameValue.getText()));
    }

    @Override
    public LogicalPlan visitCancelJobTask(DorisParser.CancelJobTaskContext ctx) {
        checkJobNameKey(stripQuotes(ctx.jobNameKey.getText()), JOB_NAME, ctx);
        checkJobNameKey(stripQuotes(ctx.taskIdKey.getText()), TASK_ID, ctx);
        String jobName = stripQuotes(ctx.jobNameValue.getText());
        Long taskId = Long.valueOf(ctx.taskIdValue.getText());
        return new CancelJobTaskCommand(jobName, taskId);
    }

    private StageAndPattern getStageAndPattern(DorisParser.StageAndPatternContext ctx) {
        if (ctx.pattern != null) {
            return new StageAndPattern(stripQuotes(ctx.stage.getText()), stripQuotes(ctx.pattern.getText()));
        } else {
            return new StageAndPattern(stripQuotes(ctx.stage.getText()), null);
        }
    }

    @Override
    public LogicalPlan visitCopyInto(DorisParser.CopyIntoContext ctx) {
        ImmutableList.Builder<String> tableName = ImmutableList.builder();
        if (null != ctx.name) {
            List<String> nameParts = visitMultipartIdentifier(ctx.name);
            tableName.addAll(nameParts);
        }
        List<String> columns = (null != ctx.columns) ? visitIdentifierList(ctx.columns) : null;
        StageAndPattern stageAndPattern = getStageAndPattern(ctx.stageAndPattern());
        CopyFromDesc copyFromDesc = null;
        if (null != ctx.SELECT()) {
            List<NamedExpression> projects = getNamedExpressions(ctx.selectColumnClause().namedExpressionSeq());
            Optional<Expression> where = Optional.empty();
            if (ctx.whereClause() != null) {
                where = Optional.of(getExpression(ctx.whereClause().booleanExpression()));
            }
            copyFromDesc = new CopyFromDesc(stageAndPattern, projects, where);
        } else {
            copyFromDesc = new CopyFromDesc(stageAndPattern);
        }
        Map<String, String> properties = visitPropertyClause(ctx.properties);
        copyFromDesc.setTargetColumns(columns);
        CopyIntoInfo copyInfoInfo = null;
        if (null != ctx.selectHint()) {
            if ((selectHintMap == null) || selectHintMap.isEmpty()) {
                throw new AnalysisException("hint should be in right place: " + ctx.getText());
            }
            List<ParserRuleContext> selectHintContexts = Lists.newArrayList();
            for (Integer key : selectHintMap.keySet()) {
                if (key > ctx.getStart().getStopIndex() && key < ctx.getStop().getStartIndex()) {
                    selectHintContexts.add(selectHintMap.get(key));
                }
            }
            if (selectHintContexts.size() != 1) {
                throw new AnalysisException("only one hint is allowed in: " + ctx.getText());
            }
            SelectHintContext selectHintContext = (SelectHintContext) selectHintContexts.get(0);
            Map<String, String> parameterNames = Maps.newLinkedHashMap();
            for (HintStatementContext hintStatement : selectHintContext.hintStatements) {
                String hintName = hintStatement.hintName.getText().toLowerCase(Locale.ROOT);
                if (!hintName.equalsIgnoreCase("set_var")) {
                    throw new AnalysisException("only set_var hint is allowed in: " + ctx.getText());
                }
                for (HintAssignmentContext kv : hintStatement.parameters) {
                    if (kv.key != null) {
                        String parameterName = visitIdentifierOrText(kv.key);
                        Optional<String> value = Optional.empty();
                        if (kv.constantValue != null) {
                            Literal literal = (Literal) visit(kv.constantValue);
                            value = Optional.ofNullable(literal.toLegacyLiteral().getStringValue());
                        } else if (kv.identifierValue != null) {
                            // maybe we should throw exception when the identifierValue is quoted identifier
                            value = Optional.ofNullable(kv.identifierValue.getText());
                        }
                        parameterNames.put(parameterName, value.get());
                    }
                }
            }
            Map<String, Map<String, String>> setVarHint = Maps.newLinkedHashMap();
            setVarHint.put("set_var", parameterNames);
            copyInfoInfo = new CopyIntoInfo(tableName.build(), copyFromDesc, properties, setVarHint);
        } else {
            copyInfoInfo = new CopyIntoInfo(tableName.build(), copyFromDesc, properties, null);
        }

        return new CopyIntoCommand(copyInfoInfo);
    }

    @Override
    public String visitCommentSpec(DorisParser.CommentSpecContext ctx) {
        String commentSpec = ctx == null ? "''" : ctx.STRING_LITERAL().getText();
        return
                LogicalPlanBuilderAssistant.escapeBackSlash(commentSpec.substring(1, commentSpec.length() - 1));
    }

    /**
     * This function may be used in some task like InsertTask, RefreshDictionary, etc. the target could be many type of
     * tables.
     */
    @Override
    public LogicalPlan visitInsertTable(InsertTableContext ctx) {
        boolean isOverwrite = ctx.INTO() == null;
        ImmutableList.Builder<String> tableName = ImmutableList.builder();
        if (null != ctx.tableName) {
            List<String> nameParts = visitMultipartIdentifier(ctx.tableName);
            tableName.addAll(nameParts);
        } else if (null != ctx.tableId) {
            // process group commit insert table command send by be
            TableName name = Env.getCurrentEnv().getCurrentCatalog()
                    .getTableNameByTableId(Long.valueOf(ctx.tableId.getText()));
            tableName.add(name.getDb());
            tableName.add(name.getTbl());
            ConnectContext.get().setDatabase(name.getDb());
        } else {
            throw new ParseException("tableName and tableId cannot both be null");
        }
        Optional<String> labelName = (ctx.labelName == null) ? Optional.empty() : Optional.of(ctx.labelName.getText());
        List<String> colNames = ctx.cols == null ? ImmutableList.of() : visitIdentifierList(ctx.cols);
        // TODO visit partitionSpecCtx
        LogicalPlan plan = visitQuery(ctx.query());
        // partitionSpec may be NULL. means auto detect partition. only available when IOT
        Pair<Boolean, List<String>> partitionSpec = visitPartitionSpec(ctx.partitionSpec());
        // partitionSpec.second :
        // null - auto detect
        // zero - whole table
        // others - specific partitions
        boolean isAutoDetect = partitionSpec.second == null;
        LogicalSink<?> sink = UnboundTableSinkCreator.createUnboundTableSinkMaybeOverwrite(
                tableName.build(),
                colNames,
                ImmutableList.of(), // hints
                partitionSpec.first, // isTemp
                partitionSpec.second, // partition names
                isAutoDetect,
                isOverwrite,
                ConnectContext.get().getSessionVariable().isEnableUniqueKeyPartialUpdate(),
                ctx.tableId == null ? DMLCommandType.INSERT : DMLCommandType.GROUP_COMMIT,
                plan);
        Optional<LogicalPlan> cte = Optional.empty();
        if (ctx.cte() != null) {
            cte = Optional.ofNullable(withCte(plan, ctx.cte()));
        }
        LogicalPlan command;
        if (isOverwrite) {
            command = new InsertOverwriteTableCommand(sink, labelName, cte);
        } else {
            if (ConnectContext.get() != null && ConnectContext.get().isTxnModel()
                    && sink.child() instanceof InlineTable
                    && sink.child().getExpressions().stream().allMatch(Expression::isConstant)) {
                // FIXME: In legacy, the `insert into select 1` is handled as `insert into values`.
                //  In nereids, the original way is throw an AnalysisException and fallback to legacy.
                //  Now handle it as `insert into select`(a separate load job), should fix it as the legacy.
                command = new BatchInsertIntoTableCommand(sink);
            } else {
                command = new InsertIntoTableCommand(sink, labelName, Optional.empty(), cte);
            }
        }
        return withExplain(command, ctx.explain());
    }

    /**
     * return a pair, first will be true if partitions is temp partition, select is a list to present partition list.
     */
    @Override
    public Pair<Boolean, List<String>> visitPartitionSpec(PartitionSpecContext ctx) {
        List<String> partitions = ImmutableList.of();
        boolean temporaryPartition = false;
        if (ctx != null) {
            temporaryPartition = ctx.TEMPORARY() != null;
            if (ctx.ASTERISK() != null) {
                partitions = null;
            } else if (ctx.partition != null) {
                partitions = ImmutableList.of(ctx.partition.getText());
            } else {
                partitions = visitIdentifierList(ctx.partitions);
            }
        }
        return Pair.of(temporaryPartition, partitions);
    }

    @Override
    public Command visitCreateMTMV(CreateMTMVContext ctx) {
        if (ctx.buildMode() == null && ctx.refreshMethod() == null && ctx.refreshTrigger() == null
                && ctx.cols == null && ctx.keys == null
                && ctx.HASH() == null && ctx.RANDOM() == null && ctx.BUCKETS() == null) {
            return visitCreateSyncMvCommand(ctx);
        }

        List<String> nameParts = visitMultipartIdentifier(ctx.mvName);
        BuildMode buildMode = visitBuildMode(ctx.buildMode());
        RefreshMethod refreshMethod = visitRefreshMethod(ctx.refreshMethod());
        MTMVRefreshTriggerInfo refreshTriggerInfo = visitRefreshTrigger(ctx.refreshTrigger());
        LogicalPlan logicalPlan = visitQuery(ctx.query());
        String querySql = getOriginSql(ctx.query());

        int bucketNum = FeConstants.default_bucket_num;
        if (ctx.INTEGER_VALUE() != null) {
            bucketNum = Integer.parseInt(ctx.INTEGER_VALUE().getText());
        }
        DistributionDescriptor desc;
        if (ctx.HASH() != null) {
            desc = new DistributionDescriptor(true, ctx.AUTO() != null, bucketNum,
                    visitIdentifierList(ctx.hashKeys));
        } else {
            desc = new DistributionDescriptor(false, ctx.AUTO() != null, bucketNum, null);
        }

        Map<String, String> properties = ctx.propertyClause() != null
                ? Maps.newHashMap(visitPropertyClause(ctx.propertyClause())) : Maps.newHashMap();
        String comment = ctx.STRING_LITERAL() == null ? "" : LogicalPlanBuilderAssistant.escapeBackSlash(
                ctx.STRING_LITERAL().getText().substring(1, ctx.STRING_LITERAL().getText().length() - 1));

        return new CreateMTMVCommand(new CreateMTMVInfo(ctx.EXISTS() != null, new TableNameInfo(nameParts),
                ctx.keys != null ? visitIdentifierList(ctx.keys) : ImmutableList.of(),
                comment,
                desc, properties, logicalPlan, querySql,
                new MTMVRefreshInfo(buildMode, refreshMethod, refreshTriggerInfo),
                ctx.cols == null ? Lists.newArrayList() : visitSimpleColumnDefs(ctx.cols),
                visitMTMVPartitionInfo(ctx.mvPartition())
        ));
    }

    private Command visitCreateSyncMvCommand(CreateMTMVContext ctx) {
        List<String> nameParts = visitMultipartIdentifier(ctx.mvName);
        LogicalPlan logicalPlan = new UnboundResultSink<>(visitQuery(ctx.query()));
        Map<String, String> properties = ctx.propertyClause() != null
                ? Maps.newHashMap(visitPropertyClause(ctx.propertyClause())) : Maps.newHashMap();
        return new CreateMaterializedViewCommand(new TableNameInfo(nameParts), logicalPlan, properties);
    }

    /**
     * get MTMVPartitionDefinition
     *
     * @param ctx MvPartitionContext
     * @return MTMVPartitionDefinition
     */
    public MTMVPartitionDefinition visitMTMVPartitionInfo(MvPartitionContext ctx) {
        MTMVPartitionDefinition mtmvPartitionDefinition = new MTMVPartitionDefinition();
        if (ctx == null) {
            mtmvPartitionDefinition.setPartitionType(MTMVPartitionType.SELF_MANAGE);
        } else if (ctx.partitionKey != null) {
            mtmvPartitionDefinition.setPartitionType(MTMVPartitionType.FOLLOW_BASE_TABLE);
            mtmvPartitionDefinition.setPartitionCol(ctx.partitionKey.getText());
        } else {
            mtmvPartitionDefinition.setPartitionType(MTMVPartitionType.EXPR);
            Expression functionCallExpression = visitFunctionCallExpression(ctx.partitionExpr);
            mtmvPartitionDefinition.setFunctionCallExpression(functionCallExpression);
        }
        return mtmvPartitionDefinition;
    }

    @Override
    public List<SimpleColumnDefinition> visitSimpleColumnDefs(SimpleColumnDefsContext ctx) {
        if (ctx == null) {
            return null;
        }
        return ctx.cols.stream()
                .map(this::visitSimpleColumnDef)
                .collect(ImmutableList.toImmutableList());
    }

    @Override
    public SimpleColumnDefinition visitSimpleColumnDef(SimpleColumnDefContext ctx) {
        String comment = ctx.STRING_LITERAL() == null ? "" : LogicalPlanBuilderAssistant.escapeBackSlash(
                ctx.STRING_LITERAL().getText().substring(1, ctx.STRING_LITERAL().getText().length() - 1));
        return new SimpleColumnDefinition(ctx.colName.getText(), comment);
    }

    /**
     * get originSql
     *
     * @param ctx context
     * @return originSql
     */
    public String getOriginSql(ParserRuleContext ctx) {
        int startIndex = ctx.start.getStartIndex();
        int stopIndex = ctx.stop.getStopIndex();
        org.antlr.v4.runtime.misc.Interval interval = new org.antlr.v4.runtime.misc.Interval(startIndex, stopIndex);
        return ctx.start.getInputStream().getText(interval);
    }

    @Override
    public MTMVRefreshTriggerInfo visitRefreshTrigger(RefreshTriggerContext ctx) {
        if (ctx == null) {
            return new MTMVRefreshTriggerInfo(RefreshTrigger.MANUAL);
        }
        if (ctx.MANUAL() != null) {
            return new MTMVRefreshTriggerInfo(RefreshTrigger.MANUAL);
        }
        if (ctx.COMMIT() != null) {
            return new MTMVRefreshTriggerInfo(RefreshTrigger.COMMIT);
        }
        if (ctx.SCHEDULE() != null) {
            return new MTMVRefreshTriggerInfo(RefreshTrigger.SCHEDULE, visitRefreshSchedule(ctx.refreshSchedule()));
        }
        return new MTMVRefreshTriggerInfo(RefreshTrigger.MANUAL);
    }

    @Override
    public ReplayCommand visitReplay(DorisParser.ReplayContext ctx) {
        if (ctx.replayCommand().replayType().DUMP() != null) {
            LogicalPlan plan = plan(ctx.replayCommand().replayType().query());
            return new ReplayCommand(PlanType.REPLAY_COMMAND, null, plan, ReplayCommand.ReplayType.DUMP);
        } else if (ctx.replayCommand().replayType().PLAY() != null) {
            String tmpPath = ctx.replayCommand().replayType().filePath.getText();
            String path = LogicalPlanBuilderAssistant.escapeBackSlash(tmpPath.substring(1, tmpPath.length() - 1));
            return new ReplayCommand(PlanType.REPLAY_COMMAND, path, null, ReplayCommand.ReplayType.PLAY);
        }
        return null;
    }

    @Override
    public MTMVRefreshSchedule visitRefreshSchedule(RefreshScheduleContext ctx) {
        int interval = Integer.parseInt(ctx.INTEGER_VALUE().getText());
        String startTime = ctx.STARTS() == null ? null
                : ctx.STRING_LITERAL().getText().substring(1, ctx.STRING_LITERAL().getText().length() - 1);
        IntervalUnit unit = visitMvRefreshUnit(ctx.refreshUnit);
        return new MTMVRefreshSchedule(startTime, interval, unit);
    }

    /**
     * get IntervalUnit,only enable_job_schedule_second_for_test is true, can use second
     *
     * @param ctx ctx
     * @return IntervalUnit
     */
    public IntervalUnit visitMvRefreshUnit(IdentifierContext ctx) {
        IntervalUnit intervalUnit = IntervalUnit.fromString(ctx.getText().toUpperCase());
        if (null == intervalUnit) {
            throw new AnalysisException("interval time unit can not be " + ctx.getText());
        }
        if (intervalUnit.equals(IntervalUnit.SECOND)
                && !Config.enable_job_schedule_second_for_test) {
            throw new AnalysisException("interval time unit can not be second");
        }
        return intervalUnit;
    }

    @Override
    public RefreshMethod visitRefreshMethod(RefreshMethodContext ctx) {
        if (ctx == null) {
            return RefreshMethod.AUTO;
        }
        return RefreshMethod.valueOf(ctx.getText().toUpperCase());
    }

    @Override
    public BuildMode visitBuildMode(BuildModeContext ctx) {
        if (ctx == null) {
            return BuildMode.IMMEDIATE;
        }
        if (ctx.DEFERRED() != null) {
            return BuildMode.DEFERRED;
        } else if (ctx.IMMEDIATE() != null) {
            return BuildMode.IMMEDIATE;
        }
        return BuildMode.IMMEDIATE;
    }

    @Override
    public RefreshMTMVCommand visitRefreshMTMV(RefreshMTMVContext ctx) {
        List<String> nameParts = visitMultipartIdentifier(ctx.mvName);
        List<String> partitions = ImmutableList.of();
        if (ctx.partitionSpec() != null) {
            if (ctx.partitionSpec().TEMPORARY() != null) {
                throw new AnalysisException("Not allowed to specify TEMPORARY ");
            }
            if (ctx.partitionSpec().partition != null) {
                partitions = ImmutableList.of(ctx.partitionSpec().partition.getText());
            } else {
                partitions = visitIdentifierList(ctx.partitionSpec().partitions);
            }
        }
        return new RefreshMTMVCommand(new RefreshMTMVInfo(new TableNameInfo(nameParts),
                partitions, ctx.COMPLETE() != null));
    }

    @Override
    public Command visitDropMTMV(DropMTMVContext ctx) {
        if (ctx.tableName != null) {
            // TODO support drop sync mv
            return new UnsupportedCommand();
        }
        List<String> nameParts = visitMultipartIdentifier(ctx.mvName);
        return new DropMTMVCommand(new DropMTMVInfo(new TableNameInfo(nameParts), ctx.EXISTS() != null));
    }

    @Override
    public PauseMTMVCommand visitPauseMTMV(PauseMTMVContext ctx) {
        List<String> nameParts = visitMultipartIdentifier(ctx.mvName);
        return new PauseMTMVCommand(new PauseMTMVInfo(new TableNameInfo(nameParts)));
    }

    @Override
    public ResumeMTMVCommand visitResumeMTMV(ResumeMTMVContext ctx) {
        List<String> nameParts = visitMultipartIdentifier(ctx.mvName);
        return new ResumeMTMVCommand(new ResumeMTMVInfo(new TableNameInfo(nameParts)));
    }

    @Override
    public ShowCreateMTMVCommand visitShowCreateMTMV(ShowCreateMTMVContext ctx) {
        List<String> nameParts = visitMultipartIdentifier(ctx.mvName);
        return new ShowCreateMTMVCommand(new ShowCreateMTMVInfo(new TableNameInfo(nameParts)));
    }

    @Override
    public CancelExportCommand visitCancelExport(DorisParser.CancelExportContext ctx) {
        String databaseName = null;
        if (ctx.database != null) {
            databaseName = stripQuotes(ctx.database.getText());
        }
        Expression wildWhere = null;
        if (ctx.wildWhere() != null) {
            wildWhere = getWildWhere(ctx.wildWhere());
        }
        return new CancelExportCommand(databaseName, wildWhere);
    }

    @Override
    public CancelLoadCommand visitCancelLoad(DorisParser.CancelLoadContext ctx) {
        String databaseName = null;
        if (ctx.database != null) {
            databaseName = stripQuotes(ctx.database.getText());
        }
        Expression wildWhere = null;
        if (ctx.wildWhere() != null) {
            wildWhere = getWildWhere(ctx.wildWhere());
        }
        return new CancelLoadCommand(databaseName, wildWhere);
    }

    @Override
    public CancelWarmUpJobCommand visitCancelWarmUpJob(DorisParser.CancelWarmUpJobContext ctx) {
        Expression wildWhere = null;
        if (ctx.wildWhere() != null) {
            wildWhere = getWildWhere(ctx.wildWhere());
        }
        return new CancelWarmUpJobCommand(wildWhere);
    }

    @Override
    public CancelMTMVTaskCommand visitCancelMTMVTask(CancelMTMVTaskContext ctx) {
        List<String> nameParts = visitMultipartIdentifier(ctx.mvName);
        long taskId = Long.parseLong(ctx.taskId.getText());
        return new CancelMTMVTaskCommand(new CancelMTMVTaskInfo(new TableNameInfo(nameParts), taskId));
    }

    @Override
    public AdminCompactTableCommand visitAdminCompactTable(AdminCompactTableContext ctx) {
        TableRefInfo tableRefInfo = visitBaseTableRefContext(ctx.baseTableRef());
        EqualTo equalTo = null;
        if (ctx.WHERE() != null) {
            StringLiteral left = new StringLiteral(stripQuotes(ctx.TYPE().getText()));
            StringLiteral right = new StringLiteral(stripQuotes(ctx.STRING_LITERAL().getText()));
            equalTo = new EqualTo(left, right);
        }
        return new AdminCompactTableCommand(tableRefInfo, equalTo);
    }

    @Override
    public AlterMTMVCommand visitAlterMTMV(AlterMTMVContext ctx) {
        List<String> nameParts = visitMultipartIdentifier(ctx.mvName);
        TableNameInfo mvName = new TableNameInfo(nameParts);
        AlterMTMVInfo alterMTMVInfo = null;
        if (ctx.RENAME() != null) {
            alterMTMVInfo = new AlterMTMVRenameInfo(mvName, ctx.newName.getText());
        } else if (ctx.REFRESH() != null) {
            MTMVRefreshInfo refreshInfo = new MTMVRefreshInfo();
            if (ctx.refreshMethod() != null) {
                refreshInfo.setRefreshMethod(visitRefreshMethod(ctx.refreshMethod()));
            }
            if (ctx.refreshTrigger() != null) {
                refreshInfo.setRefreshTriggerInfo(visitRefreshTrigger(ctx.refreshTrigger()));
            }
            alterMTMVInfo = new AlterMTMVRefreshInfo(mvName, refreshInfo);
        } else if (ctx.SET() != null) {
            alterMTMVInfo = new AlterMTMVPropertyInfo(mvName,
                    Maps.newHashMap(visitPropertyItemList(ctx.fileProperties)));
        } else if (ctx.REPLACE() != null) {
            String newName = ctx.newName.getText();
            Map<String, String> properties = ctx.propertyClause() != null
                    ? Maps.newHashMap(visitPropertyClause(ctx.propertyClause())) : Maps.newHashMap();
            alterMTMVInfo = new AlterMTMVReplaceInfo(mvName, newName, properties);
        }
        return new AlterMTMVCommand(alterMTMVInfo);
    }

    @Override
    public LogicalPlan visitAlterView(AlterViewContext ctx) {
        List<String> nameParts = visitMultipartIdentifier(ctx.name);
        String comment = ctx.commentSpec() == null ? null : visitCommentSpec(ctx.commentSpec());
        AlterViewInfo info;
        if (comment != null) {
            info = new AlterViewInfo(new TableNameInfo(nameParts), comment);
        } else {
            String querySql = getOriginSql(ctx.query());
            info = new AlterViewInfo(new TableNameInfo(nameParts), querySql,
                    ctx.cols == null ? Lists.newArrayList() : visitSimpleColumnDefs(ctx.cols));
        }
        return new AlterViewCommand(info);
    }

    @Override
    public LogicalPlan visitAlterStorageVault(AlterStorageVaultContext ctx) {
        List<String> nameParts = this.visitMultipartIdentifier(ctx.name);
        String vaultName = nameParts.get(0);
        Map<String, String> properties = this.visitPropertyClause(ctx.properties);
        return new AlterStorageVaultCommand(vaultName, properties);
    }

    @Override
    public LogicalPlan visitAlterSystemRenameComputeGroup(AlterSystemRenameComputeGroupContext ctx) {
        return new AlterSystemRenameComputeGroupCommand(ctx.name.getText(), ctx.newName.getText());
    }

    @Override
    public LogicalPlan visitShowConstraint(ShowConstraintContext ctx) {
        List<String> parts = visitMultipartIdentifier(ctx.table);
        return new ShowConstraintsCommand(parts);
    }

    @Override
    public LogicalPlan visitAddConstraint(AddConstraintContext ctx) {
        List<String> parts = visitMultipartIdentifier(ctx.table);
        UnboundRelation curTable = new UnboundRelation(StatementScopeIdGenerator.newRelationId(), parts);
        ImmutableList<Slot> slots = visitIdentifierList(ctx.constraint().slots).stream()
                .map(UnboundSlot::new)
                .collect(ImmutableList.toImmutableList());
        Constraint constraint;
        if (ctx.constraint().UNIQUE() != null) {
            constraint = Constraint.newUniqueConstraint(curTable, slots);
        } else if (ctx.constraint().PRIMARY() != null) {
            constraint = Constraint.newPrimaryKeyConstraint(curTable, slots);
        } else if (ctx.constraint().FOREIGN() != null) {
            ImmutableList<Slot> referencedSlots = visitIdentifierList(ctx.constraint().referencedSlots).stream()
                    .map(UnboundSlot::new)
                    .collect(ImmutableList.toImmutableList());
            List<String> nameParts = visitMultipartIdentifier(ctx.constraint().referenceTable);
            LogicalPlan referenceTable = new UnboundRelation(StatementScopeIdGenerator.newRelationId(), nameParts);
            constraint = Constraint.newForeignKeyConstraint(curTable, slots, referenceTable, referencedSlots);
        } else {
            throw new AnalysisException("Unsupported constraint " + ctx.getText());
        }
        return new AddConstraintCommand(ctx.constraintName.getText().toLowerCase(), constraint);
    }

    @Override
    public LogicalPlan visitDropConstraint(DropConstraintContext ctx) {
        List<String> parts = visitMultipartIdentifier(ctx.table);
        UnboundRelation curTable = new UnboundRelation(StatementScopeIdGenerator.newRelationId(), parts);
        return new DropConstraintCommand(ctx.constraintName.getText().toLowerCase(), curTable);
    }

    @Override
    public LogicalPlan visitUpdate(UpdateContext ctx) {
        LogicalPlan query = LogicalPlanBuilderAssistant.withCheckPolicy(new UnboundRelation(
                StatementScopeIdGenerator.newRelationId(), visitMultipartIdentifier(ctx.tableName)));
        query = withTableAlias(query, ctx.tableAlias());
        if (ctx.fromClause() != null) {
            query = withRelations(query, ctx.fromClause().relations().relation());
        }
        query = withFilter(query, Optional.ofNullable(ctx.whereClause()));
        String tableAlias = null;
        if (ctx.tableAlias().strictIdentifier() != null) {
            tableAlias = ctx.tableAlias().getText();
        }
        Optional<LogicalPlan> cte = Optional.empty();
        if (ctx.cte() != null) {
            cte = Optional.ofNullable(withCte(query, ctx.cte()));
        }
        return withExplain(new UpdateCommand(visitMultipartIdentifier(ctx.tableName), tableAlias,
                visitUpdateAssignmentSeq(ctx.updateAssignmentSeq()), query, cte), ctx.explain());
    }

    @Override
    public LogicalPlan visitDelete(DeleteContext ctx) {
        List<String> tableName = visitMultipartIdentifier(ctx.tableName);
        Pair<Boolean, List<String>> partitionSpec = visitPartitionSpec(ctx.partitionSpec());
        // TODO: now dont support delete auto detect partition.
        if (partitionSpec == null) {
            throw new ParseException("Now don't support auto detect partitions in deleting", ctx);
        }
        LogicalPlan query = withTableAlias(LogicalPlanBuilderAssistant.withCheckPolicy(
                new UnboundRelation(StatementScopeIdGenerator.newRelationId(), tableName,
                        partitionSpec.second, partitionSpec.first)), ctx.tableAlias());
        String tableAlias = null;
        if (ctx.tableAlias().strictIdentifier() != null) {
            tableAlias = ctx.tableAlias().getText();
        }

        Command deleteCommand;
        if (ctx.USING() == null && ctx.cte() == null) {
            query = withFilter(query, Optional.ofNullable(ctx.whereClause()));
            deleteCommand = new DeleteFromCommand(tableName, tableAlias, partitionSpec.first,
                    partitionSpec.second, query);
        } else {
            // convert to insert into select
            if (ctx.USING() != null) {
                query = withRelations(query, ctx.relations().relation());
            }
            query = withFilter(query, Optional.ofNullable(ctx.whereClause()));
            Optional<LogicalPlan> cte = Optional.empty();
            if (ctx.cte() != null) {
                cte = Optional.ofNullable(withCte(query, ctx.cte()));
            }
            deleteCommand = new DeleteFromUsingCommand(tableName, tableAlias,
                    partitionSpec.first, partitionSpec.second, query, cte);
        }
        if (ctx.explain() != null) {
            return withExplain(deleteCommand, ctx.explain());
        } else {
            return deleteCommand;
        }
    }

    @Override
    public LogicalPlan visitExport(ExportContext ctx) {
        // TODO: replace old class name like ExportStmt, BrokerDesc, Expr with new nereid class name
        List<String> tableName = visitMultipartIdentifier(ctx.tableName);
        List<String> partitions = ctx.partition == null ? ImmutableList.of() : visitIdentifierList(ctx.partition);

        // handle path string
        String tmpPath = ctx.filePath.getText();
        String path = LogicalPlanBuilderAssistant.escapeBackSlash(tmpPath.substring(1, tmpPath.length() - 1));

        Optional<Expression> expr = Optional.empty();
        if (ctx.whereClause() != null) {
            expr = Optional.of(getExpression(ctx.whereClause().booleanExpression()));
        }

        Map<String, String> filePropertiesMap = ImmutableMap.of();
        if (ctx.propertyClause() != null) {
            filePropertiesMap = visitPropertyClause(ctx.propertyClause());
        }

        Optional<BrokerDesc> brokerDesc = Optional.empty();
        if (ctx.withRemoteStorageSystem() != null) {
            brokerDesc = Optional.ofNullable(visitWithRemoteStorageSystem(ctx.withRemoteStorageSystem()));
        }
        return new ExportCommand(tableName, partitions, expr, path, filePropertiesMap, brokerDesc);
    }

    @Override
    public Map<String, String> visitPropertyClause(PropertyClauseContext ctx) {
        return ctx == null ? ImmutableMap.of() : visitPropertyItemList(ctx.fileProperties);
    }

    @Override
    public Map<String, String> visitPropertyItemList(PropertyItemListContext ctx) {
        if (ctx == null || ctx.properties == null) {
            return ImmutableMap.of();
        }
        Builder<String, String> propertiesMap = ImmutableMap.builder();
        for (PropertyItemContext argument : ctx.properties) {
            String key = parsePropertyKey(argument.key);
            String value = parsePropertyValue(argument.value);
            propertiesMap.put(key, value);
        }
        return propertiesMap.build();
    }

    @Override
    public BrokerDesc visitWithRemoteStorageSystem(WithRemoteStorageSystemContext ctx) {
        BrokerDesc brokerDesc = null;

        Map<String, String> brokerPropertiesMap = visitPropertyItemList(ctx.brokerProperties);

        if (ctx.S3() != null) {
            brokerDesc = new BrokerDesc("S3", StorageBackend.StorageType.S3, brokerPropertiesMap);
        } else if (ctx.HDFS() != null) {
            brokerDesc = new BrokerDesc("HDFS", StorageBackend.StorageType.HDFS, brokerPropertiesMap);
        } else if (ctx.LOCAL() != null) {
            brokerDesc = new BrokerDesc("HDFS", StorageBackend.StorageType.LOCAL, brokerPropertiesMap);
        } else if (ctx.BROKER() != null) {
            brokerDesc = new BrokerDesc(visitIdentifierOrText(ctx.brokerName), brokerPropertiesMap);
        }
        return brokerDesc;
    }

    /**
     * Visit multi-statements.
     */
    @Override
    public List<Pair<LogicalPlan, StatementContext>> visitMultiStatements(MultiStatementsContext ctx) {
        List<Pair<LogicalPlan, StatementContext>> logicalPlans = Lists.newArrayList();
        for (DorisParser.StatementContext statement : ctx.statement()) {
            StatementContext statementContext = new StatementContext();
            ConnectContext connectContext = ConnectContext.get();
            if (connectContext != null) {
                connectContext.setStatementContext(statementContext);
                statementContext.setConnectContext(connectContext);
            }
            logicalPlans.add(Pair.of(
                    ParserUtils.withOrigin(ctx, () -> (LogicalPlan) visit(statement)), statementContext));
            List<Placeholder> params = new ArrayList<>(tokenPosToParameters.values());
            statementContext.setPlaceholders(params);
            tokenPosToParameters.clear();
        }
        return logicalPlans;
    }

    /**
     * Visit load-statements.
     */
    @Override
    public LogicalPlan visitLoad(DorisParser.LoadContext ctx) {

        BulkStorageDesc bulkDesc = null;
        if (ctx.withRemoteStorageSystem() != null) {
            Map<String, String> bulkProperties =
                    new HashMap<>(visitPropertyItemList(ctx.withRemoteStorageSystem().brokerProperties));
            if (ctx.withRemoteStorageSystem().S3() != null) {
                bulkDesc = new BulkStorageDesc("S3", BulkStorageDesc.StorageType.S3, bulkProperties);
            } else if (ctx.withRemoteStorageSystem().HDFS() != null) {
                bulkDesc = new BulkStorageDesc("HDFS", BulkStorageDesc.StorageType.HDFS, bulkProperties);
            } else if (ctx.withRemoteStorageSystem().LOCAL() != null) {
                bulkDesc = new BulkStorageDesc("LOCAL_HDFS", BulkStorageDesc.StorageType.LOCAL, bulkProperties);
            } else if (ctx.withRemoteStorageSystem().BROKER() != null
                    && ctx.withRemoteStorageSystem().identifierOrText().getText() != null) {
                bulkDesc = new BulkStorageDesc(ctx.withRemoteStorageSystem().identifierOrText().getText(),
                        bulkProperties);
            }
        }
        ImmutableList.Builder<BulkLoadDataDesc> dataDescriptions = new ImmutableList.Builder<>();
        List<String> labelParts = visitMultipartIdentifier(ctx.lableName);
        String labelName = null;
        String labelDbName = null;
        if (ConnectContext.get().getDatabase().isEmpty() && labelParts.size() == 1) {
            throw new AnalysisException("Current database is not set.");
        } else if (labelParts.size() == 1) {
            labelName = labelParts.get(0);
        } else if (labelParts.size() == 2) {
            labelDbName = labelParts.get(0);
            labelName = labelParts.get(1);
        } else if (labelParts.size() == 3) {
            labelDbName = labelParts.get(1);
            labelName = labelParts.get(2);
        } else {
            throw new AnalysisException("labelParts in load should be [ctl.][db.]label");
        }

        for (DorisParser.DataDescContext ddc : ctx.dataDescs) {
            List<String> nameParts = Lists.newArrayList();
            if (labelDbName != null) {
                nameParts.add(labelDbName);
            }
            nameParts.add(ddc.targetTableName.getText());
            List<String> tableName = RelationUtil.getQualifierName(ConnectContext.get(), nameParts);
            List<String> colNames = (ddc.columns == null ? ImmutableList.of() : visitIdentifierList(ddc.columns));
            List<String> columnsFromPath = (ddc.columnsFromPath == null ? ImmutableList.of()
                        : visitIdentifierList(ddc.columnsFromPath.identifierList()));
            List<String> partitions = ddc.partition == null ? ImmutableList.of() : visitIdentifierList(ddc.partition);
            // TODO: multi location
            List<String> multiFilePaths = new ArrayList<>();
            for (Token filePath : ddc.filePaths) {
                multiFilePaths.add(filePath.getText().substring(1, filePath.getText().length() - 1));
            }
            List<String> filePaths = ddc.filePath == null ? ImmutableList.of() : multiFilePaths;
            Map<String, Expression> colMappings;
            if (ddc.columnMapping == null) {
                colMappings = ImmutableMap.of();
            } else {
                colMappings = new HashMap<>();
                for (DorisParser.MappingExprContext mappingExpr : ddc.columnMapping.mappingSet) {
                    colMappings.put(mappingExpr.mappingCol.getText(), getExpression(mappingExpr.expression()));
                }
            }

            LoadTask.MergeType mergeType = ddc.mergeType() == null ? LoadTask.MergeType.APPEND
                        : LoadTask.MergeType.valueOf(ddc.mergeType().getText());

            Optional<String> fileFormat = ddc.format == null ? Optional.empty()
                    : Optional.of(visitIdentifierOrText(ddc.format));
            Optional<String> separator = ddc.separator == null ? Optional.empty() : Optional.of(ddc.separator.getText()
                        .substring(1, ddc.separator.getText().length() - 1));
            Optional<String> comma = ddc.comma == null ? Optional.empty() : Optional.of(ddc.comma.getText()
                        .substring(1, ddc.comma.getText().length() - 1));
            Map<String, String> dataProperties = ddc.propertyClause() == null ? new HashMap<>()
                        : visitPropertyClause(ddc.propertyClause());
            dataDescriptions.add(new BulkLoadDataDesc(
                    tableName,
                    partitions,
                    filePaths,
                    colNames,
                    columnsFromPath,
                    colMappings,
                    new BulkLoadDataDesc.FileFormatDesc(separator, comma, fileFormat),
                    false,
                    ddc.preFilter == null ? Optional.empty() : Optional.of(getExpression(ddc.preFilter.expression())),
                    ddc.where == null ? Optional.empty() : Optional.of(getExpression(ddc.where.booleanExpression())),
                    mergeType,
                    ddc.deleteOn == null ? Optional.empty() : Optional.of(getExpression(ddc.deleteOn.expression())),
                    ddc.sequenceColumn == null ? Optional.empty()
                            : Optional.of(ddc.sequenceColumn.identifier().getText()), dataProperties));
        }
        Map<String, String> properties = Collections.emptyMap();
        if (ctx.propertyClause() != null) {
            properties = visitPropertyItemList(ctx.propertyClause().propertyItemList());
        }
        String commentSpec = ctx.commentSpec() == null ? "''" : ctx.commentSpec().STRING_LITERAL().getText();
        String comment =
                LogicalPlanBuilderAssistant.escapeBackSlash(commentSpec.substring(1, commentSpec.length() - 1));
        return new LoadCommand(labelName, dataDescriptions.build(), bulkDesc, properties, comment);
    }

    /* ********************************************************************************************
     * Plan parsing
     * ******************************************************************************************** */

    /**
     * process lateral view, add a {@link LogicalGenerate} on plan.
     */
    protected LogicalPlan withGenerate(LogicalPlan plan, LateralViewContext ctx) {
        if (ctx.LATERAL() == null) {
            return plan;
        }
        String generateName = ctx.tableName.getText();
        // if later view explode map type, we need to add a project to convert map to struct
        String columnName = ctx.columnNames.get(0).getText();
        List<String> expandColumnNames = ImmutableList.of();

        // explode can pass multiple columns
        // then use struct to return the result of the expansion of multiple columns.
        if (ctx.columnNames.size() > 1
                || BuiltinTableGeneratingFunctions.INSTANCE.getReturnManyColumnFunctions()
                    .contains(ctx.functionName.getText())) {
            columnName = ConnectContext.get() != null
                    ? ConnectContext.get().getStatementContext().generateColumnName() : "expand_cols";
            expandColumnNames = ctx.columnNames.stream()
                    .map(RuleContext::getText).collect(ImmutableList.toImmutableList());
        }
        String functionName = ctx.functionName.getText();
        List<Expression> arguments = ctx.expression().stream()
                .<Expression>map(this::typedVisit)
                .collect(ImmutableList.toImmutableList());
        Function unboundFunction = new UnboundFunction(functionName, arguments);
        return new LogicalGenerate<>(ImmutableList.of(unboundFunction),
                ImmutableList.of(new UnboundSlot(generateName, columnName)), ImmutableList.of(expandColumnNames), plan);
    }

    /**
     * process CTE and store the results in a logical plan node LogicalCTE
     */
    private LogicalPlan withCte(LogicalPlan plan, CteContext ctx) {
        if (ctx == null) {
            return plan;
        }
        return new LogicalCTE<>((List) visit(ctx.aliasQuery(), LogicalSubQueryAlias.class), plan);
    }

    /**
     * process CTE's alias queries and column aliases
     */
    @Override
    public LogicalSubQueryAlias<Plan> visitAliasQuery(AliasQueryContext ctx) {
        return ParserUtils.withOrigin(ctx, () -> {
            LogicalPlan queryPlan = plan(ctx.query());
            Optional<List<String>> columnNames = optionalVisit(ctx.columnAliases(), () ->
                    ctx.columnAliases().identifier().stream()
                    .map(RuleContext::getText)
                    .collect(ImmutableList.toImmutableList())
            );
            return new LogicalSubQueryAlias<>(ctx.identifier().getText(), columnNames, queryPlan);
        });
    }

    /**
     * process LoadProperty in routine load
     */
    public LoadProperty visitLoadProperty(LoadPropertyContext ctx) {
        LoadProperty loadProperty = null;
        if (ctx instanceof SeparatorContext) {
            String separator = stripQuotes(((SeparatorContext) ctx).STRING_LITERAL().getText());
            loadProperty = new LoadSeparator(separator);
        } else if (ctx instanceof ImportColumnsContext) {
            List<LoadColumnDesc> descList = new ArrayList<>();
            for (DorisParser.ImportColumnDescContext loadColumnDescCtx : ((ImportColumnsContext) ctx)
                    .importColumnsStatement().importColumnDesc()) {
                LoadColumnDesc desc;
                if (loadColumnDescCtx.booleanExpression() != null) {
                    desc = new LoadColumnDesc(loadColumnDescCtx.name.getText(),
                        getExpression(loadColumnDescCtx.booleanExpression()));
                } else {
                    desc = new LoadColumnDesc(loadColumnDescCtx.name.getText());
                }
                descList.add(desc);
            }
            loadProperty = new LoadColumnClause(descList);
        } else if (ctx instanceof ImportDeleteOnContext) {
            loadProperty = new LoadDeleteOnClause(getExpression(((ImportDeleteOnContext) ctx)
                    .importDeleteOnStatement().booleanExpression()));
        } else if (ctx instanceof ImportPartitionsContext) {
            Pair<Boolean, List<String>> partitionSpec = visitPartitionSpec(
                    ((ImportPartitionsContext) ctx).partitionSpec());
            loadProperty = new LoadPartitionNames(partitionSpec.first, partitionSpec.second);
        } else if (ctx instanceof ImportPrecedingFilterContext) {
            loadProperty = new LoadPrecedingFilterClause(getExpression(((ImportPrecedingFilterContext) ctx)
                    .importPrecedingFilterStatement().booleanExpression()));
        } else if (ctx instanceof ImportSequenceContext) {
            loadProperty = new LoadSequenceClause(((ImportSequenceContext) ctx)
                    .importSequenceStatement().identifier().getText());
        } else if (ctx instanceof ImportWhereContext) {
            loadProperty = new LoadWhereClause(getExpression(((ImportWhereContext) ctx)
                    .importWhereStatement().booleanExpression()));
        }
        return loadProperty;
    }

    @Override
    public LogicalPlan visitCreateRoutineLoad(CreateRoutineLoadContext ctx) {
        List<String> labelParts = visitMultipartIdentifier(ctx.label);
        String labelName = null;
        String labelDbName = null;
        if (ConnectContext.get().getDatabase().isEmpty() && labelParts.size() == 1) {
            throw new AnalysisException("Current database is not set.");
        } else if (labelParts.size() == 1) {
            labelName = labelParts.get(0);
        } else if (labelParts.size() == 2) {
            labelDbName = labelParts.get(0);
            labelName = labelParts.get(1);
        } else {
            throw new AnalysisException("labelParts in load should be [db.]label");
        }
        LabelNameInfo jobLabelInfo = new LabelNameInfo(labelDbName, labelName);
        String tableName = null;
        if (ctx.table != null) {
            tableName = ctx.table.getText();
        }
        Map<String, String> properties = ctx.propertyClause() != null
                // NOTICE: we should not generate immutable map here, because it will be modified when analyzing.
                ? Maps.newHashMap(visitPropertyClause(ctx.propertyClause()))
                : Maps.newHashMap();
        String type = ctx.type.getText();
        Map<String, String> customProperties = ctx.customProperties != null
                // NOTICE: we should not generate immutable map here, because it will be modified when analyzing.
                ? Maps.newHashMap(visitPropertyItemList(ctx.customProperties))
                : Maps.newHashMap();
        LoadTask.MergeType mergeType = LoadTask.MergeType.APPEND;
        if (ctx.WITH() != null) {
            if (ctx.DELETE() != null) {
                mergeType = LoadTask.MergeType.DELETE;
            } else if (ctx.MERGE() != null) {
                mergeType = LoadTask.MergeType.MERGE;
            }
        }
        String comment = visitCommentSpec(ctx.commentSpec());
        Map<String, LoadProperty> loadPropertyMap = new HashMap<>();
        for (DorisParser.LoadPropertyContext oneLoadPropertyCOntext : ctx.loadProperty()) {
            LoadProperty loadProperty = visitLoadProperty(oneLoadPropertyCOntext);
            if (loadProperty == null) {
                throw new AnalysisException("invalid clause of routine load");
            }
            if (loadPropertyMap.get(loadProperty.getClass().getName()) != null) {
                throw new AnalysisException("repeat setting of clause load property: "
                    + loadProperty.getClass().getName());
            } else {
                loadPropertyMap.put(loadProperty.getClass().getName(), loadProperty);
            }
        }
        CreateRoutineLoadInfo createRoutineLoadInfo = new CreateRoutineLoadInfo(jobLabelInfo, tableName,
                loadPropertyMap, properties, type, customProperties, mergeType, comment);
        return new CreateRoutineLoadCommand(createRoutineLoadInfo);

    }

    @Override
    public Command visitCreateRowPolicy(CreateRowPolicyContext ctx) {
        FilterType filterType = FilterType.of(ctx.type.getText());
        List<String> nameParts = visitMultipartIdentifier(ctx.table);
        return new CreatePolicyCommand(PolicyTypeEnum.ROW, ctx.name.getText(),
                ctx.EXISTS() != null, new TableNameInfo(nameParts), Optional.of(filterType),
                ctx.user == null ? null : visitUserIdentify(ctx.user),
                ctx.roleName == null ? null : ctx.roleName.getText(),
                Optional.of(getExpression(ctx.booleanExpression())), ImmutableMap.of());
    }

    @Override
    public Command visitCreateStoragePolicy(CreateStoragePolicyContext ctx) {
        Map<String, String> properties = ctx.properties != null
                ? Maps.newHashMap(visitPropertyClause(ctx.properties))
                : Maps.newHashMap();
        return new CreatePolicyCommand(PolicyTypeEnum.STORAGE, ctx.name.getText(),
                ctx.EXISTS() != null, null, Optional.empty(),
                null, null, Optional.empty(), properties);
    }

    @Override
    public String visitIdentifierOrText(DorisParser.IdentifierOrTextContext ctx) {
        if (ctx.STRING_LITERAL() != null) {
            return ctx.STRING_LITERAL().getText().substring(1, ctx.STRING_LITERAL().getText().length() - 1);
        } else {
            return ctx.identifier().getText();
        }
    }

    @Override
    public String visitIdentifierOrTextOrAsterisk(DorisParser.IdentifierOrTextOrAsteriskContext ctx) {
        if (ctx.ASTERISK() != null) {
            return stripQuotes(ctx.ASTERISK().getText());
        } else if (ctx.STRING_LITERAL() != null) {
            return stripQuotes(ctx.STRING_LITERAL().getText());
        } else {
            return stripQuotes(ctx.identifier().getText());
        }
    }

    @Override
    public List<String> visitMultipartIdentifierOrAsterisk(DorisParser.MultipartIdentifierOrAsteriskContext ctx) {
        return ctx.parts.stream()
            .map(RuleContext::getText)
            .collect(ImmutableList.toImmutableList());
    }

    @Override
    public UserIdentity visitUserIdentify(UserIdentifyContext ctx) {
        String user = visitIdentifierOrText(ctx.user);
        String host = null;
        if (ctx.host != null) {
            host = visitIdentifierOrText(ctx.host);
        }
        if (host == null) {
            host = "%";
        }
        boolean isDomain = ctx.LEFT_PAREN() != null;
        return new UserIdentity(user, host, isDomain);
    }

    @Override
    public LogicalPlan visitQuery(QueryContext ctx) {
        return ParserUtils.withOrigin(ctx, () -> {
            // TODO: need to add withQueryResultClauses and withCTE
            LogicalPlan query = plan(ctx.queryTerm());
            query = withCte(query, ctx.cte());
            return withQueryOrganization(query, ctx.queryOrganization());
        });
    }

    @Override
    public LogicalPlan visitSetOperation(SetOperationContext ctx) {
        return ParserUtils.withOrigin(ctx, () -> {

            if (ctx.UNION() != null) {
                Qualifier qualifier = getQualifier(ctx);
                List<QueryTermContext> contexts = Lists.newArrayList(ctx.right);
                QueryTermContext current = ctx.left;
                while (true) {
                    if (current instanceof SetOperationContext
                            && getQualifier((SetOperationContext) current) == qualifier
                            && ((SetOperationContext) current).UNION() != null) {
                        contexts.add(((SetOperationContext) current).right);
                        current = ((SetOperationContext) current).left;
                    } else {
                        contexts.add(current);
                        break;
                    }
                }
                Collections.reverse(contexts);
                List<LogicalPlan> logicalPlans = contexts.stream().map(this::plan).collect(Collectors.toList());
                return reduceToLogicalPlanTree(0, logicalPlans.size() - 1, logicalPlans, qualifier);
            } else {
                LogicalPlan leftQuery = plan(ctx.left);
                LogicalPlan rightQuery = plan(ctx.right);
                Qualifier qualifier = getQualifier(ctx);

                List<Plan> newChildren = ImmutableList.of(leftQuery, rightQuery);
                LogicalPlan plan;
                if (ctx.UNION() != null) {
                    plan = new LogicalUnion(qualifier, newChildren);
                } else if (ctx.EXCEPT() != null || ctx.MINUS() != null) {
                    plan = new LogicalExcept(qualifier, newChildren);
                } else if (ctx.INTERSECT() != null) {
                    plan = new LogicalIntersect(qualifier, newChildren);
                } else {
                    throw new ParseException("not support", ctx);
                }
                return plan;
            }
        });
    }

    private Qualifier getQualifier(SetOperationContext ctx) {
        if (ctx.setQuantifier() == null || ctx.setQuantifier().DISTINCT() != null) {
            return Qualifier.DISTINCT;
        } else {
            return Qualifier.ALL;
        }
    }

    private static LogicalPlan logicalPlanCombiner(LogicalPlan left, LogicalPlan right, Qualifier qualifier) {
        return new LogicalUnion(qualifier, ImmutableList.of(left, right));
    }

    /**
     * construct avl union tree
     */
    public static LogicalPlan reduceToLogicalPlanTree(int low, int high,
            List<LogicalPlan> logicalPlans, Qualifier qualifier) {
        switch (high - low) {
            case 0:
                return logicalPlans.get(low);
            case 1:
                return logicalPlanCombiner(logicalPlans.get(low), logicalPlans.get(high), qualifier);
            default:
                int mid = low + (high - low) / 2;
                return logicalPlanCombiner(
                        reduceToLogicalPlanTree(low, mid, logicalPlans, qualifier),
                        reduceToLogicalPlanTree(mid + 1, high, logicalPlans, qualifier),
                        qualifier
                );
        }
    }

    @Override
    public LogicalPlan visitSubquery(SubqueryContext ctx) {
        return ParserUtils.withOrigin(ctx, () -> plan(ctx.query()));
    }

    @Override
    public LogicalPlan visitRegularQuerySpecification(RegularQuerySpecificationContext ctx) {
        return ParserUtils.withOrigin(ctx, () -> {
            SelectClauseContext selectCtx = ctx.selectClause();
            LogicalPlan selectPlan;
            LogicalPlan relation;
            if (ctx.fromClause() == null) {
                relation = new LogicalOneRowRelation(StatementScopeIdGenerator.newRelationId(),
                        ImmutableList.of(new Alias(Literal.of(0))));
            } else {
                relation = visitFromClause(ctx.fromClause());
            }
            if (ctx.intoClause() != null && !ConnectContext.get().isRunProcedure()) {
                throw new ParseException("Only procedure supports insert into variables", selectCtx);
            }
            selectPlan = withSelectQuerySpecification(
                    ctx, relation,
                    selectCtx,
                    Optional.ofNullable(ctx.whereClause()),
                    Optional.ofNullable(ctx.aggClause()),
                    Optional.ofNullable(ctx.havingClause()),
                    Optional.ofNullable(ctx.qualifyClause()));
            selectPlan = withQueryOrganization(selectPlan, ctx.queryOrganization());
            if ((selectHintMap == null) || selectHintMap.isEmpty()) {
                return selectPlan;
            }
            List<ParserRuleContext> selectHintContexts = Lists.newArrayList();
            List<ParserRuleContext> preAggOnHintContexts = Lists.newArrayList();
            for (Integer key : selectHintMap.keySet()) {
                if (key > selectCtx.getStart().getStopIndex() && key < selectCtx.getStop().getStartIndex()) {
                    selectHintContexts.add(selectHintMap.get(key));
                } else {
                    preAggOnHintContexts.add(selectHintMap.get(key));
                }
            }
            return withHints(selectPlan, selectHintContexts, preAggOnHintContexts);
        });
    }

    @Override
    public LogicalPlan visitInlineTable(InlineTableContext ctx) {
        List<RowConstructorContext> rowConstructorContexts = ctx.rowConstructor();
        ImmutableList.Builder<List<NamedExpression>> rows
                = ImmutableList.builderWithExpectedSize(rowConstructorContexts.size());
        for (RowConstructorContext rowConstructorContext : rowConstructorContexts) {
            rows.add(visitRowConstructor(rowConstructorContext));
        }
        return new UnboundInlineTable(rows.build());
    }

    /**
     * Create an aliased table reference. This is typically used in FROM clauses.
     */
    protected LogicalPlan withTableAlias(LogicalPlan plan, TableAliasContext ctx) {
        if (ctx.strictIdentifier() == null) {
            return plan;
        }
        return ParserUtils.withOrigin(ctx.strictIdentifier(), () -> {
            String alias = ctx.strictIdentifier().getText();
            if (null != ctx.identifierList()) {
                throw new ParseException("Do not implemented", ctx);
                // TODO: multi-colName
            }
            return new LogicalSubQueryAlias<>(alias, plan);
        });
    }

    @Override
    public LogicalPlan visitTableName(TableNameContext ctx) {
        List<String> nameParts = visitMultipartIdentifier(ctx.multipartIdentifier());
        List<String> partitionNames = new ArrayList<>();
        boolean isTempPart = false;
        if (ctx.specifiedPartition() != null) {
            isTempPart = ctx.specifiedPartition().TEMPORARY() != null;
            if (ctx.specifiedPartition().identifier() != null) {
                partitionNames.add(ctx.specifiedPartition().identifier().getText());
            } else {
                partitionNames.addAll(visitIdentifierList(ctx.specifiedPartition().identifierList()));
            }
        }

        Optional<String> indexName = Optional.empty();
        if (ctx.materializedViewName() != null) {
            indexName = Optional.ofNullable(ctx.materializedViewName().indexName.getText());
        }

        List<Long> tabletIdLists = new ArrayList<>();
        if (ctx.tabletList() != null) {
            ctx.tabletList().tabletIdList.stream().forEach(tabletToken -> {
                tabletIdLists.add(Long.parseLong(tabletToken.getText()));
            });
        }

        final List<String> relationHints;
        if (ctx.relationHint() != null) {
            relationHints = typedVisit(ctx.relationHint());
        } else {
            relationHints = ImmutableList.of();
        }

        TableScanParams scanParams = null;
        if (ctx.optScanParams() != null) {
            Map<String, String> map = visitPropertyItemList(ctx.optScanParams().properties);
            scanParams = new TableScanParams(ctx.optScanParams().funcName.getText(), map);
        }

        TableSnapshot tableSnapshot = null;
        if (ctx.tableSnapshot() != null) {
            if (ctx.tableSnapshot().TIME() != null) {
                tableSnapshot = new TableSnapshot(stripQuotes(ctx.tableSnapshot().time.getText()));
            } else {
                tableSnapshot = new TableSnapshot(Long.parseLong(ctx.tableSnapshot().version.getText()));
            }
        }

        TableSample tableSample = ctx.sample() == null ? null : (TableSample) visit(ctx.sample());
        UnboundRelation relation = new UnboundRelation(StatementScopeIdGenerator.newRelationId(),
                nameParts, partitionNames, isTempPart, tabletIdLists, relationHints,
                Optional.ofNullable(tableSample), indexName, scanParams, Optional.ofNullable(tableSnapshot));

        LogicalPlan checkedRelation = LogicalPlanBuilderAssistant.withCheckPolicy(relation);
        LogicalPlan plan = withTableAlias(checkedRelation, ctx.tableAlias());
        for (LateralViewContext lateralViewContext : ctx.lateralView()) {
            plan = withGenerate(plan, lateralViewContext);
        }
        return plan;
    }

    public static String stripQuotes(String str) {
        if ((str.charAt(0) == '\'' && str.charAt(str.length() - 1) == '\'')
                || (str.charAt(0) == '\"' && str.charAt(str.length() - 1) == '\"')) {
            str = str.substring(1, str.length() - 1);
        }
        return str;
    }

    @Override
    public LogicalPlan visitShowEncryptKeys(ShowEncryptKeysContext ctx) {
        String dbName = null;
        if (ctx.database != null) {
            List<String> nameParts = visitMultipartIdentifier(ctx.database);
            dbName = nameParts.get(0); // only one entry possible
        }

        String likeString = null;
        if (ctx.LIKE() != null) {
            likeString = stripQuotes(ctx.STRING_LITERAL().getText());
        }
        return new ShowEncryptKeysCommand(dbName, likeString);
    }

    @Override
    public LogicalPlan visitAliasedQuery(AliasedQueryContext ctx) {
        if (ctx.tableAlias().getText().equals("")) {
            throw new ParseException("Every derived table must have its own alias", ctx);
        }
        LogicalPlan plan = withTableAlias(visitQuery(ctx.query()), ctx.tableAlias());
        for (LateralViewContext lateralViewContext : ctx.lateralView()) {
            plan = withGenerate(plan, lateralViewContext);
        }
        return plan;
    }

    @Override
    public LogicalPlan visitTableValuedFunction(TableValuedFunctionContext ctx) {
        return ParserUtils.withOrigin(ctx, () -> {
            String functionName = ctx.tvfName.getText();

            Map<String, String> map = visitPropertyItemList(ctx.properties);
            LogicalPlan relation = new UnboundTVFRelation(StatementScopeIdGenerator.newRelationId(),
                    functionName, new Properties(map));
            return withTableAlias(relation, ctx.tableAlias());
        });
    }

    /**
     * Create a star (i.e. all) expression; this selects all elements (in the specified object).
     * Both un-targeted (global) and targeted aliases are supported.
     */
    @Override
    public Expression visitStar(StarContext ctx) {
        return ParserUtils.withOrigin(ctx, () -> {
            final QualifiedNameContext qualifiedNameContext = ctx.qualifiedName();
            List<String> target;
            if (qualifiedNameContext != null) {
                target = qualifiedNameContext.identifier()
                        .stream()
                        .map(RuleContext::getText)
                        .collect(ImmutableList.toImmutableList());
            } else {
                target = ImmutableList.of();
            }
            List<ExceptOrReplaceContext> exceptOrReplaceList = ctx.exceptOrReplace();
            if (exceptOrReplaceList != null && !exceptOrReplaceList.isEmpty()) {
                List<NamedExpression> finalExpectSlots = ImmutableList.of();
                List<NamedExpression> finalReplacedAlias = ImmutableList.of();
                for (ExceptOrReplaceContext exceptOrReplace : exceptOrReplaceList) {
                    if (exceptOrReplace instanceof ExceptContext) {
                        if (!finalExpectSlots.isEmpty()) {
                            throw new ParseException("only one except clause is supported", ctx);
                        }
                        ExceptContext exceptContext = (ExceptContext) exceptOrReplace;
                        List<NamedExpression> expectSlots = getNamedExpressions(exceptContext.namedExpressionSeq());
                        boolean allSlots = expectSlots.stream().allMatch(UnboundSlot.class::isInstance);
                        if (expectSlots.isEmpty() || !allSlots) {
                            throw new ParseException(
                                    "only column name is supported in except clause", ctx);
                        }
                        finalExpectSlots = expectSlots;
                    } else if (exceptOrReplace instanceof ReplaceContext) {
                        if (!finalReplacedAlias.isEmpty()) {
                            throw new ParseException("only one replace clause is supported", ctx);
                        }
                        ReplaceContext replaceContext = (ReplaceContext) exceptOrReplace;
                        List<NamedExpression> expectAlias = Lists.newArrayList();
                        NamedExpressionSeqContext namedExpressions = replaceContext.namedExpressionSeq();
                        for (NamedExpressionContext namedExpressionContext : namedExpressions.namedExpression()) {
                            if (namedExpressionContext.identifierOrText() == null) {
                                throw new ParseException("only alias is supported in select-replace clause", ctx);
                            }
                            expectAlias.add((NamedExpression) namedExpressionContext.accept(this));
                        }
                        if (expectAlias.isEmpty()) {
                            throw new ParseException("only alias is supported in select-replace clause", ctx);
                        }
                        finalReplacedAlias = expectAlias;
                    } else {
                        throw new ParseException(
                                "Unsupported except or replace clause: " + exceptOrReplace.getText(), ctx
                        );
                    }
                }
                return new UnboundStar(target, finalExpectSlots, finalReplacedAlias);
            } else {
                return new UnboundStar(target);
            }
        });
    }

    /**
     * Create an aliased expression if an alias is specified. Both single and multi-aliases are
     * supported.
     */
    @Override
    public NamedExpression visitNamedExpression(NamedExpressionContext ctx) {
        return ParserUtils.withOrigin(ctx, () -> {
            Expression expression = getExpression(ctx.expression());
            if (ctx.identifierOrText() == null) {
                if (expression instanceof NamedExpression) {
                    return (NamedExpression) expression;
                } else {
                    int start = ctx.expression().start.getStartIndex();
                    int stop = ctx.expression().stop.getStopIndex();
                    String alias = ctx.start.getInputStream()
                            .getText(new org.antlr.v4.runtime.misc.Interval(start, stop));
                    if (expression instanceof Literal) {
                        return new Alias(expression, alias, true);
                    } else {
                        return new UnboundAlias(expression, alias, true);
                    }
                }
            }
            String alias = visitIdentifierOrText(ctx.identifierOrText());
            if (expression instanceof Literal) {
                return new Alias(expression, alias);
            }
            return new UnboundAlias(expression, alias);
        });
    }

    @Override
    public Expression visitSystemVariable(SystemVariableContext ctx) {
        VariableType type = null;
        if (ctx.kind == null) {
            type = VariableType.DEFAULT;
        } else if (ctx.kind.getType() == DorisParser.SESSION) {
            type = VariableType.SESSION;
        } else if (ctx.kind.getType() == DorisParser.GLOBAL) {
            type = VariableType.GLOBAL;
        }
        if (type == null) {
            throw new ParseException("Unsupported system variable: " + ctx.getText(), ctx);
        }
        return new UnboundVariable(ctx.identifier().getText(), type);
    }

    @Override
    public Expression visitUserVariable(UserVariableContext ctx) {
        return new UnboundVariable(ctx.identifierOrText().getText(), VariableType.USER);
    }

    /**
     * Create a comparison expression. This compares two expressions. The following comparison
     * operators are supported:
     * - Equal: '=' or '=='
     * - Null-safe Equal: '<=>'
     * - Not Equal: '<>' or '!='
     * - Less than: '<'
     * - Less then or Equal: '<='
     * - Greater than: '>'
     * - Greater then or Equal: '>='
     */
    @Override
    public Expression visitComparison(ComparisonContext ctx) {
        return ParserUtils.withOrigin(ctx, () -> {
            Expression left = getExpression(ctx.left);
            Expression right = getExpression(ctx.right);
            TerminalNode operator = (TerminalNode) ctx.comparisonOperator().getChild(0);
            switch (operator.getSymbol().getType()) {
                case DorisParser.EQ:
                    return new EqualTo(left, right);
                case DorisParser.NEQ:
                    return new Not(new EqualTo(left, right));
                case DorisParser.LT:
                    return new LessThan(left, right);
                case DorisParser.GT:
                    return new GreaterThan(left, right);
                case DorisParser.LTE:
                    return new LessThanEqual(left, right);
                case DorisParser.GTE:
                    return new GreaterThanEqual(left, right);
                case DorisParser.NSEQ:
                    return new NullSafeEqual(left, right);
                default:
                    throw new ParseException("Unsupported comparison expression: "
                        + operator.getSymbol().getText(), ctx);
            }
        });
    }

    /**
     * Create a not expression.
     * format: NOT Expression
     * for example:
     * not 1
     * not 1=1
     */
    @Override
    public Expression visitLogicalNot(LogicalNotContext ctx) {
        return ParserUtils.withOrigin(ctx, () -> new Not(getExpression(ctx.booleanExpression())));
    }

    @Override
    public Expression visitLogicalBinary(LogicalBinaryContext ctx) {
        return ParserUtils.withOrigin(ctx, () -> {
            // Code block copy from Spark
            // sql/catalyst/src/main/scala/org/apache/spark/sql/catalyst/parser/AstBuilder.scala

            // Collect all similar left hand contexts.
            List<BooleanExpressionContext> contexts = Lists.newArrayList(ctx.right);
            BooleanExpressionContext current = ctx.left;
            while (true) {
                if (current instanceof LogicalBinaryContext
                        && ((LogicalBinaryContext) current).operator.getType() == ctx.operator.getType()) {
                    contexts.add(((LogicalBinaryContext) current).right);
                    current = ((LogicalBinaryContext) current).left;
                } else {
                    contexts.add(current);
                    break;
                }
            }
            // Reverse the contexts to have them in the same sequence as in the SQL statement & turn them
            // into expressions.
            Collections.reverse(contexts);
            List<Expression> expressions = contexts.stream().map(this::getExpression).collect(Collectors.toList());
            if (ctx.operator.getType() == DorisParser.AND) {
                return new And(expressions);
            } else if (ctx.operator.getType() == DorisParser.OR) {
                return new Or(expressions);
            } else {
                // Create a balanced tree.
                return reduceToExpressionTree(0, expressions.size() - 1, expressions, ctx);
            }
        });
    }

    @Override
    public Expression visitLambdaExpression(LambdaExpressionContext ctx) {
        ImmutableList<String> args = ctx.args.stream()
                .map(RuleContext::getText)
                .collect(ImmutableList.toImmutableList());
        Expression body = (Expression) visit(ctx.body);
        return new Lambda(args, body);
    }

    private Expression expressionCombiner(Expression left, Expression right, LogicalBinaryContext ctx) {
        switch (ctx.operator.getType()) {
            case DorisParser.LOGICALAND:
            case DorisParser.AND:
                return new And(left, right);
            case DorisParser.OR:
                return new Or(left, right);
            case DorisParser.XOR:
                return new Xor(left, right);
            default:
                throw new ParseException("Unsupported logical binary type: " + ctx.operator.getText(), ctx);
        }
    }

    private Expression reduceToExpressionTree(int low, int high,
            List<Expression> expressions, LogicalBinaryContext ctx) {
        switch (high - low) {
            case 0:
                return expressions.get(low);
            case 1:
                return expressionCombiner(expressions.get(low), expressions.get(high), ctx);
            default:
                int mid = low + (high - low) / 2;
                return expressionCombiner(
                        reduceToExpressionTree(low, mid, expressions, ctx),
                        reduceToExpressionTree(mid + 1, high, expressions, ctx),
                        ctx
                );
        }
    }

    /**
     * Create a predicated expression. A predicated expression is a normal expression with a
     * predicate attached to it, for example:
     * {{{
     * a + 1 IS NULL
     * }}}
     */
    @Override
    public Expression visitPredicated(PredicatedContext ctx) {
        return ParserUtils.withOrigin(ctx, () -> {
            Expression e = getExpression(ctx.valueExpression());
            return ctx.predicate() == null ? e : withPredicate(e, ctx.predicate());
        });
    }

    @Override
    public Expression visitArithmeticUnary(ArithmeticUnaryContext ctx) {
        return ParserUtils.withOrigin(ctx, () -> {
            Expression e = typedVisit(ctx.valueExpression());
            switch (ctx.operator.getType()) {
                case DorisParser.PLUS:
                    return e;
                case DorisParser.SUBTRACT:
                    IntegerLiteral zero = new IntegerLiteral(0);
                    return new Subtract(zero, e);
                case DorisParser.TILDE:
                    return new BitNot(e);
                default:
                    throw new ParseException("Unsupported arithmetic unary type: " + ctx.operator.getText(), ctx);
            }
        });
    }

    @Override
    public Expression visitArithmeticBinary(ArithmeticBinaryContext ctx) {
        return ParserUtils.withOrigin(ctx, () -> {
            Expression left = getExpression(ctx.left);
            Expression right = getExpression(ctx.right);

            int type = ctx.operator.getType();
            if (left instanceof Interval) {
                if (type != DorisParser.PLUS) {
                    throw new ParseException("Only supported: " + Operator.ADD, ctx);
                }
                Interval interval = (Interval) left;
                return new TimestampArithmetic(Operator.ADD, right, interval.value(), interval.timeUnit());
            }

            if (right instanceof Interval) {
                Operator op;
                if (type == DorisParser.PLUS) {
                    op = Operator.ADD;
                } else if (type == DorisParser.SUBTRACT) {
                    op = Operator.SUBTRACT;
                } else {
                    throw new ParseException("Only supported: " + Operator.ADD + " and " + Operator.SUBTRACT, ctx);
                }
                Interval interval = (Interval) right;
                return new TimestampArithmetic(op, left, interval.value(), interval.timeUnit());
            }

            return ParserUtils.withOrigin(ctx, () -> {
                switch (type) {
                    case DorisParser.ASTERISK:
                        return new Multiply(left, right);
                    case DorisParser.SLASH:
                        return new Divide(left, right);
                    case DorisParser.MOD:
                        return new Mod(left, right);
                    case DorisParser.PLUS:
                        return new Add(left, right);
                    case DorisParser.SUBTRACT:
                        return new Subtract(left, right);
                    case DorisParser.DIV:
                        return new IntegralDivide(left, right);
                    case DorisParser.HAT:
                        return new BitXor(left, right);
                    case DorisParser.PIPE:
                        return new BitOr(left, right);
                    case DorisParser.AMPERSAND:
                        return new BitAnd(left, right);
                    default:
                        throw new ParseException(
                                "Unsupported arithmetic binary type: " + ctx.operator.getText(), ctx);
                }
            });
        });
    }

    @Override
    public Expression visitCurrentDate(DorisParser.CurrentDateContext ctx) {
        return new CurrentDate();
    }

    @Override
    public Expression visitCurrentTime(DorisParser.CurrentTimeContext ctx) {
        return new CurrentTime();
    }

    @Override
    public Expression visitCurrentTimestamp(DorisParser.CurrentTimestampContext ctx) {
        return new Now();
    }

    @Override
    public Expression visitLocalTime(DorisParser.LocalTimeContext ctx) {
        return new CurrentTime();
    }

    @Override
    public Expression visitLocalTimestamp(DorisParser.LocalTimestampContext ctx) {
        return new Now();
    }

    @Override
    public Expression visitCurrentUser(DorisParser.CurrentUserContext ctx) {
        return new CurrentUser();
    }

    @Override
    public Expression visitSessionUser(DorisParser.SessionUserContext ctx) {
        return new SessionUser();
    }

    @Override
    public Expression visitDoublePipes(DorisParser.DoublePipesContext ctx) {
        return ParserUtils.withOrigin(ctx, () -> {
            Expression left = getExpression(ctx.left);
            Expression right = getExpression(ctx.right);
            if (SqlModeHelper.hasPipeAsConcat()) {
                return new UnboundFunction("concat", Lists.newArrayList(left, right));
            } else {
                return new Or(left, right);
            }
        });
    }

    /**
     * Create a value based [[CaseWhen]] expression. This has the following SQL form:
     * {{{
     *   CASE [expression]
     *    WHEN [value] THEN [expression]
     *    ...
     *    ELSE [expression]
     *   END
     * }}}
     */
    @Override
    public Expression visitSimpleCase(DorisParser.SimpleCaseContext context) {
        Expression e = getExpression(context.value);
        List<WhenClause> whenClauses = context.whenClause().stream()
                .map(w -> new WhenClause(new EqualTo(e, getExpression(w.condition)), getExpression(w.result)))
                .collect(ImmutableList.toImmutableList());
        if (context.elseExpression == null) {
            return new CaseWhen(whenClauses);
        }
        return new CaseWhen(whenClauses, getExpression(context.elseExpression));
    }

    /**
     * Create a condition based [[CaseWhen]] expression. This has the following SQL syntax:
     * {{{
     *   CASE
     *    WHEN [predicate] THEN [expression]
     *    ...
     *    ELSE [expression]
     *   END
     * }}}
     *
     * @param context the parse tree
     */
    @Override
    public Expression visitSearchedCase(DorisParser.SearchedCaseContext context) {
        List<WhenClause> whenClauses = context.whenClause().stream()
                .map(w -> new WhenClause(getExpression(w.condition), getExpression(w.result)))
                .collect(ImmutableList.toImmutableList());
        if (context.elseExpression == null) {
            return new CaseWhen(whenClauses);
        }
        return new CaseWhen(whenClauses, getExpression(context.elseExpression));
    }

    @Override
    public Expression visitCast(DorisParser.CastContext ctx) {
        return ParserUtils.withOrigin(ctx, () -> processCast(getExpression(ctx.expression()), ctx.castDataType()));
    }

    @Override
    public UnboundFunction visitExtract(DorisParser.ExtractContext ctx) {
        return ParserUtils.withOrigin(ctx, () -> {
            String functionName = ctx.field.getText();
            return new UnboundFunction(functionName, false,
                    Collections.singletonList(getExpression(ctx.source)));
        });
    }

    @Override
    public Expression visitEncryptKey(DorisParser.EncryptKeyContext ctx) {
        return ParserUtils.withOrigin(ctx, () -> {
            String db = ctx.dbName == null ? "" : ctx.dbName.getText();
            String key = ctx.keyName.getText();
            return new EncryptKeyRef(new StringLiteral(db), new StringLiteral(key));
        });
    }

    @Override
    public Expression visitCharFunction(DorisParser.CharFunctionContext ctx) {
        return ParserUtils.withOrigin(ctx, () -> {
            String charSet = ctx.charSet == null ? "utf8" : ctx.charSet.getText();
            List<Expression> arguments = ImmutableList.<Expression>builder()
                    .add(new StringLiteral(charSet))
                    .addAll(visit(ctx.arguments, Expression.class))
                    .build();
            return new Char(arguments);
        });
    }

    @Override
    public Expression visitConvertCharSet(DorisParser.ConvertCharSetContext ctx) {
        return ParserUtils.withOrigin(ctx,
                () -> new ConvertTo(getExpression(ctx.argument), new StringLiteral(ctx.charSet.getText())));
    }

    @Override
    public Expression visitConvertType(DorisParser.ConvertTypeContext ctx) {
        return ParserUtils.withOrigin(ctx, () -> processCast(getExpression(ctx.argument), ctx.castDataType()));
    }

    @Override
    public DataType visitCastDataType(CastDataTypeContext ctx) {
        return ParserUtils.withOrigin(ctx, () -> {
            if (ctx.dataType() != null) {
                return ((DataType) typedVisit(ctx.dataType())).conversion();
            } else if (ctx.UNSIGNED() != null) {
                return LargeIntType.UNSIGNED;
            } else {
                return BigIntType.SIGNED;
            }
        });
    }

    private Expression processCast(Expression expression, CastDataTypeContext castDataTypeContext) {
        DataType dataType = visitCastDataType(castDataTypeContext);
        Expression cast = new Cast(expression, dataType, true);
        if (dataType.isStringLikeType() && ((CharacterType) dataType).getLen() >= 0) {
            if (dataType.isVarcharType() && ((VarcharType) dataType).isWildcardVarchar()) {
                return cast;
            }
            List<Expression> args = ImmutableList.of(
                    cast,
                    new TinyIntLiteral((byte) 1),
                    Literal.of(((CharacterType) dataType).getLen())
            );
            return new UnboundFunction("substr", args);
        } else {
            return cast;
        }
    }

    @Override
    public Expression visitFunctionCallExpression(DorisParser.FunctionCallExpressionContext ctx) {
        return ParserUtils.withOrigin(ctx, () -> {
            String functionName = ctx.functionIdentifier().functionNameIdentifier().getText();
            boolean isDistinct = ctx.DISTINCT() != null;
            List<Expression> params = Lists.newArrayList();
            params.addAll(visit(ctx.expression(), Expression.class));
            List<OrderKey> orderKeys = visit(ctx.sortItem(), OrderKey.class);
            params.addAll(orderKeys.stream().map(OrderExpression::new).collect(Collectors.toList()));

            List<UnboundStar> unboundStars = ExpressionUtils.collectAll(params, UnboundStar.class::isInstance);
            if (!unboundStars.isEmpty()) {
                if (ctx.functionIdentifier().dbName == null && functionName.equalsIgnoreCase("count")) {
                    if (unboundStars.size() > 1) {
                        throw new ParseException(
                                "'*' can only be used once in conjunction with COUNT: " + functionName, ctx);
                    }
                    if (!unboundStars.get(0).getQualifier().isEmpty()) {
                        throw new ParseException("'*' can not has qualifier: " + unboundStars.size(), ctx);
                    }
                    if (ctx.windowSpec() != null) {
                        if (isDistinct) {
                            throw new ParseException("DISTINCT not allowed in analytic function: " + functionName, ctx);
                        }
                        return withWindowSpec(ctx.windowSpec(), new Count());
                    }
                    return new Count();
                }
                throw new ParseException("'*' can only be used in conjunction with COUNT: " + functionName, ctx);
            } else {
                String dbName = null;
                if (ctx.functionIdentifier().dbName != null) {
                    dbName = ctx.functionIdentifier().dbName.getText();
                }
                UnboundFunction function = new UnboundFunction(dbName, functionName, isDistinct, params);
                if (ctx.windowSpec() != null) {
                    if (isDistinct) {
                        throw new ParseException("DISTINCT not allowed in analytic function: " + functionName, ctx);
                    }
                    return withWindowSpec(ctx.windowSpec(), function);
                }
                return function;
            }
        });
    }

    /**
     * deal with window function definition
     */
    private WindowExpression withWindowSpec(WindowSpecContext ctx, Expression function) {
        List<Expression> partitionKeyList = Lists.newArrayList();
        if (ctx.partitionClause() != null) {
            partitionKeyList = visit(ctx.partitionClause().expression(), Expression.class);
        }

        List<OrderExpression> orderKeyList = Lists.newArrayList();
        if (ctx.sortClause() != null) {
            orderKeyList = visit(ctx.sortClause().sortItem(), OrderKey.class).stream()
                .map(orderKey -> new OrderExpression(orderKey))
                .collect(Collectors.toList());
        }

        if (ctx.windowFrame() != null) {
            return new WindowExpression(function, partitionKeyList, orderKeyList, withWindowFrame(ctx.windowFrame()));
        }
        return new WindowExpression(function, partitionKeyList, orderKeyList);
    }

    /**
     * deal with optional expressions
     */
    private <T, C> Optional<C> optionalVisit(T ctx, Supplier<C> func) {
        return Optional.ofNullable(ctx).map(a -> func.get());
    }

    /**
     * deal with window frame
     */
    private WindowFrame withWindowFrame(WindowFrameContext ctx) {
        WindowFrame.FrameUnitsType frameUnitsType = WindowFrame.FrameUnitsType.valueOf(
                ctx.frameUnits().getText().toUpperCase());
        WindowFrame.FrameBoundary leftBoundary = withFrameBound(ctx.start);
        if (ctx.end != null) {
            WindowFrame.FrameBoundary rightBoundary = withFrameBound(ctx.end);
            return new WindowFrame(frameUnitsType, leftBoundary, rightBoundary);
        }
        return new WindowFrame(frameUnitsType, leftBoundary);
    }

    private WindowFrame.FrameBoundary withFrameBound(DorisParser.FrameBoundaryContext ctx) {
        Optional<Expression> expression = Optional.empty();
        if (ctx.expression() != null) {
            expression = Optional.of(getExpression(ctx.expression()));
            // todo: use isConstant() to resolve Function in expression; currently we only
            //  support literal expression
            if (!expression.get().isLiteral()) {
                throw new ParseException("Unsupported expression in WindowFrame : " + expression, ctx);
            }
        }

        WindowFrame.FrameBoundType frameBoundType = null;
        switch (ctx.boundType.getType()) {
            case DorisParser.PRECEDING:
                if (ctx.UNBOUNDED() != null) {
                    frameBoundType = WindowFrame.FrameBoundType.UNBOUNDED_PRECEDING;
                } else {
                    frameBoundType = WindowFrame.FrameBoundType.PRECEDING;
                }
                break;
            case DorisParser.CURRENT:
                frameBoundType = WindowFrame.FrameBoundType.CURRENT_ROW;
                break;
            case DorisParser.FOLLOWING:
                if (ctx.UNBOUNDED() != null) {
                    frameBoundType = WindowFrame.FrameBoundType.UNBOUNDED_FOLLOWING;
                } else {
                    frameBoundType = WindowFrame.FrameBoundType.FOLLOWING;
                }
                break;
            default:
        }
        return new WindowFrame.FrameBoundary(expression, frameBoundType);
    }

    @Override
    public Expression visitInterval(IntervalContext ctx) {
        return new Interval(getExpression(ctx.value), visitUnitIdentifier(ctx.unit));
    }

    @Override
    public String visitUnitIdentifier(UnitIdentifierContext ctx) {
        return ctx.getText();
    }

    @Override
    public Expression visitTypeConstructor(TypeConstructorContext ctx) {
        String value = ctx.STRING_LITERAL().getText();
        value = value.substring(1, value.length() - 1);
        String type = ctx.type.getText().toUpperCase();
        switch (type) {
            case "DATE":
                try {
                    return Config.enable_date_conversion ? new DateV2Literal(value) : new DateLiteral(value);
                } catch (Exception e) {
                    return new Cast(new StringLiteral(value),
                            Config.enable_date_conversion ? DateV2Type.INSTANCE : DateType.INSTANCE);
                }
            case "TIMESTAMP":
                try {
                    return Config.enable_date_conversion ? new DateTimeV2Literal(value) : new DateTimeLiteral(value);
                } catch (Exception e) {
                    return new Cast(new StringLiteral(value),
                            Config.enable_date_conversion ? DateTimeV2Type.MAX : DateTimeType.INSTANCE);
                }
            case "DATEV2":
                try {
                    return new DateV2Literal(value);
                } catch (Exception e) {
                    return new Cast(new StringLiteral(value), DateV2Type.INSTANCE);
                }
            case "DATEV1":
                try {
                    return new DateLiteral(value);
                } catch (Exception e) {
                    return new Cast(new StringLiteral(value), DateType.INSTANCE);
                }
            default:
                throw new ParseException("Unsupported data type : " + type, ctx);
        }
    }

    @Override
    public Expression visitDereference(DereferenceContext ctx) {
        return ParserUtils.withOrigin(ctx, () -> {
            Expression e = getExpression(ctx.base);
            if (e instanceof UnboundSlot) {
                UnboundSlot unboundAttribute = (UnboundSlot) e;
                List<String> nameParts = Lists.newArrayList(unboundAttribute.getNameParts());
                nameParts.add(ctx.fieldName.getText());
                UnboundSlot slot = new UnboundSlot(nameParts, Optional.empty());
                return slot;
            } else {
                // todo: base is an expression, may be not a table name.
                throw new ParseException("Unsupported dereference expression: " + ctx.getText(), ctx);
            }
        });
    }

    @Override
    public Expression visitElementAt(ElementAtContext ctx) {
        return new ElementAt(typedVisit(ctx.value), typedVisit(ctx.index));
    }

    @Override
    public Expression visitArraySlice(ArraySliceContext ctx) {
        if (ctx.end != null) {
            return new ArraySlice(typedVisit(ctx.value), typedVisit(ctx.begin), typedVisit(ctx.end));
        } else {
            return new ArraySlice(typedVisit(ctx.value), typedVisit(ctx.begin));
        }
    }

    @Override
    public Expression visitColumnReference(ColumnReferenceContext ctx) {
        // todo: handle quoted and unquoted
        return UnboundSlot.quoted(ctx.getText());
    }

    /**
     * Create a NULL literal expression.
     */
    @Override
    public Literal visitNullLiteral(NullLiteralContext ctx) {
        return new NullLiteral();
    }

    @Override
    public Literal visitBooleanLiteral(BooleanLiteralContext ctx) {
        Boolean b = Boolean.valueOf(ctx.getText());
        return BooleanLiteral.of(b);
    }

    @Override
    public Literal visitIntegerLiteral(IntegerLiteralContext ctx) {
        BigInteger bigInt = new BigInteger(ctx.getText());
        if (BigInteger.valueOf(bigInt.byteValue()).equals(bigInt)) {
            return new TinyIntLiteral(bigInt.byteValue());
        } else if (BigInteger.valueOf(bigInt.shortValue()).equals(bigInt)) {
            return new SmallIntLiteral(bigInt.shortValue());
        } else if (BigInteger.valueOf(bigInt.intValue()).equals(bigInt)) {
            return new IntegerLiteral(bigInt.intValue());
        } else if (BigInteger.valueOf(bigInt.longValue()).equals(bigInt)) {
            return new BigIntLiteral(bigInt.longValueExact());
        } else {
            return new LargeIntLiteral(bigInt);
        }
    }

    @Override
    public Literal visitStringLiteral(StringLiteralContext ctx) {
        String txt = ctx.STRING_LITERAL().getText();
        String s = txt.substring(1, txt.length() - 1);
        if (txt.charAt(0) == '\'') {
            // for single quote string, '' should be converted to '
            s = s.replace("''", "'");
        } else if (txt.charAt(0) == '"') {
            // for double quote string, "" should be converted to "
            s = s.replace("\"\"", "\"");
        }
        if (!SqlModeHelper.hasNoBackSlashEscapes()) {
            s = LogicalPlanBuilderAssistant.escapeBackSlash(s);
        }
        int strLength = Utils.containChinese(s) ? s.length() * StringLikeLiteral.CHINESE_CHAR_BYTE_LENGTH : s.length();
        if (strLength > ScalarType.MAX_VARCHAR_LENGTH) {
            return new StringLiteral(s);
        }
        return new VarcharLiteral(s, strLength);
    }

    @Override
    public Expression visitPlaceholder(DorisParser.PlaceholderContext ctx) {
        Placeholder parameter = new Placeholder(ConnectContext.get().getStatementContext().getNextPlaceholderId());
        tokenPosToParameters.put(ctx.start, parameter);
        return parameter;
    }

    /**
     * cast all items to same types.
     * TODO remove this function after we refactor type coercion.
     */
    private List<Literal> typeCoercionItems(List<Literal> items) {
        Array array = new Array(items.toArray(new Literal[0]));
        if (array.expectedInputTypes().isEmpty()) {
            return ImmutableList.of();
        }
        DataType dataType = array.expectedInputTypes().get(0);
        return items.stream()
                .map(item -> item.checkedCastTo(dataType))
                .map(Literal.class::cast)
                .collect(ImmutableList.toImmutableList());
    }

    @Override
    public ArrayLiteral visitArrayLiteral(ArrayLiteralContext ctx) {
        List<Literal> items = ctx.items.stream().<Literal>map(this::typedVisit).collect(Collectors.toList());
        if (items.isEmpty()) {
            return new ArrayLiteral(items);
        }
        return new ArrayLiteral(typeCoercionItems(items));
    }

    @Override
    public MapLiteral visitMapLiteral(MapLiteralContext ctx) {
        List<Literal> items = ctx.items.stream().<Literal>map(this::typedVisit).collect(Collectors.toList());
        if (items.size() % 2 != 0) {
            throw new ParseException("map can't be odd parameters, need even parameters", ctx);
        }
        List<Literal> keys = Lists.newArrayList();
        List<Literal> values = Lists.newArrayList();
        for (int i = 0; i < items.size(); i++) {
            if (i % 2 == 0) {
                keys.add(items.get(i));
            } else {
                values.add(items.get(i));
            }
        }
        return new MapLiteral(typeCoercionItems(keys), typeCoercionItems(values));
    }

    @Override
    public Object visitStructLiteral(StructLiteralContext ctx) {
        List<Literal> fields = ctx.items.stream().<Literal>map(this::typedVisit).collect(Collectors.toList());
        return new StructLiteral(fields);
    }

    @Override
    public Expression visitParenthesizedExpression(ParenthesizedExpressionContext ctx) {
        return getExpression(ctx.expression());
    }

    @Override
    public List<NamedExpression> visitRowConstructor(RowConstructorContext ctx) {
        List<RowConstructorItemContext> rowConstructorItemContexts = ctx.rowConstructorItem();
        ImmutableList.Builder<NamedExpression> columns
                = ImmutableList.builderWithExpectedSize(rowConstructorItemContexts.size());
        for (RowConstructorItemContext rowConstructorItemContext : rowConstructorItemContexts) {
            columns.add(visitRowConstructorItem(rowConstructorItemContext));
        }
        return columns.build();
    }

    @Override
    public NamedExpression visitRowConstructorItem(RowConstructorItemContext ctx) {
        ConstantContext constant = ctx.constant();
        if (constant != null) {
            return new Alias((Expression) constant.accept(this));
        } else if (ctx.DEFAULT() != null) {
            return new DefaultValueSlot();
        } else {
            return visitNamedExpression(ctx.namedExpression());
        }
    }

    @Override
    public List<Expression> visitNamedExpressionSeq(NamedExpressionSeqContext namedCtx) {
        return visit(namedCtx.namedExpression(), Expression.class);
    }

    @Override
    public LogicalPlan visitRelation(RelationContext ctx) {
        return plan(ctx.relationPrimary());
    }

    @Override
    public LogicalPlan visitFromClause(FromClauseContext ctx) {
        return ParserUtils.withOrigin(ctx, () -> visitRelations(ctx.relations()));
    }

    @Override
    public LogicalPlan visitRelations(DorisParser.RelationsContext ctx) {
        return ParserUtils.withOrigin(ctx, () -> withRelations(null, ctx.relation()));
    }

    @Override
    public LogicalPlan visitRelationList(DorisParser.RelationListContext ctx) {
        return ParserUtils.withOrigin(ctx, () -> withRelations(null, ctx.relations().relation()));
    }

    /* ********************************************************************************************
     * Table Identifier parsing
     * ******************************************************************************************** */

    @Override
    public List<String> visitMultipartIdentifier(MultipartIdentifierContext ctx) {
        return ctx.parts.stream()
            .map(RuleContext::getText)
            .collect(ImmutableList.toImmutableList());
    }

    /**
     * Create a Sequence of Strings for a parenthesis enclosed alias list.
     */
    @Override
    public List<String> visitIdentifierList(IdentifierListContext ctx) {
        return visitIdentifierSeq(ctx.identifierSeq());
    }

    /**
     * Create a Sequence of Strings for an identifier list.
     */
    @Override
    public List<String> visitIdentifierSeq(IdentifierSeqContext ctx) {
        return ctx.ident.stream()
            .map(RuleContext::getText)
            .collect(ImmutableList.toImmutableList());
    }

    @Override
    public EqualTo visitUpdateAssignment(UpdateAssignmentContext ctx) {
        return new EqualTo(new UnboundSlot(visitMultipartIdentifier(ctx.multipartIdentifier()), Optional.empty()),
                getExpression(ctx.expression()));
    }

    @Override
    public List<EqualTo> visitUpdateAssignmentSeq(UpdateAssignmentSeqContext ctx) {
        return ctx.assignments.stream()
                .map(this::visitUpdateAssignment)
                .collect(Collectors.toList());
    }

    /**
     * get OrderKey.
     *
     * @param ctx SortItemContext
     * @return SortItems
     */
    @Override
    public OrderKey visitSortItem(SortItemContext ctx) {
        return ParserUtils.withOrigin(ctx, () -> {
            boolean isAsc = ctx.DESC() == null;
            boolean isNullFirst = ctx.FIRST() != null || (ctx.LAST() == null && isAsc);
            Expression expression = typedVisit(ctx.expression());
            return new OrderKey(expression, isAsc, isNullFirst);
        });
    }

    private <T> List<T> visit(List<? extends ParserRuleContext> contexts, Class<T> clazz) {
        return contexts.stream()
                .map(this::visit)
                .map(clazz::cast)
                .collect(ImmutableList.toImmutableList());
    }

    private LogicalPlan plan(ParserRuleContext tree) {
        return (LogicalPlan) tree.accept(this);
    }

    /* ********************************************************************************************
     * create table parsing
     * ******************************************************************************************** */

    @Override
    public LogicalPlan visitCreateView(CreateViewContext ctx) {
        List<String> nameParts = visitMultipartIdentifier(ctx.name);
        String comment = ctx.STRING_LITERAL() == null ? "" : LogicalPlanBuilderAssistant.escapeBackSlash(
                ctx.STRING_LITERAL().getText().substring(1, ctx.STRING_LITERAL().getText().length() - 1));
        String querySql = getOriginSql(ctx.query());
        if (ctx.REPLACE() != null && ctx.EXISTS() != null) {
            throw new AnalysisException("[OR REPLACE] and [IF NOT EXISTS] cannot used at the same time");
        }
        CreateViewInfo info = new CreateViewInfo(ctx.EXISTS() != null, ctx.REPLACE() != null,
                new TableNameInfo(nameParts),
                comment, querySql,
                ctx.cols == null ? Lists.newArrayList() : visitSimpleColumnDefs(ctx.cols));
        return new CreateViewCommand(info);
    }

    @Override
    public LogicalPlan visitCreateTable(CreateTableContext ctx) {
        String ctlName = null;
        String dbName = null;
        String tableName = null;
        List<String> nameParts = visitMultipartIdentifier(ctx.name);
        // TODO: support catalog
        if (nameParts.size() == 1) {
            // dbName should be set
            dbName = ConnectContext.get().getDatabase();
            tableName = nameParts.get(0);
        } else if (nameParts.size() == 2) {
            dbName = nameParts.get(0);
            tableName = nameParts.get(1);
        } else if (nameParts.size() == 3) {
            ctlName = nameParts.get(0);
            dbName = nameParts.get(1);
            tableName = nameParts.get(2);
        } else {
            throw new AnalysisException("nameParts in create table should be [ctl.][db.]tbl");
        }
        KeysType keysType = null;
        if (ctx.DUPLICATE() != null) {
            keysType = KeysType.DUP_KEYS;
        } else if (ctx.AGGREGATE() != null) {
            keysType = KeysType.AGG_KEYS;
        } else if (ctx.UNIQUE() != null) {
            keysType = KeysType.UNIQUE_KEYS;
        }
        // when engineName is null, get engineName from current catalog later
        String engineName = ctx.engine != null ? ctx.engine.getText().toLowerCase() : null;
        int bucketNum = FeConstants.default_bucket_num;
        if (ctx.INTEGER_VALUE() != null) {
            bucketNum = Integer.parseInt(ctx.INTEGER_VALUE().getText());
        }
        String comment = ctx.STRING_LITERAL() == null ? "" : LogicalPlanBuilderAssistant.escapeBackSlash(
                ctx.STRING_LITERAL().getText().substring(1, ctx.STRING_LITERAL().getText().length() - 1));
        DistributionDescriptor desc = null;
        if (ctx.HASH() != null) {
            desc = new DistributionDescriptor(true, ctx.autoBucket != null, bucketNum,
                    visitIdentifierList(ctx.hashKeys));
        } else if (ctx.RANDOM() != null) {
            desc = new DistributionDescriptor(false, ctx.autoBucket != null, bucketNum, null);
        }
        Map<String, String> properties = ctx.properties != null
                // NOTICE: we should not generate immutable map here, because it will be modified when analyzing.
                ? Maps.newHashMap(visitPropertyClause(ctx.properties))
                : Maps.newHashMap();
        Map<String, String> extProperties = ctx.extProperties != null
                // NOTICE: we should not generate immutable map here, because it will be modified when analyzing.
                ? Maps.newHashMap(visitPropertyClause(ctx.extProperties))
                : Maps.newHashMap();

        // solve partition by
        PartitionTableInfo partitionInfo;
        if (ctx.partition != null) {
            partitionInfo = (PartitionTableInfo) ctx.partitionTable().accept(this);
        } else {
            partitionInfo = PartitionTableInfo.EMPTY;
        }

        if (ctx.columnDefs() != null) {
            if (ctx.AS() != null) {
                throw new AnalysisException("Should not define the entire column in CTAS");
            }
            return new CreateTableCommand(Optional.empty(), new CreateTableInfo(
                    ctx.EXISTS() != null,
                    ctx.EXTERNAL() != null,
                    ctx.TEMPORARY() != null,
                    ctlName,
                    dbName,
                    tableName,
                    visitColumnDefs(ctx.columnDefs()),
                    ctx.indexDefs() != null ? visitIndexDefs(ctx.indexDefs()) : ImmutableList.of(),
                    engineName,
                    keysType,
                    ctx.keys != null ? visitIdentifierList(ctx.keys) : ImmutableList.of(),
                    comment,
                    partitionInfo,
                    desc,
                    ctx.rollupDefs() != null ? visitRollupDefs(ctx.rollupDefs()) : ImmutableList.of(),
                    properties,
                    extProperties,
                    ctx.clusterKeys != null ? visitIdentifierList(ctx.clusterKeys) : ImmutableList.of()));
        } else if (ctx.AS() != null) {
            return new CreateTableCommand(Optional.of(visitQuery(ctx.query())), new CreateTableInfo(
                    ctx.EXISTS() != null,
                    ctx.EXTERNAL() != null,
                    ctx.TEMPORARY() != null,
                    ctlName,
                    dbName,
                    tableName,
                    ctx.ctasCols != null ? visitIdentifierList(ctx.ctasCols) : null,
                    engineName,
                    keysType,
                    ctx.keys != null ? visitIdentifierList(ctx.keys) : ImmutableList.of(),
                    comment,
                    partitionInfo,
                    desc,
                    ctx.rollupDefs() != null ? visitRollupDefs(ctx.rollupDefs()) : ImmutableList.of(),
                    properties,
                    extProperties,
                    ctx.clusterKeys != null ? visitIdentifierList(ctx.clusterKeys) : ImmutableList.of()));
        } else {
            throw new AnalysisException("Should contain at least one column in a table");
        }
    }

    @Override
    public PartitionTableInfo visitPartitionTable(DorisParser.PartitionTableContext ctx) {
        boolean isAutoPartition = ctx.autoPartition != null;
        ImmutableList<Expression> partitionList = ctx.partitionList.identityOrFunction().stream()
                .map(partition -> {
                    IdentifierContext identifier = partition.identifier();
                    if (identifier != null) {
                        return UnboundSlot.quoted(identifier.getText());
                    } else {
                        return visitFunctionCallExpression(partition.functionCallExpression());
                    }
                })
                .collect(ImmutableList.toImmutableList());
        return new PartitionTableInfo(
            isAutoPartition,
            ctx.RANGE() != null ? "RANGE" : "LIST",
            ctx.partitions != null ? visitPartitionsDef(ctx.partitions) : null,
            partitionList);
    }

    @Override
    public List<ColumnDefinition> visitColumnDefs(ColumnDefsContext ctx) {
        return ctx.cols.stream().map(this::visitColumnDef).collect(Collectors.toList());
    }

    @Override
    public ColumnDefinition visitColumnDef(ColumnDefContext ctx) {
        String colName = ctx.colName.getText();
        DataType colType = ctx.type instanceof PrimitiveDataTypeContext
                ? visitPrimitiveDataType(((PrimitiveDataTypeContext) ctx.type))
                : ctx.type instanceof ComplexDataTypeContext
                        ? visitComplexDataType((ComplexDataTypeContext) ctx.type)
                        : visitAggStateDataType((AggStateDataTypeContext) ctx.type);
        colType = colType.conversion();
        boolean isKey = ctx.KEY() != null;
        ColumnNullableType nullableType = ColumnNullableType.DEFAULT;
        if (ctx.NOT() != null) {
            nullableType = ColumnNullableType.NOT_NULLABLE;
        } else if (ctx.nullable != null) {
            nullableType = ColumnNullableType.NULLABLE;
        }
        String aggTypeString = ctx.aggType != null ? ctx.aggType.getText() : null;
        Optional<DefaultValue> defaultValue = Optional.empty();
        Optional<DefaultValue> onUpdateDefaultValue = Optional.empty();
        if (ctx.DEFAULT() != null) {
            if (ctx.INTEGER_VALUE() != null) {
                if (ctx.SUBTRACT() == null) {
                    defaultValue = Optional.of(new DefaultValue(ctx.INTEGER_VALUE().getText()));
                } else {
                    defaultValue = Optional.of(new DefaultValue("-" + ctx.INTEGER_VALUE().getText()));
                }
            } else if (ctx.DECIMAL_VALUE() != null) {
                if (ctx.SUBTRACT() == null) {
                    defaultValue = Optional.of(new DefaultValue(ctx.DECIMAL_VALUE().getText()));
                } else {
                    defaultValue = Optional.of(new DefaultValue("-" + ctx.DECIMAL_VALUE().getText()));
                }
            } else if (ctx.stringValue != null) {
                defaultValue = Optional.of(new DefaultValue(toStringValue(ctx.stringValue.getText())));
            } else if (ctx.nullValue != null) {
                defaultValue = Optional.of(DefaultValue.NULL_DEFAULT_VALUE);
            } else if (ctx.defaultTimestamp != null) {
                if (ctx.defaultValuePrecision == null) {
                    defaultValue = Optional.of(DefaultValue.CURRENT_TIMESTAMP_DEFAULT_VALUE);
                } else {
                    defaultValue = Optional.of(DefaultValue
                            .currentTimeStampDefaultValueWithPrecision(
                                    Long.valueOf(ctx.defaultValuePrecision.getText())));
                }
            } else if (ctx.CURRENT_DATE() != null) {
                defaultValue = Optional.of(DefaultValue.CURRENT_DATE_DEFAULT_VALUE);
            } else if (ctx.PI() != null) {
                defaultValue = Optional.of(DefaultValue.PI_DEFAULT_VALUE);
            } else if (ctx.E() != null) {
                defaultValue = Optional.of(DefaultValue.E_NUM_DEFAULT_VALUE);
            } else if (ctx.BITMAP_EMPTY() != null) {
                defaultValue = Optional.of(DefaultValue.BITMAP_EMPTY_DEFAULT_VALUE);
            }
        }
        if (ctx.UPDATE() != null) {
            if (ctx.onUpdateValuePrecision == null) {
                onUpdateDefaultValue = Optional.of(DefaultValue.CURRENT_TIMESTAMP_DEFAULT_VALUE);
            } else {
                onUpdateDefaultValue = Optional.of(DefaultValue
                        .currentTimeStampDefaultValueWithPrecision(
                                Long.valueOf(ctx.onUpdateValuePrecision.getText())));
            }
        }
        AggregateType aggType = null;
        if (aggTypeString != null) {
            try {
                aggType = AggregateType.valueOf(aggTypeString.toUpperCase());
            } catch (Exception e) {
                throw new AnalysisException(String.format("Aggregate type %s is unsupported", aggTypeString),
                        e.getCause());
            }
        }
        //comment should remove '\' and '(") at the beginning and end
        String comment = ctx.comment != null ? ctx.comment.getText().substring(1, ctx.comment.getText().length() - 1)
                .replace("\\", "") : "";
        long autoIncInitValue = -1;
        if (ctx.AUTO_INCREMENT() != null) {
            if (ctx.autoIncInitValue != null) {
                // AUTO_INCREMENT(Value) Value >= 0.
                autoIncInitValue = Long.valueOf(ctx.autoIncInitValue.getText());
                if (autoIncInitValue < 0) {
                    throw new AnalysisException("AUTO_INCREMENT start value can not be negative.");
                }
            } else {
                // AUTO_INCREMENT default 1.
                autoIncInitValue = Long.valueOf(1);
            }
        }
        Optional<GeneratedColumnDesc> desc = ctx.generatedExpr != null
                ? Optional.of(new GeneratedColumnDesc(ctx.generatedExpr.getText(), getExpression(ctx.generatedExpr)))
                : Optional.empty();
        return new ColumnDefinition(colName, colType, isKey, aggType, nullableType, autoIncInitValue, defaultValue,
                onUpdateDefaultValue, comment, desc);
    }

    @Override
    public List<IndexDefinition> visitIndexDefs(IndexDefsContext ctx) {
        return ctx.indexes.stream().map(this::visitIndexDef).collect(Collectors.toList());
    }

    @Override
    public IndexDefinition visitIndexDef(IndexDefContext ctx) {
        String indexName = ctx.indexName.getText();
        boolean ifNotExists = ctx.ifNotExists != null;
        List<String> indexCols = visitIdentifierList(ctx.cols);
        Map<String, String> properties = visitPropertyItemList(ctx.properties);
        String indexType = ctx.indexType != null ? ctx.indexType.getText().toUpperCase() : null;
        //comment should remove '\' and '(") at the beginning and end
        String comment = ctx.comment == null ? "" : LogicalPlanBuilderAssistant.escapeBackSlash(
                        ctx.comment.getText().substring(1, ctx.STRING_LITERAL().getText().length() - 1));
        // change BITMAP index to INVERTED index
        if (Config.enable_create_bitmap_index_as_inverted_index
                && "BITMAP".equalsIgnoreCase(indexType)) {
            indexType = "INVERTED";
        }
        return new IndexDefinition(indexName, ifNotExists, indexCols, indexType, properties, comment);
    }

    @Override
    public List<PartitionDefinition> visitPartitionsDef(PartitionsDefContext ctx) {
        return ctx.partitions.stream()
                .map(p -> ((PartitionDefinition) visit(p))).collect(Collectors.toList());
    }

    @Override
    public PartitionDefinition visitPartitionDef(DorisParser.PartitionDefContext ctx) {
        PartitionDefinition partitionDefinition = (PartitionDefinition) visit(ctx.getChild(0));
        if (ctx.partitionProperties != null) {
            partitionDefinition.withProperties(visitPropertyItemList(ctx.partitionProperties));
        }
        return partitionDefinition;
    }

    @Override
    public PartitionDefinition visitLessThanPartitionDef(LessThanPartitionDefContext ctx) {
        String partitionName = ctx.partitionName.getText();
        if (ctx.MAXVALUE() == null) {
            List<Expression> lessThanValues = visitPartitionValueList(ctx.partitionValueList());
            return new LessThanPartition(ctx.EXISTS() != null, partitionName, lessThanValues);
        } else {
            return new LessThanPartition(ctx.EXISTS() != null, partitionName,
                    ImmutableList.of(MaxValue.INSTANCE));
        }
    }

    @Override
    public PartitionDefinition visitFixedPartitionDef(FixedPartitionDefContext ctx) {
        String partitionName = ctx.partitionName.getText();
        List<Expression> lowerBounds = visitPartitionValueList(ctx.lower);
        List<Expression> upperBounds = visitPartitionValueList(ctx.upper);
        return new FixedRangePartition(ctx.EXISTS() != null, partitionName, lowerBounds, upperBounds);
    }

    @Override
    public PartitionDefinition visitStepPartitionDef(StepPartitionDefContext ctx) {
        List<Expression> fromExpression = visitPartitionValueList(ctx.from);
        List<Expression> toExpression = visitPartitionValueList(ctx.to);
        return new StepPartition(false, null, fromExpression, toExpression,
                Long.parseLong(ctx.unitsAmount.getText()), ctx.unit != null ? ctx.unit.getText() : null);
    }

    @Override
    public PartitionDefinition visitInPartitionDef(InPartitionDefContext ctx) {
        List<List<Expression>> values;
        if (ctx.constants == null) {
            values = ctx.partitionValueLists.stream().map(this::visitPartitionValueList)
                    .collect(Collectors.toList());
        } else {
            values = visitPartitionValueList(ctx.constants).stream().map(ImmutableList::of)
                    .collect(Collectors.toList());
        }
        return new InPartition(ctx.EXISTS() != null, ctx.partitionName.getText(), values);
    }

    @Override
    public List<Expression> visitPartitionValueList(PartitionValueListContext ctx) {
        return ctx.values.stream()
                .map(this::visitPartitionValueDef)
                .collect(Collectors.toList());
    }

    @Override
    public Expression visitPartitionValueDef(PartitionValueDefContext ctx) {
        if (ctx.INTEGER_VALUE() != null) {
            if (ctx.SUBTRACT() != null) {
                return Literal.of("-" + ctx.INTEGER_VALUE().getText());
            }
            return Literal.of(ctx.INTEGER_VALUE().getText());
        } else if (ctx.STRING_LITERAL() != null) {
            return Literal.of(toStringValue(ctx.STRING_LITERAL().getText()));
        } else if (ctx.MAXVALUE() != null) {
            return MaxValue.INSTANCE;
        } else if (ctx.NULL() != null) {
            return Literal.of(null);
        }
        throw new AnalysisException("Unsupported partition value: " + ctx.getText());
    }

    @Override
    public List<RollupDefinition> visitRollupDefs(RollupDefsContext ctx) {
        return ctx.rollups.stream().map(this::visitRollupDef).collect(Collectors.toList());
    }

    @Override
    public RollupDefinition visitRollupDef(RollupDefContext ctx) {
        String rollupName = ctx.rollupName.getText();
        List<String> rollupCols = visitIdentifierList(ctx.rollupCols);
        List<String> dupKeys = ctx.dupKeys == null ? ImmutableList.of() : visitIdentifierList(ctx.dupKeys);
        Map<String, String> properties = ctx.properties == null ? Maps.newHashMap()
                : visitPropertyClause(ctx.properties);
        return new RollupDefinition(rollupName, rollupCols, dupKeys, properties);
    }

    private String toStringValue(String literal) {
        return literal.substring(1, literal.length() - 1);
    }

    /* ********************************************************************************************
     * Expression parsing
     * ******************************************************************************************** */

    /**
     * Create an expression from the given context. This method just passes the context on to the
     * visitor and only takes care of typing (We assume that the visitor returns an Expression here).
     */
    private Expression getExpression(ParserRuleContext ctx) {
        return typedVisit(ctx);
    }

    private LogicalPlan withExplain(LogicalPlan inputPlan, ExplainContext ctx) {
        if (ctx == null) {
            return inputPlan;
        }
        return ParserUtils.withOrigin(ctx, () -> {
            ExplainLevel explainLevel = ExplainLevel.NORMAL;

            if (ctx.planType() != null) {
                if (ctx.level == null || !ctx.level.getText().equalsIgnoreCase("plan")) {
                    throw new ParseException("Only explain plan can use plan type: " + ctx.planType().getText(), ctx);
                }
            }

            boolean showPlanProcess = false;
            if (ctx.level != null) {
                if (!ctx.level.getText().equalsIgnoreCase("plan")) {
                    explainLevel = ExplainLevel.valueOf(ctx.level.getText().toUpperCase(Locale.ROOT));
                } else {
                    explainLevel = parseExplainPlanType(ctx.planType());

                    if (ctx.PROCESS() != null) {
                        showPlanProcess = true;
                    }
                }
            }
            return new ExplainCommand(explainLevel, inputPlan, showPlanProcess);
        });
    }

    private LogicalPlan withOutFile(LogicalPlan plan, OutFileClauseContext ctx) {
        if (ctx == null) {
            return plan;
        }
        String format = "csv";
        if (ctx.format != null) {
            format = ctx.format.getText();
        }

        Map<String, String> properties = ImmutableMap.of();
        if (ctx.propertyClause() != null) {
            properties = visitPropertyClause(ctx.propertyClause());
        }
        Literal filePath = (Literal) visit(ctx.filePath);
        return new LogicalFileSink<>(filePath.getStringValue(), format, properties, ImmutableList.of(), plan);
    }

    private LogicalPlan withQueryOrganization(LogicalPlan inputPlan, QueryOrganizationContext ctx) {
        if (ctx == null) {
            return inputPlan;
        }
        Optional<SortClauseContext> sortClauseContext = Optional.ofNullable(ctx.sortClause());
        Optional<LimitClauseContext> limitClauseContext = Optional.ofNullable(ctx.limitClause());
        LogicalPlan sort = withSort(inputPlan, sortClauseContext);
        return withLimit(sort, limitClauseContext);
    }

    private LogicalPlan withSort(LogicalPlan input, Optional<SortClauseContext> sortCtx) {
        return input.optionalMap(sortCtx, () -> {
            List<OrderKey> orderKeys = visit(sortCtx.get().sortItem(), OrderKey.class);
            return new LogicalSort<>(orderKeys, input);
        });
    }

    private LogicalPlan withLimit(LogicalPlan input, Optional<LimitClauseContext> limitCtx) {
        return input.optionalMap(limitCtx, () -> {
            long limit = Long.parseLong(limitCtx.get().limit.getText());
            if (limit < 0) {
                throw new ParseException("Limit requires non-negative number", limitCtx.get());
            }
            long offset = 0;
            Token offsetToken = limitCtx.get().offset;
            if (offsetToken != null) {
                offset = Long.parseLong(offsetToken.getText());
            }
            return new LogicalLimit<>(limit, offset, LimitPhase.ORIGIN, input);
        });
    }

    /**
     * Add a regular (SELECT) query specification to a logical plan. The query specification
     * is the core of the logical plan, this is where sourcing (FROM clause), projection (SELECT),
     * aggregation (GROUP BY ... HAVING ...) and filtering (WHERE) takes place.
     *
     * <p>Note that query hints are ignored (both by the parser and the builder).
     */
    protected LogicalPlan withSelectQuerySpecification(
            ParserRuleContext ctx,
            LogicalPlan inputRelation,
            SelectClauseContext selectClause,
            Optional<WhereClauseContext> whereClause,
            Optional<AggClauseContext> aggClause,
            Optional<HavingClauseContext> havingClause,
            Optional<QualifyClauseContext> qualifyClause) {
        return ParserUtils.withOrigin(ctx, () -> {
            // from -> where -> group by -> having -> select
            LogicalPlan filter = withFilter(inputRelation, whereClause);
            SelectColumnClauseContext selectColumnCtx = selectClause.selectColumnClause();
            LogicalPlan aggregate = withAggregate(filter, selectColumnCtx, aggClause);
            boolean isDistinct = (selectClause.DISTINCT() != null);
            LogicalPlan selectPlan;
            if (!(aggregate instanceof Aggregate) && havingClause.isPresent()) {
                // create a project node for pattern match of ProjectToGlobalAggregate rule
                // then ProjectToGlobalAggregate rule can insert agg node as LogicalHaving node's child
                List<NamedExpression> projects = getNamedExpressions(selectColumnCtx.namedExpressionSeq());
                LogicalPlan project = new LogicalProject<>(projects, isDistinct, aggregate);
                selectPlan = new LogicalHaving<>(ExpressionUtils.extractConjunctionToSet(
                        getExpression((havingClause.get().booleanExpression()))), project);
            } else {
                LogicalPlan having = withHaving(aggregate, havingClause);
                selectPlan = withProjection(having, selectColumnCtx, aggClause, isDistinct);
            }
            // support qualify clause
            if (qualifyClause.isPresent()) {
                Expression qualifyExpr = getExpression(qualifyClause.get().booleanExpression());
                selectPlan = new LogicalQualify<>(Sets.newHashSet(qualifyExpr), selectPlan);
            }
            return selectPlan;
        });
    }

    /**
     * Join one more [[LogicalPlan]]s to the current logical plan.
     */
    private LogicalPlan withJoinRelations(LogicalPlan input, RelationContext ctx) {
        LogicalPlan last = input;
        for (JoinRelationContext join : ctx.joinRelation()) {
            JoinType joinType;
            if (join.joinType().CROSS() != null) {
                joinType = JoinType.CROSS_JOIN;
            } else if (join.joinType().FULL() != null) {
                joinType = JoinType.FULL_OUTER_JOIN;
            } else if (join.joinType().SEMI() != null) {
                if (join.joinType().LEFT() != null) {
                    joinType = JoinType.LEFT_SEMI_JOIN;
                } else {
                    joinType = JoinType.RIGHT_SEMI_JOIN;
                }
            } else if (join.joinType().ANTI() != null) {
                if (join.joinType().LEFT() != null) {
                    joinType = JoinType.LEFT_ANTI_JOIN;
                } else {
                    joinType = JoinType.RIGHT_ANTI_JOIN;
                }
            } else if (join.joinType().LEFT() != null) {
                joinType = JoinType.LEFT_OUTER_JOIN;
            } else if (join.joinType().RIGHT() != null) {
                joinType = JoinType.RIGHT_OUTER_JOIN;
            } else if (join.joinType().INNER() != null) {
                joinType = JoinType.INNER_JOIN;
            } else if (join.joinCriteria() != null) {
                joinType = JoinType.INNER_JOIN;
            } else {
                joinType = JoinType.CROSS_JOIN;
            }
            DistributeType distributeType = Optional.ofNullable(join.distributeType()).map(hintCtx -> {
                String hint = typedVisit(join.distributeType());
                if (DistributeType.JoinDistributeType.SHUFFLE.toString().equalsIgnoreCase(hint)) {
                    return DistributeType.SHUFFLE_RIGHT;
                } else if (DistributeType.JoinDistributeType.BROADCAST.toString().equalsIgnoreCase(hint)) {
                    return DistributeType.BROADCAST_RIGHT;
                } else {
                    throw new ParseException("Invalid join hint: " + hint, hintCtx);
                }
            }).orElse(DistributeType.NONE);
            DistributeHint distributeHint = new DistributeHint(distributeType);
            // TODO: natural join, lateral join, union join
            JoinCriteriaContext joinCriteria = join.joinCriteria();
            Optional<Expression> condition = Optional.empty();
            List<Expression> ids = null;
            if (joinCriteria != null) {
                if (join.joinType().CROSS() != null) {
                    throw new ParseException("Cross join can't be used with ON clause", joinCriteria);
                }
                if (joinCriteria.booleanExpression() != null) {
                    condition = Optional.ofNullable(getExpression(joinCriteria.booleanExpression()));
                } else if (joinCriteria.USING() != null) {
                    ids = visitIdentifierList(joinCriteria.identifierList())
                            .stream().map(UnboundSlot::quoted)
                            .collect(ImmutableList.toImmutableList());
                }
            } else {
                // keep same with original planner, allow cross/inner join
                if (!joinType.isInnerOrCrossJoin()) {
                    throw new ParseException("on mustn't be empty except for cross/inner join", join);
                }
            }
            if (ids == null) {
                last = new LogicalJoin<>(joinType, ExpressionUtils.EMPTY_CONDITION,
                        condition.map(ExpressionUtils::extractConjunction)
                                .orElse(ExpressionUtils.EMPTY_CONDITION),
                        distributeHint,
                        Optional.empty(),
                        last,
                        plan(join.relationPrimary()), null);
            } else {
                last = new LogicalUsingJoin<>(joinType, last, plan(join.relationPrimary()), ids, distributeHint);

            }
            if (distributeHint.distributeType != DistributeType.NONE
                    && ConnectContext.get().getStatementContext() != null
                    && !ConnectContext.get().getStatementContext().getHints().contains(distributeHint)) {
                ConnectContext.get().getStatementContext().addHint(distributeHint);
            }
        }
        return last;
    }

    private List<List<String>> getTableList(List<MultipartIdentifierContext> ctx) {
        List<List<String>> tableList = new ArrayList<>();
        for (MultipartIdentifierContext tableCtx : ctx) {
            tableList.add(visitMultipartIdentifier(tableCtx));
        }
        return tableList;
    }

    private LogicalPlan withHints(LogicalPlan logicalPlan, List<ParserRuleContext> selectHintContexts,
            List<ParserRuleContext> preAggOnHintContexts) {
        if (selectHintContexts.isEmpty() && preAggOnHintContexts.isEmpty()) {
            return logicalPlan;
        }
        LogicalPlan newPlan = logicalPlan;
        if (!selectHintContexts.isEmpty()) {
            ImmutableList.Builder<SelectHint> hints = ImmutableList.builder();
            for (ParserRuleContext hintContext : selectHintContexts) {
                SelectHintContext selectHintContext = (SelectHintContext) hintContext;
                for (HintStatementContext hintStatement : selectHintContext.hintStatements) {
                    if (hintStatement.USE_MV() != null) {
                        hints.add(new SelectHintUseMv("USE_MV", getTableList(hintStatement.tableList), true));
                        continue;
                    } else if (hintStatement.NO_USE_MV() != null) {
                        hints.add(new SelectHintUseMv("NO_USE_MV", getTableList(hintStatement.tableList), false));
                        continue;
                    }
                    String hintName = hintStatement.hintName.getText().toLowerCase(Locale.ROOT);
                    switch (hintName) {
                        case "set_var":
                            Map<String, Optional<String>> parameters = Maps.newLinkedHashMap();
                            for (HintAssignmentContext kv : hintStatement.parameters) {
                                if (kv.key != null) {
                                    String parameterName = visitIdentifierOrText(kv.key);
                                    Optional<String> value = Optional.empty();
                                    if (kv.constantValue != null) {
                                        Literal literal = (Literal) visit(kv.constantValue);
                                        value = Optional.ofNullable(literal.toLegacyLiteral().getStringValue());
                                    } else if (kv.identifierValue != null) {
                                        // maybe we should throw exception when the identifierValue is quoted identifier
                                        value = Optional.ofNullable(kv.identifierValue.getText());
                                    }
                                    parameters.put(parameterName, value);
                                }
                            }
                            SelectHintSetVar setVar = new SelectHintSetVar(hintName, parameters);
                            setVar.setVarOnceInSql(ConnectContext.get().getStatementContext());
                            hints.add(setVar);
                            break;
                        case "leading":
                            List<String> leadingParameters = new ArrayList<>();
                            for (HintAssignmentContext kv : hintStatement.parameters) {
                                if (kv.key != null) {
                                    String parameterName = visitIdentifierOrText(kv.key);
                                    leadingParameters.add(parameterName);
                                }
                            }
                            hints.add(new SelectHintLeading(hintName, leadingParameters));
                            break;
                        case "ordered":
                            hints.add(new SelectHintOrdered(hintName));
                            break;
                        case "use_cbo_rule":
                            List<String> useRuleParameters = new ArrayList<>();
                            for (HintAssignmentContext kv : hintStatement.parameters) {
                                if (kv.key != null) {
                                    String parameterName = visitIdentifierOrText(kv.key);
                                    useRuleParameters.add(parameterName);
                                }
                            }
                            hints.add(new SelectHintUseCboRule(hintName, useRuleParameters, false));
                            break;
                        case "no_use_cbo_rule":
                            List<String> noUseRuleParameters = new ArrayList<>();
                            for (HintAssignmentContext kv : hintStatement.parameters) {
                                String parameterName = visitIdentifierOrText(kv.key);
                                if (kv.key != null) {
                                    noUseRuleParameters.add(parameterName);
                                }
                            }
                            hints.add(new SelectHintUseCboRule(hintName, noUseRuleParameters, true));
                            break;
                        default:
                            break;
                    }
                }
            }
            newPlan = new LogicalSelectHint<>(hints.build(), newPlan);
        }
        if (!preAggOnHintContexts.isEmpty()) {
            for (ParserRuleContext hintContext : preAggOnHintContexts) {
                if (hintContext instanceof SelectHintContext) {
                    SelectHintContext preAggOnHintContext = (SelectHintContext) hintContext;
                    if (preAggOnHintContext.hintStatement != null
                            && preAggOnHintContext.hintStatement.hintName != null) {
                        String text = preAggOnHintContext.hintStatement.hintName.getText();
                        if (text.equalsIgnoreCase("PREAGGOPEN")) {
                            newPlan = new LogicalPreAggOnHint<>(newPlan);
                            break;
                        }
                    }
                }
            }
        }
        return newPlan;
    }

    @Override
    public String visitBracketDistributeType(BracketDistributeTypeContext ctx) {
        return ctx.identifier().getText();
    }

    @Override
    public String visitCommentDistributeType(CommentDistributeTypeContext ctx) {
        return ctx.identifier().getText();
    }

    @Override
    public List<String> visitBracketRelationHint(BracketRelationHintContext ctx) {
        return ctx.identifier().stream()
                .map(RuleContext::getText)
                .collect(ImmutableList.toImmutableList());
    }

    @Override
    public Object visitCommentRelationHint(CommentRelationHintContext ctx) {
        return ctx.identifier().stream()
                .map(RuleContext::getText)
                .collect(ImmutableList.toImmutableList());
    }

    protected LogicalPlan withProjection(LogicalPlan input, SelectColumnClauseContext selectCtx,
                                         Optional<AggClauseContext> aggCtx, boolean isDistinct) {
        return ParserUtils.withOrigin(selectCtx, () -> {
            if (aggCtx.isPresent()) {
                if (isDistinct) {
                    return new LogicalProject<>(ImmutableList.of(new UnboundStar(ImmutableList.of())),
                            isDistinct, input);
                } else {
                    return input;
                }
            } else {
                List<NamedExpression> projects = getNamedExpressions(selectCtx.namedExpressionSeq());
                if (input instanceof OneRowRelation) {
                    if (projects.stream().anyMatch(project -> project instanceof UnboundStar)) {
                        throw new ParseException("SELECT * must have a FROM clause");
                    }
                }
                return new LogicalProject<>(projects, isDistinct, input);
            }
        });
    }

    private LogicalPlan withRelations(LogicalPlan inputPlan, List<RelationContext> relations) {
        if (relations == null) {
            return inputPlan;
        }
        LogicalPlan left = inputPlan;
        for (RelationContext relation : relations) {
            // build left deep join tree
            LogicalPlan right = withJoinRelations(visitRelation(relation), relation);
            left = (left == null) ? right :
                    new LogicalJoin<>(
                            JoinType.CROSS_JOIN,
                            ExpressionUtils.EMPTY_CONDITION,
                            ExpressionUtils.EMPTY_CONDITION,
                            new DistributeHint(DistributeType.NONE),
                            Optional.empty(),
                            left,
                            right, null);
            // TODO: pivot and lateral view
        }
        return left;
    }

    private LogicalPlan withFilter(LogicalPlan input, Optional<WhereClauseContext> whereCtx) {
        return input.optionalMap(whereCtx, () ->
            new LogicalFilter<>(ExpressionUtils.extractConjunctionToSet(
                    getExpression(whereCtx.get().booleanExpression())), input));
    }

    private LogicalPlan withAggregate(LogicalPlan input, SelectColumnClauseContext selectCtx,
                                      Optional<AggClauseContext> aggCtx) {
        return input.optionalMap(aggCtx, () -> {
            GroupingElementContext groupingElementContext = aggCtx.get().groupingElement();
            List<NamedExpression> namedExpressions = getNamedExpressions(selectCtx.namedExpressionSeq());
            if (groupingElementContext.GROUPING() != null) {
                ImmutableList.Builder<List<Expression>> groupingSets = ImmutableList.builder();
                for (GroupingSetContext groupingSetContext : groupingElementContext.groupingSet()) {
                    groupingSets.add(visit(groupingSetContext.expression(), Expression.class));
                }
                return new LogicalRepeat<>(groupingSets.build(), namedExpressions, input);
            } else if (groupingElementContext.CUBE() != null) {
                List<Expression> cubeExpressions = visit(groupingElementContext.expression(), Expression.class);
                List<List<Expression>> groupingSets = ExpressionUtils.cubeToGroupingSets(cubeExpressions);
                return new LogicalRepeat<>(groupingSets, namedExpressions, input);
            } else if (groupingElementContext.ROLLUP() != null) {
                List<Expression> rollupExpressions = visit(groupingElementContext.expression(), Expression.class);
                List<List<Expression>> groupingSets = ExpressionUtils.rollupToGroupingSets(rollupExpressions);
                return new LogicalRepeat<>(groupingSets, namedExpressions, input);
            } else {
                List<Expression> groupByExpressions = visit(groupingElementContext.expression(), Expression.class);
                return new LogicalAggregate<>(groupByExpressions, namedExpressions, input);
            }
        });
    }

    private LogicalPlan withHaving(LogicalPlan input, Optional<HavingClauseContext> havingCtx) {
        return input.optionalMap(havingCtx, () -> {
            if (!(input instanceof Aggregate)) {
                throw new ParseException("Having clause should be applied against an aggregation.", havingCtx.get());
            }
            return new LogicalHaving<>(ExpressionUtils.extractConjunctionToSet(
                    getExpression((havingCtx.get().booleanExpression()))), input);
        });
    }

    /**
     * match predicate type and generate different predicates.
     *
     * @param ctx PredicateContext
     * @param valueExpression valueExpression
     * @return Expression
     */
    private Expression withPredicate(Expression valueExpression, PredicateContext ctx) {
        return ParserUtils.withOrigin(ctx, () -> {
            Expression outExpression;
            switch (ctx.kind.getType()) {
                case DorisParser.BETWEEN:
                    Expression lower = getExpression(ctx.lower);
                    Expression upper = getExpression(ctx.upper);
                    if (lower.equals(upper)) {
                        outExpression = new EqualTo(valueExpression, lower);
                    } else {
                        outExpression = new And(
                                new GreaterThanEqual(valueExpression, getExpression(ctx.lower)),
                                new LessThanEqual(valueExpression, getExpression(ctx.upper))
                        );
                    }
                    break;
                case DorisParser.LIKE:
                    outExpression = new Like(
                        valueExpression,
                        getExpression(ctx.pattern)
                    );
                    break;
                case DorisParser.RLIKE:
                case DorisParser.REGEXP:
                    outExpression = new Regexp(
                        valueExpression,
                        getExpression(ctx.pattern)
                    );
                    break;
                case DorisParser.IN:
                    if (ctx.query() == null) {
                        outExpression = new InPredicate(
                                valueExpression,
                                withInList(ctx)
                        );
                    } else {
                        outExpression = new InSubquery(
                                valueExpression,
                                typedVisit(ctx.query()),
                                ctx.NOT() != null
                        );
                    }
                    break;
                case DorisParser.NULL:
                    outExpression = new IsNull(valueExpression);
                    break;
                case DorisParser.TRUE:
                    outExpression = new Cast(valueExpression,
                            BooleanType.INSTANCE, true);
                    break;
                case DorisParser.FALSE:
                    outExpression = new Not(new Cast(valueExpression,
                            BooleanType.INSTANCE, true));
                    break;
                case DorisParser.MATCH:
                case DorisParser.MATCH_ANY:
                    outExpression = new MatchAny(
                        valueExpression,
                        getExpression(ctx.pattern)
                    );
                    break;
                case DorisParser.MATCH_ALL:
                    outExpression = new MatchAll(
                        valueExpression,
                        getExpression(ctx.pattern)
                    );
                    break;
                case DorisParser.MATCH_PHRASE:
                    outExpression = new MatchPhrase(
                        valueExpression,
                        getExpression(ctx.pattern)
                    );
                    break;
                case DorisParser.MATCH_PHRASE_PREFIX:
                    outExpression = new MatchPhrasePrefix(
                        valueExpression,
                        getExpression(ctx.pattern)
                    );
                    break;
                case DorisParser.MATCH_REGEXP:
                    outExpression = new MatchRegexp(
                        valueExpression,
                        getExpression(ctx.pattern)
                    );
                    break;
                case DorisParser.MATCH_PHRASE_EDGE:
                    outExpression = new MatchPhraseEdge(
                        valueExpression,
                        getExpression(ctx.pattern)
                    );
                    break;
                default:
                    throw new ParseException("Unsupported predicate type: " + ctx.kind.getText(), ctx);
            }
            return ctx.NOT() != null ? new Not(outExpression) : outExpression;
        });
    }

    private List<NamedExpression> getNamedExpressions(NamedExpressionSeqContext namedCtx) {
        return ParserUtils.withOrigin(namedCtx, () -> visit(namedCtx.namedExpression(), NamedExpression.class));
    }

    @Override
    public Expression visitSubqueryExpression(SubqueryExpressionContext subqueryExprCtx) {
        return ParserUtils.withOrigin(subqueryExprCtx, () -> new ScalarSubquery(typedVisit(subqueryExprCtx.query())));
    }

    @Override
    public Expression visitExist(ExistContext context) {
        return ParserUtils.withOrigin(context, () -> new Exists(typedVisit(context.query()), false));
    }

    @Override
    public Expression visitIsnull(IsnullContext context) {
        return ParserUtils.withOrigin(context, () -> new IsNull(typedVisit(context.valueExpression())));
    }

    @Override
    public Expression visitIs_not_null_pred(Is_not_null_predContext context) {
        return ParserUtils.withOrigin(context, () -> new Not(new IsNull(typedVisit(context.valueExpression()))));
    }

    public List<Expression> withInList(PredicateContext ctx) {
        return ctx.expression().stream().map(this::getExpression).collect(ImmutableList.toImmutableList());
    }

    @Override
    public Literal visitDecimalLiteral(DecimalLiteralContext ctx) {
        try {
            if (Config.enable_decimal_conversion) {
                return new DecimalV3Literal(new BigDecimal(ctx.getText()));
            } else {
                return new DecimalLiteral(new BigDecimal(ctx.getText()));
            }
        } catch (Exception e) {
            return new DoubleLiteral(Double.parseDouble(ctx.getText()));
        }
    }

    private String parsePropertyKey(PropertyKeyContext item) {
        if (item.constant() != null) {
            return parseConstant(item.constant()).trim();
        }
        return item.getText().trim();
    }

    private String parsePropertyValue(PropertyValueContext item) {
        if (item.constant() != null) {
            return parseConstant(item.constant());
        }
        return item.getText();
    }

    private ExplainLevel parseExplainPlanType(PlanTypeContext planTypeContext) {
        if (planTypeContext == null || planTypeContext.ALL() != null) {
            return ExplainLevel.ALL_PLAN;
        }
        if (planTypeContext.PHYSICAL() != null || planTypeContext.OPTIMIZED() != null) {
            return ExplainLevel.OPTIMIZED_PLAN;
        }
        if (planTypeContext.REWRITTEN() != null || planTypeContext.LOGICAL() != null) {
            return ExplainLevel.REWRITTEN_PLAN;
        }
        if (planTypeContext.ANALYZED() != null) {
            return ExplainLevel.ANALYZED_PLAN;
        }
        if (planTypeContext.PARSED() != null) {
            return ExplainLevel.PARSED_PLAN;
        }
        if (planTypeContext.SHAPE() != null) {
            return ExplainLevel.SHAPE_PLAN;
        }
        if (planTypeContext.MEMO() != null) {
            return ExplainLevel.MEMO_PLAN;
        }
        if (planTypeContext.DISTRIBUTED() != null) {
            return ExplainLevel.DISTRIBUTED_PLAN;
        }
        return ExplainLevel.ALL_PLAN;
    }

    @Override
    public Pair<DataType, Boolean> visitDataTypeWithNullable(DataTypeWithNullableContext ctx) {
        return ParserUtils.withOrigin(ctx, () -> Pair.of(typedVisit(ctx.dataType()), ctx.NOT() == null));
    }

    @Override
    public DataType visitAggStateDataType(AggStateDataTypeContext ctx) {
        return ParserUtils.withOrigin(ctx, () -> {
            List<Pair<DataType, Boolean>> dataTypeWithNullables = ctx.dataTypes.stream()
                    .map(this::visitDataTypeWithNullable)
                    .collect(Collectors.toList());
            List<DataType> dataTypes = dataTypeWithNullables.stream()
                    .map(dt -> dt.first)
                    .collect(ImmutableList.toImmutableList());
            List<Boolean> nullables = dataTypeWithNullables.stream()
                    .map(dt -> dt.second)
                    .collect(ImmutableList.toImmutableList());
            String functionName = ctx.functionNameIdentifier().getText();
            if (!BuiltinAggregateFunctions.INSTANCE.aggFuncNames.contains(functionName)) {
                // TODO use function binder to check function exists
                throw new ParseException("Can not found function '" + functionName + "'", ctx);
            }
            return new AggStateType(functionName, dataTypes, nullables);
        });
    }

    @Override
    public DataType visitPrimitiveDataType(PrimitiveDataTypeContext ctx) {
        return ParserUtils.withOrigin(ctx, () -> {
            String dataType = ctx.primitiveColType().type.getText().toLowerCase(Locale.ROOT);
            if (dataType.equalsIgnoreCase("all")) {
                throw new NotSupportedException("Disable to create table with `ALL` type columns");
            }
            List<String> l = Lists.newArrayList(dataType);
            ctx.INTEGER_VALUE().stream().map(ParseTree::getText).forEach(l::add);
            return DataType.convertPrimitiveFromStrings(l);
        });
    }

    @Override
    public DataType visitComplexDataType(ComplexDataTypeContext ctx) {
        return ParserUtils.withOrigin(ctx, () -> {
            switch (ctx.complex.getType()) {
                case DorisParser.ARRAY:
                    return ArrayType.of(typedVisit(ctx.dataType(0)), true);
                case DorisParser.MAP:
                    return MapType.of(typedVisit(ctx.dataType(0)), typedVisit(ctx.dataType(1)));
                case DorisParser.STRUCT:
                    return new StructType(visitComplexColTypeList(ctx.complexColTypeList()));
                default:
                    throw new AnalysisException("do not support " + ctx.complex.getText() + " type for Nereids");
            }
        });
    }

    @Override
    public List<StructField> visitComplexColTypeList(ComplexColTypeListContext ctx) {
        return ctx.complexColType().stream().map(this::visitComplexColType).collect(ImmutableList.toImmutableList());
    }

    @Override
    public StructField visitComplexColType(ComplexColTypeContext ctx) {
        String comment;
        if (ctx.commentSpec() != null) {
            comment = ctx.commentSpec().STRING_LITERAL().getText();
            comment = LogicalPlanBuilderAssistant.escapeBackSlash(comment.substring(1, comment.length() - 1));
        } else {
            comment = "";
        }
        return new StructField(ctx.identifier().getText(), typedVisit(ctx.dataType()), true, comment);
    }

    private String parseConstant(ConstantContext context) {
        Object constant = visit(context);
        if (constant instanceof Literal && ((Literal) constant).isStringLikeLiteral()) {
            return ((Literal) constant).getStringValue();
        }
        return context.getText();
    }

    @Override
    public Object visitCollate(CollateContext ctx) {
        return visit(ctx.primaryExpression());
    }

    @Override
    public Object visitSample(SampleContext ctx) {
        long seek = ctx.seed == null ? -1L : Long.parseLong(ctx.seed.getText());
        DorisParser.SampleMethodContext sampleContext = ctx.sampleMethod();
        if (sampleContext instanceof SampleByPercentileContext) {
            SampleByPercentileContext sampleByPercentileContext = (SampleByPercentileContext) sampleContext;
            long percent = Long.parseLong(sampleByPercentileContext.INTEGER_VALUE().getText());
            return new TableSample(percent, true, seek);
        }
        SampleByRowsContext sampleByRowsContext = (SampleByRowsContext) sampleContext;
        long rows = Long.parseLong(sampleByRowsContext.INTEGER_VALUE().getText());
        return new TableSample(rows, false, seek);
    }

    @Override
    public Object visitCallProcedure(CallProcedureContext ctx) {
        List<String> nameParts = visitMultipartIdentifier(ctx.name);
        FuncNameInfo procedureName = new FuncNameInfo(nameParts);
        List<Expression> arguments = ctx.expression().stream()
                .<Expression>map(this::typedVisit)
                .collect(ImmutableList.toImmutableList());
        UnboundFunction unboundFunction = new UnboundFunction(procedureName.getDbName(), procedureName.getName(),
                true, arguments);
        return new CallCommand(unboundFunction, getOriginSql(ctx));
    }

    @Override
    public LogicalPlan visitCreateProcedure(CreateProcedureContext ctx) {
        List<String> nameParts = visitMultipartIdentifier(ctx.name);
        FuncNameInfo procedureName = new FuncNameInfo(nameParts);
        return ParserUtils.withOrigin(ctx, () -> {
            LogicalPlan createProcedurePlan;
            createProcedurePlan = new CreateProcedureCommand(procedureName, getOriginSql(ctx),
                    ctx.REPLACE() != null);
            return createProcedurePlan;
        });
    }

    @Override
    public LogicalPlan visitDropProcedure(DropProcedureContext ctx) {
        List<String> nameParts = visitMultipartIdentifier(ctx.name);
        FuncNameInfo procedureName = new FuncNameInfo(nameParts);
        return ParserUtils.withOrigin(ctx, () -> new DropProcedureCommand(procedureName, getOriginSql(ctx)));
    }

    @Override
    public LogicalPlan visitShowProcedureStatus(ShowProcedureStatusContext ctx) {
        Set<Expression> whereExpr = Collections.emptySet();
        if (ctx.whereClause() != null) {
            whereExpr = ExpressionUtils.extractConjunctionToSet(
                    getExpression(ctx.whereClause().booleanExpression()));
        }

        if (ctx.valueExpression() != null) {
            // parser allows only LIKE or WhereClause.
            // Mysql grammar: SHOW PROCEDURE STATUS [LIKE 'pattern' | WHERE expr]
            whereExpr = Sets.newHashSet(new Like(new UnboundSlot("ProcedureName"), getExpression(ctx.pattern)));
        }

        final Set<Expression> whereExprConst = whereExpr;
        return ParserUtils.withOrigin(ctx, () -> new ShowProcedureStatusCommand(whereExprConst));
    }

    @Override
    public LogicalPlan visitShowCreateProcedure(ShowCreateProcedureContext ctx) {
        List<String> nameParts = visitMultipartIdentifier(ctx.name);
        FuncNameInfo procedureName = new FuncNameInfo(nameParts);
        return ParserUtils.withOrigin(ctx, () -> new ShowCreateProcedureCommand(procedureName));
    }

    @Override
    public LogicalPlan visitCreateSqlBlockRule(CreateSqlBlockRuleContext ctx) {
        Map<String, String> properties = ctx.propertyClause() != null
                        ? Maps.newHashMap(visitPropertyClause(ctx.propertyClause())) : Maps.newHashMap();
        return new CreateSqlBlockRuleCommand(stripQuotes(ctx.name.getText()), ctx.EXISTS() != null, properties);
    }

    @Override
    public LogicalPlan visitAlterSqlBlockRule(AlterSqlBlockRuleContext ctx) {
        Map<String, String> properties = ctx.propertyClause() != null
                        ? Maps.newHashMap(visitPropertyClause(ctx.propertyClause())) : Maps.newHashMap();
        return new AlterSqlBlockRuleCommand(stripQuotes(ctx.name.getText()), properties);
    }

    @Override
    public LogicalPlan visitDropCatalogRecycleBin(DropCatalogRecycleBinContext ctx) {
        String idTypeStr = ctx.idType.getText().substring(1, ctx.idType.getText().length() - 1);
        IdType idType = IdType.fromString(idTypeStr);
        long id = Long.parseLong(ctx.id.getText());

        return ParserUtils.withOrigin(ctx, () -> new DropCatalogRecycleBinCommand(idType, id));
    }

    @Override
    public Object visitUnsupported(UnsupportedContext ctx) {
        return UnsupportedCommand.INSTANCE;
    }

    @Override
    public LogicalPlan visitSupportedUnsetStatement(SupportedUnsetStatementContext ctx) {
        if (ctx.DEFAULT() != null && ctx.STORAGE() != null && ctx.VAULT() != null) {
            return new UnsetDefaultStorageVaultCommand();
        }
        SetType statementScope = visitStatementScope(ctx.statementScope());
        if (ctx.ALL() != null) {
            return new UnsetVariableCommand(statementScope, true);
        } else if (ctx.identifier() != null) {
            return new UnsetVariableCommand(statementScope, ctx.identifier().getText());
        }
        throw new AnalysisException("Should add 'ALL' or variable name");
    }

    @Override
    public LogicalPlan visitCreateTableLike(CreateTableLikeContext ctx) {
        List<String> nameParts = visitMultipartIdentifier(ctx.name);
        List<String> existedTableNameParts = visitMultipartIdentifier(ctx.existedTable);
        ArrayList<String> rollupNames = Lists.newArrayList();
        boolean withAllRollUp = false;
        if (ctx.WITH() != null && ctx.rollupNames != null) {
            rollupNames = new ArrayList<>(visitIdentifierList(ctx.rollupNames));
        } else if (ctx.WITH() != null && ctx.rollupNames == null) {
            withAllRollUp = true;
        }
        CreateTableLikeInfo info = new CreateTableLikeInfo(ctx.EXISTS() != null,
                ctx.TEMPORARY() != null,
                new TableNameInfo(nameParts), new TableNameInfo(existedTableNameParts),
                rollupNames, withAllRollUp);
        return new CreateTableLikeCommand(info);
    }

    @Override
    public Command visitCreateUserDefineFunction(CreateUserDefineFunctionContext ctx) {
        SetType statementScope = visitStatementScope(ctx.statementScope());
        boolean ifNotExists = ctx.EXISTS() != null;
        boolean isAggFunction = ctx.AGGREGATE() != null;
        boolean isTableFunction = ctx.TABLES() != null;
        FunctionName function = visitFunctionIdentifier(ctx.functionIdentifier());
        FunctionArgTypesInfo functionArgTypesInfo;
        if (ctx.functionArguments() != null) {
            functionArgTypesInfo = visitFunctionArguments(ctx.functionArguments());
        } else {
            functionArgTypesInfo = new FunctionArgTypesInfo(new ArrayList<>(), false);
        }
        DataType returnType = typedVisit(ctx.returnType);
        returnType = returnType.conversion();
        DataType intermediateType = ctx.intermediateType != null ? typedVisit(ctx.intermediateType) : null;
        if (intermediateType != null) {
            intermediateType = intermediateType.conversion();
        }
        Map<String, String> properties = ctx.propertyClause() != null
                ? Maps.newHashMap(visitPropertyClause(ctx.propertyClause()))
                : Maps.newHashMap();
        return new CreateFunctionCommand(statementScope, ifNotExists, isAggFunction, false, isTableFunction,
                function, functionArgTypesInfo, returnType, intermediateType,
                null, null, properties);
    }

    @Override
    public Command visitCreateAliasFunction(CreateAliasFunctionContext ctx) {
        SetType statementScope = visitStatementScope(ctx.statementScope());
        boolean ifNotExists = ctx.EXISTS() != null;
        FunctionName function = visitFunctionIdentifier(ctx.functionIdentifier());
        FunctionArgTypesInfo functionArgTypesInfo;
        if (ctx.functionArguments() != null) {
            functionArgTypesInfo = visitFunctionArguments(ctx.functionArguments());
        } else {
            functionArgTypesInfo = new FunctionArgTypesInfo(new ArrayList<>(), false);
        }
        List<String> parameters = ctx.parameters != null ? visitIdentifierSeq(ctx.parameters) : new ArrayList<>();
        Expression originFunction = getExpression(ctx.expression());
        return new CreateFunctionCommand(statementScope, ifNotExists, false, true, false,
                function, functionArgTypesInfo, VarcharType.MAX_VARCHAR_TYPE, null,
                parameters, originFunction, null);
    }

    @Override
    public Command visitDropFunction(DropFunctionContext ctx) {
        SetType statementScope = visitStatementScope(ctx.statementScope());
        boolean ifExists = ctx.EXISTS() != null;
        FunctionName function = visitFunctionIdentifier(ctx.functionIdentifier());
        FunctionArgTypesInfo functionArgTypesInfo;
        if (ctx.functionArguments() != null) {
            functionArgTypesInfo = visitFunctionArguments(ctx.functionArguments());
        } else {
            functionArgTypesInfo = new FunctionArgTypesInfo(new ArrayList<>(), false);
        }
        return new DropFunctionCommand(statementScope, ifExists, function, functionArgTypesInfo);
    }

    @Override
    public FunctionArgTypesInfo visitFunctionArguments(FunctionArgumentsContext ctx) {
        boolean isVariadic = ctx.DOTDOTDOT() != null;
        List<DataType> argTypeDefs;
        if (ctx.dataTypeList() != null) {
            argTypeDefs = visitDataTypeList(ctx.dataTypeList());
        } else {
            argTypeDefs = new ArrayList<>();
        }
        return new FunctionArgTypesInfo(argTypeDefs, isVariadic);
    }

    @Override
    public FunctionName visitFunctionIdentifier(FunctionIdentifierContext ctx) {
        String functionName = ctx.functionNameIdentifier().getText();
        String dbName = ctx.dbName != null ? ctx.dbName.getText() : null;
        return new FunctionName(dbName, functionName);
    }

    @Override
    public List<DataType> visitDataTypeList(DataTypeListContext ctx) {
        List<DataType> dataTypeList = new ArrayList<>(ctx.getChildCount());
        for (DorisParser.DataTypeContext dataTypeContext : ctx.dataType()) {
            DataType dataType = typedVisit(dataTypeContext);
            dataTypeList.add(dataType.conversion());
        }
        return dataTypeList;
    }

    @Override
    public LogicalPlan visitShowAuthors(ShowAuthorsContext ctx) {
        return new ShowAuthorsCommand();
    }

    @Override
    public LogicalPlan visitShowEvents(ShowEventsContext ctx) {
        return new ShowEventsCommand();
    }

    @Override
    public LogicalPlan visitShowConfig(ShowConfigContext ctx) {
        ShowConfigCommand command;
        if (ctx.type.getText().equalsIgnoreCase(NodeType.FRONTEND.name())) {
            command = new ShowConfigCommand(NodeType.FRONTEND);
        } else {
            command = new ShowConfigCommand(NodeType.BACKEND);
        }
        if (ctx.LIKE() != null && ctx.pattern != null) {
            Like like = new Like(new UnboundSlot("ProcedureName"), getExpression(ctx.pattern));
            String pattern = ((Literal) like.child(1)).getStringValue();
            command.setPattern(pattern);
        }
        if (ctx.FROM() != null && ctx.backendId != null) {
            long backendId = Long.parseLong(ctx.backendId.getText());
            command.setBackendId(backendId);
        }
        return command;
    }

    @Override
    public SetOptionsCommand visitSetOptions(SetOptionsContext ctx) {
        List<SetVarOp> setVarOpList = new ArrayList<>(1);
        for (Object child : ctx.children) {
            if (child instanceof RuleNode) {
                setVarOpList.add(typedVisit((RuleNode) child));
            }
        }
        return new SetOptionsCommand(setVarOpList);
    }

    @Override
    public SetVarOp visitSetSystemVariable(SetSystemVariableContext ctx) {
        SetType statementScope = visitStatementScope(ctx.statementScope());
        String name = stripQuotes(ctx.identifier().getText());
        Expression expression = ctx.expression() != null ? typedVisit(ctx.expression()) : null;
        return new SetSessionVarOp(statementScope, name, expression);
    }

    @Override
    public SetVarOp visitSetVariableWithType(SetVariableWithTypeContext ctx) {
        SetType statementScope = visitStatementScope(ctx.statementScope());
        String name = stripQuotes(ctx.identifier().getText());
        Expression expression = ctx.expression() != null ? typedVisit(ctx.expression()) : null;
        return new SetSessionVarOp(statementScope, name, expression);
    }

    @Override
    public SetVarOp visitSetPassword(SetPasswordContext ctx) {
        String user;
        String host;
        boolean isDomain;
        String passwordText;
        UserIdentity userIdentity = null;
        if (ctx.userIdentify() != null) {
            user = stripQuotes(ctx.userIdentify().user.getText());
            host = ctx.userIdentify().host != null ? stripQuotes(ctx.userIdentify().host.getText()) : "%";
            isDomain = ctx.userIdentify().ATSIGN() != null;
            userIdentity = new UserIdentity(user, host, isDomain);
        }
        passwordText = stripQuotes(ctx.STRING_LITERAL().getText());
        return new SetPassVarOp(userIdentity, new PassVar(passwordText, ctx.isPlain != null));
    }

    @Override
    public SetVarOp visitSetNames(SetNamesContext ctx) {
        return new SetNamesVarOp();
    }

    @Override
    public SetVarOp visitSetCharset(SetCharsetContext ctx) {
        String charset = ctx.charsetName != null ? stripQuotes(ctx.charsetName.getText()) : null;
        return new SetCharsetAndCollateVarOp(charset);
    }

    @Override
    public SetVarOp visitSetCollate(SetCollateContext ctx) {
        String charset = ctx.charsetName != null ? stripQuotes(ctx.charsetName.getText()) : null;
        String collate = ctx.collateName != null ? stripQuotes(ctx.collateName.getText()) : null;
        return new SetCharsetAndCollateVarOp(charset, collate);
    }

    @Override
    public SetVarOp visitSetLdapAdminPassword(SetLdapAdminPasswordContext ctx) {
        String passwordText = stripQuotes(ctx.STRING_LITERAL().getText());
        boolean isPlain = ctx.PASSWORD() != null;
        return new SetLdapPassVarOp(new PassVar(passwordText, isPlain));
    }

    @Override
    public SetVarOp visitSetUserVariable(SetUserVariableContext ctx) {
        String name = stripQuotes(ctx.identifier().getText());
        Expression expression = typedVisit(ctx.expression());
        return new SetUserDefinedVarOp(name, expression);
    }

    @Override
    public SetTransactionCommand visitSetTransaction(SetTransactionContext ctx) {
        return new SetTransactionCommand();
    }

    @Override
    public SetUserPropertiesCommand visitSetUserProperties(SetUserPropertiesContext ctx) {
        String user = ctx.user != null ? stripQuotes(ctx.user.getText()) : null;
        Map<String, String> userPropertiesMap = visitPropertyItemList(ctx.propertyItemList());
        List<SetUserPropertyVarOp> setUserPropertyVarOpList = new ArrayList<>(userPropertiesMap.size());
        for (Map.Entry<String, String> entry : userPropertiesMap.entrySet()) {
            setUserPropertyVarOpList.add(new SetUserPropertyVarOp(user, entry.getKey(), entry.getValue()));
        }
        return new SetUserPropertiesCommand(user, setUserPropertyVarOpList);
    }

    @Override
    public SetDefaultStorageVaultCommand visitSetDefaultStorageVault(SetDefaultStorageVaultContext ctx) {
        return new SetDefaultStorageVaultCommand(stripQuotes(ctx.identifier().getText()));
    }

    @Override
    public Object visitRefreshCatalog(RefreshCatalogContext ctx) {
        if (ctx.name != null) {
            String catalogName = ctx.name.getText();
            Map<String, String> properties = ctx.propertyClause() != null
                    ? Maps.newHashMap(visitPropertyClause(ctx.propertyClause())) : Maps.newHashMap();
            return new RefreshCatalogCommand(catalogName, properties);
        }
        throw new AnalysisException("catalog name can not be null");
    }

    @Override
    public RefreshDatabaseCommand visitRefreshDatabase(RefreshDatabaseContext ctx) {
        Map<String, String> properties = visitPropertyClause(ctx.propertyClause()) == null ? Maps.newHashMap()
                : visitPropertyClause(ctx.propertyClause());
        List<String> parts = visitMultipartIdentifier(ctx.name);
        int size = parts.size();
        if (size == 0) {
            throw new ParseException("database name can't be empty");
        }
        String dbName = parts.get(size - 1);

        // [db].
        if (size == 1) {
            return new RefreshDatabaseCommand(dbName, properties);
        } else if (parts.size() == 2) {  // [ctl,db].
            return new RefreshDatabaseCommand(parts.get(0), dbName, properties);
        }
        throw new ParseException("Only one dot can be in the name: " + String.join(".", parts));
    }

    @Override
    public Object visitRefreshTable(RefreshTableContext ctx) {
        List<String> parts = visitMultipartIdentifier(ctx.name);
        int size = parts.size();
        if (size == 0) {
            throw new ParseException("table name can't be empty");
        } else if (size <= 3) {
            return new RefreshTableCommand(new TableNameInfo(parts));
        }
        throw new ParseException("Only one or two dot can be in the name: " + String.join(".", parts));
    }

    @Override
    public LogicalPlan visitShowCreateRepository(ShowCreateRepositoryContext ctx) {
        return new ShowCreateRepositoryCommand(ctx.identifier().getText());
    }

    public LogicalPlan visitShowLastInsert(ShowLastInsertContext ctx) {
        return new ShowLastInsertCommand();
    }

    @Override
    public LogicalPlan visitShowLoad(ShowLoadContext ctx) {
        String dbName = null;
        Expression wildWhere = null;
        List<OrderKey> orderKeys = null;
        long limit = -1L;
        long offset = 0L;
        if (ctx.database != null) {
            dbName = ctx.database.getText();
        }
        if (ctx.sortClause() != null) {
            orderKeys = visit(ctx.sortClause().sortItem(), OrderKey.class);
        }
        if (ctx.wildWhere() != null) {
            wildWhere = getWildWhere(ctx.wildWhere());
        }
        if (ctx.limitClause() != null) {
            limit = ctx.limitClause().limit != null
                    ? Long.parseLong(ctx.limitClause().limit.getText())
                    : 0;
            if (limit < 0) {
                throw new ParseException("Limit requires non-negative number", ctx.limitClause());
            }
            offset = ctx.limitClause().offset != null
                    ? Long.parseLong(ctx.limitClause().offset.getText())
                    : 0;
            if (offset < 0) {
                throw new ParseException("Offset requires non-negative number", ctx.limitClause());
            }
        }
        boolean isStreamLoad = ctx.STREAM() != null;
        return new ShowLoadCommand(wildWhere, orderKeys, limit, offset, dbName, isStreamLoad);
    }

    @Override
    public LogicalPlan visitShowLoadProfile(ShowLoadProfileContext ctx) {
        String loadIdPath = "/"; // default load id path
        if (ctx.loadIdPath != null) {
            loadIdPath = stripQuotes(ctx.loadIdPath.getText());
        }

        long limit = 20;
        if (ctx.limitClause() != null) {
            limit = Long.parseLong(ctx.limitClause().limit.getText());
            if (limit < 0) {
                throw new ParseException("Limit requires non-negative number, got " + String.valueOf(limit));
            }
        }
        return new ShowLoadProfileCommand(loadIdPath, limit);
    }

    @Override
    public LogicalPlan visitShowDataTypes(ShowDataTypesContext ctx) {
        return new ShowDataTypesCommand();
    }

    @Override
    public LogicalPlan visitShowGrants(ShowGrantsContext ctx) {
        boolean all = (ctx.ALL() != null) ? true : false;
        return new ShowGrantsCommand(null, all);
    }

    @Override
    public LogicalPlan visitAlterStoragePolicy(AlterStoragePolicyContext ctx) {
        String policyName = visitIdentifierOrText(ctx.identifierOrText());
        Map<String, String> properties = visitPropertyClause(ctx.propertyClause()) == null ? Maps.newHashMap()
                : visitPropertyClause(ctx.propertyClause());

        return new AlterStoragePolicyCommand(policyName, properties);
    }

    @Override
    public LogicalPlan visitShowGrantsForUser(ShowGrantsForUserContext ctx) {
        UserIdentity userIdent = visitUserIdentify(ctx.userIdentify());
        return new ShowGrantsCommand(userIdent, false);
    }

    @Override
    public LogicalPlan visitShowRowPolicy(ShowRowPolicyContext ctx) {
        UserIdentity user = null;
        String role = null;
        if (ctx.userIdentify() != null) {
            user = visitUserIdentify(ctx.userIdentify());
        } else if (ctx.role != null) {
            role = ctx.role.getText();
        }

        return new ShowRowPolicyCommand(user, role);
    }

    @Override
    public LogicalPlan visitShowPartitionId(ShowPartitionIdContext ctx) {
        long partitionId = -1;
        if (ctx.partitionId != null) {
            partitionId = Long.parseLong(ctx.partitionId.getText());
        }
        return new ShowPartitionIdCommand(partitionId);
    }

    @Override
    public AlterTableCommand visitAlterTable(AlterTableContext ctx) {
        TableNameInfo tableNameInfo = new TableNameInfo(visitMultipartIdentifier(ctx.tableName));
        List<AlterTableOp> alterTableOps = new ArrayList<>();
        for (Object child : ctx.children) {
            if (child instanceof AlterTableClauseContext) {
                alterTableOps.add(typedVisit((AlterTableClauseContext) child));
            }
        }
        return new AlterTableCommand(tableNameInfo, alterTableOps);
    }

    @Override
    public AlterTableCommand visitAlterTableAddRollup(AlterTableAddRollupContext ctx) {
        TableNameInfo tableNameInfo = new TableNameInfo(visitMultipartIdentifier(ctx.tableName));
        List<AlterTableOp> alterTableOps = new ArrayList<>();
        for (Object child : ctx.children) {
            if (child instanceof AddRollupClauseContext) {
                alterTableOps.add(typedVisit((AddRollupClauseContext) child));
            }
        }
        return new AlterTableCommand(tableNameInfo, alterTableOps);
    }

    @Override
    public AlterTableCommand visitAlterTableDropRollup(AlterTableDropRollupContext ctx) {
        TableNameInfo tableNameInfo = new TableNameInfo(visitMultipartIdentifier(ctx.tableName));
        List<AlterTableOp> alterTableOps = new ArrayList<>();
        for (Object child : ctx.children) {
            if (child instanceof DropRollupClauseContext) {
                alterTableOps.add(typedVisit((DropRollupClauseContext) child));
            }
        }
        return new AlterTableCommand(tableNameInfo, alterTableOps);
    }

    @Override
    public AlterTableCommand visitAlterTableProperties(DorisParser.AlterTablePropertiesContext ctx) {
        TableNameInfo tableNameInfo = new TableNameInfo(visitMultipartIdentifier(ctx.name));
        List<AlterTableOp> alterTableOps = new ArrayList<>();
        Map<String, String> properties = ctx.propertyItemList() != null
                ? Maps.newHashMap(visitPropertyItemList(ctx.propertyItemList()))
                : Maps.newHashMap();
        alterTableOps.add(new ModifyTablePropertiesOp(properties));
        return new AlterTableCommand(tableNameInfo, alterTableOps);
    }

    @Override
    public AlterTableOp visitAddColumnClause(AddColumnClauseContext ctx) {
        ColumnDefinition columnDefinition = visitColumnDef(ctx.columnDef());
        ColumnPosition columnPosition = null;
        if (ctx.columnPosition() != null) {
            if (ctx.columnPosition().FIRST() != null) {
                columnPosition = ColumnPosition.FIRST;
            } else {
                columnPosition = new ColumnPosition(ctx.columnPosition().position.getText());
            }
        }
        String rollupName = ctx.toRollup() != null ? ctx.toRollup().rollup.getText() : null;
        Map<String, String> properties = ctx.properties != null
                ? Maps.newHashMap(visitPropertyClause(ctx.properties))
                : Maps.newHashMap();
        return new AddColumnOp(columnDefinition, columnPosition, rollupName, properties);
    }

    @Override
    public AlterTableOp visitAddColumnsClause(AddColumnsClauseContext ctx) {
        List<ColumnDefinition> columnDefinitions = visitColumnDefs(ctx.columnDefs());
        String rollupName = ctx.toRollup() != null ? ctx.toRollup().rollup.getText() : null;
        Map<String, String> properties = ctx.properties != null
                ? Maps.newHashMap(visitPropertyClause(ctx.properties))
                : Maps.newHashMap();
        return new AddColumnsOp(columnDefinitions, rollupName, properties);
    }

    @Override
    public AlterTableOp visitDropColumnClause(DropColumnClauseContext ctx) {
        String columnName = ctx.name.getText();
        String rollupName = ctx.fromRollup() != null ? ctx.fromRollup().rollup.getText() : null;
        Map<String, String> properties = ctx.properties != null
                ? Maps.newHashMap(visitPropertyClause(ctx.properties))
                : Maps.newHashMap();
        return new DropColumnOp(columnName, rollupName, properties);
    }

    @Override
    public AlterTableOp visitModifyColumnClause(ModifyColumnClauseContext ctx) {
        ColumnDefinition columnDefinition = visitColumnDef(ctx.columnDef());
        ColumnPosition columnPosition = null;
        if (ctx.columnPosition() != null) {
            if (ctx.columnPosition().FIRST() != null) {
                columnPosition = ColumnPosition.FIRST;
            } else {
                columnPosition = new ColumnPosition(ctx.columnPosition().position.getText());
            }
        }
        String rollupName = ctx.fromRollup() != null ? ctx.fromRollup().rollup.getText() : null;
        Map<String, String> properties = ctx.properties != null
                ? Maps.newHashMap(visitPropertyClause(ctx.properties))
                : Maps.newHashMap();
        return new ModifyColumnOp(columnDefinition, columnPosition, rollupName, properties);
    }

    @Override
    public AlterTableOp visitReorderColumnsClause(ReorderColumnsClauseContext ctx) {
        List<String> columnsByPos = visitIdentifierList(ctx.identifierList());
        String rollupName = ctx.fromRollup() != null ? ctx.fromRollup().rollup.getText() : null;
        Map<String, String> properties = ctx.properties != null
                ? Maps.newHashMap(visitPropertyClause(ctx.properties))
                : Maps.newHashMap();
        return new ReorderColumnsOp(columnsByPos, rollupName, properties);
    }

    @Override
    public AlterTableOp visitAddPartitionClause(AddPartitionClauseContext ctx) {
        boolean isTempPartition = ctx.TEMPORARY() != null;
        PartitionDefinition partitionDefinition = visitPartitionDef(ctx.partitionDef());
        DistributionDescriptor desc = null;
        int bucketNum = FeConstants.default_bucket_num;
        if (ctx.INTEGER_VALUE() != null) {
            bucketNum = Integer.parseInt(ctx.INTEGER_VALUE().getText());
        }
        if (ctx.HASH() != null) {
            desc = new DistributionDescriptor(true, ctx.autoBucket != null, bucketNum,
                    visitIdentifierList(ctx.hashKeys));
        } else if (ctx.RANDOM() != null) {
            desc = new DistributionDescriptor(false, ctx.autoBucket != null, bucketNum, null);
        }
        Map<String, String> properties = ctx.properties != null
                ? Maps.newHashMap(visitPropertyClause(ctx.properties))
                : Maps.newHashMap();
        return new AddPartitionOp(partitionDefinition, desc, properties, isTempPartition);
    }

    @Override
    public AlterTableOp visitDropPartitionClause(DropPartitionClauseContext ctx) {
        boolean isTempPartition = ctx.TEMPORARY() != null;
        boolean ifExists = ctx.IF() != null;
        boolean forceDrop = ctx.FORCE() != null;
        String partitionName = ctx.partitionName.getText();
        return ctx.indexName != null
                ? new DropPartitionFromIndexOp(ifExists, partitionName, isTempPartition, forceDrop,
                        ctx.indexName.getText())
                : new DropPartitionOp(ifExists, partitionName, isTempPartition, forceDrop);
    }

    @Override
    public AlterTableOp visitModifyPartitionClause(ModifyPartitionClauseContext ctx) {
        boolean isTempPartition = ctx.TEMPORARY() != null;
        Map<String, String> properties = visitPropertyItemList(ctx.partitionProperties);
        if (ctx.ASTERISK() != null) {
            return ModifyPartitionOp.createStarClause(properties, isTempPartition);
        } else {
            List<String> partitions;
            if (ctx.partitionNames != null) {
                partitions = visitIdentifierList(ctx.partitionNames);
            } else {
                partitions = new ArrayList<>();
                partitions.add(ctx.partitionName.getText());
            }
            return new ModifyPartitionOp(partitions, properties, isTempPartition);
        }
    }

    @Override
    public AlterTableOp visitReplacePartitionClause(ReplacePartitionClauseContext ctx) {
        boolean forceReplace = ctx.FORCE() != null;
        PartitionNamesInfo partitionNames = null;
        PartitionNamesInfo tempPartitionNames = null;
        if (ctx.partitions != null) {
            Pair<Boolean, List<String>> partitionSpec = visitPartitionSpec(ctx.partitions);
            partitionNames = new PartitionNamesInfo(partitionSpec.first, partitionSpec.second);
        }
        if (ctx.tempPartitions != null) {
            Pair<Boolean, List<String>> partitionSpec = visitPartitionSpec(ctx.tempPartitions);
            tempPartitionNames = new PartitionNamesInfo(partitionSpec.first, partitionSpec.second);
        }

        Map<String, String> properties = ctx.properties != null ? new HashMap<>(visitPropertyClause(ctx.properties))
                : Maps.newHashMap();
        return new ReplacePartitionOp(partitionNames, tempPartitionNames, forceReplace, properties);
    }

    @Override
    public AlterTableOp visitReplaceTableClause(ReplaceTableClauseContext ctx) {
        String tableName = ctx.name.getText();
        Map<String, String> properties = ctx.properties != null
                ? Maps.newHashMap(visitPropertyClause(ctx.properties))
                : Maps.newHashMap();
        return new ReplaceTableOp(tableName, properties, ctx.FORCE() != null);
    }

    @Override
    public AlterTableOp visitRenameClause(RenameClauseContext ctx) {
        return new RenameTableOp(ctx.newName.getText());
    }

    @Override
    public AlterTableOp visitRenameRollupClause(RenameRollupClauseContext ctx) {
        return new RenameRollupOp(ctx.name.getText(), ctx.newName.getText());
    }

    @Override
    public AlterTableOp visitRenamePartitionClause(RenamePartitionClauseContext ctx) {
        return new RenamePartitionOp(ctx.name.getText(), ctx.newName.getText());
    }

    @Override
    public AlterTableOp visitRenameColumnClause(RenameColumnClauseContext ctx) {
        return new RenameColumnOp(ctx.name.getText(), ctx.newName.getText());
    }

    @Override
    public AlterTableOp visitAddIndexClause(AddIndexClauseContext ctx) {
        IndexDefinition indexDefinition = visitIndexDef(ctx.indexDef());
        return new CreateIndexOp(null, indexDefinition, true);
    }

    @Override
    public Command visitCreateIndex(CreateIndexContext ctx) {
        String indexName = ctx.name.getText();
        boolean ifNotExists = ctx.EXISTS() != null;
        TableNameInfo tableNameInfo = new TableNameInfo(visitMultipartIdentifier(ctx.tableName));
        List<String> indexCols = visitIdentifierList(ctx.identifierList());
        Map<String, String> properties = ctx.properties != null
                ? Maps.newHashMap(visitPropertyClause(ctx.properties))
                : Maps.newHashMap();
        String indexType = null;
        if (ctx.BITMAP() != null) {
            indexType = "BITMAP";
        } else if (ctx.NGRAM_BF() != null) {
            indexType = "NGRAM_BF";
        } else if (ctx.INVERTED() != null) {
            indexType = "INVERTED";
        }
        String comment = ctx.STRING_LITERAL() == null ? "" : stripQuotes(ctx.STRING_LITERAL().getText());
        // change BITMAP index to INVERTED index
        if (Config.enable_create_bitmap_index_as_inverted_index
                && "BITMAP".equalsIgnoreCase(indexType)) {
            indexType = "INVERTED";
        }
        IndexDefinition indexDefinition = new IndexDefinition(indexName, ifNotExists, indexCols, indexType,
                properties, comment);
        List<AlterTableOp> alterTableOps = Lists.newArrayList(new CreateIndexOp(tableNameInfo,
                indexDefinition, false));
        return new AlterTableCommand(tableNameInfo, alterTableOps);
    }

    @Override
    public Command visitBuildIndex(BuildIndexContext ctx) {
        String name = ctx.name.getText();
        TableNameInfo tableName = new TableNameInfo(visitMultipartIdentifier(ctx.tableName));
        PartitionNamesInfo partitionNamesInfo = null;
        if (ctx.partitionSpec() != null) {
            Pair<Boolean, List<String>> partitionSpec = visitPartitionSpec(ctx.partitionSpec());
            partitionNamesInfo = new PartitionNamesInfo(partitionSpec.first, partitionSpec.second);
        }
        List<AlterTableOp> alterTableOps = Lists.newArrayList(new BuildIndexOp(tableName, name, partitionNamesInfo,
                false));
        return new AlterTableCommand(tableName, alterTableOps);
    }

    @Override
    public Command visitDropIndex(DropIndexContext ctx) {
        String name = ctx.name.getText();
        TableNameInfo tableName = new TableNameInfo(visitMultipartIdentifier(ctx.tableName));
        List<AlterTableOp> alterTableOps = Lists
                .newArrayList(new DropIndexOp(name, ctx.EXISTS() != null, tableName, false));
        return new AlterTableCommand(tableName, alterTableOps);
    }

    @Override
    public AlterTableOp visitDropIndexClause(DropIndexClauseContext ctx) {
        return new DropIndexOp(ctx.name.getText(), ctx.EXISTS() != null, null, true);
    }

    @Override
    public AlterTableOp visitEnableFeatureClause(EnableFeatureClauseContext ctx) {
        String featureName = stripQuotes(ctx.STRING_LITERAL().getText());
        Map<String, String> properties = ctx.properties != null
                ? Maps.newHashMap(visitPropertyClause(ctx.properties))
                : Maps.newHashMap();
        return new EnableFeatureOp(featureName, properties);
    }

    @Override
    public AlterTableOp visitModifyDistributionClause(ModifyDistributionClauseContext ctx) {
        int bucketNum = FeConstants.default_bucket_num;
        if (ctx.INTEGER_VALUE() != null) {
            bucketNum = Integer.parseInt(ctx.INTEGER_VALUE().getText());
        }
        DistributionDescriptor desc;
        if (ctx.HASH() != null) {
            desc = new DistributionDescriptor(true, ctx.AUTO() != null, bucketNum,
                    visitIdentifierList(ctx.hashKeys));
        } else if (ctx.RANDOM() != null) {
            desc = new DistributionDescriptor(false, ctx.AUTO() != null, bucketNum, null);
        } else {
            throw new ParseException("distribution can't be empty", ctx);
        }
        return new ModifyDistributionOp(desc);
    }

    @Override
    public AlterTableOp visitModifyTableCommentClause(ModifyTableCommentClauseContext ctx) {
        return new ModifyTableCommentOp(stripQuotes(ctx.STRING_LITERAL().getText()));
    }

    @Override
    public AlterTableOp visitModifyColumnCommentClause(ModifyColumnCommentClauseContext ctx) {
        String columnName = ctx.name.getText();
        String comment = stripQuotes(ctx.STRING_LITERAL().getText());
        return new ModifyColumnCommentOp(columnName, comment);
    }

    @Override
    public AlterTableOp visitModifyEngineClause(ModifyEngineClauseContext ctx) {
        String engineName = ctx.name.getText();
        Map<String, String> properties = ctx.properties != null
                ? Maps.newHashMap(visitPropertyClause(ctx.properties))
                : Maps.newHashMap();
        return new ModifyEngineOp(engineName, properties);
    }

    @Override
    public AlterTableOp visitAlterMultiPartitionClause(AlterMultiPartitionClauseContext ctx) {
        boolean isTempPartition = ctx.TEMPORARY() != null;
        List<Expression> from = visitPartitionValueList(ctx.from);
        List<Expression> to = visitPartitionValueList(ctx.to);
        int num = Integer.parseInt(ctx.INTEGER_VALUE().getText());
        String unitString = ctx.unit != null ? ctx.unit.getText() : null;
        Map<String, String> properties = ctx.properties != null
                ? Maps.newHashMap(visitPropertyClause(ctx.properties))
                : Maps.newHashMap();
        return new AlterMultiPartitionOp(from, to, num, unitString, properties, isTempPartition);
    }

    @Override
    public AlterTableOp visitAddRollupClause(DorisParser.AddRollupClauseContext ctx) {
        String rollupName = ctx.rollupName.getText();
        List<String> columnNames = visitIdentifierList(ctx.columns);
        List<String> dupKeys = ctx.dupKeys != null ? visitIdentifierList(ctx.dupKeys) : null;
        String baseRollupName = ctx.fromRollup() != null ? ctx.fromRollup().rollup.getText() : null;
        Map<String, String> properties = ctx.properties != null
                ? Maps.newHashMap(visitPropertyClause(ctx.properties))
                : Maps.newHashMap();
        return new AddRollupOp(rollupName, columnNames, dupKeys, baseRollupName, properties);
    }

    @Override
    public AlterTableOp visitDropRollupClause(DorisParser.DropRollupClauseContext ctx) {
        String rollupName = ctx.rollupName.getText();
        Map<String, String> properties = ctx.properties != null
                ? Maps.newHashMap(visitPropertyClause(ctx.properties))
                : Maps.newHashMap();
        return new DropRollupOp(rollupName, properties);
    }

    @Override
    public LogicalPlan visitShowVariables(ShowVariablesContext ctx) {
        SetType statementScope = visitStatementScope(ctx.statementScope());
        if (ctx.wildWhere() != null) {
            if (ctx.wildWhere().LIKE() != null) {
                return new ShowVariablesCommand(statementScope,
                        stripQuotes(ctx.wildWhere().STRING_LITERAL().getText()));
            } else {
                StringBuilder sb = new StringBuilder();
                sb.append("SELECT `VARIABLE_NAME` AS `Variable_name`, `VARIABLE_VALUE` AS `Value` FROM ");
                sb.append("`").append(InternalCatalog.INTERNAL_CATALOG_NAME).append("`");
                sb.append(".");
                sb.append("`").append(InfoSchemaDb.DATABASE_NAME).append("`");
                sb.append(".");
                if (statementScope == SetType.GLOBAL) {
                    sb.append("`global_variables` ");
                } else {
                    sb.append("`session_variables` ");
                }
                sb.append(getOriginSql(ctx.wildWhere()));
                return new NereidsParser().parseSingle(sb.toString());
            }
        } else {
            return new ShowVariablesCommand(statementScope, null);
        }
    }

    @Override
    public LogicalPlan visitInstallPlugin(InstallPluginContext ctx) {
        String source = visitIdentifierOrText(ctx.identifierOrText());
        Map<String, String> properties = visitPropertyClause(ctx.propertyClause()) == null ? Maps.newHashMap()
                : visitPropertyClause(ctx.propertyClause());

        return new InstallPluginCommand(source, properties);
    }

    private Expression getWildWhere(DorisParser.WildWhereContext ctx) {
        if (ctx.LIKE() != null) {
            String pattern = stripQuotes(ctx.STRING_LITERAL().getText());
            return new Like(new UnboundSlot("ProcedureName"), new StringLiteral(pattern));
        } else if (ctx.WHERE() != null) {
            return getExpression(ctx.expression());
        } else {
            throw new AnalysisException("Wild where should contain like or where " + ctx.getText());
        }
    }

    @Override
    public ShowViewCommand visitShowView(ShowViewContext ctx) {
        List<String> tableNameParts = visitMultipartIdentifier(ctx.tableName);
        String databaseName = null;
        if (ctx.database != null) {
            databaseName = stripQuotes(ctx.database.getText());
        }
        return new ShowViewCommand(databaseName, new TableNameInfo(tableNameParts));
    }

    @Override
    public LogicalPlan visitShowBackends(ShowBackendsContext ctx) {
        return new ShowBackendsCommand();
    }

    @Override
    public LogicalPlan visitShowBackup(ShowBackupContext ctx) {
        String dbName = null;
        Expression wildWhere = null;
        if (ctx.database != null) {
            dbName = ctx.database.getText();
        }
        if (ctx.wildWhere() != null) {
            wildWhere = getWildWhere(ctx.wildWhere());
        }
        return new ShowBackupCommand(dbName, wildWhere);
    }

    @Override
    public LogicalPlan visitShowPlugins(ShowPluginsContext ctx) {
        return new ShowPluginsCommand();
    }

    @Override
    public LogicalPlan visitShowSmallFiles(ShowSmallFilesContext ctx) {
        String dbName = null;
        if (ctx.database != null) {
            List<String> nameParts = visitMultipartIdentifier(ctx.database);
            dbName = nameParts.get(0); // only one entry possible
        }
        return new ShowSmallFilesCommand(dbName);
    }

    @Override
    public LogicalPlan visitShowSnapshot(ShowSnapshotContext ctx) {
        String repoName = null;
        Expression wildWhere = null;
        if (ctx.wildWhere() != null) {
            wildWhere = getWildWhere(ctx.wildWhere());
        }
        if (ctx.repo != null) {
            repoName = ctx.repo.getText();
        }
        return new ShowSnapshotCommand(repoName, wildWhere);
    }

    @Override
    public LogicalPlan visitShowSqlBlockRule(ShowSqlBlockRuleContext ctx) {
        String ruleName = null;
        if (ctx.ruleName != null) {
            ruleName = ctx.ruleName.getText();
        }
        return new ShowSqlBlockRuleCommand(ruleName);
    }

    @Override
    public LogicalPlan visitShowTriggers(ShowTriggersContext ctx) {
        return new ShowTriggersCommand();
    }

    @Override
    public LogicalPlan visitShowTrash(ShowTrashContext ctx) {
        if (ctx.ON() != null) {
            String backend = stripQuotes(ctx.STRING_LITERAL().getText());
            new ShowTrashCommand(backend);
        } else {
            return new ShowTrashCommand();
        }
        return new ShowTrashCommand();
    }

    @Override
    public LogicalPlan visitAdminCleanTrash(DorisParser.AdminCleanTrashContext ctx) {
        if (ctx.ON() != null) {
            List<String> backendsQuery = Lists.newArrayList();
            ctx.backends.forEach(backend -> backendsQuery.add(stripQuotes(backend.getText())));
            return new AdminCleanTrashCommand(backendsQuery);
        }
        return new AdminCleanTrashCommand();
    }

    @Override
    public LogicalPlan visitAdminShowReplicaStatus(AdminShowReplicaStatusContext ctx) {
        Expression where = null;
        if (ctx.WHERE() != null) {
            StringLiteral left = new StringLiteral(stripQuotes(ctx.STATUS().toString()));
            StringLiteral right = new StringLiteral(stripQuotes(ctx.STRING_LITERAL().getText()));
            if (ctx.NEQ() != null) {
                where = new Not(new EqualTo(left, right));
            } else {
                where = new EqualTo(left, right);
            }
        }
        TableRefInfo tableRefInfo = visitBaseTableRefContext(ctx.baseTableRef());
        return new AdminShowReplicaStatusCommand(tableRefInfo, where);
    }

    @Override
    public LogicalPlan visitShowRepositories(ShowRepositoriesContext ctx) {
        return new ShowRepositoriesCommand();
    }

    @Override
    public LogicalPlan visitShowResources(ShowResourcesContext ctx) {
        Expression wildWhere = null;
        List<OrderKey> orderKeys = null;
        String likePattern = null;
        long limit = -1L;
        long offset = 0L;
        if (ctx.sortClause() != null) {
            orderKeys = visit(ctx.sortClause().sortItem(), OrderKey.class);
        }
        if (ctx.wildWhere() != null) {
            wildWhere = getWildWhere(ctx.wildWhere());
            if (ctx.wildWhere().LIKE() != null) {
                likePattern = stripQuotes(ctx.wildWhere().STRING_LITERAL().getText());
            } else {
                wildWhere = (Expression) ctx.wildWhere().expression().accept(this);
            }
        }
        if (ctx.limitClause() != null) {
            limit = ctx.limitClause().limit != null
                    ? Long.parseLong(ctx.limitClause().limit.getText())
                    : 0;
            if (limit < 0) {
                throw new ParseException("Limit requires non-negative number", ctx.limitClause());
            }
            offset = ctx.limitClause().offset != null
                    ? Long.parseLong(ctx.limitClause().offset.getText())
                    : 0;
            if (offset < 0) {
                throw new ParseException("Offset requires non-negative number", ctx.limitClause());
            }
        }
        return new ShowResourcesCommand(wildWhere, likePattern, orderKeys, limit, offset);
    }

    @Override
    public LogicalPlan visitShowRestore(ShowRestoreContext ctx) {
        String dbName = null;
        Expression wildWhere = null;
        if (ctx.database != null) {
            dbName = ctx.database.getText();
        }
        if (ctx.wildWhere() != null) {
            wildWhere = getWildWhere(ctx.wildWhere());
        }
        return new ShowRestoreCommand(dbName, wildWhere, ctx.BRIEF() != null);
    }

    @Override
    public LogicalPlan visitAlterDatabaseProperties(AlterDatabasePropertiesContext ctx) {
        String dbName = Optional.ofNullable(ctx.name)
                .map(ParserRuleContext::getText)
                .filter(s -> !s.isEmpty())
                .orElseThrow(() -> new ParseException("Database name is empty or cannot be an empty string"));
        Map<String, String> properties = ctx.propertyItemList() != null
                ? Maps.newHashMap(visitPropertyItemList(ctx.propertyItemList()))
                : Maps.newHashMap();

        return new AlterDatabasePropertiesCommand(dbName, properties);
    }

    @Override
    public LogicalPlan visitShowRoles(ShowRolesContext ctx) {
        return new ShowRolesCommand();
    }

    @Override
    public LogicalPlan visitShowProc(ShowProcContext ctx) {
        String path = stripQuotes(ctx.path.getText());
        return new ShowProcCommand(path);
    }

    private TableScanParams visitOptScanParamsContex(OptScanParamsContext ctx) {
        if (ctx != null) {
            Map<String, String> map = visitPropertyItemList(ctx.properties);
            return new TableScanParams(ctx.funcName.getText(), map);
        }
        return null;
    }

    private TableSnapshot visitTableSnapshotContext(TableSnapshotContext ctx) {
        if (ctx != null) {
            if (ctx.TIME() != null) {
                return new TableSnapshot(stripQuotes(ctx.time.getText()));
            } else {
                return new TableSnapshot(Long.parseLong(ctx.version.getText()));
            }
        }
        return null;
    }

    private List<String> visitRelationHintContext(RelationHintContext ctx) {
        final List<String> relationHints;
        if (ctx != null) {
            relationHints = typedVisit(ctx);
        } else {
            relationHints = ImmutableList.of();
        }
        return relationHints;
    }

    private PartitionNamesInfo visitSpecifiedPartitionContext(SpecifiedPartitionContext ctx) {
        if (ctx != null) {
            List<String> partitions = new ArrayList<>();
            boolean isTempPart = ctx.TEMPORARY() != null;
            if (ctx.identifier() != null) {
                partitions.add(ctx.identifier().getText());
            } else {
                partitions.addAll(visitIdentifierList(ctx.identifierList()));
            }
            return new PartitionNamesInfo(isTempPart, partitions);
        }
        return null;
    }

    private List<Long> visitTabletListContext(TabletListContext ctx) {
        List<Long> tabletIdList = new ArrayList<>();
        if (ctx != null && ctx.tabletIdList != null) {
            ctx.tabletIdList.stream().forEach(tabletToken -> {
                tabletIdList.add(Long.parseLong(tabletToken.getText()));
            });
        }
        return tabletIdList;
    }

    private TableRefInfo visitBaseTableRefContext(BaseTableRefContext ctx) {
        List<String> nameParts = visitMultipartIdentifier(ctx.multipartIdentifier());
        TableScanParams scanParams = visitOptScanParamsContex(ctx.optScanParams());
        TableSnapshot tableSnapShot = visitTableSnapshotContext(ctx.tableSnapshot());
        PartitionNamesInfo partitionNameInfo = visitSpecifiedPartitionContext(ctx.specifiedPartition());
        List<Long> tabletIdList = visitTabletListContext(ctx.tabletList());

        String tableAlias = null;
        if (ctx.tableAlias().strictIdentifier() != null) {
            tableAlias = ctx.tableAlias().getText();
        }
        TableSample tableSample = ctx.sample() == null ? null : (TableSample) visit(ctx.sample());
        List<String> hints = visitRelationHintContext(ctx.relationHint());
        return new TableRefInfo(new TableNameInfo(nameParts), scanParams, tableSnapShot, partitionNameInfo,
                                    tabletIdList, tableAlias, tableSample, hints);
    }

    @Override
    public LogicalPlan visitShowReplicaDistribution(ShowReplicaDistributionContext ctx) {
        TableRefInfo tableRefInfo = visitBaseTableRefContext(ctx.baseTableRef());
        return new ShowReplicaDistributionCommand(tableRefInfo);
    }

    @Override
    public LogicalPlan visitAdminShowReplicaDistribution(AdminShowReplicaDistributionContext ctx) {
        TableRefInfo tableRefInfo = visitBaseTableRefContext(ctx.baseTableRef());
        return new ShowReplicaDistributionCommand(tableRefInfo);
    }

    @Override
    public LogicalPlan visitShowCreateCatalog(ShowCreateCatalogContext ctx) {
        return new ShowCreateCatalogCommand(ctx.identifier().getText());
    }

    @Override
    public LogicalPlan visitShowCatalog(DorisParser.ShowCatalogContext ctx) {
        return new ShowCatalogCommand(ctx.identifier().getText(), null);
    }

    @Override
    public LogicalPlan visitShowCatalogs(DorisParser.ShowCatalogsContext ctx) {
        String wild = null;
        if (ctx.wildWhere() != null) {
            if (ctx.wildWhere().LIKE() != null) {
                wild = stripQuotes(ctx.wildWhere().STRING_LITERAL().getText());
            } else if (ctx.wildWhere().WHERE() != null) {
                wild = ctx.wildWhere().expression().getText();
            }
        }
        return new ShowCatalogCommand(null, wild);
    }

    @Override
    public LogicalPlan visitShowCatalogRecycleBin(ShowCatalogRecycleBinContext ctx) {
        Expression whereClause = null;
        if (ctx.WHERE() != null) {
            whereClause = getExpression(ctx.expression());
        }
        return new ShowCatalogRecycleBinCommand(whereClause);
    }

    @Override
    public LogicalPlan visitShowStorageEngines(ShowStorageEnginesContext ctx) {
        return new ShowStorageEnginesCommand();
    }

    @Override
    public LogicalPlan visitAdminRebalanceDisk(AdminRebalanceDiskContext ctx) {
        if (ctx.ON() != null) {
            List<String> backendList = Lists.newArrayList();
            ctx.backends.forEach(backend -> backendList.add(stripQuotes(backend.getText())));
            return new AdminRebalanceDiskCommand(backendList);
        }
        return new AdminRebalanceDiskCommand();
    }

    @Override
    public LogicalPlan visitAdminCancelRebalanceDisk(AdminCancelRebalanceDiskContext ctx) {
        if (ctx.ON() != null) {
            List<String> backendList = Lists.newArrayList();
            ctx.backends.forEach(backend -> backendList.add(stripQuotes(backend.getText())));
            return new AdminCancelRebalanceDiskCommand(backendList);
        }
        return new AdminCancelRebalanceDiskCommand();
    }

    @Override
    public LogicalPlan visitShowDiagnoseTablet(ShowDiagnoseTabletContext ctx) {
        long tabletId = Long.parseLong(ctx.INTEGER_VALUE().getText());
        return new ShowDiagnoseTabletCommand(tabletId);
    }

    @Override
    public LogicalPlan visitAdminDiagnoseTablet(AdminDiagnoseTabletContext ctx) {
        long tabletId = Long.parseLong(ctx.INTEGER_VALUE().getText());
        return new ShowDiagnoseTabletCommand(tabletId);
    }

    @Override
    public LogicalPlan visitShowCreateTable(ShowCreateTableContext ctx) {
        List<String> nameParts = visitMultipartIdentifier(ctx.name);
        return new ShowCreateTableCommand(new TableNameInfo(nameParts), ctx.BRIEF() != null);
    }

    @Override
    public LogicalPlan visitShowCreateView(ShowCreateViewContext ctx) {
        List<String> nameParts = visitMultipartIdentifier(ctx.name);
        return new ShowCreateViewCommand(new TableNameInfo(nameParts));
    }

    @Override
    public LogicalPlan visitShowCreateMaterializedView(ShowCreateMaterializedViewContext ctx) {
        List<String> nameParts = visitMultipartIdentifier(ctx.tableName);
        return new ShowCreateMaterializedViewCommand(stripQuotes(ctx.mvName.getText()), new TableNameInfo(nameParts));
    }

    @Override
    public LogicalPlan visitAlterWorkloadGroup(AlterWorkloadGroupContext ctx) {
        String cgName = ctx.computeGroup == null ? "" : stripQuotes(ctx.computeGroup.getText());
        Map<String, String> properties = ctx.propertyClause() != null
                        ? Maps.newHashMap(visitPropertyClause(ctx.propertyClause())) : Maps.newHashMap();
        return new AlterWorkloadGroupCommand(cgName, ctx.name.getText(), properties);
    }

    @Override
    public LogicalPlan visitAlterWorkloadPolicy(AlterWorkloadPolicyContext ctx) {
        Map<String, String> properties = ctx.propertyClause() != null
                        ? Maps.newHashMap(visitPropertyClause(ctx.propertyClause())) : Maps.newHashMap();
        return new AlterWorkloadPolicyCommand(ctx.name.getText(), properties);
    }

    @Override
    public LogicalPlan visitAlterRole(AlterRoleContext ctx) {
        String comment = visitCommentSpec(ctx.commentSpec());
        return new AlterRoleCommand(ctx.role.getText(), comment);
    }

    @Override
    public LogicalPlan visitShowDatabaseId(ShowDatabaseIdContext ctx) {
        long dbId = (ctx.databaseId != null) ? Long.parseLong(ctx.databaseId.getText()) : -1;
        return new ShowDatabaseIdCommand(dbId);
    }

    public LogicalPlan visitCreateRole(CreateRoleContext ctx) {
        String roleName = stripQuotes(ctx.name.getText());
        String comment = ctx.STRING_LITERAL() == null ? "" : LogicalPlanBuilderAssistant.escapeBackSlash(
                ctx.STRING_LITERAL().getText().substring(1, ctx.STRING_LITERAL().getText().length() - 1));
        return new CreateRoleCommand(ctx.EXISTS() != null, roleName, comment);
    }

    @Override
    public LogicalPlan visitCreateFile(CreateFileContext ctx) {
        String dbName = null;
        if (ctx.database != null) {
            dbName = ctx.database.getText();
        }
        Map<String, String> properties = ctx.propertyClause() != null
                                    ? Maps.newHashMap(visitPropertyClause(ctx.propertyClause())) : Maps.newHashMap();
        return new CreateFileCommand(stripQuotes(ctx.name.getText()), dbName, properties);
    }

    @Override
    public LogicalPlan visitShowCharset(ShowCharsetContext ctx) {
        return new ShowCharsetCommand();
    }

    @Override
    public LogicalPlan visitAdminSetTableStatus(AdminSetTableStatusContext ctx) {
        List<String> dbTblNameParts = visitMultipartIdentifier(ctx.name);
        Map<String, String> properties = ctx.propertyClause() != null
                        ? Maps.newHashMap(visitPropertyClause(ctx.propertyClause())) : Maps.newHashMap();
        return new AdminSetTableStatusCommand(new TableNameInfo(dbTblNameParts), properties);
    }

    @Override
    public LogicalPlan visitShowFrontends(ShowFrontendsContext ctx) {
        String detail = (ctx.name != null) ? ctx.name.getText() : null;
        return new ShowFrontendsCommand(detail);
    }

    @Override
    public LogicalPlan visitShowFunctions(ShowFunctionsContext ctx) {
        String dbName = null;
        if (ctx.database != null) {
            List<String> nameParts = visitMultipartIdentifier(ctx.database);
            if (nameParts.size() == 1) {
                dbName = nameParts.get(0);
            } else if (nameParts.size() == 2) {
                dbName = nameParts.get(1);
            } else {
                throw new AnalysisException("nameParts in analyze database should be [ctl.]db");
            }
        }

        boolean isVerbose = ctx.FULL() != null;
        boolean isBuiltin = ctx.BUILTIN() != null;

        String wild = null;
        if (ctx.STRING_LITERAL() != null) {
            wild = stripQuotes(ctx.STRING_LITERAL().getText());
        }
        return new ShowFunctionsCommand(dbName, isBuiltin, isVerbose, wild);
    }

    @Override
    public LogicalPlan visitShowGlobalFunctions(ShowGlobalFunctionsContext ctx) {
        boolean isVerbose = ctx.FULL() != null;

        String wild = null;
        if (ctx.STRING_LITERAL() != null) {
            wild = stripQuotes(ctx.STRING_LITERAL().getText());
        }
        return new ShowFunctionsCommand(isVerbose, wild, true);
    }

    @Override
    public LogicalPlan visitShowCreateDatabase(ShowCreateDatabaseContext ctx) {
        List<String> nameParts = visitMultipartIdentifier(ctx.name);
        String databaseName = "";
        String catalogName = "";
        if (nameParts.size() == 2) {
            // The identifier is in the form "internalcatalog.databasename"
            catalogName = nameParts.get(0);
            databaseName = nameParts.get(1);
        } else if (nameParts.size() == 1) {
            // The identifier is in the form "databasename"
            databaseName = nameParts.get(0);
        }

        return new ShowCreateDatabaseCommand(new DbName(catalogName, databaseName));
    }

    @Override
    public LogicalPlan visitCleanAllProfile(CleanAllProfileContext ctx) {
        return new CleanAllProfileCommand();
    }

    @Override
    public Object visitCleanLabel(CleanLabelContext ctx) {
        String label = ctx.label == null ? null : ctx.label.getText();
        IdentifierContext database = ctx.database;
        return new CleanLabelCommand(stripQuotes(database.getText()), label);
    }

    @Override
    public LogicalPlan visitShowWhitelist(ShowWhitelistContext ctx) {
        return new ShowWhiteListCommand();
    }

    @Override
    public LogicalPlan visitShowUserProperties(ShowUserPropertiesContext ctx) {
        String user = ctx.user != null ? stripQuotes(ctx.user.getText()) : null;
        String pattern = null;
        if (ctx.LIKE() != null) {
            pattern = stripQuotes(ctx.STRING_LITERAL().getText());
        }
        return new ShowUserPropertyCommand(user, pattern, false);
    }

    @Override
    public LogicalPlan visitShowAllProperties(ShowAllPropertiesContext ctx) {
        String pattern = null;
        if (ctx.LIKE() != null) {
            pattern = stripQuotes(ctx.STRING_LITERAL().getText());
        }
        return new ShowUserPropertyCommand(null, pattern, true);
    }

    @Override
    public LogicalPlan visitAlterCatalogComment(AlterCatalogCommentContext ctx) {
        String catalogName = stripQuotes(ctx.name.getText());
        String comment = stripQuotes(ctx.comment.getText());
        return new AlterCatalogCommentCommand(catalogName, comment);
    }

    @Override
    public LogicalPlan visitAlterDatabaseRename(AlterDatabaseRenameContext ctx) {
        String dbName = Optional.ofNullable(ctx.name)
                .map(ParserRuleContext::getText)
                .filter(s -> !s.isEmpty())
                .orElseThrow(() -> new ParseException("Database name is empty or cannot be an empty string"));
        String newDbName = Optional.ofNullable(ctx.newName)
                .map(ParserRuleContext::getText)
                .filter(s -> !s.isEmpty())
                .orElseThrow(() -> new ParseException("New Database name is empty or cannot be an empty string"));
        return new AlterDatabaseRenameCommand(dbName, newDbName);
    }

    @Override
    public LogicalPlan visitShowDynamicPartition(ShowDynamicPartitionContext ctx) {
        String dbName = null;
        if (ctx.database != null) {
            List<String> nameParts = visitMultipartIdentifier(ctx.database);
            dbName = nameParts.get(0); // only one entry possible
        }
        return new ShowDynamicPartitionCommand(dbName);
    }

    @Override
    public LogicalPlan visitCreateCatalog(CreateCatalogContext ctx) {
        String catalogName = ctx.catalogName.getText();
        boolean ifNotExists = ctx.IF() != null;
        String resourceName = ctx.resourceName == null ? null : (ctx.resourceName.getText());
        String comment = ctx.STRING_LITERAL() == null ? null : stripQuotes(ctx.STRING_LITERAL().getText());
        Map<String, String> properties = ctx.propertyClause() != null
                                    ? Maps.newHashMap(visitPropertyClause(ctx.propertyClause())) : Maps.newHashMap();

        return new CreateCatalogCommand(catalogName, ifNotExists, resourceName, comment, properties);
    }

    @Override
    public LogicalPlan visitShowStages(ShowStagesContext ctx) {
        return new ShowStagesCommand();
    }

    @Override
    public LogicalPlan visitRecoverDatabase(RecoverDatabaseContext ctx) {
        String dbName = ctx.name.getText();
        long dbId = (ctx.id != null) ? Long.parseLong(ctx.id.getText()) : -1;
        String newDbName = (ctx.alias != null) ? ctx.alias.getText() : null;
        return new RecoverDatabaseCommand(dbName, dbId, newDbName);
    }

    @Override
    public LogicalPlan visitShowWarningErrors(ShowWarningErrorsContext ctx) {
        boolean isWarning = ctx.WARNINGS() != null;

        // Extract the limit value if present
        long limit = 0;
        Optional<LimitClauseContext> limitCtx = Optional.ofNullable(ctx.limitClause());
        if (ctx.limitClause() != null) {
            limit = Long.parseLong(limitCtx.get().limit.getText());
            if (limit < 0) {
                throw new ParseException("Limit requires non-negative number", limitCtx.get());
            }
        }
        return new ShowWarningErrorsCommand(isWarning, limit);
    }

    @Override
    public LogicalPlan visitAlterCatalogProperties(AlterCatalogPropertiesContext ctx) {
        String catalogName = stripQuotes(ctx.name.getText());
        Map<String, String> properties = visitPropertyItemList(ctx.propertyItemList());
        return new AlterCatalogPropertiesCommand(catalogName, properties);
    }

    @Override
    public RecoverTableCommand visitRecoverTable(RecoverTableContext ctx) {
        List<String> dbTblNameParts = visitMultipartIdentifier(ctx.name);
        String newTableName = (ctx.alias != null) ? ctx.alias.getText() : null;
        long tableId = (ctx.id != null) ? Long.parseLong(ctx.id.getText()) : -1;
        return new RecoverTableCommand(new TableNameInfo(dbTblNameParts), tableId, newTableName);
    }

    @Override
    public RecoverPartitionCommand visitRecoverPartition(RecoverPartitionContext ctx) {
        String partitionName = ctx.name.getText();
        String newPartitionName = (ctx.alias != null) ? ctx.alias.getText() : null;
        long partitionId = (ctx.id != null) ? Long.parseLong(ctx.id.getText()) : -1;
        List<String> dbTblNameParts = visitMultipartIdentifier(ctx.tableName);
        return new RecoverPartitionCommand(new TableNameInfo(dbTblNameParts),
                                            partitionName, partitionId, newPartitionName);
    }

    @Override

    public LogicalPlan visitShowBroker(ShowBrokerContext ctx) {
        return new ShowBrokerCommand();
    }

    @Override
    public LogicalPlan visitDropRole(DropRoleContext ctx) {
        String roleName = stripQuotes(ctx.name.getText());
        return new DropRoleCommand(roleName, ctx.EXISTS() != null);
    }

    @Override
    public LogicalPlan visitDropTable(DropTableContext ctx) {
        String ctlName = null;
        String dbName = null;
        String tableName = null;
        List<String> nameParts = visitMultipartIdentifier(ctx.name);
        if (nameParts.size() == 1) {
            tableName = nameParts.get(0);
        } else if (nameParts.size() == 2) {
            dbName = nameParts.get(0);
            tableName = nameParts.get(1);
        } else if (nameParts.size() == 3) {
            ctlName = nameParts.get(0);
            dbName = nameParts.get(1);
            tableName = nameParts.get(2);
        } else {
            throw new AnalysisException("nameParts in create table should be [ctl.][db.]tbl");
        }

        boolean ifExists = ctx.EXISTS() != null;
        boolean forceDrop = ctx.FORCE() != null;
        TableNameInfo tblNameInfo = new TableNameInfo(ctlName, dbName, tableName);
        return new DropTableCommand(ifExists, tblNameInfo, forceDrop);
    }

    @Override
    public LogicalPlan visitDropCatalog(DropCatalogContext ctx) {
        String catalogName = stripQuotes(ctx.name.getText());
        boolean ifExists = ctx.EXISTS() != null;
        return new DropCatalogCommand(catalogName, ifExists);
    }

    @Override
    public LogicalPlan visitCreateEncryptkey(CreateEncryptkeyContext ctx) {
        List<String> nameParts = visitMultipartIdentifier(ctx.multipartIdentifier());
        return new CreateEncryptkeyCommand(new EncryptKeyName(nameParts), ctx.EXISTS() != null,
                                            stripQuotes(ctx.STRING_LITERAL().getText()));
    }

    @Override
    public LogicalPlan visitAlterCatalogRename(AlterCatalogRenameContext ctx) {
        String catalogName = stripQuotes(ctx.name.getText());
        String newName = stripQuotes(ctx.newName.getText());
        return new AlterCatalogRenameCommand(catalogName, newName);
    }

    @Override
    public LogicalPlan visitDropStoragePolicy(DropStoragePolicyContext ctx) {
        String policyName = ctx.name.getText();
        boolean ifExists = ctx.EXISTS() != null;
        return new DropStoragePolicyCommand(policyName, ifExists);
    }

    @Override
    public LogicalPlan visitDropEncryptkey(DropEncryptkeyContext ctx) {
        List<String> nameParts = visitMultipartIdentifier(ctx.name);
        return new DropEncryptkeyCommand(new EncryptKeyName(nameParts), ctx.EXISTS() != null);
    }

    @Override
    public LogicalPlan visitCreateWorkloadGroup(CreateWorkloadGroupContext ctx) {
        String workloadGroupName = stripQuotes(ctx.name.getText());
        String cgName = ctx.computeGroup == null ? "" : stripQuotes(ctx.computeGroup.getText());
        boolean ifNotExists = ctx.EXISTS() != null;
        Map<String, String> properties = ctx.propertyClause() != null
                                    ? Maps.newHashMap(visitPropertyClause(ctx.propertyClause())) : Maps.newHashMap();
        return new CreateWorkloadGroupCommand(cgName, workloadGroupName, ifNotExists, properties);
    }

    @Override
    public LogicalPlan visitShowSyncJob(ShowSyncJobContext ctx) {
        String databaseName = null;
        if (ctx.multipartIdentifier() != null) {
            List<String> databaseParts = visitMultipartIdentifier(ctx.multipartIdentifier());
            databaseName = databaseParts.get(0);
        }
        return new ShowSyncJobCommand(databaseName);
    }

    @Override
    public LogicalPlan visitDropFile(DropFileContext ctx) {
        String dbName = null;
        if (ctx.database != null) {
            dbName = ctx.database.getText();
        }
        Map<String, String> properties = ctx.propertyClause() != null
                                    ? Maps.newHashMap(visitPropertyClause(ctx.propertyClause())) : Maps.newHashMap();
        return new DropFileCommand(stripQuotes(ctx.name.getText()), dbName, properties);
    }

    @Override
    public LogicalPlan visitDropRepository(DropRepositoryContext ctx) {
        return new DropRepositoryCommand(stripQuotes(ctx.name.getText()));
    }

    @Override
    public LogicalPlan visitDropSqlBlockRule(DropSqlBlockRuleContext ctx) {
        return new DropSqlBlockRuleCommand(visitIdentifierSeq(ctx.identifierSeq()), ctx.EXISTS() != null);
    }

    @Override
    public LogicalPlan visitDropUser(DropUserContext ctx) {
        UserIdentity userIdent = visitUserIdentify(ctx.userIdentify());
        return new DropUserCommand(userIdent, ctx.EXISTS() != null);
    }

    @Override
    public LogicalPlan visitDropWorkloadGroup(DropWorkloadGroupContext ctx) {
        String cgName = ctx.computeGroup == null ? "" : stripQuotes(ctx.computeGroup.getText());
        return new DropWorkloadGroupCommand(cgName, ctx.name.getText(), ctx.EXISTS() != null);
    }

    @Override
    public LogicalPlan visitDropWorkloadPolicy(DropWorkloadPolicyContext ctx) {
        return new DropWorkloadPolicyCommand(ctx.name.getText(), ctx.EXISTS() != null);
    }

    @Override
    public LogicalPlan visitShowTableId(ShowTableIdContext ctx) {
        long tableId = -1;
        if (ctx.tableId != null) {
            tableId = Long.parseLong(ctx.tableId.getText());
        }
        return new ShowTableIdCommand(tableId);
    }

    @Override
    public LogicalPlan visitShowProcessList(ShowProcessListContext ctx) {
        return new ShowProcessListCommand(ctx.FULL() != null);
    }

    @Override
    public LogicalPlan visitHelp(HelpContext ctx) {
        String mark = ctx.mark.getText();
        return new HelpCommand(mark);
    }

    @Override
    public LogicalPlan visitSync(SyncContext ctx) {
        return new SyncCommand();
    }

    @Override
    public LogicalPlan visitShowDelete(ShowDeleteContext ctx) {
        String dbName = null;
        if (ctx.database != null) {
            List<String> nameParts = visitMultipartIdentifier(ctx.database);
            dbName = nameParts.get(0); // only one entry possible
        }
        return new ShowDeleteCommand(dbName);
    }

    @Override
    public LogicalPlan visitShowStoragePolicy(ShowStoragePolicyContext ctx) {
        String policyName = null;
        if (ctx.identifierOrText() != null) {
            policyName = stripQuotes(ctx.identifierOrText().getText());
        }
        return new ShowStoragePolicyCommand(policyName, ctx.USING() != null);
    }

    @Override
    public LogicalPlan visitShowPrivileges(ShowPrivilegesContext ctx) {
        return new ShowPrivilegesCommand();
    }

    @Override
    public LogicalPlan visitShowTabletsBelong(ShowTabletsBelongContext ctx) {
        List<Long> tabletIdLists = new ArrayList<>();
        ctx.tabletIds.stream().forEach(tabletToken -> {
            tabletIdLists.add(Long.parseLong(tabletToken.getText()));
        });
        return new ShowTabletsBelongCommand(tabletIdLists);
    }

    @Override
    public LogicalPlan visitShowCollation(ShowCollationContext ctx) {
        String wild = null;
        if (ctx.wildWhere() != null) {
            if (ctx.wildWhere().LIKE() != null) {
                wild = stripQuotes(ctx.wildWhere().STRING_LITERAL().getText());
            } else if (ctx.wildWhere().WHERE() != null) {
                wild = ctx.wildWhere().expression().getText();
            }
        }
        return new ShowCollationCommand(wild);
    }

    @Override
    public LogicalPlan visitAdminCheckTablets(AdminCheckTabletsContext ctx) {
        List<Long> tabletIdLists = new ArrayList<>();
        if (ctx.tabletList() != null) {
            ctx.tabletList().tabletIdList.stream().forEach(tabletToken -> {
                tabletIdLists.add(Long.parseLong(tabletToken.getText()));
            });
        }
        Map<String, String> properties = ctx.properties != null
                ? Maps.newHashMap(visitPropertyClause(ctx.properties))
                : Maps.newHashMap();
        return new AdminCheckTabletsCommand(tabletIdLists, properties);
    }

    @Override
    public LogicalPlan visitShowWarningErrorCount(ShowWarningErrorCountContext ctx) {
        boolean isWarning = ctx.WARNINGS() != null;
        return new ShowWarningErrorCountCommand(isWarning);
    }

    @Override
    public LogicalPlan visitShowStatus(ShowStatusContext ctx) {
        String scope = visitStatementScope(ctx.statementScope()).name();
        return new ShowStatusCommand(scope);
    }

    @Override
    public LogicalPlan visitShowDataSkew(ShowDataSkewContext ctx) {
        TableRefInfo tableRefInfo = visitBaseTableRefContext(ctx.baseTableRef());
        return new ShowDataSkewCommand(tableRefInfo);
    }

    @Override
    public LogicalPlan visitShowData(DorisParser.ShowDataContext ctx) {
        TableNameInfo tableNameInfo = null;
        if (ctx.tableName != null) {
            tableNameInfo = new TableNameInfo(visitMultipartIdentifier(ctx.tableName));
        }
        List<OrderKey> orderKeys = null;
        if (ctx.sortClause() != null) {
            orderKeys = visit(ctx.sortClause().sortItem(), OrderKey.class);
        }
        Map<String, String> properties = ctx.propertyClause() != null
                ? Maps.newHashMap(visitPropertyClause(ctx.propertyClause())) : Maps.newHashMap();
        boolean detailed = ctx.ALL() != null;
        return new ShowDataCommand(tableNameInfo, orderKeys, properties, detailed);
    }

    @Override
    public LogicalPlan visitShowTableCreation(ShowTableCreationContext ctx) {
        String dbName = null;
        String wild = null;
        if (ctx.database != null) {
            List<String> nameParts = visitMultipartIdentifier(ctx.database);
            dbName = nameParts.get(0); // only one entry possible
        }
        if (ctx.STRING_LITERAL() != null) {
            wild = ctx.STRING_LITERAL().getText();
        }
        return new ShowTableCreationCommand(dbName, wild);
    }

    @Override
    public SetType visitStatementScope(StatementScopeContext ctx) {
        SetType statementScope = SetType.DEFAULT;
        if (ctx != null) {
            if (ctx.GLOBAL() != null) {
                statementScope = SetType.GLOBAL;
            } else if (ctx.LOCAL() != null || ctx.SESSION() != null) {
                statementScope = SetType.SESSION;
            }
        }
        return statementScope;
    }

    @Override
    public LogicalPlan visitAdminShowTabletStorageFormat(AdminShowTabletStorageFormatContext ctx) {
        return new ShowTabletStorageFormatCommand(ctx.VERBOSE() != null);
    }

    @Override
    public LogicalPlan visitShowTabletStorageFormat(ShowTabletStorageFormatContext ctx) {
        return new ShowTabletStorageFormatCommand(ctx.VERBOSE() != null);
    }

    @Override
    public LogicalPlan visitShowTabletsFromTable(DorisParser.ShowTabletsFromTableContext ctx) {
        TableNameInfo tableName = new TableNameInfo(visitMultipartIdentifier(ctx.tableName));
        PartitionNamesInfo partitionNamesInfo = null;
        if (ctx.partitionSpec() != null) {
            Pair<Boolean, List<String>> partitionSpec = visitPartitionSpec(ctx.partitionSpec());
            partitionNamesInfo = new PartitionNamesInfo(partitionSpec.first, partitionSpec.second);
        }
        List<OrderKey> orderKeys = null;
        if (ctx.sortClause() != null) {
            orderKeys = visit(ctx.sortClause().sortItem(), OrderKey.class);
        }
        long limit = 0;
        long offset = 0;
        if (ctx.limitClause() != null) {
            limit = ctx.limitClause().limit != null
                    ? Long.parseLong(ctx.limitClause().limit.getText())
                    : 0;
            if (limit < 0) {
                throw new ParseException("Limit requires non-negative number", ctx.limitClause());
            }
            offset = ctx.limitClause().offset != null
                    ? Long.parseLong(ctx.limitClause().offset.getText())
                    : 0;
            if (offset < 0) {
                throw new ParseException("Offset requires non-negative number", ctx.limitClause());
            }
        }
        if (ctx.wildWhere() != null) {
            if (ctx.wildWhere().LIKE() != null) {
                throw new ParseException("Not support like clause");
            } else {
                Expression expr = (Expression) ctx.wildWhere().expression().accept(this);
                return new ShowTabletsFromTableCommand(tableName, partitionNamesInfo, expr, orderKeys, limit, offset);
            }
        }

        return new ShowTabletsFromTableCommand(tableName, partitionNamesInfo, null, orderKeys, limit, offset);
    }

    @Override
    public LogicalPlan visitShowQueryProfile(ShowQueryProfileContext ctx) {
        String queryIdPath = "/";
        if (ctx.queryIdPath != null) {
            queryIdPath = stripQuotes(ctx.queryIdPath.getText());
        }

        long limit = 20;
        if (ctx.limitClause() != null) {
            limit = Long.parseLong(ctx.limitClause().limit.getText());
            if (limit < 0) {
                throw new ParseException("Limit requires non-negative number, got " + String.valueOf(limit));
            }
        }
        return new ShowQueryProfileCommand(queryIdPath, limit);
    }

    @Override
    public LogicalPlan visitShowQueryStats(ShowQueryStatsContext ctx) {
        String dbName = null;
        if (ctx.database != null) {
            dbName = ctx.database.getText();
        }
        TableNameInfo tableNameInfo = null;
        if (ctx.tableName != null) {
            tableNameInfo = new TableNameInfo(visitMultipartIdentifier(ctx.tableName));
        }
        boolean isAll = ctx.ALL() != null;
        boolean isVerbose = ctx.VERBOSE() != null;
        return new ShowQueryStatsCommand(dbName, tableNameInfo, isAll, isVerbose);
    }

    @Override
    public LogicalPlan visitSwitchCatalog(SwitchCatalogContext ctx) {
        if (ctx.catalog != null) {
            return new SwitchCommand(ctx.catalog.getText());
        }
        throw new ParseException("catalog name can not be null");
    }

    @Override
    public LogicalPlan visitUseDatabase(UseDatabaseContext ctx) {
        if (ctx.database == null) {
            throw new ParseException("database name can not be null");
        }
        return ctx.catalog != null ? new UseCommand(ctx.catalog.getText(), ctx.database.getText())
                : new UseCommand(ctx.database.getText());
    }

    @Override
    public LogicalPlan visitTruncateTable(DorisParser.TruncateTableContext ctx) {
        TableNameInfo tableName = new TableNameInfo(visitMultipartIdentifier(ctx.multipartIdentifier()));
        Optional<PartitionNamesInfo> partitionNamesInfo = ctx.specifiedPartition() == null
                ? Optional.empty() : Optional.of(visitSpecifiedPartitionContext(ctx.specifiedPartition()));

        return new TruncateTableCommand(
            tableName,
            partitionNamesInfo,
            ctx.FORCE() != null
        );
    }

    @Override
    public LogicalPlan visitShowConvertLsc(ShowConvertLscContext ctx) {
        if (ctx.database == null) {
            return new ShowConvertLSCCommand(null);
        }
        List<String> parts = visitMultipartIdentifier(ctx.database);
        String databaseName = parts.get(parts.size() - 1);
        if (parts.size() == 2 && !InternalCatalog.INTERNAL_CATALOG_NAME.equalsIgnoreCase(parts.get(0))) {
            throw new ParseException("The execution of this command is restricted to the internal catalog only.");
        } else if (parts.size() > 2) {
            throw new ParseException("Only one dot can be in the name: " + String.join(".", parts));
        }
        return new ShowConvertLSCCommand(databaseName);
    }

    @Override
    public LogicalPlan visitKillQuery(KillQueryContext ctx) {
        String queryId;
        TerminalNode integerValue = ctx.INTEGER_VALUE();
        if (integerValue != null) {
            queryId = integerValue.getText();
        } else {
            queryId = stripQuotes(ctx.STRING_LITERAL().getText());
        }
        return new KillQueryCommand(queryId);
    }

    @Override
    public LogicalPlan visitKillConnection(DorisParser.KillConnectionContext ctx) {
        int connectionId = Integer.parseInt(ctx.INTEGER_VALUE().getText());
        return new KillConnectionCommand(connectionId);
    }

    @Override
    public Object visitAlterDatabaseSetQuota(AlterDatabaseSetQuotaContext ctx) {
        String databaseName = Optional.ofNullable(ctx.name)
                .map(ParseTree::getText).filter(s -> !s.isEmpty())
                .orElseThrow(() -> new ParseException("database name can not be null"));
        String quota = Optional.ofNullable(ctx.quota)
                .map(ParseTree::getText)
                .orElseGet(() -> Optional.ofNullable(ctx.INTEGER_VALUE())
                        .map(TerminalNode::getText)
                        .orElse(null));
        // Determine the quota type
        QuotaType quotaType;
        if (ctx.DATA() != null) {
            quotaType = QuotaType.DATA;
        } else if (ctx.REPLICA() != null) {
            quotaType = QuotaType.REPLICA;
        } else if (ctx.TRANSACTION() != null) {
            quotaType = QuotaType.TRANSACTION;
        } else {
            quotaType = QuotaType.NONE;
        }
        return new AlterDatabaseSetQuotaCommand(databaseName, quotaType, quota);
    }

    @Override
    public LogicalPlan visitDropDatabase(DropDatabaseContext ctx) {
        boolean ifExists = ctx.EXISTS() != null;
        List<String> databaseNameParts = visitMultipartIdentifier(ctx.name);
        boolean force = ctx.FORCE() != null;
        DropDatabaseInfo databaseInfo = new DropDatabaseInfo(ifExists, databaseNameParts, force);
        return new DropDatabaseCommand(databaseInfo);
    }

    @Override
    public LogicalPlan visitAlterRepository(AlterRepositoryContext ctx) {

        Map<String, String> properties = ctx.propertyClause() != null
                ? Maps.newHashMap(visitPropertyClause(ctx.propertyClause())) : Maps.newHashMap();

        return new AlterRepositoryCommand(ctx.name.getText(), properties);
    }

    @Override
    public LogicalPlan visitShowAnalyze(ShowAnalyzeContext ctx) {
        boolean isAuto = ctx.AUTO() != null;
        List<String> tableName = ctx.tableName == null ? null : visitMultipartIdentifier(ctx.tableName);
        long jobId = ctx.jobId == null ? 0 : Long.parseLong(ctx.jobId.getText());
        String stateKey = ctx.stateKey == null ? null : stripQuotes(ctx.stateKey.getText());
        String stateValue = ctx.stateValue == null ? null : stripQuotes(ctx.stateValue.getText());
        return new ShowAnalyzeCommand(tableName, jobId, stateKey, stateValue, isAuto);
    }

    @Override
    public LogicalPlan visitShowOpenTables(ShowOpenTablesContext ctx) {
        String db = ctx.database != null ? visitMultipartIdentifier(ctx.database).get(0) : null;
        String likePattern = null;
        Expression expr = null;

        if (ctx.wildWhere() != null) {
            if (ctx.wildWhere().LIKE() != null) {
                likePattern = stripQuotes(ctx.wildWhere().STRING_LITERAL().getText());
            } else {
                expr = (Expression) ctx.wildWhere().expression().accept(this);
            }
        }

        return new ShowOpenTablesCommand(db, likePattern, expr);
    }

    @Override
    public LogicalPlan visitDropAllBrokerClause(DropAllBrokerClauseContext ctx) {
        String brokerName = stripQuotes(ctx.name.getText());
        AlterSystemOp alterSystemOp = new DropAllBrokerOp(brokerName);
        return new AlterSystemCommand(alterSystemOp, PlanType.ALTER_SYSTEM_DROP_ALL_BROKER);
    }

    @Override
    public LogicalPlan visitAlterSystem(DorisParser.AlterSystemContext ctx) {
        return plan(ctx.alterSystemClause());
    }

    @Override
    public LogicalPlan visitAddBrokerClause(AddBrokerClauseContext ctx) {
        String brokerName = stripQuotes(ctx.name.getText());
        List<String> hostPorts = ctx.hostPorts.stream()
                .map(e -> stripQuotes(e.getText()))
                .collect(Collectors.toList());
        AlterSystemOp alterSystemOp = new AddBrokerOp(brokerName, hostPorts);
        return new AlterSystemCommand(alterSystemOp, PlanType.ALTER_SYSTEM_ADD_BROKER);
    }

    @Override
    public LogicalPlan visitDropBrokerClause(DropBrokerClauseContext ctx) {
        String brokerName = stripQuotes(ctx.name.getText());
        List<String> hostPorts = ctx.hostPorts.stream()
                .map(e -> stripQuotes(e.getText()))
                .collect(Collectors.toList());
        AlterSystemOp alterSystemOp = new DropBrokerOp(brokerName, hostPorts);
        return new AlterSystemCommand(alterSystemOp, PlanType.ALTER_SYSTEM_DROP_BROKER);
    }

    @Override
    public LogicalPlan visitAddBackendClause(AddBackendClauseContext ctx) {
        List<String> hostPorts = ctx.hostPorts.stream()
                .map(e -> stripQuotes(e.getText()))
                .collect(Collectors.toList());
        Map<String, String> properties = visitPropertyClause(ctx.properties);
        AlterSystemOp alterSystemOp = new AddBackendOp(hostPorts, properties);
        return new AlterSystemCommand(alterSystemOp, PlanType.ALTER_SYSTEM_ADD_BACKEND);
    }

    @Override
    public LogicalPlan visitDropBackendClause(DorisParser.DropBackendClauseContext ctx) {
        List<String> hostPorts = ctx.hostPorts.stream()
                .map(e -> stripQuotes(e.getText()))
                .collect(Collectors.toList());
        boolean force = false;
        if (ctx.DROPP() != null) {
            force = true;
        }
        AlterSystemOp alterSystemOp = new DropBackendOp(hostPorts, force);
        return new AlterSystemCommand(alterSystemOp, PlanType.ALTER_SYSTEM_DROP_BACKEND);
    }

    @Override
    public LogicalPlan visitDecommissionBackendClause(DorisParser.DecommissionBackendClauseContext ctx) {
        List<String> hostPorts = ctx.hostPorts.stream()
                .map(e -> stripQuotes(e.getText()))
                .collect(Collectors.toList());
        AlterSystemOp alterSystemOp = new DecommissionBackendOp(hostPorts);
        return new AlterSystemCommand(alterSystemOp, PlanType.ALTER_SYSTEM_DECOMMISSION_BACKEND);
    }

    @Override
    public LogicalPlan visitAddFollowerClause(DorisParser.AddFollowerClauseContext ctx) {
        String hostPort = stripQuotes(ctx.hostPort.getText());
        AlterSystemOp alterSystemOp = new AddFollowerOp(hostPort);
        return new AlterSystemCommand(alterSystemOp, PlanType.ALTER_SYSTEM_ADD_FOLLOWER);
    }

    @Override
    public LogicalPlan visitDropFollowerClause(DorisParser.DropFollowerClauseContext ctx) {
        String hostPort = stripQuotes(ctx.hostPort.getText());
        AlterSystemOp alterSystemOp = new DropFollowerOp(hostPort);
        return new AlterSystemCommand(alterSystemOp, PlanType.ALTER_SYSTEM_DROP_FOLLOWER);
    }

    @Override
    public LogicalPlan visitAddObserverClause(DorisParser.AddObserverClauseContext ctx) {
        String hostPort = stripQuotes(ctx.hostPort.getText());
        AlterSystemOp alterSystemOp = new AddObserverOp(hostPort);
        return new AlterSystemCommand(alterSystemOp, PlanType.ALTER_SYSTEM_ADD_OBSERVER);
    }

    @Override
    public LogicalPlan visitDropObserverClause(DorisParser.DropObserverClauseContext ctx) {
        String hostPort = stripQuotes(ctx.hostPort.getText());
        AlterSystemOp alterSystemOp = new DropObserverOp(hostPort);
        return new AlterSystemCommand(alterSystemOp, PlanType.ALTER_SYSTEM_DROP_OBSERVER);
    }

    @Override
    public LogicalPlan visitAlterLoadErrorUrlClause(DorisParser.AlterLoadErrorUrlClauseContext ctx) {
        Map<String, String> properties = visitPropertyClause(ctx.properties);
        AlterSystemOp alterSystemOp = new AlterLoadErrorUrlOp(properties);
        return new AlterSystemCommand(alterSystemOp, PlanType.ALTER_SYSTEM_SET_LOAD_ERRORS_HU);
    }

    @Override
    public LogicalPlan visitModifyBackendClause(DorisParser.ModifyBackendClauseContext ctx) {
        List<String> hostPorts = ctx.hostPorts.stream()
                .map(e -> stripQuotes(e.getText()))
                .collect(Collectors.toList());
        Map<String, String> properties = visitPropertyItemList(ctx.propertyItemList());
        AlterSystemOp alterSystemOp = new ModifyBackendOp(hostPorts, properties);
        return new AlterSystemCommand(alterSystemOp, PlanType.ALTER_SYSTEM_MODIFY_BACKEND);
    }

    @Override
    public LogicalPlan visitModifyFrontendOrBackendHostNameClause(
            DorisParser.ModifyFrontendOrBackendHostNameClauseContext ctx) {
        String hostPort = stripQuotes(ctx.hostPort.getText());
        String hostName = stripQuotes(ctx.hostName.getText());
        AlterSystemOp alterSystemOp = null;
        if (ctx.FRONTEND() != null) {
            alterSystemOp = new ModifyFrontendOrBackendHostNameOp(hostPort, hostName, ModifyOpType.Frontend);
        } else if (ctx.BACKEND() != null) {
            alterSystemOp = new ModifyFrontendOrBackendHostNameOp(hostPort, hostName, ModifyOpType.Backend);
        }
        return new AlterSystemCommand(alterSystemOp, PlanType.ALTER_SYSTEM_MODIFY_FRONTEND_OR_BACKEND_HOSTNAME);
    }

    @Override
    public LogicalPlan visitShowQueuedAnalyzeJobs(ShowQueuedAnalyzeJobsContext ctx) {
        List<String> tableName = ctx.tableName == null ? null : visitMultipartIdentifier(ctx.tableName);
        String stateKey = ctx.stateKey == null ? null : stripQuotes(ctx.stateKey.getText());
        String stateValue = ctx.stateValue == null ? null : stripQuotes(ctx.stateValue.getText());
        return new ShowQueuedAnalyzeJobsCommand(tableName, stateKey, stateValue);
    }

    @Override
    public LogicalPlan visitShowIndexStats(DorisParser.ShowIndexStatsContext ctx) {
        TableNameInfo tableName = new TableNameInfo(visitMultipartIdentifier(ctx.tableName));
        String indexId = stripQuotes(ctx.indexId.getText());
        return new ShowIndexStatsCommand(tableName, indexId);
    }

    @Override
    public LogicalPlan visitShowTableStatus(DorisParser.ShowTableStatusContext ctx) {
        String ctlName = null;
        String dbName = null;
        if (ctx.database != null) {
            List<String> nameParts = visitMultipartIdentifier(ctx.database);
            if (nameParts.size() == 1) {
                dbName = nameParts.get(0);
            } else if (nameParts.size() == 2) {
                ctlName = nameParts.get(0);
                dbName = nameParts.get(1);
            } else {
                throw new AnalysisException("nameParts in analyze database should be [ctl.]db");
            }
        }

        if (ctx.wildWhere() != null) {
            if (ctx.wildWhere().LIKE() != null) {
                return new ShowTableStatusCommand(dbName, ctlName,
                    stripQuotes(ctx.wildWhere().STRING_LITERAL().getText()), null);
            } else {
                Expression expr = (Expression) ctx.wildWhere().expression().accept(this);
                return new ShowTableStatusCommand(dbName, ctlName, null, expr);
            }
        }
        return new ShowTableStatusCommand(dbName, ctlName);
    }

    @Override
    public LogicalPlan visitShowTables(DorisParser.ShowTablesContext ctx) {
        String ctlName = null;
        String dbName = null;
        if (ctx.database != null) {
            List<String> nameParts = visitMultipartIdentifier(ctx.database);
            if (nameParts.size() == 1) {
                dbName = nameParts.get(0);
            } else if (nameParts.size() == 2) {
                ctlName = nameParts.get(0);
                dbName = nameParts.get(1);
            } else {
                throw new AnalysisException("nameParts in analyze database should be [ctl.]db");
            }
        }

        boolean isVerbose = ctx.FULL() != null;

        if (ctx.wildWhere() != null) {
            if (ctx.wildWhere().LIKE() != null) {
                return new ShowTableCommand(dbName, ctlName, isVerbose,
                        stripQuotes(ctx.wildWhere().STRING_LITERAL().getText()), null, PlanType.SHOW_TABLES);
            } else {
                return new ShowTableCommand(dbName, ctlName, isVerbose, null,
                        getOriginSql(ctx.wildWhere()), PlanType.SHOW_TABLES);
            }
        }
        return new ShowTableCommand(dbName, ctlName, isVerbose, PlanType.SHOW_TABLES);
    }

    @Override
    public Plan visitUnlockTables(UnlockTablesContext ctx) {
        return new UnlockTablesCommand();
    }

    @Override
    public LogicalPlan visitCreateWorkloadPolicy(CreateWorkloadPolicyContext ctx) {
        String policyName = ctx.name.getText();
        boolean ifNotExists = ctx.IF() != null;

        List<WorkloadConditionMeta> conditions = new ArrayList<>();
        if (ctx.workloadPolicyConditions() != null) {
            for (DorisParser.WorkloadPolicyConditionContext conditionCtx :
                    ctx.workloadPolicyConditions().workloadPolicyCondition()) {
                String metricName = conditionCtx.metricName.getText();
                String operator = conditionCtx.comparisonOperator().getText();
                String value = conditionCtx.number() != null
                        ? conditionCtx.number().getText()
                        : stripQuotes(conditionCtx.STRING_LITERAL().getText());
                try {
                    WorkloadConditionMeta conditionMeta = new WorkloadConditionMeta(metricName, operator, value);
                    conditions.add(conditionMeta);
                } catch (UserException e) {
                    throw new AnalysisException(e.getMessage(), e);
                }
            }
        }

        List<WorkloadActionMeta> actions = new ArrayList<>();
        if (ctx.workloadPolicyActions() != null) {
            for (DorisParser.WorkloadPolicyActionContext actionCtx :
                    ctx.workloadPolicyActions().workloadPolicyAction()) {
                try {
                    if (actionCtx.SET_SESSION_VARIABLE() != null) {
                        actions.add(new WorkloadActionMeta("SET_SESSION_VARIABLE",
                                stripQuotes(actionCtx.STRING_LITERAL().getText())));
                    } else {
                        String identifier = actionCtx.identifier().getText();
                        String value = actionCtx.STRING_LITERAL() != null
                                ? stripQuotes(actionCtx.STRING_LITERAL().getText())
                                : null;
                        actions.add(new WorkloadActionMeta(identifier, value));
                    }
                } catch (UserException e) {
                    throw new AnalysisException(e.getMessage(), e);
                }
            }
        }

        Map<String, String> properties = ctx.propertyClause() != null
                ? Maps.newHashMap(visitPropertyClause(ctx.propertyClause()))
                : Maps.newHashMap();

        return new CreateWorkloadPolicyCommand(ifNotExists, policyName, conditions, actions, properties);
    }

    @Override
    public LogicalPlan visitShowViews(DorisParser.ShowViewsContext ctx) {
        String ctlName = null;
        String dbName = null;
        if (ctx.database != null) {
            List<String> nameParts = visitMultipartIdentifier(ctx.database);
            if (nameParts.size() == 1) {
                dbName = nameParts.get(0);
            } else if (nameParts.size() == 2) {
                ctlName = nameParts.get(0);
                dbName = nameParts.get(1);
            } else {
                throw new AnalysisException("nameParts in analyze database should be [ctl.]db");
            }
        }

        boolean isVerbose = ctx.FULL() != null;

        if (ctx.wildWhere() != null) {
            if (ctx.wildWhere().LIKE() != null) {
                return new ShowTableCommand(dbName, ctlName, isVerbose,
                    stripQuotes(ctx.wildWhere().STRING_LITERAL().getText()), null, PlanType.SHOW_VIEWS);
            } else {
                return new ShowTableCommand(dbName, ctlName, isVerbose, null,
                    getOriginSql(ctx.wildWhere()), PlanType.SHOW_VIEWS);
            }
        }
        return new ShowTableCommand(dbName, ctlName, isVerbose, PlanType.SHOW_VIEWS);
    }

    @Override
    public LogicalPlan visitShowTabletId(DorisParser.ShowTabletIdContext ctx) {
        long tabletId = Long.parseLong(ctx.tabletId.getText());
        return new ShowTabletIdCommand(tabletId);
    }

    @Override
    public LogicalPlan visitShowDatabases(DorisParser.ShowDatabasesContext ctx) {
        String ctlName = null;
        if (ctx.catalog != null) {
            ctlName = ctx.catalog.getText();
        }

        if (ctx.wildWhere() != null) {
            if (ctx.wildWhere().LIKE() != null) {
                return new ShowDatabasesCommand(ctlName,
                        stripQuotes(ctx.wildWhere().STRING_LITERAL().getText()), null);
            } else {
                Expression expr = (Expression) ctx.wildWhere().expression().accept(this);
                return new ShowDatabasesCommand(ctlName, null, expr);
            }
        }
        return new ShowDatabasesCommand(ctlName, null, null);
    }

    @Override
    public LogicalPlan visitDescribeTable(DorisParser.DescribeTableContext ctx) {
        TableNameInfo tableName = new TableNameInfo(visitMultipartIdentifier(ctx.multipartIdentifier()));
        PartitionNamesInfo partitionNames = null;
        boolean isTempPart = false;
        if (ctx.specifiedPartition() != null) {
            isTempPart = ctx.specifiedPartition().TEMPORARY() != null;
            if (ctx.specifiedPartition().identifier() != null) {
                partitionNames = new PartitionNamesInfo(isTempPart,
                        ImmutableList.of(ctx.specifiedPartition().identifier().getText()));
            } else {
                partitionNames = new PartitionNamesInfo(isTempPart,
                        visitIdentifierList(ctx.specifiedPartition().identifierList()));
            }
        }
        return new DescribeCommand(tableName, false, partitionNames);
    }

    @Override
    public LogicalPlan visitAnalyzeTable(DorisParser.AnalyzeTableContext ctx) {
        TableNameInfo tableNameInfo = new TableNameInfo(visitMultipartIdentifier(ctx.name));
        PartitionNamesInfo partitionNamesInfo = null;
        if (ctx.partitionSpec() != null) {
            Pair<Boolean, List<String>> partitionSpec = visitPartitionSpec(ctx.partitionSpec());
            partitionNamesInfo = new PartitionNamesInfo(partitionSpec.first, partitionSpec.second);
        }
        List<String> columnNames = null;
        if (ctx.columns != null) {
            columnNames = visitIdentifierList(ctx.columns);
        }
        Map<String, String> propertiesMap = new HashMap<>();
        // default values
        propertiesMap.put(AnalyzeProperties.PROPERTY_SYNC, "false");
        propertiesMap.put(AnalyzeProperties.PROPERTY_ANALYSIS_TYPE, AnalysisInfo.AnalysisType.FUNDAMENTALS.toString());
        for (DorisParser.AnalyzePropertiesContext aps : ctx.analyzeProperties()) {
            Map<String, String> map = visitAnalyzeProperties(aps);
            propertiesMap.putAll(map);
        }
        propertiesMap.putAll(visitPropertyClause(ctx.propertyClause()));
        AnalyzeProperties properties = new AnalyzeProperties(propertiesMap);
        return new AnalyzeTableCommand(tableNameInfo,
                partitionNamesInfo, columnNames, properties);
    }

    @Override
    public LogicalPlan visitAnalyzeDatabase(DorisParser.AnalyzeDatabaseContext ctx) {
        String ctlName = null;
        String dbName = null;
        List<String> nameParts = visitMultipartIdentifier(ctx.name);
        if (nameParts.size() == 1) {
            dbName = nameParts.get(0);
        } else if (nameParts.size() == 2) {
            ctlName = nameParts.get(0);
            dbName = nameParts.get(1);
        } else {
            throw new AnalysisException("nameParts in analyze database should be [ctl.]db");
        }

        Map<String, String> propertiesMap = new HashMap<>();
        // default values
        propertiesMap.put(AnalyzeProperties.PROPERTY_SYNC, "false");
        propertiesMap.put(AnalyzeProperties.PROPERTY_ANALYSIS_TYPE, AnalysisInfo.AnalysisType.FUNDAMENTALS.toString());
        for (DorisParser.AnalyzePropertiesContext aps : ctx.analyzeProperties()) {
            Map<String, String> map = visitAnalyzeProperties(aps);
            propertiesMap.putAll(map);
        }
        propertiesMap.putAll(visitPropertyClause(ctx.propertyClause()));
        AnalyzeProperties properties = new AnalyzeProperties(propertiesMap);
        return new AnalyzeDatabaseCommand(ctlName, dbName, properties);
    }

    @Override
    public Map<String, String> visitAnalyzeProperties(DorisParser.AnalyzePropertiesContext ctx) {
        Map<String, String> properties = new HashMap<>();
        if (ctx.SYNC() != null) {
            properties.put(AnalyzeProperties.PROPERTY_SYNC, "true");
        } else if (ctx.INCREMENTAL() != null) {
            properties.put(AnalyzeProperties.PROPERTY_INCREMENTAL, "true");
        } else if (ctx.FULL() != null) {
            properties.put(AnalyzeProperties.PROPERTY_FORCE_FULL, "true");
        } else if (ctx.SQL() != null) {
            properties.put(AnalyzeProperties.PROPERTY_EXTERNAL_TABLE_USE_SQL, "true");
        } else if (ctx.HISTOGRAM() != null) {
            properties.put(AnalyzeProperties.PROPERTY_ANALYSIS_TYPE, AnalysisInfo.AnalysisType.HISTOGRAM.toString());
        } else if (ctx.SAMPLE() != null) {
            if (ctx.ROWS() != null) {
                properties.put(AnalyzeProperties.PROPERTY_SAMPLE_ROWS, ctx.INTEGER_VALUE().getText());
            } else if (ctx.PERCENT() != null) {
                properties.put(AnalyzeProperties.PROPERTY_SAMPLE_PERCENT, ctx.INTEGER_VALUE().getText());
            }
        } else if (ctx.BUCKETS() != null) {
            properties.put(AnalyzeProperties.PROPERTY_NUM_BUCKETS, ctx.INTEGER_VALUE().getText());
        } else if (ctx.PERIOD() != null) {
            properties.put(AnalyzeProperties.PROPERTY_PERIOD_SECONDS, ctx.INTEGER_VALUE().getText());
        } else if (ctx.CRON() != null) {
            properties.put(AnalyzeProperties.PROPERTY_PERIOD_CRON, ctx.STRING_LITERAL().getText());
        }
        return properties;
    }

    @Override
    public LogicalPlan visitCreateDatabase(DorisParser.CreateDatabaseContext ctx) {
        Map<String, String> properties = visitPropertyClause(ctx.propertyClause());
        List<String> nameParts = visitMultipartIdentifier(ctx.multipartIdentifier());

        if (nameParts.size() > 2) {
            throw new AnalysisException("create database should be [catalog.]database");
        }

        String databaseName = "";
        String catalogName = "";
        if (nameParts.size() == 2) {
            catalogName = nameParts.get(0);
            databaseName = nameParts.get(1);
        }
        if (nameParts.size() == 1) {
            databaseName = nameParts.get(0);
        }

        return new CreateDatabaseCommand(
            ctx.IF() != null,
                new DbName(catalogName, databaseName),
            Maps.newHashMap(properties));
    }

    @Override
    public LogicalPlan visitShowColumnHistogramStats(ShowColumnHistogramStatsContext ctx) {
        TableNameInfo tableNameInfo = new TableNameInfo(visitMultipartIdentifier(ctx.tableName));
        List<String> columnNames = visitIdentifierList(ctx.columnList);
        return new ShowColumnHistogramStatsCommand(tableNameInfo, columnNames);
    }

    @Override
    public LogicalPlan visitDescribeTableAll(DorisParser.DescribeTableAllContext ctx) {
        TableNameInfo tableName = new TableNameInfo(visitMultipartIdentifier(ctx.multipartIdentifier()));
        return new DescribeCommand(tableName, true, null);
    }

    @Override
    public String visitTableAlias(DorisParser.TableAliasContext ctx) {
        if (ctx.identifierList() != null) {
            throw new ParseException("Do not implemented", ctx);
        }
        return ctx.strictIdentifier() != null ? ctx.strictIdentifier().getText() : null;
    }

    @Override
    public LogicalPlan visitDescribeTableValuedFunction(DorisParser.DescribeTableValuedFunctionContext ctx) {
        String tvfName = ctx.tvfName.getText();
        String alias = visitTableAlias(ctx.tableAlias());
        Map<String, String> params = visitPropertyItemList(ctx.properties);

        TableValuedFunctionRef tableValuedFunctionRef = null;
        try {
            tableValuedFunctionRef = new TableValuedFunctionRef(tvfName, alias, params);
        } catch (org.apache.doris.common.AnalysisException e) {
            throw new AnalysisException(e.getDetailMessage());
        }
        return new DescribeCommand(tableValuedFunctionRef);
    }

    @Override
    public LogicalPlan visitCreateStage(DorisParser.CreateStageContext ctx) {
        String stageName = stripQuotes(ctx.name.getText());
        Map<String, String> properties = visitPropertyClause(ctx.properties);

        return new CreateStageCommand(
            ctx.IF() != null,
                stageName,
                properties
        );
    }

    @Override
    public LogicalPlan visitDropStage(DorisParser.DropStageContext ctx) {
        return new DropStageCommand(
            ctx.IF() != null,
            stripQuotes(ctx.name.getText()));
    }

    @Override
    public LogicalPlan visitAlterUser(DorisParser.AlterUserContext ctx) {
        boolean ifExist = ctx.EXISTS() != null;
        UserDesc userDesc = visitGrantUserIdentify(ctx.grantUserIdentify());
        PasswordOptions passwordOptions = visitPasswordOption(ctx.passwordOption());
        String comment = ctx.STRING_LITERAL() != null ? stripQuotes(ctx.STRING_LITERAL().getText()) : null;
        AlterUserInfo alterUserInfo = new AlterUserInfo(ifExist, userDesc, passwordOptions, comment);
        return new AlterUserCommand(alterUserInfo);
    }

    @Override
    public LogicalPlan visitShowTableStats(DorisParser.ShowTableStatsContext ctx) {
        if (ctx.tableId != null) {
            return new ShowTableStatsCommand(Long.parseLong(ctx.tableId.getText()));
        } else {
            TableNameInfo tableNameInfo = new TableNameInfo(visitMultipartIdentifier(ctx.tableName));

            PartitionNamesInfo partitionNamesInfo = null;
            if (ctx.partitionSpec() != null) {
                Pair<Boolean, List<String>> partitionSpec = visitPartitionSpec(ctx.partitionSpec());
                partitionNamesInfo = new PartitionNamesInfo(partitionSpec.first, partitionSpec.second);
            }

            List<String> columnNames = new ArrayList<>();
            if (ctx.columnList != null) {
                columnNames.addAll(visitIdentifierList(ctx.columnList));
            }
            return new ShowTableStatsCommand(tableNameInfo, columnNames, partitionNamesInfo);
        }
    }

    @Override
    public LogicalPlan visitDropStats(DorisParser.DropStatsContext ctx) {
        TableNameInfo tableNameInfo = new TableNameInfo(visitMultipartIdentifier(ctx.tableName));

        Set<String> columnNames = new HashSet<>();
        if (ctx.identifierList() != null) {
            columnNames.addAll(visitIdentifierList(ctx.identifierList()));
        }

        PartitionNamesInfo partitionNamesInfo = null;
        if (ctx.partitionSpec() != null) {
            Pair<Boolean, List<String>> partitionSpec = visitPartitionSpec(ctx.partitionSpec());
            partitionNamesInfo = new PartitionNamesInfo(partitionSpec.first, partitionSpec.second);
        }
        return new DropStatsCommand(tableNameInfo, columnNames, partitionNamesInfo);
    }

    @Override
    public LogicalPlan visitDropCachedStats(DorisParser.DropCachedStatsContext ctx) {
        TableNameInfo tableNameInfo = new TableNameInfo(visitMultipartIdentifier(ctx.tableName));
        return new DropCachedStatsCommand(tableNameInfo);
    }

    @Override
    public LogicalPlan visitDropExpiredStats(DorisParser.DropExpiredStatsContext ctx) {
        return new DropExpiredStatsCommand();
    }

    @Override
    public LogicalPlan visitShowClusters(ShowClustersContext ctx) {
        boolean showComputeGroups = ctx.COMPUTE() != null;
        return new ShowClustersCommand(showComputeGroups);
    }

    @Override
    public LogicalPlan visitAlterTableStats(DorisParser.AlterTableStatsContext ctx) {
        TableNameInfo tableNameInfo = new TableNameInfo(visitMultipartIdentifier(ctx.name));
        PartitionNamesInfo partitionNamesInfo = null;
        if (ctx.partitionSpec() != null) {
            Pair<Boolean, List<String>> partitionSpec = visitPartitionSpec(ctx.partitionSpec());
            partitionNamesInfo = new PartitionNamesInfo(partitionSpec.first, partitionSpec.second);
        }
        Map<String, String> properties = visitPropertyItemList(ctx.propertyItemList());
        return new AlterTableStatsCommand(tableNameInfo, partitionNamesInfo, properties);
    }

    @Override
    public LogicalPlan visitAlterColumnStats(DorisParser.AlterColumnStatsContext ctx) {
        TableNameInfo tableNameInfo = new TableNameInfo(visitMultipartIdentifier(ctx.name));
        PartitionNamesInfo partitionNamesInfo = null;
        if (ctx.partitionSpec() != null) {
            Pair<Boolean, List<String>> partitionSpec = visitPartitionSpec(ctx.partitionSpec());
            partitionNamesInfo = new PartitionNamesInfo(partitionSpec.first, partitionSpec.second);
        }

        String index = ctx.indexName != null ? ctx.indexName.getText() : null;
        String columnName = ctx.columnName.getText();
        Map<String, String> properties = visitPropertyItemList(ctx.propertyItemList());
        return new AlterColumnStatsCommand(tableNameInfo,
            partitionNamesInfo,
            index,
            columnName,
            properties);
    }

    @Override
    public LogicalPlan visitCancelAlterTable(DorisParser.CancelAlterTableContext ctx) {
        TableNameInfo tableNameInfo = new TableNameInfo(visitMultipartIdentifier(ctx.tableName));

        CancelAlterTableCommand.AlterType alterType;
        if (ctx.ROLLUP() != null) {
            alterType = CancelAlterTableCommand.AlterType.ROLLUP;
        } else if (ctx.MATERIALIZED() != null && ctx.VIEW() != null) {
            alterType = CancelAlterTableCommand.AlterType.MV;
        } else if (ctx.COLUMN() != null) {
            alterType = CancelAlterTableCommand.AlterType.COLUMN;
        } else {
            throw new AnalysisException("invalid AlterOpType, it must be one of 'ROLLUP',"
                    + "'MATERIALIZED VIEW' or 'COLUMN'");
        }

        List<Long> jobIs = new ArrayList<>();
        for (Token token : ctx.jobIds) {
            jobIs.add(Long.parseLong(token.getText()));
        }
        return new CancelAlterTableCommand(tableNameInfo, alterType, jobIs);
    }

    @Override
    public LogicalPlan visitAdminSetReplicaStatus(DorisParser.AdminSetReplicaStatusContext ctx) {
        Map<String, String> properties = visitPropertyItemList(ctx.propertyItemList());
        return new AdminSetReplicaStatusCommand(properties);
    }

    @Override
    public LogicalPlan visitAdminRepairTable(DorisParser.AdminRepairTableContext ctx) {
        TableRefInfo tableRefInfo = visitBaseTableRefContext(ctx.baseTableRef());
        return new AdminRepairTableCommand(tableRefInfo);
    }

    @Override
    public LogicalPlan visitAdminCancelRepairTable(DorisParser.AdminCancelRepairTableContext ctx) {
        TableRefInfo tableRefInfo = visitBaseTableRefContext(ctx.baseTableRef());
        return new AdminCancelRepairTableCommand(tableRefInfo);
    }

    @Override
    public LogicalPlan visitAdminCopyTablet(DorisParser.AdminCopyTabletContext ctx) {
        long tabletId = Long.parseLong(ctx.tabletId.getText());
        Map<String, String> properties;
        if (ctx.propertyClause() != null) {
            properties = visitPropertyClause(ctx.propertyClause());
        } else {
            properties = ImmutableMap.of();
        }
        return new AdminCopyTabletCommand(tabletId, properties);
    }

    @Override
    public LogicalPlan visitShowCreateRoutineLoad(DorisParser.ShowCreateRoutineLoadContext ctx) {
        boolean isAll = ctx.ALL() != null;
        List<String> labelParts = visitMultipartIdentifier(ctx.label);
        String jobName;
        String dbName = null;
        if (labelParts.size() == 1) {
            jobName = labelParts.get(0);
        } else if (labelParts.size() == 2) {
            dbName = labelParts.get(0);
            jobName = labelParts.get(1);
        } else {
            throw new ParseException("only support [<db>.]<job_name>", ctx.label);
        }
        LabelNameInfo labelNameInfo = new LabelNameInfo(dbName, jobName);
        return new ShowCreateRoutineLoadCommand(labelNameInfo, isAll);
    }

    @Override
    public LogicalPlan visitPauseRoutineLoad(DorisParser.PauseRoutineLoadContext ctx) {
        List<String> labelParts = visitMultipartIdentifier(ctx.label);
        String jobName;
        String dbName = null;
        if (labelParts.size() == 1) {
            jobName = labelParts.get(0);
        } else if (labelParts.size() == 2) {
            dbName = labelParts.get(0);
            jobName = labelParts.get(1);
        } else {
            throw new ParseException("only support [<db>.]<job_name>", ctx.label);
        }
        LabelNameInfo labelNameInfo = new LabelNameInfo(dbName, jobName);
        return new PauseRoutineLoadCommand(labelNameInfo);
    }

    @Override
    public LogicalPlan visitPauseAllRoutineLoad(DorisParser.PauseAllRoutineLoadContext ctx) {
        return new PauseRoutineLoadCommand();
    }

    @Override
    public LogicalPlan visitResumeRoutineLoad(DorisParser.ResumeRoutineLoadContext ctx) {
        List<String> labelParts = visitMultipartIdentifier(ctx.label);
        String jobName;
        String dbName = null;
        if (labelParts.size() == 1) {
            jobName = labelParts.get(0);
        } else if (labelParts.size() == 2) {
            dbName = labelParts.get(0);
            jobName = labelParts.get(1);
        } else {
            throw new ParseException("only support [<db>.]<job_name>", ctx.label);
        }
        LabelNameInfo labelNameInfo = new LabelNameInfo(dbName, jobName);
        return new ResumeRoutineLoadCommand(labelNameInfo);
    }

    @Override
    public LogicalPlan visitResumeAllRoutineLoad(DorisParser.ResumeAllRoutineLoadContext ctx) {
        return new ResumeRoutineLoadCommand();
    }

    @Override
    public LogicalPlan visitStopRoutineLoad(DorisParser.StopRoutineLoadContext ctx) {
        List<String> labelParts = visitMultipartIdentifier(ctx.label);
        String jobName;
        String dbName = null;
        if (labelParts.size() == 1) {
            jobName = labelParts.get(0);
        } else if (labelParts.size() == 2) {
            dbName = labelParts.get(0);
            jobName = labelParts.get(1);
        } else {
            throw new ParseException("only support [<db>.]<job_name>", ctx.label);
        }
        LabelNameInfo labelNameInfo = new LabelNameInfo(dbName, jobName);
        return new StopRoutineLoadCommand(labelNameInfo);
    }

    public LogicalPlan visitCleanAllQueryStats(DorisParser.CleanAllQueryStatsContext ctx) {
        return new CleanQueryStatsCommand();
    }

    @Override
    public LogicalPlan visitCleanQueryStats(DorisParser.CleanQueryStatsContext ctx) {
        if (ctx.database != null) {
            return new CleanQueryStatsCommand(ctx.identifier().getText());
        } else {
            TableNameInfo tableNameInfo = new TableNameInfo(visitMultipartIdentifier(ctx.table));
            return new CleanQueryStatsCommand(tableNameInfo);
        }
    }

    @Override
    public LogicalPlan visitStopDataSyncJob(DorisParser.StopDataSyncJobContext ctx) {
        List<String> nameParts = visitMultipartIdentifier(ctx.name);
        int size = nameParts.size();
        String jobName = nameParts.get(size - 1);
        String dbName;
        if (size == 1) {
            dbName = null;
        } else if (size == 2) {
            dbName = nameParts.get(0);
        } else {
            throw new ParseException("only support [<db>.]<job_name>", ctx.name);
        }
        SyncJobName syncJobName = new SyncJobName(jobName, dbName);
        return new StopDataSyncJobCommand(syncJobName);
    }

    @Override
    public LogicalPlan visitResumeDataSyncJob(DorisParser.ResumeDataSyncJobContext ctx) {
        List<String> nameParts = visitMultipartIdentifier(ctx.name);
        int size = nameParts.size();
        String jobName = nameParts.get(size - 1);
        String dbName;
        if (size == 1) {
            dbName = null;
        } else if (size == 2) {
            dbName = nameParts.get(0);
        } else {
            throw new ParseException("only support [<db>.]<job_name>", ctx.name);
        }
        SyncJobName syncJobName = new SyncJobName(jobName, dbName);
        return new ResumeDataSyncJobCommand(syncJobName);
    }

    @Override
    public LogicalPlan visitPauseDataSyncJob(DorisParser.PauseDataSyncJobContext ctx) {
        List<String> nameParts = visitMultipartIdentifier(ctx.name);
        int size = nameParts.size();
        String jobName = nameParts.get(size - 1);
        String dbName;
        if (size == 1) {
            dbName = null;
        } else if (size == 2) {
            dbName = nameParts.get(0);
        } else {
            throw new ParseException("only support [<db>.]<job_name>", ctx.name);
        }
        SyncJobName syncJobName = new SyncJobName(jobName, dbName);
        return new PauseDataSyncJobCommand(syncJobName);
    }

    @Override
    public List<ChannelDescription> visitChannelDescriptions(DorisParser.ChannelDescriptionsContext ctx) {
        List<ChannelDescription> channelDescriptions = new ArrayList<>();
        for (DorisParser.ChannelDescriptionContext channelDescriptionContext : ctx.channelDescription()) {
            List<String> soureParts = visitMultipartIdentifier(channelDescriptionContext.source);
            if (soureParts.size() != 2) {
                throw new ParseException("only support mysql_db.src_tbl", channelDescriptionContext.source);
            }
            TableNameInfo srcTableInfo = new TableNameInfo(soureParts);

            List<String> targetParts = visitMultipartIdentifier(channelDescriptionContext.destination);
            if (targetParts.isEmpty()) {
                throw new ParseException("contains at least one target table", channelDescriptionContext.destination);
            }
            TableNameInfo targetTableInfo = new TableNameInfo(targetParts);

            PartitionNamesInfo partitionNamesInfo = null;
            if (channelDescriptionContext.partitionSpec() != null) {
                Pair<Boolean, List<String>> partitionSpec =
                        visitPartitionSpec(channelDescriptionContext.partitionSpec());
                partitionNamesInfo = new PartitionNamesInfo(partitionSpec.first, partitionSpec.second);
            }

            List<String> columns;
            if (channelDescriptionContext.columnList != null) {
                columns = visitIdentifierList(channelDescriptionContext.columnList);
            } else {
                columns = ImmutableList.of();
            }

            ChannelDescription channelDescription = new ChannelDescription(
                    srcTableInfo.getDb(),
                    srcTableInfo.getTbl(),
                    targetTableInfo.getTbl(),
                    partitionNamesInfo != null ? partitionNamesInfo.translateToLegacyPartitionNames() : null,
                    columns
            );
            channelDescriptions.add(channelDescription);
        }
        return channelDescriptions;
    }

    @Override
    public LogicalPlan visitCreateDataSyncJob(DorisParser.CreateDataSyncJobContext ctx) {
        List<ChannelDescription> channelDescriptions = visitChannelDescriptions(ctx.channelDescriptions());
        List<String> labelParts = visitMultipartIdentifier(ctx.label);
        int size = labelParts.size();
        String jobName = labelParts.get(size - 1);
        String dbName;
        if (size == 1) {
            dbName = null;
        } else if (size == 2) {
            dbName = labelParts.get(0);
        } else {
            throw new ParseException("only support [<db>.]<job_name>", ctx.label);
        }

        Map<String, String> propertieItem = visitPropertyItemList(ctx.propertyItemList());
        BinlogDesc binlogDesc = new BinlogDesc(propertieItem);
        Map<String, String> properties = visitPropertyClause(ctx.properties);
        CreateDataSyncJobCommand createDataSyncJobCommand = new CreateDataSyncJobCommand(
                dbName,
                jobName,
                channelDescriptions,
                binlogDesc,
                properties
        );
        return createDataSyncJobCommand;
    }

    public LogicalPlan visitDropResource(DorisParser.DropResourceContext ctx) {
        boolean ifExist = ctx.EXISTS() != null;
        String resouceName = visitIdentifierOrText(ctx.identifierOrText());
        return new DropResourceCommand(ifExist, resouceName);
    }

    @Override
    public LogicalPlan visitDropRowPolicy(DorisParser.DropRowPolicyContext ctx) {
        boolean ifExist = ctx.EXISTS() != null;
        String policyName = ctx.policyName.getText();
        TableNameInfo tableNameInfo = new TableNameInfo(visitMultipartIdentifier(ctx.tableName));
        UserIdentity userIdentity = ctx.userIdentify() != null ? visitUserIdentify(ctx.userIdentify()) : null;
        String roleName = ctx.roleName != null ? ctx.roleName.getText() : null;
        return new DropRowPolicyCommand(ifExist, policyName, tableNameInfo, userIdentity, roleName);
    }

    @Override
    public LogicalPlan visitTransactionBegin(DorisParser.TransactionBeginContext ctx) {
        if (ctx.LABEL() != null) {
            return new TransactionBeginCommand(ctx.identifier().getText());
        } else {
            return new TransactionBeginCommand();
        }
    }

    @Override
    public LogicalPlan visitTranscationCommit(DorisParser.TranscationCommitContext ctx) {
        return new TransactionCommitCommand();
    }

    @Override
    public LogicalPlan visitTransactionRollback(DorisParser.TransactionRollbackContext ctx) {
        return new TransactionRollbackCommand();
    }

    @Override
    public LogicalPlan visitGrantTablePrivilege(DorisParser.GrantTablePrivilegeContext ctx) {
        List<AccessPrivilegeWithCols> accessPrivilegeWithCols = visitPrivilegeList(ctx.privilegeList());

        List<String> parts = visitMultipartIdentifierOrAsterisk(ctx.multipartIdentifierOrAsterisk());
        int size = parts.size();

        if (size < 1) {
            throw new AnalysisException("grant table privilege statement missing parameters");
        }

        TablePattern tablePattern = null;
        if (size == 1) {
            String db = parts.get(size - 1);
            tablePattern = new TablePattern(db, "");
        }

        if (size == 2) {
            String db = parts.get(size - 2);
            String tbl = parts.get(size - 1);
            tablePattern = new TablePattern(db, tbl);
        }

        if (size == 3) {
            String ctl = parts.get(size - 3);
            String db = parts.get(size - 2);
            String tbl = parts.get(size - 1);
            tablePattern = new TablePattern(ctl, db, tbl);
        }

        Optional<UserIdentity> userIdentity = Optional.empty();
        Optional<String> role = Optional.empty();

        if (ctx.ROLE() != null) {
            role = Optional.of(visitIdentifierOrText(ctx.identifierOrText()));
        } else if (ctx.userIdentify() != null) {
            userIdentity = Optional.of(visitUserIdentify(ctx.userIdentify()));
        }

        return new GrantTablePrivilegeCommand(
            accessPrivilegeWithCols,
            tablePattern,
            userIdentity,
            role);
    }

    @Override
    public LogicalPlan visitGrantResourcePrivilege(DorisParser.GrantResourcePrivilegeContext ctx) {
        List<AccessPrivilegeWithCols> accessPrivilegeWithCols = visitPrivilegeList(ctx.privilegeList());
        String name = visitIdentifierOrTextOrAsterisk(ctx.identifierOrTextOrAsterisk());

        Optional<ResourcePattern> resourcePattern = Optional.empty();
        Optional<WorkloadGroupPattern> workloadGroupPattern = Optional.empty();

        if (ctx.CLUSTER() != null || ctx.COMPUTE() != null) {
            resourcePattern = Optional.of(new ResourcePattern(name, ResourceTypeEnum.CLUSTER));
        } else if (ctx.STAGE() != null) {
            resourcePattern = Optional.of(new ResourcePattern(name, ResourceTypeEnum.STAGE));
        } else if (ctx.STORAGE() != null) {
            resourcePattern = Optional.of(new ResourcePattern(name, ResourceTypeEnum.STORAGE_VAULT));
        } else if (ctx.RESOURCE() != null) {
            resourcePattern = Optional.of(new ResourcePattern(name, ResourceTypeEnum.GENERAL));
        } else if (ctx.WORKLOAD() != null) {
            workloadGroupPattern = Optional.of(new WorkloadGroupPattern(name));
        }

        Optional<UserIdentity> userIdentity = Optional.empty();
        Optional<String> role = Optional.empty();

        if (ctx.ROLE() != null) {
            role = Optional.of(visitIdentifierOrText(ctx.identifierOrText()));
        } else if (ctx.userIdentify() != null) {
            userIdentity = Optional.of(visitUserIdentify(ctx.userIdentify()));
        }

        return new GrantResourcePrivilegeCommand(
            accessPrivilegeWithCols,
            resourcePattern,
            workloadGroupPattern,
            role,
            userIdentity);
    }

    @Override
    public LogicalPlan visitGrantRole(DorisParser.GrantRoleContext ctx) {
        UserIdentity userIdentity = visitUserIdentify(ctx.userIdentify());
        List<String> roles = ctx.roles.stream()
                .map(this::visitIdentifierOrText)
                .collect(ImmutableList.toImmutableList());

        if (roles.size() == 0) {
            throw new AnalysisException("grant role statement lack of role");
        }

        return new GrantRoleCommand(userIdentity, roles);
    }

    @Override
    public AccessPrivilegeWithCols visitPrivilege(DorisParser.PrivilegeContext ctx) {
        AccessPrivilegeWithCols accessPrivilegeWithCols;
        if (ctx.ALL() != null) {
            AccessPrivilege accessPrivilege = AccessPrivilege.ALL;
            accessPrivilegeWithCols = new AccessPrivilegeWithCols(accessPrivilege, ImmutableList.of());
        } else {
            String privilegeName = stripQuotes(ctx.name.getText());
            AccessPrivilege accessPrivilege = AccessPrivilege.fromName(privilegeName);
            List<String> columns = ctx.identifierList() == null
                    ? ImmutableList.of() : visitIdentifierList(ctx.identifierList());
            accessPrivilegeWithCols = new AccessPrivilegeWithCols(accessPrivilege, columns);
        }

        return accessPrivilegeWithCols;
    }

    @Override
    public List<AccessPrivilegeWithCols> visitPrivilegeList(DorisParser.PrivilegeListContext ctx) {
        return ctx.privilege().stream()
            .map(this::visitPrivilege)
            .collect(ImmutableList.toImmutableList());
    }

    @Override
    public LogicalPlan visitRevokeRole(DorisParser.RevokeRoleContext ctx) {
        UserIdentity userIdentity = visitUserIdentify(ctx.userIdentify());
        List<String> roles = ctx.roles.stream()
                .map(this::visitIdentifierOrText)
                .collect(ImmutableList.toImmutableList());

        return new RevokeRoleCommand(userIdentity, roles);
    }

    public LogicalPlan visitDropAnalyzeJob(DorisParser.DropAnalyzeJobContext ctx) {
        long jobId = Long.parseLong(ctx.INTEGER_VALUE().getText());
        return new DropAnalyzeJobCommand(jobId);
    }

    @Override
    public LogicalPlan visitKillAnalyzeJob(DorisParser.KillAnalyzeJobContext ctx) {
        long jobId = Long.parseLong(ctx.jobId.getText());
        return new KillAnalyzeJobCommand(jobId);
    }

    @Override
    public LogicalPlan visitCancelBackup(DorisParser.CancelBackupContext ctx) {
        String databaseName = ctx.database.getText();
        boolean isRestore = false;
        return new CancelBackupCommand(databaseName, isRestore);
    }

    @Override
    public LogicalPlan visitCancelRestore(DorisParser.CancelRestoreContext ctx) {
        String databaseName = ctx.database.getText();
        boolean isRestore = true;
        return new CancelBackupCommand(databaseName, isRestore);
    }

    @Override
    public LogicalPlan visitCancelBuildIndex(DorisParser.CancelBuildIndexContext ctx) {
        TableNameInfo tableNameInfo = new TableNameInfo(visitMultipartIdentifier(ctx.tableName));
        List<Long> jobIs = new ArrayList<>();
        for (Token token : ctx.jobIds) {
            jobIs.add(Long.parseLong(token.getText()));
        }
        return new CancelBuildIndexCommand(tableNameInfo, jobIs);
    }

    @Override
    public PasswordOptions visitPasswordOption(DorisParser.PasswordOptionContext ctx) {
        int historyPolicy = PasswordOptions.UNSET;
        long expirePolicySecond = PasswordOptions.UNSET;
        int reusePolicy = PasswordOptions.UNSET;
        int loginAttempts = PasswordOptions.UNSET;
        long passwordLockSecond = PasswordOptions.UNSET;
        int accountUnlocked = PasswordOptions.UNSET;

        if (ctx.historyDefault != null) {
            historyPolicy = -1;
        } else if (ctx.historyValue != null) {
            historyPolicy = Integer.parseInt(ctx.historyValue.getText());
        }

        if (ctx.expireDefault != null) {
            expirePolicySecond = -1;
        } else if (ctx.expireNever != null) {
            expirePolicySecond = 0;
        } else if (ctx.expireValue != null) {
            long value = Long.parseLong(ctx.expireValue.getText());
            expirePolicySecond = ParserUtils.getSecond(value, ctx.expireTimeUnit.getText());
        }

        if (ctx.reuseValue != null) {
            reusePolicy = Integer.parseInt(ctx.reuseValue.getText());
        }

        if (ctx.attemptsValue != null) {
            loginAttempts = Integer.parseInt(ctx.attemptsValue.getText());
        }

        if (ctx.lockUnbounded != null) {
            passwordLockSecond = -1;
        } else if (ctx.lockValue != null) {
            long value = Long.parseLong(ctx.lockValue.getText());
            passwordLockSecond = ParserUtils.getSecond(value, ctx.lockTimeUint.getText());
        }

        if (ctx.ACCOUNT_LOCK() != null) {
            accountUnlocked = -1;
        } else if (ctx.ACCOUNT_UNLOCK() != null) {
            accountUnlocked = 1;
        }

        return new PasswordOptions(expirePolicySecond,
            historyPolicy,
            reusePolicy,
            loginAttempts,
            passwordLockSecond,
            accountUnlocked);
    }

    @Override
    public LogicalPlan visitCreateUser(CreateUserContext ctx) {
        String comment = visitCommentSpec(ctx.commentSpec());
        PasswordOptions passwordOptions = visitPasswordOption(ctx.passwordOption());
        UserDesc userDesc = (UserDesc) ctx.grantUserIdentify().accept(this);

        String role = null;
        if (ctx.role != null) {
            role = stripQuotes(ctx.role.getText());
        }

        CreateUserInfo userInfo = new CreateUserInfo(ctx.IF() != null,
                userDesc,
                role,
                passwordOptions,
                comment);

        return new CreateUserCommand(userInfo);
    }

    @Override
    public UserDesc visitGrantUserIdentify(DorisParser.GrantUserIdentifyContext ctx) {
        UserIdentity userIdentity = visitUserIdentify(ctx.userIdentify());
        if (ctx.IDENTIFIED() == null) {
            return new UserDesc(userIdentity);
        }
        String password = stripQuotes(ctx.STRING_LITERAL().getText());
        boolean isPlain = ctx.PASSWORD() == null;
        return new UserDesc(userIdentity, new PassVar(password, isPlain));
    }

    @Override
    public LogicalPlan visitCreateResource(DorisParser.CreateResourceContext ctx) {
        String resourceName = visitIdentifierOrText(ctx.name);
        ImmutableMap<String, String> properties = ImmutableMap.copyOf(visitPropertyClause(ctx.properties));

        CreateResourceInfo createResourceInfo = new CreateResourceInfo(
                ctx.EXTERNAL() != null,
                ctx.IF() != null,
                resourceName,
                properties
        );

        return new CreateResourceCommand(createResourceInfo);
    }

    @Override
    public LogicalPlan visitCreateDictionary(CreateDictionaryContext ctx) {
        List<String> nameParts = visitMultipartIdentifier(ctx.name);
        String dbName = null;
        String dictName = null;
        if (nameParts.size() == 1) {
            dictName = nameParts.get(0);
        } else if (nameParts.size() == 2) {
            dbName = nameParts.get(0);
            dictName = nameParts.get(1);
        } else {
            throw new AnalysisException("Dictionary name should be [db.]dictionary_name");
        }

        // the source tableName parts
        String sCatalogName = null;
        String sDbName = null;
        String sTableName = null;
        List<String> sourceNames = visitMultipartIdentifier(ctx.source);
        if (sourceNames.size() == 1) {
            sTableName = sourceNames.get(0);
        } else if (sourceNames.size() == 2) {
            sDbName = sourceNames.get(0);
            sTableName = sourceNames.get(1);
        } else if (sourceNames.size() == 3) {
            sCatalogName = sourceNames.get(0);
            sDbName = sourceNames.get(1);
            sTableName = sourceNames.get(2);
        } else {
            throw new AnalysisException("nameParts in create table should be [ctl.][db.]tbl");
        }

        List<DictionaryColumnDefinition> columns = new ArrayList<>();
        for (DictionaryColumnDefContext colCtx : ctx.dictionaryColumnDefs().dictionaryColumnDef()) {
            String colName = colCtx.colName.getText();
            boolean isKey = colCtx.columnType.getType() == DorisParser.KEY;
            columns.add(new DictionaryColumnDefinition(colName, isKey));
        }

        Map<String, String> properties = ctx.properties != null ? Maps.newHashMap(visitPropertyClause(ctx.properties))
                : Maps.newHashMap();

        LayoutType layoutType;
        try {
            layoutType = LayoutType.of(ctx.layoutType.getText());
        } catch (IllegalArgumentException e) {
            throw new AnalysisException(
                    "Unknown layout type: " + ctx.layoutType.getText() + ". must be IP_TRIE or HASH_MAP");
        }

        return new CreateDictionaryCommand(ctx.EXISTS() != null, // if not exists
                dbName, dictName, sCatalogName, sDbName, sTableName, columns, properties, layoutType);
    }

    @Override
    public LogicalPlan visitDropDictionary(DropDictionaryContext ctx) {
        List<String> nameParts = visitMultipartIdentifier(ctx.name);
        if (nameParts.size() == 0 || nameParts.size() > 2) {
            throw new AnalysisException("Dictionary name should be [db.]dictionary_name");
        }
        String dbName;
        String dictName;
        if (nameParts.size() == 1) { // only dict name
            dbName = null;
            dictName = nameParts.get(0);
        } else {
            dbName = nameParts.get(0);
            dictName = nameParts.get(1);
        }

        return new DropDictionaryCommand(dbName, dictName, ctx.EXISTS() != null);
    }

    @Override
    public Plan visitShowDictionaries(ShowDictionariesContext ctx) {
        String wild = null;
        if (ctx.wildWhere() != null) {
            if (ctx.wildWhere().LIKE() != null) {
                // if like, it's a pattern
                wild = stripQuotes(ctx.wildWhere().STRING_LITERAL().getText());
            } else if (ctx.wildWhere().WHERE() != null) {
                // if where, it's a expression
                wild = ctx.wildWhere().expression().getText();
            }
        }
        try {
            return new ShowDictionariesCommand(wild);
        } catch (org.apache.doris.common.AnalysisException e) {
            throw new ParseException(e.getMessage());
        }
    }

    @Override
    public Plan visitDescribeDictionary(DescribeDictionaryContext ctx) {
        List<String> nameParts = visitMultipartIdentifier(ctx.multipartIdentifier());
        if (nameParts.size() == 0 || nameParts.size() > 2) {
            throw new AnalysisException("Dictionary name should be [db.]dictionary_name");
        }
        String dbName;
        String dictName;
        if (nameParts.size() == 1) { // only dict name
            dbName = null;
            dictName = nameParts.get(0);
        } else {
            dbName = nameParts.get(0);
            dictName = nameParts.get(1);
        }

        return new ExplainDictionaryCommand(dbName, dictName);
    }

    @Override
    public LogicalPlan visitRefreshDictionary(RefreshDictionaryContext ctx) {
        List<String> nameParts = visitMultipartIdentifier(ctx.name);
        if (nameParts.size() == 0 || nameParts.size() > 2) {
            throw new AnalysisException("Dictionary name should be [db.]dictionary_name");
        }
        String dbName;
        String dictName;
        if (nameParts.size() == 1) { // only dict name
            dbName = null;
            dictName = nameParts.get(0);
        } else {
            dbName = nameParts.get(0);
            dictName = nameParts.get(1);
        }

        return new RefreshDictionaryCommand(dbName, dictName);
    }

    @Override
<<<<<<< HEAD
    public LogicalPlan visitShowWorkloadGroups(DorisParser.ShowWorkloadGroupsContext ctx) {
        String likePattern = null;
        if (ctx.LIKE() != null) {
            likePattern = stripQuotes(ctx.STRING_LITERAL().getText());
        }
        return new ShowWorkloadGroupsCommand(likePattern);
=======
    public LogicalPlan visitShowCopy(DorisParser.ShowCopyContext ctx) {
        String dbName = null;
        if (ctx.database != null) {
            dbName = ctx.database.getText();
        }

        Expression whereClause = null;
        if (ctx.whereClause() != null) {
            whereClause = getExpression(ctx.whereClause().booleanExpression());
        }

        List<OrderKey> orderKeys = new ArrayList<>();
        if (ctx.sortClause() != null) {
            orderKeys = visit(ctx.sortClause().sortItem(), OrderKey.class);
        }

        long limit = -1L;
        long offset = 0L;
        if (ctx.limitClause() != null) {
            limit = ctx.limitClause().limit != null
                ? Long.parseLong(ctx.limitClause().limit.getText())
                : 0;
            if (limit < 0) {
                throw new ParseException("Limit requires non-negative number", ctx.limitClause());
            }
            offset = ctx.limitClause().offset != null
                ? Long.parseLong(ctx.limitClause().offset.getText())
                : 0;
            if (offset < 0) {
                throw new ParseException("Offset requires non-negative number", ctx.limitClause());
            }
        }
        return new ShowCopyCommand(dbName, orderKeys, whereClause, limit, offset);
>>>>>>> 8a122881
    }
}<|MERGE_RESOLUTION|>--- conflicted
+++ resolved
@@ -7651,14 +7651,14 @@
     }
 
     @Override
-<<<<<<< HEAD
     public LogicalPlan visitShowWorkloadGroups(DorisParser.ShowWorkloadGroupsContext ctx) {
         String likePattern = null;
         if (ctx.LIKE() != null) {
             likePattern = stripQuotes(ctx.STRING_LITERAL().getText());
         }
         return new ShowWorkloadGroupsCommand(likePattern);
-=======
+    }
+
     public LogicalPlan visitShowCopy(DorisParser.ShowCopyContext ctx) {
         String dbName = null;
         if (ctx.database != null) {
@@ -7692,6 +7692,5 @@
             }
         }
         return new ShowCopyCommand(dbName, orderKeys, whereClause, limit, offset);
->>>>>>> 8a122881
     }
 }