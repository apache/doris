// Licensed to the Apache Software Foundation (ASF) under one
// or more contributor license agreements.  See the NOTICE file
// distributed with this work for additional information
// regarding copyright ownership.  The ASF licenses this file
// to you under the Apache License, Version 2.0 (the
// "License"); you may not use this file except in compliance
// with the License.  You may obtain a copy of the License at
//
//   http://www.apache.org/licenses/LICENSE-2.0
//
// Unless required by applicable law or agreed to in writing,
// software distributed under the License is distributed on an
// "AS IS" BASIS, WITHOUT WARRANTIES OR CONDITIONS OF ANY
// KIND, either express or implied.  See the License for the
// specific language governing permissions and limitations
// under the License.

package org.apache.doris.nereids.parser;

import org.apache.doris.analysis.ArithmeticExpr.Operator;
import org.apache.doris.analysis.BrokerDesc;
import org.apache.doris.analysis.ColumnNullableType;
import org.apache.doris.analysis.ColumnPosition;
import org.apache.doris.analysis.DbName;
import org.apache.doris.analysis.EncryptKeyName;
import org.apache.doris.analysis.PassVar;
import org.apache.doris.analysis.SetType;
import org.apache.doris.analysis.StorageBackend;
import org.apache.doris.analysis.TableName;
import org.apache.doris.analysis.TableScanParams;
import org.apache.doris.analysis.TableSnapshot;
import org.apache.doris.analysis.UserIdentity;
import org.apache.doris.catalog.AggregateType;
import org.apache.doris.catalog.BuiltinAggregateFunctions;
import org.apache.doris.catalog.Env;
import org.apache.doris.catalog.InfoSchemaDb;
import org.apache.doris.catalog.KeysType;
import org.apache.doris.catalog.ScalarType;
import org.apache.doris.common.Config;
import org.apache.doris.common.FeConstants;
import org.apache.doris.common.Pair;
import org.apache.doris.datasource.InternalCatalog;
import org.apache.doris.job.common.IntervalUnit;
import org.apache.doris.load.loadv2.LoadTask;
import org.apache.doris.mtmv.MTMVPartitionInfo.MTMVPartitionType;
import org.apache.doris.mtmv.MTMVRefreshEnum.BuildMode;
import org.apache.doris.mtmv.MTMVRefreshEnum.RefreshMethod;
import org.apache.doris.mtmv.MTMVRefreshEnum.RefreshTrigger;
import org.apache.doris.mtmv.MTMVRefreshInfo;
import org.apache.doris.mtmv.MTMVRefreshSchedule;
import org.apache.doris.mtmv.MTMVRefreshTriggerInfo;
import org.apache.doris.nereids.DorisParser;
import org.apache.doris.nereids.DorisParser.AddColumnClauseContext;
import org.apache.doris.nereids.DorisParser.AddColumnsClauseContext;
import org.apache.doris.nereids.DorisParser.AddConstraintContext;
import org.apache.doris.nereids.DorisParser.AddIndexClauseContext;
import org.apache.doris.nereids.DorisParser.AddPartitionClauseContext;
import org.apache.doris.nereids.DorisParser.AddRollupClauseContext;
import org.apache.doris.nereids.DorisParser.AdminCancelRebalanceDiskContext;
import org.apache.doris.nereids.DorisParser.AdminCheckTabletsContext;
import org.apache.doris.nereids.DorisParser.AdminCompactTableContext;
import org.apache.doris.nereids.DorisParser.AdminDiagnoseTabletContext;
import org.apache.doris.nereids.DorisParser.AdminRebalanceDiskContext;
import org.apache.doris.nereids.DorisParser.AdminSetTableStatusContext;
import org.apache.doris.nereids.DorisParser.AdminShowReplicaDistributionContext;
import org.apache.doris.nereids.DorisParser.AdminShowReplicaStatusContext;
import org.apache.doris.nereids.DorisParser.AdminShowTabletStorageFormatContext;
import org.apache.doris.nereids.DorisParser.AggClauseContext;
import org.apache.doris.nereids.DorisParser.AggStateDataTypeContext;
import org.apache.doris.nereids.DorisParser.AliasQueryContext;
import org.apache.doris.nereids.DorisParser.AliasedQueryContext;
import org.apache.doris.nereids.DorisParser.AlterCatalogCommentContext;
import org.apache.doris.nereids.DorisParser.AlterCatalogRenameContext;
import org.apache.doris.nereids.DorisParser.AlterMTMVContext;
import org.apache.doris.nereids.DorisParser.AlterMultiPartitionClauseContext;
import org.apache.doris.nereids.DorisParser.AlterRoleContext;
import org.apache.doris.nereids.DorisParser.AlterSqlBlockRuleContext;
import org.apache.doris.nereids.DorisParser.AlterStorageVaultContext;
import org.apache.doris.nereids.DorisParser.AlterTableAddRollupContext;
import org.apache.doris.nereids.DorisParser.AlterTableClauseContext;
import org.apache.doris.nereids.DorisParser.AlterTableContext;
import org.apache.doris.nereids.DorisParser.AlterTableDropRollupContext;
import org.apache.doris.nereids.DorisParser.AlterViewContext;
import org.apache.doris.nereids.DorisParser.AlterWorkloadGroupContext;
import org.apache.doris.nereids.DorisParser.AlterWorkloadPolicyContext;
import org.apache.doris.nereids.DorisParser.ArithmeticBinaryContext;
import org.apache.doris.nereids.DorisParser.ArithmeticUnaryContext;
import org.apache.doris.nereids.DorisParser.ArrayLiteralContext;
import org.apache.doris.nereids.DorisParser.ArraySliceContext;
import org.apache.doris.nereids.DorisParser.BaseTableRefContext;
import org.apache.doris.nereids.DorisParser.BooleanExpressionContext;
import org.apache.doris.nereids.DorisParser.BooleanLiteralContext;
import org.apache.doris.nereids.DorisParser.BracketDistributeTypeContext;
import org.apache.doris.nereids.DorisParser.BracketRelationHintContext;
import org.apache.doris.nereids.DorisParser.BuildModeContext;
import org.apache.doris.nereids.DorisParser.CallProcedureContext;
import org.apache.doris.nereids.DorisParser.CancelMTMVTaskContext;
import org.apache.doris.nereids.DorisParser.CastDataTypeContext;
import org.apache.doris.nereids.DorisParser.CleanAllProfileContext;
import org.apache.doris.nereids.DorisParser.CollateContext;
import org.apache.doris.nereids.DorisParser.ColumnDefContext;
import org.apache.doris.nereids.DorisParser.ColumnDefsContext;
import org.apache.doris.nereids.DorisParser.ColumnReferenceContext;
import org.apache.doris.nereids.DorisParser.CommentDistributeTypeContext;
import org.apache.doris.nereids.DorisParser.CommentRelationHintContext;
import org.apache.doris.nereids.DorisParser.ComparisonContext;
import org.apache.doris.nereids.DorisParser.ComplexColTypeContext;
import org.apache.doris.nereids.DorisParser.ComplexColTypeListContext;
import org.apache.doris.nereids.DorisParser.ComplexDataTypeContext;
import org.apache.doris.nereids.DorisParser.ConstantContext;
import org.apache.doris.nereids.DorisParser.CreateCatalogContext;
import org.apache.doris.nereids.DorisParser.CreateEncryptkeyContext;
import org.apache.doris.nereids.DorisParser.CreateFileContext;
import org.apache.doris.nereids.DorisParser.CreateMTMVContext;
import org.apache.doris.nereids.DorisParser.CreateProcedureContext;
import org.apache.doris.nereids.DorisParser.CreateRoleContext;
import org.apache.doris.nereids.DorisParser.CreateRoutineLoadContext;
import org.apache.doris.nereids.DorisParser.CreateRowPolicyContext;
import org.apache.doris.nereids.DorisParser.CreateSqlBlockRuleContext;
import org.apache.doris.nereids.DorisParser.CreateTableContext;
import org.apache.doris.nereids.DorisParser.CreateTableLikeContext;
import org.apache.doris.nereids.DorisParser.CreateViewContext;
import org.apache.doris.nereids.DorisParser.CreateWorkloadGroupContext;
import org.apache.doris.nereids.DorisParser.CteContext;
import org.apache.doris.nereids.DorisParser.DataTypeWithNullableContext;
import org.apache.doris.nereids.DorisParser.DecimalLiteralContext;
import org.apache.doris.nereids.DorisParser.DeleteContext;
import org.apache.doris.nereids.DorisParser.DereferenceContext;
import org.apache.doris.nereids.DorisParser.DropCatalogContext;
import org.apache.doris.nereids.DorisParser.DropCatalogRecycleBinContext;
import org.apache.doris.nereids.DorisParser.DropColumnClauseContext;
import org.apache.doris.nereids.DorisParser.DropConstraintContext;
import org.apache.doris.nereids.DorisParser.DropEncryptkeyContext;
import org.apache.doris.nereids.DorisParser.DropFileContext;
import org.apache.doris.nereids.DorisParser.DropIndexClauseContext;
import org.apache.doris.nereids.DorisParser.DropMTMVContext;
import org.apache.doris.nereids.DorisParser.DropPartitionClauseContext;
import org.apache.doris.nereids.DorisParser.DropProcedureContext;
import org.apache.doris.nereids.DorisParser.DropRepositoryContext;
import org.apache.doris.nereids.DorisParser.DropRoleContext;
import org.apache.doris.nereids.DorisParser.DropRollupClauseContext;
import org.apache.doris.nereids.DorisParser.DropSqlBlockRuleContext;
import org.apache.doris.nereids.DorisParser.DropStoragePolicyContext;
import org.apache.doris.nereids.DorisParser.DropUserContext;
import org.apache.doris.nereids.DorisParser.DropWorkloadGroupContext;
import org.apache.doris.nereids.DorisParser.DropWorkloadPolicyContext;
import org.apache.doris.nereids.DorisParser.ElementAtContext;
import org.apache.doris.nereids.DorisParser.EnableFeatureClauseContext;
import org.apache.doris.nereids.DorisParser.ExceptContext;
import org.apache.doris.nereids.DorisParser.ExceptOrReplaceContext;
import org.apache.doris.nereids.DorisParser.ExistContext;
import org.apache.doris.nereids.DorisParser.ExplainContext;
import org.apache.doris.nereids.DorisParser.ExportContext;
import org.apache.doris.nereids.DorisParser.FixedPartitionDefContext;
import org.apache.doris.nereids.DorisParser.FromClauseContext;
import org.apache.doris.nereids.DorisParser.GroupingElementContext;
import org.apache.doris.nereids.DorisParser.GroupingSetContext;
import org.apache.doris.nereids.DorisParser.HavingClauseContext;
import org.apache.doris.nereids.DorisParser.HelpContext;
import org.apache.doris.nereids.DorisParser.HintAssignmentContext;
import org.apache.doris.nereids.DorisParser.HintStatementContext;
import org.apache.doris.nereids.DorisParser.IdentifierContext;
import org.apache.doris.nereids.DorisParser.IdentifierListContext;
import org.apache.doris.nereids.DorisParser.IdentifierSeqContext;
import org.apache.doris.nereids.DorisParser.ImportColumnsContext;
import org.apache.doris.nereids.DorisParser.ImportDeleteOnContext;
import org.apache.doris.nereids.DorisParser.ImportPartitionsContext;
import org.apache.doris.nereids.DorisParser.ImportPrecedingFilterContext;
import org.apache.doris.nereids.DorisParser.ImportSequenceContext;
import org.apache.doris.nereids.DorisParser.ImportWhereContext;
import org.apache.doris.nereids.DorisParser.InPartitionDefContext;
import org.apache.doris.nereids.DorisParser.IndexDefContext;
import org.apache.doris.nereids.DorisParser.IndexDefsContext;
import org.apache.doris.nereids.DorisParser.InlineTableContext;
import org.apache.doris.nereids.DorisParser.InsertTableContext;
import org.apache.doris.nereids.DorisParser.IntegerLiteralContext;
import org.apache.doris.nereids.DorisParser.IntervalContext;
import org.apache.doris.nereids.DorisParser.Is_not_null_predContext;
import org.apache.doris.nereids.DorisParser.IsnullContext;
import org.apache.doris.nereids.DorisParser.JoinCriteriaContext;
import org.apache.doris.nereids.DorisParser.JoinRelationContext;
import org.apache.doris.nereids.DorisParser.LambdaExpressionContext;
import org.apache.doris.nereids.DorisParser.LateralViewContext;
import org.apache.doris.nereids.DorisParser.LessThanPartitionDefContext;
import org.apache.doris.nereids.DorisParser.LimitClauseContext;
import org.apache.doris.nereids.DorisParser.LoadPropertyContext;
import org.apache.doris.nereids.DorisParser.LogicalBinaryContext;
import org.apache.doris.nereids.DorisParser.LogicalNotContext;
import org.apache.doris.nereids.DorisParser.MapLiteralContext;
import org.apache.doris.nereids.DorisParser.ModifyColumnClauseContext;
import org.apache.doris.nereids.DorisParser.ModifyColumnCommentClauseContext;
import org.apache.doris.nereids.DorisParser.ModifyDistributionClauseContext;
import org.apache.doris.nereids.DorisParser.ModifyEngineClauseContext;
import org.apache.doris.nereids.DorisParser.ModifyPartitionClauseContext;
import org.apache.doris.nereids.DorisParser.ModifyTableCommentClauseContext;
import org.apache.doris.nereids.DorisParser.MultiStatementsContext;
import org.apache.doris.nereids.DorisParser.MultipartIdentifierContext;
import org.apache.doris.nereids.DorisParser.MvPartitionContext;
import org.apache.doris.nereids.DorisParser.NamedExpressionContext;
import org.apache.doris.nereids.DorisParser.NamedExpressionSeqContext;
import org.apache.doris.nereids.DorisParser.NullLiteralContext;
import org.apache.doris.nereids.DorisParser.OptScanParamsContext;
import org.apache.doris.nereids.DorisParser.OutFileClauseContext;
import org.apache.doris.nereids.DorisParser.ParenthesizedExpressionContext;
import org.apache.doris.nereids.DorisParser.PartitionSpecContext;
import org.apache.doris.nereids.DorisParser.PartitionValueDefContext;
import org.apache.doris.nereids.DorisParser.PartitionValueListContext;
import org.apache.doris.nereids.DorisParser.PartitionsDefContext;
import org.apache.doris.nereids.DorisParser.PauseMTMVContext;
import org.apache.doris.nereids.DorisParser.PlanTypeContext;
import org.apache.doris.nereids.DorisParser.PredicateContext;
import org.apache.doris.nereids.DorisParser.PredicatedContext;
import org.apache.doris.nereids.DorisParser.PrimitiveDataTypeContext;
import org.apache.doris.nereids.DorisParser.PropertyClauseContext;
import org.apache.doris.nereids.DorisParser.PropertyItemContext;
import org.apache.doris.nereids.DorisParser.PropertyItemListContext;
import org.apache.doris.nereids.DorisParser.PropertyKeyContext;
import org.apache.doris.nereids.DorisParser.PropertyValueContext;
import org.apache.doris.nereids.DorisParser.QualifiedNameContext;
import org.apache.doris.nereids.DorisParser.QualifyClauseContext;
import org.apache.doris.nereids.DorisParser.QueryContext;
import org.apache.doris.nereids.DorisParser.QueryOrganizationContext;
import org.apache.doris.nereids.DorisParser.QueryTermContext;
import org.apache.doris.nereids.DorisParser.RecoverDatabaseContext;
import org.apache.doris.nereids.DorisParser.RecoverPartitionContext;
import org.apache.doris.nereids.DorisParser.RecoverTableContext;
import org.apache.doris.nereids.DorisParser.RefreshCatalogContext;
import org.apache.doris.nereids.DorisParser.RefreshDatabaseContext;
import org.apache.doris.nereids.DorisParser.RefreshMTMVContext;
import org.apache.doris.nereids.DorisParser.RefreshMethodContext;
import org.apache.doris.nereids.DorisParser.RefreshScheduleContext;
import org.apache.doris.nereids.DorisParser.RefreshTableContext;
import org.apache.doris.nereids.DorisParser.RefreshTriggerContext;
import org.apache.doris.nereids.DorisParser.RegularQuerySpecificationContext;
import org.apache.doris.nereids.DorisParser.RelationContext;
import org.apache.doris.nereids.DorisParser.RelationHintContext;
import org.apache.doris.nereids.DorisParser.RenameClauseContext;
import org.apache.doris.nereids.DorisParser.RenameColumnClauseContext;
import org.apache.doris.nereids.DorisParser.RenamePartitionClauseContext;
import org.apache.doris.nereids.DorisParser.RenameRollupClauseContext;
import org.apache.doris.nereids.DorisParser.ReorderColumnsClauseContext;
import org.apache.doris.nereids.DorisParser.ReplaceContext;
import org.apache.doris.nereids.DorisParser.ReplacePartitionClauseContext;
import org.apache.doris.nereids.DorisParser.ReplaceTableClauseContext;
import org.apache.doris.nereids.DorisParser.ResumeMTMVContext;
import org.apache.doris.nereids.DorisParser.RollupDefContext;
import org.apache.doris.nereids.DorisParser.RollupDefsContext;
import org.apache.doris.nereids.DorisParser.RowConstructorContext;
import org.apache.doris.nereids.DorisParser.RowConstructorItemContext;
import org.apache.doris.nereids.DorisParser.SampleByPercentileContext;
import org.apache.doris.nereids.DorisParser.SampleByRowsContext;
import org.apache.doris.nereids.DorisParser.SampleContext;
import org.apache.doris.nereids.DorisParser.SelectClauseContext;
import org.apache.doris.nereids.DorisParser.SelectColumnClauseContext;
import org.apache.doris.nereids.DorisParser.SelectHintContext;
import org.apache.doris.nereids.DorisParser.SeparatorContext;
import org.apache.doris.nereids.DorisParser.SetCharsetContext;
import org.apache.doris.nereids.DorisParser.SetCollateContext;
import org.apache.doris.nereids.DorisParser.SetDefaultStorageVaultContext;
import org.apache.doris.nereids.DorisParser.SetLdapAdminPasswordContext;
import org.apache.doris.nereids.DorisParser.SetNamesContext;
import org.apache.doris.nereids.DorisParser.SetOperationContext;
import org.apache.doris.nereids.DorisParser.SetOptionsContext;
import org.apache.doris.nereids.DorisParser.SetPasswordContext;
import org.apache.doris.nereids.DorisParser.SetSystemVariableContext;
import org.apache.doris.nereids.DorisParser.SetTransactionContext;
import org.apache.doris.nereids.DorisParser.SetUserPropertiesContext;
import org.apache.doris.nereids.DorisParser.SetUserVariableContext;
import org.apache.doris.nereids.DorisParser.SetVariableWithTypeContext;
import org.apache.doris.nereids.DorisParser.ShowAuthorsContext;
import org.apache.doris.nereids.DorisParser.ShowBackendsContext;
import org.apache.doris.nereids.DorisParser.ShowBrokerContext;
import org.apache.doris.nereids.DorisParser.ShowCharsetContext;
import org.apache.doris.nereids.DorisParser.ShowCollationContext;
import org.apache.doris.nereids.DorisParser.ShowConfigContext;
import org.apache.doris.nereids.DorisParser.ShowConstraintContext;
import org.apache.doris.nereids.DorisParser.ShowCreateCatalogContext;
import org.apache.doris.nereids.DorisParser.ShowCreateDatabaseContext;
import org.apache.doris.nereids.DorisParser.ShowCreateMTMVContext;
import org.apache.doris.nereids.DorisParser.ShowCreateMaterializedViewContext;
import org.apache.doris.nereids.DorisParser.ShowCreateProcedureContext;
import org.apache.doris.nereids.DorisParser.ShowCreateRepositoryContext;
import org.apache.doris.nereids.DorisParser.ShowCreateTableContext;
import org.apache.doris.nereids.DorisParser.ShowCreateViewContext;
import org.apache.doris.nereids.DorisParser.ShowDataSkewContext;
import org.apache.doris.nereids.DorisParser.ShowDataTypesContext;
import org.apache.doris.nereids.DorisParser.ShowDatabaseIdContext;
import org.apache.doris.nereids.DorisParser.ShowDeleteContext;
import org.apache.doris.nereids.DorisParser.ShowDiagnoseTabletContext;
import org.apache.doris.nereids.DorisParser.ShowDynamicPartitionContext;
import org.apache.doris.nereids.DorisParser.ShowEncryptKeysContext;
import org.apache.doris.nereids.DorisParser.ShowEventsContext;
import org.apache.doris.nereids.DorisParser.ShowFrontendsContext;
import org.apache.doris.nereids.DorisParser.ShowGrantsContext;
import org.apache.doris.nereids.DorisParser.ShowGrantsForUserContext;
import org.apache.doris.nereids.DorisParser.ShowLastInsertContext;
import org.apache.doris.nereids.DorisParser.ShowLoadProfileContext;
import org.apache.doris.nereids.DorisParser.ShowPartitionIdContext;
import org.apache.doris.nereids.DorisParser.ShowPluginsContext;
import org.apache.doris.nereids.DorisParser.ShowPrivilegesContext;
import org.apache.doris.nereids.DorisParser.ShowProcContext;
import org.apache.doris.nereids.DorisParser.ShowProcedureStatusContext;
import org.apache.doris.nereids.DorisParser.ShowProcessListContext;
import org.apache.doris.nereids.DorisParser.ShowQueryProfileContext;
import org.apache.doris.nereids.DorisParser.ShowReplicaDistributionContext;
import org.apache.doris.nereids.DorisParser.ShowRepositoriesContext;
import org.apache.doris.nereids.DorisParser.ShowRolesContext;
import org.apache.doris.nereids.DorisParser.ShowSmallFilesContext;
import org.apache.doris.nereids.DorisParser.ShowSqlBlockRuleContext;
import org.apache.doris.nereids.DorisParser.ShowStatusContext;
import org.apache.doris.nereids.DorisParser.ShowStorageEnginesContext;
import org.apache.doris.nereids.DorisParser.ShowSyncJobContext;
import org.apache.doris.nereids.DorisParser.ShowTableCreationContext;
import org.apache.doris.nereids.DorisParser.ShowTableIdContext;
import org.apache.doris.nereids.DorisParser.ShowTabletStorageFormatContext;
import org.apache.doris.nereids.DorisParser.ShowTabletsBelongContext;
import org.apache.doris.nereids.DorisParser.ShowTrashContext;
import org.apache.doris.nereids.DorisParser.ShowTriggersContext;
import org.apache.doris.nereids.DorisParser.ShowVariablesContext;
import org.apache.doris.nereids.DorisParser.ShowViewContext;
import org.apache.doris.nereids.DorisParser.ShowWarningErrorCountContext;
import org.apache.doris.nereids.DorisParser.ShowWarningErrorsContext;
import org.apache.doris.nereids.DorisParser.ShowWhitelistContext;
import org.apache.doris.nereids.DorisParser.SimpleColumnDefContext;
import org.apache.doris.nereids.DorisParser.SimpleColumnDefsContext;
import org.apache.doris.nereids.DorisParser.SingleStatementContext;
import org.apache.doris.nereids.DorisParser.SortClauseContext;
import org.apache.doris.nereids.DorisParser.SortItemContext;
import org.apache.doris.nereids.DorisParser.SpecifiedPartitionContext;
import org.apache.doris.nereids.DorisParser.StarContext;
import org.apache.doris.nereids.DorisParser.StatementDefaultContext;
import org.apache.doris.nereids.DorisParser.StepPartitionDefContext;
import org.apache.doris.nereids.DorisParser.StringLiteralContext;
import org.apache.doris.nereids.DorisParser.StructLiteralContext;
import org.apache.doris.nereids.DorisParser.SubqueryContext;
import org.apache.doris.nereids.DorisParser.SubqueryExpressionContext;
import org.apache.doris.nereids.DorisParser.SupportedUnsetStatementContext;
import org.apache.doris.nereids.DorisParser.SwitchCatalogContext;
import org.apache.doris.nereids.DorisParser.SyncContext;
import org.apache.doris.nereids.DorisParser.SystemVariableContext;
import org.apache.doris.nereids.DorisParser.TableAliasContext;
import org.apache.doris.nereids.DorisParser.TableNameContext;
import org.apache.doris.nereids.DorisParser.TableSnapshotContext;
import org.apache.doris.nereids.DorisParser.TableValuedFunctionContext;
import org.apache.doris.nereids.DorisParser.TabletListContext;
import org.apache.doris.nereids.DorisParser.TypeConstructorContext;
import org.apache.doris.nereids.DorisParser.UnitIdentifierContext;
import org.apache.doris.nereids.DorisParser.UnsupportedContext;
import org.apache.doris.nereids.DorisParser.UpdateAssignmentContext;
import org.apache.doris.nereids.DorisParser.UpdateAssignmentSeqContext;
import org.apache.doris.nereids.DorisParser.UpdateContext;
import org.apache.doris.nereids.DorisParser.UseDatabaseContext;
import org.apache.doris.nereids.DorisParser.UserIdentifyContext;
import org.apache.doris.nereids.DorisParser.UserVariableContext;
import org.apache.doris.nereids.DorisParser.WhereClauseContext;
import org.apache.doris.nereids.DorisParser.WindowFrameContext;
import org.apache.doris.nereids.DorisParser.WindowSpecContext;
import org.apache.doris.nereids.DorisParser.WithRemoteStorageSystemContext;
import org.apache.doris.nereids.DorisParserBaseVisitor;
import org.apache.doris.nereids.StatementContext;
import org.apache.doris.nereids.analyzer.UnboundAlias;
import org.apache.doris.nereids.analyzer.UnboundFunction;
import org.apache.doris.nereids.analyzer.UnboundInlineTable;
import org.apache.doris.nereids.analyzer.UnboundRelation;
import org.apache.doris.nereids.analyzer.UnboundResultSink;
import org.apache.doris.nereids.analyzer.UnboundSlot;
import org.apache.doris.nereids.analyzer.UnboundStar;
import org.apache.doris.nereids.analyzer.UnboundTVFRelation;
import org.apache.doris.nereids.analyzer.UnboundTableSinkCreator;
import org.apache.doris.nereids.analyzer.UnboundVariable;
import org.apache.doris.nereids.analyzer.UnboundVariable.VariableType;
import org.apache.doris.nereids.exceptions.AnalysisException;
import org.apache.doris.nereids.exceptions.NotSupportedException;
import org.apache.doris.nereids.exceptions.ParseException;
import org.apache.doris.nereids.hint.DistributeHint;
import org.apache.doris.nereids.properties.OrderKey;
import org.apache.doris.nereids.properties.SelectHint;
import org.apache.doris.nereids.properties.SelectHintLeading;
import org.apache.doris.nereids.properties.SelectHintOrdered;
import org.apache.doris.nereids.properties.SelectHintSetVar;
import org.apache.doris.nereids.properties.SelectHintUseCboRule;
import org.apache.doris.nereids.properties.SelectHintUseMv;
import org.apache.doris.nereids.trees.TableSample;
import org.apache.doris.nereids.trees.expressions.Add;
import org.apache.doris.nereids.trees.expressions.Alias;
import org.apache.doris.nereids.trees.expressions.And;
import org.apache.doris.nereids.trees.expressions.BitAnd;
import org.apache.doris.nereids.trees.expressions.BitNot;
import org.apache.doris.nereids.trees.expressions.BitOr;
import org.apache.doris.nereids.trees.expressions.BitXor;
import org.apache.doris.nereids.trees.expressions.CaseWhen;
import org.apache.doris.nereids.trees.expressions.Cast;
import org.apache.doris.nereids.trees.expressions.DefaultValueSlot;
import org.apache.doris.nereids.trees.expressions.Divide;
import org.apache.doris.nereids.trees.expressions.EqualTo;
import org.apache.doris.nereids.trees.expressions.Exists;
import org.apache.doris.nereids.trees.expressions.Expression;
import org.apache.doris.nereids.trees.expressions.GreaterThan;
import org.apache.doris.nereids.trees.expressions.GreaterThanEqual;
import org.apache.doris.nereids.trees.expressions.InPredicate;
import org.apache.doris.nereids.trees.expressions.InSubquery;
import org.apache.doris.nereids.trees.expressions.IntegralDivide;
import org.apache.doris.nereids.trees.expressions.IsNull;
import org.apache.doris.nereids.trees.expressions.LessThan;
import org.apache.doris.nereids.trees.expressions.LessThanEqual;
import org.apache.doris.nereids.trees.expressions.Like;
import org.apache.doris.nereids.trees.expressions.ListQuery;
import org.apache.doris.nereids.trees.expressions.MatchAll;
import org.apache.doris.nereids.trees.expressions.MatchAny;
import org.apache.doris.nereids.trees.expressions.MatchPhrase;
import org.apache.doris.nereids.trees.expressions.MatchPhraseEdge;
import org.apache.doris.nereids.trees.expressions.MatchPhrasePrefix;
import org.apache.doris.nereids.trees.expressions.MatchRegexp;
import org.apache.doris.nereids.trees.expressions.Mod;
import org.apache.doris.nereids.trees.expressions.Multiply;
import org.apache.doris.nereids.trees.expressions.NamedExpression;
import org.apache.doris.nereids.trees.expressions.Not;
import org.apache.doris.nereids.trees.expressions.NullSafeEqual;
import org.apache.doris.nereids.trees.expressions.Or;
import org.apache.doris.nereids.trees.expressions.OrderExpression;
import org.apache.doris.nereids.trees.expressions.Placeholder;
import org.apache.doris.nereids.trees.expressions.Properties;
import org.apache.doris.nereids.trees.expressions.Regexp;
import org.apache.doris.nereids.trees.expressions.ScalarSubquery;
import org.apache.doris.nereids.trees.expressions.Slot;
import org.apache.doris.nereids.trees.expressions.StatementScopeIdGenerator;
import org.apache.doris.nereids.trees.expressions.Subtract;
import org.apache.doris.nereids.trees.expressions.TimestampArithmetic;
import org.apache.doris.nereids.trees.expressions.WhenClause;
import org.apache.doris.nereids.trees.expressions.WindowExpression;
import org.apache.doris.nereids.trees.expressions.WindowFrame;
import org.apache.doris.nereids.trees.expressions.functions.Function;
import org.apache.doris.nereids.trees.expressions.functions.agg.Count;
import org.apache.doris.nereids.trees.expressions.functions.scalar.Array;
import org.apache.doris.nereids.trees.expressions.functions.scalar.ArraySlice;
import org.apache.doris.nereids.trees.expressions.functions.scalar.Char;
import org.apache.doris.nereids.trees.expressions.functions.scalar.ConvertTo;
import org.apache.doris.nereids.trees.expressions.functions.scalar.CurrentDate;
import org.apache.doris.nereids.trees.expressions.functions.scalar.CurrentTime;
import org.apache.doris.nereids.trees.expressions.functions.scalar.CurrentUser;
import org.apache.doris.nereids.trees.expressions.functions.scalar.ElementAt;
import org.apache.doris.nereids.trees.expressions.functions.scalar.EncryptKeyRef;
import org.apache.doris.nereids.trees.expressions.functions.scalar.Lambda;
import org.apache.doris.nereids.trees.expressions.functions.scalar.Now;
import org.apache.doris.nereids.trees.expressions.functions.scalar.SessionUser;
import org.apache.doris.nereids.trees.expressions.functions.scalar.Xor;
import org.apache.doris.nereids.trees.expressions.literal.ArrayLiteral;
import org.apache.doris.nereids.trees.expressions.literal.BigIntLiteral;
import org.apache.doris.nereids.trees.expressions.literal.BooleanLiteral;
import org.apache.doris.nereids.trees.expressions.literal.DateLiteral;
import org.apache.doris.nereids.trees.expressions.literal.DateTimeLiteral;
import org.apache.doris.nereids.trees.expressions.literal.DateTimeV2Literal;
import org.apache.doris.nereids.trees.expressions.literal.DateV2Literal;
import org.apache.doris.nereids.trees.expressions.literal.DecimalLiteral;
import org.apache.doris.nereids.trees.expressions.literal.DecimalV3Literal;
import org.apache.doris.nereids.trees.expressions.literal.DoubleLiteral;
import org.apache.doris.nereids.trees.expressions.literal.IntegerLiteral;
import org.apache.doris.nereids.trees.expressions.literal.Interval;
import org.apache.doris.nereids.trees.expressions.literal.LargeIntLiteral;
import org.apache.doris.nereids.trees.expressions.literal.Literal;
import org.apache.doris.nereids.trees.expressions.literal.MapLiteral;
import org.apache.doris.nereids.trees.expressions.literal.NullLiteral;
import org.apache.doris.nereids.trees.expressions.literal.SmallIntLiteral;
import org.apache.doris.nereids.trees.expressions.literal.StringLikeLiteral;
import org.apache.doris.nereids.trees.expressions.literal.StringLiteral;
import org.apache.doris.nereids.trees.expressions.literal.StructLiteral;
import org.apache.doris.nereids.trees.expressions.literal.TinyIntLiteral;
import org.apache.doris.nereids.trees.expressions.literal.VarcharLiteral;
import org.apache.doris.nereids.trees.plans.DistributeType;
import org.apache.doris.nereids.trees.plans.JoinType;
import org.apache.doris.nereids.trees.plans.LimitPhase;
import org.apache.doris.nereids.trees.plans.Plan;
import org.apache.doris.nereids.trees.plans.PlanType;
import org.apache.doris.nereids.trees.plans.algebra.Aggregate;
import org.apache.doris.nereids.trees.plans.algebra.InlineTable;
import org.apache.doris.nereids.trees.plans.algebra.OneRowRelation;
import org.apache.doris.nereids.trees.plans.algebra.SetOperation.Qualifier;
import org.apache.doris.nereids.trees.plans.commands.AddConstraintCommand;
import org.apache.doris.nereids.trees.plans.commands.AdminCancelRebalanceDiskCommand;
import org.apache.doris.nereids.trees.plans.commands.AdminCheckTabletsCommand;
import org.apache.doris.nereids.trees.plans.commands.AdminCleanTrashCommand;
import org.apache.doris.nereids.trees.plans.commands.AdminCompactTableCommand;
import org.apache.doris.nereids.trees.plans.commands.AdminRebalanceDiskCommand;
import org.apache.doris.nereids.trees.plans.commands.AdminSetTableStatusCommand;
import org.apache.doris.nereids.trees.plans.commands.AdminShowReplicaStatusCommand;
import org.apache.doris.nereids.trees.plans.commands.AlterCatalogCommentCommand;
import org.apache.doris.nereids.trees.plans.commands.AlterCatalogRenameCommand;
import org.apache.doris.nereids.trees.plans.commands.AlterMTMVCommand;
import org.apache.doris.nereids.trees.plans.commands.AlterRoleCommand;
import org.apache.doris.nereids.trees.plans.commands.AlterSqlBlockRuleCommand;
import org.apache.doris.nereids.trees.plans.commands.AlterStorageVaultCommand;
import org.apache.doris.nereids.trees.plans.commands.AlterTableCommand;
import org.apache.doris.nereids.trees.plans.commands.AlterViewCommand;
import org.apache.doris.nereids.trees.plans.commands.AlterWorkloadGroupCommand;
import org.apache.doris.nereids.trees.plans.commands.AlterWorkloadPolicyCommand;
import org.apache.doris.nereids.trees.plans.commands.CallCommand;
import org.apache.doris.nereids.trees.plans.commands.CancelExportCommand;
import org.apache.doris.nereids.trees.plans.commands.CancelJobTaskCommand;
import org.apache.doris.nereids.trees.plans.commands.CancelLoadCommand;
import org.apache.doris.nereids.trees.plans.commands.CancelMTMVTaskCommand;
import org.apache.doris.nereids.trees.plans.commands.CancelWarmUpJobCommand;
import org.apache.doris.nereids.trees.plans.commands.CleanAllProfileCommand;
import org.apache.doris.nereids.trees.plans.commands.Command;
import org.apache.doris.nereids.trees.plans.commands.Constraint;
import org.apache.doris.nereids.trees.plans.commands.CreateCatalogCommand;
import org.apache.doris.nereids.trees.plans.commands.CreateEncryptkeyCommand;
import org.apache.doris.nereids.trees.plans.commands.CreateFileCommand;
import org.apache.doris.nereids.trees.plans.commands.CreateJobCommand;
import org.apache.doris.nereids.trees.plans.commands.CreateMTMVCommand;
import org.apache.doris.nereids.trees.plans.commands.CreatePolicyCommand;
import org.apache.doris.nereids.trees.plans.commands.CreateProcedureCommand;
import org.apache.doris.nereids.trees.plans.commands.CreateRoleCommand;
import org.apache.doris.nereids.trees.plans.commands.CreateSqlBlockRuleCommand;
import org.apache.doris.nereids.trees.plans.commands.CreateTableCommand;
import org.apache.doris.nereids.trees.plans.commands.CreateTableLikeCommand;
import org.apache.doris.nereids.trees.plans.commands.CreateViewCommand;
import org.apache.doris.nereids.trees.plans.commands.CreateWorkloadGroupCommand;
import org.apache.doris.nereids.trees.plans.commands.DeleteFromCommand;
import org.apache.doris.nereids.trees.plans.commands.DeleteFromUsingCommand;
import org.apache.doris.nereids.trees.plans.commands.DropCatalogCommand;
import org.apache.doris.nereids.trees.plans.commands.DropCatalogRecycleBinCommand;
import org.apache.doris.nereids.trees.plans.commands.DropCatalogRecycleBinCommand.IdType;
import org.apache.doris.nereids.trees.plans.commands.DropConstraintCommand;
import org.apache.doris.nereids.trees.plans.commands.DropEncryptkeyCommand;
import org.apache.doris.nereids.trees.plans.commands.DropFileCommand;
import org.apache.doris.nereids.trees.plans.commands.DropJobCommand;
import org.apache.doris.nereids.trees.plans.commands.DropMTMVCommand;
import org.apache.doris.nereids.trees.plans.commands.DropProcedureCommand;
import org.apache.doris.nereids.trees.plans.commands.DropRepositoryCommand;
import org.apache.doris.nereids.trees.plans.commands.DropRoleCommand;
import org.apache.doris.nereids.trees.plans.commands.DropSqlBlockRuleCommand;
import org.apache.doris.nereids.trees.plans.commands.DropStoragePolicyCommand;
import org.apache.doris.nereids.trees.plans.commands.DropUserCommand;
import org.apache.doris.nereids.trees.plans.commands.DropWorkloadGroupCommand;
import org.apache.doris.nereids.trees.plans.commands.DropWorkloadPolicyCommand;
import org.apache.doris.nereids.trees.plans.commands.ExplainCommand;
import org.apache.doris.nereids.trees.plans.commands.ExplainCommand.ExplainLevel;
import org.apache.doris.nereids.trees.plans.commands.ExportCommand;
import org.apache.doris.nereids.trees.plans.commands.HelpCommand;
import org.apache.doris.nereids.trees.plans.commands.LoadCommand;
import org.apache.doris.nereids.trees.plans.commands.PauseJobCommand;
import org.apache.doris.nereids.trees.plans.commands.PauseMTMVCommand;
import org.apache.doris.nereids.trees.plans.commands.RecoverDatabaseCommand;
import org.apache.doris.nereids.trees.plans.commands.RecoverPartitionCommand;
import org.apache.doris.nereids.trees.plans.commands.RecoverTableCommand;
import org.apache.doris.nereids.trees.plans.commands.RefreshMTMVCommand;
import org.apache.doris.nereids.trees.plans.commands.ReplayCommand;
import org.apache.doris.nereids.trees.plans.commands.ResumeJobCommand;
import org.apache.doris.nereids.trees.plans.commands.ResumeMTMVCommand;
import org.apache.doris.nereids.trees.plans.commands.SetDefaultStorageVaultCommand;
import org.apache.doris.nereids.trees.plans.commands.SetOptionsCommand;
import org.apache.doris.nereids.trees.plans.commands.SetTransactionCommand;
import org.apache.doris.nereids.trees.plans.commands.SetUserPropertiesCommand;
import org.apache.doris.nereids.trees.plans.commands.ShowAuthorsCommand;
import org.apache.doris.nereids.trees.plans.commands.ShowBackendsCommand;
import org.apache.doris.nereids.trees.plans.commands.ShowBrokerCommand;
import org.apache.doris.nereids.trees.plans.commands.ShowCharsetCommand;
import org.apache.doris.nereids.trees.plans.commands.ShowCollationCommand;
import org.apache.doris.nereids.trees.plans.commands.ShowConfigCommand;
import org.apache.doris.nereids.trees.plans.commands.ShowConstraintsCommand;
import org.apache.doris.nereids.trees.plans.commands.ShowCreateCatalogCommand;
import org.apache.doris.nereids.trees.plans.commands.ShowCreateDatabaseCommand;
import org.apache.doris.nereids.trees.plans.commands.ShowCreateMTMVCommand;
import org.apache.doris.nereids.trees.plans.commands.ShowCreateMaterializedViewCommand;
import org.apache.doris.nereids.trees.plans.commands.ShowCreateProcedureCommand;
import org.apache.doris.nereids.trees.plans.commands.ShowCreateRepositoryCommand;
import org.apache.doris.nereids.trees.plans.commands.ShowCreateTableCommand;
import org.apache.doris.nereids.trees.plans.commands.ShowCreateViewCommand;
import org.apache.doris.nereids.trees.plans.commands.ShowDataSkewCommand;
import org.apache.doris.nereids.trees.plans.commands.ShowDataTypesCommand;
import org.apache.doris.nereids.trees.plans.commands.ShowDatabaseIdCommand;
import org.apache.doris.nereids.trees.plans.commands.ShowDeleteCommand;
import org.apache.doris.nereids.trees.plans.commands.ShowDiagnoseTabletCommand;
import org.apache.doris.nereids.trees.plans.commands.ShowDynamicPartitionCommand;
import org.apache.doris.nereids.trees.plans.commands.ShowEncryptKeysCommand;
import org.apache.doris.nereids.trees.plans.commands.ShowEventsCommand;
import org.apache.doris.nereids.trees.plans.commands.ShowFrontendsCommand;
import org.apache.doris.nereids.trees.plans.commands.ShowGrantsCommand;
import org.apache.doris.nereids.trees.plans.commands.ShowLastInsertCommand;
import org.apache.doris.nereids.trees.plans.commands.ShowLoadProfileCommand;
import org.apache.doris.nereids.trees.plans.commands.ShowPartitionIdCommand;
import org.apache.doris.nereids.trees.plans.commands.ShowPluginsCommand;
import org.apache.doris.nereids.trees.plans.commands.ShowPrivilegesCommand;
import org.apache.doris.nereids.trees.plans.commands.ShowProcCommand;
import org.apache.doris.nereids.trees.plans.commands.ShowProcedureStatusCommand;
import org.apache.doris.nereids.trees.plans.commands.ShowProcessListCommand;
import org.apache.doris.nereids.trees.plans.commands.ShowQueryProfileCommand;
import org.apache.doris.nereids.trees.plans.commands.ShowReplicaDistributionCommand;
import org.apache.doris.nereids.trees.plans.commands.ShowRepositoriesCommand;
import org.apache.doris.nereids.trees.plans.commands.ShowRolesCommand;
import org.apache.doris.nereids.trees.plans.commands.ShowSmallFilesCommand;
import org.apache.doris.nereids.trees.plans.commands.ShowSqlBlockRuleCommand;
import org.apache.doris.nereids.trees.plans.commands.ShowStatusCommand;
import org.apache.doris.nereids.trees.plans.commands.ShowStorageEnginesCommand;
import org.apache.doris.nereids.trees.plans.commands.ShowSyncJobCommand;
import org.apache.doris.nereids.trees.plans.commands.ShowTableCreationCommand;
import org.apache.doris.nereids.trees.plans.commands.ShowTableIdCommand;
import org.apache.doris.nereids.trees.plans.commands.ShowTabletStorageFormatCommand;
import org.apache.doris.nereids.trees.plans.commands.ShowTabletsBelongCommand;
import org.apache.doris.nereids.trees.plans.commands.ShowTrashCommand;
import org.apache.doris.nereids.trees.plans.commands.ShowTriggersCommand;
import org.apache.doris.nereids.trees.plans.commands.ShowVariablesCommand;
import org.apache.doris.nereids.trees.plans.commands.ShowViewCommand;
import org.apache.doris.nereids.trees.plans.commands.ShowWarningErrorCountCommand;
import org.apache.doris.nereids.trees.plans.commands.ShowWarningErrorsCommand;
import org.apache.doris.nereids.trees.plans.commands.ShowWhiteListCommand;
import org.apache.doris.nereids.trees.plans.commands.SyncCommand;
import org.apache.doris.nereids.trees.plans.commands.UnsetDefaultStorageVaultCommand;
import org.apache.doris.nereids.trees.plans.commands.UnsetVariableCommand;
import org.apache.doris.nereids.trees.plans.commands.UnsupportedCommand;
import org.apache.doris.nereids.trees.plans.commands.UpdateCommand;
import org.apache.doris.nereids.trees.plans.commands.info.AddColumnOp;
import org.apache.doris.nereids.trees.plans.commands.info.AddColumnsOp;
import org.apache.doris.nereids.trees.plans.commands.info.AddPartitionOp;
import org.apache.doris.nereids.trees.plans.commands.info.AddRollupOp;
import org.apache.doris.nereids.trees.plans.commands.info.AlterMTMVInfo;
import org.apache.doris.nereids.trees.plans.commands.info.AlterMTMVPropertyInfo;
import org.apache.doris.nereids.trees.plans.commands.info.AlterMTMVRefreshInfo;
import org.apache.doris.nereids.trees.plans.commands.info.AlterMTMVRenameInfo;
import org.apache.doris.nereids.trees.plans.commands.info.AlterMTMVReplaceInfo;
import org.apache.doris.nereids.trees.plans.commands.info.AlterMultiPartitionOp;
import org.apache.doris.nereids.trees.plans.commands.info.AlterTableOp;
import org.apache.doris.nereids.trees.plans.commands.info.AlterViewInfo;
import org.apache.doris.nereids.trees.plans.commands.info.BulkLoadDataDesc;
import org.apache.doris.nereids.trees.plans.commands.info.BulkStorageDesc;
import org.apache.doris.nereids.trees.plans.commands.info.CancelMTMVTaskInfo;
import org.apache.doris.nereids.trees.plans.commands.info.ColumnDefinition;
import org.apache.doris.nereids.trees.plans.commands.info.CreateIndexOp;
import org.apache.doris.nereids.trees.plans.commands.info.CreateJobInfo;
import org.apache.doris.nereids.trees.plans.commands.info.CreateMTMVInfo;
import org.apache.doris.nereids.trees.plans.commands.info.CreateRoutineLoadInfo;
import org.apache.doris.nereids.trees.plans.commands.info.CreateTableInfo;
import org.apache.doris.nereids.trees.plans.commands.info.CreateTableLikeInfo;
import org.apache.doris.nereids.trees.plans.commands.info.CreateViewInfo;
import org.apache.doris.nereids.trees.plans.commands.info.DMLCommandType;
import org.apache.doris.nereids.trees.plans.commands.info.DefaultValue;
import org.apache.doris.nereids.trees.plans.commands.info.DistributionDescriptor;
import org.apache.doris.nereids.trees.plans.commands.info.DropColumnOp;
import org.apache.doris.nereids.trees.plans.commands.info.DropIndexOp;
import org.apache.doris.nereids.trees.plans.commands.info.DropMTMVInfo;
import org.apache.doris.nereids.trees.plans.commands.info.DropPartitionFromIndexOp;
import org.apache.doris.nereids.trees.plans.commands.info.DropPartitionOp;
import org.apache.doris.nereids.trees.plans.commands.info.DropRollupOp;
import org.apache.doris.nereids.trees.plans.commands.info.EnableFeatureOp;
import org.apache.doris.nereids.trees.plans.commands.info.FixedRangePartition;
import org.apache.doris.nereids.trees.plans.commands.info.FuncNameInfo;
import org.apache.doris.nereids.trees.plans.commands.info.GeneratedColumnDesc;
import org.apache.doris.nereids.trees.plans.commands.info.InPartition;
import org.apache.doris.nereids.trees.plans.commands.info.IndexDefinition;
import org.apache.doris.nereids.trees.plans.commands.info.LabelNameInfo;
import org.apache.doris.nereids.trees.plans.commands.info.LessThanPartition;
import org.apache.doris.nereids.trees.plans.commands.info.MTMVPartitionDefinition;
import org.apache.doris.nereids.trees.plans.commands.info.ModifyColumnCommentOp;
import org.apache.doris.nereids.trees.plans.commands.info.ModifyColumnOp;
import org.apache.doris.nereids.trees.plans.commands.info.ModifyDistributionOp;
import org.apache.doris.nereids.trees.plans.commands.info.ModifyEngineOp;
import org.apache.doris.nereids.trees.plans.commands.info.ModifyPartitionOp;
import org.apache.doris.nereids.trees.plans.commands.info.ModifyTableCommentOp;
import org.apache.doris.nereids.trees.plans.commands.info.ModifyTablePropertiesOp;
import org.apache.doris.nereids.trees.plans.commands.info.PartitionDefinition;
import org.apache.doris.nereids.trees.plans.commands.info.PartitionDefinition.MaxValue;
import org.apache.doris.nereids.trees.plans.commands.info.PartitionNamesInfo;
import org.apache.doris.nereids.trees.plans.commands.info.PartitionTableInfo;
import org.apache.doris.nereids.trees.plans.commands.info.PauseMTMVInfo;
import org.apache.doris.nereids.trees.plans.commands.info.RefreshMTMVInfo;
import org.apache.doris.nereids.trees.plans.commands.info.RenameColumnOp;
import org.apache.doris.nereids.trees.plans.commands.info.RenamePartitionOp;
import org.apache.doris.nereids.trees.plans.commands.info.RenameRollupOp;
import org.apache.doris.nereids.trees.plans.commands.info.RenameTableOp;
import org.apache.doris.nereids.trees.plans.commands.info.ReorderColumnsOp;
import org.apache.doris.nereids.trees.plans.commands.info.ReplacePartitionOp;
import org.apache.doris.nereids.trees.plans.commands.info.ReplaceTableOp;
import org.apache.doris.nereids.trees.plans.commands.info.ResumeMTMVInfo;
import org.apache.doris.nereids.trees.plans.commands.info.RollupDefinition;
import org.apache.doris.nereids.trees.plans.commands.info.SetCharsetAndCollateVarOp;
import org.apache.doris.nereids.trees.plans.commands.info.SetLdapPassVarOp;
import org.apache.doris.nereids.trees.plans.commands.info.SetNamesVarOp;
import org.apache.doris.nereids.trees.plans.commands.info.SetPassVarOp;
import org.apache.doris.nereids.trees.plans.commands.info.SetSessionVarOp;
import org.apache.doris.nereids.trees.plans.commands.info.SetUserDefinedVarOp;
import org.apache.doris.nereids.trees.plans.commands.info.SetUserPropertyVarOp;
import org.apache.doris.nereids.trees.plans.commands.info.SetVarOp;
import org.apache.doris.nereids.trees.plans.commands.info.ShowCreateMTMVInfo;
import org.apache.doris.nereids.trees.plans.commands.info.SimpleColumnDefinition;
import org.apache.doris.nereids.trees.plans.commands.info.StepPartition;
import org.apache.doris.nereids.trees.plans.commands.info.TableNameInfo;
import org.apache.doris.nereids.trees.plans.commands.info.TableRefInfo;
import org.apache.doris.nereids.trees.plans.commands.insert.BatchInsertIntoTableCommand;
import org.apache.doris.nereids.trees.plans.commands.insert.InsertIntoTableCommand;
import org.apache.doris.nereids.trees.plans.commands.insert.InsertOverwriteTableCommand;
import org.apache.doris.nereids.trees.plans.commands.load.CreateRoutineLoadCommand;
import org.apache.doris.nereids.trees.plans.commands.load.LoadColumnClause;
import org.apache.doris.nereids.trees.plans.commands.load.LoadColumnDesc;
import org.apache.doris.nereids.trees.plans.commands.load.LoadDeleteOnClause;
import org.apache.doris.nereids.trees.plans.commands.load.LoadPartitionNames;
import org.apache.doris.nereids.trees.plans.commands.load.LoadProperty;
import org.apache.doris.nereids.trees.plans.commands.load.LoadSeparator;
import org.apache.doris.nereids.trees.plans.commands.load.LoadSequenceClause;
import org.apache.doris.nereids.trees.plans.commands.load.LoadWhereClause;
import org.apache.doris.nereids.trees.plans.commands.refresh.RefreshCatalogCommand;
import org.apache.doris.nereids.trees.plans.commands.refresh.RefreshDatabaseCommand;
import org.apache.doris.nereids.trees.plans.commands.refresh.RefreshTableCommand;
import org.apache.doris.nereids.trees.plans.commands.use.SwitchCommand;
import org.apache.doris.nereids.trees.plans.commands.use.UseCommand;
import org.apache.doris.nereids.trees.plans.logical.LogicalAggregate;
import org.apache.doris.nereids.trees.plans.logical.LogicalCTE;
import org.apache.doris.nereids.trees.plans.logical.LogicalExcept;
import org.apache.doris.nereids.trees.plans.logical.LogicalFileSink;
import org.apache.doris.nereids.trees.plans.logical.LogicalFilter;
import org.apache.doris.nereids.trees.plans.logical.LogicalGenerate;
import org.apache.doris.nereids.trees.plans.logical.LogicalHaving;
import org.apache.doris.nereids.trees.plans.logical.LogicalIntersect;
import org.apache.doris.nereids.trees.plans.logical.LogicalJoin;
import org.apache.doris.nereids.trees.plans.logical.LogicalLimit;
import org.apache.doris.nereids.trees.plans.logical.LogicalOneRowRelation;
import org.apache.doris.nereids.trees.plans.logical.LogicalPlan;
import org.apache.doris.nereids.trees.plans.logical.LogicalProject;
import org.apache.doris.nereids.trees.plans.logical.LogicalQualify;
import org.apache.doris.nereids.trees.plans.logical.LogicalRepeat;
import org.apache.doris.nereids.trees.plans.logical.LogicalSelectHint;
import org.apache.doris.nereids.trees.plans.logical.LogicalSink;
import org.apache.doris.nereids.trees.plans.logical.LogicalSort;
import org.apache.doris.nereids.trees.plans.logical.LogicalSubQueryAlias;
import org.apache.doris.nereids.trees.plans.logical.LogicalUnion;
import org.apache.doris.nereids.trees.plans.logical.UsingJoin;
import org.apache.doris.nereids.types.AggStateType;
import org.apache.doris.nereids.types.ArrayType;
import org.apache.doris.nereids.types.BigIntType;
import org.apache.doris.nereids.types.BooleanType;
import org.apache.doris.nereids.types.DataType;
import org.apache.doris.nereids.types.LargeIntType;
import org.apache.doris.nereids.types.MapType;
import org.apache.doris.nereids.types.StructField;
import org.apache.doris.nereids.types.StructType;
import org.apache.doris.nereids.types.VarcharType;
import org.apache.doris.nereids.types.coercion.CharacterType;
import org.apache.doris.nereids.util.ExpressionUtils;
import org.apache.doris.nereids.util.RelationUtil;
import org.apache.doris.nereids.util.Utils;
import org.apache.doris.policy.FilterType;
import org.apache.doris.policy.PolicyTypeEnum;
import org.apache.doris.qe.ConnectContext;
import org.apache.doris.qe.SqlModeHelper;
import org.apache.doris.system.NodeType;

import com.google.common.collect.ImmutableList;
import com.google.common.collect.ImmutableMap;
import com.google.common.collect.ImmutableMap.Builder;
import com.google.common.collect.Lists;
import com.google.common.collect.Maps;
import com.google.common.collect.Sets;
import org.antlr.v4.runtime.ParserRuleContext;
import org.antlr.v4.runtime.RuleContext;
import org.antlr.v4.runtime.Token;
import org.antlr.v4.runtime.tree.ParseTree;
import org.antlr.v4.runtime.tree.RuleNode;
import org.antlr.v4.runtime.tree.TerminalNode;

import java.math.BigDecimal;
import java.math.BigInteger;
import java.util.ArrayList;
import java.util.Collections;
import java.util.HashMap;
import java.util.List;
import java.util.Locale;
import java.util.Map;
import java.util.Optional;
import java.util.Set;
import java.util.function.Supplier;
import java.util.stream.Collectors;

/**
 * Build a logical plan tree with unbounded nodes.
 */
@SuppressWarnings({"OptionalUsedAsFieldOrParameterType", "OptionalGetWithoutIsPresent"})
public class LogicalPlanBuilder extends DorisParserBaseVisitor<Object> {
    // Sort the parameters with token position to keep the order with original placeholders
    // in prepared statement.Otherwise, the order maybe broken
    private final Map<Token, Placeholder> tokenPosToParameters = Maps.newTreeMap((pos1, pos2) -> {
        int line = pos1.getLine() - pos2.getLine();
        if (line != 0) {
            return line;
        }
        return pos1.getCharPositionInLine() - pos2.getCharPositionInLine();
    });

    private final Map<Integer, ParserRuleContext> selectHintMap;

    public LogicalPlanBuilder(Map<Integer, ParserRuleContext> selectHintMap) {
        this.selectHintMap = selectHintMap;
    }

    @SuppressWarnings("unchecked")
    protected <T> T typedVisit(ParseTree ctx) {
        return (T) ctx.accept(this);
    }

    /**
     * Override the default behavior for all visit methods. This will only return a non-null result
     * when the context has only one child. This is done because there is no generic method to
     * combine the results of the context children. In all other cases null is returned.
     */
    @Override
    public Object visitChildren(RuleNode node) {
        if (node.getChildCount() == 1) {
            return node.getChild(0).accept(this);
        } else {
            return null;
        }
    }

    @Override
    public LogicalPlan visitSingleStatement(SingleStatementContext ctx) {
        return ParserUtils.withOrigin(ctx, () -> (LogicalPlan) visit(ctx.statement()));
    }

    @Override
    public LogicalPlan visitStatementDefault(StatementDefaultContext ctx) {
        LogicalPlan plan = plan(ctx.query());
        if (ctx.outFileClause() != null) {
            plan = withOutFile(plan, ctx.outFileClause());
        } else {
            plan = new UnboundResultSink<>(plan);
        }
        return withExplain(plan, ctx.explain());
    }

    @Override
    public LogicalPlan visitCreateScheduledJob(DorisParser.CreateScheduledJobContext ctx) {
        Optional<String> label = ctx.label == null ? Optional.empty() : Optional.of(ctx.label.getText());
        Optional<String> atTime = ctx.atTime == null ? Optional.empty() : Optional.of(ctx.atTime.getText());
        Optional<Boolean> immediateStartOptional = ctx.CURRENT_TIMESTAMP() == null ? Optional.of(false) :
                Optional.of(true);
        Optional<String> startTime = ctx.startTime == null ? Optional.empty() : Optional.of(ctx.startTime.getText());
        Optional<String> endsTime = ctx.endsTime == null ? Optional.empty() : Optional.of(ctx.endsTime.getText());
        Optional<Long> interval = ctx.timeInterval == null ? Optional.empty() :
                Optional.of(Long.valueOf(ctx.timeInterval.getText()));
        Optional<String> intervalUnit = ctx.timeUnit == null ? Optional.empty() : Optional.of(ctx.timeUnit.getText());
        String comment =
                visitCommentSpec(ctx.commentSpec());
        String executeSql = getOriginSql(ctx.supportedDmlStatement());
        CreateJobInfo createJobInfo = new CreateJobInfo(label, atTime, interval, intervalUnit, startTime,
                endsTime, immediateStartOptional, comment, executeSql);
        return new CreateJobCommand(createJobInfo);
    }

    @Override
    public LogicalPlan visitPauseJob(DorisParser.PauseJobContext ctx) {
        Expression wildWhere = null;
        if (ctx.wildWhere() != null) {
            wildWhere = getWildWhere(ctx.wildWhere());
        }
        return new PauseJobCommand(wildWhere);
    }

    @Override
    public LogicalPlan visitDropJob(DorisParser.DropJobContext ctx) {
        Expression wildWhere = null;
        if (ctx.wildWhere() != null) {
            wildWhere = getWildWhere(ctx.wildWhere());
        }
        boolean ifExists = ctx.EXISTS() != null;
        return new DropJobCommand(wildWhere, ifExists);
    }

    @Override
    public LogicalPlan visitResumeJob(DorisParser.ResumeJobContext ctx) {
        Expression wildWhere = null;
        if (ctx.wildWhere() != null) {
            wildWhere = getWildWhere(ctx.wildWhere());
        }
        return new ResumeJobCommand(wildWhere);
    }

    @Override
    public LogicalPlan visitCancelJobTask(DorisParser.CancelJobTaskContext ctx) {
        Expression wildWhere = null;
        if (ctx.wildWhere() != null) {
            wildWhere = getWildWhere(ctx.wildWhere());
        }
        return new CancelJobTaskCommand(wildWhere);
    }

    @Override
    public String visitCommentSpec(DorisParser.CommentSpecContext ctx) {
        String commentSpec = ctx == null ? "''" : ctx.STRING_LITERAL().getText();
        return
                LogicalPlanBuilderAssistant.escapeBackSlash(commentSpec.substring(1, commentSpec.length() - 1));
    }

    @Override
    public LogicalPlan visitInsertTable(InsertTableContext ctx) {
        boolean isOverwrite = ctx.INTO() == null;
        ImmutableList.Builder<String> tableName = ImmutableList.builder();
        if (null != ctx.tableName) {
            List<String> nameParts = visitMultipartIdentifier(ctx.tableName);
            tableName.addAll(nameParts);
        } else if (null != ctx.tableId) {
            // process group commit insert table command send by be
            TableName name = Env.getCurrentEnv().getCurrentCatalog()
                    .getTableNameByTableId(Long.valueOf(ctx.tableId.getText()));
            tableName.add(name.getDb());
            tableName.add(name.getTbl());
        } else {
            throw new ParseException("tableName and tableId cannot both be null");
        }
        Optional<String> labelName = (ctx.labelName == null) ? Optional.empty() : Optional.of(ctx.labelName.getText());
        List<String> colNames = ctx.cols == null ? ImmutableList.of() : visitIdentifierList(ctx.cols);
        // TODO visit partitionSpecCtx
        LogicalPlan plan = visitQuery(ctx.query());
        // partitionSpec may be NULL. means auto detect partition. only available when IOT
        Pair<Boolean, List<String>> partitionSpec = visitPartitionSpec(ctx.partitionSpec());
        // partitionSpec.second :
        // null - auto detect
        // zero - whole table
        // others - specific partitions
        boolean isAutoDetect = partitionSpec.second == null;
        LogicalSink<?> sink = UnboundTableSinkCreator.createUnboundTableSinkMaybeOverwrite(
                tableName.build(),
                colNames,
                ImmutableList.of(), // hints
                partitionSpec.first, // isTemp
                partitionSpec.second, // partition names
                isAutoDetect,
                isOverwrite,
                ConnectContext.get().getSessionVariable().isEnableUniqueKeyPartialUpdate(),
                ctx.tableId == null ? DMLCommandType.INSERT : DMLCommandType.GROUP_COMMIT,
                plan);
        Optional<LogicalPlan> cte = Optional.empty();
        if (ctx.cte() != null) {
            cte = Optional.ofNullable(withCte(plan, ctx.cte()));
        }
        LogicalPlan command;
        if (isOverwrite) {
            command = new InsertOverwriteTableCommand(sink, labelName, cte);
        } else {
            if (ConnectContext.get() != null && ConnectContext.get().isTxnModel()
                    && sink.child() instanceof InlineTable
                    && sink.child().getExpressions().stream().allMatch(Expression::isConstant)) {
                // FIXME: In legacy, the `insert into select 1` is handled as `insert into values`.
                //  In nereids, the original way is throw an AnalysisException and fallback to legacy.
                //  Now handle it as `insert into select`(a separate load job), should fix it as the legacy.
                command = new BatchInsertIntoTableCommand(sink);
            } else {
                command = new InsertIntoTableCommand(sink, labelName, Optional.empty(), cte);
            }
        }
        return withExplain(command, ctx.explain());
    }

    /**
     * return a pair, first will be true if partitions is temp partition, select is a list to present partition list.
     */
    @Override
    public Pair<Boolean, List<String>> visitPartitionSpec(PartitionSpecContext ctx) {
        List<String> partitions = ImmutableList.of();
        boolean temporaryPartition = false;
        if (ctx != null) {
            temporaryPartition = ctx.TEMPORARY() != null;
            if (ctx.ASTERISK() != null) {
                partitions = null;
            } else if (ctx.partition != null) {
                partitions = ImmutableList.of(ctx.partition.getText());
            } else {
                partitions = visitIdentifierList(ctx.partitions);
            }
        }
        return Pair.of(temporaryPartition, partitions);
    }

    @Override
    public Command visitCreateMTMV(CreateMTMVContext ctx) {
        if (ctx.buildMode() == null && ctx.refreshMethod() == null && ctx.refreshTrigger() == null
                && ctx.cols == null && ctx.keys == null
                && ctx.HASH() == null && ctx.RANDOM() == null && ctx.BUCKETS() == null) {
            // TODO support create sync mv
            return new UnsupportedCommand();
        }

        List<String> nameParts = visitMultipartIdentifier(ctx.mvName);
        BuildMode buildMode = visitBuildMode(ctx.buildMode());
        RefreshMethod refreshMethod = visitRefreshMethod(ctx.refreshMethod());
        MTMVRefreshTriggerInfo refreshTriggerInfo = visitRefreshTrigger(ctx.refreshTrigger());
        LogicalPlan logicalPlan = visitQuery(ctx.query());
        String querySql = getOriginSql(ctx.query());

        int bucketNum = FeConstants.default_bucket_num;
        if (ctx.INTEGER_VALUE() != null) {
            bucketNum = Integer.parseInt(ctx.INTEGER_VALUE().getText());
        }
        DistributionDescriptor desc;
        if (ctx.HASH() != null) {
            desc = new DistributionDescriptor(true, ctx.AUTO() != null, bucketNum,
                    visitIdentifierList(ctx.hashKeys));
        } else {
            desc = new DistributionDescriptor(false, ctx.AUTO() != null, bucketNum, null);
        }

        Map<String, String> properties = ctx.propertyClause() != null
                ? Maps.newHashMap(visitPropertyClause(ctx.propertyClause())) : Maps.newHashMap();
        String comment = ctx.STRING_LITERAL() == null ? "" : LogicalPlanBuilderAssistant.escapeBackSlash(
                ctx.STRING_LITERAL().getText().substring(1, ctx.STRING_LITERAL().getText().length() - 1));

        return new CreateMTMVCommand(new CreateMTMVInfo(ctx.EXISTS() != null, new TableNameInfo(nameParts),
                ctx.keys != null ? visitIdentifierList(ctx.keys) : ImmutableList.of(),
                comment,
                desc, properties, logicalPlan, querySql,
                new MTMVRefreshInfo(buildMode, refreshMethod, refreshTriggerInfo),
                ctx.cols == null ? Lists.newArrayList() : visitSimpleColumnDefs(ctx.cols),
                visitMTMVPartitionInfo(ctx.mvPartition())
        ));
    }

    /**
     * get MTMVPartitionDefinition
     *
     * @param ctx MvPartitionContext
     * @return MTMVPartitionDefinition
     */
    public MTMVPartitionDefinition visitMTMVPartitionInfo(MvPartitionContext ctx) {
        MTMVPartitionDefinition mtmvPartitionDefinition = new MTMVPartitionDefinition();
        if (ctx == null) {
            mtmvPartitionDefinition.setPartitionType(MTMVPartitionType.SELF_MANAGE);
        } else if (ctx.partitionKey != null) {
            mtmvPartitionDefinition.setPartitionType(MTMVPartitionType.FOLLOW_BASE_TABLE);
            mtmvPartitionDefinition.setPartitionCol(ctx.partitionKey.getText());
        } else {
            mtmvPartitionDefinition.setPartitionType(MTMVPartitionType.EXPR);
            Expression functionCallExpression = visitFunctionCallExpression(ctx.partitionExpr);
            mtmvPartitionDefinition.setFunctionCallExpression(functionCallExpression);
        }
        return mtmvPartitionDefinition;
    }

    @Override
    public List<SimpleColumnDefinition> visitSimpleColumnDefs(SimpleColumnDefsContext ctx) {
        if (ctx == null) {
            return null;
        }
        return ctx.cols.stream()
                .map(this::visitSimpleColumnDef)
                .collect(ImmutableList.toImmutableList());
    }

    @Override
    public SimpleColumnDefinition visitSimpleColumnDef(SimpleColumnDefContext ctx) {
        String comment = ctx.STRING_LITERAL() == null ? "" : LogicalPlanBuilderAssistant.escapeBackSlash(
                ctx.STRING_LITERAL().getText().substring(1, ctx.STRING_LITERAL().getText().length() - 1));
        return new SimpleColumnDefinition(ctx.colName.getText().toLowerCase(),
                comment);
    }

    /**
     * get originSql
     *
     * @param ctx context
     * @return originSql
     */
    public String getOriginSql(ParserRuleContext ctx) {
        int startIndex = ctx.start.getStartIndex();
        int stopIndex = ctx.stop.getStopIndex();
        org.antlr.v4.runtime.misc.Interval interval = new org.antlr.v4.runtime.misc.Interval(startIndex, stopIndex);
        return ctx.start.getInputStream().getText(interval);
    }

    @Override
    public MTMVRefreshTriggerInfo visitRefreshTrigger(RefreshTriggerContext ctx) {
        if (ctx == null) {
            return new MTMVRefreshTriggerInfo(RefreshTrigger.MANUAL);
        }
        if (ctx.MANUAL() != null) {
            return new MTMVRefreshTriggerInfo(RefreshTrigger.MANUAL);
        }
        if (ctx.COMMIT() != null) {
            return new MTMVRefreshTriggerInfo(RefreshTrigger.COMMIT);
        }
        if (ctx.SCHEDULE() != null) {
            return new MTMVRefreshTriggerInfo(RefreshTrigger.SCHEDULE, visitRefreshSchedule(ctx.refreshSchedule()));
        }
        return new MTMVRefreshTriggerInfo(RefreshTrigger.MANUAL);
    }

    @Override
    public ReplayCommand visitReplay(DorisParser.ReplayContext ctx) {
        if (ctx.replayCommand().replayType().DUMP() != null) {
            LogicalPlan plan = plan(ctx.replayCommand().replayType().query());
            return new ReplayCommand(PlanType.REPLAY_COMMAND, null, plan, ReplayCommand.ReplayType.DUMP);
        } else if (ctx.replayCommand().replayType().PLAY() != null) {
            String tmpPath = ctx.replayCommand().replayType().filePath.getText();
            String path = LogicalPlanBuilderAssistant.escapeBackSlash(tmpPath.substring(1, tmpPath.length() - 1));
            return new ReplayCommand(PlanType.REPLAY_COMMAND, path, null, ReplayCommand.ReplayType.PLAY);
        }
        return null;
    }

    @Override
    public MTMVRefreshSchedule visitRefreshSchedule(RefreshScheduleContext ctx) {
        int interval = Integer.parseInt(ctx.INTEGER_VALUE().getText());
        String startTime = ctx.STARTS() == null ? null
                : ctx.STRING_LITERAL().getText().substring(1, ctx.STRING_LITERAL().getText().length() - 1);
        IntervalUnit unit = visitMvRefreshUnit(ctx.refreshUnit);
        return new MTMVRefreshSchedule(startTime, interval, unit);
    }

    /**
     * get IntervalUnit,only enable_job_schedule_second_for_test is true, can use second
     *
     * @param ctx ctx
     * @return IntervalUnit
     */
    public IntervalUnit visitMvRefreshUnit(IdentifierContext ctx) {
        IntervalUnit intervalUnit = IntervalUnit.fromString(ctx.getText().toUpperCase());
        if (null == intervalUnit) {
            throw new AnalysisException("interval time unit can not be " + ctx.getText());
        }
        if (intervalUnit.equals(IntervalUnit.SECOND)
                && !Config.enable_job_schedule_second_for_test) {
            throw new AnalysisException("interval time unit can not be second");
        }
        return intervalUnit;
    }

    @Override
    public RefreshMethod visitRefreshMethod(RefreshMethodContext ctx) {
        if (ctx == null) {
            return RefreshMethod.AUTO;
        }
        return RefreshMethod.valueOf(ctx.getText().toUpperCase());
    }

    @Override
    public BuildMode visitBuildMode(BuildModeContext ctx) {
        if (ctx == null) {
            return BuildMode.IMMEDIATE;
        }
        if (ctx.DEFERRED() != null) {
            return BuildMode.DEFERRED;
        } else if (ctx.IMMEDIATE() != null) {
            return BuildMode.IMMEDIATE;
        }
        return BuildMode.IMMEDIATE;
    }

    @Override
    public RefreshMTMVCommand visitRefreshMTMV(RefreshMTMVContext ctx) {
        List<String> nameParts = visitMultipartIdentifier(ctx.mvName);
        List<String> partitions = ImmutableList.of();
        if (ctx.partitionSpec() != null) {
            if (ctx.partitionSpec().TEMPORARY() != null) {
                throw new AnalysisException("Not allowed to specify TEMPORARY ");
            }
            if (ctx.partitionSpec().partition != null) {
                partitions = ImmutableList.of(ctx.partitionSpec().partition.getText());
            } else {
                partitions = visitIdentifierList(ctx.partitionSpec().partitions);
            }
        }
        return new RefreshMTMVCommand(new RefreshMTMVInfo(new TableNameInfo(nameParts),
                partitions, ctx.COMPLETE() != null));
    }

    @Override
    public Command visitDropMTMV(DropMTMVContext ctx) {
        if (ctx.tableName != null) {
            // TODO support drop sync mv
            return new UnsupportedCommand();
        }
        List<String> nameParts = visitMultipartIdentifier(ctx.mvName);
        return new DropMTMVCommand(new DropMTMVInfo(new TableNameInfo(nameParts), ctx.EXISTS() != null));
    }

    @Override
    public PauseMTMVCommand visitPauseMTMV(PauseMTMVContext ctx) {
        List<String> nameParts = visitMultipartIdentifier(ctx.mvName);
        return new PauseMTMVCommand(new PauseMTMVInfo(new TableNameInfo(nameParts)));
    }

    @Override
    public ResumeMTMVCommand visitResumeMTMV(ResumeMTMVContext ctx) {
        List<String> nameParts = visitMultipartIdentifier(ctx.mvName);
        return new ResumeMTMVCommand(new ResumeMTMVInfo(new TableNameInfo(nameParts)));
    }

    @Override
    public ShowCreateMTMVCommand visitShowCreateMTMV(ShowCreateMTMVContext ctx) {
        List<String> nameParts = visitMultipartIdentifier(ctx.mvName);
        return new ShowCreateMTMVCommand(new ShowCreateMTMVInfo(new TableNameInfo(nameParts)));
    }

    @Override
    public CancelExportCommand visitCancelExport(DorisParser.CancelExportContext ctx) {
        String databaseName = null;
        if (ctx.database != null) {
            databaseName = stripQuotes(ctx.database.getText());
        }
        Expression wildWhere = null;
        if (ctx.wildWhere() != null) {
            wildWhere = getWildWhere(ctx.wildWhere());
        }
        return new CancelExportCommand(databaseName, wildWhere);
    }

    @Override
    public CancelLoadCommand visitCancelLoad(DorisParser.CancelLoadContext ctx) {
        String databaseName = null;
        if (ctx.database != null) {
            databaseName = stripQuotes(ctx.database.getText());
        }
        Expression wildWhere = null;
        if (ctx.wildWhere() != null) {
            wildWhere = getWildWhere(ctx.wildWhere());
        }
        return new CancelLoadCommand(databaseName, wildWhere);
    }

    @Override
    public CancelWarmUpJobCommand visitCancelWarmUpJob(DorisParser.CancelWarmUpJobContext ctx) {
        Expression wildWhere = null;
        if (ctx.wildWhere() != null) {
            wildWhere = getWildWhere(ctx.wildWhere());
        }
        return new CancelWarmUpJobCommand(wildWhere);
    }

    @Override
    public CancelMTMVTaskCommand visitCancelMTMVTask(CancelMTMVTaskContext ctx) {
        List<String> nameParts = visitMultipartIdentifier(ctx.mvName);
        long taskId = Long.parseLong(ctx.taskId.getText());
        return new CancelMTMVTaskCommand(new CancelMTMVTaskInfo(new TableNameInfo(nameParts), taskId));
    }

    @Override
    public AdminCompactTableCommand visitAdminCompactTable(AdminCompactTableContext ctx) {
        TableRefInfo tableRefInfo = visitBaseTableRefContext(ctx.baseTableRef());
        EqualTo equalTo = null;
        if (ctx.WHERE() != null) {
            StringLiteral left = new StringLiteral(stripQuotes(ctx.TYPE().getText()));
            StringLiteral right = new StringLiteral(stripQuotes(ctx.STRING_LITERAL().getText()));
            equalTo = new EqualTo(left, right);
        }
        return new AdminCompactTableCommand(tableRefInfo, equalTo);
    }

    @Override
    public AlterMTMVCommand visitAlterMTMV(AlterMTMVContext ctx) {
        List<String> nameParts = visitMultipartIdentifier(ctx.mvName);
        TableNameInfo mvName = new TableNameInfo(nameParts);
        AlterMTMVInfo alterMTMVInfo = null;
        if (ctx.RENAME() != null) {
            alterMTMVInfo = new AlterMTMVRenameInfo(mvName, ctx.newName.getText());
        } else if (ctx.REFRESH() != null) {
            MTMVRefreshInfo refreshInfo = new MTMVRefreshInfo();
            if (ctx.refreshMethod() != null) {
                refreshInfo.setRefreshMethod(visitRefreshMethod(ctx.refreshMethod()));
            }
            if (ctx.refreshTrigger() != null) {
                refreshInfo.setRefreshTriggerInfo(visitRefreshTrigger(ctx.refreshTrigger()));
            }
            alterMTMVInfo = new AlterMTMVRefreshInfo(mvName, refreshInfo);
        } else if (ctx.SET() != null) {
            alterMTMVInfo = new AlterMTMVPropertyInfo(mvName,
                    Maps.newHashMap(visitPropertyItemList(ctx.fileProperties)));
        } else if (ctx.REPLACE() != null) {
            String newName = ctx.newName.getText();
            Map<String, String> properties = ctx.propertyClause() != null
                    ? Maps.newHashMap(visitPropertyClause(ctx.propertyClause())) : Maps.newHashMap();
            alterMTMVInfo = new AlterMTMVReplaceInfo(mvName, newName, properties);
        }
        return new AlterMTMVCommand(alterMTMVInfo);
    }

    @Override
    public LogicalPlan visitAlterView(AlterViewContext ctx) {
        List<String> nameParts = visitMultipartIdentifier(ctx.name);
        String querySql = getOriginSql(ctx.query());
        AlterViewInfo info = new AlterViewInfo(new TableNameInfo(nameParts), querySql,
                ctx.cols == null ? Lists.newArrayList() : visitSimpleColumnDefs(ctx.cols));
        return new AlterViewCommand(info);
    }

    @Override
    public LogicalPlan visitAlterStorageVault(AlterStorageVaultContext ctx) {
        List<String> nameParts = this.visitMultipartIdentifier(ctx.name);
        String vaultName = nameParts.get(0);
        Map<String, String> properties = this.visitPropertyClause(ctx.properties);
        return new AlterStorageVaultCommand(vaultName, properties);
    }

    @Override
    public LogicalPlan visitShowConstraint(ShowConstraintContext ctx) {
        List<String> parts = visitMultipartIdentifier(ctx.table);
        return new ShowConstraintsCommand(parts);
    }

    @Override
    public LogicalPlan visitAddConstraint(AddConstraintContext ctx) {
        List<String> parts = visitMultipartIdentifier(ctx.table);
        UnboundRelation curTable = new UnboundRelation(StatementScopeIdGenerator.newRelationId(), parts);
        ImmutableList<Slot> slots = visitIdentifierList(ctx.constraint().slots).stream()
                .map(UnboundSlot::new)
                .collect(ImmutableList.toImmutableList());
        Constraint constraint;
        if (ctx.constraint().UNIQUE() != null) {
            constraint = Constraint.newUniqueConstraint(curTable, slots);
        } else if (ctx.constraint().PRIMARY() != null) {
            constraint = Constraint.newPrimaryKeyConstraint(curTable, slots);
        } else if (ctx.constraint().FOREIGN() != null) {
            ImmutableList<Slot> referencedSlots = visitIdentifierList(ctx.constraint().referencedSlots).stream()
                    .map(UnboundSlot::new)
                    .collect(ImmutableList.toImmutableList());
            List<String> nameParts = visitMultipartIdentifier(ctx.constraint().referenceTable);
            LogicalPlan referenceTable = new UnboundRelation(StatementScopeIdGenerator.newRelationId(), nameParts);
            constraint = Constraint.newForeignKeyConstraint(curTable, slots, referenceTable, referencedSlots);
        } else {
            throw new AnalysisException("Unsupported constraint " + ctx.getText());
        }
        return new AddConstraintCommand(ctx.constraintName.getText().toLowerCase(), constraint);
    }

    @Override
    public LogicalPlan visitDropConstraint(DropConstraintContext ctx) {
        List<String> parts = visitMultipartIdentifier(ctx.table);
        UnboundRelation curTable = new UnboundRelation(StatementScopeIdGenerator.newRelationId(), parts);
        return new DropConstraintCommand(ctx.constraintName.getText().toLowerCase(), curTable);
    }

    @Override
    public LogicalPlan visitUpdate(UpdateContext ctx) {
        LogicalPlan query = LogicalPlanBuilderAssistant.withCheckPolicy(new UnboundRelation(
                StatementScopeIdGenerator.newRelationId(), visitMultipartIdentifier(ctx.tableName)));
        query = withTableAlias(query, ctx.tableAlias());
        if (ctx.fromClause() != null) {
            query = withRelations(query, ctx.fromClause().relations().relation());
        }
        query = withFilter(query, Optional.ofNullable(ctx.whereClause()));
        String tableAlias = null;
        if (ctx.tableAlias().strictIdentifier() != null) {
            tableAlias = ctx.tableAlias().getText();
        }
        Optional<LogicalPlan> cte = Optional.empty();
        if (ctx.cte() != null) {
            cte = Optional.ofNullable(withCte(query, ctx.cte()));
        }
        return withExplain(new UpdateCommand(visitMultipartIdentifier(ctx.tableName), tableAlias,
                visitUpdateAssignmentSeq(ctx.updateAssignmentSeq()), query, cte), ctx.explain());
    }

    @Override
    public LogicalPlan visitDelete(DeleteContext ctx) {
        List<String> tableName = visitMultipartIdentifier(ctx.tableName);
        Pair<Boolean, List<String>> partitionSpec = visitPartitionSpec(ctx.partitionSpec());
        // TODO: now dont support delete auto detect partition.
        if (partitionSpec == null) {
            throw new ParseException("Now don't support auto detect partitions in deleting", ctx);
        }
        LogicalPlan query = withTableAlias(LogicalPlanBuilderAssistant.withCheckPolicy(
                new UnboundRelation(StatementScopeIdGenerator.newRelationId(), tableName,
                        partitionSpec.second, partitionSpec.first)), ctx.tableAlias());
        String tableAlias = null;
        if (ctx.tableAlias().strictIdentifier() != null) {
            tableAlias = ctx.tableAlias().getText();
        }

        Command deleteCommand;
        if (ctx.USING() == null && ctx.cte() == null) {
            query = withFilter(query, Optional.ofNullable(ctx.whereClause()));
            deleteCommand = new DeleteFromCommand(tableName, tableAlias, partitionSpec.first,
                    partitionSpec.second, query);
        } else {
            // convert to insert into select
            if (ctx.USING() != null) {
                query = withRelations(query, ctx.relations().relation());
            }
            query = withFilter(query, Optional.ofNullable(ctx.whereClause()));
            Optional<LogicalPlan> cte = Optional.empty();
            if (ctx.cte() != null) {
                cte = Optional.ofNullable(withCte(query, ctx.cte()));
            }
            deleteCommand = new DeleteFromUsingCommand(tableName, tableAlias,
                    partitionSpec.first, partitionSpec.second, query, cte);
        }
        if (ctx.explain() != null) {
            return withExplain(deleteCommand, ctx.explain());
        } else {
            return deleteCommand;
        }
    }

    @Override
    public LogicalPlan visitExport(ExportContext ctx) {
        // TODO: replace old class name like ExportStmt, BrokerDesc, Expr with new nereid class name
        List<String> tableName = visitMultipartIdentifier(ctx.tableName);
        List<String> partitions = ctx.partition == null ? ImmutableList.of() : visitIdentifierList(ctx.partition);

        // handle path string
        String tmpPath = ctx.filePath.getText();
        String path = LogicalPlanBuilderAssistant.escapeBackSlash(tmpPath.substring(1, tmpPath.length() - 1));

        Optional<Expression> expr = Optional.empty();
        if (ctx.whereClause() != null) {
            expr = Optional.of(getExpression(ctx.whereClause().booleanExpression()));
        }

        Map<String, String> filePropertiesMap = ImmutableMap.of();
        if (ctx.propertyClause() != null) {
            filePropertiesMap = visitPropertyClause(ctx.propertyClause());
        }

        Optional<BrokerDesc> brokerDesc = Optional.empty();
        if (ctx.withRemoteStorageSystem() != null) {
            brokerDesc = Optional.ofNullable(visitWithRemoteStorageSystem(ctx.withRemoteStorageSystem()));
        }
        return new ExportCommand(tableName, partitions, expr, path, filePropertiesMap, brokerDesc);
    }

    @Override
    public Map<String, String> visitPropertyClause(PropertyClauseContext ctx) {
        return ctx == null ? ImmutableMap.of() : visitPropertyItemList(ctx.fileProperties);
    }

    @Override
    public Map<String, String> visitPropertyItemList(PropertyItemListContext ctx) {
        if (ctx == null || ctx.properties == null) {
            return ImmutableMap.of();
        }
        Builder<String, String> propertiesMap = ImmutableMap.builder();
        for (PropertyItemContext argument : ctx.properties) {
            String key = parsePropertyKey(argument.key);
            String value = parsePropertyValue(argument.value);
            propertiesMap.put(key, value);
        }
        return propertiesMap.build();
    }

    @Override
    public BrokerDesc visitWithRemoteStorageSystem(WithRemoteStorageSystemContext ctx) {
        BrokerDesc brokerDesc = null;

        Map<String, String> brokerPropertiesMap = visitPropertyItemList(ctx.brokerProperties);

        if (ctx.S3() != null) {
            brokerDesc = new BrokerDesc("S3", StorageBackend.StorageType.S3, brokerPropertiesMap);
        } else if (ctx.HDFS() != null) {
            brokerDesc = new BrokerDesc("HDFS", StorageBackend.StorageType.HDFS, brokerPropertiesMap);
        } else if (ctx.LOCAL() != null) {
            brokerDesc = new BrokerDesc("HDFS", StorageBackend.StorageType.LOCAL, brokerPropertiesMap);
        } else if (ctx.BROKER() != null) {
            brokerDesc = new BrokerDesc(visitIdentifierOrText(ctx.brokerName), brokerPropertiesMap);
        }
        return brokerDesc;
    }

    /**
     * Visit multi-statements.
     */
    @Override
    public List<Pair<LogicalPlan, StatementContext>> visitMultiStatements(MultiStatementsContext ctx) {
        List<Pair<LogicalPlan, StatementContext>> logicalPlans = Lists.newArrayList();
        for (DorisParser.StatementContext statement : ctx.statement()) {
            StatementContext statementContext = new StatementContext();
            ConnectContext connectContext = ConnectContext.get();
            if (connectContext != null) {
                connectContext.setStatementContext(statementContext);
                statementContext.setConnectContext(connectContext);
            }
            logicalPlans.add(Pair.of(
                    ParserUtils.withOrigin(ctx, () -> (LogicalPlan) visit(statement)), statementContext));
            List<Placeholder> params = new ArrayList<>(tokenPosToParameters.values());
            statementContext.setPlaceholders(params);
            tokenPosToParameters.clear();
        }
        return logicalPlans;
    }

    /**
     * Visit load-statements.
     */
    @Override
    public LogicalPlan visitLoad(DorisParser.LoadContext ctx) {

        BulkStorageDesc bulkDesc = null;
        if (ctx.withRemoteStorageSystem() != null) {
            Map<String, String> bulkProperties =
                    new HashMap<>(visitPropertyItemList(ctx.withRemoteStorageSystem().brokerProperties));
            if (ctx.withRemoteStorageSystem().S3() != null) {
                bulkDesc = new BulkStorageDesc("S3", BulkStorageDesc.StorageType.S3, bulkProperties);
            } else if (ctx.withRemoteStorageSystem().HDFS() != null) {
                bulkDesc = new BulkStorageDesc("HDFS", BulkStorageDesc.StorageType.HDFS, bulkProperties);
            } else if (ctx.withRemoteStorageSystem().LOCAL() != null) {
                bulkDesc = new BulkStorageDesc("LOCAL_HDFS", BulkStorageDesc.StorageType.LOCAL, bulkProperties);
            } else if (ctx.withRemoteStorageSystem().BROKER() != null
                    && ctx.withRemoteStorageSystem().identifierOrText().getText() != null) {
                bulkDesc = new BulkStorageDesc(ctx.withRemoteStorageSystem().identifierOrText().getText(),
                        bulkProperties);
            }
        }
        ImmutableList.Builder<BulkLoadDataDesc> dataDescriptions = new ImmutableList.Builder<>();
        List<String> labelParts = visitMultipartIdentifier(ctx.lableName);
        String labelName = null;
        String labelDbName = null;
        if (ConnectContext.get().getDatabase().isEmpty() && labelParts.size() == 1) {
            throw new AnalysisException("Current database is not set.");
        } else if (labelParts.size() == 1) {
            labelName = labelParts.get(0);
        } else if (labelParts.size() == 2) {
            labelDbName = labelParts.get(0);
            labelName = labelParts.get(1);
        } else if (labelParts.size() == 3) {
            labelDbName = labelParts.get(1);
            labelName = labelParts.get(2);
        } else {
            throw new AnalysisException("labelParts in load should be [ctl.][db.]label");
        }

        for (DorisParser.DataDescContext ddc : ctx.dataDescs) {
            List<String> nameParts = Lists.newArrayList();
            if (labelDbName != null) {
                nameParts.add(labelDbName);
            }
            nameParts.add(ddc.targetTableName.getText());
            List<String> tableName = RelationUtil.getQualifierName(ConnectContext.get(), nameParts);
            List<String> colNames = (ddc.columns == null ? ImmutableList.of() : visitIdentifierList(ddc.columns));
            List<String> columnsFromPath = (ddc.columnsFromPath == null ? ImmutableList.of()
                        : visitIdentifierList(ddc.columnsFromPath.identifierList()));
            List<String> partitions = ddc.partition == null ? ImmutableList.of() : visitIdentifierList(ddc.partition);
            // TODO: multi location
            List<String> multiFilePaths = new ArrayList<>();
            for (Token filePath : ddc.filePaths) {
                multiFilePaths.add(filePath.getText().substring(1, filePath.getText().length() - 1));
            }
            List<String> filePaths = ddc.filePath == null ? ImmutableList.of() : multiFilePaths;
            Map<String, Expression> colMappings;
            if (ddc.columnMapping == null) {
                colMappings = ImmutableMap.of();
            } else {
                colMappings = new HashMap<>();
                for (DorisParser.MappingExprContext mappingExpr : ddc.columnMapping.mappingSet) {
                    colMappings.put(mappingExpr.mappingCol.getText(), getExpression(mappingExpr.expression()));
                }
            }

            LoadTask.MergeType mergeType = ddc.mergeType() == null ? LoadTask.MergeType.APPEND
                        : LoadTask.MergeType.valueOf(ddc.mergeType().getText());

            Optional<String> fileFormat = ddc.format == null ? Optional.empty()
                    : Optional.of(visitIdentifierOrText(ddc.format));
            Optional<String> separator = ddc.separator == null ? Optional.empty() : Optional.of(ddc.separator.getText()
                        .substring(1, ddc.separator.getText().length() - 1));
            Optional<String> comma = ddc.comma == null ? Optional.empty() : Optional.of(ddc.comma.getText()
                        .substring(1, ddc.comma.getText().length() - 1));
            Map<String, String> dataProperties = ddc.propertyClause() == null ? new HashMap<>()
                        : visitPropertyClause(ddc.propertyClause());
            dataDescriptions.add(new BulkLoadDataDesc(
                    tableName,
                    partitions,
                    filePaths,
                    colNames,
                    columnsFromPath,
                    colMappings,
                    new BulkLoadDataDesc.FileFormatDesc(separator, comma, fileFormat),
                    false,
                    ddc.preFilter == null ? Optional.empty() : Optional.of(getExpression(ddc.preFilter.expression())),
                    ddc.where == null ? Optional.empty() : Optional.of(getExpression(ddc.where.booleanExpression())),
                    mergeType,
                    ddc.deleteOn == null ? Optional.empty() : Optional.of(getExpression(ddc.deleteOn.expression())),
                    ddc.sequenceColumn == null ? Optional.empty()
                            : Optional.of(ddc.sequenceColumn.identifier().getText()), dataProperties));
        }
        Map<String, String> properties = Collections.emptyMap();
        if (ctx.propertyClause() != null) {
            properties = visitPropertyItemList(ctx.propertyClause().propertyItemList());
        }
        String commentSpec = ctx.commentSpec() == null ? "''" : ctx.commentSpec().STRING_LITERAL().getText();
        String comment =
                LogicalPlanBuilderAssistant.escapeBackSlash(commentSpec.substring(1, commentSpec.length() - 1));
        return new LoadCommand(labelName, dataDescriptions.build(), bulkDesc, properties, comment);
    }

    /* ********************************************************************************************
     * Plan parsing
     * ******************************************************************************************** */

    /**
     * process lateral view, add a {@link LogicalGenerate} on plan.
     */
    protected LogicalPlan withGenerate(LogicalPlan plan, LateralViewContext ctx) {
        if (ctx.LATERAL() == null) {
            return plan;
        }
        String generateName = ctx.tableName.getText();
        // if later view explode map type, we need to add a project to convert map to struct
        String columnName = ctx.columnNames.get(0).getText();
        List<String> expandColumnNames = Lists.newArrayList();
        if (ctx.columnNames.size() > 1) {
            columnName = ConnectContext.get() != null
                    ? ConnectContext.get().getStatementContext().generateColumnName() : "expand_cols";
            expandColumnNames = ctx.columnNames.stream()
                    .map(RuleContext::getText).collect(ImmutableList.toImmutableList());
        }
        String functionName = ctx.functionName.getText();
        List<Expression> arguments = ctx.expression().stream()
                .<Expression>map(this::typedVisit)
                .collect(ImmutableList.toImmutableList());
        Function unboundFunction = new UnboundFunction(functionName, arguments);
        return new LogicalGenerate<>(ImmutableList.of(unboundFunction),
                ImmutableList.of(new UnboundSlot(generateName, columnName)), ImmutableList.of(expandColumnNames), plan);
    }

    /**
     * process CTE and store the results in a logical plan node LogicalCTE
     */
    private LogicalPlan withCte(LogicalPlan plan, CteContext ctx) {
        if (ctx == null) {
            return plan;
        }
        return new LogicalCTE<>((List) visit(ctx.aliasQuery(), LogicalSubQueryAlias.class), plan);
    }

    /**
     * process CTE's alias queries and column aliases
     */
    @Override
    public LogicalSubQueryAlias<Plan> visitAliasQuery(AliasQueryContext ctx) {
        return ParserUtils.withOrigin(ctx, () -> {
            LogicalPlan queryPlan = plan(ctx.query());
            Optional<List<String>> columnNames = optionalVisit(ctx.columnAliases(), () ->
                    ctx.columnAliases().identifier().stream()
                    .map(RuleContext::getText)
                    .collect(ImmutableList.toImmutableList())
            );
            return new LogicalSubQueryAlias<>(ctx.identifier().getText(), columnNames, queryPlan);
        });
    }

    /**
     * process LoadProperty in routine load
     */
    public LoadProperty visitLoadProperty(LoadPropertyContext ctx) {
        LoadProperty loadProperty = null;
        if (ctx instanceof SeparatorContext) {
            String separator = stripQuotes(((SeparatorContext) ctx).STRING_LITERAL().getText());
            loadProperty = new LoadSeparator(separator);
        } else if (ctx instanceof ImportColumnsContext) {
            List<LoadColumnDesc> descList = new ArrayList<>();
            for (DorisParser.ImportColumnDescContext loadColumnDescCtx : ((ImportColumnsContext) ctx)
                    .importColumnsStatement().importColumnDesc()) {
                LoadColumnDesc desc;
                if (loadColumnDescCtx.booleanExpression() != null) {
                    desc = new LoadColumnDesc(loadColumnDescCtx.name.getText(),
                        getExpression(loadColumnDescCtx.booleanExpression()));
                } else {
                    desc = new LoadColumnDesc(loadColumnDescCtx.name.getText());
                }
                descList.add(desc);
            }
            loadProperty = new LoadColumnClause(descList);
        } else if (ctx instanceof ImportDeleteOnContext) {
            loadProperty = new LoadDeleteOnClause(getExpression(((ImportDeleteOnContext) ctx)
                    .importDeleteOnStatement().booleanExpression()));
        } else if (ctx instanceof ImportPartitionsContext) {
            Pair<Boolean, List<String>> partitionSpec = visitPartitionSpec(
                    ((ImportPartitionsContext) ctx).partitionSpec());
            loadProperty = new LoadPartitionNames(partitionSpec.first, partitionSpec.second);
        } else if (ctx instanceof ImportPrecedingFilterContext) {
            loadProperty = new LoadWhereClause(getExpression(((ImportPrecedingFilterContext) ctx)
                    .importPrecedingFilterStatement().booleanExpression()), true);
        } else if (ctx instanceof ImportSequenceContext) {
            loadProperty = new LoadSequenceClause(((ImportSequenceContext) ctx)
                    .importSequenceStatement().identifier().getText());
        } else if (ctx instanceof ImportWhereContext) {
            loadProperty = new LoadWhereClause(getExpression(((ImportWhereContext) ctx)
                    .importWhereStatement().booleanExpression()), false);
        }
        return loadProperty;
    }

    @Override
    public LogicalPlan visitCreateRoutineLoad(CreateRoutineLoadContext ctx) {
        List<String> labelParts = visitMultipartIdentifier(ctx.label);
        String labelName = null;
        String labelDbName = null;
        if (ConnectContext.get().getDatabase().isEmpty() && labelParts.size() == 1) {
            throw new AnalysisException("Current database is not set.");
        } else if (labelParts.size() == 1) {
            labelName = labelParts.get(0);
        } else if (labelParts.size() == 2) {
            labelDbName = labelParts.get(0);
            labelName = labelParts.get(1);
        } else if (labelParts.size() == 3) {
            labelDbName = labelParts.get(1);
            labelName = labelParts.get(2);
        } else {
            throw new AnalysisException("labelParts in load should be [ctl.][db.]label");
        }
        LabelNameInfo jobLabelInfo = new LabelNameInfo(labelDbName, labelName);
        String tableName = null;
        if (ctx.table != null) {
            tableName = ctx.table.getText();
        }
        Map<String, String> properties = ctx.propertyClause() != null
                // NOTICE: we should not generate immutable map here, because it will be modified when analyzing.
                ? Maps.newHashMap(visitPropertyClause(ctx.propertyClause()))
                : Maps.newHashMap();
        String type = ctx.type.getText();
        Map<String, String> customProperties = ctx.customProperties != null
                // NOTICE: we should not generate immutable map here, because it will be modified when analyzing.
                ? Maps.newHashMap(visitPropertyItemList(ctx.customProperties))
                : Maps.newHashMap();
        LoadTask.MergeType mergeType = LoadTask.MergeType.APPEND;
        if (ctx.WITH() != null) {
            if (ctx.DELETE() != null) {
                mergeType = LoadTask.MergeType.DELETE;
            } else if (ctx.MERGE() != null) {
                mergeType = LoadTask.MergeType.MERGE;
            }
        }
        String comment = visitCommentSpec(ctx.commentSpec());
        Map<String, LoadProperty> loadPropertyMap = new HashMap<>();
        for (DorisParser.LoadPropertyContext oneLoadPropertyCOntext : ctx.loadProperty()) {
            LoadProperty loadProperty = visitLoadProperty(oneLoadPropertyCOntext);
            if (loadProperty == null) {
                throw new AnalysisException("invalid clause of routine load");
            }
            if (loadPropertyMap.get(loadProperty.getClass().getName()) != null) {
                throw new AnalysisException("repeat setting of clause load property: "
                    + loadProperty.getClass().getName());
            } else {
                loadPropertyMap.put(loadProperty.getClass().getName(), loadProperty);
            }
        }
        CreateRoutineLoadInfo createRoutineLoadInfo = new CreateRoutineLoadInfo(jobLabelInfo, tableName,
                loadPropertyMap, properties, type, customProperties, mergeType, comment);
        return new CreateRoutineLoadCommand(createRoutineLoadInfo);

    }

    @Override
    public Command visitCreateRowPolicy(CreateRowPolicyContext ctx) {
        FilterType filterType = FilterType.of(ctx.type.getText());
        List<String> nameParts = visitMultipartIdentifier(ctx.table);
        return new CreatePolicyCommand(PolicyTypeEnum.ROW, ctx.name.getText(),
                ctx.EXISTS() != null, nameParts, Optional.of(filterType),
                ctx.user == null ? null : visitUserIdentify(ctx.user),
                ctx.roleName == null ? null : ctx.roleName.getText(),
                Optional.of(getExpression(ctx.booleanExpression())), ImmutableMap.of());
    }

    @Override
    public String visitIdentifierOrText(DorisParser.IdentifierOrTextContext ctx) {
        if (ctx.STRING_LITERAL() != null) {
            return ctx.STRING_LITERAL().getText().substring(1, ctx.STRING_LITERAL().getText().length() - 1);
        } else {
            return ctx.identifier().getText();
        }
    }

    @Override
    public UserIdentity visitUserIdentify(UserIdentifyContext ctx) {
        String user = visitIdentifierOrText(ctx.user);
        String host = null;
        if (ctx.host != null) {
            host = visitIdentifierOrText(ctx.host);
        }
        if (host == null) {
            host = "%";
        }
        boolean isDomain = ctx.LEFT_PAREN() != null;
        return new UserIdentity(user, host, isDomain);
    }

    @Override
    public LogicalPlan visitQuery(QueryContext ctx) {
        return ParserUtils.withOrigin(ctx, () -> {
            // TODO: need to add withQueryResultClauses and withCTE
            LogicalPlan query = plan(ctx.queryTerm());
            query = withCte(query, ctx.cte());
            return withQueryOrganization(query, ctx.queryOrganization());
        });
    }

    @Override
    public LogicalPlan visitSetOperation(SetOperationContext ctx) {
        return ParserUtils.withOrigin(ctx, () -> {

            if (ctx.UNION() != null) {
                Qualifier qualifier = getQualifier(ctx);
                List<QueryTermContext> contexts = Lists.newArrayList(ctx.right);
                QueryTermContext current = ctx.left;
                while (true) {
                    if (current instanceof SetOperationContext
                            && getQualifier((SetOperationContext) current) == qualifier
                            && ((SetOperationContext) current).UNION() != null) {
                        contexts.add(((SetOperationContext) current).right);
                        current = ((SetOperationContext) current).left;
                    } else {
                        contexts.add(current);
                        break;
                    }
                }
                Collections.reverse(contexts);
                List<LogicalPlan> logicalPlans = contexts.stream().map(this::plan).collect(Collectors.toList());
                return reduceToLogicalPlanTree(0, logicalPlans.size() - 1, logicalPlans, qualifier);
            } else {
                LogicalPlan leftQuery = plan(ctx.left);
                LogicalPlan rightQuery = plan(ctx.right);
                Qualifier qualifier = getQualifier(ctx);

                List<Plan> newChildren = ImmutableList.of(leftQuery, rightQuery);
                LogicalPlan plan;
                if (ctx.UNION() != null) {
                    plan = new LogicalUnion(qualifier, newChildren);
                } else if (ctx.EXCEPT() != null || ctx.MINUS() != null) {
                    plan = new LogicalExcept(qualifier, newChildren);
                } else if (ctx.INTERSECT() != null) {
                    plan = new LogicalIntersect(qualifier, newChildren);
                } else {
                    throw new ParseException("not support", ctx);
                }
                return plan;
            }
        });
    }

    private Qualifier getQualifier(SetOperationContext ctx) {
        if (ctx.setQuantifier() == null || ctx.setQuantifier().DISTINCT() != null) {
            return Qualifier.DISTINCT;
        } else {
            return Qualifier.ALL;
        }
    }

    private static LogicalPlan logicalPlanCombiner(LogicalPlan left, LogicalPlan right, Qualifier qualifier) {
        return new LogicalUnion(qualifier, ImmutableList.of(left, right));
    }

    /**
     * construct avl union tree
     */
    public static LogicalPlan reduceToLogicalPlanTree(int low, int high,
            List<LogicalPlan> logicalPlans, Qualifier qualifier) {
        switch (high - low) {
            case 0:
                return logicalPlans.get(low);
            case 1:
                return logicalPlanCombiner(logicalPlans.get(low), logicalPlans.get(high), qualifier);
            default:
                int mid = low + (high - low) / 2;
                return logicalPlanCombiner(
                        reduceToLogicalPlanTree(low, mid, logicalPlans, qualifier),
                        reduceToLogicalPlanTree(mid + 1, high, logicalPlans, qualifier),
                        qualifier
                );
        }
    }

    @Override
    public LogicalPlan visitSubquery(SubqueryContext ctx) {
        return ParserUtils.withOrigin(ctx, () -> plan(ctx.query()));
    }

    @Override
    public LogicalPlan visitRegularQuerySpecification(RegularQuerySpecificationContext ctx) {
        return ParserUtils.withOrigin(ctx, () -> {
            SelectClauseContext selectCtx = ctx.selectClause();
            LogicalPlan selectPlan;
            LogicalPlan relation;
            if (ctx.fromClause() == null) {
                relation = new LogicalOneRowRelation(StatementScopeIdGenerator.newRelationId(),
                        ImmutableList.of(new Alias(Literal.of(0))));
            } else {
                relation = visitFromClause(ctx.fromClause());
            }
            if (ctx.intoClause() != null && !ConnectContext.get().isRunProcedure()) {
                throw new ParseException("Only procedure supports insert into variables", selectCtx);
            }
            selectPlan = withSelectQuerySpecification(
                    ctx, relation,
                    selectCtx,
                    Optional.ofNullable(ctx.whereClause()),
                    Optional.ofNullable(ctx.aggClause()),
                    Optional.ofNullable(ctx.havingClause()),
                    Optional.ofNullable(ctx.qualifyClause()));
            selectPlan = withQueryOrganization(selectPlan, ctx.queryOrganization());
            if ((selectHintMap == null) || selectHintMap.isEmpty()) {
                return selectPlan;
            }
            List<ParserRuleContext> selectHintContexts = Lists.newArrayList();
            for (Integer key : selectHintMap.keySet()) {
                if (key > selectCtx.getStart().getStopIndex() && key < selectCtx.getStop().getStartIndex()) {
                    selectHintContexts.add(selectHintMap.get(key));
                }
            }
            return withSelectHint(selectPlan, selectHintContexts);
        });
    }

    @Override
    public LogicalPlan visitInlineTable(InlineTableContext ctx) {
        List<RowConstructorContext> rowConstructorContexts = ctx.rowConstructor();
        ImmutableList.Builder<List<NamedExpression>> rows
                = ImmutableList.builderWithExpectedSize(rowConstructorContexts.size());
        for (RowConstructorContext rowConstructorContext : rowConstructorContexts) {
            rows.add(visitRowConstructor(rowConstructorContext));
        }
        return new UnboundInlineTable(rows.build());
    }

    /**
     * Create an aliased table reference. This is typically used in FROM clauses.
     */
    protected LogicalPlan withTableAlias(LogicalPlan plan, TableAliasContext ctx) {
        if (ctx.strictIdentifier() == null) {
            return plan;
        }
        return ParserUtils.withOrigin(ctx.strictIdentifier(), () -> {
            String alias = ctx.strictIdentifier().getText();
            if (null != ctx.identifierList()) {
                throw new ParseException("Do not implemented", ctx);
                // TODO: multi-colName
            }
            return new LogicalSubQueryAlias<>(alias, plan);
        });
    }

    @Override
    public LogicalPlan visitTableName(TableNameContext ctx) {
        List<String> nameParts = visitMultipartIdentifier(ctx.multipartIdentifier());
        List<String> partitionNames = new ArrayList<>();
        boolean isTempPart = false;
        if (ctx.specifiedPartition() != null) {
            isTempPart = ctx.specifiedPartition().TEMPORARY() != null;
            if (ctx.specifiedPartition().identifier() != null) {
                partitionNames.add(ctx.specifiedPartition().identifier().getText());
            } else {
                partitionNames.addAll(visitIdentifierList(ctx.specifiedPartition().identifierList()));
            }
        }

        Optional<String> indexName = Optional.empty();
        if (ctx.materializedViewName() != null) {
            indexName = Optional.ofNullable(ctx.materializedViewName().indexName.getText());
        }

        List<Long> tabletIdLists = new ArrayList<>();
        if (ctx.tabletList() != null) {
            ctx.tabletList().tabletIdList.stream().forEach(tabletToken -> {
                tabletIdLists.add(Long.parseLong(tabletToken.getText()));
            });
        }

        final List<String> relationHints;
        if (ctx.relationHint() != null) {
            relationHints = typedVisit(ctx.relationHint());
        } else {
            relationHints = ImmutableList.of();
        }

        TableScanParams scanParams = null;
        if (ctx.optScanParams() != null) {
            Map<String, String> map = visitPropertyItemList(ctx.optScanParams().properties);
            scanParams = new TableScanParams(ctx.optScanParams().funcName.getText(), map);
        }

        TableSnapshot tableSnapshot = null;
        if (ctx.tableSnapshot() != null) {
            if (ctx.tableSnapshot().TIME() != null) {
                tableSnapshot = new TableSnapshot(stripQuotes(ctx.tableSnapshot().time.getText()));
            } else {
                tableSnapshot = new TableSnapshot(Long.parseLong(ctx.tableSnapshot().version.getText()));
            }
        }

        TableSample tableSample = ctx.sample() == null ? null : (TableSample) visit(ctx.sample());
        UnboundRelation relation = new UnboundRelation(StatementScopeIdGenerator.newRelationId(),
                nameParts, partitionNames, isTempPart, tabletIdLists, relationHints,
                Optional.ofNullable(tableSample), indexName, scanParams, Optional.ofNullable(tableSnapshot));

        LogicalPlan checkedRelation = LogicalPlanBuilderAssistant.withCheckPolicy(relation);
        LogicalPlan plan = withTableAlias(checkedRelation, ctx.tableAlias());
        for (LateralViewContext lateralViewContext : ctx.lateralView()) {
            plan = withGenerate(plan, lateralViewContext);
        }
        return plan;
    }

    public static String stripQuotes(String str) {
        if ((str.charAt(0) == '\'' && str.charAt(str.length() - 1) == '\'')
                || (str.charAt(0) == '\"' && str.charAt(str.length() - 1) == '\"')) {
            str = str.substring(1, str.length() - 1);
        }
        return str;
    }

    @Override
    public LogicalPlan visitShowEncryptKeys(ShowEncryptKeysContext ctx) {
        String dbName = null;
        if (ctx.database != null) {
            List<String> nameParts = visitMultipartIdentifier(ctx.database);
            dbName = nameParts.get(0); // only one entry possible
        }

        String likeString = null;
        if (ctx.LIKE() != null) {
            likeString = stripQuotes(ctx.STRING_LITERAL().getText());
        }
        return new ShowEncryptKeysCommand(dbName, likeString);
    }

    @Override
    public LogicalPlan visitAliasedQuery(AliasedQueryContext ctx) {
        if (ctx.tableAlias().getText().equals("")) {
            throw new ParseException("Every derived table must have its own alias", ctx);
        }
        LogicalPlan plan = withTableAlias(visitQuery(ctx.query()), ctx.tableAlias());
        for (LateralViewContext lateralViewContext : ctx.lateralView()) {
            plan = withGenerate(plan, lateralViewContext);
        }
        return plan;
    }

    @Override
    public LogicalPlan visitTableValuedFunction(TableValuedFunctionContext ctx) {
        return ParserUtils.withOrigin(ctx, () -> {
            String functionName = ctx.tvfName.getText();

            Map<String, String> map = visitPropertyItemList(ctx.properties);
            LogicalPlan relation = new UnboundTVFRelation(StatementScopeIdGenerator.newRelationId(),
                    functionName, new Properties(map));
            return withTableAlias(relation, ctx.tableAlias());
        });
    }

    /**
     * Create a star (i.e. all) expression; this selects all elements (in the specified object).
     * Both un-targeted (global) and targeted aliases are supported.
     */
    @Override
    public Expression visitStar(StarContext ctx) {
        return ParserUtils.withOrigin(ctx, () -> {
            final QualifiedNameContext qualifiedNameContext = ctx.qualifiedName();
            List<String> target;
            if (qualifiedNameContext != null) {
                target = qualifiedNameContext.identifier()
                        .stream()
                        .map(RuleContext::getText)
                        .collect(ImmutableList.toImmutableList());
            } else {
                target = ImmutableList.of();
            }
            List<ExceptOrReplaceContext> exceptOrReplaceList = ctx.exceptOrReplace();
            if (exceptOrReplaceList != null && !exceptOrReplaceList.isEmpty()) {
                List<NamedExpression> finalExpectSlots = ImmutableList.of();
                List<NamedExpression> finalReplacedAlias = ImmutableList.of();
                for (ExceptOrReplaceContext exceptOrReplace : exceptOrReplaceList) {
                    if (exceptOrReplace instanceof ExceptContext) {
                        if (!finalExpectSlots.isEmpty()) {
                            throw new ParseException("only one except clause is supported", ctx);
                        }
                        ExceptContext exceptContext = (ExceptContext) exceptOrReplace;
                        List<NamedExpression> expectSlots = getNamedExpressions(exceptContext.namedExpressionSeq());
                        boolean allSlots = expectSlots.stream().allMatch(UnboundSlot.class::isInstance);
                        if (expectSlots.isEmpty() || !allSlots) {
                            throw new ParseException(
                                    "only column name is supported in except clause", ctx);
                        }
                        finalExpectSlots = expectSlots;
                    } else if (exceptOrReplace instanceof ReplaceContext) {
                        if (!finalReplacedAlias.isEmpty()) {
                            throw new ParseException("only one replace clause is supported", ctx);
                        }
                        ReplaceContext replaceContext = (ReplaceContext) exceptOrReplace;
                        List<NamedExpression> expectAlias = Lists.newArrayList();
                        NamedExpressionSeqContext namedExpressions = replaceContext.namedExpressionSeq();
                        for (NamedExpressionContext namedExpressionContext : namedExpressions.namedExpression()) {
                            if (namedExpressionContext.identifierOrText() == null) {
                                throw new ParseException("only alias is supported in select-replace clause", ctx);
                            }
                            expectAlias.add((NamedExpression) namedExpressionContext.accept(this));
                        }
                        if (expectAlias.isEmpty()) {
                            throw new ParseException("only alias is supported in select-replace clause", ctx);
                        }
                        finalReplacedAlias = expectAlias;
                    } else {
                        throw new ParseException(
                                "Unsupported except or replace clause: " + exceptOrReplace.getText(), ctx
                        );
                    }
                }
                return new UnboundStar(target, finalExpectSlots, finalReplacedAlias);
            } else {
                return new UnboundStar(target);
            }
        });
    }

    /**
     * Create an aliased expression if an alias is specified. Both single and multi-aliases are
     * supported.
     */
    @Override
    public NamedExpression visitNamedExpression(NamedExpressionContext ctx) {
        return ParserUtils.withOrigin(ctx, () -> {
            Expression expression = getExpression(ctx.expression());
            if (ctx.identifierOrText() == null) {
                if (expression instanceof NamedExpression) {
                    return (NamedExpression) expression;
                } else if (expression instanceof Literal) {
                    return new Alias(expression);
                } else {
                    return new UnboundAlias(expression);
                }
            }
            String alias = visitIdentifierOrText(ctx.identifierOrText());
            if (expression instanceof Literal) {
                return new Alias(expression, alias);
            }
            return new UnboundAlias(expression, alias);
        });
    }

    @Override
    public Expression visitSystemVariable(SystemVariableContext ctx) {
        VariableType type = null;
        if (ctx.kind == null) {
            type = VariableType.DEFAULT;
        } else if (ctx.kind.getType() == DorisParser.SESSION) {
            type = VariableType.SESSION;
        } else if (ctx.kind.getType() == DorisParser.GLOBAL) {
            type = VariableType.GLOBAL;
        }
        if (type == null) {
            throw new ParseException("Unsupported system variable: " + ctx.getText(), ctx);
        }
        return new UnboundVariable(ctx.identifier().getText(), type);
    }

    @Override
    public Expression visitUserVariable(UserVariableContext ctx) {
        return new UnboundVariable(ctx.identifierOrText().getText(), VariableType.USER);
    }

    /**
     * Create a comparison expression. This compares two expressions. The following comparison
     * operators are supported:
     * - Equal: '=' or '=='
     * - Null-safe Equal: '<=>'
     * - Not Equal: '<>' or '!='
     * - Less than: '<'
     * - Less then or Equal: '<='
     * - Greater than: '>'
     * - Greater then or Equal: '>='
     */
    @Override
    public Expression visitComparison(ComparisonContext ctx) {
        return ParserUtils.withOrigin(ctx, () -> {
            Expression left = getExpression(ctx.left);
            Expression right = getExpression(ctx.right);
            TerminalNode operator = (TerminalNode) ctx.comparisonOperator().getChild(0);
            switch (operator.getSymbol().getType()) {
                case DorisParser.EQ:
                    return new EqualTo(left, right);
                case DorisParser.NEQ:
                    return new Not(new EqualTo(left, right));
                case DorisParser.LT:
                    return new LessThan(left, right);
                case DorisParser.GT:
                    return new GreaterThan(left, right);
                case DorisParser.LTE:
                    return new LessThanEqual(left, right);
                case DorisParser.GTE:
                    return new GreaterThanEqual(left, right);
                case DorisParser.NSEQ:
                    return new NullSafeEqual(left, right);
                default:
                    throw new ParseException("Unsupported comparison expression: "
                        + operator.getSymbol().getText(), ctx);
            }
        });
    }

    /**
     * Create a not expression.
     * format: NOT Expression
     * for example:
     * not 1
     * not 1=1
     */
    @Override
    public Expression visitLogicalNot(LogicalNotContext ctx) {
        return ParserUtils.withOrigin(ctx, () -> new Not(getExpression(ctx.booleanExpression())));
    }

    @Override
    public Expression visitLogicalBinary(LogicalBinaryContext ctx) {
        return ParserUtils.withOrigin(ctx, () -> {
            // Code block copy from Spark
            // sql/catalyst/src/main/scala/org/apache/spark/sql/catalyst/parser/AstBuilder.scala

            // Collect all similar left hand contexts.
            List<BooleanExpressionContext> contexts = Lists.newArrayList(ctx.right);
            BooleanExpressionContext current = ctx.left;
            while (true) {
                if (current instanceof LogicalBinaryContext
                        && ((LogicalBinaryContext) current).operator.getType() == ctx.operator.getType()) {
                    contexts.add(((LogicalBinaryContext) current).right);
                    current = ((LogicalBinaryContext) current).left;
                } else {
                    contexts.add(current);
                    break;
                }
            }
            // Reverse the contexts to have them in the same sequence as in the SQL statement & turn them
            // into expressions.
            Collections.reverse(contexts);
            List<Expression> expressions = contexts.stream().map(this::getExpression).collect(Collectors.toList());
            if (ctx.operator.getType() == DorisParser.AND) {
                return new And(expressions);
            } else if (ctx.operator.getType() == DorisParser.OR) {
                return new Or(expressions);
            } else {
                // Create a balanced tree.
                return reduceToExpressionTree(0, expressions.size() - 1, expressions, ctx);
            }
        });
    }

    @Override
    public Expression visitLambdaExpression(LambdaExpressionContext ctx) {
        ImmutableList<String> args = ctx.args.stream()
                .map(RuleContext::getText)
                .collect(ImmutableList.toImmutableList());
        Expression body = (Expression) visit(ctx.body);
        return new Lambda(args, body);
    }

    private Expression expressionCombiner(Expression left, Expression right, LogicalBinaryContext ctx) {
        switch (ctx.operator.getType()) {
            case DorisParser.LOGICALAND:
            case DorisParser.AND:
                return new And(left, right);
            case DorisParser.OR:
                return new Or(left, right);
            case DorisParser.XOR:
                return new Xor(left, right);
            default:
                throw new ParseException("Unsupported logical binary type: " + ctx.operator.getText(), ctx);
        }
    }

    private Expression reduceToExpressionTree(int low, int high,
            List<Expression> expressions, LogicalBinaryContext ctx) {
        switch (high - low) {
            case 0:
                return expressions.get(low);
            case 1:
                return expressionCombiner(expressions.get(low), expressions.get(high), ctx);
            default:
                int mid = low + (high - low) / 2;
                return expressionCombiner(
                        reduceToExpressionTree(low, mid, expressions, ctx),
                        reduceToExpressionTree(mid + 1, high, expressions, ctx),
                        ctx
                );
        }
    }

    /**
     * Create a predicated expression. A predicated expression is a normal expression with a
     * predicate attached to it, for example:
     * {{{
     * a + 1 IS NULL
     * }}}
     */
    @Override
    public Expression visitPredicated(PredicatedContext ctx) {
        return ParserUtils.withOrigin(ctx, () -> {
            Expression e = getExpression(ctx.valueExpression());
            return ctx.predicate() == null ? e : withPredicate(e, ctx.predicate());
        });
    }

    @Override
    public Expression visitArithmeticUnary(ArithmeticUnaryContext ctx) {
        return ParserUtils.withOrigin(ctx, () -> {
            Expression e = typedVisit(ctx.valueExpression());
            switch (ctx.operator.getType()) {
                case DorisParser.PLUS:
                    return e;
                case DorisParser.SUBTRACT:
                    IntegerLiteral zero = new IntegerLiteral(0);
                    return new Subtract(zero, e);
                case DorisParser.TILDE:
                    return new BitNot(e);
                default:
                    throw new ParseException("Unsupported arithmetic unary type: " + ctx.operator.getText(), ctx);
            }
        });
    }

    @Override
    public Expression visitArithmeticBinary(ArithmeticBinaryContext ctx) {
        return ParserUtils.withOrigin(ctx, () -> {
            Expression left = getExpression(ctx.left);
            Expression right = getExpression(ctx.right);

            int type = ctx.operator.getType();
            if (left instanceof Interval) {
                if (type != DorisParser.PLUS) {
                    throw new ParseException("Only supported: " + Operator.ADD, ctx);
                }
                Interval interval = (Interval) left;
                return new TimestampArithmetic(Operator.ADD, right, interval.value(), interval.timeUnit());
            }

            if (right instanceof Interval) {
                Operator op;
                if (type == DorisParser.PLUS) {
                    op = Operator.ADD;
                } else if (type == DorisParser.SUBTRACT) {
                    op = Operator.SUBTRACT;
                } else {
                    throw new ParseException("Only supported: " + Operator.ADD + " and " + Operator.SUBTRACT, ctx);
                }
                Interval interval = (Interval) right;
                return new TimestampArithmetic(op, left, interval.value(), interval.timeUnit());
            }

            return ParserUtils.withOrigin(ctx, () -> {
                switch (type) {
                    case DorisParser.ASTERISK:
                        return new Multiply(left, right);
                    case DorisParser.SLASH:
                        return new Divide(left, right);
                    case DorisParser.MOD:
                        return new Mod(left, right);
                    case DorisParser.PLUS:
                        return new Add(left, right);
                    case DorisParser.SUBTRACT:
                        return new Subtract(left, right);
                    case DorisParser.DIV:
                        return new IntegralDivide(left, right);
                    case DorisParser.HAT:
                        return new BitXor(left, right);
                    case DorisParser.PIPE:
                        return new BitOr(left, right);
                    case DorisParser.AMPERSAND:
                        return new BitAnd(left, right);
                    default:
                        throw new ParseException(
                                "Unsupported arithmetic binary type: " + ctx.operator.getText(), ctx);
                }
            });
        });
    }

    @Override
    public Expression visitCurrentDate(DorisParser.CurrentDateContext ctx) {
        return new CurrentDate().alias("CURRENT_DATE");
    }

    @Override
    public Expression visitCurrentTime(DorisParser.CurrentTimeContext ctx) {
        return new CurrentTime().alias("CURRENT_TIME");
    }

    @Override
    public Expression visitCurrentTimestamp(DorisParser.CurrentTimestampContext ctx) {
        return new Now().alias("CURRENT_TIMESTAMP");
    }

    @Override
    public Expression visitLocalTime(DorisParser.LocalTimeContext ctx) {
        return new CurrentTime().alias("LOCALTIME");
    }

    @Override
    public Expression visitLocalTimestamp(DorisParser.LocalTimestampContext ctx) {
        return new Now().alias("LOCALTIMESTAMP");
    }

    @Override
    public Expression visitCurrentUser(DorisParser.CurrentUserContext ctx) {
        return new CurrentUser().alias("CURRENT_USER");
    }

    @Override
    public Expression visitSessionUser(DorisParser.SessionUserContext ctx) {
        return new SessionUser().alias("SESSION_USER");
    }

    @Override
    public Expression visitDoublePipes(DorisParser.DoublePipesContext ctx) {
        return ParserUtils.withOrigin(ctx, () -> {
            Expression left = getExpression(ctx.left);
            Expression right = getExpression(ctx.right);
            if (SqlModeHelper.hasPipeAsConcat()) {
                return new UnboundFunction("concat", Lists.newArrayList(left, right));
            } else {
                return new Or(left, right);
            }
        });
    }

    /**
     * Create a value based [[CaseWhen]] expression. This has the following SQL form:
     * {{{
     *   CASE [expression]
     *    WHEN [value] THEN [expression]
     *    ...
     *    ELSE [expression]
     *   END
     * }}}
     */
    @Override
    public Expression visitSimpleCase(DorisParser.SimpleCaseContext context) {
        Expression e = getExpression(context.value);
        List<WhenClause> whenClauses = context.whenClause().stream()
                .map(w -> new WhenClause(new EqualTo(e, getExpression(w.condition)), getExpression(w.result)))
                .collect(ImmutableList.toImmutableList());
        if (context.elseExpression == null) {
            return new CaseWhen(whenClauses);
        }
        return new CaseWhen(whenClauses, getExpression(context.elseExpression));
    }

    /**
     * Create a condition based [[CaseWhen]] expression. This has the following SQL syntax:
     * {{{
     *   CASE
     *    WHEN [predicate] THEN [expression]
     *    ...
     *    ELSE [expression]
     *   END
     * }}}
     *
     * @param context the parse tree
     */
    @Override
    public Expression visitSearchedCase(DorisParser.SearchedCaseContext context) {
        List<WhenClause> whenClauses = context.whenClause().stream()
                .map(w -> new WhenClause(getExpression(w.condition), getExpression(w.result)))
                .collect(ImmutableList.toImmutableList());
        if (context.elseExpression == null) {
            return new CaseWhen(whenClauses);
        }
        return new CaseWhen(whenClauses, getExpression(context.elseExpression));
    }

    @Override
    public Expression visitCast(DorisParser.CastContext ctx) {
        return ParserUtils.withOrigin(ctx, () -> processCast(getExpression(ctx.expression()), ctx.castDataType()));
    }

    @Override
    public UnboundFunction visitExtract(DorisParser.ExtractContext ctx) {
        return ParserUtils.withOrigin(ctx, () -> {
            String functionName = ctx.field.getText();
            return new UnboundFunction(functionName, false,
                    Collections.singletonList(getExpression(ctx.source)));
        });
    }

    @Override
    public Expression visitEncryptKey(DorisParser.EncryptKeyContext ctx) {
        return ParserUtils.withOrigin(ctx, () -> {
            String db = ctx.dbName == null ? "" : ctx.dbName.getText();
            String key = ctx.keyName.getText();
            return new EncryptKeyRef(new StringLiteral(db), new StringLiteral(key));
        });
    }

    @Override
    public Expression visitCharFunction(DorisParser.CharFunctionContext ctx) {
        return ParserUtils.withOrigin(ctx, () -> {
            String charSet = ctx.charSet == null ? "utf8" : ctx.charSet.getText();
            List<Expression> arguments = ImmutableList.<Expression>builder()
                    .add(new StringLiteral(charSet))
                    .addAll(visit(ctx.arguments, Expression.class))
                    .build();
            return new Char(arguments);
        });
    }

    @Override
    public Expression visitConvertCharSet(DorisParser.ConvertCharSetContext ctx) {
        return ParserUtils.withOrigin(ctx,
                () -> new ConvertTo(getExpression(ctx.argument), new StringLiteral(ctx.charSet.getText())));
    }

    @Override
    public Expression visitConvertType(DorisParser.ConvertTypeContext ctx) {
        return ParserUtils.withOrigin(ctx, () -> processCast(getExpression(ctx.argument), ctx.castDataType()));
    }

    @Override
    public DataType visitCastDataType(CastDataTypeContext ctx) {
        return ParserUtils.withOrigin(ctx, () -> {
            if (ctx.dataType() != null) {
                return ((DataType) typedVisit(ctx.dataType())).conversion();
            } else if (ctx.UNSIGNED() != null) {
                return LargeIntType.UNSIGNED;
            } else {
                return BigIntType.SIGNED;
            }
        });
    }

    private Expression processCast(Expression expression, CastDataTypeContext castDataTypeContext) {
        DataType dataType = visitCastDataType(castDataTypeContext);
        Expression cast = new Cast(expression, dataType, true);
        if (dataType.isStringLikeType() && ((CharacterType) dataType).getLen() >= 0) {
            if (dataType.isVarcharType() && ((VarcharType) dataType).isWildcardVarchar()) {
                return cast;
            }
            List<Expression> args = ImmutableList.of(
                    cast,
                    new TinyIntLiteral((byte) 1),
                    Literal.of(((CharacterType) dataType).getLen())
            );
            return new UnboundFunction("substr", args);
        } else {
            return cast;
        }
    }

    @Override
    public Expression visitFunctionCallExpression(DorisParser.FunctionCallExpressionContext ctx) {
        return ParserUtils.withOrigin(ctx, () -> {
            String functionName = ctx.functionIdentifier().functionNameIdentifier().getText();
            boolean isDistinct = ctx.DISTINCT() != null;
            List<Expression> params = Lists.newArrayList();
            params.addAll(visit(ctx.expression(), Expression.class));
            List<OrderKey> orderKeys = visit(ctx.sortItem(), OrderKey.class);
            params.addAll(orderKeys.stream().map(OrderExpression::new).collect(Collectors.toList()));

            List<UnboundStar> unboundStars = ExpressionUtils.collectAll(params, UnboundStar.class::isInstance);
            if (!unboundStars.isEmpty()) {
                if (ctx.functionIdentifier().dbName == null && functionName.equalsIgnoreCase("count")) {
                    if (unboundStars.size() > 1) {
                        throw new ParseException(
                                "'*' can only be used once in conjunction with COUNT: " + functionName, ctx);
                    }
                    if (!unboundStars.get(0).getQualifier().isEmpty()) {
                        throw new ParseException("'*' can not has qualifier: " + unboundStars.size(), ctx);
                    }
                    if (ctx.windowSpec() != null) {
                        if (isDistinct) {
                            throw new ParseException("DISTINCT not allowed in analytic function: " + functionName, ctx);
                        }
                        return withWindowSpec(ctx.windowSpec(), new Count());
                    }
                    return new Count();
                }
                throw new ParseException("'*' can only be used in conjunction with COUNT: " + functionName, ctx);
            } else {
                String dbName = null;
                if (ctx.functionIdentifier().dbName != null) {
                    dbName = ctx.functionIdentifier().dbName.getText();
                }
                UnboundFunction function = new UnboundFunction(dbName, functionName, isDistinct, params);
                if (ctx.windowSpec() != null) {
                    if (isDistinct) {
                        throw new ParseException("DISTINCT not allowed in analytic function: " + functionName, ctx);
                    }
                    return withWindowSpec(ctx.windowSpec(), function);
                }
                return function;
            }
        });
    }

    /**
     * deal with window function definition
     */
    private WindowExpression withWindowSpec(WindowSpecContext ctx, Expression function) {
        List<Expression> partitionKeyList = Lists.newArrayList();
        if (ctx.partitionClause() != null) {
            partitionKeyList = visit(ctx.partitionClause().expression(), Expression.class);
        }

        List<OrderExpression> orderKeyList = Lists.newArrayList();
        if (ctx.sortClause() != null) {
            orderKeyList = visit(ctx.sortClause().sortItem(), OrderKey.class).stream()
                .map(orderKey -> new OrderExpression(orderKey))
                .collect(Collectors.toList());
        }

        if (ctx.windowFrame() != null) {
            return new WindowExpression(function, partitionKeyList, orderKeyList, withWindowFrame(ctx.windowFrame()));
        }
        return new WindowExpression(function, partitionKeyList, orderKeyList);
    }

    /**
     * deal with optional expressions
     */
    private <T, C> Optional<C> optionalVisit(T ctx, Supplier<C> func) {
        return Optional.ofNullable(ctx).map(a -> func.get());
    }

    /**
     * deal with window frame
     */
    private WindowFrame withWindowFrame(WindowFrameContext ctx) {
        WindowFrame.FrameUnitsType frameUnitsType = WindowFrame.FrameUnitsType.valueOf(
                ctx.frameUnits().getText().toUpperCase());
        WindowFrame.FrameBoundary leftBoundary = withFrameBound(ctx.start);
        if (ctx.end != null) {
            WindowFrame.FrameBoundary rightBoundary = withFrameBound(ctx.end);
            return new WindowFrame(frameUnitsType, leftBoundary, rightBoundary);
        }
        return new WindowFrame(frameUnitsType, leftBoundary);
    }

    private WindowFrame.FrameBoundary withFrameBound(DorisParser.FrameBoundaryContext ctx) {
        Optional<Expression> expression = Optional.empty();
        if (ctx.expression() != null) {
            expression = Optional.of(getExpression(ctx.expression()));
            // todo: use isConstant() to resolve Function in expression; currently we only
            //  support literal expression
            if (!expression.get().isLiteral()) {
                throw new ParseException("Unsupported expression in WindowFrame : " + expression, ctx);
            }
        }

        WindowFrame.FrameBoundType frameBoundType = null;
        switch (ctx.boundType.getType()) {
            case DorisParser.PRECEDING:
                if (ctx.UNBOUNDED() != null) {
                    frameBoundType = WindowFrame.FrameBoundType.UNBOUNDED_PRECEDING;
                } else {
                    frameBoundType = WindowFrame.FrameBoundType.PRECEDING;
                }
                break;
            case DorisParser.CURRENT:
                frameBoundType = WindowFrame.FrameBoundType.CURRENT_ROW;
                break;
            case DorisParser.FOLLOWING:
                if (ctx.UNBOUNDED() != null) {
                    frameBoundType = WindowFrame.FrameBoundType.UNBOUNDED_FOLLOWING;
                } else {
                    frameBoundType = WindowFrame.FrameBoundType.FOLLOWING;
                }
                break;
            default:
        }
        return new WindowFrame.FrameBoundary(expression, frameBoundType);
    }

    @Override
    public Expression visitInterval(IntervalContext ctx) {
        return new Interval(getExpression(ctx.value), visitUnitIdentifier(ctx.unit));
    }

    @Override
    public String visitUnitIdentifier(UnitIdentifierContext ctx) {
        return ctx.getText();
    }

    @Override
    public Literal visitTypeConstructor(TypeConstructorContext ctx) {
        String value = ctx.STRING_LITERAL().getText();
        value = value.substring(1, value.length() - 1);
        String type = ctx.type.getText().toUpperCase();
        switch (type) {
            case "DATE":
                return Config.enable_date_conversion ? new DateV2Literal(value) : new DateLiteral(value);
            case "TIMESTAMP":
                return Config.enable_date_conversion ? new DateTimeV2Literal(value) : new DateTimeLiteral(value);
            case "DATEV2":
                return new DateV2Literal(value);
            case "DATEV1":
                return new DateLiteral(value);
            default:
                throw new ParseException("Unsupported data type : " + type, ctx);
        }
    }

    @Override
    public Expression visitDereference(DereferenceContext ctx) {
        return ParserUtils.withOrigin(ctx, () -> {
            Expression e = getExpression(ctx.base);
            if (e instanceof UnboundSlot) {
                UnboundSlot unboundAttribute = (UnboundSlot) e;
                List<String> nameParts = Lists.newArrayList(unboundAttribute.getNameParts());
                nameParts.add(ctx.fieldName.getText());
                UnboundSlot slot = new UnboundSlot(nameParts, Optional.empty());
                return slot;
            } else {
                // todo: base is an expression, may be not a table name.
                throw new ParseException("Unsupported dereference expression: " + ctx.getText(), ctx);
            }
        });
    }

    @Override
    public Expression visitElementAt(ElementAtContext ctx) {
        return new ElementAt(typedVisit(ctx.value), typedVisit(ctx.index));
    }

    @Override
    public Expression visitArraySlice(ArraySliceContext ctx) {
        if (ctx.end != null) {
            return new ArraySlice(typedVisit(ctx.value), typedVisit(ctx.begin), typedVisit(ctx.end));
        } else {
            return new ArraySlice(typedVisit(ctx.value), typedVisit(ctx.begin));
        }
    }

    @Override
    public Expression visitColumnReference(ColumnReferenceContext ctx) {
        // todo: handle quoted and unquoted
        return UnboundSlot.quoted(ctx.getText());
    }

    /**
     * Create a NULL literal expression.
     */
    @Override
    public Literal visitNullLiteral(NullLiteralContext ctx) {
        return new NullLiteral();
    }

    @Override
    public Literal visitBooleanLiteral(BooleanLiteralContext ctx) {
        Boolean b = Boolean.valueOf(ctx.getText());
        return BooleanLiteral.of(b);
    }

    @Override
    public Literal visitIntegerLiteral(IntegerLiteralContext ctx) {
        BigInteger bigInt = new BigInteger(ctx.getText());
        if (BigInteger.valueOf(bigInt.byteValue()).equals(bigInt)) {
            return new TinyIntLiteral(bigInt.byteValue());
        } else if (BigInteger.valueOf(bigInt.shortValue()).equals(bigInt)) {
            return new SmallIntLiteral(bigInt.shortValue());
        } else if (BigInteger.valueOf(bigInt.intValue()).equals(bigInt)) {
            return new IntegerLiteral(bigInt.intValue());
        } else if (BigInteger.valueOf(bigInt.longValue()).equals(bigInt)) {
            return new BigIntLiteral(bigInt.longValueExact());
        } else {
            return new LargeIntLiteral(bigInt);
        }
    }

    @Override
    public Literal visitStringLiteral(StringLiteralContext ctx) {
        String txt = ctx.STRING_LITERAL().getText();
        String s = txt.substring(1, txt.length() - 1);
        if (txt.charAt(0) == '\'') {
            // for single quote string, '' should be converted to '
            s = s.replace("''", "'");
        } else if (txt.charAt(0) == '"') {
            // for double quote string, "" should be converted to "
            s = s.replace("\"\"", "\"");
        }
        if (!SqlModeHelper.hasNoBackSlashEscapes()) {
            s = LogicalPlanBuilderAssistant.escapeBackSlash(s);
        }
        int strLength = Utils.containChinese(s) ? s.length() * StringLikeLiteral.CHINESE_CHAR_BYTE_LENGTH : s.length();
        if (strLength > ScalarType.MAX_VARCHAR_LENGTH) {
            return new StringLiteral(s);
        }
        return new VarcharLiteral(s, strLength);
    }

    @Override
    public Expression visitPlaceholder(DorisParser.PlaceholderContext ctx) {
        Placeholder parameter = new Placeholder(ConnectContext.get().getStatementContext().getNextPlaceholderId());
        tokenPosToParameters.put(ctx.start, parameter);
        return parameter;
    }

    /**
     * cast all items to same types.
     * TODO remove this function after we refactor type coercion.
     */
    private List<Literal> typeCoercionItems(List<Literal> items) {
        Array array = new Array(items.toArray(new Literal[0]));
        if (array.expectedInputTypes().isEmpty()) {
            return ImmutableList.of();
        }
        DataType dataType = array.expectedInputTypes().get(0);
        return items.stream()
                .map(item -> item.checkedCastTo(dataType))
                .map(Literal.class::cast)
                .collect(ImmutableList.toImmutableList());
    }

    @Override
    public ArrayLiteral visitArrayLiteral(ArrayLiteralContext ctx) {
        List<Literal> items = ctx.items.stream().<Literal>map(this::typedVisit).collect(Collectors.toList());
        if (items.isEmpty()) {
            return new ArrayLiteral(items);
        }
        return new ArrayLiteral(typeCoercionItems(items));
    }

    @Override
    public MapLiteral visitMapLiteral(MapLiteralContext ctx) {
        List<Literal> items = ctx.items.stream().<Literal>map(this::typedVisit).collect(Collectors.toList());
        if (items.size() % 2 != 0) {
            throw new ParseException("map can't be odd parameters, need even parameters", ctx);
        }
        List<Literal> keys = Lists.newArrayList();
        List<Literal> values = Lists.newArrayList();
        for (int i = 0; i < items.size(); i++) {
            if (i % 2 == 0) {
                keys.add(items.get(i));
            } else {
                values.add(items.get(i));
            }
        }
        return new MapLiteral(typeCoercionItems(keys), typeCoercionItems(values));
    }

    @Override
    public Object visitStructLiteral(StructLiteralContext ctx) {
        List<Literal> fields = ctx.items.stream().<Literal>map(this::typedVisit).collect(Collectors.toList());
        return new StructLiteral(fields);
    }

    @Override
    public Expression visitParenthesizedExpression(ParenthesizedExpressionContext ctx) {
        return getExpression(ctx.expression());
    }

    @Override
    public List<NamedExpression> visitRowConstructor(RowConstructorContext ctx) {
        List<RowConstructorItemContext> rowConstructorItemContexts = ctx.rowConstructorItem();
        ImmutableList.Builder<NamedExpression> columns
                = ImmutableList.builderWithExpectedSize(rowConstructorItemContexts.size());
        for (RowConstructorItemContext rowConstructorItemContext : rowConstructorItemContexts) {
            columns.add(visitRowConstructorItem(rowConstructorItemContext));
        }
        return columns.build();
    }

    @Override
    public NamedExpression visitRowConstructorItem(RowConstructorItemContext ctx) {
        ConstantContext constant = ctx.constant();
        if (constant != null) {
            return new Alias((Expression) constant.accept(this));
        } else if (ctx.DEFAULT() != null) {
            return new DefaultValueSlot();
        } else {
            return visitNamedExpression(ctx.namedExpression());
        }
    }

    @Override
    public List<Expression> visitNamedExpressionSeq(NamedExpressionSeqContext namedCtx) {
        return visit(namedCtx.namedExpression(), Expression.class);
    }

    @Override
    public LogicalPlan visitRelation(RelationContext ctx) {
        return plan(ctx.relationPrimary());
    }

    @Override
    public LogicalPlan visitFromClause(FromClauseContext ctx) {
        return ParserUtils.withOrigin(ctx, () -> visitRelations(ctx.relations()));
    }

    @Override
    public LogicalPlan visitRelations(DorisParser.RelationsContext ctx) {
        return ParserUtils.withOrigin(ctx, () -> withRelations(null, ctx.relation()));
    }

    @Override
    public LogicalPlan visitRelationList(DorisParser.RelationListContext ctx) {
        return ParserUtils.withOrigin(ctx, () -> withRelations(null, ctx.relations().relation()));
    }

    /* ********************************************************************************************
     * Table Identifier parsing
     * ******************************************************************************************** */

    @Override
    public List<String> visitMultipartIdentifier(MultipartIdentifierContext ctx) {
        return ctx.parts.stream()
            .map(RuleContext::getText)
            .collect(ImmutableList.toImmutableList());
    }

    /**
     * Create a Sequence of Strings for a parenthesis enclosed alias list.
     */
    @Override
    public List<String> visitIdentifierList(IdentifierListContext ctx) {
        return visitIdentifierSeq(ctx.identifierSeq());
    }

    /**
     * Create a Sequence of Strings for an identifier list.
     */
    @Override
    public List<String> visitIdentifierSeq(IdentifierSeqContext ctx) {
        return ctx.ident.stream()
            .map(RuleContext::getText)
            .collect(ImmutableList.toImmutableList());
    }

    @Override
    public EqualTo visitUpdateAssignment(UpdateAssignmentContext ctx) {
        return new EqualTo(new UnboundSlot(visitMultipartIdentifier(ctx.multipartIdentifier()), Optional.empty()),
                getExpression(ctx.expression()));
    }

    @Override
    public List<EqualTo> visitUpdateAssignmentSeq(UpdateAssignmentSeqContext ctx) {
        return ctx.assignments.stream()
                .map(this::visitUpdateAssignment)
                .collect(Collectors.toList());
    }

    /**
     * get OrderKey.
     *
     * @param ctx SortItemContext
     * @return SortItems
     */
    @Override
    public OrderKey visitSortItem(SortItemContext ctx) {
        return ParserUtils.withOrigin(ctx, () -> {
            boolean isAsc = ctx.DESC() == null;
            boolean isNullFirst = ctx.FIRST() != null || (ctx.LAST() == null && isAsc);
            Expression expression = typedVisit(ctx.expression());
            return new OrderKey(expression, isAsc, isNullFirst);
        });
    }

    private <T> List<T> visit(List<? extends ParserRuleContext> contexts, Class<T> clazz) {
        return contexts.stream()
                .map(this::visit)
                .map(clazz::cast)
                .collect(ImmutableList.toImmutableList());
    }

    private LogicalPlan plan(ParserRuleContext tree) {
        return (LogicalPlan) tree.accept(this);
    }

    /* ********************************************************************************************
     * create table parsing
     * ******************************************************************************************** */

    @Override
    public LogicalPlan visitCreateView(CreateViewContext ctx) {
        List<String> nameParts = visitMultipartIdentifier(ctx.name);
        String comment = ctx.STRING_LITERAL() == null ? "" : LogicalPlanBuilderAssistant.escapeBackSlash(
                ctx.STRING_LITERAL().getText().substring(1, ctx.STRING_LITERAL().getText().length() - 1));
        String querySql = getOriginSql(ctx.query());
        if (ctx.REPLACE() != null && ctx.EXISTS() != null) {
            throw new AnalysisException("[OR REPLACE] and [IF NOT EXISTS] cannot used at the same time");
        }
        CreateViewInfo info = new CreateViewInfo(ctx.EXISTS() != null, ctx.REPLACE() != null,
                new TableNameInfo(nameParts),
                comment, querySql,
                ctx.cols == null ? Lists.newArrayList() : visitSimpleColumnDefs(ctx.cols));
        return new CreateViewCommand(info);
    }

    @Override
    public LogicalPlan visitCreateTable(CreateTableContext ctx) {
        String ctlName = null;
        String dbName = null;
        String tableName = null;
        List<String> nameParts = visitMultipartIdentifier(ctx.name);
        // TODO: support catalog
        if (nameParts.size() == 1) {
            tableName = nameParts.get(0);
        } else if (nameParts.size() == 2) {
            dbName = nameParts.get(0);
            tableName = nameParts.get(1);
        } else if (nameParts.size() == 3) {
            ctlName = nameParts.get(0);
            dbName = nameParts.get(1);
            tableName = nameParts.get(2);
        } else {
            throw new AnalysisException("nameParts in create table should be [ctl.][db.]tbl");
        }
        KeysType keysType = null;
        if (ctx.DUPLICATE() != null) {
            keysType = KeysType.DUP_KEYS;
        } else if (ctx.AGGREGATE() != null) {
            keysType = KeysType.AGG_KEYS;
        } else if (ctx.UNIQUE() != null) {
            keysType = KeysType.UNIQUE_KEYS;
        }
        // when engineName is null, get engineName from current catalog later
        String engineName = ctx.engine != null ? ctx.engine.getText().toLowerCase() : null;
        int bucketNum = FeConstants.default_bucket_num;
        if (ctx.INTEGER_VALUE() != null) {
            bucketNum = Integer.parseInt(ctx.INTEGER_VALUE().getText());
        }
        String comment = ctx.STRING_LITERAL() == null ? "" : LogicalPlanBuilderAssistant.escapeBackSlash(
                ctx.STRING_LITERAL().getText().substring(1, ctx.STRING_LITERAL().getText().length() - 1));
        DistributionDescriptor desc = null;
        if (ctx.HASH() != null) {
            desc = new DistributionDescriptor(true, ctx.autoBucket != null, bucketNum,
                    visitIdentifierList(ctx.hashKeys));
        } else if (ctx.RANDOM() != null) {
            desc = new DistributionDescriptor(false, ctx.autoBucket != null, bucketNum, null);
        }
        Map<String, String> properties = ctx.properties != null
                // NOTICE: we should not generate immutable map here, because it will be modified when analyzing.
                ? Maps.newHashMap(visitPropertyClause(ctx.properties))
                : Maps.newHashMap();
        Map<String, String> extProperties = ctx.extProperties != null
                // NOTICE: we should not generate immutable map here, because it will be modified when analyzing.
                ? Maps.newHashMap(visitPropertyClause(ctx.extProperties))
                : Maps.newHashMap();

        // solve partition by
        PartitionTableInfo partitionInfo;
        if (ctx.partition != null) {
            partitionInfo = (PartitionTableInfo) ctx.partitionTable().accept(this);
        } else {
            partitionInfo = PartitionTableInfo.EMPTY;
        }

        if (ctx.columnDefs() != null) {
            if (ctx.AS() != null) {
                throw new AnalysisException("Should not define the entire column in CTAS");
            }
            return new CreateTableCommand(Optional.empty(), new CreateTableInfo(
                    ctx.EXISTS() != null,
                    ctx.EXTERNAL() != null,
                    ctlName,
                    dbName,
                    tableName,
                    visitColumnDefs(ctx.columnDefs()),
                    ctx.indexDefs() != null ? visitIndexDefs(ctx.indexDefs()) : ImmutableList.of(),
                    engineName,
                    keysType,
                    ctx.keys != null ? visitIdentifierList(ctx.keys) : ImmutableList.of(),
                    comment,
                    partitionInfo,
                    desc,
                    ctx.rollupDefs() != null ? visitRollupDefs(ctx.rollupDefs()) : ImmutableList.of(),
                    properties,
                    extProperties,
                    ctx.clusterKeys != null ? visitIdentifierList(ctx.clusterKeys) : ImmutableList.of()));
        } else if (ctx.AS() != null) {
            return new CreateTableCommand(Optional.of(visitQuery(ctx.query())), new CreateTableInfo(
                    ctx.EXISTS() != null,
                    ctx.EXTERNAL() != null,
                    ctlName,
                    dbName,
                    tableName,
                    ctx.ctasCols != null ? visitIdentifierList(ctx.ctasCols) : null,
                    engineName,
                    keysType,
                    ctx.keys != null ? visitIdentifierList(ctx.keys) : ImmutableList.of(),
                    comment,
                    partitionInfo,
                    desc,
                    ctx.rollupDefs() != null ? visitRollupDefs(ctx.rollupDefs()) : ImmutableList.of(),
                    properties,
                    extProperties,
                    ctx.clusterKeys != null ? visitIdentifierList(ctx.clusterKeys) : ImmutableList.of()));
        } else {
            throw new AnalysisException("Should contain at least one column in a table");
        }
    }

    @Override
    public PartitionTableInfo visitPartitionTable(DorisParser.PartitionTableContext ctx) {
        boolean isAutoPartition = ctx.autoPartition != null;
        ImmutableList<Expression> partitionList = ctx.partitionList.identityOrFunction().stream()
                .map(partition -> {
                    IdentifierContext identifier = partition.identifier();
                    if (identifier != null) {
                        return UnboundSlot.quoted(identifier.getText());
                    } else {
                        return visitFunctionCallExpression(partition.functionCallExpression());
                    }
                })
                .collect(ImmutableList.toImmutableList());
        return new PartitionTableInfo(
            isAutoPartition,
            ctx.RANGE() != null ? "RANGE" : "LIST",
            ctx.partitions != null ? visitPartitionsDef(ctx.partitions) : null,
            partitionList);
    }

    @Override
    public List<ColumnDefinition> visitColumnDefs(ColumnDefsContext ctx) {
        return ctx.cols.stream().map(this::visitColumnDef).collect(Collectors.toList());
    }

    @Override
    public ColumnDefinition visitColumnDef(ColumnDefContext ctx) {
        String colName = ctx.colName.getText();
        DataType colType = ctx.type instanceof PrimitiveDataTypeContext
                ? visitPrimitiveDataType(((PrimitiveDataTypeContext) ctx.type))
                : ctx.type instanceof ComplexDataTypeContext
                        ? visitComplexDataType((ComplexDataTypeContext) ctx.type)
                        : visitAggStateDataType((AggStateDataTypeContext) ctx.type);
        colType = colType.conversion();
        boolean isKey = ctx.KEY() != null;
        ColumnNullableType nullableType = ColumnNullableType.DEFAULT;
        if (ctx.NOT() != null) {
            nullableType = ColumnNullableType.NOT_NULLABLE;
        } else if (ctx.nullable != null) {
            nullableType = ColumnNullableType.NULLABLE;
        }
        String aggTypeString = ctx.aggType != null ? ctx.aggType.getText() : null;
        Optional<DefaultValue> defaultValue = Optional.empty();
        Optional<DefaultValue> onUpdateDefaultValue = Optional.empty();
        if (ctx.DEFAULT() != null) {
            if (ctx.INTEGER_VALUE() != null) {
                defaultValue = Optional.of(new DefaultValue(ctx.INTEGER_VALUE().getText()));
            } else if (ctx.DECIMAL_VALUE() != null) {
                defaultValue = Optional.of(new DefaultValue(ctx.DECIMAL_VALUE().getText()));
            } else if (ctx.stringValue != null) {
                defaultValue = Optional.of(new DefaultValue(toStringValue(ctx.stringValue.getText())));
            } else if (ctx.nullValue != null) {
                defaultValue = Optional.of(DefaultValue.NULL_DEFAULT_VALUE);
            } else if (ctx.defaultTimestamp != null) {
                if (ctx.defaultValuePrecision == null) {
                    defaultValue = Optional.of(DefaultValue.CURRENT_TIMESTAMP_DEFAULT_VALUE);
                } else {
                    defaultValue = Optional.of(DefaultValue
                            .currentTimeStampDefaultValueWithPrecision(
                                    Long.valueOf(ctx.defaultValuePrecision.getText())));
                }
            } else if (ctx.CURRENT_DATE() != null) {
                defaultValue = Optional.of(DefaultValue.CURRENT_DATE_DEFAULT_VALUE);
            } else if (ctx.PI() != null) {
                defaultValue = Optional.of(DefaultValue.PI_DEFAULT_VALUE);
            } else if (ctx.E() != null) {
                defaultValue = Optional.of(DefaultValue.E_NUM_DEFAULT_VALUE);
            } else if (ctx.BITMAP_EMPTY() != null) {
                defaultValue = Optional.of(DefaultValue.BITMAP_EMPTY_DEFAULT_VALUE);
            }
        }
        if (ctx.UPDATE() != null) {
            if (ctx.onUpdateValuePrecision == null) {
                onUpdateDefaultValue = Optional.of(DefaultValue.CURRENT_TIMESTAMP_DEFAULT_VALUE);
            } else {
                onUpdateDefaultValue = Optional.of(DefaultValue
                        .currentTimeStampDefaultValueWithPrecision(
                                Long.valueOf(ctx.onUpdateValuePrecision.getText())));
            }
        }
        AggregateType aggType = null;
        if (aggTypeString != null) {
            try {
                aggType = AggregateType.valueOf(aggTypeString.toUpperCase());
            } catch (Exception e) {
                throw new AnalysisException(String.format("Aggregate type %s is unsupported", aggTypeString),
                        e.getCause());
            }
        }
        //comment should remove '\' and '(") at the beginning and end
        String comment = ctx.comment != null ? ctx.comment.getText().substring(1, ctx.comment.getText().length() - 1)
                .replace("\\", "") : "";
        long autoIncInitValue = -1;
        if (ctx.AUTO_INCREMENT() != null) {
            if (ctx.autoIncInitValue != null) {
                // AUTO_INCREMENT(Value) Value >= 0.
                autoIncInitValue = Long.valueOf(ctx.autoIncInitValue.getText());
                if (autoIncInitValue < 0) {
                    throw new AnalysisException("AUTO_INCREMENT start value can not be negative.");
                }
            } else {
                // AUTO_INCREMENT default 1.
                autoIncInitValue = Long.valueOf(1);
            }
        }
        Optional<GeneratedColumnDesc> desc = ctx.generatedExpr != null
                ? Optional.of(new GeneratedColumnDesc(ctx.generatedExpr.getText(), getExpression(ctx.generatedExpr)))
                : Optional.empty();
        return new ColumnDefinition(colName, colType, isKey, aggType, nullableType, autoIncInitValue, defaultValue,
                onUpdateDefaultValue, comment, desc);
    }

    @Override
    public List<IndexDefinition> visitIndexDefs(IndexDefsContext ctx) {
        return ctx.indexes.stream().map(this::visitIndexDef).collect(Collectors.toList());
    }

    @Override
    public IndexDefinition visitIndexDef(IndexDefContext ctx) {
        String indexName = ctx.indexName.getText();
        boolean ifNotExists = ctx.ifNotExists != null;
        List<String> indexCols = visitIdentifierList(ctx.cols);
        Map<String, String> properties = visitPropertyItemList(ctx.properties);
        String indexType = ctx.indexType != null ? ctx.indexType.getText().toUpperCase() : null;
        //comment should remove '\' and '(") at the beginning and end
        String comment = ctx.comment == null ? "" : LogicalPlanBuilderAssistant.escapeBackSlash(
                        ctx.comment.getText().substring(1, ctx.STRING_LITERAL().getText().length() - 1));
        // change BITMAP index to INVERTED index
        if (Config.enable_create_bitmap_index_as_inverted_index
                && "BITMAP".equalsIgnoreCase(indexType)) {
            indexType = "INVERTED";
        }
        return new IndexDefinition(indexName, ifNotExists, indexCols, indexType, properties, comment);
    }

    @Override
    public List<PartitionDefinition> visitPartitionsDef(PartitionsDefContext ctx) {
        return ctx.partitions.stream()
                .map(p -> ((PartitionDefinition) visit(p))).collect(Collectors.toList());
    }

    @Override
    public PartitionDefinition visitPartitionDef(DorisParser.PartitionDefContext ctx) {
        PartitionDefinition partitionDefinition = (PartitionDefinition) visit(ctx.getChild(0));
        if (ctx.partitionProperties != null) {
            partitionDefinition.withProperties(visitPropertyItemList(ctx.partitionProperties));
        }
        return partitionDefinition;
    }

    @Override
    public PartitionDefinition visitLessThanPartitionDef(LessThanPartitionDefContext ctx) {
        String partitionName = ctx.partitionName.getText();
        if (ctx.MAXVALUE() == null) {
            List<Expression> lessThanValues = visitPartitionValueList(ctx.partitionValueList());
            return new LessThanPartition(ctx.EXISTS() != null, partitionName, lessThanValues);
        } else {
            return new LessThanPartition(ctx.EXISTS() != null, partitionName,
                    ImmutableList.of(MaxValue.INSTANCE));
        }
    }

    @Override
    public PartitionDefinition visitFixedPartitionDef(FixedPartitionDefContext ctx) {
        String partitionName = ctx.partitionName.getText();
        List<Expression> lowerBounds = visitPartitionValueList(ctx.lower);
        List<Expression> upperBounds = visitPartitionValueList(ctx.upper);
        return new FixedRangePartition(ctx.EXISTS() != null, partitionName, lowerBounds, upperBounds);
    }

    @Override
    public PartitionDefinition visitStepPartitionDef(StepPartitionDefContext ctx) {
        List<Expression> fromExpression = visitPartitionValueList(ctx.from);
        List<Expression> toExpression = visitPartitionValueList(ctx.to);
        return new StepPartition(false, null, fromExpression, toExpression,
                Long.parseLong(ctx.unitsAmount.getText()), ctx.unit != null ? ctx.unit.getText() : null);
    }

    @Override
    public PartitionDefinition visitInPartitionDef(InPartitionDefContext ctx) {
        List<List<Expression>> values;
        if (ctx.constants == null) {
            values = ctx.partitionValueLists.stream().map(this::visitPartitionValueList)
                    .collect(Collectors.toList());
        } else {
            values = visitPartitionValueList(ctx.constants).stream().map(ImmutableList::of)
                    .collect(Collectors.toList());
        }
        return new InPartition(ctx.EXISTS() != null, ctx.partitionName.getText(), values);
    }

    @Override
    public List<Expression> visitPartitionValueList(PartitionValueListContext ctx) {
        return ctx.values.stream()
                .map(this::visitPartitionValueDef)
                .collect(Collectors.toList());
    }

    @Override
    public Expression visitPartitionValueDef(PartitionValueDefContext ctx) {
        if (ctx.INTEGER_VALUE() != null) {
            return Literal.of(ctx.INTEGER_VALUE().getText());
        } else if (ctx.STRING_LITERAL() != null) {
            return Literal.of(toStringValue(ctx.STRING_LITERAL().getText()));
        } else if (ctx.MAXVALUE() != null) {
            return MaxValue.INSTANCE;
        } else if (ctx.NULL() != null) {
            return Literal.of(null);
        }
        throw new AnalysisException("Unsupported partition value: " + ctx.getText());
    }

    @Override
    public List<RollupDefinition> visitRollupDefs(RollupDefsContext ctx) {
        return ctx.rollups.stream().map(this::visitRollupDef).collect(Collectors.toList());
    }

    @Override
    public RollupDefinition visitRollupDef(RollupDefContext ctx) {
        String rollupName = ctx.rollupName.getText();
        List<String> rollupCols = visitIdentifierList(ctx.rollupCols);
        List<String> dupKeys = ctx.dupKeys == null ? ImmutableList.of() : visitIdentifierList(ctx.dupKeys);
        Map<String, String> properties = ctx.properties == null ? Maps.newHashMap()
                : visitPropertyClause(ctx.properties);
        return new RollupDefinition(rollupName, rollupCols, dupKeys, properties);
    }

    private String toStringValue(String literal) {
        return literal.substring(1, literal.length() - 1);
    }

    /* ********************************************************************************************
     * Expression parsing
     * ******************************************************************************************** */

    /**
     * Create an expression from the given context. This method just passes the context on to the
     * visitor and only takes care of typing (We assume that the visitor returns an Expression here).
     */
    private Expression getExpression(ParserRuleContext ctx) {
        return typedVisit(ctx);
    }

    private LogicalPlan withExplain(LogicalPlan inputPlan, ExplainContext ctx) {
        if (ctx == null) {
            return inputPlan;
        }
        return ParserUtils.withOrigin(ctx, () -> {
            ExplainLevel explainLevel = ExplainLevel.NORMAL;

            if (ctx.planType() != null) {
                if (ctx.level == null || !ctx.level.getText().equalsIgnoreCase("plan")) {
                    throw new ParseException("Only explain plan can use plan type: " + ctx.planType().getText(), ctx);
                }
            }

            boolean showPlanProcess = false;
            if (ctx.level != null) {
                if (!ctx.level.getText().equalsIgnoreCase("plan")) {
                    explainLevel = ExplainLevel.valueOf(ctx.level.getText().toUpperCase(Locale.ROOT));
                } else {
                    explainLevel = parseExplainPlanType(ctx.planType());

                    if (ctx.PROCESS() != null) {
                        showPlanProcess = true;
                    }
                }
            }
            return new ExplainCommand(explainLevel, inputPlan, showPlanProcess);
        });
    }

    private LogicalPlan withOutFile(LogicalPlan plan, OutFileClauseContext ctx) {
        if (ctx == null) {
            return plan;
        }
        String format = "csv";
        if (ctx.format != null) {
            format = ctx.format.getText();
        }

        Map<String, String> properties = ImmutableMap.of();
        if (ctx.propertyClause() != null) {
            properties = visitPropertyClause(ctx.propertyClause());
        }
        Literal filePath = (Literal) visit(ctx.filePath);
        return new LogicalFileSink<>(filePath.getStringValue(), format, properties, ImmutableList.of(), plan);
    }

    private LogicalPlan withQueryOrganization(LogicalPlan inputPlan, QueryOrganizationContext ctx) {
        if (ctx == null) {
            return inputPlan;
        }
        Optional<SortClauseContext> sortClauseContext = Optional.ofNullable(ctx.sortClause());
        Optional<LimitClauseContext> limitClauseContext = Optional.ofNullable(ctx.limitClause());
        LogicalPlan sort = withSort(inputPlan, sortClauseContext);
        return withLimit(sort, limitClauseContext);
    }

    private LogicalPlan withSort(LogicalPlan input, Optional<SortClauseContext> sortCtx) {
        return input.optionalMap(sortCtx, () -> {
            List<OrderKey> orderKeys = visit(sortCtx.get().sortItem(), OrderKey.class);
            return new LogicalSort<>(orderKeys, input);
        });
    }

    private LogicalPlan withLimit(LogicalPlan input, Optional<LimitClauseContext> limitCtx) {
        return input.optionalMap(limitCtx, () -> {
            long limit = Long.parseLong(limitCtx.get().limit.getText());
            if (limit < 0) {
                throw new ParseException("Limit requires non-negative number", limitCtx.get());
            }
            long offset = 0;
            Token offsetToken = limitCtx.get().offset;
            if (offsetToken != null) {
                offset = Long.parseLong(offsetToken.getText());
            }
            return new LogicalLimit<>(limit, offset, LimitPhase.ORIGIN, input);
        });
    }

    /**
     * Add a regular (SELECT) query specification to a logical plan. The query specification
     * is the core of the logical plan, this is where sourcing (FROM clause), projection (SELECT),
     * aggregation (GROUP BY ... HAVING ...) and filtering (WHERE) takes place.
     *
     * <p>Note that query hints are ignored (both by the parser and the builder).
     */
    protected LogicalPlan withSelectQuerySpecification(
            ParserRuleContext ctx,
            LogicalPlan inputRelation,
            SelectClauseContext selectClause,
            Optional<WhereClauseContext> whereClause,
            Optional<AggClauseContext> aggClause,
            Optional<HavingClauseContext> havingClause,
            Optional<QualifyClauseContext> qualifyClause) {
        return ParserUtils.withOrigin(ctx, () -> {
            // from -> where -> group by -> having -> select
            LogicalPlan filter = withFilter(inputRelation, whereClause);
            SelectColumnClauseContext selectColumnCtx = selectClause.selectColumnClause();
            LogicalPlan aggregate = withAggregate(filter, selectColumnCtx, aggClause);
            boolean isDistinct = (selectClause.DISTINCT() != null);
            LogicalPlan selectPlan;
            if (!(aggregate instanceof Aggregate) && havingClause.isPresent()) {
                // create a project node for pattern match of ProjectToGlobalAggregate rule
                // then ProjectToGlobalAggregate rule can insert agg node as LogicalHaving node's child
                List<NamedExpression> projects = getNamedExpressions(selectColumnCtx.namedExpressionSeq());
                LogicalPlan project = new LogicalProject<>(projects, isDistinct, aggregate);
                selectPlan = new LogicalHaving<>(ExpressionUtils.extractConjunctionToSet(
                        getExpression((havingClause.get().booleanExpression()))), project);
            } else {
                LogicalPlan having = withHaving(aggregate, havingClause);
                selectPlan = withProjection(having, selectColumnCtx, aggClause, isDistinct);
            }
            // support qualify clause
            if (qualifyClause.isPresent()) {
                Expression qualifyExpr = getExpression(qualifyClause.get().booleanExpression());
                selectPlan = new LogicalQualify<>(Sets.newHashSet(qualifyExpr), selectPlan);
            }
            return selectPlan;
        });
    }

    /**
     * Join one more [[LogicalPlan]]s to the current logical plan.
     */
    private LogicalPlan withJoinRelations(LogicalPlan input, RelationContext ctx) {
        LogicalPlan last = input;
        for (JoinRelationContext join : ctx.joinRelation()) {
            JoinType joinType;
            if (join.joinType().CROSS() != null) {
                joinType = JoinType.CROSS_JOIN;
            } else if (join.joinType().FULL() != null) {
                joinType = JoinType.FULL_OUTER_JOIN;
            } else if (join.joinType().SEMI() != null) {
                if (join.joinType().LEFT() != null) {
                    joinType = JoinType.LEFT_SEMI_JOIN;
                } else {
                    joinType = JoinType.RIGHT_SEMI_JOIN;
                }
            } else if (join.joinType().ANTI() != null) {
                if (join.joinType().LEFT() != null) {
                    joinType = JoinType.LEFT_ANTI_JOIN;
                } else {
                    joinType = JoinType.RIGHT_ANTI_JOIN;
                }
            } else if (join.joinType().LEFT() != null) {
                joinType = JoinType.LEFT_OUTER_JOIN;
            } else if (join.joinType().RIGHT() != null) {
                joinType = JoinType.RIGHT_OUTER_JOIN;
            } else if (join.joinType().INNER() != null) {
                joinType = JoinType.INNER_JOIN;
            } else if (join.joinCriteria() != null) {
                joinType = JoinType.INNER_JOIN;
            } else {
                joinType = JoinType.CROSS_JOIN;
            }
            DistributeType distributeType = Optional.ofNullable(join.distributeType()).map(hintCtx -> {
                String hint = typedVisit(join.distributeType());
                if (DistributeType.JoinDistributeType.SHUFFLE.toString().equalsIgnoreCase(hint)) {
                    return DistributeType.SHUFFLE_RIGHT;
                } else if (DistributeType.JoinDistributeType.BROADCAST.toString().equalsIgnoreCase(hint)) {
                    return DistributeType.BROADCAST_RIGHT;
                } else {
                    throw new ParseException("Invalid join hint: " + hint, hintCtx);
                }
            }).orElse(DistributeType.NONE);
            DistributeHint distributeHint = new DistributeHint(distributeType);
            // TODO: natural join, lateral join, union join
            JoinCriteriaContext joinCriteria = join.joinCriteria();
            Optional<Expression> condition = Optional.empty();
            List<Expression> ids = null;
            if (joinCriteria != null) {
                if (join.joinType().CROSS() != null) {
                    throw new ParseException("Cross join can't be used with ON clause", joinCriteria);
                }
                if (joinCriteria.booleanExpression() != null) {
                    condition = Optional.ofNullable(getExpression(joinCriteria.booleanExpression()));
                } else if (joinCriteria.USING() != null) {
                    ids = visitIdentifierList(joinCriteria.identifierList())
                            .stream().map(UnboundSlot::quoted)
                            .collect(ImmutableList.toImmutableList());
                }
            } else {
                // keep same with original planner, allow cross/inner join
                if (!joinType.isInnerOrCrossJoin()) {
                    throw new ParseException("on mustn't be empty except for cross/inner join", join);
                }
            }
            if (ids == null) {
                last = new LogicalJoin<>(joinType, ExpressionUtils.EMPTY_CONDITION,
                        condition.map(ExpressionUtils::extractConjunction)
                                .orElse(ExpressionUtils.EMPTY_CONDITION),
                        distributeHint,
                        Optional.empty(),
                        last,
                        plan(join.relationPrimary()), null);
            } else {
                last = new UsingJoin<>(joinType, last,
                        plan(join.relationPrimary()), ImmutableList.of(), ids, distributeHint);

            }
            if (distributeHint.distributeType != DistributeType.NONE
                    && ConnectContext.get().getStatementContext() != null
                    && !ConnectContext.get().getStatementContext().getHints().contains(distributeHint)) {
                ConnectContext.get().getStatementContext().addHint(distributeHint);
            }
        }
        return last;
    }

    private LogicalPlan withSelectHint(LogicalPlan logicalPlan, List<ParserRuleContext> hintContexts) {
        if (hintContexts.isEmpty()) {
            return logicalPlan;
        }
        ImmutableList.Builder<SelectHint> hints = ImmutableList.builder();
        for (ParserRuleContext hintContext : hintContexts) {
            SelectHintContext selectHintContext = (SelectHintContext) hintContext;
            for (HintStatementContext hintStatement : selectHintContext.hintStatements) {
                String hintName = hintStatement.hintName.getText().toLowerCase(Locale.ROOT);
                switch (hintName) {
                    case "set_var":
                        Map<String, Optional<String>> parameters = Maps.newLinkedHashMap();
                        for (HintAssignmentContext kv : hintStatement.parameters) {
                            if (kv.key != null) {
                                String parameterName = visitIdentifierOrText(kv.key);
                                Optional<String> value = Optional.empty();
                                if (kv.constantValue != null) {
                                    Literal literal = (Literal) visit(kv.constantValue);
                                    value = Optional.ofNullable(literal.toLegacyLiteral().getStringValue());
                                } else if (kv.identifierValue != null) {
                                    // maybe we should throw exception when the identifierValue is quoted identifier
                                    value = Optional.ofNullable(kv.identifierValue.getText());
                                }
                                parameters.put(parameterName, value);
                            }
                        }
                        SelectHintSetVar setVar = new SelectHintSetVar(hintName, parameters);
                        setVar.setVarOnceInSql(ConnectContext.get().getStatementContext());
                        hints.add(setVar);
                        break;
                    case "leading":
                        List<String> leadingParameters = new ArrayList<>();
                        for (HintAssignmentContext kv : hintStatement.parameters) {
                            if (kv.key != null) {
                                String parameterName = visitIdentifierOrText(kv.key);
                                leadingParameters.add(parameterName);
                            }
                        }
                        hints.add(new SelectHintLeading(hintName, leadingParameters));
                        break;
                    case "ordered":
                        hints.add(new SelectHintOrdered(hintName));
                        break;
                    case "use_cbo_rule":
                        List<String> useRuleParameters = new ArrayList<>();
                        for (HintAssignmentContext kv : hintStatement.parameters) {
                            if (kv.key != null) {
                                String parameterName = visitIdentifierOrText(kv.key);
                                useRuleParameters.add(parameterName);
                            }
                        }
                        hints.add(new SelectHintUseCboRule(hintName, useRuleParameters, false));
                        break;
                    case "no_use_cbo_rule":
                        List<String> noUseRuleParameters = new ArrayList<>();
                        for (HintAssignmentContext kv : hintStatement.parameters) {
                            String parameterName = visitIdentifierOrText(kv.key);
                            if (kv.key != null) {
                                noUseRuleParameters.add(parameterName);
                            }
                        }
                        hints.add(new SelectHintUseCboRule(hintName, noUseRuleParameters, true));
                        break;
                    case "use_mv":
                        List<String> useIndexParameters = new ArrayList<String>();
                        for (HintAssignmentContext kv : hintStatement.parameters) {
                            String parameterName = visitIdentifierOrText(kv.key);
                            if (kv.key != null) {
                                useIndexParameters.add(parameterName);
                            }
                        }
                        hints.add(new SelectHintUseMv(hintName, useIndexParameters, true));
                        break;
                    case "no_use_mv":
                        List<String> noUseIndexParameters = new ArrayList<String>();
                        for (HintAssignmentContext kv : hintStatement.parameters) {
                            String parameterName = visitIdentifierOrText(kv.key);
                            if (kv.key != null) {
                                noUseIndexParameters.add(parameterName);
                            }
                        }
                        hints.add(new SelectHintUseMv(hintName, noUseIndexParameters, false));
                        break;
                    default:
                        break;
                }
            }
        }
        return new LogicalSelectHint<>(hints.build(), logicalPlan);
    }

    @Override
    public String visitBracketDistributeType(BracketDistributeTypeContext ctx) {
        return ctx.identifier().getText();
    }

    @Override
    public String visitCommentDistributeType(CommentDistributeTypeContext ctx) {
        return ctx.identifier().getText();
    }

    @Override
    public List<String> visitBracketRelationHint(BracketRelationHintContext ctx) {
        return ctx.identifier().stream()
                .map(RuleContext::getText)
                .collect(ImmutableList.toImmutableList());
    }

    @Override
    public Object visitCommentRelationHint(CommentRelationHintContext ctx) {
        return ctx.identifier().stream()
                .map(RuleContext::getText)
                .collect(ImmutableList.toImmutableList());
    }

    protected LogicalPlan withProjection(LogicalPlan input, SelectColumnClauseContext selectCtx,
                                         Optional<AggClauseContext> aggCtx, boolean isDistinct) {
        return ParserUtils.withOrigin(selectCtx, () -> {
            if (aggCtx.isPresent()) {
                if (isDistinct) {
                    return new LogicalProject<>(ImmutableList.of(new UnboundStar(ImmutableList.of())),
                            isDistinct, input);
                } else {
                    return input;
                }
            } else {
                List<NamedExpression> projects = getNamedExpressions(selectCtx.namedExpressionSeq());
                if (input instanceof OneRowRelation) {
                    if (projects.stream().anyMatch(project -> project instanceof UnboundStar)) {
                        throw new ParseException("SELECT * must have a FROM clause");
                    }
                }
                return new LogicalProject<>(projects, isDistinct, input);
            }
        });
    }

    private LogicalPlan withRelations(LogicalPlan inputPlan, List<RelationContext> relations) {
        if (relations == null) {
            return inputPlan;
        }
        LogicalPlan left = inputPlan;
        for (RelationContext relation : relations) {
            // build left deep join tree
            LogicalPlan right = withJoinRelations(visitRelation(relation), relation);
            left = (left == null) ? right :
                    new LogicalJoin<>(
                            JoinType.CROSS_JOIN,
                            ExpressionUtils.EMPTY_CONDITION,
                            ExpressionUtils.EMPTY_CONDITION,
                            new DistributeHint(DistributeType.NONE),
                            Optional.empty(),
                            left,
                            right, null);
            // TODO: pivot and lateral view
        }
        return left;
    }

    private LogicalPlan withFilter(LogicalPlan input, Optional<WhereClauseContext> whereCtx) {
        return input.optionalMap(whereCtx, () ->
            new LogicalFilter<>(ExpressionUtils.extractConjunctionToSet(
                    getExpression(whereCtx.get().booleanExpression())), input));
    }

    private LogicalPlan withAggregate(LogicalPlan input, SelectColumnClauseContext selectCtx,
                                      Optional<AggClauseContext> aggCtx) {
        return input.optionalMap(aggCtx, () -> {
            GroupingElementContext groupingElementContext = aggCtx.get().groupingElement();
            List<NamedExpression> namedExpressions = getNamedExpressions(selectCtx.namedExpressionSeq());
            if (groupingElementContext.GROUPING() != null) {
                ImmutableList.Builder<List<Expression>> groupingSets = ImmutableList.builder();
                for (GroupingSetContext groupingSetContext : groupingElementContext.groupingSet()) {
                    groupingSets.add(visit(groupingSetContext.expression(), Expression.class));
                }
                return new LogicalRepeat<>(groupingSets.build(), namedExpressions, input);
            } else if (groupingElementContext.CUBE() != null) {
                List<Expression> cubeExpressions = visit(groupingElementContext.expression(), Expression.class);
                List<List<Expression>> groupingSets = ExpressionUtils.cubeToGroupingSets(cubeExpressions);
                return new LogicalRepeat<>(groupingSets, namedExpressions, input);
            } else if (groupingElementContext.ROLLUP() != null) {
                List<Expression> rollupExpressions = visit(groupingElementContext.expression(), Expression.class);
                List<List<Expression>> groupingSets = ExpressionUtils.rollupToGroupingSets(rollupExpressions);
                return new LogicalRepeat<>(groupingSets, namedExpressions, input);
            } else {
                List<Expression> groupByExpressions = visit(groupingElementContext.expression(), Expression.class);
                return new LogicalAggregate<>(groupByExpressions, namedExpressions, input);
            }
        });
    }

    private LogicalPlan withHaving(LogicalPlan input, Optional<HavingClauseContext> havingCtx) {
        return input.optionalMap(havingCtx, () -> {
            if (!(input instanceof Aggregate)) {
                throw new ParseException("Having clause should be applied against an aggregation.", havingCtx.get());
            }
            return new LogicalHaving<>(ExpressionUtils.extractConjunctionToSet(
                    getExpression((havingCtx.get().booleanExpression()))), input);
        });
    }

    /**
     * match predicate type and generate different predicates.
     *
     * @param ctx PredicateContext
     * @param valueExpression valueExpression
     * @return Expression
     */
    private Expression withPredicate(Expression valueExpression, PredicateContext ctx) {
        return ParserUtils.withOrigin(ctx, () -> {
            Expression outExpression;
            switch (ctx.kind.getType()) {
                case DorisParser.BETWEEN:
                    Expression lower = getExpression(ctx.lower);
                    Expression upper = getExpression(ctx.upper);
                    if (lower.equals(upper)) {
                        outExpression = new EqualTo(valueExpression, lower);
                    } else {
                        outExpression = new And(
                                new GreaterThanEqual(valueExpression, getExpression(ctx.lower)),
                                new LessThanEqual(valueExpression, getExpression(ctx.upper))
                        );
                    }
                    break;
                case DorisParser.LIKE:
                    outExpression = new Like(
                        valueExpression,
                        getExpression(ctx.pattern)
                    );
                    break;
                case DorisParser.RLIKE:
                case DorisParser.REGEXP:
                    outExpression = new Regexp(
                        valueExpression,
                        getExpression(ctx.pattern)
                    );
                    break;
                case DorisParser.IN:
                    if (ctx.query() == null) {
                        outExpression = new InPredicate(
                                valueExpression,
                                withInList(ctx)
                        );
                    } else {
                        outExpression = new InSubquery(
                                valueExpression,
                                new ListQuery(typedVisit(ctx.query())),
                                ctx.NOT() != null
                        );
                    }
                    break;
                case DorisParser.NULL:
                    outExpression = new IsNull(valueExpression);
                    break;
                case DorisParser.TRUE:
                    outExpression = new Cast(valueExpression,
                            BooleanType.INSTANCE, true);
                    break;
                case DorisParser.FALSE:
                    outExpression = new Not(new Cast(valueExpression,
                            BooleanType.INSTANCE, true));
                    break;
                case DorisParser.MATCH:
                case DorisParser.MATCH_ANY:
                    outExpression = new MatchAny(
                        valueExpression,
                        getExpression(ctx.pattern)
                    );
                    break;
                case DorisParser.MATCH_ALL:
                    outExpression = new MatchAll(
                        valueExpression,
                        getExpression(ctx.pattern)
                    );
                    break;
                case DorisParser.MATCH_PHRASE:
                    outExpression = new MatchPhrase(
                        valueExpression,
                        getExpression(ctx.pattern)
                    );
                    break;
                case DorisParser.MATCH_PHRASE_PREFIX:
                    outExpression = new MatchPhrasePrefix(
                        valueExpression,
                        getExpression(ctx.pattern)
                    );
                    break;
                case DorisParser.MATCH_REGEXP:
                    outExpression = new MatchRegexp(
                        valueExpression,
                        getExpression(ctx.pattern)
                    );
                    break;
                case DorisParser.MATCH_PHRASE_EDGE:
                    outExpression = new MatchPhraseEdge(
                        valueExpression,
                        getExpression(ctx.pattern)
                    );
                    break;
                default:
                    throw new ParseException("Unsupported predicate type: " + ctx.kind.getText(), ctx);
            }
            return ctx.NOT() != null ? new Not(outExpression) : outExpression;
        });
    }

    private List<NamedExpression> getNamedExpressions(NamedExpressionSeqContext namedCtx) {
        return ParserUtils.withOrigin(namedCtx, () -> visit(namedCtx.namedExpression(), NamedExpression.class));
    }

    @Override
    public Expression visitSubqueryExpression(SubqueryExpressionContext subqueryExprCtx) {
        return ParserUtils.withOrigin(subqueryExprCtx, () -> new ScalarSubquery(typedVisit(subqueryExprCtx.query())));
    }

    @Override
    public Expression visitExist(ExistContext context) {
        return ParserUtils.withOrigin(context, () -> new Exists(typedVisit(context.query()), false));
    }

    @Override
    public Expression visitIsnull(IsnullContext context) {
        return ParserUtils.withOrigin(context, () -> new IsNull(typedVisit(context.valueExpression())));
    }

    @Override
    public Expression visitIs_not_null_pred(Is_not_null_predContext context) {
        return ParserUtils.withOrigin(context, () -> new Not(new IsNull(typedVisit(context.valueExpression()))));
    }

    public List<Expression> withInList(PredicateContext ctx) {
        return ctx.expression().stream().map(this::getExpression).collect(ImmutableList.toImmutableList());
    }

    @Override
    public Literal visitDecimalLiteral(DecimalLiteralContext ctx) {
        try {
            if (Config.enable_decimal_conversion) {
                return new DecimalV3Literal(new BigDecimal(ctx.getText()));
            } else {
                return new DecimalLiteral(new BigDecimal(ctx.getText()));
            }
        } catch (Exception e) {
            return new DoubleLiteral(Double.parseDouble(ctx.getText()));
        }
    }

    private String parsePropertyKey(PropertyKeyContext item) {
        if (item.constant() != null) {
            return parseConstant(item.constant());
        }
        return item.getText();
    }

    private String parsePropertyValue(PropertyValueContext item) {
        if (item.constant() != null) {
            return parseConstant(item.constant());
        }
        return item.getText();
    }

    private ExplainLevel parseExplainPlanType(PlanTypeContext planTypeContext) {
        if (planTypeContext == null || planTypeContext.ALL() != null) {
            return ExplainLevel.ALL_PLAN;
        }
        if (planTypeContext.PHYSICAL() != null || planTypeContext.OPTIMIZED() != null) {
            return ExplainLevel.OPTIMIZED_PLAN;
        }
        if (planTypeContext.REWRITTEN() != null || planTypeContext.LOGICAL() != null) {
            return ExplainLevel.REWRITTEN_PLAN;
        }
        if (planTypeContext.ANALYZED() != null) {
            return ExplainLevel.ANALYZED_PLAN;
        }
        if (planTypeContext.PARSED() != null) {
            return ExplainLevel.PARSED_PLAN;
        }
        if (planTypeContext.SHAPE() != null) {
            return ExplainLevel.SHAPE_PLAN;
        }
        if (planTypeContext.MEMO() != null) {
            return ExplainLevel.MEMO_PLAN;
        }
        if (planTypeContext.DISTRIBUTED() != null) {
            return ExplainLevel.DISTRIBUTED_PLAN;
        }
        return ExplainLevel.ALL_PLAN;
    }

    @Override
    public Pair<DataType, Boolean> visitDataTypeWithNullable(DataTypeWithNullableContext ctx) {
        return ParserUtils.withOrigin(ctx, () -> Pair.of(typedVisit(ctx.dataType()), ctx.NOT() == null));
    }

    @Override
    public DataType visitAggStateDataType(AggStateDataTypeContext ctx) {
        return ParserUtils.withOrigin(ctx, () -> {
            List<Pair<DataType, Boolean>> dataTypeWithNullables = ctx.dataTypes.stream()
                    .map(this::visitDataTypeWithNullable)
                    .collect(Collectors.toList());
            List<DataType> dataTypes = dataTypeWithNullables.stream()
                    .map(dt -> dt.first)
                    .collect(ImmutableList.toImmutableList());
            List<Boolean> nullables = dataTypeWithNullables.stream()
                    .map(dt -> dt.second)
                    .collect(ImmutableList.toImmutableList());
            String functionName = ctx.functionNameIdentifier().getText();
            if (!BuiltinAggregateFunctions.INSTANCE.aggFuncNames.contains(functionName)) {
                // TODO use function binder to check function exists
                throw new ParseException("Can not found function '" + functionName + "'", ctx);
            }
            return new AggStateType(functionName, dataTypes, nullables);
        });
    }

    @Override
    public DataType visitPrimitiveDataType(PrimitiveDataTypeContext ctx) {
        return ParserUtils.withOrigin(ctx, () -> {
            String dataType = ctx.primitiveColType().type.getText().toLowerCase(Locale.ROOT);
            if (dataType.equalsIgnoreCase("all")) {
                throw new NotSupportedException("Disable to create table with `ALL` type columns");
            }
            List<String> l = Lists.newArrayList(dataType);
            ctx.INTEGER_VALUE().stream().map(ParseTree::getText).forEach(l::add);
            return DataType.convertPrimitiveFromStrings(l);
        });
    }

    @Override
    public DataType visitComplexDataType(ComplexDataTypeContext ctx) {
        return ParserUtils.withOrigin(ctx, () -> {
            switch (ctx.complex.getType()) {
                case DorisParser.ARRAY:
                    return ArrayType.of(typedVisit(ctx.dataType(0)), true);
                case DorisParser.MAP:
                    return MapType.of(typedVisit(ctx.dataType(0)), typedVisit(ctx.dataType(1)));
                case DorisParser.STRUCT:
                    return new StructType(visitComplexColTypeList(ctx.complexColTypeList()));
                default:
                    throw new AnalysisException("do not support " + ctx.complex.getText() + " type for Nereids");
            }
        });
    }

    @Override
    public List<StructField> visitComplexColTypeList(ComplexColTypeListContext ctx) {
        return ctx.complexColType().stream().map(this::visitComplexColType).collect(ImmutableList.toImmutableList());
    }

    @Override
    public StructField visitComplexColType(ComplexColTypeContext ctx) {
        String comment;
        if (ctx.commentSpec() != null) {
            comment = ctx.commentSpec().STRING_LITERAL().getText();
            comment = LogicalPlanBuilderAssistant.escapeBackSlash(comment.substring(1, comment.length() - 1));
        } else {
            comment = "";
        }
        return new StructField(ctx.identifier().getText(), typedVisit(ctx.dataType()), true, comment);
    }

    private String parseConstant(ConstantContext context) {
        Object constant = visit(context);
        if (constant instanceof Literal && ((Literal) constant).isStringLikeLiteral()) {
            return ((Literal) constant).getStringValue();
        }
        return context.getText();
    }

    @Override
    public Object visitCollate(CollateContext ctx) {
        return visit(ctx.primaryExpression());
    }

    @Override
    public Object visitSample(SampleContext ctx) {
        long seek = ctx.seed == null ? -1L : Long.parseLong(ctx.seed.getText());
        DorisParser.SampleMethodContext sampleContext = ctx.sampleMethod();
        if (sampleContext instanceof SampleByPercentileContext) {
            SampleByPercentileContext sampleByPercentileContext = (SampleByPercentileContext) sampleContext;
            long percent = Long.parseLong(sampleByPercentileContext.INTEGER_VALUE().getText());
            return new TableSample(percent, true, seek);
        }
        SampleByRowsContext sampleByRowsContext = (SampleByRowsContext) sampleContext;
        long rows = Long.parseLong(sampleByRowsContext.INTEGER_VALUE().getText());
        return new TableSample(rows, false, seek);
    }

    @Override
    public Object visitCallProcedure(CallProcedureContext ctx) {
        List<String> nameParts = visitMultipartIdentifier(ctx.name);
        FuncNameInfo procedureName = new FuncNameInfo(nameParts);
        List<Expression> arguments = ctx.expression().stream()
                .<Expression>map(this::typedVisit)
                .collect(ImmutableList.toImmutableList());
        UnboundFunction unboundFunction = new UnboundFunction(procedureName.getDbName(), procedureName.getName(),
                true, arguments);
        return new CallCommand(unboundFunction, getOriginSql(ctx));
    }

    @Override
    public LogicalPlan visitCreateProcedure(CreateProcedureContext ctx) {
        List<String> nameParts = visitMultipartIdentifier(ctx.name);
        FuncNameInfo procedureName = new FuncNameInfo(nameParts);
        return ParserUtils.withOrigin(ctx, () -> {
            LogicalPlan createProcedurePlan;
            createProcedurePlan = new CreateProcedureCommand(procedureName, getOriginSql(ctx),
                    ctx.REPLACE() != null);
            return createProcedurePlan;
        });
    }

    @Override
    public LogicalPlan visitDropProcedure(DropProcedureContext ctx) {
        List<String> nameParts = visitMultipartIdentifier(ctx.name);
        FuncNameInfo procedureName = new FuncNameInfo(nameParts);
        return ParserUtils.withOrigin(ctx, () -> new DropProcedureCommand(procedureName, getOriginSql(ctx)));
    }

    @Override
    public LogicalPlan visitShowProcedureStatus(ShowProcedureStatusContext ctx) {
        Set<Expression> whereExpr = Collections.emptySet();
        if (ctx.whereClause() != null) {
            whereExpr = ExpressionUtils.extractConjunctionToSet(
                    getExpression(ctx.whereClause().booleanExpression()));
        }

        if (ctx.valueExpression() != null) {
            // parser allows only LIKE or WhereClause.
            // Mysql grammar: SHOW PROCEDURE STATUS [LIKE 'pattern' | WHERE expr]
            whereExpr = Sets.newHashSet(new Like(new UnboundSlot("ProcedureName"), getExpression(ctx.pattern)));
        }

        final Set<Expression> whereExprConst = whereExpr;
        return ParserUtils.withOrigin(ctx, () -> new ShowProcedureStatusCommand(whereExprConst));
    }

    @Override
    public LogicalPlan visitShowCreateProcedure(ShowCreateProcedureContext ctx) {
        List<String> nameParts = visitMultipartIdentifier(ctx.name);
        FuncNameInfo procedureName = new FuncNameInfo(nameParts);
        return ParserUtils.withOrigin(ctx, () -> new ShowCreateProcedureCommand(procedureName));
    }

    @Override
    public LogicalPlan visitCreateSqlBlockRule(CreateSqlBlockRuleContext ctx) {
        Map<String, String> properties = ctx.propertyClause() != null
                        ? Maps.newHashMap(visitPropertyClause(ctx.propertyClause())) : Maps.newHashMap();
        return new CreateSqlBlockRuleCommand(stripQuotes(ctx.name.getText()), ctx.EXISTS() != null, properties);
    }

    @Override
    public LogicalPlan visitAlterSqlBlockRule(AlterSqlBlockRuleContext ctx) {
        Map<String, String> properties = ctx.propertyClause() != null
                        ? Maps.newHashMap(visitPropertyClause(ctx.propertyClause())) : Maps.newHashMap();
        return new AlterSqlBlockRuleCommand(stripQuotes(ctx.name.getText()), properties);
    }

    @Override
    public LogicalPlan visitDropCatalogRecycleBin(DropCatalogRecycleBinContext ctx) {
        String idTypeStr = ctx.idType.getText().substring(1, ctx.idType.getText().length() - 1);
        IdType idType = IdType.fromString(idTypeStr);
        long id = Long.parseLong(ctx.id.getText());

        return ParserUtils.withOrigin(ctx, () -> new DropCatalogRecycleBinCommand(idType, id));
    }

    @Override
    public Object visitUnsupported(UnsupportedContext ctx) {
        return UnsupportedCommand.INSTANCE;
    }

    @Override
    public LogicalPlan visitSupportedUnsetStatement(SupportedUnsetStatementContext ctx) {
        if (ctx.DEFAULT() != null && ctx.STORAGE() != null && ctx.VAULT() != null) {
            return new UnsetDefaultStorageVaultCommand();
        }
        SetType type = SetType.DEFAULT;
        if (ctx.GLOBAL() != null) {
            type = SetType.GLOBAL;
        } else if (ctx.LOCAL() != null || ctx.SESSION() != null) {
            type = SetType.SESSION;
        }
        if (ctx.ALL() != null) {
            return new UnsetVariableCommand(type, true);
        } else if (ctx.identifier() != null) {
            return new UnsetVariableCommand(type, ctx.identifier().getText());
        }
        throw new AnalysisException("Should add 'ALL' or variable name");
    }

    @Override
    public LogicalPlan visitCreateTableLike(CreateTableLikeContext ctx) {
        List<String> nameParts = visitMultipartIdentifier(ctx.name);
        List<String> existedTableNameParts = visitMultipartIdentifier(ctx.existedTable);
        ArrayList<String> rollupNames = Lists.newArrayList();
        boolean withAllRollUp = false;
        if (ctx.WITH() != null && ctx.rollupNames != null) {
            rollupNames = new ArrayList<>(visitIdentifierList(ctx.rollupNames));
        } else if (ctx.WITH() != null && ctx.rollupNames == null) {
            withAllRollUp = true;
        }
        CreateTableLikeInfo info = new CreateTableLikeInfo(ctx.EXISTS() != null,
                new TableNameInfo(nameParts), new TableNameInfo(existedTableNameParts),
                rollupNames, withAllRollUp);
        return new CreateTableLikeCommand(info);
    }

    @Override
    public LogicalPlan visitShowAuthors(ShowAuthorsContext ctx) {
        return new ShowAuthorsCommand();
    }

    @Override
    public LogicalPlan visitShowEvents(ShowEventsContext ctx) {
        return new ShowEventsCommand();
    }

    @Override
    public LogicalPlan visitShowConfig(ShowConfigContext ctx) {
        ShowConfigCommand command;
        if (ctx.type.getText().equalsIgnoreCase(NodeType.FRONTEND.name())) {
            command = new ShowConfigCommand(NodeType.FRONTEND);
        } else {
            command = new ShowConfigCommand(NodeType.BACKEND);
        }
        if (ctx.LIKE() != null && ctx.pattern != null) {
            Like like = new Like(new UnboundSlot("ProcedureName"), getExpression(ctx.pattern));
            String pattern = ((Literal) like.child(1)).getStringValue();
            command.setPattern(pattern);
        }
        if (ctx.FROM() != null && ctx.backendId != null) {
            long backendId = Long.parseLong(ctx.backendId.getText());
            command.setBackendId(backendId);
        }
        return command;
    }

    @Override
    public SetOptionsCommand visitSetOptions(SetOptionsContext ctx) {
        List<SetVarOp> setVarOpList = new ArrayList<>(1);
        for (Object child : ctx.children) {
            if (child instanceof RuleNode) {
                setVarOpList.add(typedVisit((RuleNode) child));
            }
        }
        return new SetOptionsCommand(setVarOpList);
    }

    @Override
    public SetVarOp visitSetSystemVariable(SetSystemVariableContext ctx) {
        SetType type = SetType.DEFAULT;
        if (ctx.GLOBAL() != null) {
            type = SetType.GLOBAL;
        } else if (ctx.LOCAL() != null || ctx.SESSION() != null) {
            type = SetType.SESSION;
        }
        String name = stripQuotes(ctx.identifier().getText());
        Expression expression = ctx.expression() != null ? typedVisit(ctx.expression()) : null;
        return new SetSessionVarOp(type, name, expression);
    }

    @Override
    public SetVarOp visitSetVariableWithType(SetVariableWithTypeContext ctx) {
        SetType type = SetType.DEFAULT;
        if (ctx.GLOBAL() != null) {
            type = SetType.GLOBAL;
        } else if (ctx.LOCAL() != null || ctx.SESSION() != null) {
            type = SetType.SESSION;
        }
        String name = stripQuotes(ctx.identifier().getText());
        Expression expression = ctx.expression() != null ? typedVisit(ctx.expression()) : null;
        return new SetSessionVarOp(type, name, expression);
    }

    @Override
    public SetVarOp visitSetPassword(SetPasswordContext ctx) {
        String user;
        String host;
        boolean isDomain;
        String passwordText;
        UserIdentity userIdentity = null;
        if (ctx.userIdentify() != null) {
            user = stripQuotes(ctx.userIdentify().user.getText());
            host = ctx.userIdentify().host != null ? stripQuotes(ctx.userIdentify().host.getText()) : "%";
            isDomain = ctx.userIdentify().ATSIGN() != null;
            userIdentity = new UserIdentity(user, host, isDomain);
        }
        passwordText = stripQuotes(ctx.STRING_LITERAL().getText());
        return new SetPassVarOp(userIdentity, new PassVar(passwordText, ctx.isPlain != null));
    }

    @Override
    public SetVarOp visitSetNames(SetNamesContext ctx) {
        return new SetNamesVarOp();
    }

    @Override
    public SetVarOp visitSetCharset(SetCharsetContext ctx) {
        String charset = ctx.charsetName != null ? stripQuotes(ctx.charsetName.getText()) : null;
        return new SetCharsetAndCollateVarOp(charset);
    }

    @Override
    public SetVarOp visitSetCollate(SetCollateContext ctx) {
        String charset = ctx.charsetName != null ? stripQuotes(ctx.charsetName.getText()) : null;
        String collate = ctx.collateName != null ? stripQuotes(ctx.collateName.getText()) : null;
        return new SetCharsetAndCollateVarOp(charset, collate);
    }

    @Override
    public SetVarOp visitSetLdapAdminPassword(SetLdapAdminPasswordContext ctx) {
        String passwordText = stripQuotes(ctx.STRING_LITERAL().getText());
        boolean isPlain = ctx.PASSWORD() != null;
        return new SetLdapPassVarOp(new PassVar(passwordText, isPlain));
    }

    @Override
    public SetVarOp visitSetUserVariable(SetUserVariableContext ctx) {
        String name = stripQuotes(ctx.identifier().getText());
        Expression expression = typedVisit(ctx.expression());
        return new SetUserDefinedVarOp(name, expression);
    }

    @Override
    public SetTransactionCommand visitSetTransaction(SetTransactionContext ctx) {
        return new SetTransactionCommand();
    }

    @Override
    public SetUserPropertiesCommand visitSetUserProperties(SetUserPropertiesContext ctx) {
        String user = ctx.user != null ? stripQuotes(ctx.user.getText()) : null;
        Map<String, String> userPropertiesMap = visitPropertyItemList(ctx.propertyItemList());
        List<SetUserPropertyVarOp> setUserPropertyVarOpList = new ArrayList<>(userPropertiesMap.size());
        for (Map.Entry<String, String> entry : userPropertiesMap.entrySet()) {
            setUserPropertyVarOpList.add(new SetUserPropertyVarOp(user, entry.getKey(), entry.getValue()));
        }
        return new SetUserPropertiesCommand(user, setUserPropertyVarOpList);
    }

    @Override
    public SetDefaultStorageVaultCommand visitSetDefaultStorageVault(SetDefaultStorageVaultContext ctx) {
        return new SetDefaultStorageVaultCommand(stripQuotes(ctx.identifier().getText()));
    }

    @Override
    public Object visitRefreshCatalog(RefreshCatalogContext ctx) {
        if (ctx.name != null) {
            String catalogName = ctx.name.getText();
            Map<String, String> properties = ctx.propertyClause() != null
                    ? Maps.newHashMap(visitPropertyClause(ctx.propertyClause())) : Maps.newHashMap();
            return new RefreshCatalogCommand(catalogName, properties);
        }
        throw new AnalysisException("catalog name can not be null");
    }

    @Override
    public RefreshDatabaseCommand visitRefreshDatabase(RefreshDatabaseContext ctx) {
        Map<String, String> properties = visitPropertyClause(ctx.propertyClause()) == null ? Maps.newHashMap()
                : visitPropertyClause(ctx.propertyClause());
        List<String> parts = visitMultipartIdentifier(ctx.name);
        int size = parts.size();
        if (size == 0) {
            throw new ParseException("database name can't be empty");
        }
        String dbName = parts.get(size - 1);

        // [db].
        if (size == 1) {
            return new RefreshDatabaseCommand(dbName, properties);
        } else if (parts.size() == 2) {  // [ctl,db].
            return new RefreshDatabaseCommand(parts.get(0), dbName, properties);
        }
        throw new ParseException("Only one dot can be in the name: " + String.join(".", parts));
    }

    @Override
    public Object visitRefreshTable(RefreshTableContext ctx) {
        List<String> parts = visitMultipartIdentifier(ctx.name);
        int size = parts.size();
        if (size == 0) {
            throw new ParseException("table name can't be empty");
        } else if (size <= 3) {
            return new RefreshTableCommand(new TableNameInfo(parts));
        }
        throw new ParseException("Only one or two dot can be in the name: " + String.join(".", parts));
    }

    @Override
    public LogicalPlan visitShowCreateRepository(ShowCreateRepositoryContext ctx) {
        return new ShowCreateRepositoryCommand(ctx.identifier().getText());
    }

    public LogicalPlan visitShowLastInsert(ShowLastInsertContext ctx) {
        return new ShowLastInsertCommand();
    }

    @Override
    public LogicalPlan visitShowLoadProfile(ShowLoadProfileContext ctx) {
        return new ShowLoadProfileCommand(ctx.loadIdPath.getText());
    }

    @Override
    public LogicalPlan visitShowDataTypes(ShowDataTypesContext ctx) {
        return new ShowDataTypesCommand();
    }

    @Override
    public LogicalPlan visitShowGrants(ShowGrantsContext ctx) {
        boolean all = (ctx.ALL() != null) ? true : false;
        return new ShowGrantsCommand(null, all);
    }

    @Override
    public LogicalPlan visitShowGrantsForUser(ShowGrantsForUserContext ctx) {
        UserIdentity userIdent = visitUserIdentify(ctx.userIdentify());
        return new ShowGrantsCommand(userIdent, false);
    }

    @Override
    public LogicalPlan visitShowPartitionId(ShowPartitionIdContext ctx) {
        long partitionId = -1;
        if (ctx.partitionId != null) {
            partitionId = Long.parseLong(ctx.partitionId.getText());
        }
        return new ShowPartitionIdCommand(partitionId);
    }

    // @Override
    // public Object visitAlterTable(AlterTableContext ctx) {
    //     return UnsupportedCommand.INSTANCE;
    // }

    @Override
    public AlterTableCommand visitAlterTable(AlterTableContext ctx) {
        TableNameInfo tableNameInfo = new TableNameInfo(visitMultipartIdentifier(ctx.tableName));
        List<AlterTableOp> alterTableOps = new ArrayList<>();
        for (Object child : ctx.children) {
            if (child instanceof AlterTableClauseContext) {
                alterTableOps.add(typedVisit((AlterTableClauseContext) child));
            }
        }
        return new AlterTableCommand(tableNameInfo, alterTableOps);
    }

    @Override
    public AlterTableCommand visitAlterTableAddRollup(AlterTableAddRollupContext ctx) {
        TableNameInfo tableNameInfo = new TableNameInfo(visitMultipartIdentifier(ctx.tableName));
        List<AlterTableOp> alterTableOps = new ArrayList<>();
        for (Object child : ctx.children) {
            if (child instanceof AddRollupClauseContext) {
                alterTableOps.add(typedVisit((AddRollupClauseContext) child));
            }
        }
        return new AlterTableCommand(tableNameInfo, alterTableOps);
    }

    @Override
    public AlterTableCommand visitAlterTableDropRollup(AlterTableDropRollupContext ctx) {
        TableNameInfo tableNameInfo = new TableNameInfo(visitMultipartIdentifier(ctx.tableName));
        List<AlterTableOp> alterTableOps = new ArrayList<>();
        for (Object child : ctx.children) {
            if (child instanceof DropRollupClauseContext) {
                alterTableOps.add(typedVisit((DropRollupClauseContext) child));
            }
        }
        return new AlterTableCommand(tableNameInfo, alterTableOps);
    }

    @Override
    public AlterTableCommand visitAlterTableProperties(DorisParser.AlterTablePropertiesContext ctx) {
        TableNameInfo tableNameInfo = new TableNameInfo(visitMultipartIdentifier(ctx.name));
        List<AlterTableOp> alterTableOps = new ArrayList<>();
        Map<String, String> properties = ctx.propertyItemList() != null
                ? Maps.newHashMap(visitPropertyItemList(ctx.propertyItemList()))
                : Maps.newHashMap();
        alterTableOps.add(new ModifyTablePropertiesOp(properties));
        return new AlterTableCommand(tableNameInfo, alterTableOps);
    }

    @Override
    public AlterTableOp visitAddColumnClause(AddColumnClauseContext ctx) {
        ColumnDefinition columnDefinition = visitColumnDef(ctx.columnDef());
        ColumnPosition columnPosition = null;
        if (ctx.columnPosition() != null) {
            if (ctx.columnPosition().FIRST() != null) {
                columnPosition = ColumnPosition.FIRST;
            } else {
                columnPosition = new ColumnPosition(ctx.columnPosition().position.getText());
            }
        }
        String rollupName = ctx.toRollup() != null ? ctx.toRollup().rollup.getText() : null;
        Map<String, String> properties = ctx.properties != null
                ? Maps.newHashMap(visitPropertyClause(ctx.properties))
                : Maps.newHashMap();
        return new AddColumnOp(columnDefinition, columnPosition, rollupName, properties);
    }

    @Override
    public AlterTableOp visitAddColumnsClause(AddColumnsClauseContext ctx) {
        List<ColumnDefinition> columnDefinitions = visitColumnDefs(ctx.columnDefs());
        String rollupName = ctx.toRollup() != null ? ctx.toRollup().rollup.getText() : null;
        Map<String, String> properties = ctx.properties != null
                ? Maps.newHashMap(visitPropertyClause(ctx.properties))
                : Maps.newHashMap();
        return new AddColumnsOp(columnDefinitions, rollupName, properties);
    }

    @Override
    public AlterTableOp visitDropColumnClause(DropColumnClauseContext ctx) {
        String columnName = ctx.name.getText();
        String rollupName = ctx.fromRollup() != null ? ctx.fromRollup().rollup.getText() : null;
        Map<String, String> properties = ctx.properties != null
                ? Maps.newHashMap(visitPropertyClause(ctx.properties))
                : Maps.newHashMap();
        return new DropColumnOp(columnName, rollupName, properties);
    }

    @Override
    public AlterTableOp visitModifyColumnClause(ModifyColumnClauseContext ctx) {
        ColumnDefinition columnDefinition = visitColumnDef(ctx.columnDef());
        ColumnPosition columnPosition = null;
        if (ctx.columnPosition() != null) {
            if (ctx.columnPosition().FIRST() != null) {
                columnPosition = ColumnPosition.FIRST;
            } else {
                columnPosition = new ColumnPosition(ctx.columnPosition().position.getText());
            }
        }
        String rollupName = ctx.fromRollup() != null ? ctx.fromRollup().rollup.getText() : null;
        Map<String, String> properties = ctx.properties != null
                ? Maps.newHashMap(visitPropertyClause(ctx.properties))
                : Maps.newHashMap();
        return new ModifyColumnOp(columnDefinition, columnPosition, rollupName, properties);
    }

    @Override
    public AlterTableOp visitReorderColumnsClause(ReorderColumnsClauseContext ctx) {
        List<String> columnsByPos = visitIdentifierList(ctx.identifierList());
        String rollupName = ctx.fromRollup() != null ? ctx.fromRollup().rollup.getText() : null;
        Map<String, String> properties = ctx.properties != null
                ? Maps.newHashMap(visitPropertyClause(ctx.properties))
                : Maps.newHashMap();
        return new ReorderColumnsOp(columnsByPos, rollupName, properties);
    }

    @Override
    public AlterTableOp visitAddPartitionClause(AddPartitionClauseContext ctx) {
        boolean isTempPartition = ctx.TEMPORARY() != null;
        PartitionDefinition partitionDefinition = visitPartitionDef(ctx.partitionDef());
        DistributionDescriptor desc = null;
        int bucketNum = FeConstants.default_bucket_num;
        if (ctx.INTEGER_VALUE() != null) {
            bucketNum = Integer.parseInt(ctx.INTEGER_VALUE().getText());
        }
        if (ctx.HASH() != null) {
            desc = new DistributionDescriptor(true, ctx.autoBucket != null, bucketNum,
                    visitIdentifierList(ctx.hashKeys));
        } else if (ctx.RANDOM() != null) {
            desc = new DistributionDescriptor(false, ctx.autoBucket != null, bucketNum, null);
        }
        Map<String, String> properties = ctx.properties != null
                ? Maps.newHashMap(visitPropertyClause(ctx.properties))
                : Maps.newHashMap();
        return new AddPartitionOp(partitionDefinition, desc, properties, isTempPartition);
    }

    @Override
    public AlterTableOp visitDropPartitionClause(DropPartitionClauseContext ctx) {
        boolean isTempPartition = ctx.TEMPORARY() != null;
        boolean ifExists = ctx.IF() != null;
        boolean forceDrop = ctx.FORCE() != null;
        String partitionName = ctx.partitionName.getText();
        return ctx.indexName != null
                ? new DropPartitionFromIndexOp(ifExists, partitionName, isTempPartition, forceDrop,
                        ctx.indexName.getText())
                : new DropPartitionOp(ifExists, partitionName, isTempPartition, forceDrop);
    }

    @Override
    public AlterTableOp visitModifyPartitionClause(ModifyPartitionClauseContext ctx) {
        boolean isTempPartition = ctx.TEMPORARY() != null;
        Map<String, String> properties = visitPropertyItemList(ctx.partitionProperties);
        if (ctx.ASTERISK() != null) {
            return ModifyPartitionOp.createStarClause(properties, isTempPartition);
        } else {
            List<String> partitions;
            if (ctx.partitionNames != null) {
                partitions = visitIdentifierList(ctx.partitionNames);
            } else {
                partitions = new ArrayList<>();
                partitions.add(ctx.partitionName.getText());
            }
            return new ModifyPartitionOp(partitions, properties, isTempPartition);
        }
    }

    @Override
    public AlterTableOp visitReplacePartitionClause(ReplacePartitionClauseContext ctx) {
        boolean forceReplace = ctx.FORCE() != null;
        PartitionNamesInfo partitionNames = null;
        PartitionNamesInfo tempPartitionNames = null;
        if (ctx.partitions != null) {
            Pair<Boolean, List<String>> partitionSpec = visitPartitionSpec(ctx.partitions);
            partitionNames = new PartitionNamesInfo(partitionSpec.first, partitionSpec.second);
        }
        if (ctx.tempPartitions != null) {
            Pair<Boolean, List<String>> partitionSpec = visitPartitionSpec(ctx.tempPartitions);
            tempPartitionNames = new PartitionNamesInfo(partitionSpec.first, partitionSpec.second);
        }

        Map<String, String> properties = ctx.properties != null ? new HashMap<>(visitPropertyClause(ctx.properties))
                : Maps.newHashMap();
        return new ReplacePartitionOp(partitionNames, tempPartitionNames, forceReplace, properties);
    }

    @Override
    public AlterTableOp visitReplaceTableClause(ReplaceTableClauseContext ctx) {
        String tableName = ctx.name.getText();
        Map<String, String> properties = ctx.properties != null
                ? Maps.newHashMap(visitPropertyClause(ctx.properties))
                : Maps.newHashMap();
        return new ReplaceTableOp(tableName, properties, ctx.FORCE() != null);
    }

    @Override
    public AlterTableOp visitRenameClause(RenameClauseContext ctx) {
        return new RenameTableOp(ctx.newName.getText());
    }

    @Override
    public AlterTableOp visitRenameRollupClause(RenameRollupClauseContext ctx) {
        return new RenameRollupOp(ctx.name.getText(), ctx.newName.getText());
    }

    @Override
    public AlterTableOp visitRenamePartitionClause(RenamePartitionClauseContext ctx) {
        return new RenamePartitionOp(ctx.name.getText(), ctx.newName.getText());
    }

    @Override
    public AlterTableOp visitRenameColumnClause(RenameColumnClauseContext ctx) {
        return new RenameColumnOp(ctx.name.getText(), ctx.newName.getText());
    }

    @Override
    public AlterTableOp visitAddIndexClause(AddIndexClauseContext ctx) {
        IndexDefinition indexDefinition = visitIndexDef(ctx.indexDef());
        return new CreateIndexOp(null, indexDefinition, true);
    }

    @Override
    public AlterTableOp visitDropIndexClause(DropIndexClauseContext ctx) {
        return new DropIndexOp(ctx.name.getText(), ctx.EXISTS() != null, null, true);
    }

    @Override
    public AlterTableOp visitEnableFeatureClause(EnableFeatureClauseContext ctx) {
        String featureName = stripQuotes(ctx.STRING_LITERAL().getText());
        Map<String, String> properties = ctx.properties != null
                ? Maps.newHashMap(visitPropertyClause(ctx.properties))
                : Maps.newHashMap();
        return new EnableFeatureOp(featureName, properties);
    }

    @Override
    public AlterTableOp visitModifyDistributionClause(ModifyDistributionClauseContext ctx) {
        int bucketNum = FeConstants.default_bucket_num;
        if (ctx.INTEGER_VALUE() != null) {
            bucketNum = Integer.parseInt(ctx.INTEGER_VALUE().getText());
        }
        DistributionDescriptor desc;
        if (ctx.HASH() != null) {
            desc = new DistributionDescriptor(true, ctx.AUTO() != null, bucketNum,
                    visitIdentifierList(ctx.hashKeys));
        } else if (ctx.RANDOM() != null) {
            desc = new DistributionDescriptor(false, ctx.AUTO() != null, bucketNum, null);
        } else {
            throw new ParseException("distribution can't be empty", ctx);
        }
        return new ModifyDistributionOp(desc);
    }

    @Override
    public AlterTableOp visitModifyTableCommentClause(ModifyTableCommentClauseContext ctx) {
        return new ModifyTableCommentOp(stripQuotes(ctx.STRING_LITERAL().getText()));
    }

    @Override
    public AlterTableOp visitModifyColumnCommentClause(ModifyColumnCommentClauseContext ctx) {
        String columnName = ctx.name.getText();
        String comment = stripQuotes(ctx.STRING_LITERAL().getText());
        return new ModifyColumnCommentOp(columnName, comment);
    }

    @Override
    public AlterTableOp visitModifyEngineClause(ModifyEngineClauseContext ctx) {
        String engineName = ctx.name.getText();
        Map<String, String> properties = ctx.properties != null
                ? Maps.newHashMap(visitPropertyClause(ctx.properties))
                : Maps.newHashMap();
        return new ModifyEngineOp(engineName, properties);
    }

    @Override
    public AlterTableOp visitAlterMultiPartitionClause(AlterMultiPartitionClauseContext ctx) {
        boolean isTempPartition = ctx.TEMPORARY() != null;
        List<Expression> from = visitPartitionValueList(ctx.from);
        List<Expression> to = visitPartitionValueList(ctx.to);
        int num = Integer.parseInt(ctx.INTEGER_VALUE().getText());
        String unitString = ctx.unit != null ? ctx.unit.getText() : null;
        Map<String, String> properties = ctx.properties != null
                ? Maps.newHashMap(visitPropertyClause(ctx.properties))
                : Maps.newHashMap();
        return new AlterMultiPartitionOp(from, to, num, unitString, properties, isTempPartition);
    }

    @Override
    public AlterTableOp visitAddRollupClause(DorisParser.AddRollupClauseContext ctx) {
        String rollupName = ctx.rollupName.getText();
        List<String> columnNames = visitIdentifierList(ctx.columns);
        List<String> dupKeys = ctx.dupKeys != null ? visitIdentifierList(ctx.dupKeys) : null;
        String baseRollupName = ctx.fromRollup() != null ? ctx.fromRollup().rollup.getText() : null;
        Map<String, String> properties = ctx.properties != null
                ? Maps.newHashMap(visitPropertyClause(ctx.properties))
                : Maps.newHashMap();
        return new AddRollupOp(rollupName, columnNames, dupKeys, baseRollupName, properties);
    }

    @Override
    public AlterTableOp visitDropRollupClause(DorisParser.DropRollupClauseContext ctx) {
        String rollupName = ctx.rollupName.getText();
        Map<String, String> properties = ctx.properties != null
                ? Maps.newHashMap(visitPropertyClause(ctx.properties))
                : Maps.newHashMap();
        return new DropRollupOp(rollupName, properties);
    }

    @Override
    public LogicalPlan visitShowVariables(ShowVariablesContext ctx) {
        SetType type = SetType.DEFAULT;
        if (ctx.GLOBAL() != null) {
            type = SetType.GLOBAL;
        } else if (ctx.LOCAL() != null || ctx.SESSION() != null) {
            type = SetType.SESSION;
        }
        if (ctx.wildWhere() != null) {
            if (ctx.wildWhere().LIKE() != null) {
                return new ShowVariablesCommand(type, stripQuotes(ctx.wildWhere().STRING_LITERAL().getText()));
            } else {
                StringBuilder sb = new StringBuilder();
                sb.append("SELECT `VARIABLE_NAME` AS `Variable_name`, `VARIABLE_VALUE` AS `Value` FROM ");
                sb.append("`").append(InternalCatalog.INTERNAL_CATALOG_NAME).append("`");
                sb.append(".");
                sb.append("`").append(InfoSchemaDb.DATABASE_NAME).append("`");
                sb.append(".");
                if (type == SetType.GLOBAL) {
                    sb.append("`global_variables` ");
                } else {
                    sb.append("`session_variables` ");
                }
                sb.append(getOriginSql(ctx.wildWhere()));
                return new NereidsParser().parseSingle(sb.toString());
            }
        } else {
            return new ShowVariablesCommand(type, null);
        }
    }

    private Expression getWildWhere(DorisParser.WildWhereContext ctx) {
        if (ctx.LIKE() != null) {
            String pattern = stripQuotes(ctx.STRING_LITERAL().getText());
            return new Like(new UnboundSlot("ProcedureName"), new StringLiteral(pattern));
        } else if (ctx.WHERE() != null) {
            return getExpression(ctx.expression());
        } else {
            throw new AnalysisException("Wild where should contain like or where " + ctx.getText());
        }
    }

    @Override
    public ShowViewCommand visitShowView(ShowViewContext ctx) {
        List<String> tableNameParts = visitMultipartIdentifier(ctx.tableName);
        String databaseName = null;
        if (ctx.database != null) {
            databaseName = stripQuotes(ctx.database.getText());
        }
        return new ShowViewCommand(databaseName, new TableNameInfo(tableNameParts));
    }

    @Override
    public LogicalPlan visitShowBackends(ShowBackendsContext ctx) {
        return new ShowBackendsCommand();
    }

    @Override
    public LogicalPlan visitShowPlugins(ShowPluginsContext ctx) {
        return new ShowPluginsCommand();
    }

    @Override
    public LogicalPlan visitShowSmallFiles(ShowSmallFilesContext ctx) {
        String dbName = null;
        if (ctx.database != null) {
            List<String> nameParts = visitMultipartIdentifier(ctx.database);
            dbName = nameParts.get(0); // only one entry possible
        }
        return new ShowSmallFilesCommand(dbName);
    }

    @Override
    public LogicalPlan visitShowSqlBlockRule(ShowSqlBlockRuleContext ctx) {
        String ruleName = null;
        if (ctx.ruleName != null) {
            ruleName = ctx.ruleName.getText();
        }
        return new ShowSqlBlockRuleCommand(ruleName);
    }

    @Override
    public LogicalPlan visitShowTriggers(ShowTriggersContext ctx) {
        return new ShowTriggersCommand();
    }

    @Override
    public LogicalPlan visitShowTrash(ShowTrashContext ctx) {
        if (ctx.ON() != null) {
            String backend = stripQuotes(ctx.STRING_LITERAL().getText());
            new ShowTrashCommand(backend);
        } else {
            return new ShowTrashCommand();
        }
        return new ShowTrashCommand();
    }

    @Override
    public LogicalPlan visitAdminCleanTrash(DorisParser.AdminCleanTrashContext ctx) {
        if (ctx.ON() != null) {
            List<String> backendsQuery = Lists.newArrayList();
            ctx.backends.forEach(backend -> backendsQuery.add(stripQuotes(backend.getText())));
            return new AdminCleanTrashCommand(backendsQuery);
        }
        return new AdminCleanTrashCommand();
    }

    @Override
    public LogicalPlan visitAdminShowReplicaStatus(AdminShowReplicaStatusContext ctx) {
        Expression where = null;
        if (ctx.WHERE() != null) {
            StringLiteral left = new StringLiteral(stripQuotes(ctx.STATUS().toString()));
            StringLiteral right = new StringLiteral(stripQuotes(ctx.STRING_LITERAL().getText()));
            if (ctx.NEQ() != null) {
                where = new Not(new EqualTo(left, right));
            } else {
                where = new EqualTo(left, right);
            }
        }
        TableRefInfo tableRefInfo = visitBaseTableRefContext(ctx.baseTableRef());
        return new AdminShowReplicaStatusCommand(tableRefInfo, where);
    }

    @Override
    public LogicalPlan visitShowRepositories(ShowRepositoriesContext ctx) {
        return new ShowRepositoriesCommand();
    }

    @Override
    public LogicalPlan visitShowRoles(ShowRolesContext ctx) {
        return new ShowRolesCommand();
    }

    @Override
    public LogicalPlan visitShowProc(ShowProcContext ctx) {
        String path = stripQuotes(ctx.path.getText());
        return new ShowProcCommand(path);
    }

    private TableScanParams visitOptScanParamsContex(OptScanParamsContext ctx) {
        if (ctx != null) {
            Map<String, String> map = visitPropertyItemList(ctx.properties);
            return new TableScanParams(ctx.funcName.getText(), map);
        }
        return null;
    }

    private TableSnapshot visitTableSnapshotContext(TableSnapshotContext ctx) {
        if (ctx != null) {
            if (ctx.TIME() != null) {
                return new TableSnapshot(stripQuotes(ctx.time.getText()));
            } else {
                return new TableSnapshot(Long.parseLong(ctx.version.getText()));
            }
        }
        return null;
    }

    private List<String> visitRelationHintContext(RelationHintContext ctx) {
        final List<String> relationHints;
        if (ctx != null) {
            relationHints = typedVisit(ctx);
        } else {
            relationHints = ImmutableList.of();
        }
        return relationHints;
    }

    private PartitionNamesInfo visitSpecifiedPartitionContext(SpecifiedPartitionContext ctx) {
        if (ctx != null) {
            List<String> partitions = new ArrayList<>();
            boolean isTempPart = ctx.TEMPORARY() != null;
            if (ctx.identifier() != null) {
                partitions.add(ctx.identifier().getText());
            } else {
                partitions.addAll(visitIdentifierList(ctx.identifierList()));
            }
            return new PartitionNamesInfo(isTempPart, partitions);
        }
        return null;
    }

    private List<Long> visitTabletListContext(TabletListContext ctx) {
        List<Long> tabletIdList = new ArrayList<>();
        if (ctx != null && ctx.tabletIdList != null) {
            ctx.tabletIdList.stream().forEach(tabletToken -> {
                tabletIdList.add(Long.parseLong(tabletToken.getText()));
            });
        }
        return tabletIdList;
    }

    private TableRefInfo visitBaseTableRefContext(BaseTableRefContext ctx) {
        List<String> nameParts = visitMultipartIdentifier(ctx.multipartIdentifier());
        TableScanParams scanParams = visitOptScanParamsContex(ctx.optScanParams());
        TableSnapshot tableSnapShot = visitTableSnapshotContext(ctx.tableSnapshot());
        PartitionNamesInfo partitionNameInfo = visitSpecifiedPartitionContext(ctx.specifiedPartition());
        List<Long> tabletIdList = visitTabletListContext(ctx.tabletList());

        String tableAlias = null;
        if (ctx.tableAlias().strictIdentifier() != null) {
            tableAlias = ctx.tableAlias().getText();
        }
        TableSample tableSample = ctx.sample() == null ? null : (TableSample) visit(ctx.sample());
        List<String> hints = visitRelationHintContext(ctx.relationHint());
        return new TableRefInfo(new TableNameInfo(nameParts), scanParams, tableSnapShot, partitionNameInfo,
                                    tabletIdList, tableAlias, tableSample, hints);
    }

    @Override
    public LogicalPlan visitShowReplicaDistribution(ShowReplicaDistributionContext ctx) {
        TableRefInfo tableRefInfo = visitBaseTableRefContext(ctx.baseTableRef());
        return new ShowReplicaDistributionCommand(tableRefInfo);
    }

    @Override
    public LogicalPlan visitAdminShowReplicaDistribution(AdminShowReplicaDistributionContext ctx) {
        TableRefInfo tableRefInfo = visitBaseTableRefContext(ctx.baseTableRef());
        return new ShowReplicaDistributionCommand(tableRefInfo);
    }

    @Override
    public LogicalPlan visitShowCreateCatalog(ShowCreateCatalogContext ctx) {
        return new ShowCreateCatalogCommand(ctx.identifier().getText());
    }

    @Override
    public LogicalPlan visitShowStorageEngines(ShowStorageEnginesContext ctx) {
        return new ShowStorageEnginesCommand();
    }

    @Override
    public LogicalPlan visitAdminRebalanceDisk(AdminRebalanceDiskContext ctx) {
        if (ctx.ON() != null) {
            List<String> backendList = Lists.newArrayList();
            ctx.backends.forEach(backend -> backendList.add(stripQuotes(backend.getText())));
            return new AdminRebalanceDiskCommand(backendList);
        }
        return new AdminRebalanceDiskCommand();
    }

    @Override
    public LogicalPlan visitAdminCancelRebalanceDisk(AdminCancelRebalanceDiskContext ctx) {
        if (ctx.ON() != null) {
            List<String> backendList = Lists.newArrayList();
            ctx.backends.forEach(backend -> backendList.add(stripQuotes(backend.getText())));
            return new AdminCancelRebalanceDiskCommand(backendList);
        }
        return new AdminCancelRebalanceDiskCommand();
    }

    @Override
    public LogicalPlan visitShowDiagnoseTablet(ShowDiagnoseTabletContext ctx) {
        long tabletId = Long.parseLong(ctx.INTEGER_VALUE().getText());
        return new ShowDiagnoseTabletCommand(tabletId);
    }

    @Override
    public LogicalPlan visitAdminDiagnoseTablet(AdminDiagnoseTabletContext ctx) {
        long tabletId = Long.parseLong(ctx.INTEGER_VALUE().getText());
        return new ShowDiagnoseTabletCommand(tabletId);
    }

    @Override
    public LogicalPlan visitShowCreateTable(ShowCreateTableContext ctx) {
        List<String> nameParts = visitMultipartIdentifier(ctx.name);
        return new ShowCreateTableCommand(new TableNameInfo(nameParts), ctx.BRIEF() != null);
    }

    @Override
    public LogicalPlan visitShowCreateView(ShowCreateViewContext ctx) {
        List<String> nameParts = visitMultipartIdentifier(ctx.name);
        return new ShowCreateViewCommand(new TableNameInfo(nameParts));
    }

    @Override
    public LogicalPlan visitShowCreateMaterializedView(ShowCreateMaterializedViewContext ctx) {
        List<String> nameParts = visitMultipartIdentifier(ctx.tableName);
        return new ShowCreateMaterializedViewCommand(stripQuotes(ctx.mvName.getText()), new TableNameInfo(nameParts));
    }

    @Override
    public LogicalPlan visitAlterWorkloadGroup(AlterWorkloadGroupContext ctx) {
        Map<String, String> properties = ctx.propertyClause() != null
                        ? Maps.newHashMap(visitPropertyClause(ctx.propertyClause())) : Maps.newHashMap();
        return new AlterWorkloadGroupCommand(ctx.name.getText(), properties);
    }

    @Override
    public LogicalPlan visitAlterWorkloadPolicy(AlterWorkloadPolicyContext ctx) {
        Map<String, String> properties = ctx.propertyClause() != null
                        ? Maps.newHashMap(visitPropertyClause(ctx.propertyClause())) : Maps.newHashMap();
        return new AlterWorkloadPolicyCommand(ctx.name.getText(), properties);
    }

    @Override
    public LogicalPlan visitAlterRole(AlterRoleContext ctx) {
        String comment = visitCommentSpec(ctx.commentSpec());
        return new AlterRoleCommand(ctx.role.getText(), comment);
    }

    @Override
    public LogicalPlan visitShowDatabaseId(ShowDatabaseIdContext ctx) {
        long dbId = (ctx.databaseId != null) ? Long.parseLong(ctx.databaseId.getText()) : -1;
        return new ShowDatabaseIdCommand(dbId);
    }

    public LogicalPlan visitCreateRole(CreateRoleContext ctx) {
        String comment = ctx.STRING_LITERAL() == null ? "" : LogicalPlanBuilderAssistant.escapeBackSlash(
                ctx.STRING_LITERAL().getText().substring(1, ctx.STRING_LITERAL().getText().length() - 1));
        return new CreateRoleCommand(ctx.EXISTS() != null, ctx.name.getText(), comment);
    }

    @Override
    public LogicalPlan visitCreateFile(CreateFileContext ctx) {
        String dbName = null;
        if (ctx.database != null) {
            dbName = ctx.database.getText();
        }
        Map<String, String> properties = ctx.propertyClause() != null
                                    ? Maps.newHashMap(visitPropertyClause(ctx.propertyClause())) : Maps.newHashMap();
        return new CreateFileCommand(stripQuotes(ctx.name.getText()), dbName, properties);
    }

    @Override
    public LogicalPlan visitShowCharset(ShowCharsetContext ctx) {
        return new ShowCharsetCommand();
    }

    @Override
    public LogicalPlan visitAdminSetTableStatus(AdminSetTableStatusContext ctx) {
        List<String> dbTblNameParts = visitMultipartIdentifier(ctx.name);
        Map<String, String> properties = ctx.propertyClause() != null
                        ? Maps.newHashMap(visitPropertyClause(ctx.propertyClause())) : Maps.newHashMap();
        return new AdminSetTableStatusCommand(new TableNameInfo(dbTblNameParts), properties);
    }

    @Override
    public LogicalPlan visitShowFrontends(ShowFrontendsContext ctx) {
        String detail = (ctx.name != null) ? ctx.name.getText() : null;
        return new ShowFrontendsCommand(detail);
    }

    @Override
    public LogicalPlan visitShowCreateDatabase(ShowCreateDatabaseContext ctx) {
        List<String> nameParts = visitMultipartIdentifier(ctx.name);
        String databaseName = "";
        String catalogName = "";
        if (nameParts.size() == 2) {
            // The identifier is in the form "internalcatalog.databasename"
            catalogName = nameParts.get(0);
            databaseName = nameParts.get(1);
        } else if (nameParts.size() == 1) {
            // The identifier is in the form "databasename"
            databaseName = nameParts.get(0);
        }

        return new ShowCreateDatabaseCommand(new DbName(catalogName, databaseName));
    }

    @Override
    public LogicalPlan visitCleanAllProfile(CleanAllProfileContext ctx) {
        return new CleanAllProfileCommand();
    }

    @Override
    public LogicalPlan visitShowWhitelist(ShowWhitelistContext ctx) {
        return new ShowWhiteListCommand();
    }

    @Override
    public LogicalPlan visitAlterCatalogComment(AlterCatalogCommentContext ctx) {
        String catalogName = stripQuotes(ctx.name.getText());
        String comment = stripQuotes(ctx.comment.getText());
        return new AlterCatalogCommentCommand(catalogName, comment);
    }

    @Override
    public LogicalPlan visitShowDynamicPartition(ShowDynamicPartitionContext ctx) {
        String dbName = null;
        if (ctx.database != null) {
            List<String> nameParts = visitMultipartIdentifier(ctx.database);
            dbName = nameParts.get(0); // only one entry possible
        }
        return new ShowDynamicPartitionCommand(dbName);
    }

    @Override
    public LogicalPlan visitCreateCatalog(CreateCatalogContext ctx) {
        String catalogName = ctx.catalogName.getText();
        boolean ifNotExists = ctx.IF() != null;
        String resourceName = ctx.resourceName == null ? null : (ctx.resourceName.getText());
        String comment = ctx.STRING_LITERAL() == null ? null : stripQuotes(ctx.STRING_LITERAL().getText());
        Map<String, String> properties = ctx.propertyClause() != null
                                    ? Maps.newHashMap(visitPropertyClause(ctx.propertyClause())) : Maps.newHashMap();

        return new CreateCatalogCommand(catalogName, ifNotExists, resourceName, comment, properties);
    }

    @Override
    public LogicalPlan visitRecoverDatabase(RecoverDatabaseContext ctx) {
        String dbName = ctx.name.getText();
        long dbId = (ctx.id != null) ? Long.parseLong(ctx.id.getText()) : -1;
        String newDbName = (ctx.alias != null) ? ctx.alias.getText() : null;
        return new RecoverDatabaseCommand(dbName, dbId, newDbName);
    }

    @Override
    public LogicalPlan visitShowWarningErrors(ShowWarningErrorsContext ctx) {
        boolean isWarning = ctx.WARNINGS() != null;

        // Extract the limit value if present
        long limit = 0;
        Optional<LimitClauseContext> limitCtx = Optional.ofNullable(ctx.limitClause());
        if (ctx.limitClause() != null) {
            limit = Long.parseLong(limitCtx.get().limit.getText());
            if (limit < 0) {
                throw new ParseException("Limit requires non-negative number", limitCtx.get());
            }
        }
        return new ShowWarningErrorsCommand(isWarning, limit);
    }

    @Override
    public RecoverTableCommand visitRecoverTable(RecoverTableContext ctx) {
        List<String> dbTblNameParts = visitMultipartIdentifier(ctx.name);
        String newTableName = (ctx.alias != null) ? ctx.alias.getText() : null;
        long tableId = (ctx.id != null) ? Long.parseLong(ctx.id.getText()) : -1;
        return new RecoverTableCommand(new TableNameInfo(dbTblNameParts), tableId, newTableName);
    }

    @Override
    public RecoverPartitionCommand visitRecoverPartition(RecoverPartitionContext ctx) {
        String partitionName = ctx.name.getText();
        String newPartitionName = (ctx.alias != null) ? ctx.alias.getText() : null;
        long partitionId = (ctx.id != null) ? Long.parseLong(ctx.id.getText()) : -1;
        List<String> dbTblNameParts = visitMultipartIdentifier(ctx.tableName);
        return new RecoverPartitionCommand(new TableNameInfo(dbTblNameParts),
                                            partitionName, partitionId, newPartitionName);
    }

    @Override

    public LogicalPlan visitShowBroker(ShowBrokerContext ctx) {
        return new ShowBrokerCommand();
    }

    @Override
    public LogicalPlan visitDropRole(DropRoleContext ctx) {
        return new DropRoleCommand(ctx.name.getText(), ctx.EXISTS() != null);
    }

    @Override
    public LogicalPlan visitDropCatalog(DropCatalogContext ctx) {
        String catalogName = stripQuotes(ctx.name.getText());
        boolean ifExists = ctx.EXISTS() != null;
        return new DropCatalogCommand(catalogName, ifExists);
    }

    @Override
    public LogicalPlan visitCreateEncryptkey(CreateEncryptkeyContext ctx) {
        List<String> nameParts = visitMultipartIdentifier(ctx.multipartIdentifier());
        return new CreateEncryptkeyCommand(new EncryptKeyName(nameParts), ctx.EXISTS() != null,
                                            stripQuotes(ctx.STRING_LITERAL().getText()));
    }

    @Override
<<<<<<< HEAD
    public LogicalPlan visitAlterCatalogRename(AlterCatalogRenameContext ctx) {
        String catalogName = stripQuotes(ctx.name.getText());
        String newName = stripQuotes(ctx.newName.getText());
        return new AlterCatalogRenameCommand(catalogName, newName);
=======
    public LogicalPlan visitDropStoragePolicy(DropStoragePolicyContext ctx) {
        String policyName = ctx.name.getText();
        boolean ifExists = ctx.EXISTS() != null;
        return new DropStoragePolicyCommand(policyName, ifExists);
>>>>>>> b6cb442f
    }

    @Override
    public LogicalPlan visitDropEncryptkey(DropEncryptkeyContext ctx) {
        List<String> nameParts = visitMultipartIdentifier(ctx.name);
        return new DropEncryptkeyCommand(new EncryptKeyName(nameParts), ctx.EXISTS() != null);
    }

    @Override
    public LogicalPlan visitCreateWorkloadGroup(CreateWorkloadGroupContext ctx) {
        String workloadGroupName = stripQuotes(ctx.name.getText());
        boolean ifNotExists = ctx.EXISTS() != null;
        Map<String, String> properties = ctx.propertyClause() != null
                                    ? Maps.newHashMap(visitPropertyClause(ctx.propertyClause())) : Maps.newHashMap();
        return new CreateWorkloadGroupCommand(workloadGroupName, ifNotExists, properties);
    }

    @Override
    public LogicalPlan visitShowSyncJob(ShowSyncJobContext ctx) {
        String databaseName = null;
        if (ctx.multipartIdentifier() != null) {
            List<String> databaseParts = visitMultipartIdentifier(ctx.multipartIdentifier());
            databaseName = databaseParts.get(0);
        }
        return new ShowSyncJobCommand(databaseName);
    }

    @Override
    public LogicalPlan visitDropFile(DropFileContext ctx) {
        String dbName = null;
        if (ctx.database != null) {
            dbName = ctx.database.getText();
        }
        Map<String, String> properties = ctx.propertyClause() != null
                                    ? Maps.newHashMap(visitPropertyClause(ctx.propertyClause())) : Maps.newHashMap();
        return new DropFileCommand(stripQuotes(ctx.name.getText()), dbName, properties);
    }

    @Override
    public LogicalPlan visitDropRepository(DropRepositoryContext ctx) {
        return new DropRepositoryCommand(stripQuotes(ctx.name.getText()));
    }

    @Override
    public LogicalPlan visitDropSqlBlockRule(DropSqlBlockRuleContext ctx) {
        return new DropSqlBlockRuleCommand(visitIdentifierSeq(ctx.identifierSeq()), ctx.EXISTS() != null);
    }

    @Override
    public LogicalPlan visitDropUser(DropUserContext ctx) {
        UserIdentity userIdent = visitUserIdentify(ctx.userIdentify());
        return new DropUserCommand(userIdent, ctx.EXISTS() != null);
    }

    @Override
    public LogicalPlan visitDropWorkloadGroup(DropWorkloadGroupContext ctx) {
        return new DropWorkloadGroupCommand(ctx.name.getText(), ctx.EXISTS() != null);
    }

    @Override
    public LogicalPlan visitDropWorkloadPolicy(DropWorkloadPolicyContext ctx) {
        return new DropWorkloadPolicyCommand(ctx.name.getText(), ctx.EXISTS() != null);
    }

    @Override
    public LogicalPlan visitShowTableId(ShowTableIdContext ctx) {
        long tableId = -1;
        if (ctx.tableId != null) {
            tableId = Long.parseLong(ctx.tableId.getText());
        }
        return new ShowTableIdCommand(tableId);
    }

    @Override
    public LogicalPlan visitShowProcessList(ShowProcessListContext ctx) {
        return new ShowProcessListCommand(ctx.FULL() != null);
    }

    @Override
    public LogicalPlan visitHelp(HelpContext ctx) {
        String mark = ctx.mark.getText();
        return new HelpCommand(mark);
    }

    @Override
    public LogicalPlan visitSync(SyncContext ctx) {
        return new SyncCommand();
    }

    @Override
    public LogicalPlan visitShowDelete(ShowDeleteContext ctx) {
        String dbName = null;
        if (ctx.database != null) {
            List<String> nameParts = visitMultipartIdentifier(ctx.database);
            dbName = nameParts.get(0); // only one entry possible
        }
        return new ShowDeleteCommand(dbName);
    }

    @Override
    public LogicalPlan visitShowPrivileges(ShowPrivilegesContext ctx) {
        return new ShowPrivilegesCommand();
    }

    @Override
    public LogicalPlan visitShowTabletsBelong(ShowTabletsBelongContext ctx) {
        List<Long> tabletIdLists = new ArrayList<>();
        ctx.tabletIds.stream().forEach(tabletToken -> {
            tabletIdLists.add(Long.parseLong(tabletToken.getText()));
        });
        return new ShowTabletsBelongCommand(tabletIdLists);
    }

    @Override
    public LogicalPlan visitShowCollation(ShowCollationContext ctx) {
        String wild = null;
        if (ctx.wildWhere() != null) {
            if (ctx.wildWhere().LIKE() != null) {
                wild = stripQuotes(ctx.wildWhere().STRING_LITERAL().getText());
            } else if (ctx.wildWhere().WHERE() != null) {
                wild = ctx.wildWhere().expression().getText();
            }
        }
        return new ShowCollationCommand(wild);
    }

    @Override
    public LogicalPlan visitAdminCheckTablets(AdminCheckTabletsContext ctx) {
        List<Long> tabletIdLists = new ArrayList<>();
        if (ctx.tabletList() != null) {
            ctx.tabletList().tabletIdList.stream().forEach(tabletToken -> {
                tabletIdLists.add(Long.parseLong(tabletToken.getText()));
            });
        }
        Map<String, String> properties = ctx.properties != null
                ? Maps.newHashMap(visitPropertyClause(ctx.properties))
                : Maps.newHashMap();
        return new AdminCheckTabletsCommand(tabletIdLists, properties);
    }

    @Override
    public LogicalPlan visitShowWarningErrorCount(ShowWarningErrorCountContext ctx) {
        boolean isWarning = ctx.WARNINGS() != null;
        return new ShowWarningErrorCountCommand(isWarning);
    }

    @Override
    public LogicalPlan visitShowStatus(ShowStatusContext ctx) {
        String scope = null;
        if (ctx.GLOBAL() != null) {
            scope = "GLOBAL";
        } else if (ctx.SESSION() != null) {
            scope = "SESSION";
        } else if (ctx.LOCAL() != null) {
            scope = "LOCAL";
        }

        return new ShowStatusCommand(scope);
    }

    @Override
    public LogicalPlan visitShowDataSkew(ShowDataSkewContext ctx) {
        TableRefInfo tableRefInfo = visitBaseTableRefContext(ctx.baseTableRef());
        return new ShowDataSkewCommand(tableRefInfo);
    }

    @Override
    public LogicalPlan visitShowTableCreation(ShowTableCreationContext ctx) {
        String dbName = null;
        String wild = null;
        if (ctx.database != null) {
            List<String> nameParts = visitMultipartIdentifier(ctx.database);
            dbName = nameParts.get(0); // only one entry possible
        }
        if (ctx.STRING_LITERAL() != null) {
            wild = ctx.STRING_LITERAL().getText();
        }
        return new ShowTableCreationCommand(dbName, wild);
    }

    @Override
    public LogicalPlan visitAdminShowTabletStorageFormat(AdminShowTabletStorageFormatContext ctx) {
        return new ShowTabletStorageFormatCommand(ctx.VERBOSE() != null);
    }

    @Override
    public LogicalPlan visitShowTabletStorageFormat(ShowTabletStorageFormatContext ctx) {
        return new ShowTabletStorageFormatCommand(ctx.VERBOSE() != null);
    }

    @Override
    public LogicalPlan visitShowQueryProfile(ShowQueryProfileContext ctx) {
        String queryIdPath = stripQuotes(ctx.queryIdPath.getText());
        return new ShowQueryProfileCommand(queryIdPath);
    }

    @Override
    public LogicalPlan visitSwitchCatalog(SwitchCatalogContext ctx) {
        if (ctx.catalog != null) {
            return new SwitchCommand(ctx.catalog.getText());
        }
        throw new ParseException("catalog name can not be null");
    }

    @Override
    public LogicalPlan visitUseDatabase(UseDatabaseContext ctx) {
        if (ctx.database == null) {
            throw new ParseException("database name can not be null");
        }
        return ctx.catalog != null ? new UseCommand(ctx.catalog.getText(), ctx.database.getText())
                : new UseCommand(ctx.database.getText());
    }
}
<|MERGE_RESOLUTION|>--- conflicted
+++ resolved
@@ -5123,17 +5123,17 @@
     }
 
     @Override
-<<<<<<< HEAD
     public LogicalPlan visitAlterCatalogRename(AlterCatalogRenameContext ctx) {
         String catalogName = stripQuotes(ctx.name.getText());
         String newName = stripQuotes(ctx.newName.getText());
         return new AlterCatalogRenameCommand(catalogName, newName);
-=======
+    }
+
+    @Override
     public LogicalPlan visitDropStoragePolicy(DropStoragePolicyContext ctx) {
         String policyName = ctx.name.getText();
         boolean ifExists = ctx.EXISTS() != null;
         return new DropStoragePolicyCommand(policyName, ifExists);
->>>>>>> b6cb442f
     }
 
     @Override
