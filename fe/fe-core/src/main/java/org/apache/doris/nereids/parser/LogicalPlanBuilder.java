// Licensed to the Apache Software Foundation (ASF) under one
// or more contributor license agreements.  See the NOTICE file
// distributed with this work for additional information
// regarding copyright ownership.  The ASF licenses this file
// to you under the Apache License, Version 2.0 (the
// "License"); you may not use this file except in compliance
// with the License.  You may obtain a copy of the License at
//
//   http://www.apache.org/licenses/LICENSE-2.0
//
// Unless required by applicable law or agreed to in writing,
// software distributed under the License is distributed on an
// "AS IS" BASIS, WITHOUT WARRANTIES OR CONDITIONS OF ANY
// KIND, either express or implied.  See the License for the
// specific language governing permissions and limitations
// under the License.

package org.apache.doris.nereids.parser;

import org.apache.doris.alter.QuotaType;
import org.apache.doris.analysis.AnalyzeProperties;
import org.apache.doris.analysis.ArithmeticExpr.Operator;
import org.apache.doris.analysis.BinlogDesc;
import org.apache.doris.analysis.BrokerDesc;
import org.apache.doris.analysis.ChannelDescription;
import org.apache.doris.analysis.ColumnNullableType;
import org.apache.doris.analysis.ColumnPosition;
import org.apache.doris.analysis.DbName;
import org.apache.doris.analysis.EncryptKeyName;
import org.apache.doris.analysis.FunctionName;
import org.apache.doris.analysis.PassVar;
import org.apache.doris.analysis.PasswordOptions;
import org.apache.doris.analysis.SetType;
import org.apache.doris.analysis.StageAndPattern;
import org.apache.doris.analysis.StorageBackend;
import org.apache.doris.analysis.TableName;
import org.apache.doris.analysis.TableScanParams;
import org.apache.doris.analysis.TableSnapshot;
import org.apache.doris.analysis.TableValuedFunctionRef;
import org.apache.doris.analysis.UserDesc;
import org.apache.doris.analysis.UserIdentity;
import org.apache.doris.catalog.AggregateType;
import org.apache.doris.catalog.BuiltinAggregateFunctions;
import org.apache.doris.catalog.BuiltinTableGeneratingFunctions;
import org.apache.doris.catalog.Env;
import org.apache.doris.catalog.InfoSchemaDb;
import org.apache.doris.catalog.KeysType;
import org.apache.doris.catalog.ScalarType;
import org.apache.doris.common.Config;
import org.apache.doris.common.FeConstants;
import org.apache.doris.common.Pair;
import org.apache.doris.datasource.InternalCatalog;
import org.apache.doris.job.common.IntervalUnit;
import org.apache.doris.load.loadv2.LoadTask;
import org.apache.doris.mtmv.MTMVPartitionInfo.MTMVPartitionType;
import org.apache.doris.mtmv.MTMVRefreshEnum.BuildMode;
import org.apache.doris.mtmv.MTMVRefreshEnum.RefreshMethod;
import org.apache.doris.mtmv.MTMVRefreshEnum.RefreshTrigger;
import org.apache.doris.mtmv.MTMVRefreshInfo;
import org.apache.doris.mtmv.MTMVRefreshSchedule;
import org.apache.doris.mtmv.MTMVRefreshTriggerInfo;
import org.apache.doris.nereids.DorisParser;
import org.apache.doris.nereids.DorisParser.AddBackendClauseContext;
import org.apache.doris.nereids.DorisParser.AddBrokerClauseContext;
import org.apache.doris.nereids.DorisParser.AddColumnClauseContext;
import org.apache.doris.nereids.DorisParser.AddColumnsClauseContext;
import org.apache.doris.nereids.DorisParser.AddConstraintContext;
import org.apache.doris.nereids.DorisParser.AddIndexClauseContext;
import org.apache.doris.nereids.DorisParser.AddPartitionClauseContext;
import org.apache.doris.nereids.DorisParser.AddRollupClauseContext;
import org.apache.doris.nereids.DorisParser.AdminCancelRebalanceDiskContext;
import org.apache.doris.nereids.DorisParser.AdminCheckTabletsContext;
import org.apache.doris.nereids.DorisParser.AdminCompactTableContext;
import org.apache.doris.nereids.DorisParser.AdminDiagnoseTabletContext;
import org.apache.doris.nereids.DorisParser.AdminRebalanceDiskContext;
import org.apache.doris.nereids.DorisParser.AdminSetTableStatusContext;
import org.apache.doris.nereids.DorisParser.AdminShowReplicaDistributionContext;
import org.apache.doris.nereids.DorisParser.AdminShowReplicaStatusContext;
import org.apache.doris.nereids.DorisParser.AdminShowTabletStorageFormatContext;
import org.apache.doris.nereids.DorisParser.AggClauseContext;
import org.apache.doris.nereids.DorisParser.AggStateDataTypeContext;
import org.apache.doris.nereids.DorisParser.AliasQueryContext;
import org.apache.doris.nereids.DorisParser.AliasedQueryContext;
import org.apache.doris.nereids.DorisParser.AlterCatalogCommentContext;
import org.apache.doris.nereids.DorisParser.AlterCatalogPropertiesContext;
import org.apache.doris.nereids.DorisParser.AlterCatalogRenameContext;
import org.apache.doris.nereids.DorisParser.AlterDatabaseRenameContext;
import org.apache.doris.nereids.DorisParser.AlterDatabaseSetQuotaContext;
import org.apache.doris.nereids.DorisParser.AlterMTMVContext;
import org.apache.doris.nereids.DorisParser.AlterMultiPartitionClauseContext;
import org.apache.doris.nereids.DorisParser.AlterRepositoryContext;
import org.apache.doris.nereids.DorisParser.AlterRoleContext;
import org.apache.doris.nereids.DorisParser.AlterSqlBlockRuleContext;
import org.apache.doris.nereids.DorisParser.AlterStoragePolicyContext;
import org.apache.doris.nereids.DorisParser.AlterStorageVaultContext;
import org.apache.doris.nereids.DorisParser.AlterSystemRenameComputeGroupContext;
import org.apache.doris.nereids.DorisParser.AlterTableAddRollupContext;
import org.apache.doris.nereids.DorisParser.AlterTableClauseContext;
import org.apache.doris.nereids.DorisParser.AlterTableContext;
import org.apache.doris.nereids.DorisParser.AlterTableDropRollupContext;
import org.apache.doris.nereids.DorisParser.AlterViewContext;
import org.apache.doris.nereids.DorisParser.AlterWorkloadGroupContext;
import org.apache.doris.nereids.DorisParser.AlterWorkloadPolicyContext;
import org.apache.doris.nereids.DorisParser.ArithmeticBinaryContext;
import org.apache.doris.nereids.DorisParser.ArithmeticUnaryContext;
import org.apache.doris.nereids.DorisParser.ArrayLiteralContext;
import org.apache.doris.nereids.DorisParser.ArraySliceContext;
import org.apache.doris.nereids.DorisParser.BaseTableRefContext;
import org.apache.doris.nereids.DorisParser.BooleanExpressionContext;
import org.apache.doris.nereids.DorisParser.BooleanLiteralContext;
import org.apache.doris.nereids.DorisParser.BracketDistributeTypeContext;
import org.apache.doris.nereids.DorisParser.BracketRelationHintContext;
import org.apache.doris.nereids.DorisParser.BuildIndexContext;
import org.apache.doris.nereids.DorisParser.BuildModeContext;
import org.apache.doris.nereids.DorisParser.CallProcedureContext;
import org.apache.doris.nereids.DorisParser.CancelMTMVTaskContext;
import org.apache.doris.nereids.DorisParser.CastDataTypeContext;
import org.apache.doris.nereids.DorisParser.CleanAllProfileContext;
import org.apache.doris.nereids.DorisParser.CleanLabelContext;
import org.apache.doris.nereids.DorisParser.CollateContext;
import org.apache.doris.nereids.DorisParser.ColumnDefContext;
import org.apache.doris.nereids.DorisParser.ColumnDefsContext;
import org.apache.doris.nereids.DorisParser.ColumnReferenceContext;
import org.apache.doris.nereids.DorisParser.CommentDistributeTypeContext;
import org.apache.doris.nereids.DorisParser.CommentRelationHintContext;
import org.apache.doris.nereids.DorisParser.ComparisonContext;
import org.apache.doris.nereids.DorisParser.ComplexColTypeContext;
import org.apache.doris.nereids.DorisParser.ComplexColTypeListContext;
import org.apache.doris.nereids.DorisParser.ComplexDataTypeContext;
import org.apache.doris.nereids.DorisParser.ConstantContext;
import org.apache.doris.nereids.DorisParser.CreateAliasFunctionContext;
import org.apache.doris.nereids.DorisParser.CreateCatalogContext;
import org.apache.doris.nereids.DorisParser.CreateEncryptkeyContext;
import org.apache.doris.nereids.DorisParser.CreateFileContext;
import org.apache.doris.nereids.DorisParser.CreateIndexContext;
import org.apache.doris.nereids.DorisParser.CreateMTMVContext;
import org.apache.doris.nereids.DorisParser.CreateProcedureContext;
import org.apache.doris.nereids.DorisParser.CreateRoleContext;
import org.apache.doris.nereids.DorisParser.CreateRoutineLoadContext;
import org.apache.doris.nereids.DorisParser.CreateRowPolicyContext;
import org.apache.doris.nereids.DorisParser.CreateSqlBlockRuleContext;
import org.apache.doris.nereids.DorisParser.CreateStoragePolicyContext;
import org.apache.doris.nereids.DorisParser.CreateTableContext;
import org.apache.doris.nereids.DorisParser.CreateTableLikeContext;
import org.apache.doris.nereids.DorisParser.CreateUserContext;
import org.apache.doris.nereids.DorisParser.CreateUserDefineFunctionContext;
import org.apache.doris.nereids.DorisParser.CreateViewContext;
import org.apache.doris.nereids.DorisParser.CreateWorkloadGroupContext;
import org.apache.doris.nereids.DorisParser.CteContext;
import org.apache.doris.nereids.DorisParser.DataTypeListContext;
import org.apache.doris.nereids.DorisParser.DataTypeWithNullableContext;
import org.apache.doris.nereids.DorisParser.DecimalLiteralContext;
import org.apache.doris.nereids.DorisParser.DeleteContext;
import org.apache.doris.nereids.DorisParser.DereferenceContext;
import org.apache.doris.nereids.DorisParser.DropAllBrokerClauseContext;
import org.apache.doris.nereids.DorisParser.DropBrokerClauseContext;
import org.apache.doris.nereids.DorisParser.DropCatalogContext;
import org.apache.doris.nereids.DorisParser.DropCatalogRecycleBinContext;
import org.apache.doris.nereids.DorisParser.DropColumnClauseContext;
import org.apache.doris.nereids.DorisParser.DropConstraintContext;
import org.apache.doris.nereids.DorisParser.DropDatabaseContext;
import org.apache.doris.nereids.DorisParser.DropEncryptkeyContext;
import org.apache.doris.nereids.DorisParser.DropFileContext;
import org.apache.doris.nereids.DorisParser.DropFunctionContext;
import org.apache.doris.nereids.DorisParser.DropIndexClauseContext;
import org.apache.doris.nereids.DorisParser.DropIndexContext;
import org.apache.doris.nereids.DorisParser.DropMTMVContext;
import org.apache.doris.nereids.DorisParser.DropPartitionClauseContext;
import org.apache.doris.nereids.DorisParser.DropProcedureContext;
import org.apache.doris.nereids.DorisParser.DropRepositoryContext;
import org.apache.doris.nereids.DorisParser.DropRoleContext;
import org.apache.doris.nereids.DorisParser.DropRollupClauseContext;
import org.apache.doris.nereids.DorisParser.DropSqlBlockRuleContext;
import org.apache.doris.nereids.DorisParser.DropStoragePolicyContext;
import org.apache.doris.nereids.DorisParser.DropTableContext;
import org.apache.doris.nereids.DorisParser.DropUserContext;
import org.apache.doris.nereids.DorisParser.DropWorkloadGroupContext;
import org.apache.doris.nereids.DorisParser.DropWorkloadPolicyContext;
import org.apache.doris.nereids.DorisParser.ElementAtContext;
import org.apache.doris.nereids.DorisParser.EnableFeatureClauseContext;
import org.apache.doris.nereids.DorisParser.ExceptContext;
import org.apache.doris.nereids.DorisParser.ExceptOrReplaceContext;
import org.apache.doris.nereids.DorisParser.ExistContext;
import org.apache.doris.nereids.DorisParser.ExplainContext;
import org.apache.doris.nereids.DorisParser.ExportContext;
import org.apache.doris.nereids.DorisParser.FixedPartitionDefContext;
import org.apache.doris.nereids.DorisParser.FromClauseContext;
import org.apache.doris.nereids.DorisParser.FunctionArgumentsContext;
import org.apache.doris.nereids.DorisParser.FunctionIdentifierContext;
import org.apache.doris.nereids.DorisParser.GroupingElementContext;
import org.apache.doris.nereids.DorisParser.GroupingSetContext;
import org.apache.doris.nereids.DorisParser.HavingClauseContext;
import org.apache.doris.nereids.DorisParser.HelpContext;
import org.apache.doris.nereids.DorisParser.HintAssignmentContext;
import org.apache.doris.nereids.DorisParser.HintStatementContext;
import org.apache.doris.nereids.DorisParser.IdentifierContext;
import org.apache.doris.nereids.DorisParser.IdentifierListContext;
import org.apache.doris.nereids.DorisParser.IdentifierSeqContext;
import org.apache.doris.nereids.DorisParser.ImportColumnsContext;
import org.apache.doris.nereids.DorisParser.ImportDeleteOnContext;
import org.apache.doris.nereids.DorisParser.ImportPartitionsContext;
import org.apache.doris.nereids.DorisParser.ImportPrecedingFilterContext;
import org.apache.doris.nereids.DorisParser.ImportSequenceContext;
import org.apache.doris.nereids.DorisParser.ImportWhereContext;
import org.apache.doris.nereids.DorisParser.InPartitionDefContext;
import org.apache.doris.nereids.DorisParser.IndexDefContext;
import org.apache.doris.nereids.DorisParser.IndexDefsContext;
import org.apache.doris.nereids.DorisParser.InlineTableContext;
import org.apache.doris.nereids.DorisParser.InsertTableContext;
import org.apache.doris.nereids.DorisParser.IntegerLiteralContext;
import org.apache.doris.nereids.DorisParser.IntervalContext;
import org.apache.doris.nereids.DorisParser.Is_not_null_predContext;
import org.apache.doris.nereids.DorisParser.IsnullContext;
import org.apache.doris.nereids.DorisParser.JoinCriteriaContext;
import org.apache.doris.nereids.DorisParser.JoinRelationContext;
import org.apache.doris.nereids.DorisParser.KillQueryContext;
import org.apache.doris.nereids.DorisParser.LambdaExpressionContext;
import org.apache.doris.nereids.DorisParser.LateralViewContext;
import org.apache.doris.nereids.DorisParser.LessThanPartitionDefContext;
import org.apache.doris.nereids.DorisParser.LimitClauseContext;
import org.apache.doris.nereids.DorisParser.LoadPropertyContext;
import org.apache.doris.nereids.DorisParser.LogicalBinaryContext;
import org.apache.doris.nereids.DorisParser.LogicalNotContext;
import org.apache.doris.nereids.DorisParser.MapLiteralContext;
import org.apache.doris.nereids.DorisParser.ModifyColumnClauseContext;
import org.apache.doris.nereids.DorisParser.ModifyColumnCommentClauseContext;
import org.apache.doris.nereids.DorisParser.ModifyDistributionClauseContext;
import org.apache.doris.nereids.DorisParser.ModifyEngineClauseContext;
import org.apache.doris.nereids.DorisParser.ModifyPartitionClauseContext;
import org.apache.doris.nereids.DorisParser.ModifyTableCommentClauseContext;
import org.apache.doris.nereids.DorisParser.MultiStatementsContext;
import org.apache.doris.nereids.DorisParser.MultipartIdentifierContext;
import org.apache.doris.nereids.DorisParser.MvPartitionContext;
import org.apache.doris.nereids.DorisParser.NamedExpressionContext;
import org.apache.doris.nereids.DorisParser.NamedExpressionSeqContext;
import org.apache.doris.nereids.DorisParser.NullLiteralContext;
import org.apache.doris.nereids.DorisParser.OptScanParamsContext;
import org.apache.doris.nereids.DorisParser.OutFileClauseContext;
import org.apache.doris.nereids.DorisParser.ParenthesizedExpressionContext;
import org.apache.doris.nereids.DorisParser.PartitionSpecContext;
import org.apache.doris.nereids.DorisParser.PartitionValueDefContext;
import org.apache.doris.nereids.DorisParser.PartitionValueListContext;
import org.apache.doris.nereids.DorisParser.PartitionsDefContext;
import org.apache.doris.nereids.DorisParser.PauseMTMVContext;
import org.apache.doris.nereids.DorisParser.PlanTypeContext;
import org.apache.doris.nereids.DorisParser.PredicateContext;
import org.apache.doris.nereids.DorisParser.PredicatedContext;
import org.apache.doris.nereids.DorisParser.PrimitiveDataTypeContext;
import org.apache.doris.nereids.DorisParser.PropertyClauseContext;
import org.apache.doris.nereids.DorisParser.PropertyItemContext;
import org.apache.doris.nereids.DorisParser.PropertyItemListContext;
import org.apache.doris.nereids.DorisParser.PropertyKeyContext;
import org.apache.doris.nereids.DorisParser.PropertyValueContext;
import org.apache.doris.nereids.DorisParser.QualifiedNameContext;
import org.apache.doris.nereids.DorisParser.QualifyClauseContext;
import org.apache.doris.nereids.DorisParser.QueryContext;
import org.apache.doris.nereids.DorisParser.QueryOrganizationContext;
import org.apache.doris.nereids.DorisParser.QueryTermContext;
import org.apache.doris.nereids.DorisParser.RecoverDatabaseContext;
import org.apache.doris.nereids.DorisParser.RecoverPartitionContext;
import org.apache.doris.nereids.DorisParser.RecoverTableContext;
import org.apache.doris.nereids.DorisParser.RefreshCatalogContext;
import org.apache.doris.nereids.DorisParser.RefreshDatabaseContext;
import org.apache.doris.nereids.DorisParser.RefreshMTMVContext;
import org.apache.doris.nereids.DorisParser.RefreshMethodContext;
import org.apache.doris.nereids.DorisParser.RefreshScheduleContext;
import org.apache.doris.nereids.DorisParser.RefreshTableContext;
import org.apache.doris.nereids.DorisParser.RefreshTriggerContext;
import org.apache.doris.nereids.DorisParser.RegularQuerySpecificationContext;
import org.apache.doris.nereids.DorisParser.RelationContext;
import org.apache.doris.nereids.DorisParser.RelationHintContext;
import org.apache.doris.nereids.DorisParser.RenameClauseContext;
import org.apache.doris.nereids.DorisParser.RenameColumnClauseContext;
import org.apache.doris.nereids.DorisParser.RenamePartitionClauseContext;
import org.apache.doris.nereids.DorisParser.RenameRollupClauseContext;
import org.apache.doris.nereids.DorisParser.ReorderColumnsClauseContext;
import org.apache.doris.nereids.DorisParser.ReplaceContext;
import org.apache.doris.nereids.DorisParser.ReplacePartitionClauseContext;
import org.apache.doris.nereids.DorisParser.ReplaceTableClauseContext;
import org.apache.doris.nereids.DorisParser.ResumeMTMVContext;
import org.apache.doris.nereids.DorisParser.RollupDefContext;
import org.apache.doris.nereids.DorisParser.RollupDefsContext;
import org.apache.doris.nereids.DorisParser.RowConstructorContext;
import org.apache.doris.nereids.DorisParser.RowConstructorItemContext;
import org.apache.doris.nereids.DorisParser.SampleByPercentileContext;
import org.apache.doris.nereids.DorisParser.SampleByRowsContext;
import org.apache.doris.nereids.DorisParser.SampleContext;
import org.apache.doris.nereids.DorisParser.SelectClauseContext;
import org.apache.doris.nereids.DorisParser.SelectColumnClauseContext;
import org.apache.doris.nereids.DorisParser.SelectHintContext;
import org.apache.doris.nereids.DorisParser.SeparatorContext;
import org.apache.doris.nereids.DorisParser.SetCharsetContext;
import org.apache.doris.nereids.DorisParser.SetCollateContext;
import org.apache.doris.nereids.DorisParser.SetDefaultStorageVaultContext;
import org.apache.doris.nereids.DorisParser.SetLdapAdminPasswordContext;
import org.apache.doris.nereids.DorisParser.SetNamesContext;
import org.apache.doris.nereids.DorisParser.SetOperationContext;
import org.apache.doris.nereids.DorisParser.SetOptionsContext;
import org.apache.doris.nereids.DorisParser.SetPasswordContext;
import org.apache.doris.nereids.DorisParser.SetSystemVariableContext;
import org.apache.doris.nereids.DorisParser.SetTransactionContext;
import org.apache.doris.nereids.DorisParser.SetUserPropertiesContext;
import org.apache.doris.nereids.DorisParser.SetUserVariableContext;
import org.apache.doris.nereids.DorisParser.SetVariableWithTypeContext;
import org.apache.doris.nereids.DorisParser.ShowAllPropertiesContext;
import org.apache.doris.nereids.DorisParser.ShowAnalyzeContext;
import org.apache.doris.nereids.DorisParser.ShowAuthorsContext;
import org.apache.doris.nereids.DorisParser.ShowBackendsContext;
import org.apache.doris.nereids.DorisParser.ShowBackupContext;
import org.apache.doris.nereids.DorisParser.ShowBrokerContext;
import org.apache.doris.nereids.DorisParser.ShowCharsetContext;
import org.apache.doris.nereids.DorisParser.ShowClustersContext;
import org.apache.doris.nereids.DorisParser.ShowCollationContext;
import org.apache.doris.nereids.DorisParser.ShowColumnHistogramStatsContext;
import org.apache.doris.nereids.DorisParser.ShowConfigContext;
import org.apache.doris.nereids.DorisParser.ShowConstraintContext;
import org.apache.doris.nereids.DorisParser.ShowConvertLscContext;
import org.apache.doris.nereids.DorisParser.ShowCreateCatalogContext;
import org.apache.doris.nereids.DorisParser.ShowCreateDatabaseContext;
import org.apache.doris.nereids.DorisParser.ShowCreateMTMVContext;
import org.apache.doris.nereids.DorisParser.ShowCreateMaterializedViewContext;
import org.apache.doris.nereids.DorisParser.ShowCreateProcedureContext;
import org.apache.doris.nereids.DorisParser.ShowCreateRepositoryContext;
import org.apache.doris.nereids.DorisParser.ShowCreateTableContext;
import org.apache.doris.nereids.DorisParser.ShowCreateViewContext;
import org.apache.doris.nereids.DorisParser.ShowDataSkewContext;
import org.apache.doris.nereids.DorisParser.ShowDataTypesContext;
import org.apache.doris.nereids.DorisParser.ShowDatabaseIdContext;
import org.apache.doris.nereids.DorisParser.ShowDeleteContext;
import org.apache.doris.nereids.DorisParser.ShowDiagnoseTabletContext;
import org.apache.doris.nereids.DorisParser.ShowDynamicPartitionContext;
import org.apache.doris.nereids.DorisParser.ShowEncryptKeysContext;
import org.apache.doris.nereids.DorisParser.ShowEventsContext;
import org.apache.doris.nereids.DorisParser.ShowFrontendsContext;
import org.apache.doris.nereids.DorisParser.ShowFunctionsContext;
import org.apache.doris.nereids.DorisParser.ShowGlobalFunctionsContext;
import org.apache.doris.nereids.DorisParser.ShowGrantsContext;
import org.apache.doris.nereids.DorisParser.ShowGrantsForUserContext;
import org.apache.doris.nereids.DorisParser.ShowLastInsertContext;
import org.apache.doris.nereids.DorisParser.ShowLoadProfileContext;
import org.apache.doris.nereids.DorisParser.ShowPartitionIdContext;
import org.apache.doris.nereids.DorisParser.ShowPluginsContext;
import org.apache.doris.nereids.DorisParser.ShowPrivilegesContext;
import org.apache.doris.nereids.DorisParser.ShowProcContext;
import org.apache.doris.nereids.DorisParser.ShowProcedureStatusContext;
import org.apache.doris.nereids.DorisParser.ShowProcessListContext;
import org.apache.doris.nereids.DorisParser.ShowQueryProfileContext;
import org.apache.doris.nereids.DorisParser.ShowQueuedAnalyzeJobsContext;
import org.apache.doris.nereids.DorisParser.ShowReplicaDistributionContext;
import org.apache.doris.nereids.DorisParser.ShowRepositoriesContext;
import org.apache.doris.nereids.DorisParser.ShowResourcesContext;
import org.apache.doris.nereids.DorisParser.ShowRestoreContext;
import org.apache.doris.nereids.DorisParser.ShowRolesContext;
import org.apache.doris.nereids.DorisParser.ShowRowPolicyContext;
import org.apache.doris.nereids.DorisParser.ShowSmallFilesContext;
import org.apache.doris.nereids.DorisParser.ShowSnapshotContext;
import org.apache.doris.nereids.DorisParser.ShowSqlBlockRuleContext;
import org.apache.doris.nereids.DorisParser.ShowStagesContext;
import org.apache.doris.nereids.DorisParser.ShowStatusContext;
import org.apache.doris.nereids.DorisParser.ShowStorageEnginesContext;
import org.apache.doris.nereids.DorisParser.ShowStoragePolicyContext;
import org.apache.doris.nereids.DorisParser.ShowSyncJobContext;
import org.apache.doris.nereids.DorisParser.ShowTableCreationContext;
import org.apache.doris.nereids.DorisParser.ShowTableIdContext;
import org.apache.doris.nereids.DorisParser.ShowTabletStorageFormatContext;
import org.apache.doris.nereids.DorisParser.ShowTabletsBelongContext;
import org.apache.doris.nereids.DorisParser.ShowTrashContext;
import org.apache.doris.nereids.DorisParser.ShowTriggersContext;
import org.apache.doris.nereids.DorisParser.ShowUserPropertiesContext;
import org.apache.doris.nereids.DorisParser.ShowVariablesContext;
import org.apache.doris.nereids.DorisParser.ShowViewContext;
import org.apache.doris.nereids.DorisParser.ShowWarningErrorCountContext;
import org.apache.doris.nereids.DorisParser.ShowWarningErrorsContext;
import org.apache.doris.nereids.DorisParser.ShowWhitelistContext;
import org.apache.doris.nereids.DorisParser.SimpleColumnDefContext;
import org.apache.doris.nereids.DorisParser.SimpleColumnDefsContext;
import org.apache.doris.nereids.DorisParser.SingleStatementContext;
import org.apache.doris.nereids.DorisParser.SortClauseContext;
import org.apache.doris.nereids.DorisParser.SortItemContext;
import org.apache.doris.nereids.DorisParser.SpecifiedPartitionContext;
import org.apache.doris.nereids.DorisParser.StarContext;
import org.apache.doris.nereids.DorisParser.StatementDefaultContext;
import org.apache.doris.nereids.DorisParser.StatementScopeContext;
import org.apache.doris.nereids.DorisParser.StepPartitionDefContext;
import org.apache.doris.nereids.DorisParser.StringLiteralContext;
import org.apache.doris.nereids.DorisParser.StructLiteralContext;
import org.apache.doris.nereids.DorisParser.SubqueryContext;
import org.apache.doris.nereids.DorisParser.SubqueryExpressionContext;
import org.apache.doris.nereids.DorisParser.SupportedUnsetStatementContext;
import org.apache.doris.nereids.DorisParser.SwitchCatalogContext;
import org.apache.doris.nereids.DorisParser.SyncContext;
import org.apache.doris.nereids.DorisParser.SystemVariableContext;
import org.apache.doris.nereids.DorisParser.TableAliasContext;
import org.apache.doris.nereids.DorisParser.TableNameContext;
import org.apache.doris.nereids.DorisParser.TableSnapshotContext;
import org.apache.doris.nereids.DorisParser.TableValuedFunctionContext;
import org.apache.doris.nereids.DorisParser.TabletListContext;
import org.apache.doris.nereids.DorisParser.TypeConstructorContext;
import org.apache.doris.nereids.DorisParser.UnitIdentifierContext;
import org.apache.doris.nereids.DorisParser.UnlockTablesContext;
import org.apache.doris.nereids.DorisParser.UnsupportedContext;
import org.apache.doris.nereids.DorisParser.UpdateAssignmentContext;
import org.apache.doris.nereids.DorisParser.UpdateAssignmentSeqContext;
import org.apache.doris.nereids.DorisParser.UpdateContext;
import org.apache.doris.nereids.DorisParser.UseDatabaseContext;
import org.apache.doris.nereids.DorisParser.UserIdentifyContext;
import org.apache.doris.nereids.DorisParser.UserVariableContext;
import org.apache.doris.nereids.DorisParser.WhereClauseContext;
import org.apache.doris.nereids.DorisParser.WindowFrameContext;
import org.apache.doris.nereids.DorisParser.WindowSpecContext;
import org.apache.doris.nereids.DorisParser.WithRemoteStorageSystemContext;
import org.apache.doris.nereids.DorisParserBaseVisitor;
import org.apache.doris.nereids.StatementContext;
import org.apache.doris.nereids.analyzer.UnboundAlias;
import org.apache.doris.nereids.analyzer.UnboundFunction;
import org.apache.doris.nereids.analyzer.UnboundInlineTable;
import org.apache.doris.nereids.analyzer.UnboundRelation;
import org.apache.doris.nereids.analyzer.UnboundResultSink;
import org.apache.doris.nereids.analyzer.UnboundSlot;
import org.apache.doris.nereids.analyzer.UnboundStar;
import org.apache.doris.nereids.analyzer.UnboundTVFRelation;
import org.apache.doris.nereids.analyzer.UnboundTableSinkCreator;
import org.apache.doris.nereids.analyzer.UnboundVariable;
import org.apache.doris.nereids.analyzer.UnboundVariable.VariableType;
import org.apache.doris.nereids.exceptions.AnalysisException;
import org.apache.doris.nereids.exceptions.NotSupportedException;
import org.apache.doris.nereids.exceptions.ParseException;
import org.apache.doris.nereids.hint.DistributeHint;
import org.apache.doris.nereids.properties.OrderKey;
import org.apache.doris.nereids.properties.SelectHint;
import org.apache.doris.nereids.properties.SelectHintLeading;
import org.apache.doris.nereids.properties.SelectHintOrdered;
import org.apache.doris.nereids.properties.SelectHintSetVar;
import org.apache.doris.nereids.properties.SelectHintUseCboRule;
import org.apache.doris.nereids.properties.SelectHintUseMv;
import org.apache.doris.nereids.trees.TableSample;
import org.apache.doris.nereids.trees.expressions.Add;
import org.apache.doris.nereids.trees.expressions.Alias;
import org.apache.doris.nereids.trees.expressions.And;
import org.apache.doris.nereids.trees.expressions.BitAnd;
import org.apache.doris.nereids.trees.expressions.BitNot;
import org.apache.doris.nereids.trees.expressions.BitOr;
import org.apache.doris.nereids.trees.expressions.BitXor;
import org.apache.doris.nereids.trees.expressions.CaseWhen;
import org.apache.doris.nereids.trees.expressions.Cast;
import org.apache.doris.nereids.trees.expressions.DefaultValueSlot;
import org.apache.doris.nereids.trees.expressions.Divide;
import org.apache.doris.nereids.trees.expressions.EqualTo;
import org.apache.doris.nereids.trees.expressions.Exists;
import org.apache.doris.nereids.trees.expressions.Expression;
import org.apache.doris.nereids.trees.expressions.GreaterThan;
import org.apache.doris.nereids.trees.expressions.GreaterThanEqual;
import org.apache.doris.nereids.trees.expressions.InPredicate;
import org.apache.doris.nereids.trees.expressions.InSubquery;
import org.apache.doris.nereids.trees.expressions.IntegralDivide;
import org.apache.doris.nereids.trees.expressions.IsNull;
import org.apache.doris.nereids.trees.expressions.LessThan;
import org.apache.doris.nereids.trees.expressions.LessThanEqual;
import org.apache.doris.nereids.trees.expressions.Like;
import org.apache.doris.nereids.trees.expressions.ListQuery;
import org.apache.doris.nereids.trees.expressions.MatchAll;
import org.apache.doris.nereids.trees.expressions.MatchAny;
import org.apache.doris.nereids.trees.expressions.MatchPhrase;
import org.apache.doris.nereids.trees.expressions.MatchPhraseEdge;
import org.apache.doris.nereids.trees.expressions.MatchPhrasePrefix;
import org.apache.doris.nereids.trees.expressions.MatchRegexp;
import org.apache.doris.nereids.trees.expressions.Mod;
import org.apache.doris.nereids.trees.expressions.Multiply;
import org.apache.doris.nereids.trees.expressions.NamedExpression;
import org.apache.doris.nereids.trees.expressions.Not;
import org.apache.doris.nereids.trees.expressions.NullSafeEqual;
import org.apache.doris.nereids.trees.expressions.Or;
import org.apache.doris.nereids.trees.expressions.OrderExpression;
import org.apache.doris.nereids.trees.expressions.Placeholder;
import org.apache.doris.nereids.trees.expressions.Properties;
import org.apache.doris.nereids.trees.expressions.Regexp;
import org.apache.doris.nereids.trees.expressions.ScalarSubquery;
import org.apache.doris.nereids.trees.expressions.Slot;
import org.apache.doris.nereids.trees.expressions.StatementScopeIdGenerator;
import org.apache.doris.nereids.trees.expressions.Subtract;
import org.apache.doris.nereids.trees.expressions.TimestampArithmetic;
import org.apache.doris.nereids.trees.expressions.WhenClause;
import org.apache.doris.nereids.trees.expressions.WindowExpression;
import org.apache.doris.nereids.trees.expressions.WindowFrame;
import org.apache.doris.nereids.trees.expressions.functions.Function;
import org.apache.doris.nereids.trees.expressions.functions.agg.Count;
import org.apache.doris.nereids.trees.expressions.functions.scalar.Array;
import org.apache.doris.nereids.trees.expressions.functions.scalar.ArraySlice;
import org.apache.doris.nereids.trees.expressions.functions.scalar.Char;
import org.apache.doris.nereids.trees.expressions.functions.scalar.ConvertTo;
import org.apache.doris.nereids.trees.expressions.functions.scalar.CurrentDate;
import org.apache.doris.nereids.trees.expressions.functions.scalar.CurrentTime;
import org.apache.doris.nereids.trees.expressions.functions.scalar.CurrentUser;
import org.apache.doris.nereids.trees.expressions.functions.scalar.ElementAt;
import org.apache.doris.nereids.trees.expressions.functions.scalar.EncryptKeyRef;
import org.apache.doris.nereids.trees.expressions.functions.scalar.Lambda;
import org.apache.doris.nereids.trees.expressions.functions.scalar.Now;
import org.apache.doris.nereids.trees.expressions.functions.scalar.SessionUser;
import org.apache.doris.nereids.trees.expressions.functions.scalar.Xor;
import org.apache.doris.nereids.trees.expressions.literal.ArrayLiteral;
import org.apache.doris.nereids.trees.expressions.literal.BigIntLiteral;
import org.apache.doris.nereids.trees.expressions.literal.BooleanLiteral;
import org.apache.doris.nereids.trees.expressions.literal.DateLiteral;
import org.apache.doris.nereids.trees.expressions.literal.DateTimeLiteral;
import org.apache.doris.nereids.trees.expressions.literal.DateTimeV2Literal;
import org.apache.doris.nereids.trees.expressions.literal.DateV2Literal;
import org.apache.doris.nereids.trees.expressions.literal.DecimalLiteral;
import org.apache.doris.nereids.trees.expressions.literal.DecimalV3Literal;
import org.apache.doris.nereids.trees.expressions.literal.DoubleLiteral;
import org.apache.doris.nereids.trees.expressions.literal.IntegerLiteral;
import org.apache.doris.nereids.trees.expressions.literal.Interval;
import org.apache.doris.nereids.trees.expressions.literal.LargeIntLiteral;
import org.apache.doris.nereids.trees.expressions.literal.Literal;
import org.apache.doris.nereids.trees.expressions.literal.MapLiteral;
import org.apache.doris.nereids.trees.expressions.literal.NullLiteral;
import org.apache.doris.nereids.trees.expressions.literal.SmallIntLiteral;
import org.apache.doris.nereids.trees.expressions.literal.StringLikeLiteral;
import org.apache.doris.nereids.trees.expressions.literal.StringLiteral;
import org.apache.doris.nereids.trees.expressions.literal.StructLiteral;
import org.apache.doris.nereids.trees.expressions.literal.TinyIntLiteral;
import org.apache.doris.nereids.trees.expressions.literal.VarcharLiteral;
import org.apache.doris.nereids.trees.plans.DistributeType;
import org.apache.doris.nereids.trees.plans.JoinType;
import org.apache.doris.nereids.trees.plans.LimitPhase;
import org.apache.doris.nereids.trees.plans.Plan;
import org.apache.doris.nereids.trees.plans.PlanType;
import org.apache.doris.nereids.trees.plans.algebra.Aggregate;
import org.apache.doris.nereids.trees.plans.algebra.InlineTable;
import org.apache.doris.nereids.trees.plans.algebra.OneRowRelation;
import org.apache.doris.nereids.trees.plans.algebra.SetOperation.Qualifier;
import org.apache.doris.nereids.trees.plans.commands.AddConstraintCommand;
import org.apache.doris.nereids.trees.plans.commands.AdminCancelRebalanceDiskCommand;
import org.apache.doris.nereids.trees.plans.commands.AdminCheckTabletsCommand;
import org.apache.doris.nereids.trees.plans.commands.AdminCleanTrashCommand;
import org.apache.doris.nereids.trees.plans.commands.AdminCompactTableCommand;
import org.apache.doris.nereids.trees.plans.commands.AdminRebalanceDiskCommand;
import org.apache.doris.nereids.trees.plans.commands.AdminSetTableStatusCommand;
import org.apache.doris.nereids.trees.plans.commands.AdminShowReplicaStatusCommand;
import org.apache.doris.nereids.trees.plans.commands.AlterCatalogCommentCommand;
import org.apache.doris.nereids.trees.plans.commands.AlterCatalogPropertiesCommand;
import org.apache.doris.nereids.trees.plans.commands.AlterCatalogRenameCommand;
import org.apache.doris.nereids.trees.plans.commands.AlterColumnStatsCommand;
import org.apache.doris.nereids.trees.plans.commands.AlterMTMVCommand;
import org.apache.doris.nereids.trees.plans.commands.AlterRoleCommand;
import org.apache.doris.nereids.trees.plans.commands.AlterSqlBlockRuleCommand;
import org.apache.doris.nereids.trees.plans.commands.AlterStoragePolicyCommand;
import org.apache.doris.nereids.trees.plans.commands.AlterStorageVaultCommand;
import org.apache.doris.nereids.trees.plans.commands.AlterSystemCommand;
import org.apache.doris.nereids.trees.plans.commands.AlterSystemRenameComputeGroupCommand;
import org.apache.doris.nereids.trees.plans.commands.AlterTableCommand;
import org.apache.doris.nereids.trees.plans.commands.AlterTableStatsCommand;
import org.apache.doris.nereids.trees.plans.commands.AlterUserCommand;
import org.apache.doris.nereids.trees.plans.commands.AlterViewCommand;
import org.apache.doris.nereids.trees.plans.commands.AlterWorkloadGroupCommand;
import org.apache.doris.nereids.trees.plans.commands.AlterWorkloadPolicyCommand;
import org.apache.doris.nereids.trees.plans.commands.AnalyzeDatabaseCommand;
import org.apache.doris.nereids.trees.plans.commands.AnalyzeTableCommand;
import org.apache.doris.nereids.trees.plans.commands.CallCommand;
import org.apache.doris.nereids.trees.plans.commands.CancelExportCommand;
import org.apache.doris.nereids.trees.plans.commands.CancelJobTaskCommand;
import org.apache.doris.nereids.trees.plans.commands.CancelLoadCommand;
import org.apache.doris.nereids.trees.plans.commands.CancelMTMVTaskCommand;
import org.apache.doris.nereids.trees.plans.commands.CancelWarmUpJobCommand;
import org.apache.doris.nereids.trees.plans.commands.CleanAllProfileCommand;
import org.apache.doris.nereids.trees.plans.commands.CleanQueryStatsCommand;
import org.apache.doris.nereids.trees.plans.commands.Command;
import org.apache.doris.nereids.trees.plans.commands.Constraint;
import org.apache.doris.nereids.trees.plans.commands.CopyIntoCommand;
import org.apache.doris.nereids.trees.plans.commands.CreateCatalogCommand;
import org.apache.doris.nereids.trees.plans.commands.CreateEncryptkeyCommand;
import org.apache.doris.nereids.trees.plans.commands.CreateFileCommand;
import org.apache.doris.nereids.trees.plans.commands.CreateFunctionCommand;
import org.apache.doris.nereids.trees.plans.commands.CreateJobCommand;
import org.apache.doris.nereids.trees.plans.commands.CreateMTMVCommand;
import org.apache.doris.nereids.trees.plans.commands.CreateMaterializedViewCommand;
import org.apache.doris.nereids.trees.plans.commands.CreatePolicyCommand;
import org.apache.doris.nereids.trees.plans.commands.CreateProcedureCommand;
import org.apache.doris.nereids.trees.plans.commands.CreateResourceCommand;
import org.apache.doris.nereids.trees.plans.commands.CreateRoleCommand;
import org.apache.doris.nereids.trees.plans.commands.CreateSqlBlockRuleCommand;
import org.apache.doris.nereids.trees.plans.commands.CreateTableCommand;
import org.apache.doris.nereids.trees.plans.commands.CreateTableLikeCommand;
import org.apache.doris.nereids.trees.plans.commands.CreateUserCommand;
import org.apache.doris.nereids.trees.plans.commands.CreateViewCommand;
import org.apache.doris.nereids.trees.plans.commands.CreateWorkloadGroupCommand;
import org.apache.doris.nereids.trees.plans.commands.DeleteFromCommand;
import org.apache.doris.nereids.trees.plans.commands.DeleteFromUsingCommand;
import org.apache.doris.nereids.trees.plans.commands.DescribeCommand;
import org.apache.doris.nereids.trees.plans.commands.DropAnalyzeJobCommand;
import org.apache.doris.nereids.trees.plans.commands.DropCachedStatsCommand;
import org.apache.doris.nereids.trees.plans.commands.DropCatalogCommand;
import org.apache.doris.nereids.trees.plans.commands.DropCatalogRecycleBinCommand;
import org.apache.doris.nereids.trees.plans.commands.DropCatalogRecycleBinCommand.IdType;
import org.apache.doris.nereids.trees.plans.commands.DropConstraintCommand;
import org.apache.doris.nereids.trees.plans.commands.DropDatabaseCommand;
import org.apache.doris.nereids.trees.plans.commands.DropEncryptkeyCommand;
import org.apache.doris.nereids.trees.plans.commands.DropExpiredStatsCommand;
import org.apache.doris.nereids.trees.plans.commands.DropFileCommand;
import org.apache.doris.nereids.trees.plans.commands.DropFunctionCommand;
import org.apache.doris.nereids.trees.plans.commands.DropJobCommand;
import org.apache.doris.nereids.trees.plans.commands.DropMTMVCommand;
import org.apache.doris.nereids.trees.plans.commands.DropProcedureCommand;
import org.apache.doris.nereids.trees.plans.commands.DropRepositoryCommand;
import org.apache.doris.nereids.trees.plans.commands.DropResourceCommand;
import org.apache.doris.nereids.trees.plans.commands.DropRoleCommand;
import org.apache.doris.nereids.trees.plans.commands.DropRowPolicyCommand;
import org.apache.doris.nereids.trees.plans.commands.DropSqlBlockRuleCommand;
import org.apache.doris.nereids.trees.plans.commands.DropStatsCommand;
import org.apache.doris.nereids.trees.plans.commands.DropStoragePolicyCommand;
import org.apache.doris.nereids.trees.plans.commands.DropTableCommand;
import org.apache.doris.nereids.trees.plans.commands.DropUserCommand;
import org.apache.doris.nereids.trees.plans.commands.DropWorkloadGroupCommand;
import org.apache.doris.nereids.trees.plans.commands.DropWorkloadPolicyCommand;
import org.apache.doris.nereids.trees.plans.commands.ExplainCommand;
import org.apache.doris.nereids.trees.plans.commands.ExplainCommand.ExplainLevel;
import org.apache.doris.nereids.trees.plans.commands.ExportCommand;
import org.apache.doris.nereids.trees.plans.commands.HelpCommand;
import org.apache.doris.nereids.trees.plans.commands.KillAnalyzeJobCommand;
import org.apache.doris.nereids.trees.plans.commands.KillConnectionCommand;
import org.apache.doris.nereids.trees.plans.commands.KillQueryCommand;
import org.apache.doris.nereids.trees.plans.commands.LoadCommand;
import org.apache.doris.nereids.trees.plans.commands.PauseJobCommand;
import org.apache.doris.nereids.trees.plans.commands.PauseMTMVCommand;
import org.apache.doris.nereids.trees.plans.commands.RecoverDatabaseCommand;
import org.apache.doris.nereids.trees.plans.commands.RecoverPartitionCommand;
import org.apache.doris.nereids.trees.plans.commands.RecoverTableCommand;
import org.apache.doris.nereids.trees.plans.commands.RefreshMTMVCommand;
import org.apache.doris.nereids.trees.plans.commands.ReplayCommand;
import org.apache.doris.nereids.trees.plans.commands.ResumeJobCommand;
import org.apache.doris.nereids.trees.plans.commands.ResumeMTMVCommand;
import org.apache.doris.nereids.trees.plans.commands.SetDefaultStorageVaultCommand;
import org.apache.doris.nereids.trees.plans.commands.SetOptionsCommand;
import org.apache.doris.nereids.trees.plans.commands.SetTransactionCommand;
import org.apache.doris.nereids.trees.plans.commands.SetUserPropertiesCommand;
import org.apache.doris.nereids.trees.plans.commands.ShowAnalyzeCommand;
import org.apache.doris.nereids.trees.plans.commands.ShowAuthorsCommand;
import org.apache.doris.nereids.trees.plans.commands.ShowBackendsCommand;
import org.apache.doris.nereids.trees.plans.commands.ShowBackupCommand;
import org.apache.doris.nereids.trees.plans.commands.ShowBrokerCommand;
import org.apache.doris.nereids.trees.plans.commands.ShowCatalogCommand;
import org.apache.doris.nereids.trees.plans.commands.ShowCharsetCommand;
import org.apache.doris.nereids.trees.plans.commands.ShowClustersCommand;
import org.apache.doris.nereids.trees.plans.commands.ShowCollationCommand;
import org.apache.doris.nereids.trees.plans.commands.ShowColumnHistogramStatsCommand;
import org.apache.doris.nereids.trees.plans.commands.ShowConfigCommand;
import org.apache.doris.nereids.trees.plans.commands.ShowConstraintsCommand;
import org.apache.doris.nereids.trees.plans.commands.ShowConvertLSCCommand;
import org.apache.doris.nereids.trees.plans.commands.ShowCreateCatalogCommand;
import org.apache.doris.nereids.trees.plans.commands.ShowCreateDatabaseCommand;
import org.apache.doris.nereids.trees.plans.commands.ShowCreateMTMVCommand;
import org.apache.doris.nereids.trees.plans.commands.ShowCreateMaterializedViewCommand;
import org.apache.doris.nereids.trees.plans.commands.ShowCreateProcedureCommand;
import org.apache.doris.nereids.trees.plans.commands.ShowCreateRepositoryCommand;
import org.apache.doris.nereids.trees.plans.commands.ShowCreateTableCommand;
import org.apache.doris.nereids.trees.plans.commands.ShowCreateViewCommand;
import org.apache.doris.nereids.trees.plans.commands.ShowDataCommand;
import org.apache.doris.nereids.trees.plans.commands.ShowDataSkewCommand;
import org.apache.doris.nereids.trees.plans.commands.ShowDataTypesCommand;
import org.apache.doris.nereids.trees.plans.commands.ShowDatabaseIdCommand;
import org.apache.doris.nereids.trees.plans.commands.ShowDatabasesCommand;
import org.apache.doris.nereids.trees.plans.commands.ShowDeleteCommand;
import org.apache.doris.nereids.trees.plans.commands.ShowDiagnoseTabletCommand;
import org.apache.doris.nereids.trees.plans.commands.ShowDynamicPartitionCommand;
import org.apache.doris.nereids.trees.plans.commands.ShowEncryptKeysCommand;
import org.apache.doris.nereids.trees.plans.commands.ShowEventsCommand;
import org.apache.doris.nereids.trees.plans.commands.ShowFrontendsCommand;
import org.apache.doris.nereids.trees.plans.commands.ShowFunctionsCommand;
import org.apache.doris.nereids.trees.plans.commands.ShowGrantsCommand;
import org.apache.doris.nereids.trees.plans.commands.ShowIndexStatsCommand;
import org.apache.doris.nereids.trees.plans.commands.ShowLastInsertCommand;
import org.apache.doris.nereids.trees.plans.commands.ShowLoadProfileCommand;
import org.apache.doris.nereids.trees.plans.commands.ShowPartitionIdCommand;
import org.apache.doris.nereids.trees.plans.commands.ShowPluginsCommand;
import org.apache.doris.nereids.trees.plans.commands.ShowPrivilegesCommand;
import org.apache.doris.nereids.trees.plans.commands.ShowProcCommand;
import org.apache.doris.nereids.trees.plans.commands.ShowProcedureStatusCommand;
import org.apache.doris.nereids.trees.plans.commands.ShowProcessListCommand;
import org.apache.doris.nereids.trees.plans.commands.ShowQueryProfileCommand;
import org.apache.doris.nereids.trees.plans.commands.ShowQueuedAnalyzeJobsCommand;
import org.apache.doris.nereids.trees.plans.commands.ShowReplicaDistributionCommand;
import org.apache.doris.nereids.trees.plans.commands.ShowRepositoriesCommand;
import org.apache.doris.nereids.trees.plans.commands.ShowResourcesCommand;
import org.apache.doris.nereids.trees.plans.commands.ShowRestoreCommand;
import org.apache.doris.nereids.trees.plans.commands.ShowRolesCommand;
import org.apache.doris.nereids.trees.plans.commands.ShowRowPolicyCommand;
import org.apache.doris.nereids.trees.plans.commands.ShowSmallFilesCommand;
import org.apache.doris.nereids.trees.plans.commands.ShowSnapshotCommand;
import org.apache.doris.nereids.trees.plans.commands.ShowSqlBlockRuleCommand;
import org.apache.doris.nereids.trees.plans.commands.ShowStagesCommand;
import org.apache.doris.nereids.trees.plans.commands.ShowStatusCommand;
import org.apache.doris.nereids.trees.plans.commands.ShowStorageEnginesCommand;
import org.apache.doris.nereids.trees.plans.commands.ShowStoragePolicyCommand;
import org.apache.doris.nereids.trees.plans.commands.ShowSyncJobCommand;
import org.apache.doris.nereids.trees.plans.commands.ShowTableCommand;
import org.apache.doris.nereids.trees.plans.commands.ShowTableCreationCommand;
import org.apache.doris.nereids.trees.plans.commands.ShowTableIdCommand;
import org.apache.doris.nereids.trees.plans.commands.ShowTableStatsCommand;
import org.apache.doris.nereids.trees.plans.commands.ShowTableStatusCommand;
import org.apache.doris.nereids.trees.plans.commands.ShowTabletIdCommand;
import org.apache.doris.nereids.trees.plans.commands.ShowTabletStorageFormatCommand;
import org.apache.doris.nereids.trees.plans.commands.ShowTabletsBelongCommand;
import org.apache.doris.nereids.trees.plans.commands.ShowTabletsFromTableCommand;
import org.apache.doris.nereids.trees.plans.commands.ShowTrashCommand;
import org.apache.doris.nereids.trees.plans.commands.ShowTriggersCommand;
import org.apache.doris.nereids.trees.plans.commands.ShowUserPropertyCommand;
import org.apache.doris.nereids.trees.plans.commands.ShowVariablesCommand;
import org.apache.doris.nereids.trees.plans.commands.ShowViewCommand;
import org.apache.doris.nereids.trees.plans.commands.ShowWarningErrorCountCommand;
import org.apache.doris.nereids.trees.plans.commands.ShowWarningErrorsCommand;
import org.apache.doris.nereids.trees.plans.commands.ShowWhiteListCommand;
import org.apache.doris.nereids.trees.plans.commands.SyncCommand;
import org.apache.doris.nereids.trees.plans.commands.TransactionBeginCommand;
import org.apache.doris.nereids.trees.plans.commands.TransactionCommitCommand;
import org.apache.doris.nereids.trees.plans.commands.TransactionRollbackCommand;
import org.apache.doris.nereids.trees.plans.commands.UnlockTablesCommand;
import org.apache.doris.nereids.trees.plans.commands.UnsetDefaultStorageVaultCommand;
import org.apache.doris.nereids.trees.plans.commands.UnsetVariableCommand;
import org.apache.doris.nereids.trees.plans.commands.UnsupportedCommand;
import org.apache.doris.nereids.trees.plans.commands.UpdateCommand;
import org.apache.doris.nereids.trees.plans.commands.alter.AlterDatabaseRenameCommand;
import org.apache.doris.nereids.trees.plans.commands.alter.AlterDatabaseSetQuotaCommand;
import org.apache.doris.nereids.trees.plans.commands.alter.AlterRepositoryCommand;
import org.apache.doris.nereids.trees.plans.commands.clean.CleanLabelCommand;
import org.apache.doris.nereids.trees.plans.commands.info.AddBackendOp;
import org.apache.doris.nereids.trees.plans.commands.info.AddBrokerOp;
import org.apache.doris.nereids.trees.plans.commands.info.AddColumnOp;
import org.apache.doris.nereids.trees.plans.commands.info.AddColumnsOp;
import org.apache.doris.nereids.trees.plans.commands.info.AddFollowerOp;
import org.apache.doris.nereids.trees.plans.commands.info.AddObserverOp;
import org.apache.doris.nereids.trees.plans.commands.info.AddPartitionOp;
import org.apache.doris.nereids.trees.plans.commands.info.AddRollupOp;
import org.apache.doris.nereids.trees.plans.commands.info.AlterLoadErrorUrlOp;
import org.apache.doris.nereids.trees.plans.commands.info.AlterMTMVInfo;
import org.apache.doris.nereids.trees.plans.commands.info.AlterMTMVPropertyInfo;
import org.apache.doris.nereids.trees.plans.commands.info.AlterMTMVRefreshInfo;
import org.apache.doris.nereids.trees.plans.commands.info.AlterMTMVRenameInfo;
import org.apache.doris.nereids.trees.plans.commands.info.AlterMTMVReplaceInfo;
import org.apache.doris.nereids.trees.plans.commands.info.AlterMultiPartitionOp;
import org.apache.doris.nereids.trees.plans.commands.info.AlterSystemOp;
import org.apache.doris.nereids.trees.plans.commands.info.AlterTableOp;
import org.apache.doris.nereids.trees.plans.commands.info.AlterUserInfo;
import org.apache.doris.nereids.trees.plans.commands.info.AlterViewInfo;
import org.apache.doris.nereids.trees.plans.commands.info.BuildIndexOp;
import org.apache.doris.nereids.trees.plans.commands.info.BulkLoadDataDesc;
import org.apache.doris.nereids.trees.plans.commands.info.BulkStorageDesc;
import org.apache.doris.nereids.trees.plans.commands.info.CancelMTMVTaskInfo;
import org.apache.doris.nereids.trees.plans.commands.info.ColumnDefinition;
import org.apache.doris.nereids.trees.plans.commands.info.CopyFromDesc;
import org.apache.doris.nereids.trees.plans.commands.info.CopyIntoInfo;
import org.apache.doris.nereids.trees.plans.commands.info.CreateIndexOp;
import org.apache.doris.nereids.trees.plans.commands.info.CreateJobInfo;
import org.apache.doris.nereids.trees.plans.commands.info.CreateMTMVInfo;
import org.apache.doris.nereids.trees.plans.commands.info.CreateResourceInfo;
import org.apache.doris.nereids.trees.plans.commands.info.CreateRoutineLoadInfo;
import org.apache.doris.nereids.trees.plans.commands.info.CreateTableInfo;
import org.apache.doris.nereids.trees.plans.commands.info.CreateTableLikeInfo;
import org.apache.doris.nereids.trees.plans.commands.info.CreateUserInfo;
import org.apache.doris.nereids.trees.plans.commands.info.CreateViewInfo;
import org.apache.doris.nereids.trees.plans.commands.info.DMLCommandType;
import org.apache.doris.nereids.trees.plans.commands.info.DecommissionBackendOp;
import org.apache.doris.nereids.trees.plans.commands.info.DefaultValue;
import org.apache.doris.nereids.trees.plans.commands.info.DistributionDescriptor;
import org.apache.doris.nereids.trees.plans.commands.info.DropAllBrokerOp;
import org.apache.doris.nereids.trees.plans.commands.info.DropBackendOp;
import org.apache.doris.nereids.trees.plans.commands.info.DropBrokerOp;
import org.apache.doris.nereids.trees.plans.commands.info.DropColumnOp;
import org.apache.doris.nereids.trees.plans.commands.info.DropDatabaseInfo;
import org.apache.doris.nereids.trees.plans.commands.info.DropFollowerOp;
import org.apache.doris.nereids.trees.plans.commands.info.DropIndexOp;
import org.apache.doris.nereids.trees.plans.commands.info.DropMTMVInfo;
import org.apache.doris.nereids.trees.plans.commands.info.DropObserverOp;
import org.apache.doris.nereids.trees.plans.commands.info.DropPartitionFromIndexOp;
import org.apache.doris.nereids.trees.plans.commands.info.DropPartitionOp;
import org.apache.doris.nereids.trees.plans.commands.info.DropRollupOp;
import org.apache.doris.nereids.trees.plans.commands.info.EnableFeatureOp;
import org.apache.doris.nereids.trees.plans.commands.info.FixedRangePartition;
import org.apache.doris.nereids.trees.plans.commands.info.FuncNameInfo;
import org.apache.doris.nereids.trees.plans.commands.info.FunctionArgTypesInfo;
import org.apache.doris.nereids.trees.plans.commands.info.GeneratedColumnDesc;
import org.apache.doris.nereids.trees.plans.commands.info.InPartition;
import org.apache.doris.nereids.trees.plans.commands.info.IndexDefinition;
import org.apache.doris.nereids.trees.plans.commands.info.LabelNameInfo;
import org.apache.doris.nereids.trees.plans.commands.info.LessThanPartition;
import org.apache.doris.nereids.trees.plans.commands.info.MTMVPartitionDefinition;
import org.apache.doris.nereids.trees.plans.commands.info.ModifyBackendOp;
import org.apache.doris.nereids.trees.plans.commands.info.ModifyColumnCommentOp;
import org.apache.doris.nereids.trees.plans.commands.info.ModifyColumnOp;
import org.apache.doris.nereids.trees.plans.commands.info.ModifyDistributionOp;
import org.apache.doris.nereids.trees.plans.commands.info.ModifyEngineOp;
import org.apache.doris.nereids.trees.plans.commands.info.ModifyFrontendOrBackendHostNameOp;
import org.apache.doris.nereids.trees.plans.commands.info.ModifyFrontendOrBackendHostNameOp.ModifyOpType;
import org.apache.doris.nereids.trees.plans.commands.info.ModifyPartitionOp;
import org.apache.doris.nereids.trees.plans.commands.info.ModifyTableCommentOp;
import org.apache.doris.nereids.trees.plans.commands.info.ModifyTablePropertiesOp;
import org.apache.doris.nereids.trees.plans.commands.info.PartitionDefinition;
import org.apache.doris.nereids.trees.plans.commands.info.PartitionDefinition.MaxValue;
import org.apache.doris.nereids.trees.plans.commands.info.PartitionNamesInfo;
import org.apache.doris.nereids.trees.plans.commands.info.PartitionTableInfo;
import org.apache.doris.nereids.trees.plans.commands.info.PauseMTMVInfo;
import org.apache.doris.nereids.trees.plans.commands.info.RefreshMTMVInfo;
import org.apache.doris.nereids.trees.plans.commands.info.RenameColumnOp;
import org.apache.doris.nereids.trees.plans.commands.info.RenamePartitionOp;
import org.apache.doris.nereids.trees.plans.commands.info.RenameRollupOp;
import org.apache.doris.nereids.trees.plans.commands.info.RenameTableOp;
import org.apache.doris.nereids.trees.plans.commands.info.ReorderColumnsOp;
import org.apache.doris.nereids.trees.plans.commands.info.ReplacePartitionOp;
import org.apache.doris.nereids.trees.plans.commands.info.ReplaceTableOp;
import org.apache.doris.nereids.trees.plans.commands.info.ResumeMTMVInfo;
import org.apache.doris.nereids.trees.plans.commands.info.RollupDefinition;
import org.apache.doris.nereids.trees.plans.commands.info.SetCharsetAndCollateVarOp;
import org.apache.doris.nereids.trees.plans.commands.info.SetLdapPassVarOp;
import org.apache.doris.nereids.trees.plans.commands.info.SetNamesVarOp;
import org.apache.doris.nereids.trees.plans.commands.info.SetPassVarOp;
import org.apache.doris.nereids.trees.plans.commands.info.SetSessionVarOp;
import org.apache.doris.nereids.trees.plans.commands.info.SetUserDefinedVarOp;
import org.apache.doris.nereids.trees.plans.commands.info.SetUserPropertyVarOp;
import org.apache.doris.nereids.trees.plans.commands.info.SetVarOp;
import org.apache.doris.nereids.trees.plans.commands.info.ShowCreateMTMVInfo;
import org.apache.doris.nereids.trees.plans.commands.info.SimpleColumnDefinition;
import org.apache.doris.nereids.trees.plans.commands.info.StepPartition;
import org.apache.doris.nereids.trees.plans.commands.info.TableNameInfo;
import org.apache.doris.nereids.trees.plans.commands.info.TableRefInfo;
import org.apache.doris.nereids.trees.plans.commands.insert.BatchInsertIntoTableCommand;
import org.apache.doris.nereids.trees.plans.commands.insert.InsertIntoTableCommand;
import org.apache.doris.nereids.trees.plans.commands.insert.InsertOverwriteTableCommand;
import org.apache.doris.nereids.trees.plans.commands.load.CreateDataSyncJobCommand;
import org.apache.doris.nereids.trees.plans.commands.load.CreateRoutineLoadCommand;
import org.apache.doris.nereids.trees.plans.commands.load.LoadColumnClause;
import org.apache.doris.nereids.trees.plans.commands.load.LoadColumnDesc;
import org.apache.doris.nereids.trees.plans.commands.load.LoadDeleteOnClause;
import org.apache.doris.nereids.trees.plans.commands.load.LoadPartitionNames;
import org.apache.doris.nereids.trees.plans.commands.load.LoadPrecedingFilterClause;
import org.apache.doris.nereids.trees.plans.commands.load.LoadProperty;
import org.apache.doris.nereids.trees.plans.commands.load.LoadSeparator;
import org.apache.doris.nereids.trees.plans.commands.load.LoadSequenceClause;
import org.apache.doris.nereids.trees.plans.commands.load.LoadWhereClause;
import org.apache.doris.nereids.trees.plans.commands.load.PauseDataSyncJobCommand;
import org.apache.doris.nereids.trees.plans.commands.load.ResumeDataSyncJobCommand;
import org.apache.doris.nereids.trees.plans.commands.load.StopDataSyncJobCommand;
import org.apache.doris.nereids.trees.plans.commands.load.SyncJobName;
import org.apache.doris.nereids.trees.plans.commands.refresh.RefreshCatalogCommand;
import org.apache.doris.nereids.trees.plans.commands.refresh.RefreshDatabaseCommand;
import org.apache.doris.nereids.trees.plans.commands.refresh.RefreshTableCommand;
import org.apache.doris.nereids.trees.plans.commands.use.SwitchCommand;
import org.apache.doris.nereids.trees.plans.commands.use.UseCommand;
import org.apache.doris.nereids.trees.plans.logical.LogicalAggregate;
import org.apache.doris.nereids.trees.plans.logical.LogicalCTE;
import org.apache.doris.nereids.trees.plans.logical.LogicalExcept;
import org.apache.doris.nereids.trees.plans.logical.LogicalFileSink;
import org.apache.doris.nereids.trees.plans.logical.LogicalFilter;
import org.apache.doris.nereids.trees.plans.logical.LogicalGenerate;
import org.apache.doris.nereids.trees.plans.logical.LogicalHaving;
import org.apache.doris.nereids.trees.plans.logical.LogicalIntersect;
import org.apache.doris.nereids.trees.plans.logical.LogicalJoin;
import org.apache.doris.nereids.trees.plans.logical.LogicalLimit;
import org.apache.doris.nereids.trees.plans.logical.LogicalOneRowRelation;
import org.apache.doris.nereids.trees.plans.logical.LogicalPlan;
import org.apache.doris.nereids.trees.plans.logical.LogicalPreAggOnHint;
import org.apache.doris.nereids.trees.plans.logical.LogicalProject;
import org.apache.doris.nereids.trees.plans.logical.LogicalQualify;
import org.apache.doris.nereids.trees.plans.logical.LogicalRepeat;
import org.apache.doris.nereids.trees.plans.logical.LogicalSelectHint;
import org.apache.doris.nereids.trees.plans.logical.LogicalSink;
import org.apache.doris.nereids.trees.plans.logical.LogicalSort;
import org.apache.doris.nereids.trees.plans.logical.LogicalSubQueryAlias;
import org.apache.doris.nereids.trees.plans.logical.LogicalUnion;
import org.apache.doris.nereids.trees.plans.logical.LogicalUsingJoin;
import org.apache.doris.nereids.types.AggStateType;
import org.apache.doris.nereids.types.ArrayType;
import org.apache.doris.nereids.types.BigIntType;
import org.apache.doris.nereids.types.BooleanType;
import org.apache.doris.nereids.types.DataType;
import org.apache.doris.nereids.types.LargeIntType;
import org.apache.doris.nereids.types.MapType;
import org.apache.doris.nereids.types.StructField;
import org.apache.doris.nereids.types.StructType;
import org.apache.doris.nereids.types.VarcharType;
import org.apache.doris.nereids.types.coercion.CharacterType;
import org.apache.doris.nereids.util.ExpressionUtils;
import org.apache.doris.nereids.util.RelationUtil;
import org.apache.doris.nereids.util.Utils;
import org.apache.doris.policy.FilterType;
import org.apache.doris.policy.PolicyTypeEnum;
import org.apache.doris.qe.ConnectContext;
import org.apache.doris.qe.SqlModeHelper;
import org.apache.doris.statistics.AnalysisInfo;
import org.apache.doris.system.NodeType;

import com.google.common.collect.ImmutableList;
import com.google.common.collect.ImmutableMap;
import com.google.common.collect.ImmutableMap.Builder;
import com.google.common.collect.Lists;
import com.google.common.collect.Maps;
import com.google.common.collect.Sets;
import org.antlr.v4.runtime.ParserRuleContext;
import org.antlr.v4.runtime.RuleContext;
import org.antlr.v4.runtime.Token;
import org.antlr.v4.runtime.tree.ParseTree;
import org.antlr.v4.runtime.tree.RuleNode;
import org.antlr.v4.runtime.tree.TerminalNode;

import java.math.BigDecimal;
import java.math.BigInteger;
import java.util.ArrayList;
import java.util.Collections;
import java.util.HashMap;
import java.util.HashSet;
import java.util.List;
import java.util.Locale;
import java.util.Map;
import java.util.Optional;
import java.util.Set;
import java.util.function.Supplier;
import java.util.stream.Collectors;

/**
 * Build a logical plan tree with unbounded nodes.
 */
@SuppressWarnings({"OptionalUsedAsFieldOrParameterType", "OptionalGetWithoutIsPresent"})
public class LogicalPlanBuilder extends DorisParserBaseVisitor<Object> {
    private static String JOB_NAME = "jobName";
    private static String TASK_ID = "taskId";
    // Sort the parameters with token position to keep the order with original placeholders
    // in prepared statement.Otherwise, the order maybe broken
    private final Map<Token, Placeholder> tokenPosToParameters = Maps.newTreeMap((pos1, pos2) -> {
        int line = pos1.getLine() - pos2.getLine();
        if (line != 0) {
            return line;
        }
        return pos1.getCharPositionInLine() - pos2.getCharPositionInLine();
    });

    private final Map<Integer, ParserRuleContext> selectHintMap;

    public LogicalPlanBuilder(Map<Integer, ParserRuleContext> selectHintMap) {
        this.selectHintMap = selectHintMap;
    }

    @SuppressWarnings("unchecked")
    protected <T> T typedVisit(ParseTree ctx) {
        return (T) ctx.accept(this);
    }

    /**
     * Override the default behavior for all visit methods. This will only return a non-null result
     * when the context has only one child. This is done because there is no generic method to
     * combine the results of the context children. In all other cases null is returned.
     */
    @Override
    public Object visitChildren(RuleNode node) {
        if (node.getChildCount() == 1) {
            return node.getChild(0).accept(this);
        } else {
            return null;
        }
    }

    @Override
    public LogicalPlan visitSingleStatement(SingleStatementContext ctx) {
        return ParserUtils.withOrigin(ctx, () -> (LogicalPlan) visit(ctx.statement()));
    }

    @Override
    public LogicalPlan visitStatementDefault(StatementDefaultContext ctx) {
        LogicalPlan plan = plan(ctx.query());
        if (ctx.outFileClause() != null) {
            plan = withOutFile(plan, ctx.outFileClause());
        } else {
            plan = new UnboundResultSink<>(plan);
        }
        return withExplain(plan, ctx.explain());
    }

    @Override
    public LogicalPlan visitCreateScheduledJob(DorisParser.CreateScheduledJobContext ctx) {
        Optional<String> label = ctx.label == null ? Optional.empty() : Optional.of(ctx.label.getText());
        Optional<String> atTime = ctx.atTime == null ? Optional.empty() : Optional.of(ctx.atTime.getText());
        Optional<Boolean> immediateStartOptional = ctx.CURRENT_TIMESTAMP() == null ? Optional.of(false) :
                Optional.of(true);
        Optional<String> startTime = ctx.startTime == null ? Optional.empty() : Optional.of(ctx.startTime.getText());
        Optional<String> endsTime = ctx.endsTime == null ? Optional.empty() : Optional.of(ctx.endsTime.getText());
        Optional<Long> interval = ctx.timeInterval == null ? Optional.empty() :
                Optional.of(Long.valueOf(ctx.timeInterval.getText()));
        Optional<String> intervalUnit = ctx.timeUnit == null ? Optional.empty() : Optional.of(ctx.timeUnit.getText());
        String comment =
                visitCommentSpec(ctx.commentSpec());
        String executeSql = getOriginSql(ctx.supportedDmlStatement());
        CreateJobInfo createJobInfo = new CreateJobInfo(label, atTime, interval, intervalUnit, startTime,
                endsTime, immediateStartOptional, comment, executeSql);
        return new CreateJobCommand(createJobInfo);
    }

    private void checkJobNameKey(String key, String keyFormat, DorisParser.SupportedJobStatementContext parseContext) {
        if (key.isEmpty() || !key.equalsIgnoreCase(keyFormat)) {
            throw new ParseException(keyFormat + " should be: '" + keyFormat + "'", parseContext);
        }
    }

    @Override
    public LogicalPlan visitPauseJob(DorisParser.PauseJobContext ctx) {
        checkJobNameKey(stripQuotes(ctx.jobNameKey.getText()), JOB_NAME, ctx);
        return new PauseJobCommand(stripQuotes(ctx.jobNameValue.getText()));
    }

    @Override
    public LogicalPlan visitDropJob(DorisParser.DropJobContext ctx) {
        checkJobNameKey(stripQuotes(ctx.jobNameKey.getText()), JOB_NAME, ctx);
        boolean ifExists = ctx.EXISTS() != null;
        return new DropJobCommand(stripQuotes(ctx.jobNameValue.getText()), ifExists);
    }

    @Override
    public LogicalPlan visitResumeJob(DorisParser.ResumeJobContext ctx) {
        checkJobNameKey(stripQuotes(ctx.jobNameKey.getText()), JOB_NAME, ctx);
        return new ResumeJobCommand(stripQuotes(ctx.jobNameValue.getText()));
    }

    @Override
    public LogicalPlan visitCancelJobTask(DorisParser.CancelJobTaskContext ctx) {
        checkJobNameKey(stripQuotes(ctx.jobNameKey.getText()), JOB_NAME, ctx);
        checkJobNameKey(stripQuotes(ctx.taskIdKey.getText()), TASK_ID, ctx);
        String jobName = stripQuotes(ctx.jobNameValue.getText());
        Long taskId = Long.valueOf(ctx.taskIdValue.getText());
        return new CancelJobTaskCommand(jobName, taskId);
    }

    private StageAndPattern getStageAndPattern(DorisParser.StageAndPatternContext ctx) {
        if (ctx.pattern != null) {
            return new StageAndPattern(stripQuotes(ctx.stage.getText()), stripQuotes(ctx.pattern.getText()));
        } else {
            return new StageAndPattern(stripQuotes(ctx.stage.getText()), null);
        }
    }

    @Override
    public LogicalPlan visitCopyInto(DorisParser.CopyIntoContext ctx) {
        ImmutableList.Builder<String> tableName = ImmutableList.builder();
        if (null != ctx.name) {
            List<String> nameParts = visitMultipartIdentifier(ctx.name);
            tableName.addAll(nameParts);
        }
        List<String> columns = (null != ctx.columns) ? visitIdentifierList(ctx.columns) : null;
        StageAndPattern stageAndPattern = getStageAndPattern(ctx.stageAndPattern());
        CopyFromDesc copyFromDesc = null;
        if (null != ctx.SELECT()) {
            List<NamedExpression> projects = getNamedExpressions(ctx.selectColumnClause().namedExpressionSeq());
            Optional<Expression> where = Optional.empty();
            if (ctx.whereClause() != null) {
                where = Optional.of(getExpression(ctx.whereClause().booleanExpression()));
            }
            copyFromDesc = new CopyFromDesc(stageAndPattern, projects, where);
        } else {
            copyFromDesc = new CopyFromDesc(stageAndPattern);
        }
        Map<String, String> properties = visitPropertyClause(ctx.properties);
        copyFromDesc.setTargetColumns(columns);
        CopyIntoInfo copyInfoInfo = null;
        if (null != ctx.selectHint()) {
            if ((selectHintMap == null) || selectHintMap.isEmpty()) {
                throw new AnalysisException("hint should be in right place: " + ctx.getText());
            }
            List<ParserRuleContext> selectHintContexts = Lists.newArrayList();
            for (Integer key : selectHintMap.keySet()) {
                if (key > ctx.getStart().getStopIndex() && key < ctx.getStop().getStartIndex()) {
                    selectHintContexts.add(selectHintMap.get(key));
                }
            }
            if (selectHintContexts.size() != 1) {
                throw new AnalysisException("only one hint is allowed in: " + ctx.getText());
            }
            SelectHintContext selectHintContext = (SelectHintContext) selectHintContexts.get(0);
            Map<String, String> parameterNames = Maps.newLinkedHashMap();
            for (HintStatementContext hintStatement : selectHintContext.hintStatements) {
                String hintName = hintStatement.hintName.getText().toLowerCase(Locale.ROOT);
                if (!hintName.equalsIgnoreCase("set_var")) {
                    throw new AnalysisException("only set_var hint is allowed in: " + ctx.getText());
                }
                for (HintAssignmentContext kv : hintStatement.parameters) {
                    if (kv.key != null) {
                        String parameterName = visitIdentifierOrText(kv.key);
                        Optional<String> value = Optional.empty();
                        if (kv.constantValue != null) {
                            Literal literal = (Literal) visit(kv.constantValue);
                            value = Optional.ofNullable(literal.toLegacyLiteral().getStringValue());
                        } else if (kv.identifierValue != null) {
                            // maybe we should throw exception when the identifierValue is quoted identifier
                            value = Optional.ofNullable(kv.identifierValue.getText());
                        }
                        parameterNames.put(parameterName, value.get());
                    }
                }
            }
            Map<String, Map<String, String>> setVarHint = Maps.newLinkedHashMap();
            setVarHint.put("set_var", parameterNames);
            copyInfoInfo = new CopyIntoInfo(tableName.build(), copyFromDesc, properties, setVarHint);
        } else {
            copyInfoInfo = new CopyIntoInfo(tableName.build(), copyFromDesc, properties, null);
        }

        return new CopyIntoCommand(copyInfoInfo);
    }

    @Override
    public String visitCommentSpec(DorisParser.CommentSpecContext ctx) {
        String commentSpec = ctx == null ? "''" : ctx.STRING_LITERAL().getText();
        return
                LogicalPlanBuilderAssistant.escapeBackSlash(commentSpec.substring(1, commentSpec.length() - 1));
    }

    @Override
    public LogicalPlan visitInsertTable(InsertTableContext ctx) {
        boolean isOverwrite = ctx.INTO() == null;
        ImmutableList.Builder<String> tableName = ImmutableList.builder();
        if (null != ctx.tableName) {
            List<String> nameParts = visitMultipartIdentifier(ctx.tableName);
            tableName.addAll(nameParts);
        } else if (null != ctx.tableId) {
            // process group commit insert table command send by be
            TableName name = Env.getCurrentEnv().getCurrentCatalog()
                    .getTableNameByTableId(Long.valueOf(ctx.tableId.getText()));
            tableName.add(name.getDb());
            tableName.add(name.getTbl());
            ConnectContext.get().setDatabase(name.getDb());
        } else {
            throw new ParseException("tableName and tableId cannot both be null");
        }
        Optional<String> labelName = (ctx.labelName == null) ? Optional.empty() : Optional.of(ctx.labelName.getText());
        List<String> colNames = ctx.cols == null ? ImmutableList.of() : visitIdentifierList(ctx.cols);
        // TODO visit partitionSpecCtx
        LogicalPlan plan = visitQuery(ctx.query());
        // partitionSpec may be NULL. means auto detect partition. only available when IOT
        Pair<Boolean, List<String>> partitionSpec = visitPartitionSpec(ctx.partitionSpec());
        // partitionSpec.second :
        // null - auto detect
        // zero - whole table
        // others - specific partitions
        boolean isAutoDetect = partitionSpec.second == null;
        LogicalSink<?> sink = UnboundTableSinkCreator.createUnboundTableSinkMaybeOverwrite(
                tableName.build(),
                colNames,
                ImmutableList.of(), // hints
                partitionSpec.first, // isTemp
                partitionSpec.second, // partition names
                isAutoDetect,
                isOverwrite,
                ConnectContext.get().getSessionVariable().isEnableUniqueKeyPartialUpdate(),
                ctx.tableId == null ? DMLCommandType.INSERT : DMLCommandType.GROUP_COMMIT,
                plan);
        Optional<LogicalPlan> cte = Optional.empty();
        if (ctx.cte() != null) {
            cte = Optional.ofNullable(withCte(plan, ctx.cte()));
        }
        LogicalPlan command;
        if (isOverwrite) {
            command = new InsertOverwriteTableCommand(sink, labelName, cte);
        } else {
            if (ConnectContext.get() != null && ConnectContext.get().isTxnModel()
                    && sink.child() instanceof InlineTable
                    && sink.child().getExpressions().stream().allMatch(Expression::isConstant)) {
                // FIXME: In legacy, the `insert into select 1` is handled as `insert into values`.
                //  In nereids, the original way is throw an AnalysisException and fallback to legacy.
                //  Now handle it as `insert into select`(a separate load job), should fix it as the legacy.
                command = new BatchInsertIntoTableCommand(sink);
            } else {
                command = new InsertIntoTableCommand(sink, labelName, Optional.empty(), cte);
            }
        }
        return withExplain(command, ctx.explain());
    }

    /**
     * return a pair, first will be true if partitions is temp partition, select is a list to present partition list.
     */
    @Override
    public Pair<Boolean, List<String>> visitPartitionSpec(PartitionSpecContext ctx) {
        List<String> partitions = ImmutableList.of();
        boolean temporaryPartition = false;
        if (ctx != null) {
            temporaryPartition = ctx.TEMPORARY() != null;
            if (ctx.ASTERISK() != null) {
                partitions = null;
            } else if (ctx.partition != null) {
                partitions = ImmutableList.of(ctx.partition.getText());
            } else {
                partitions = visitIdentifierList(ctx.partitions);
            }
        }
        return Pair.of(temporaryPartition, partitions);
    }

    @Override
    public Command visitCreateMTMV(CreateMTMVContext ctx) {
        if (ctx.buildMode() == null && ctx.refreshMethod() == null && ctx.refreshTrigger() == null
                && ctx.cols == null && ctx.keys == null
                && ctx.HASH() == null && ctx.RANDOM() == null && ctx.BUCKETS() == null) {
            return visitCreateSyncMvCommand(ctx);
        }

        List<String> nameParts = visitMultipartIdentifier(ctx.mvName);
        BuildMode buildMode = visitBuildMode(ctx.buildMode());
        RefreshMethod refreshMethod = visitRefreshMethod(ctx.refreshMethod());
        MTMVRefreshTriggerInfo refreshTriggerInfo = visitRefreshTrigger(ctx.refreshTrigger());
        LogicalPlan logicalPlan = visitQuery(ctx.query());
        String querySql = getOriginSql(ctx.query());

        int bucketNum = FeConstants.default_bucket_num;
        if (ctx.INTEGER_VALUE() != null) {
            bucketNum = Integer.parseInt(ctx.INTEGER_VALUE().getText());
        }
        DistributionDescriptor desc;
        if (ctx.HASH() != null) {
            desc = new DistributionDescriptor(true, ctx.AUTO() != null, bucketNum,
                    visitIdentifierList(ctx.hashKeys));
        } else {
            desc = new DistributionDescriptor(false, ctx.AUTO() != null, bucketNum, null);
        }

        Map<String, String> properties = ctx.propertyClause() != null
                ? Maps.newHashMap(visitPropertyClause(ctx.propertyClause())) : Maps.newHashMap();
        String comment = ctx.STRING_LITERAL() == null ? "" : LogicalPlanBuilderAssistant.escapeBackSlash(
                ctx.STRING_LITERAL().getText().substring(1, ctx.STRING_LITERAL().getText().length() - 1));

        return new CreateMTMVCommand(new CreateMTMVInfo(ctx.EXISTS() != null, new TableNameInfo(nameParts),
                ctx.keys != null ? visitIdentifierList(ctx.keys) : ImmutableList.of(),
                comment,
                desc, properties, logicalPlan, querySql,
                new MTMVRefreshInfo(buildMode, refreshMethod, refreshTriggerInfo),
                ctx.cols == null ? Lists.newArrayList() : visitSimpleColumnDefs(ctx.cols),
                visitMTMVPartitionInfo(ctx.mvPartition())
        ));
    }

    private Command visitCreateSyncMvCommand(CreateMTMVContext ctx) {
        List<String> nameParts = visitMultipartIdentifier(ctx.mvName);
        LogicalPlan logicalPlan = new UnboundResultSink<>(visitQuery(ctx.query()));
        Map<String, String> properties = ctx.propertyClause() != null
                ? Maps.newHashMap(visitPropertyClause(ctx.propertyClause())) : Maps.newHashMap();
        return new CreateMaterializedViewCommand(new TableNameInfo(nameParts), logicalPlan, properties);
    }

    /**
     * get MTMVPartitionDefinition
     *
     * @param ctx MvPartitionContext
     * @return MTMVPartitionDefinition
     */
    public MTMVPartitionDefinition visitMTMVPartitionInfo(MvPartitionContext ctx) {
        MTMVPartitionDefinition mtmvPartitionDefinition = new MTMVPartitionDefinition();
        if (ctx == null) {
            mtmvPartitionDefinition.setPartitionType(MTMVPartitionType.SELF_MANAGE);
        } else if (ctx.partitionKey != null) {
            mtmvPartitionDefinition.setPartitionType(MTMVPartitionType.FOLLOW_BASE_TABLE);
            mtmvPartitionDefinition.setPartitionCol(ctx.partitionKey.getText());
        } else {
            mtmvPartitionDefinition.setPartitionType(MTMVPartitionType.EXPR);
            Expression functionCallExpression = visitFunctionCallExpression(ctx.partitionExpr);
            mtmvPartitionDefinition.setFunctionCallExpression(functionCallExpression);
        }
        return mtmvPartitionDefinition;
    }

    @Override
    public List<SimpleColumnDefinition> visitSimpleColumnDefs(SimpleColumnDefsContext ctx) {
        if (ctx == null) {
            return null;
        }
        return ctx.cols.stream()
                .map(this::visitSimpleColumnDef)
                .collect(ImmutableList.toImmutableList());
    }

    @Override
    public SimpleColumnDefinition visitSimpleColumnDef(SimpleColumnDefContext ctx) {
        String comment = ctx.STRING_LITERAL() == null ? "" : LogicalPlanBuilderAssistant.escapeBackSlash(
                ctx.STRING_LITERAL().getText().substring(1, ctx.STRING_LITERAL().getText().length() - 1));
        return new SimpleColumnDefinition(ctx.colName.getText(), comment);
    }

    /**
     * get originSql
     *
     * @param ctx context
     * @return originSql
     */
    public String getOriginSql(ParserRuleContext ctx) {
        int startIndex = ctx.start.getStartIndex();
        int stopIndex = ctx.stop.getStopIndex();
        org.antlr.v4.runtime.misc.Interval interval = new org.antlr.v4.runtime.misc.Interval(startIndex, stopIndex);
        return ctx.start.getInputStream().getText(interval);
    }

    @Override
    public MTMVRefreshTriggerInfo visitRefreshTrigger(RefreshTriggerContext ctx) {
        if (ctx == null) {
            return new MTMVRefreshTriggerInfo(RefreshTrigger.MANUAL);
        }
        if (ctx.MANUAL() != null) {
            return new MTMVRefreshTriggerInfo(RefreshTrigger.MANUAL);
        }
        if (ctx.COMMIT() != null) {
            return new MTMVRefreshTriggerInfo(RefreshTrigger.COMMIT);
        }
        if (ctx.SCHEDULE() != null) {
            return new MTMVRefreshTriggerInfo(RefreshTrigger.SCHEDULE, visitRefreshSchedule(ctx.refreshSchedule()));
        }
        return new MTMVRefreshTriggerInfo(RefreshTrigger.MANUAL);
    }

    @Override
    public ReplayCommand visitReplay(DorisParser.ReplayContext ctx) {
        if (ctx.replayCommand().replayType().DUMP() != null) {
            LogicalPlan plan = plan(ctx.replayCommand().replayType().query());
            return new ReplayCommand(PlanType.REPLAY_COMMAND, null, plan, ReplayCommand.ReplayType.DUMP);
        } else if (ctx.replayCommand().replayType().PLAY() != null) {
            String tmpPath = ctx.replayCommand().replayType().filePath.getText();
            String path = LogicalPlanBuilderAssistant.escapeBackSlash(tmpPath.substring(1, tmpPath.length() - 1));
            return new ReplayCommand(PlanType.REPLAY_COMMAND, path, null, ReplayCommand.ReplayType.PLAY);
        }
        return null;
    }

    @Override
    public MTMVRefreshSchedule visitRefreshSchedule(RefreshScheduleContext ctx) {
        int interval = Integer.parseInt(ctx.INTEGER_VALUE().getText());
        String startTime = ctx.STARTS() == null ? null
                : ctx.STRING_LITERAL().getText().substring(1, ctx.STRING_LITERAL().getText().length() - 1);
        IntervalUnit unit = visitMvRefreshUnit(ctx.refreshUnit);
        return new MTMVRefreshSchedule(startTime, interval, unit);
    }

    /**
     * get IntervalUnit,only enable_job_schedule_second_for_test is true, can use second
     *
     * @param ctx ctx
     * @return IntervalUnit
     */
    public IntervalUnit visitMvRefreshUnit(IdentifierContext ctx) {
        IntervalUnit intervalUnit = IntervalUnit.fromString(ctx.getText().toUpperCase());
        if (null == intervalUnit) {
            throw new AnalysisException("interval time unit can not be " + ctx.getText());
        }
        if (intervalUnit.equals(IntervalUnit.SECOND)
                && !Config.enable_job_schedule_second_for_test) {
            throw new AnalysisException("interval time unit can not be second");
        }
        return intervalUnit;
    }

    @Override
    public RefreshMethod visitRefreshMethod(RefreshMethodContext ctx) {
        if (ctx == null) {
            return RefreshMethod.AUTO;
        }
        return RefreshMethod.valueOf(ctx.getText().toUpperCase());
    }

    @Override
    public BuildMode visitBuildMode(BuildModeContext ctx) {
        if (ctx == null) {
            return BuildMode.IMMEDIATE;
        }
        if (ctx.DEFERRED() != null) {
            return BuildMode.DEFERRED;
        } else if (ctx.IMMEDIATE() != null) {
            return BuildMode.IMMEDIATE;
        }
        return BuildMode.IMMEDIATE;
    }

    @Override
    public RefreshMTMVCommand visitRefreshMTMV(RefreshMTMVContext ctx) {
        List<String> nameParts = visitMultipartIdentifier(ctx.mvName);
        List<String> partitions = ImmutableList.of();
        if (ctx.partitionSpec() != null) {
            if (ctx.partitionSpec().TEMPORARY() != null) {
                throw new AnalysisException("Not allowed to specify TEMPORARY ");
            }
            if (ctx.partitionSpec().partition != null) {
                partitions = ImmutableList.of(ctx.partitionSpec().partition.getText());
            } else {
                partitions = visitIdentifierList(ctx.partitionSpec().partitions);
            }
        }
        return new RefreshMTMVCommand(new RefreshMTMVInfo(new TableNameInfo(nameParts),
                partitions, ctx.COMPLETE() != null));
    }

    @Override
    public Command visitDropMTMV(DropMTMVContext ctx) {
        if (ctx.tableName != null) {
            // TODO support drop sync mv
            return new UnsupportedCommand();
        }
        List<String> nameParts = visitMultipartIdentifier(ctx.mvName);
        return new DropMTMVCommand(new DropMTMVInfo(new TableNameInfo(nameParts), ctx.EXISTS() != null));
    }

    @Override
    public PauseMTMVCommand visitPauseMTMV(PauseMTMVContext ctx) {
        List<String> nameParts = visitMultipartIdentifier(ctx.mvName);
        return new PauseMTMVCommand(new PauseMTMVInfo(new TableNameInfo(nameParts)));
    }

    @Override
    public ResumeMTMVCommand visitResumeMTMV(ResumeMTMVContext ctx) {
        List<String> nameParts = visitMultipartIdentifier(ctx.mvName);
        return new ResumeMTMVCommand(new ResumeMTMVInfo(new TableNameInfo(nameParts)));
    }

    @Override
    public ShowCreateMTMVCommand visitShowCreateMTMV(ShowCreateMTMVContext ctx) {
        List<String> nameParts = visitMultipartIdentifier(ctx.mvName);
        return new ShowCreateMTMVCommand(new ShowCreateMTMVInfo(new TableNameInfo(nameParts)));
    }

    @Override
    public CancelExportCommand visitCancelExport(DorisParser.CancelExportContext ctx) {
        String databaseName = null;
        if (ctx.database != null) {
            databaseName = stripQuotes(ctx.database.getText());
        }
        Expression wildWhere = null;
        if (ctx.wildWhere() != null) {
            wildWhere = getWildWhere(ctx.wildWhere());
        }
        return new CancelExportCommand(databaseName, wildWhere);
    }

    @Override
    public CancelLoadCommand visitCancelLoad(DorisParser.CancelLoadContext ctx) {
        String databaseName = null;
        if (ctx.database != null) {
            databaseName = stripQuotes(ctx.database.getText());
        }
        Expression wildWhere = null;
        if (ctx.wildWhere() != null) {
            wildWhere = getWildWhere(ctx.wildWhere());
        }
        return new CancelLoadCommand(databaseName, wildWhere);
    }

    @Override
    public CancelWarmUpJobCommand visitCancelWarmUpJob(DorisParser.CancelWarmUpJobContext ctx) {
        Expression wildWhere = null;
        if (ctx.wildWhere() != null) {
            wildWhere = getWildWhere(ctx.wildWhere());
        }
        return new CancelWarmUpJobCommand(wildWhere);
    }

    @Override
    public CancelMTMVTaskCommand visitCancelMTMVTask(CancelMTMVTaskContext ctx) {
        List<String> nameParts = visitMultipartIdentifier(ctx.mvName);
        long taskId = Long.parseLong(ctx.taskId.getText());
        return new CancelMTMVTaskCommand(new CancelMTMVTaskInfo(new TableNameInfo(nameParts), taskId));
    }

    @Override
    public AdminCompactTableCommand visitAdminCompactTable(AdminCompactTableContext ctx) {
        TableRefInfo tableRefInfo = visitBaseTableRefContext(ctx.baseTableRef());
        EqualTo equalTo = null;
        if (ctx.WHERE() != null) {
            StringLiteral left = new StringLiteral(stripQuotes(ctx.TYPE().getText()));
            StringLiteral right = new StringLiteral(stripQuotes(ctx.STRING_LITERAL().getText()));
            equalTo = new EqualTo(left, right);
        }
        return new AdminCompactTableCommand(tableRefInfo, equalTo);
    }

    @Override
    public AlterMTMVCommand visitAlterMTMV(AlterMTMVContext ctx) {
        List<String> nameParts = visitMultipartIdentifier(ctx.mvName);
        TableNameInfo mvName = new TableNameInfo(nameParts);
        AlterMTMVInfo alterMTMVInfo = null;
        if (ctx.RENAME() != null) {
            alterMTMVInfo = new AlterMTMVRenameInfo(mvName, ctx.newName.getText());
        } else if (ctx.REFRESH() != null) {
            MTMVRefreshInfo refreshInfo = new MTMVRefreshInfo();
            if (ctx.refreshMethod() != null) {
                refreshInfo.setRefreshMethod(visitRefreshMethod(ctx.refreshMethod()));
            }
            if (ctx.refreshTrigger() != null) {
                refreshInfo.setRefreshTriggerInfo(visitRefreshTrigger(ctx.refreshTrigger()));
            }
            alterMTMVInfo = new AlterMTMVRefreshInfo(mvName, refreshInfo);
        } else if (ctx.SET() != null) {
            alterMTMVInfo = new AlterMTMVPropertyInfo(mvName,
                    Maps.newHashMap(visitPropertyItemList(ctx.fileProperties)));
        } else if (ctx.REPLACE() != null) {
            String newName = ctx.newName.getText();
            Map<String, String> properties = ctx.propertyClause() != null
                    ? Maps.newHashMap(visitPropertyClause(ctx.propertyClause())) : Maps.newHashMap();
            alterMTMVInfo = new AlterMTMVReplaceInfo(mvName, newName, properties);
        }
        return new AlterMTMVCommand(alterMTMVInfo);
    }

    @Override
    public LogicalPlan visitAlterView(AlterViewContext ctx) {
        List<String> nameParts = visitMultipartIdentifier(ctx.name);
        String comment = ctx.commentSpec() == null ? null : visitCommentSpec(ctx.commentSpec());
        AlterViewInfo info;
        if (comment != null) {
            info = new AlterViewInfo(new TableNameInfo(nameParts), comment);
        } else {
            String querySql = getOriginSql(ctx.query());
            info = new AlterViewInfo(new TableNameInfo(nameParts), querySql,
                    ctx.cols == null ? Lists.newArrayList() : visitSimpleColumnDefs(ctx.cols));
        }
        return new AlterViewCommand(info);
    }

    @Override
    public LogicalPlan visitAlterStorageVault(AlterStorageVaultContext ctx) {
        List<String> nameParts = this.visitMultipartIdentifier(ctx.name);
        String vaultName = nameParts.get(0);
        Map<String, String> properties = this.visitPropertyClause(ctx.properties);
        return new AlterStorageVaultCommand(vaultName, properties);
    }

    @Override
    public LogicalPlan visitAlterSystemRenameComputeGroup(AlterSystemRenameComputeGroupContext ctx) {
        return new AlterSystemRenameComputeGroupCommand(ctx.name.getText(), ctx.newName.getText());
    }

    @Override
    public LogicalPlan visitShowConstraint(ShowConstraintContext ctx) {
        List<String> parts = visitMultipartIdentifier(ctx.table);
        return new ShowConstraintsCommand(parts);
    }

    @Override
    public LogicalPlan visitAddConstraint(AddConstraintContext ctx) {
        List<String> parts = visitMultipartIdentifier(ctx.table);
        UnboundRelation curTable = new UnboundRelation(StatementScopeIdGenerator.newRelationId(), parts);
        ImmutableList<Slot> slots = visitIdentifierList(ctx.constraint().slots).stream()
                .map(UnboundSlot::new)
                .collect(ImmutableList.toImmutableList());
        Constraint constraint;
        if (ctx.constraint().UNIQUE() != null) {
            constraint = Constraint.newUniqueConstraint(curTable, slots);
        } else if (ctx.constraint().PRIMARY() != null) {
            constraint = Constraint.newPrimaryKeyConstraint(curTable, slots);
        } else if (ctx.constraint().FOREIGN() != null) {
            ImmutableList<Slot> referencedSlots = visitIdentifierList(ctx.constraint().referencedSlots).stream()
                    .map(UnboundSlot::new)
                    .collect(ImmutableList.toImmutableList());
            List<String> nameParts = visitMultipartIdentifier(ctx.constraint().referenceTable);
            LogicalPlan referenceTable = new UnboundRelation(StatementScopeIdGenerator.newRelationId(), nameParts);
            constraint = Constraint.newForeignKeyConstraint(curTable, slots, referenceTable, referencedSlots);
        } else {
            throw new AnalysisException("Unsupported constraint " + ctx.getText());
        }
        return new AddConstraintCommand(ctx.constraintName.getText().toLowerCase(), constraint);
    }

    @Override
    public LogicalPlan visitDropConstraint(DropConstraintContext ctx) {
        List<String> parts = visitMultipartIdentifier(ctx.table);
        UnboundRelation curTable = new UnboundRelation(StatementScopeIdGenerator.newRelationId(), parts);
        return new DropConstraintCommand(ctx.constraintName.getText().toLowerCase(), curTable);
    }

    @Override
    public LogicalPlan visitUpdate(UpdateContext ctx) {
        LogicalPlan query = LogicalPlanBuilderAssistant.withCheckPolicy(new UnboundRelation(
                StatementScopeIdGenerator.newRelationId(), visitMultipartIdentifier(ctx.tableName)));
        query = withTableAlias(query, ctx.tableAlias());
        if (ctx.fromClause() != null) {
            query = withRelations(query, ctx.fromClause().relations().relation());
        }
        query = withFilter(query, Optional.ofNullable(ctx.whereClause()));
        String tableAlias = null;
        if (ctx.tableAlias().strictIdentifier() != null) {
            tableAlias = ctx.tableAlias().getText();
        }
        Optional<LogicalPlan> cte = Optional.empty();
        if (ctx.cte() != null) {
            cte = Optional.ofNullable(withCte(query, ctx.cte()));
        }
        return withExplain(new UpdateCommand(visitMultipartIdentifier(ctx.tableName), tableAlias,
                visitUpdateAssignmentSeq(ctx.updateAssignmentSeq()), query, cte), ctx.explain());
    }

    @Override
    public LogicalPlan visitDelete(DeleteContext ctx) {
        List<String> tableName = visitMultipartIdentifier(ctx.tableName);
        Pair<Boolean, List<String>> partitionSpec = visitPartitionSpec(ctx.partitionSpec());
        // TODO: now dont support delete auto detect partition.
        if (partitionSpec == null) {
            throw new ParseException("Now don't support auto detect partitions in deleting", ctx);
        }
        LogicalPlan query = withTableAlias(LogicalPlanBuilderAssistant.withCheckPolicy(
                new UnboundRelation(StatementScopeIdGenerator.newRelationId(), tableName,
                        partitionSpec.second, partitionSpec.first)), ctx.tableAlias());
        String tableAlias = null;
        if (ctx.tableAlias().strictIdentifier() != null) {
            tableAlias = ctx.tableAlias().getText();
        }

        Command deleteCommand;
        if (ctx.USING() == null && ctx.cte() == null) {
            query = withFilter(query, Optional.ofNullable(ctx.whereClause()));
            deleteCommand = new DeleteFromCommand(tableName, tableAlias, partitionSpec.first,
                    partitionSpec.second, query);
        } else {
            // convert to insert into select
            if (ctx.USING() != null) {
                query = withRelations(query, ctx.relations().relation());
            }
            query = withFilter(query, Optional.ofNullable(ctx.whereClause()));
            Optional<LogicalPlan> cte = Optional.empty();
            if (ctx.cte() != null) {
                cte = Optional.ofNullable(withCte(query, ctx.cte()));
            }
            deleteCommand = new DeleteFromUsingCommand(tableName, tableAlias,
                    partitionSpec.first, partitionSpec.second, query, cte);
        }
        if (ctx.explain() != null) {
            return withExplain(deleteCommand, ctx.explain());
        } else {
            return deleteCommand;
        }
    }

    @Override
    public LogicalPlan visitExport(ExportContext ctx) {
        // TODO: replace old class name like ExportStmt, BrokerDesc, Expr with new nereid class name
        List<String> tableName = visitMultipartIdentifier(ctx.tableName);
        List<String> partitions = ctx.partition == null ? ImmutableList.of() : visitIdentifierList(ctx.partition);

        // handle path string
        String tmpPath = ctx.filePath.getText();
        String path = LogicalPlanBuilderAssistant.escapeBackSlash(tmpPath.substring(1, tmpPath.length() - 1));

        Optional<Expression> expr = Optional.empty();
        if (ctx.whereClause() != null) {
            expr = Optional.of(getExpression(ctx.whereClause().booleanExpression()));
        }

        Map<String, String> filePropertiesMap = ImmutableMap.of();
        if (ctx.propertyClause() != null) {
            filePropertiesMap = visitPropertyClause(ctx.propertyClause());
        }

        Optional<BrokerDesc> brokerDesc = Optional.empty();
        if (ctx.withRemoteStorageSystem() != null) {
            brokerDesc = Optional.ofNullable(visitWithRemoteStorageSystem(ctx.withRemoteStorageSystem()));
        }
        return new ExportCommand(tableName, partitions, expr, path, filePropertiesMap, brokerDesc);
    }

    @Override
    public Map<String, String> visitPropertyClause(PropertyClauseContext ctx) {
        return ctx == null ? ImmutableMap.of() : visitPropertyItemList(ctx.fileProperties);
    }

    @Override
    public Map<String, String> visitPropertyItemList(PropertyItemListContext ctx) {
        if (ctx == null || ctx.properties == null) {
            return ImmutableMap.of();
        }
        Builder<String, String> propertiesMap = ImmutableMap.builder();
        for (PropertyItemContext argument : ctx.properties) {
            String key = parsePropertyKey(argument.key);
            String value = parsePropertyValue(argument.value);
            propertiesMap.put(key, value);
        }
        return propertiesMap.build();
    }

    @Override
    public BrokerDesc visitWithRemoteStorageSystem(WithRemoteStorageSystemContext ctx) {
        BrokerDesc brokerDesc = null;

        Map<String, String> brokerPropertiesMap = visitPropertyItemList(ctx.brokerProperties);

        if (ctx.S3() != null) {
            brokerDesc = new BrokerDesc("S3", StorageBackend.StorageType.S3, brokerPropertiesMap);
        } else if (ctx.HDFS() != null) {
            brokerDesc = new BrokerDesc("HDFS", StorageBackend.StorageType.HDFS, brokerPropertiesMap);
        } else if (ctx.LOCAL() != null) {
            brokerDesc = new BrokerDesc("HDFS", StorageBackend.StorageType.LOCAL, brokerPropertiesMap);
        } else if (ctx.BROKER() != null) {
            brokerDesc = new BrokerDesc(visitIdentifierOrText(ctx.brokerName), brokerPropertiesMap);
        }
        return brokerDesc;
    }

    /**
     * Visit multi-statements.
     */
    @Override
    public List<Pair<LogicalPlan, StatementContext>> visitMultiStatements(MultiStatementsContext ctx) {
        List<Pair<LogicalPlan, StatementContext>> logicalPlans = Lists.newArrayList();
        for (DorisParser.StatementContext statement : ctx.statement()) {
            StatementContext statementContext = new StatementContext();
            ConnectContext connectContext = ConnectContext.get();
            if (connectContext != null) {
                connectContext.setStatementContext(statementContext);
                statementContext.setConnectContext(connectContext);
            }
            logicalPlans.add(Pair.of(
                    ParserUtils.withOrigin(ctx, () -> (LogicalPlan) visit(statement)), statementContext));
            List<Placeholder> params = new ArrayList<>(tokenPosToParameters.values());
            statementContext.setPlaceholders(params);
            tokenPosToParameters.clear();
        }
        return logicalPlans;
    }

    /**
     * Visit load-statements.
     */
    @Override
    public LogicalPlan visitLoad(DorisParser.LoadContext ctx) {

        BulkStorageDesc bulkDesc = null;
        if (ctx.withRemoteStorageSystem() != null) {
            Map<String, String> bulkProperties =
                    new HashMap<>(visitPropertyItemList(ctx.withRemoteStorageSystem().brokerProperties));
            if (ctx.withRemoteStorageSystem().S3() != null) {
                bulkDesc = new BulkStorageDesc("S3", BulkStorageDesc.StorageType.S3, bulkProperties);
            } else if (ctx.withRemoteStorageSystem().HDFS() != null) {
                bulkDesc = new BulkStorageDesc("HDFS", BulkStorageDesc.StorageType.HDFS, bulkProperties);
            } else if (ctx.withRemoteStorageSystem().LOCAL() != null) {
                bulkDesc = new BulkStorageDesc("LOCAL_HDFS", BulkStorageDesc.StorageType.LOCAL, bulkProperties);
            } else if (ctx.withRemoteStorageSystem().BROKER() != null
                    && ctx.withRemoteStorageSystem().identifierOrText().getText() != null) {
                bulkDesc = new BulkStorageDesc(ctx.withRemoteStorageSystem().identifierOrText().getText(),
                        bulkProperties);
            }
        }
        ImmutableList.Builder<BulkLoadDataDesc> dataDescriptions = new ImmutableList.Builder<>();
        List<String> labelParts = visitMultipartIdentifier(ctx.lableName);
        String labelName = null;
        String labelDbName = null;
        if (ConnectContext.get().getDatabase().isEmpty() && labelParts.size() == 1) {
            throw new AnalysisException("Current database is not set.");
        } else if (labelParts.size() == 1) {
            labelName = labelParts.get(0);
        } else if (labelParts.size() == 2) {
            labelDbName = labelParts.get(0);
            labelName = labelParts.get(1);
        } else if (labelParts.size() == 3) {
            labelDbName = labelParts.get(1);
            labelName = labelParts.get(2);
        } else {
            throw new AnalysisException("labelParts in load should be [ctl.][db.]label");
        }

        for (DorisParser.DataDescContext ddc : ctx.dataDescs) {
            List<String> nameParts = Lists.newArrayList();
            if (labelDbName != null) {
                nameParts.add(labelDbName);
            }
            nameParts.add(ddc.targetTableName.getText());
            List<String> tableName = RelationUtil.getQualifierName(ConnectContext.get(), nameParts);
            List<String> colNames = (ddc.columns == null ? ImmutableList.of() : visitIdentifierList(ddc.columns));
            List<String> columnsFromPath = (ddc.columnsFromPath == null ? ImmutableList.of()
                        : visitIdentifierList(ddc.columnsFromPath.identifierList()));
            List<String> partitions = ddc.partition == null ? ImmutableList.of() : visitIdentifierList(ddc.partition);
            // TODO: multi location
            List<String> multiFilePaths = new ArrayList<>();
            for (Token filePath : ddc.filePaths) {
                multiFilePaths.add(filePath.getText().substring(1, filePath.getText().length() - 1));
            }
            List<String> filePaths = ddc.filePath == null ? ImmutableList.of() : multiFilePaths;
            Map<String, Expression> colMappings;
            if (ddc.columnMapping == null) {
                colMappings = ImmutableMap.of();
            } else {
                colMappings = new HashMap<>();
                for (DorisParser.MappingExprContext mappingExpr : ddc.columnMapping.mappingSet) {
                    colMappings.put(mappingExpr.mappingCol.getText(), getExpression(mappingExpr.expression()));
                }
            }

            LoadTask.MergeType mergeType = ddc.mergeType() == null ? LoadTask.MergeType.APPEND
                        : LoadTask.MergeType.valueOf(ddc.mergeType().getText());

            Optional<String> fileFormat = ddc.format == null ? Optional.empty()
                    : Optional.of(visitIdentifierOrText(ddc.format));
            Optional<String> separator = ddc.separator == null ? Optional.empty() : Optional.of(ddc.separator.getText()
                        .substring(1, ddc.separator.getText().length() - 1));
            Optional<String> comma = ddc.comma == null ? Optional.empty() : Optional.of(ddc.comma.getText()
                        .substring(1, ddc.comma.getText().length() - 1));
            Map<String, String> dataProperties = ddc.propertyClause() == null ? new HashMap<>()
                        : visitPropertyClause(ddc.propertyClause());
            dataDescriptions.add(new BulkLoadDataDesc(
                    tableName,
                    partitions,
                    filePaths,
                    colNames,
                    columnsFromPath,
                    colMappings,
                    new BulkLoadDataDesc.FileFormatDesc(separator, comma, fileFormat),
                    false,
                    ddc.preFilter == null ? Optional.empty() : Optional.of(getExpression(ddc.preFilter.expression())),
                    ddc.where == null ? Optional.empty() : Optional.of(getExpression(ddc.where.booleanExpression())),
                    mergeType,
                    ddc.deleteOn == null ? Optional.empty() : Optional.of(getExpression(ddc.deleteOn.expression())),
                    ddc.sequenceColumn == null ? Optional.empty()
                            : Optional.of(ddc.sequenceColumn.identifier().getText()), dataProperties));
        }
        Map<String, String> properties = Collections.emptyMap();
        if (ctx.propertyClause() != null) {
            properties = visitPropertyItemList(ctx.propertyClause().propertyItemList());
        }
        String commentSpec = ctx.commentSpec() == null ? "''" : ctx.commentSpec().STRING_LITERAL().getText();
        String comment =
                LogicalPlanBuilderAssistant.escapeBackSlash(commentSpec.substring(1, commentSpec.length() - 1));
        return new LoadCommand(labelName, dataDescriptions.build(), bulkDesc, properties, comment);
    }

    /* ********************************************************************************************
     * Plan parsing
     * ******************************************************************************************** */

    /**
     * process lateral view, add a {@link LogicalGenerate} on plan.
     */
    protected LogicalPlan withGenerate(LogicalPlan plan, LateralViewContext ctx) {
        if (ctx.LATERAL() == null) {
            return plan;
        }
        String generateName = ctx.tableName.getText();
        // if later view explode map type, we need to add a project to convert map to struct
        String columnName = ctx.columnNames.get(0).getText();
        List<String> expandColumnNames = ImmutableList.of();

        // explode can pass multiple columns
        // then use struct to return the result of the expansion of multiple columns.
        if (ctx.columnNames.size() > 1
                || BuiltinTableGeneratingFunctions.INSTANCE.getReturnManyColumnFunctions()
                    .contains(ctx.functionName.getText())) {
            columnName = ConnectContext.get() != null
                    ? ConnectContext.get().getStatementContext().generateColumnName() : "expand_cols";
            expandColumnNames = ctx.columnNames.stream()
                    .map(RuleContext::getText).collect(ImmutableList.toImmutableList());
        }
        String functionName = ctx.functionName.getText();
        List<Expression> arguments = ctx.expression().stream()
                .<Expression>map(this::typedVisit)
                .collect(ImmutableList.toImmutableList());
        Function unboundFunction = new UnboundFunction(functionName, arguments);
        return new LogicalGenerate<>(ImmutableList.of(unboundFunction),
                ImmutableList.of(new UnboundSlot(generateName, columnName)), ImmutableList.of(expandColumnNames), plan);
    }

    /**
     * process CTE and store the results in a logical plan node LogicalCTE
     */
    private LogicalPlan withCte(LogicalPlan plan, CteContext ctx) {
        if (ctx == null) {
            return plan;
        }
        return new LogicalCTE<>((List) visit(ctx.aliasQuery(), LogicalSubQueryAlias.class), plan);
    }

    /**
     * process CTE's alias queries and column aliases
     */
    @Override
    public LogicalSubQueryAlias<Plan> visitAliasQuery(AliasQueryContext ctx) {
        return ParserUtils.withOrigin(ctx, () -> {
            LogicalPlan queryPlan = plan(ctx.query());
            Optional<List<String>> columnNames = optionalVisit(ctx.columnAliases(), () ->
                    ctx.columnAliases().identifier().stream()
                    .map(RuleContext::getText)
                    .collect(ImmutableList.toImmutableList())
            );
            return new LogicalSubQueryAlias<>(ctx.identifier().getText(), columnNames, queryPlan);
        });
    }

    /**
     * process LoadProperty in routine load
     */
    public LoadProperty visitLoadProperty(LoadPropertyContext ctx) {
        LoadProperty loadProperty = null;
        if (ctx instanceof SeparatorContext) {
            String separator = stripQuotes(((SeparatorContext) ctx).STRING_LITERAL().getText());
            loadProperty = new LoadSeparator(separator);
        } else if (ctx instanceof ImportColumnsContext) {
            List<LoadColumnDesc> descList = new ArrayList<>();
            for (DorisParser.ImportColumnDescContext loadColumnDescCtx : ((ImportColumnsContext) ctx)
                    .importColumnsStatement().importColumnDesc()) {
                LoadColumnDesc desc;
                if (loadColumnDescCtx.booleanExpression() != null) {
                    desc = new LoadColumnDesc(loadColumnDescCtx.name.getText(),
                        getExpression(loadColumnDescCtx.booleanExpression()));
                } else {
                    desc = new LoadColumnDesc(loadColumnDescCtx.name.getText());
                }
                descList.add(desc);
            }
            loadProperty = new LoadColumnClause(descList);
        } else if (ctx instanceof ImportDeleteOnContext) {
            loadProperty = new LoadDeleteOnClause(getExpression(((ImportDeleteOnContext) ctx)
                    .importDeleteOnStatement().booleanExpression()));
        } else if (ctx instanceof ImportPartitionsContext) {
            Pair<Boolean, List<String>> partitionSpec = visitPartitionSpec(
                    ((ImportPartitionsContext) ctx).partitionSpec());
            loadProperty = new LoadPartitionNames(partitionSpec.first, partitionSpec.second);
        } else if (ctx instanceof ImportPrecedingFilterContext) {
            loadProperty = new LoadPrecedingFilterClause(getExpression(((ImportPrecedingFilterContext) ctx)
                    .importPrecedingFilterStatement().booleanExpression()));
        } else if (ctx instanceof ImportSequenceContext) {
            loadProperty = new LoadSequenceClause(((ImportSequenceContext) ctx)
                    .importSequenceStatement().identifier().getText());
        } else if (ctx instanceof ImportWhereContext) {
            loadProperty = new LoadWhereClause(getExpression(((ImportWhereContext) ctx)
                    .importWhereStatement().booleanExpression()));
        }
        return loadProperty;
    }

    @Override
    public LogicalPlan visitCreateRoutineLoad(CreateRoutineLoadContext ctx) {
        List<String> labelParts = visitMultipartIdentifier(ctx.label);
        String labelName = null;
        String labelDbName = null;
        if (ConnectContext.get().getDatabase().isEmpty() && labelParts.size() == 1) {
            throw new AnalysisException("Current database is not set.");
        } else if (labelParts.size() == 1) {
            labelName = labelParts.get(0);
        } else if (labelParts.size() == 2) {
            labelDbName = labelParts.get(0);
            labelName = labelParts.get(1);
        } else {
            throw new AnalysisException("labelParts in load should be [db.]label");
        }
        LabelNameInfo jobLabelInfo = new LabelNameInfo(labelDbName, labelName);
        String tableName = null;
        if (ctx.table != null) {
            tableName = ctx.table.getText();
        }
        Map<String, String> properties = ctx.propertyClause() != null
                // NOTICE: we should not generate immutable map here, because it will be modified when analyzing.
                ? Maps.newHashMap(visitPropertyClause(ctx.propertyClause()))
                : Maps.newHashMap();
        String type = ctx.type.getText();
        Map<String, String> customProperties = ctx.customProperties != null
                // NOTICE: we should not generate immutable map here, because it will be modified when analyzing.
                ? Maps.newHashMap(visitPropertyItemList(ctx.customProperties))
                : Maps.newHashMap();
        LoadTask.MergeType mergeType = LoadTask.MergeType.APPEND;
        if (ctx.WITH() != null) {
            if (ctx.DELETE() != null) {
                mergeType = LoadTask.MergeType.DELETE;
            } else if (ctx.MERGE() != null) {
                mergeType = LoadTask.MergeType.MERGE;
            }
        }
        String comment = visitCommentSpec(ctx.commentSpec());
        Map<String, LoadProperty> loadPropertyMap = new HashMap<>();
        for (DorisParser.LoadPropertyContext oneLoadPropertyCOntext : ctx.loadProperty()) {
            LoadProperty loadProperty = visitLoadProperty(oneLoadPropertyCOntext);
            if (loadProperty == null) {
                throw new AnalysisException("invalid clause of routine load");
            }
            if (loadPropertyMap.get(loadProperty.getClass().getName()) != null) {
                throw new AnalysisException("repeat setting of clause load property: "
                    + loadProperty.getClass().getName());
            } else {
                loadPropertyMap.put(loadProperty.getClass().getName(), loadProperty);
            }
        }
        CreateRoutineLoadInfo createRoutineLoadInfo = new CreateRoutineLoadInfo(jobLabelInfo, tableName,
                loadPropertyMap, properties, type, customProperties, mergeType, comment);
        return new CreateRoutineLoadCommand(createRoutineLoadInfo);

    }

    @Override
    public Command visitCreateRowPolicy(CreateRowPolicyContext ctx) {
        FilterType filterType = FilterType.of(ctx.type.getText());
        List<String> nameParts = visitMultipartIdentifier(ctx.table);
        return new CreatePolicyCommand(PolicyTypeEnum.ROW, ctx.name.getText(),
                ctx.EXISTS() != null, new TableNameInfo(nameParts), Optional.of(filterType),
                ctx.user == null ? null : visitUserIdentify(ctx.user),
                ctx.roleName == null ? null : ctx.roleName.getText(),
                Optional.of(getExpression(ctx.booleanExpression())), ImmutableMap.of());
    }

    @Override
    public Command visitCreateStoragePolicy(CreateStoragePolicyContext ctx) {
        Map<String, String> properties = ctx.properties != null
                ? Maps.newHashMap(visitPropertyClause(ctx.properties))
                : Maps.newHashMap();
        return new CreatePolicyCommand(PolicyTypeEnum.STORAGE, ctx.name.getText(),
                ctx.EXISTS() != null, null, Optional.empty(),
                null, null, Optional.empty(), properties);
    }

    @Override
    public String visitIdentifierOrText(DorisParser.IdentifierOrTextContext ctx) {
        if (ctx.STRING_LITERAL() != null) {
            return ctx.STRING_LITERAL().getText().substring(1, ctx.STRING_LITERAL().getText().length() - 1);
        } else {
            return ctx.identifier().getText();
        }
    }

    @Override
    public UserIdentity visitUserIdentify(UserIdentifyContext ctx) {
        String user = visitIdentifierOrText(ctx.user);
        String host = null;
        if (ctx.host != null) {
            host = visitIdentifierOrText(ctx.host);
        }
        if (host == null) {
            host = "%";
        }
        boolean isDomain = ctx.LEFT_PAREN() != null;
        return new UserIdentity(user, host, isDomain);
    }

    @Override
    public LogicalPlan visitQuery(QueryContext ctx) {
        return ParserUtils.withOrigin(ctx, () -> {
            // TODO: need to add withQueryResultClauses and withCTE
            LogicalPlan query = plan(ctx.queryTerm());
            query = withCte(query, ctx.cte());
            return withQueryOrganization(query, ctx.queryOrganization());
        });
    }

    @Override
    public LogicalPlan visitSetOperation(SetOperationContext ctx) {
        return ParserUtils.withOrigin(ctx, () -> {

            if (ctx.UNION() != null) {
                Qualifier qualifier = getQualifier(ctx);
                List<QueryTermContext> contexts = Lists.newArrayList(ctx.right);
                QueryTermContext current = ctx.left;
                while (true) {
                    if (current instanceof SetOperationContext
                            && getQualifier((SetOperationContext) current) == qualifier
                            && ((SetOperationContext) current).UNION() != null) {
                        contexts.add(((SetOperationContext) current).right);
                        current = ((SetOperationContext) current).left;
                    } else {
                        contexts.add(current);
                        break;
                    }
                }
                Collections.reverse(contexts);
                List<LogicalPlan> logicalPlans = contexts.stream().map(this::plan).collect(Collectors.toList());
                return reduceToLogicalPlanTree(0, logicalPlans.size() - 1, logicalPlans, qualifier);
            } else {
                LogicalPlan leftQuery = plan(ctx.left);
                LogicalPlan rightQuery = plan(ctx.right);
                Qualifier qualifier = getQualifier(ctx);

                List<Plan> newChildren = ImmutableList.of(leftQuery, rightQuery);
                LogicalPlan plan;
                if (ctx.UNION() != null) {
                    plan = new LogicalUnion(qualifier, newChildren);
                } else if (ctx.EXCEPT() != null || ctx.MINUS() != null) {
                    plan = new LogicalExcept(qualifier, newChildren);
                } else if (ctx.INTERSECT() != null) {
                    plan = new LogicalIntersect(qualifier, newChildren);
                } else {
                    throw new ParseException("not support", ctx);
                }
                return plan;
            }
        });
    }

    private Qualifier getQualifier(SetOperationContext ctx) {
        if (ctx.setQuantifier() == null || ctx.setQuantifier().DISTINCT() != null) {
            return Qualifier.DISTINCT;
        } else {
            return Qualifier.ALL;
        }
    }

    private static LogicalPlan logicalPlanCombiner(LogicalPlan left, LogicalPlan right, Qualifier qualifier) {
        return new LogicalUnion(qualifier, ImmutableList.of(left, right));
    }

    /**
     * construct avl union tree
     */
    public static LogicalPlan reduceToLogicalPlanTree(int low, int high,
            List<LogicalPlan> logicalPlans, Qualifier qualifier) {
        switch (high - low) {
            case 0:
                return logicalPlans.get(low);
            case 1:
                return logicalPlanCombiner(logicalPlans.get(low), logicalPlans.get(high), qualifier);
            default:
                int mid = low + (high - low) / 2;
                return logicalPlanCombiner(
                        reduceToLogicalPlanTree(low, mid, logicalPlans, qualifier),
                        reduceToLogicalPlanTree(mid + 1, high, logicalPlans, qualifier),
                        qualifier
                );
        }
    }

    @Override
    public LogicalPlan visitSubquery(SubqueryContext ctx) {
        return ParserUtils.withOrigin(ctx, () -> plan(ctx.query()));
    }

    @Override
    public LogicalPlan visitRegularQuerySpecification(RegularQuerySpecificationContext ctx) {
        return ParserUtils.withOrigin(ctx, () -> {
            SelectClauseContext selectCtx = ctx.selectClause();
            LogicalPlan selectPlan;
            LogicalPlan relation;
            if (ctx.fromClause() == null) {
                relation = new LogicalOneRowRelation(StatementScopeIdGenerator.newRelationId(),
                        ImmutableList.of(new Alias(Literal.of(0))));
            } else {
                relation = visitFromClause(ctx.fromClause());
            }
            if (ctx.intoClause() != null && !ConnectContext.get().isRunProcedure()) {
                throw new ParseException("Only procedure supports insert into variables", selectCtx);
            }
            selectPlan = withSelectQuerySpecification(
                    ctx, relation,
                    selectCtx,
                    Optional.ofNullable(ctx.whereClause()),
                    Optional.ofNullable(ctx.aggClause()),
                    Optional.ofNullable(ctx.havingClause()),
                    Optional.ofNullable(ctx.qualifyClause()));
            selectPlan = withQueryOrganization(selectPlan, ctx.queryOrganization());
            if ((selectHintMap == null) || selectHintMap.isEmpty()) {
                return selectPlan;
            }
            List<ParserRuleContext> selectHintContexts = Lists.newArrayList();
            List<ParserRuleContext> preAggOnHintContexts = Lists.newArrayList();
            for (Integer key : selectHintMap.keySet()) {
                if (key > selectCtx.getStart().getStopIndex() && key < selectCtx.getStop().getStartIndex()) {
                    selectHintContexts.add(selectHintMap.get(key));
                } else {
                    preAggOnHintContexts.add(selectHintMap.get(key));
                }
            }
            return withHints(selectPlan, selectHintContexts, preAggOnHintContexts);
        });
    }

    @Override
    public LogicalPlan visitInlineTable(InlineTableContext ctx) {
        List<RowConstructorContext> rowConstructorContexts = ctx.rowConstructor();
        ImmutableList.Builder<List<NamedExpression>> rows
                = ImmutableList.builderWithExpectedSize(rowConstructorContexts.size());
        for (RowConstructorContext rowConstructorContext : rowConstructorContexts) {
            rows.add(visitRowConstructor(rowConstructorContext));
        }
        return new UnboundInlineTable(rows.build());
    }

    /**
     * Create an aliased table reference. This is typically used in FROM clauses.
     */
    protected LogicalPlan withTableAlias(LogicalPlan plan, TableAliasContext ctx) {
        if (ctx.strictIdentifier() == null) {
            return plan;
        }
        return ParserUtils.withOrigin(ctx.strictIdentifier(), () -> {
            String alias = ctx.strictIdentifier().getText();
            if (null != ctx.identifierList()) {
                throw new ParseException("Do not implemented", ctx);
                // TODO: multi-colName
            }
            return new LogicalSubQueryAlias<>(alias, plan);
        });
    }

    @Override
    public LogicalPlan visitTableName(TableNameContext ctx) {
        List<String> nameParts = visitMultipartIdentifier(ctx.multipartIdentifier());
        List<String> partitionNames = new ArrayList<>();
        boolean isTempPart = false;
        if (ctx.specifiedPartition() != null) {
            isTempPart = ctx.specifiedPartition().TEMPORARY() != null;
            if (ctx.specifiedPartition().identifier() != null) {
                partitionNames.add(ctx.specifiedPartition().identifier().getText());
            } else {
                partitionNames.addAll(visitIdentifierList(ctx.specifiedPartition().identifierList()));
            }
        }

        Optional<String> indexName = Optional.empty();
        if (ctx.materializedViewName() != null) {
            indexName = Optional.ofNullable(ctx.materializedViewName().indexName.getText());
        }

        List<Long> tabletIdLists = new ArrayList<>();
        if (ctx.tabletList() != null) {
            ctx.tabletList().tabletIdList.stream().forEach(tabletToken -> {
                tabletIdLists.add(Long.parseLong(tabletToken.getText()));
            });
        }

        final List<String> relationHints;
        if (ctx.relationHint() != null) {
            relationHints = typedVisit(ctx.relationHint());
        } else {
            relationHints = ImmutableList.of();
        }

        TableScanParams scanParams = null;
        if (ctx.optScanParams() != null) {
            Map<String, String> map = visitPropertyItemList(ctx.optScanParams().properties);
            scanParams = new TableScanParams(ctx.optScanParams().funcName.getText(), map);
        }

        TableSnapshot tableSnapshot = null;
        if (ctx.tableSnapshot() != null) {
            if (ctx.tableSnapshot().TIME() != null) {
                tableSnapshot = new TableSnapshot(stripQuotes(ctx.tableSnapshot().time.getText()));
            } else {
                tableSnapshot = new TableSnapshot(Long.parseLong(ctx.tableSnapshot().version.getText()));
            }
        }

        TableSample tableSample = ctx.sample() == null ? null : (TableSample) visit(ctx.sample());
        UnboundRelation relation = new UnboundRelation(StatementScopeIdGenerator.newRelationId(),
                nameParts, partitionNames, isTempPart, tabletIdLists, relationHints,
                Optional.ofNullable(tableSample), indexName, scanParams, Optional.ofNullable(tableSnapshot));

        LogicalPlan checkedRelation = LogicalPlanBuilderAssistant.withCheckPolicy(relation);
        LogicalPlan plan = withTableAlias(checkedRelation, ctx.tableAlias());
        for (LateralViewContext lateralViewContext : ctx.lateralView()) {
            plan = withGenerate(plan, lateralViewContext);
        }
        return plan;
    }

    public static String stripQuotes(String str) {
        if ((str.charAt(0) == '\'' && str.charAt(str.length() - 1) == '\'')
                || (str.charAt(0) == '\"' && str.charAt(str.length() - 1) == '\"')) {
            str = str.substring(1, str.length() - 1);
        }
        return str;
    }

    @Override
    public LogicalPlan visitShowEncryptKeys(ShowEncryptKeysContext ctx) {
        String dbName = null;
        if (ctx.database != null) {
            List<String> nameParts = visitMultipartIdentifier(ctx.database);
            dbName = nameParts.get(0); // only one entry possible
        }

        String likeString = null;
        if (ctx.LIKE() != null) {
            likeString = stripQuotes(ctx.STRING_LITERAL().getText());
        }
        return new ShowEncryptKeysCommand(dbName, likeString);
    }

    @Override
    public LogicalPlan visitAliasedQuery(AliasedQueryContext ctx) {
        if (ctx.tableAlias().getText().equals("")) {
            throw new ParseException("Every derived table must have its own alias", ctx);
        }
        LogicalPlan plan = withTableAlias(visitQuery(ctx.query()), ctx.tableAlias());
        for (LateralViewContext lateralViewContext : ctx.lateralView()) {
            plan = withGenerate(plan, lateralViewContext);
        }
        return plan;
    }

    @Override
    public LogicalPlan visitTableValuedFunction(TableValuedFunctionContext ctx) {
        return ParserUtils.withOrigin(ctx, () -> {
            String functionName = ctx.tvfName.getText();

            Map<String, String> map = visitPropertyItemList(ctx.properties);
            LogicalPlan relation = new UnboundTVFRelation(StatementScopeIdGenerator.newRelationId(),
                    functionName, new Properties(map));
            return withTableAlias(relation, ctx.tableAlias());
        });
    }

    /**
     * Create a star (i.e. all) expression; this selects all elements (in the specified object).
     * Both un-targeted (global) and targeted aliases are supported.
     */
    @Override
    public Expression visitStar(StarContext ctx) {
        return ParserUtils.withOrigin(ctx, () -> {
            final QualifiedNameContext qualifiedNameContext = ctx.qualifiedName();
            List<String> target;
            if (qualifiedNameContext != null) {
                target = qualifiedNameContext.identifier()
                        .stream()
                        .map(RuleContext::getText)
                        .collect(ImmutableList.toImmutableList());
            } else {
                target = ImmutableList.of();
            }
            List<ExceptOrReplaceContext> exceptOrReplaceList = ctx.exceptOrReplace();
            if (exceptOrReplaceList != null && !exceptOrReplaceList.isEmpty()) {
                List<NamedExpression> finalExpectSlots = ImmutableList.of();
                List<NamedExpression> finalReplacedAlias = ImmutableList.of();
                for (ExceptOrReplaceContext exceptOrReplace : exceptOrReplaceList) {
                    if (exceptOrReplace instanceof ExceptContext) {
                        if (!finalExpectSlots.isEmpty()) {
                            throw new ParseException("only one except clause is supported", ctx);
                        }
                        ExceptContext exceptContext = (ExceptContext) exceptOrReplace;
                        List<NamedExpression> expectSlots = getNamedExpressions(exceptContext.namedExpressionSeq());
                        boolean allSlots = expectSlots.stream().allMatch(UnboundSlot.class::isInstance);
                        if (expectSlots.isEmpty() || !allSlots) {
                            throw new ParseException(
                                    "only column name is supported in except clause", ctx);
                        }
                        finalExpectSlots = expectSlots;
                    } else if (exceptOrReplace instanceof ReplaceContext) {
                        if (!finalReplacedAlias.isEmpty()) {
                            throw new ParseException("only one replace clause is supported", ctx);
                        }
                        ReplaceContext replaceContext = (ReplaceContext) exceptOrReplace;
                        List<NamedExpression> expectAlias = Lists.newArrayList();
                        NamedExpressionSeqContext namedExpressions = replaceContext.namedExpressionSeq();
                        for (NamedExpressionContext namedExpressionContext : namedExpressions.namedExpression()) {
                            if (namedExpressionContext.identifierOrText() == null) {
                                throw new ParseException("only alias is supported in select-replace clause", ctx);
                            }
                            expectAlias.add((NamedExpression) namedExpressionContext.accept(this));
                        }
                        if (expectAlias.isEmpty()) {
                            throw new ParseException("only alias is supported in select-replace clause", ctx);
                        }
                        finalReplacedAlias = expectAlias;
                    } else {
                        throw new ParseException(
                                "Unsupported except or replace clause: " + exceptOrReplace.getText(), ctx
                        );
                    }
                }
                return new UnboundStar(target, finalExpectSlots, finalReplacedAlias);
            } else {
                return new UnboundStar(target);
            }
        });
    }

    /**
     * Create an aliased expression if an alias is specified. Both single and multi-aliases are
     * supported.
     */
    @Override
    public NamedExpression visitNamedExpression(NamedExpressionContext ctx) {
        return ParserUtils.withOrigin(ctx, () -> {
            Expression expression = getExpression(ctx.expression());
            if (ctx.identifierOrText() == null) {
                if (expression instanceof NamedExpression) {
                    return (NamedExpression) expression;
                } else {
                    int start = ctx.expression().start.getStartIndex();
                    int stop = ctx.expression().stop.getStopIndex();
                    String alias = ctx.start.getInputStream()
                            .getText(new org.antlr.v4.runtime.misc.Interval(start, stop));
                    if (expression instanceof Literal) {
                        return new Alias(expression, alias, true);
                    } else {
                        return new UnboundAlias(expression, alias, true);
                    }
                }
            }
            String alias = visitIdentifierOrText(ctx.identifierOrText());
            if (expression instanceof Literal) {
                return new Alias(expression, alias);
            }
            return new UnboundAlias(expression, alias);
        });
    }

    @Override
    public Expression visitSystemVariable(SystemVariableContext ctx) {
        VariableType type = null;
        if (ctx.kind == null) {
            type = VariableType.DEFAULT;
        } else if (ctx.kind.getType() == DorisParser.SESSION) {
            type = VariableType.SESSION;
        } else if (ctx.kind.getType() == DorisParser.GLOBAL) {
            type = VariableType.GLOBAL;
        }
        if (type == null) {
            throw new ParseException("Unsupported system variable: " + ctx.getText(), ctx);
        }
        return new UnboundVariable(ctx.identifier().getText(), type);
    }

    @Override
    public Expression visitUserVariable(UserVariableContext ctx) {
        return new UnboundVariable(ctx.identifierOrText().getText(), VariableType.USER);
    }

    /**
     * Create a comparison expression. This compares two expressions. The following comparison
     * operators are supported:
     * - Equal: '=' or '=='
     * - Null-safe Equal: '<=>'
     * - Not Equal: '<>' or '!='
     * - Less than: '<'
     * - Less then or Equal: '<='
     * - Greater than: '>'
     * - Greater then or Equal: '>='
     */
    @Override
    public Expression visitComparison(ComparisonContext ctx) {
        return ParserUtils.withOrigin(ctx, () -> {
            Expression left = getExpression(ctx.left);
            Expression right = getExpression(ctx.right);
            TerminalNode operator = (TerminalNode) ctx.comparisonOperator().getChild(0);
            switch (operator.getSymbol().getType()) {
                case DorisParser.EQ:
                    return new EqualTo(left, right);
                case DorisParser.NEQ:
                    return new Not(new EqualTo(left, right));
                case DorisParser.LT:
                    return new LessThan(left, right);
                case DorisParser.GT:
                    return new GreaterThan(left, right);
                case DorisParser.LTE:
                    return new LessThanEqual(left, right);
                case DorisParser.GTE:
                    return new GreaterThanEqual(left, right);
                case DorisParser.NSEQ:
                    return new NullSafeEqual(left, right);
                default:
                    throw new ParseException("Unsupported comparison expression: "
                        + operator.getSymbol().getText(), ctx);
            }
        });
    }

    /**
     * Create a not expression.
     * format: NOT Expression
     * for example:
     * not 1
     * not 1=1
     */
    @Override
    public Expression visitLogicalNot(LogicalNotContext ctx) {
        return ParserUtils.withOrigin(ctx, () -> new Not(getExpression(ctx.booleanExpression())));
    }

    @Override
    public Expression visitLogicalBinary(LogicalBinaryContext ctx) {
        return ParserUtils.withOrigin(ctx, () -> {
            // Code block copy from Spark
            // sql/catalyst/src/main/scala/org/apache/spark/sql/catalyst/parser/AstBuilder.scala

            // Collect all similar left hand contexts.
            List<BooleanExpressionContext> contexts = Lists.newArrayList(ctx.right);
            BooleanExpressionContext current = ctx.left;
            while (true) {
                if (current instanceof LogicalBinaryContext
                        && ((LogicalBinaryContext) current).operator.getType() == ctx.operator.getType()) {
                    contexts.add(((LogicalBinaryContext) current).right);
                    current = ((LogicalBinaryContext) current).left;
                } else {
                    contexts.add(current);
                    break;
                }
            }
            // Reverse the contexts to have them in the same sequence as in the SQL statement & turn them
            // into expressions.
            Collections.reverse(contexts);
            List<Expression> expressions = contexts.stream().map(this::getExpression).collect(Collectors.toList());
            if (ctx.operator.getType() == DorisParser.AND) {
                return new And(expressions);
            } else if (ctx.operator.getType() == DorisParser.OR) {
                return new Or(expressions);
            } else {
                // Create a balanced tree.
                return reduceToExpressionTree(0, expressions.size() - 1, expressions, ctx);
            }
        });
    }

    @Override
    public Expression visitLambdaExpression(LambdaExpressionContext ctx) {
        ImmutableList<String> args = ctx.args.stream()
                .map(RuleContext::getText)
                .collect(ImmutableList.toImmutableList());
        Expression body = (Expression) visit(ctx.body);
        return new Lambda(args, body);
    }

    private Expression expressionCombiner(Expression left, Expression right, LogicalBinaryContext ctx) {
        switch (ctx.operator.getType()) {
            case DorisParser.LOGICALAND:
            case DorisParser.AND:
                return new And(left, right);
            case DorisParser.OR:
                return new Or(left, right);
            case DorisParser.XOR:
                return new Xor(left, right);
            default:
                throw new ParseException("Unsupported logical binary type: " + ctx.operator.getText(), ctx);
        }
    }

    private Expression reduceToExpressionTree(int low, int high,
            List<Expression> expressions, LogicalBinaryContext ctx) {
        switch (high - low) {
            case 0:
                return expressions.get(low);
            case 1:
                return expressionCombiner(expressions.get(low), expressions.get(high), ctx);
            default:
                int mid = low + (high - low) / 2;
                return expressionCombiner(
                        reduceToExpressionTree(low, mid, expressions, ctx),
                        reduceToExpressionTree(mid + 1, high, expressions, ctx),
                        ctx
                );
        }
    }

    /**
     * Create a predicated expression. A predicated expression is a normal expression with a
     * predicate attached to it, for example:
     * {{{
     * a + 1 IS NULL
     * }}}
     */
    @Override
    public Expression visitPredicated(PredicatedContext ctx) {
        return ParserUtils.withOrigin(ctx, () -> {
            Expression e = getExpression(ctx.valueExpression());
            return ctx.predicate() == null ? e : withPredicate(e, ctx.predicate());
        });
    }

    @Override
    public Expression visitArithmeticUnary(ArithmeticUnaryContext ctx) {
        return ParserUtils.withOrigin(ctx, () -> {
            Expression e = typedVisit(ctx.valueExpression());
            switch (ctx.operator.getType()) {
                case DorisParser.PLUS:
                    return e;
                case DorisParser.SUBTRACT:
                    IntegerLiteral zero = new IntegerLiteral(0);
                    return new Subtract(zero, e);
                case DorisParser.TILDE:
                    return new BitNot(e);
                default:
                    throw new ParseException("Unsupported arithmetic unary type: " + ctx.operator.getText(), ctx);
            }
        });
    }

    @Override
    public Expression visitArithmeticBinary(ArithmeticBinaryContext ctx) {
        return ParserUtils.withOrigin(ctx, () -> {
            Expression left = getExpression(ctx.left);
            Expression right = getExpression(ctx.right);

            int type = ctx.operator.getType();
            if (left instanceof Interval) {
                if (type != DorisParser.PLUS) {
                    throw new ParseException("Only supported: " + Operator.ADD, ctx);
                }
                Interval interval = (Interval) left;
                return new TimestampArithmetic(Operator.ADD, right, interval.value(), interval.timeUnit());
            }

            if (right instanceof Interval) {
                Operator op;
                if (type == DorisParser.PLUS) {
                    op = Operator.ADD;
                } else if (type == DorisParser.SUBTRACT) {
                    op = Operator.SUBTRACT;
                } else {
                    throw new ParseException("Only supported: " + Operator.ADD + " and " + Operator.SUBTRACT, ctx);
                }
                Interval interval = (Interval) right;
                return new TimestampArithmetic(op, left, interval.value(), interval.timeUnit());
            }

            return ParserUtils.withOrigin(ctx, () -> {
                switch (type) {
                    case DorisParser.ASTERISK:
                        return new Multiply(left, right);
                    case DorisParser.SLASH:
                        return new Divide(left, right);
                    case DorisParser.MOD:
                        return new Mod(left, right);
                    case DorisParser.PLUS:
                        return new Add(left, right);
                    case DorisParser.SUBTRACT:
                        return new Subtract(left, right);
                    case DorisParser.DIV:
                        return new IntegralDivide(left, right);
                    case DorisParser.HAT:
                        return new BitXor(left, right);
                    case DorisParser.PIPE:
                        return new BitOr(left, right);
                    case DorisParser.AMPERSAND:
                        return new BitAnd(left, right);
                    default:
                        throw new ParseException(
                                "Unsupported arithmetic binary type: " + ctx.operator.getText(), ctx);
                }
            });
        });
    }

    @Override
    public Expression visitCurrentDate(DorisParser.CurrentDateContext ctx) {
        return new CurrentDate();
    }

    @Override
    public Expression visitCurrentTime(DorisParser.CurrentTimeContext ctx) {
        return new CurrentTime();
    }

    @Override
    public Expression visitCurrentTimestamp(DorisParser.CurrentTimestampContext ctx) {
        return new Now();
    }

    @Override
    public Expression visitLocalTime(DorisParser.LocalTimeContext ctx) {
        return new CurrentTime();
    }

    @Override
    public Expression visitLocalTimestamp(DorisParser.LocalTimestampContext ctx) {
        return new Now();
    }

    @Override
    public Expression visitCurrentUser(DorisParser.CurrentUserContext ctx) {
        return new CurrentUser();
    }

    @Override
    public Expression visitSessionUser(DorisParser.SessionUserContext ctx) {
        return new SessionUser();
    }

    @Override
    public Expression visitDoublePipes(DorisParser.DoublePipesContext ctx) {
        return ParserUtils.withOrigin(ctx, () -> {
            Expression left = getExpression(ctx.left);
            Expression right = getExpression(ctx.right);
            if (SqlModeHelper.hasPipeAsConcat()) {
                return new UnboundFunction("concat", Lists.newArrayList(left, right));
            } else {
                return new Or(left, right);
            }
        });
    }

    /**
     * Create a value based [[CaseWhen]] expression. This has the following SQL form:
     * {{{
     *   CASE [expression]
     *    WHEN [value] THEN [expression]
     *    ...
     *    ELSE [expression]
     *   END
     * }}}
     */
    @Override
    public Expression visitSimpleCase(DorisParser.SimpleCaseContext context) {
        Expression e = getExpression(context.value);
        List<WhenClause> whenClauses = context.whenClause().stream()
                .map(w -> new WhenClause(new EqualTo(e, getExpression(w.condition)), getExpression(w.result)))
                .collect(ImmutableList.toImmutableList());
        if (context.elseExpression == null) {
            return new CaseWhen(whenClauses);
        }
        return new CaseWhen(whenClauses, getExpression(context.elseExpression));
    }

    /**
     * Create a condition based [[CaseWhen]] expression. This has the following SQL syntax:
     * {{{
     *   CASE
     *    WHEN [predicate] THEN [expression]
     *    ...
     *    ELSE [expression]
     *   END
     * }}}
     *
     * @param context the parse tree
     */
    @Override
    public Expression visitSearchedCase(DorisParser.SearchedCaseContext context) {
        List<WhenClause> whenClauses = context.whenClause().stream()
                .map(w -> new WhenClause(getExpression(w.condition), getExpression(w.result)))
                .collect(ImmutableList.toImmutableList());
        if (context.elseExpression == null) {
            return new CaseWhen(whenClauses);
        }
        return new CaseWhen(whenClauses, getExpression(context.elseExpression));
    }

    @Override
    public Expression visitCast(DorisParser.CastContext ctx) {
        return ParserUtils.withOrigin(ctx, () -> processCast(getExpression(ctx.expression()), ctx.castDataType()));
    }

    @Override
    public UnboundFunction visitExtract(DorisParser.ExtractContext ctx) {
        return ParserUtils.withOrigin(ctx, () -> {
            String functionName = ctx.field.getText();
            return new UnboundFunction(functionName, false,
                    Collections.singletonList(getExpression(ctx.source)));
        });
    }

    @Override
    public Expression visitEncryptKey(DorisParser.EncryptKeyContext ctx) {
        return ParserUtils.withOrigin(ctx, () -> {
            String db = ctx.dbName == null ? "" : ctx.dbName.getText();
            String key = ctx.keyName.getText();
            return new EncryptKeyRef(new StringLiteral(db), new StringLiteral(key));
        });
    }

    @Override
    public Expression visitCharFunction(DorisParser.CharFunctionContext ctx) {
        return ParserUtils.withOrigin(ctx, () -> {
            String charSet = ctx.charSet == null ? "utf8" : ctx.charSet.getText();
            List<Expression> arguments = ImmutableList.<Expression>builder()
                    .add(new StringLiteral(charSet))
                    .addAll(visit(ctx.arguments, Expression.class))
                    .build();
            return new Char(arguments);
        });
    }

    @Override
    public Expression visitConvertCharSet(DorisParser.ConvertCharSetContext ctx) {
        return ParserUtils.withOrigin(ctx,
                () -> new ConvertTo(getExpression(ctx.argument), new StringLiteral(ctx.charSet.getText())));
    }

    @Override
    public Expression visitConvertType(DorisParser.ConvertTypeContext ctx) {
        return ParserUtils.withOrigin(ctx, () -> processCast(getExpression(ctx.argument), ctx.castDataType()));
    }

    @Override
    public DataType visitCastDataType(CastDataTypeContext ctx) {
        return ParserUtils.withOrigin(ctx, () -> {
            if (ctx.dataType() != null) {
                return ((DataType) typedVisit(ctx.dataType())).conversion();
            } else if (ctx.UNSIGNED() != null) {
                return LargeIntType.UNSIGNED;
            } else {
                return BigIntType.SIGNED;
            }
        });
    }

    private Expression processCast(Expression expression, CastDataTypeContext castDataTypeContext) {
        DataType dataType = visitCastDataType(castDataTypeContext);
        Expression cast = new Cast(expression, dataType, true);
        if (dataType.isStringLikeType() && ((CharacterType) dataType).getLen() >= 0) {
            if (dataType.isVarcharType() && ((VarcharType) dataType).isWildcardVarchar()) {
                return cast;
            }
            List<Expression> args = ImmutableList.of(
                    cast,
                    new TinyIntLiteral((byte) 1),
                    Literal.of(((CharacterType) dataType).getLen())
            );
            return new UnboundFunction("substr", args);
        } else {
            return cast;
        }
    }

    @Override
    public Expression visitFunctionCallExpression(DorisParser.FunctionCallExpressionContext ctx) {
        return ParserUtils.withOrigin(ctx, () -> {
            String functionName = ctx.functionIdentifier().functionNameIdentifier().getText();
            boolean isDistinct = ctx.DISTINCT() != null;
            List<Expression> params = Lists.newArrayList();
            params.addAll(visit(ctx.expression(), Expression.class));
            List<OrderKey> orderKeys = visit(ctx.sortItem(), OrderKey.class);
            params.addAll(orderKeys.stream().map(OrderExpression::new).collect(Collectors.toList()));

            List<UnboundStar> unboundStars = ExpressionUtils.collectAll(params, UnboundStar.class::isInstance);
            if (!unboundStars.isEmpty()) {
                if (ctx.functionIdentifier().dbName == null && functionName.equalsIgnoreCase("count")) {
                    if (unboundStars.size() > 1) {
                        throw new ParseException(
                                "'*' can only be used once in conjunction with COUNT: " + functionName, ctx);
                    }
                    if (!unboundStars.get(0).getQualifier().isEmpty()) {
                        throw new ParseException("'*' can not has qualifier: " + unboundStars.size(), ctx);
                    }
                    if (ctx.windowSpec() != null) {
                        if (isDistinct) {
                            throw new ParseException("DISTINCT not allowed in analytic function: " + functionName, ctx);
                        }
                        return withWindowSpec(ctx.windowSpec(), new Count());
                    }
                    return new Count();
                }
                throw new ParseException("'*' can only be used in conjunction with COUNT: " + functionName, ctx);
            } else {
                String dbName = null;
                if (ctx.functionIdentifier().dbName != null) {
                    dbName = ctx.functionIdentifier().dbName.getText();
                }
                UnboundFunction function = new UnboundFunction(dbName, functionName, isDistinct, params);
                if (ctx.windowSpec() != null) {
                    if (isDistinct) {
                        throw new ParseException("DISTINCT not allowed in analytic function: " + functionName, ctx);
                    }
                    return withWindowSpec(ctx.windowSpec(), function);
                }
                return function;
            }
        });
    }

    /**
     * deal with window function definition
     */
    private WindowExpression withWindowSpec(WindowSpecContext ctx, Expression function) {
        List<Expression> partitionKeyList = Lists.newArrayList();
        if (ctx.partitionClause() != null) {
            partitionKeyList = visit(ctx.partitionClause().expression(), Expression.class);
        }

        List<OrderExpression> orderKeyList = Lists.newArrayList();
        if (ctx.sortClause() != null) {
            orderKeyList = visit(ctx.sortClause().sortItem(), OrderKey.class).stream()
                .map(orderKey -> new OrderExpression(orderKey))
                .collect(Collectors.toList());
        }

        if (ctx.windowFrame() != null) {
            return new WindowExpression(function, partitionKeyList, orderKeyList, withWindowFrame(ctx.windowFrame()));
        }
        return new WindowExpression(function, partitionKeyList, orderKeyList);
    }

    /**
     * deal with optional expressions
     */
    private <T, C> Optional<C> optionalVisit(T ctx, Supplier<C> func) {
        return Optional.ofNullable(ctx).map(a -> func.get());
    }

    /**
     * deal with window frame
     */
    private WindowFrame withWindowFrame(WindowFrameContext ctx) {
        WindowFrame.FrameUnitsType frameUnitsType = WindowFrame.FrameUnitsType.valueOf(
                ctx.frameUnits().getText().toUpperCase());
        WindowFrame.FrameBoundary leftBoundary = withFrameBound(ctx.start);
        if (ctx.end != null) {
            WindowFrame.FrameBoundary rightBoundary = withFrameBound(ctx.end);
            return new WindowFrame(frameUnitsType, leftBoundary, rightBoundary);
        }
        return new WindowFrame(frameUnitsType, leftBoundary);
    }

    private WindowFrame.FrameBoundary withFrameBound(DorisParser.FrameBoundaryContext ctx) {
        Optional<Expression> expression = Optional.empty();
        if (ctx.expression() != null) {
            expression = Optional.of(getExpression(ctx.expression()));
            // todo: use isConstant() to resolve Function in expression; currently we only
            //  support literal expression
            if (!expression.get().isLiteral()) {
                throw new ParseException("Unsupported expression in WindowFrame : " + expression, ctx);
            }
        }

        WindowFrame.FrameBoundType frameBoundType = null;
        switch (ctx.boundType.getType()) {
            case DorisParser.PRECEDING:
                if (ctx.UNBOUNDED() != null) {
                    frameBoundType = WindowFrame.FrameBoundType.UNBOUNDED_PRECEDING;
                } else {
                    frameBoundType = WindowFrame.FrameBoundType.PRECEDING;
                }
                break;
            case DorisParser.CURRENT:
                frameBoundType = WindowFrame.FrameBoundType.CURRENT_ROW;
                break;
            case DorisParser.FOLLOWING:
                if (ctx.UNBOUNDED() != null) {
                    frameBoundType = WindowFrame.FrameBoundType.UNBOUNDED_FOLLOWING;
                } else {
                    frameBoundType = WindowFrame.FrameBoundType.FOLLOWING;
                }
                break;
            default:
        }
        return new WindowFrame.FrameBoundary(expression, frameBoundType);
    }

    @Override
    public Expression visitInterval(IntervalContext ctx) {
        return new Interval(getExpression(ctx.value), visitUnitIdentifier(ctx.unit));
    }

    @Override
    public String visitUnitIdentifier(UnitIdentifierContext ctx) {
        return ctx.getText();
    }

    @Override
    public Literal visitTypeConstructor(TypeConstructorContext ctx) {
        String value = ctx.STRING_LITERAL().getText();
        value = value.substring(1, value.length() - 1);
        String type = ctx.type.getText().toUpperCase();
        switch (type) {
            case "DATE":
                return Config.enable_date_conversion ? new DateV2Literal(value) : new DateLiteral(value);
            case "TIMESTAMP":
                return Config.enable_date_conversion ? new DateTimeV2Literal(value) : new DateTimeLiteral(value);
            case "DATEV2":
                return new DateV2Literal(value);
            case "DATEV1":
                return new DateLiteral(value);
            default:
                throw new ParseException("Unsupported data type : " + type, ctx);
        }
    }

    @Override
    public Expression visitDereference(DereferenceContext ctx) {
        return ParserUtils.withOrigin(ctx, () -> {
            Expression e = getExpression(ctx.base);
            if (e instanceof UnboundSlot) {
                UnboundSlot unboundAttribute = (UnboundSlot) e;
                List<String> nameParts = Lists.newArrayList(unboundAttribute.getNameParts());
                nameParts.add(ctx.fieldName.getText());
                UnboundSlot slot = new UnboundSlot(nameParts, Optional.empty());
                return slot;
            } else {
                // todo: base is an expression, may be not a table name.
                throw new ParseException("Unsupported dereference expression: " + ctx.getText(), ctx);
            }
        });
    }

    @Override
    public Expression visitElementAt(ElementAtContext ctx) {
        return new ElementAt(typedVisit(ctx.value), typedVisit(ctx.index));
    }

    @Override
    public Expression visitArraySlice(ArraySliceContext ctx) {
        if (ctx.end != null) {
            return new ArraySlice(typedVisit(ctx.value), typedVisit(ctx.begin), typedVisit(ctx.end));
        } else {
            return new ArraySlice(typedVisit(ctx.value), typedVisit(ctx.begin));
        }
    }

    @Override
    public Expression visitColumnReference(ColumnReferenceContext ctx) {
        // todo: handle quoted and unquoted
        return UnboundSlot.quoted(ctx.getText());
    }

    /**
     * Create a NULL literal expression.
     */
    @Override
    public Literal visitNullLiteral(NullLiteralContext ctx) {
        return new NullLiteral();
    }

    @Override
    public Literal visitBooleanLiteral(BooleanLiteralContext ctx) {
        Boolean b = Boolean.valueOf(ctx.getText());
        return BooleanLiteral.of(b);
    }

    @Override
    public Literal visitIntegerLiteral(IntegerLiteralContext ctx) {
        BigInteger bigInt = new BigInteger(ctx.getText());
        if (BigInteger.valueOf(bigInt.byteValue()).equals(bigInt)) {
            return new TinyIntLiteral(bigInt.byteValue());
        } else if (BigInteger.valueOf(bigInt.shortValue()).equals(bigInt)) {
            return new SmallIntLiteral(bigInt.shortValue());
        } else if (BigInteger.valueOf(bigInt.intValue()).equals(bigInt)) {
            return new IntegerLiteral(bigInt.intValue());
        } else if (BigInteger.valueOf(bigInt.longValue()).equals(bigInt)) {
            return new BigIntLiteral(bigInt.longValueExact());
        } else {
            return new LargeIntLiteral(bigInt);
        }
    }

    @Override
    public Literal visitStringLiteral(StringLiteralContext ctx) {
        String txt = ctx.STRING_LITERAL().getText();
        String s = txt.substring(1, txt.length() - 1);
        if (txt.charAt(0) == '\'') {
            // for single quote string, '' should be converted to '
            s = s.replace("''", "'");
        } else if (txt.charAt(0) == '"') {
            // for double quote string, "" should be converted to "
            s = s.replace("\"\"", "\"");
        }
        if (!SqlModeHelper.hasNoBackSlashEscapes()) {
            s = LogicalPlanBuilderAssistant.escapeBackSlash(s);
        }
        int strLength = Utils.containChinese(s) ? s.length() * StringLikeLiteral.CHINESE_CHAR_BYTE_LENGTH : s.length();
        if (strLength > ScalarType.MAX_VARCHAR_LENGTH) {
            return new StringLiteral(s);
        }
        return new VarcharLiteral(s, strLength);
    }

    @Override
    public Expression visitPlaceholder(DorisParser.PlaceholderContext ctx) {
        Placeholder parameter = new Placeholder(ConnectContext.get().getStatementContext().getNextPlaceholderId());
        tokenPosToParameters.put(ctx.start, parameter);
        return parameter;
    }

    /**
     * cast all items to same types.
     * TODO remove this function after we refactor type coercion.
     */
    private List<Literal> typeCoercionItems(List<Literal> items) {
        Array array = new Array(items.toArray(new Literal[0]));
        if (array.expectedInputTypes().isEmpty()) {
            return ImmutableList.of();
        }
        DataType dataType = array.expectedInputTypes().get(0);
        return items.stream()
                .map(item -> item.checkedCastTo(dataType))
                .map(Literal.class::cast)
                .collect(ImmutableList.toImmutableList());
    }

    @Override
    public ArrayLiteral visitArrayLiteral(ArrayLiteralContext ctx) {
        List<Literal> items = ctx.items.stream().<Literal>map(this::typedVisit).collect(Collectors.toList());
        if (items.isEmpty()) {
            return new ArrayLiteral(items);
        }
        return new ArrayLiteral(typeCoercionItems(items));
    }

    @Override
    public MapLiteral visitMapLiteral(MapLiteralContext ctx) {
        List<Literal> items = ctx.items.stream().<Literal>map(this::typedVisit).collect(Collectors.toList());
        if (items.size() % 2 != 0) {
            throw new ParseException("map can't be odd parameters, need even parameters", ctx);
        }
        List<Literal> keys = Lists.newArrayList();
        List<Literal> values = Lists.newArrayList();
        for (int i = 0; i < items.size(); i++) {
            if (i % 2 == 0) {
                keys.add(items.get(i));
            } else {
                values.add(items.get(i));
            }
        }
        return new MapLiteral(typeCoercionItems(keys), typeCoercionItems(values));
    }

    @Override
    public Object visitStructLiteral(StructLiteralContext ctx) {
        List<Literal> fields = ctx.items.stream().<Literal>map(this::typedVisit).collect(Collectors.toList());
        return new StructLiteral(fields);
    }

    @Override
    public Expression visitParenthesizedExpression(ParenthesizedExpressionContext ctx) {
        return getExpression(ctx.expression());
    }

    @Override
    public List<NamedExpression> visitRowConstructor(RowConstructorContext ctx) {
        List<RowConstructorItemContext> rowConstructorItemContexts = ctx.rowConstructorItem();
        ImmutableList.Builder<NamedExpression> columns
                = ImmutableList.builderWithExpectedSize(rowConstructorItemContexts.size());
        for (RowConstructorItemContext rowConstructorItemContext : rowConstructorItemContexts) {
            columns.add(visitRowConstructorItem(rowConstructorItemContext));
        }
        return columns.build();
    }

    @Override
    public NamedExpression visitRowConstructorItem(RowConstructorItemContext ctx) {
        ConstantContext constant = ctx.constant();
        if (constant != null) {
            return new Alias((Expression) constant.accept(this));
        } else if (ctx.DEFAULT() != null) {
            return new DefaultValueSlot();
        } else {
            return visitNamedExpression(ctx.namedExpression());
        }
    }

    @Override
    public List<Expression> visitNamedExpressionSeq(NamedExpressionSeqContext namedCtx) {
        return visit(namedCtx.namedExpression(), Expression.class);
    }

    @Override
    public LogicalPlan visitRelation(RelationContext ctx) {
        return plan(ctx.relationPrimary());
    }

    @Override
    public LogicalPlan visitFromClause(FromClauseContext ctx) {
        return ParserUtils.withOrigin(ctx, () -> visitRelations(ctx.relations()));
    }

    @Override
    public LogicalPlan visitRelations(DorisParser.RelationsContext ctx) {
        return ParserUtils.withOrigin(ctx, () -> withRelations(null, ctx.relation()));
    }

    @Override
    public LogicalPlan visitRelationList(DorisParser.RelationListContext ctx) {
        return ParserUtils.withOrigin(ctx, () -> withRelations(null, ctx.relations().relation()));
    }

    /* ********************************************************************************************
     * Table Identifier parsing
     * ******************************************************************************************** */

    @Override
    public List<String> visitMultipartIdentifier(MultipartIdentifierContext ctx) {
        return ctx.parts.stream()
            .map(RuleContext::getText)
            .collect(ImmutableList.toImmutableList());
    }

    /**
     * Create a Sequence of Strings for a parenthesis enclosed alias list.
     */
    @Override
    public List<String> visitIdentifierList(IdentifierListContext ctx) {
        return visitIdentifierSeq(ctx.identifierSeq());
    }

    /**
     * Create a Sequence of Strings for an identifier list.
     */
    @Override
    public List<String> visitIdentifierSeq(IdentifierSeqContext ctx) {
        return ctx.ident.stream()
            .map(RuleContext::getText)
            .collect(ImmutableList.toImmutableList());
    }

    @Override
    public EqualTo visitUpdateAssignment(UpdateAssignmentContext ctx) {
        return new EqualTo(new UnboundSlot(visitMultipartIdentifier(ctx.multipartIdentifier()), Optional.empty()),
                getExpression(ctx.expression()));
    }

    @Override
    public List<EqualTo> visitUpdateAssignmentSeq(UpdateAssignmentSeqContext ctx) {
        return ctx.assignments.stream()
                .map(this::visitUpdateAssignment)
                .collect(Collectors.toList());
    }

    /**
     * get OrderKey.
     *
     * @param ctx SortItemContext
     * @return SortItems
     */
    @Override
    public OrderKey visitSortItem(SortItemContext ctx) {
        return ParserUtils.withOrigin(ctx, () -> {
            boolean isAsc = ctx.DESC() == null;
            boolean isNullFirst = ctx.FIRST() != null || (ctx.LAST() == null && isAsc);
            Expression expression = typedVisit(ctx.expression());
            return new OrderKey(expression, isAsc, isNullFirst);
        });
    }

    private <T> List<T> visit(List<? extends ParserRuleContext> contexts, Class<T> clazz) {
        return contexts.stream()
                .map(this::visit)
                .map(clazz::cast)
                .collect(ImmutableList.toImmutableList());
    }

    private LogicalPlan plan(ParserRuleContext tree) {
        return (LogicalPlan) tree.accept(this);
    }

    /* ********************************************************************************************
     * create table parsing
     * ******************************************************************************************** */

    @Override
    public LogicalPlan visitCreateView(CreateViewContext ctx) {
        List<String> nameParts = visitMultipartIdentifier(ctx.name);
        String comment = ctx.STRING_LITERAL() == null ? "" : LogicalPlanBuilderAssistant.escapeBackSlash(
                ctx.STRING_LITERAL().getText().substring(1, ctx.STRING_LITERAL().getText().length() - 1));
        String querySql = getOriginSql(ctx.query());
        if (ctx.REPLACE() != null && ctx.EXISTS() != null) {
            throw new AnalysisException("[OR REPLACE] and [IF NOT EXISTS] cannot used at the same time");
        }
        CreateViewInfo info = new CreateViewInfo(ctx.EXISTS() != null, ctx.REPLACE() != null,
                new TableNameInfo(nameParts),
                comment, querySql,
                ctx.cols == null ? Lists.newArrayList() : visitSimpleColumnDefs(ctx.cols));
        return new CreateViewCommand(info);
    }

    @Override
    public LogicalPlan visitCreateTable(CreateTableContext ctx) {
        String ctlName = null;
        String dbName = null;
        String tableName = null;
        List<String> nameParts = visitMultipartIdentifier(ctx.name);
        // TODO: support catalog
        if (nameParts.size() == 1) {
            // dbName should be set
            dbName = ConnectContext.get().getDatabase();
            tableName = nameParts.get(0);
        } else if (nameParts.size() == 2) {
            dbName = nameParts.get(0);
            tableName = nameParts.get(1);
        } else if (nameParts.size() == 3) {
            ctlName = nameParts.get(0);
            dbName = nameParts.get(1);
            tableName = nameParts.get(2);
        } else {
            throw new AnalysisException("nameParts in create table should be [ctl.][db.]tbl");
        }
        KeysType keysType = null;
        if (ctx.DUPLICATE() != null) {
            keysType = KeysType.DUP_KEYS;
        } else if (ctx.AGGREGATE() != null) {
            keysType = KeysType.AGG_KEYS;
        } else if (ctx.UNIQUE() != null) {
            keysType = KeysType.UNIQUE_KEYS;
        }
        // when engineName is null, get engineName from current catalog later
        String engineName = ctx.engine != null ? ctx.engine.getText().toLowerCase() : null;
        int bucketNum = FeConstants.default_bucket_num;
        if (ctx.INTEGER_VALUE() != null) {
            bucketNum = Integer.parseInt(ctx.INTEGER_VALUE().getText());
        }
        String comment = ctx.STRING_LITERAL() == null ? "" : LogicalPlanBuilderAssistant.escapeBackSlash(
                ctx.STRING_LITERAL().getText().substring(1, ctx.STRING_LITERAL().getText().length() - 1));
        DistributionDescriptor desc = null;
        if (ctx.HASH() != null) {
            desc = new DistributionDescriptor(true, ctx.autoBucket != null, bucketNum,
                    visitIdentifierList(ctx.hashKeys));
        } else if (ctx.RANDOM() != null) {
            desc = new DistributionDescriptor(false, ctx.autoBucket != null, bucketNum, null);
        }
        Map<String, String> properties = ctx.properties != null
                // NOTICE: we should not generate immutable map here, because it will be modified when analyzing.
                ? Maps.newHashMap(visitPropertyClause(ctx.properties))
                : Maps.newHashMap();
        Map<String, String> extProperties = ctx.extProperties != null
                // NOTICE: we should not generate immutable map here, because it will be modified when analyzing.
                ? Maps.newHashMap(visitPropertyClause(ctx.extProperties))
                : Maps.newHashMap();

        // solve partition by
        PartitionTableInfo partitionInfo;
        if (ctx.partition != null) {
            partitionInfo = (PartitionTableInfo) ctx.partitionTable().accept(this);
        } else {
            partitionInfo = PartitionTableInfo.EMPTY;
        }

        if (ctx.columnDefs() != null) {
            if (ctx.AS() != null) {
                throw new AnalysisException("Should not define the entire column in CTAS");
            }
            return new CreateTableCommand(Optional.empty(), new CreateTableInfo(
                    ctx.EXISTS() != null,
                    ctx.EXTERNAL() != null,
                    ctx.TEMPORARY() != null,
                    ctlName,
                    dbName,
                    tableName,
                    visitColumnDefs(ctx.columnDefs()),
                    ctx.indexDefs() != null ? visitIndexDefs(ctx.indexDefs()) : ImmutableList.of(),
                    engineName,
                    keysType,
                    ctx.keys != null ? visitIdentifierList(ctx.keys) : ImmutableList.of(),
                    comment,
                    partitionInfo,
                    desc,
                    ctx.rollupDefs() != null ? visitRollupDefs(ctx.rollupDefs()) : ImmutableList.of(),
                    properties,
                    extProperties,
                    ctx.clusterKeys != null ? visitIdentifierList(ctx.clusterKeys) : ImmutableList.of()));
        } else if (ctx.AS() != null) {
            return new CreateTableCommand(Optional.of(visitQuery(ctx.query())), new CreateTableInfo(
                    ctx.EXISTS() != null,
                    ctx.EXTERNAL() != null,
                    ctx.TEMPORARY() != null,
                    ctlName,
                    dbName,
                    tableName,
                    ctx.ctasCols != null ? visitIdentifierList(ctx.ctasCols) : null,
                    engineName,
                    keysType,
                    ctx.keys != null ? visitIdentifierList(ctx.keys) : ImmutableList.of(),
                    comment,
                    partitionInfo,
                    desc,
                    ctx.rollupDefs() != null ? visitRollupDefs(ctx.rollupDefs()) : ImmutableList.of(),
                    properties,
                    extProperties,
                    ctx.clusterKeys != null ? visitIdentifierList(ctx.clusterKeys) : ImmutableList.of()));
        } else {
            throw new AnalysisException("Should contain at least one column in a table");
        }
    }

    @Override
    public PartitionTableInfo visitPartitionTable(DorisParser.PartitionTableContext ctx) {
        boolean isAutoPartition = ctx.autoPartition != null;
        ImmutableList<Expression> partitionList = ctx.partitionList.identityOrFunction().stream()
                .map(partition -> {
                    IdentifierContext identifier = partition.identifier();
                    if (identifier != null) {
                        return UnboundSlot.quoted(identifier.getText());
                    } else {
                        return visitFunctionCallExpression(partition.functionCallExpression());
                    }
                })
                .collect(ImmutableList.toImmutableList());
        return new PartitionTableInfo(
            isAutoPartition,
            ctx.RANGE() != null ? "RANGE" : "LIST",
            ctx.partitions != null ? visitPartitionsDef(ctx.partitions) : null,
            partitionList);
    }

    @Override
    public List<ColumnDefinition> visitColumnDefs(ColumnDefsContext ctx) {
        return ctx.cols.stream().map(this::visitColumnDef).collect(Collectors.toList());
    }

    @Override
    public ColumnDefinition visitColumnDef(ColumnDefContext ctx) {
        String colName = ctx.colName.getText();
        DataType colType = ctx.type instanceof PrimitiveDataTypeContext
                ? visitPrimitiveDataType(((PrimitiveDataTypeContext) ctx.type))
                : ctx.type instanceof ComplexDataTypeContext
                        ? visitComplexDataType((ComplexDataTypeContext) ctx.type)
                        : visitAggStateDataType((AggStateDataTypeContext) ctx.type);
        colType = colType.conversion();
        boolean isKey = ctx.KEY() != null;
        ColumnNullableType nullableType = ColumnNullableType.DEFAULT;
        if (ctx.NOT() != null) {
            nullableType = ColumnNullableType.NOT_NULLABLE;
        } else if (ctx.nullable != null) {
            nullableType = ColumnNullableType.NULLABLE;
        }
        String aggTypeString = ctx.aggType != null ? ctx.aggType.getText() : null;
        Optional<DefaultValue> defaultValue = Optional.empty();
        Optional<DefaultValue> onUpdateDefaultValue = Optional.empty();
        if (ctx.DEFAULT() != null) {
            if (ctx.INTEGER_VALUE() != null) {
                if (ctx.SUBTRACT() == null) {
                    defaultValue = Optional.of(new DefaultValue(ctx.INTEGER_VALUE().getText()));
                } else {
                    defaultValue = Optional.of(new DefaultValue("-" + ctx.INTEGER_VALUE().getText()));
                }
            } else if (ctx.DECIMAL_VALUE() != null) {
                if (ctx.SUBTRACT() == null) {
                    defaultValue = Optional.of(new DefaultValue(ctx.DECIMAL_VALUE().getText()));
                } else {
                    defaultValue = Optional.of(new DefaultValue("-" + ctx.DECIMAL_VALUE().getText()));
                }
            } else if (ctx.stringValue != null) {
                defaultValue = Optional.of(new DefaultValue(toStringValue(ctx.stringValue.getText())));
            } else if (ctx.nullValue != null) {
                defaultValue = Optional.of(DefaultValue.NULL_DEFAULT_VALUE);
            } else if (ctx.defaultTimestamp != null) {
                if (ctx.defaultValuePrecision == null) {
                    defaultValue = Optional.of(DefaultValue.CURRENT_TIMESTAMP_DEFAULT_VALUE);
                } else {
                    defaultValue = Optional.of(DefaultValue
                            .currentTimeStampDefaultValueWithPrecision(
                                    Long.valueOf(ctx.defaultValuePrecision.getText())));
                }
            } else if (ctx.CURRENT_DATE() != null) {
                defaultValue = Optional.of(DefaultValue.CURRENT_DATE_DEFAULT_VALUE);
            } else if (ctx.PI() != null) {
                defaultValue = Optional.of(DefaultValue.PI_DEFAULT_VALUE);
            } else if (ctx.E() != null) {
                defaultValue = Optional.of(DefaultValue.E_NUM_DEFAULT_VALUE);
            } else if (ctx.BITMAP_EMPTY() != null) {
                defaultValue = Optional.of(DefaultValue.BITMAP_EMPTY_DEFAULT_VALUE);
            }
        }
        if (ctx.UPDATE() != null) {
            if (ctx.onUpdateValuePrecision == null) {
                onUpdateDefaultValue = Optional.of(DefaultValue.CURRENT_TIMESTAMP_DEFAULT_VALUE);
            } else {
                onUpdateDefaultValue = Optional.of(DefaultValue
                        .currentTimeStampDefaultValueWithPrecision(
                                Long.valueOf(ctx.onUpdateValuePrecision.getText())));
            }
        }
        AggregateType aggType = null;
        if (aggTypeString != null) {
            try {
                aggType = AggregateType.valueOf(aggTypeString.toUpperCase());
            } catch (Exception e) {
                throw new AnalysisException(String.format("Aggregate type %s is unsupported", aggTypeString),
                        e.getCause());
            }
        }
        //comment should remove '\' and '(") at the beginning and end
        String comment = ctx.comment != null ? ctx.comment.getText().substring(1, ctx.comment.getText().length() - 1)
                .replace("\\", "") : "";
        long autoIncInitValue = -1;
        if (ctx.AUTO_INCREMENT() != null) {
            if (ctx.autoIncInitValue != null) {
                // AUTO_INCREMENT(Value) Value >= 0.
                autoIncInitValue = Long.valueOf(ctx.autoIncInitValue.getText());
                if (autoIncInitValue < 0) {
                    throw new AnalysisException("AUTO_INCREMENT start value can not be negative.");
                }
            } else {
                // AUTO_INCREMENT default 1.
                autoIncInitValue = Long.valueOf(1);
            }
        }
        Optional<GeneratedColumnDesc> desc = ctx.generatedExpr != null
                ? Optional.of(new GeneratedColumnDesc(ctx.generatedExpr.getText(), getExpression(ctx.generatedExpr)))
                : Optional.empty();
        return new ColumnDefinition(colName, colType, isKey, aggType, nullableType, autoIncInitValue, defaultValue,
                onUpdateDefaultValue, comment, desc);
    }

    @Override
    public List<IndexDefinition> visitIndexDefs(IndexDefsContext ctx) {
        return ctx.indexes.stream().map(this::visitIndexDef).collect(Collectors.toList());
    }

    @Override
    public IndexDefinition visitIndexDef(IndexDefContext ctx) {
        String indexName = ctx.indexName.getText();
        boolean ifNotExists = ctx.ifNotExists != null;
        List<String> indexCols = visitIdentifierList(ctx.cols);
        Map<String, String> properties = visitPropertyItemList(ctx.properties);
        String indexType = ctx.indexType != null ? ctx.indexType.getText().toUpperCase() : null;
        //comment should remove '\' and '(") at the beginning and end
        String comment = ctx.comment == null ? "" : LogicalPlanBuilderAssistant.escapeBackSlash(
                        ctx.comment.getText().substring(1, ctx.STRING_LITERAL().getText().length() - 1));
        // change BITMAP index to INVERTED index
        if (Config.enable_create_bitmap_index_as_inverted_index
                && "BITMAP".equalsIgnoreCase(indexType)) {
            indexType = "INVERTED";
        }
        return new IndexDefinition(indexName, ifNotExists, indexCols, indexType, properties, comment);
    }

    @Override
    public List<PartitionDefinition> visitPartitionsDef(PartitionsDefContext ctx) {
        return ctx.partitions.stream()
                .map(p -> ((PartitionDefinition) visit(p))).collect(Collectors.toList());
    }

    @Override
    public PartitionDefinition visitPartitionDef(DorisParser.PartitionDefContext ctx) {
        PartitionDefinition partitionDefinition = (PartitionDefinition) visit(ctx.getChild(0));
        if (ctx.partitionProperties != null) {
            partitionDefinition.withProperties(visitPropertyItemList(ctx.partitionProperties));
        }
        return partitionDefinition;
    }

    @Override
    public PartitionDefinition visitLessThanPartitionDef(LessThanPartitionDefContext ctx) {
        String partitionName = ctx.partitionName.getText();
        if (ctx.MAXVALUE() == null) {
            List<Expression> lessThanValues = visitPartitionValueList(ctx.partitionValueList());
            return new LessThanPartition(ctx.EXISTS() != null, partitionName, lessThanValues);
        } else {
            return new LessThanPartition(ctx.EXISTS() != null, partitionName,
                    ImmutableList.of(MaxValue.INSTANCE));
        }
    }

    @Override
    public PartitionDefinition visitFixedPartitionDef(FixedPartitionDefContext ctx) {
        String partitionName = ctx.partitionName.getText();
        List<Expression> lowerBounds = visitPartitionValueList(ctx.lower);
        List<Expression> upperBounds = visitPartitionValueList(ctx.upper);
        return new FixedRangePartition(ctx.EXISTS() != null, partitionName, lowerBounds, upperBounds);
    }

    @Override
    public PartitionDefinition visitStepPartitionDef(StepPartitionDefContext ctx) {
        List<Expression> fromExpression = visitPartitionValueList(ctx.from);
        List<Expression> toExpression = visitPartitionValueList(ctx.to);
        return new StepPartition(false, null, fromExpression, toExpression,
                Long.parseLong(ctx.unitsAmount.getText()), ctx.unit != null ? ctx.unit.getText() : null);
    }

    @Override
    public PartitionDefinition visitInPartitionDef(InPartitionDefContext ctx) {
        List<List<Expression>> values;
        if (ctx.constants == null) {
            values = ctx.partitionValueLists.stream().map(this::visitPartitionValueList)
                    .collect(Collectors.toList());
        } else {
            values = visitPartitionValueList(ctx.constants).stream().map(ImmutableList::of)
                    .collect(Collectors.toList());
        }
        return new InPartition(ctx.EXISTS() != null, ctx.partitionName.getText(), values);
    }

    @Override
    public List<Expression> visitPartitionValueList(PartitionValueListContext ctx) {
        return ctx.values.stream()
                .map(this::visitPartitionValueDef)
                .collect(Collectors.toList());
    }

    @Override
    public Expression visitPartitionValueDef(PartitionValueDefContext ctx) {
        if (ctx.INTEGER_VALUE() != null) {
            if (ctx.SUBTRACT() != null) {
                return Literal.of("-" + ctx.INTEGER_VALUE().getText());
            }
            return Literal.of(ctx.INTEGER_VALUE().getText());
        } else if (ctx.STRING_LITERAL() != null) {
            return Literal.of(toStringValue(ctx.STRING_LITERAL().getText()));
        } else if (ctx.MAXVALUE() != null) {
            return MaxValue.INSTANCE;
        } else if (ctx.NULL() != null) {
            return Literal.of(null);
        }
        throw new AnalysisException("Unsupported partition value: " + ctx.getText());
    }

    @Override
    public List<RollupDefinition> visitRollupDefs(RollupDefsContext ctx) {
        return ctx.rollups.stream().map(this::visitRollupDef).collect(Collectors.toList());
    }

    @Override
    public RollupDefinition visitRollupDef(RollupDefContext ctx) {
        String rollupName = ctx.rollupName.getText();
        List<String> rollupCols = visitIdentifierList(ctx.rollupCols);
        List<String> dupKeys = ctx.dupKeys == null ? ImmutableList.of() : visitIdentifierList(ctx.dupKeys);
        Map<String, String> properties = ctx.properties == null ? Maps.newHashMap()
                : visitPropertyClause(ctx.properties);
        return new RollupDefinition(rollupName, rollupCols, dupKeys, properties);
    }

    private String toStringValue(String literal) {
        return literal.substring(1, literal.length() - 1);
    }

    /* ********************************************************************************************
     * Expression parsing
     * ******************************************************************************************** */

    /**
     * Create an expression from the given context. This method just passes the context on to the
     * visitor and only takes care of typing (We assume that the visitor returns an Expression here).
     */
    private Expression getExpression(ParserRuleContext ctx) {
        return typedVisit(ctx);
    }

    private LogicalPlan withExplain(LogicalPlan inputPlan, ExplainContext ctx) {
        if (ctx == null) {
            return inputPlan;
        }
        return ParserUtils.withOrigin(ctx, () -> {
            ExplainLevel explainLevel = ExplainLevel.NORMAL;

            if (ctx.planType() != null) {
                if (ctx.level == null || !ctx.level.getText().equalsIgnoreCase("plan")) {
                    throw new ParseException("Only explain plan can use plan type: " + ctx.planType().getText(), ctx);
                }
            }

            boolean showPlanProcess = false;
            if (ctx.level != null) {
                if (!ctx.level.getText().equalsIgnoreCase("plan")) {
                    explainLevel = ExplainLevel.valueOf(ctx.level.getText().toUpperCase(Locale.ROOT));
                } else {
                    explainLevel = parseExplainPlanType(ctx.planType());

                    if (ctx.PROCESS() != null) {
                        showPlanProcess = true;
                    }
                }
            }
            return new ExplainCommand(explainLevel, inputPlan, showPlanProcess);
        });
    }

    private LogicalPlan withOutFile(LogicalPlan plan, OutFileClauseContext ctx) {
        if (ctx == null) {
            return plan;
        }
        String format = "csv";
        if (ctx.format != null) {
            format = ctx.format.getText();
        }

        Map<String, String> properties = ImmutableMap.of();
        if (ctx.propertyClause() != null) {
            properties = visitPropertyClause(ctx.propertyClause());
        }
        Literal filePath = (Literal) visit(ctx.filePath);
        return new LogicalFileSink<>(filePath.getStringValue(), format, properties, ImmutableList.of(), plan);
    }

    private LogicalPlan withQueryOrganization(LogicalPlan inputPlan, QueryOrganizationContext ctx) {
        if (ctx == null) {
            return inputPlan;
        }
        Optional<SortClauseContext> sortClauseContext = Optional.ofNullable(ctx.sortClause());
        Optional<LimitClauseContext> limitClauseContext = Optional.ofNullable(ctx.limitClause());
        LogicalPlan sort = withSort(inputPlan, sortClauseContext);
        return withLimit(sort, limitClauseContext);
    }

    private LogicalPlan withSort(LogicalPlan input, Optional<SortClauseContext> sortCtx) {
        return input.optionalMap(sortCtx, () -> {
            List<OrderKey> orderKeys = visit(sortCtx.get().sortItem(), OrderKey.class);
            return new LogicalSort<>(orderKeys, input);
        });
    }

    private LogicalPlan withLimit(LogicalPlan input, Optional<LimitClauseContext> limitCtx) {
        return input.optionalMap(limitCtx, () -> {
            long limit = Long.parseLong(limitCtx.get().limit.getText());
            if (limit < 0) {
                throw new ParseException("Limit requires non-negative number", limitCtx.get());
            }
            long offset = 0;
            Token offsetToken = limitCtx.get().offset;
            if (offsetToken != null) {
                offset = Long.parseLong(offsetToken.getText());
            }
            return new LogicalLimit<>(limit, offset, LimitPhase.ORIGIN, input);
        });
    }

    /**
     * Add a regular (SELECT) query specification to a logical plan. The query specification
     * is the core of the logical plan, this is where sourcing (FROM clause), projection (SELECT),
     * aggregation (GROUP BY ... HAVING ...) and filtering (WHERE) takes place.
     *
     * <p>Note that query hints are ignored (both by the parser and the builder).
     */
    protected LogicalPlan withSelectQuerySpecification(
            ParserRuleContext ctx,
            LogicalPlan inputRelation,
            SelectClauseContext selectClause,
            Optional<WhereClauseContext> whereClause,
            Optional<AggClauseContext> aggClause,
            Optional<HavingClauseContext> havingClause,
            Optional<QualifyClauseContext> qualifyClause) {
        return ParserUtils.withOrigin(ctx, () -> {
            // from -> where -> group by -> having -> select
            LogicalPlan filter = withFilter(inputRelation, whereClause);
            SelectColumnClauseContext selectColumnCtx = selectClause.selectColumnClause();
            LogicalPlan aggregate = withAggregate(filter, selectColumnCtx, aggClause);
            boolean isDistinct = (selectClause.DISTINCT() != null);
            LogicalPlan selectPlan;
            if (!(aggregate instanceof Aggregate) && havingClause.isPresent()) {
                // create a project node for pattern match of ProjectToGlobalAggregate rule
                // then ProjectToGlobalAggregate rule can insert agg node as LogicalHaving node's child
                List<NamedExpression> projects = getNamedExpressions(selectColumnCtx.namedExpressionSeq());
                LogicalPlan project = new LogicalProject<>(projects, isDistinct, aggregate);
                selectPlan = new LogicalHaving<>(ExpressionUtils.extractConjunctionToSet(
                        getExpression((havingClause.get().booleanExpression()))), project);
            } else {
                LogicalPlan having = withHaving(aggregate, havingClause);
                selectPlan = withProjection(having, selectColumnCtx, aggClause, isDistinct);
            }
            // support qualify clause
            if (qualifyClause.isPresent()) {
                Expression qualifyExpr = getExpression(qualifyClause.get().booleanExpression());
                selectPlan = new LogicalQualify<>(Sets.newHashSet(qualifyExpr), selectPlan);
            }
            return selectPlan;
        });
    }

    /**
     * Join one more [[LogicalPlan]]s to the current logical plan.
     */
    private LogicalPlan withJoinRelations(LogicalPlan input, RelationContext ctx) {
        LogicalPlan last = input;
        for (JoinRelationContext join : ctx.joinRelation()) {
            JoinType joinType;
            if (join.joinType().CROSS() != null) {
                joinType = JoinType.CROSS_JOIN;
            } else if (join.joinType().FULL() != null) {
                joinType = JoinType.FULL_OUTER_JOIN;
            } else if (join.joinType().SEMI() != null) {
                if (join.joinType().LEFT() != null) {
                    joinType = JoinType.LEFT_SEMI_JOIN;
                } else {
                    joinType = JoinType.RIGHT_SEMI_JOIN;
                }
            } else if (join.joinType().ANTI() != null) {
                if (join.joinType().LEFT() != null) {
                    joinType = JoinType.LEFT_ANTI_JOIN;
                } else {
                    joinType = JoinType.RIGHT_ANTI_JOIN;
                }
            } else if (join.joinType().LEFT() != null) {
                joinType = JoinType.LEFT_OUTER_JOIN;
            } else if (join.joinType().RIGHT() != null) {
                joinType = JoinType.RIGHT_OUTER_JOIN;
            } else if (join.joinType().INNER() != null) {
                joinType = JoinType.INNER_JOIN;
            } else if (join.joinCriteria() != null) {
                joinType = JoinType.INNER_JOIN;
            } else {
                joinType = JoinType.CROSS_JOIN;
            }
            DistributeType distributeType = Optional.ofNullable(join.distributeType()).map(hintCtx -> {
                String hint = typedVisit(join.distributeType());
                if (DistributeType.JoinDistributeType.SHUFFLE.toString().equalsIgnoreCase(hint)) {
                    return DistributeType.SHUFFLE_RIGHT;
                } else if (DistributeType.JoinDistributeType.BROADCAST.toString().equalsIgnoreCase(hint)) {
                    return DistributeType.BROADCAST_RIGHT;
                } else {
                    throw new ParseException("Invalid join hint: " + hint, hintCtx);
                }
            }).orElse(DistributeType.NONE);
            DistributeHint distributeHint = new DistributeHint(distributeType);
            // TODO: natural join, lateral join, union join
            JoinCriteriaContext joinCriteria = join.joinCriteria();
            Optional<Expression> condition = Optional.empty();
            List<Expression> ids = null;
            if (joinCriteria != null) {
                if (join.joinType().CROSS() != null) {
                    throw new ParseException("Cross join can't be used with ON clause", joinCriteria);
                }
                if (joinCriteria.booleanExpression() != null) {
                    condition = Optional.ofNullable(getExpression(joinCriteria.booleanExpression()));
                } else if (joinCriteria.USING() != null) {
                    ids = visitIdentifierList(joinCriteria.identifierList())
                            .stream().map(UnboundSlot::quoted)
                            .collect(ImmutableList.toImmutableList());
                }
            } else {
                // keep same with original planner, allow cross/inner join
                if (!joinType.isInnerOrCrossJoin()) {
                    throw new ParseException("on mustn't be empty except for cross/inner join", join);
                }
            }
            if (ids == null) {
                last = new LogicalJoin<>(joinType, ExpressionUtils.EMPTY_CONDITION,
                        condition.map(ExpressionUtils::extractConjunction)
                                .orElse(ExpressionUtils.EMPTY_CONDITION),
                        distributeHint,
                        Optional.empty(),
                        last,
                        plan(join.relationPrimary()), null);
            } else {
                last = new LogicalUsingJoin<>(joinType, last, plan(join.relationPrimary()), ids, distributeHint);

            }
            if (distributeHint.distributeType != DistributeType.NONE
                    && ConnectContext.get().getStatementContext() != null
                    && !ConnectContext.get().getStatementContext().getHints().contains(distributeHint)) {
                ConnectContext.get().getStatementContext().addHint(distributeHint);
            }
        }
        return last;
    }

    private List<List<String>> getTableList(List<MultipartIdentifierContext> ctx) {
        List<List<String>> tableList = new ArrayList<>();
        for (MultipartIdentifierContext tableCtx : ctx) {
            tableList.add(visitMultipartIdentifier(tableCtx));
        }
        return tableList;
    }

    private LogicalPlan withHints(LogicalPlan logicalPlan, List<ParserRuleContext> selectHintContexts,
            List<ParserRuleContext> preAggOnHintContexts) {
        if (selectHintContexts.isEmpty() && preAggOnHintContexts.isEmpty()) {
            return logicalPlan;
        }
        LogicalPlan newPlan = logicalPlan;
        if (!selectHintContexts.isEmpty()) {
            ImmutableList.Builder<SelectHint> hints = ImmutableList.builder();
            for (ParserRuleContext hintContext : selectHintContexts) {
                SelectHintContext selectHintContext = (SelectHintContext) hintContext;
                for (HintStatementContext hintStatement : selectHintContext.hintStatements) {
                    if (hintStatement.USE_MV() != null) {
                        hints.add(new SelectHintUseMv("USE_MV", getTableList(hintStatement.tableList), true));
                        continue;
                    } else if (hintStatement.NO_USE_MV() != null) {
                        hints.add(new SelectHintUseMv("NO_USE_MV", getTableList(hintStatement.tableList), false));
                        continue;
                    }
                    String hintName = hintStatement.hintName.getText().toLowerCase(Locale.ROOT);
                    switch (hintName) {
                        case "set_var":
                            Map<String, Optional<String>> parameters = Maps.newLinkedHashMap();
                            for (HintAssignmentContext kv : hintStatement.parameters) {
                                if (kv.key != null) {
                                    String parameterName = visitIdentifierOrText(kv.key);
                                    Optional<String> value = Optional.empty();
                                    if (kv.constantValue != null) {
                                        Literal literal = (Literal) visit(kv.constantValue);
                                        value = Optional.ofNullable(literal.toLegacyLiteral().getStringValue());
                                    } else if (kv.identifierValue != null) {
                                        // maybe we should throw exception when the identifierValue is quoted identifier
                                        value = Optional.ofNullable(kv.identifierValue.getText());
                                    }
                                    parameters.put(parameterName, value);
                                }
                            }
                            SelectHintSetVar setVar = new SelectHintSetVar(hintName, parameters);
                            setVar.setVarOnceInSql(ConnectContext.get().getStatementContext());
                            hints.add(setVar);
                            break;
                        case "leading":
                            List<String> leadingParameters = new ArrayList<>();
                            for (HintAssignmentContext kv : hintStatement.parameters) {
                                if (kv.key != null) {
                                    String parameterName = visitIdentifierOrText(kv.key);
                                    leadingParameters.add(parameterName);
                                }
                            }
                            hints.add(new SelectHintLeading(hintName, leadingParameters));
                            break;
                        case "ordered":
                            hints.add(new SelectHintOrdered(hintName));
                            break;
                        case "use_cbo_rule":
                            List<String> useRuleParameters = new ArrayList<>();
                            for (HintAssignmentContext kv : hintStatement.parameters) {
                                if (kv.key != null) {
                                    String parameterName = visitIdentifierOrText(kv.key);
                                    useRuleParameters.add(parameterName);
                                }
                            }
                            hints.add(new SelectHintUseCboRule(hintName, useRuleParameters, false));
                            break;
                        case "no_use_cbo_rule":
                            List<String> noUseRuleParameters = new ArrayList<>();
                            for (HintAssignmentContext kv : hintStatement.parameters) {
                                String parameterName = visitIdentifierOrText(kv.key);
                                if (kv.key != null) {
                                    noUseRuleParameters.add(parameterName);
                                }
                            }
                            hints.add(new SelectHintUseCboRule(hintName, noUseRuleParameters, true));
                            break;
                        default:
                            break;
                    }
                }
            }
            newPlan = new LogicalSelectHint<>(hints.build(), newPlan);
        }
        if (!preAggOnHintContexts.isEmpty()) {
            for (ParserRuleContext hintContext : preAggOnHintContexts) {
                if (hintContext instanceof SelectHintContext) {
                    SelectHintContext preAggOnHintContext = (SelectHintContext) hintContext;
                    if (preAggOnHintContext.hintStatement != null
                            && preAggOnHintContext.hintStatement.hintName != null) {
                        String text = preAggOnHintContext.hintStatement.hintName.getText();
                        if (text.equalsIgnoreCase("PREAGGOPEN")) {
                            newPlan = new LogicalPreAggOnHint<>(newPlan);
                            break;
                        }
                    }
                }
            }
        }
        return newPlan;
    }

    @Override
    public String visitBracketDistributeType(BracketDistributeTypeContext ctx) {
        return ctx.identifier().getText();
    }

    @Override
    public String visitCommentDistributeType(CommentDistributeTypeContext ctx) {
        return ctx.identifier().getText();
    }

    @Override
    public List<String> visitBracketRelationHint(BracketRelationHintContext ctx) {
        return ctx.identifier().stream()
                .map(RuleContext::getText)
                .collect(ImmutableList.toImmutableList());
    }

    @Override
    public Object visitCommentRelationHint(CommentRelationHintContext ctx) {
        return ctx.identifier().stream()
                .map(RuleContext::getText)
                .collect(ImmutableList.toImmutableList());
    }

    protected LogicalPlan withProjection(LogicalPlan input, SelectColumnClauseContext selectCtx,
                                         Optional<AggClauseContext> aggCtx, boolean isDistinct) {
        return ParserUtils.withOrigin(selectCtx, () -> {
            if (aggCtx.isPresent()) {
                if (isDistinct) {
                    return new LogicalProject<>(ImmutableList.of(new UnboundStar(ImmutableList.of())),
                            isDistinct, input);
                } else {
                    return input;
                }
            } else {
                List<NamedExpression> projects = getNamedExpressions(selectCtx.namedExpressionSeq());
                if (input instanceof OneRowRelation) {
                    if (projects.stream().anyMatch(project -> project instanceof UnboundStar)) {
                        throw new ParseException("SELECT * must have a FROM clause");
                    }
                }
                return new LogicalProject<>(projects, isDistinct, input);
            }
        });
    }

    private LogicalPlan withRelations(LogicalPlan inputPlan, List<RelationContext> relations) {
        if (relations == null) {
            return inputPlan;
        }
        LogicalPlan left = inputPlan;
        for (RelationContext relation : relations) {
            // build left deep join tree
            LogicalPlan right = withJoinRelations(visitRelation(relation), relation);
            left = (left == null) ? right :
                    new LogicalJoin<>(
                            JoinType.CROSS_JOIN,
                            ExpressionUtils.EMPTY_CONDITION,
                            ExpressionUtils.EMPTY_CONDITION,
                            new DistributeHint(DistributeType.NONE),
                            Optional.empty(),
                            left,
                            right, null);
            // TODO: pivot and lateral view
        }
        return left;
    }

    private LogicalPlan withFilter(LogicalPlan input, Optional<WhereClauseContext> whereCtx) {
        return input.optionalMap(whereCtx, () ->
            new LogicalFilter<>(ExpressionUtils.extractConjunctionToSet(
                    getExpression(whereCtx.get().booleanExpression())), input));
    }

    private LogicalPlan withAggregate(LogicalPlan input, SelectColumnClauseContext selectCtx,
                                      Optional<AggClauseContext> aggCtx) {
        return input.optionalMap(aggCtx, () -> {
            GroupingElementContext groupingElementContext = aggCtx.get().groupingElement();
            List<NamedExpression> namedExpressions = getNamedExpressions(selectCtx.namedExpressionSeq());
            if (groupingElementContext.GROUPING() != null) {
                ImmutableList.Builder<List<Expression>> groupingSets = ImmutableList.builder();
                for (GroupingSetContext groupingSetContext : groupingElementContext.groupingSet()) {
                    groupingSets.add(visit(groupingSetContext.expression(), Expression.class));
                }
                return new LogicalRepeat<>(groupingSets.build(), namedExpressions, input);
            } else if (groupingElementContext.CUBE() != null) {
                List<Expression> cubeExpressions = visit(groupingElementContext.expression(), Expression.class);
                List<List<Expression>> groupingSets = ExpressionUtils.cubeToGroupingSets(cubeExpressions);
                return new LogicalRepeat<>(groupingSets, namedExpressions, input);
            } else if (groupingElementContext.ROLLUP() != null) {
                List<Expression> rollupExpressions = visit(groupingElementContext.expression(), Expression.class);
                List<List<Expression>> groupingSets = ExpressionUtils.rollupToGroupingSets(rollupExpressions);
                return new LogicalRepeat<>(groupingSets, namedExpressions, input);
            } else {
                List<Expression> groupByExpressions = visit(groupingElementContext.expression(), Expression.class);
                return new LogicalAggregate<>(groupByExpressions, namedExpressions, input);
            }
        });
    }

    private LogicalPlan withHaving(LogicalPlan input, Optional<HavingClauseContext> havingCtx) {
        return input.optionalMap(havingCtx, () -> {
            if (!(input instanceof Aggregate)) {
                throw new ParseException("Having clause should be applied against an aggregation.", havingCtx.get());
            }
            return new LogicalHaving<>(ExpressionUtils.extractConjunctionToSet(
                    getExpression((havingCtx.get().booleanExpression()))), input);
        });
    }

    /**
     * match predicate type and generate different predicates.
     *
     * @param ctx PredicateContext
     * @param valueExpression valueExpression
     * @return Expression
     */
    private Expression withPredicate(Expression valueExpression, PredicateContext ctx) {
        return ParserUtils.withOrigin(ctx, () -> {
            Expression outExpression;
            switch (ctx.kind.getType()) {
                case DorisParser.BETWEEN:
                    Expression lower = getExpression(ctx.lower);
                    Expression upper = getExpression(ctx.upper);
                    if (lower.equals(upper)) {
                        outExpression = new EqualTo(valueExpression, lower);
                    } else {
                        outExpression = new And(
                                new GreaterThanEqual(valueExpression, getExpression(ctx.lower)),
                                new LessThanEqual(valueExpression, getExpression(ctx.upper))
                        );
                    }
                    break;
                case DorisParser.LIKE:
                    outExpression = new Like(
                        valueExpression,
                        getExpression(ctx.pattern)
                    );
                    break;
                case DorisParser.RLIKE:
                case DorisParser.REGEXP:
                    outExpression = new Regexp(
                        valueExpression,
                        getExpression(ctx.pattern)
                    );
                    break;
                case DorisParser.IN:
                    if (ctx.query() == null) {
                        outExpression = new InPredicate(
                                valueExpression,
                                withInList(ctx)
                        );
                    } else {
                        outExpression = new InSubquery(
                                valueExpression,
                                new ListQuery(typedVisit(ctx.query())),
                                ctx.NOT() != null
                        );
                    }
                    break;
                case DorisParser.NULL:
                    outExpression = new IsNull(valueExpression);
                    break;
                case DorisParser.TRUE:
                    outExpression = new Cast(valueExpression,
                            BooleanType.INSTANCE, true);
                    break;
                case DorisParser.FALSE:
                    outExpression = new Not(new Cast(valueExpression,
                            BooleanType.INSTANCE, true));
                    break;
                case DorisParser.MATCH:
                case DorisParser.MATCH_ANY:
                    outExpression = new MatchAny(
                        valueExpression,
                        getExpression(ctx.pattern)
                    );
                    break;
                case DorisParser.MATCH_ALL:
                    outExpression = new MatchAll(
                        valueExpression,
                        getExpression(ctx.pattern)
                    );
                    break;
                case DorisParser.MATCH_PHRASE:
                    outExpression = new MatchPhrase(
                        valueExpression,
                        getExpression(ctx.pattern)
                    );
                    break;
                case DorisParser.MATCH_PHRASE_PREFIX:
                    outExpression = new MatchPhrasePrefix(
                        valueExpression,
                        getExpression(ctx.pattern)
                    );
                    break;
                case DorisParser.MATCH_REGEXP:
                    outExpression = new MatchRegexp(
                        valueExpression,
                        getExpression(ctx.pattern)
                    );
                    break;
                case DorisParser.MATCH_PHRASE_EDGE:
                    outExpression = new MatchPhraseEdge(
                        valueExpression,
                        getExpression(ctx.pattern)
                    );
                    break;
                default:
                    throw new ParseException("Unsupported predicate type: " + ctx.kind.getText(), ctx);
            }
            return ctx.NOT() != null ? new Not(outExpression) : outExpression;
        });
    }

    private List<NamedExpression> getNamedExpressions(NamedExpressionSeqContext namedCtx) {
        return ParserUtils.withOrigin(namedCtx, () -> visit(namedCtx.namedExpression(), NamedExpression.class));
    }

    @Override
    public Expression visitSubqueryExpression(SubqueryExpressionContext subqueryExprCtx) {
        return ParserUtils.withOrigin(subqueryExprCtx, () -> new ScalarSubquery(typedVisit(subqueryExprCtx.query())));
    }

    @Override
    public Expression visitExist(ExistContext context) {
        return ParserUtils.withOrigin(context, () -> new Exists(typedVisit(context.query()), false));
    }

    @Override
    public Expression visitIsnull(IsnullContext context) {
        return ParserUtils.withOrigin(context, () -> new IsNull(typedVisit(context.valueExpression())));
    }

    @Override
    public Expression visitIs_not_null_pred(Is_not_null_predContext context) {
        return ParserUtils.withOrigin(context, () -> new Not(new IsNull(typedVisit(context.valueExpression()))));
    }

    public List<Expression> withInList(PredicateContext ctx) {
        return ctx.expression().stream().map(this::getExpression).collect(ImmutableList.toImmutableList());
    }

    @Override
    public Literal visitDecimalLiteral(DecimalLiteralContext ctx) {
        try {
            if (Config.enable_decimal_conversion) {
                return new DecimalV3Literal(new BigDecimal(ctx.getText()));
            } else {
                return new DecimalLiteral(new BigDecimal(ctx.getText()));
            }
        } catch (Exception e) {
            return new DoubleLiteral(Double.parseDouble(ctx.getText()));
        }
    }

    private String parsePropertyKey(PropertyKeyContext item) {
        if (item.constant() != null) {
            return parseConstant(item.constant()).trim();
        }
        return item.getText().trim();
    }

    private String parsePropertyValue(PropertyValueContext item) {
        if (item.constant() != null) {
            return parseConstant(item.constant());
        }
        return item.getText();
    }

    private ExplainLevel parseExplainPlanType(PlanTypeContext planTypeContext) {
        if (planTypeContext == null || planTypeContext.ALL() != null) {
            return ExplainLevel.ALL_PLAN;
        }
        if (planTypeContext.PHYSICAL() != null || planTypeContext.OPTIMIZED() != null) {
            return ExplainLevel.OPTIMIZED_PLAN;
        }
        if (planTypeContext.REWRITTEN() != null || planTypeContext.LOGICAL() != null) {
            return ExplainLevel.REWRITTEN_PLAN;
        }
        if (planTypeContext.ANALYZED() != null) {
            return ExplainLevel.ANALYZED_PLAN;
        }
        if (planTypeContext.PARSED() != null) {
            return ExplainLevel.PARSED_PLAN;
        }
        if (planTypeContext.SHAPE() != null) {
            return ExplainLevel.SHAPE_PLAN;
        }
        if (planTypeContext.MEMO() != null) {
            return ExplainLevel.MEMO_PLAN;
        }
        if (planTypeContext.DISTRIBUTED() != null) {
            return ExplainLevel.DISTRIBUTED_PLAN;
        }
        return ExplainLevel.ALL_PLAN;
    }

    @Override
    public Pair<DataType, Boolean> visitDataTypeWithNullable(DataTypeWithNullableContext ctx) {
        return ParserUtils.withOrigin(ctx, () -> Pair.of(typedVisit(ctx.dataType()), ctx.NOT() == null));
    }

    @Override
    public DataType visitAggStateDataType(AggStateDataTypeContext ctx) {
        return ParserUtils.withOrigin(ctx, () -> {
            List<Pair<DataType, Boolean>> dataTypeWithNullables = ctx.dataTypes.stream()
                    .map(this::visitDataTypeWithNullable)
                    .collect(Collectors.toList());
            List<DataType> dataTypes = dataTypeWithNullables.stream()
                    .map(dt -> dt.first)
                    .collect(ImmutableList.toImmutableList());
            List<Boolean> nullables = dataTypeWithNullables.stream()
                    .map(dt -> dt.second)
                    .collect(ImmutableList.toImmutableList());
            String functionName = ctx.functionNameIdentifier().getText();
            if (!BuiltinAggregateFunctions.INSTANCE.aggFuncNames.contains(functionName)) {
                // TODO use function binder to check function exists
                throw new ParseException("Can not found function '" + functionName + "'", ctx);
            }
            return new AggStateType(functionName, dataTypes, nullables);
        });
    }

    @Override
    public DataType visitPrimitiveDataType(PrimitiveDataTypeContext ctx) {
        return ParserUtils.withOrigin(ctx, () -> {
            String dataType = ctx.primitiveColType().type.getText().toLowerCase(Locale.ROOT);
            if (dataType.equalsIgnoreCase("all")) {
                throw new NotSupportedException("Disable to create table with `ALL` type columns");
            }
            List<String> l = Lists.newArrayList(dataType);
            ctx.INTEGER_VALUE().stream().map(ParseTree::getText).forEach(l::add);
            return DataType.convertPrimitiveFromStrings(l);
        });
    }

    @Override
    public DataType visitComplexDataType(ComplexDataTypeContext ctx) {
        return ParserUtils.withOrigin(ctx, () -> {
            switch (ctx.complex.getType()) {
                case DorisParser.ARRAY:
                    return ArrayType.of(typedVisit(ctx.dataType(0)), true);
                case DorisParser.MAP:
                    return MapType.of(typedVisit(ctx.dataType(0)), typedVisit(ctx.dataType(1)));
                case DorisParser.STRUCT:
                    return new StructType(visitComplexColTypeList(ctx.complexColTypeList()));
                default:
                    throw new AnalysisException("do not support " + ctx.complex.getText() + " type for Nereids");
            }
        });
    }

    @Override
    public List<StructField> visitComplexColTypeList(ComplexColTypeListContext ctx) {
        return ctx.complexColType().stream().map(this::visitComplexColType).collect(ImmutableList.toImmutableList());
    }

    @Override
    public StructField visitComplexColType(ComplexColTypeContext ctx) {
        String comment;
        if (ctx.commentSpec() != null) {
            comment = ctx.commentSpec().STRING_LITERAL().getText();
            comment = LogicalPlanBuilderAssistant.escapeBackSlash(comment.substring(1, comment.length() - 1));
        } else {
            comment = "";
        }
        return new StructField(ctx.identifier().getText(), typedVisit(ctx.dataType()), true, comment);
    }

    private String parseConstant(ConstantContext context) {
        Object constant = visit(context);
        if (constant instanceof Literal && ((Literal) constant).isStringLikeLiteral()) {
            return ((Literal) constant).getStringValue();
        }
        return context.getText();
    }

    @Override
    public Object visitCollate(CollateContext ctx) {
        return visit(ctx.primaryExpression());
    }

    @Override
    public Object visitSample(SampleContext ctx) {
        long seek = ctx.seed == null ? -1L : Long.parseLong(ctx.seed.getText());
        DorisParser.SampleMethodContext sampleContext = ctx.sampleMethod();
        if (sampleContext instanceof SampleByPercentileContext) {
            SampleByPercentileContext sampleByPercentileContext = (SampleByPercentileContext) sampleContext;
            long percent = Long.parseLong(sampleByPercentileContext.INTEGER_VALUE().getText());
            return new TableSample(percent, true, seek);
        }
        SampleByRowsContext sampleByRowsContext = (SampleByRowsContext) sampleContext;
        long rows = Long.parseLong(sampleByRowsContext.INTEGER_VALUE().getText());
        return new TableSample(rows, false, seek);
    }

    @Override
    public Object visitCallProcedure(CallProcedureContext ctx) {
        List<String> nameParts = visitMultipartIdentifier(ctx.name);
        FuncNameInfo procedureName = new FuncNameInfo(nameParts);
        List<Expression> arguments = ctx.expression().stream()
                .<Expression>map(this::typedVisit)
                .collect(ImmutableList.toImmutableList());
        UnboundFunction unboundFunction = new UnboundFunction(procedureName.getDbName(), procedureName.getName(),
                true, arguments);
        return new CallCommand(unboundFunction, getOriginSql(ctx));
    }

    @Override
    public LogicalPlan visitCreateProcedure(CreateProcedureContext ctx) {
        List<String> nameParts = visitMultipartIdentifier(ctx.name);
        FuncNameInfo procedureName = new FuncNameInfo(nameParts);
        return ParserUtils.withOrigin(ctx, () -> {
            LogicalPlan createProcedurePlan;
            createProcedurePlan = new CreateProcedureCommand(procedureName, getOriginSql(ctx),
                    ctx.REPLACE() != null);
            return createProcedurePlan;
        });
    }

    @Override
    public LogicalPlan visitDropProcedure(DropProcedureContext ctx) {
        List<String> nameParts = visitMultipartIdentifier(ctx.name);
        FuncNameInfo procedureName = new FuncNameInfo(nameParts);
        return ParserUtils.withOrigin(ctx, () -> new DropProcedureCommand(procedureName, getOriginSql(ctx)));
    }

    @Override
    public LogicalPlan visitShowProcedureStatus(ShowProcedureStatusContext ctx) {
        Set<Expression> whereExpr = Collections.emptySet();
        if (ctx.whereClause() != null) {
            whereExpr = ExpressionUtils.extractConjunctionToSet(
                    getExpression(ctx.whereClause().booleanExpression()));
        }

        if (ctx.valueExpression() != null) {
            // parser allows only LIKE or WhereClause.
            // Mysql grammar: SHOW PROCEDURE STATUS [LIKE 'pattern' | WHERE expr]
            whereExpr = Sets.newHashSet(new Like(new UnboundSlot("ProcedureName"), getExpression(ctx.pattern)));
        }

        final Set<Expression> whereExprConst = whereExpr;
        return ParserUtils.withOrigin(ctx, () -> new ShowProcedureStatusCommand(whereExprConst));
    }

    @Override
    public LogicalPlan visitShowCreateProcedure(ShowCreateProcedureContext ctx) {
        List<String> nameParts = visitMultipartIdentifier(ctx.name);
        FuncNameInfo procedureName = new FuncNameInfo(nameParts);
        return ParserUtils.withOrigin(ctx, () -> new ShowCreateProcedureCommand(procedureName));
    }

    @Override
    public LogicalPlan visitCreateSqlBlockRule(CreateSqlBlockRuleContext ctx) {
        Map<String, String> properties = ctx.propertyClause() != null
                        ? Maps.newHashMap(visitPropertyClause(ctx.propertyClause())) : Maps.newHashMap();
        return new CreateSqlBlockRuleCommand(stripQuotes(ctx.name.getText()), ctx.EXISTS() != null, properties);
    }

    @Override
    public LogicalPlan visitAlterSqlBlockRule(AlterSqlBlockRuleContext ctx) {
        Map<String, String> properties = ctx.propertyClause() != null
                        ? Maps.newHashMap(visitPropertyClause(ctx.propertyClause())) : Maps.newHashMap();
        return new AlterSqlBlockRuleCommand(stripQuotes(ctx.name.getText()), properties);
    }

    @Override
    public LogicalPlan visitDropCatalogRecycleBin(DropCatalogRecycleBinContext ctx) {
        String idTypeStr = ctx.idType.getText().substring(1, ctx.idType.getText().length() - 1);
        IdType idType = IdType.fromString(idTypeStr);
        long id = Long.parseLong(ctx.id.getText());

        return ParserUtils.withOrigin(ctx, () -> new DropCatalogRecycleBinCommand(idType, id));
    }

    @Override
    public Object visitUnsupported(UnsupportedContext ctx) {
        return UnsupportedCommand.INSTANCE;
    }

    @Override
    public LogicalPlan visitSupportedUnsetStatement(SupportedUnsetStatementContext ctx) {
        if (ctx.DEFAULT() != null && ctx.STORAGE() != null && ctx.VAULT() != null) {
            return new UnsetDefaultStorageVaultCommand();
        }
        SetType statementScope = visitStatementScope(ctx.statementScope());
        if (ctx.ALL() != null) {
            return new UnsetVariableCommand(statementScope, true);
        } else if (ctx.identifier() != null) {
            return new UnsetVariableCommand(statementScope, ctx.identifier().getText());
        }
        throw new AnalysisException("Should add 'ALL' or variable name");
    }

    @Override
    public LogicalPlan visitCreateTableLike(CreateTableLikeContext ctx) {
        List<String> nameParts = visitMultipartIdentifier(ctx.name);
        List<String> existedTableNameParts = visitMultipartIdentifier(ctx.existedTable);
        ArrayList<String> rollupNames = Lists.newArrayList();
        boolean withAllRollUp = false;
        if (ctx.WITH() != null && ctx.rollupNames != null) {
            rollupNames = new ArrayList<>(visitIdentifierList(ctx.rollupNames));
        } else if (ctx.WITH() != null && ctx.rollupNames == null) {
            withAllRollUp = true;
        }
        CreateTableLikeInfo info = new CreateTableLikeInfo(ctx.EXISTS() != null,
                ctx.TEMPORARY() != null,
                new TableNameInfo(nameParts), new TableNameInfo(existedTableNameParts),
                rollupNames, withAllRollUp);
        return new CreateTableLikeCommand(info);
    }

    @Override
    public Command visitCreateUserDefineFunction(CreateUserDefineFunctionContext ctx) {
        SetType statementScope = visitStatementScope(ctx.statementScope());
        boolean ifNotExists = ctx.EXISTS() != null;
        boolean isAggFunction = ctx.AGGREGATE() != null;
        boolean isTableFunction = ctx.TABLES() != null;
        FunctionName function = visitFunctionIdentifier(ctx.functionIdentifier());
        FunctionArgTypesInfo functionArgTypesInfo;
        if (ctx.functionArguments() != null) {
            functionArgTypesInfo = visitFunctionArguments(ctx.functionArguments());
        } else {
            functionArgTypesInfo = new FunctionArgTypesInfo(new ArrayList<>(), false);
        }
        DataType returnType = typedVisit(ctx.returnType);
        returnType = returnType.conversion();
        DataType intermediateType = ctx.intermediateType != null ? typedVisit(ctx.intermediateType) : null;
        if (intermediateType != null) {
            intermediateType = intermediateType.conversion();
        }
        Map<String, String> properties = ctx.propertyClause() != null
                ? Maps.newHashMap(visitPropertyClause(ctx.propertyClause()))
                : Maps.newHashMap();
        return new CreateFunctionCommand(statementScope, ifNotExists, isAggFunction, false, isTableFunction,
                function, functionArgTypesInfo, returnType, intermediateType,
                null, null, properties);
    }

    @Override
    public Command visitCreateAliasFunction(CreateAliasFunctionContext ctx) {
        SetType statementScope = visitStatementScope(ctx.statementScope());
        boolean ifNotExists = ctx.EXISTS() != null;
        FunctionName function = visitFunctionIdentifier(ctx.functionIdentifier());
        FunctionArgTypesInfo functionArgTypesInfo;
        if (ctx.functionArguments() != null) {
            functionArgTypesInfo = visitFunctionArguments(ctx.functionArguments());
        } else {
            functionArgTypesInfo = new FunctionArgTypesInfo(new ArrayList<>(), false);
        }
        List<String> parameters = ctx.parameters != null ? visitIdentifierSeq(ctx.parameters) : new ArrayList<>();
        Expression originFunction = getExpression(ctx.expression());
        return new CreateFunctionCommand(statementScope, ifNotExists, false, true, false,
                function, functionArgTypesInfo, VarcharType.MAX_VARCHAR_TYPE, null,
                parameters, originFunction, null);
    }

    @Override
    public Command visitDropFunction(DropFunctionContext ctx) {
        SetType statementScope = visitStatementScope(ctx.statementScope());
        boolean ifExists = ctx.EXISTS() != null;
        FunctionName function = visitFunctionIdentifier(ctx.functionIdentifier());
        FunctionArgTypesInfo functionArgTypesInfo;
        if (ctx.functionArguments() != null) {
            functionArgTypesInfo = visitFunctionArguments(ctx.functionArguments());
        } else {
            functionArgTypesInfo = new FunctionArgTypesInfo(new ArrayList<>(), false);
        }
        return new DropFunctionCommand(statementScope, ifExists, function, functionArgTypesInfo);
    }

    @Override
    public FunctionArgTypesInfo visitFunctionArguments(FunctionArgumentsContext ctx) {
        boolean isVariadic = ctx.DOTDOTDOT() != null;
        List<DataType> argTypeDefs;
        if (ctx.dataTypeList() != null) {
            argTypeDefs = visitDataTypeList(ctx.dataTypeList());
        } else {
            argTypeDefs = new ArrayList<>();
        }
        return new FunctionArgTypesInfo(argTypeDefs, isVariadic);
    }

    @Override
    public FunctionName visitFunctionIdentifier(FunctionIdentifierContext ctx) {
        String functionName = ctx.functionNameIdentifier().getText();
        String dbName = ctx.dbName != null ? ctx.dbName.getText() : null;
        return new FunctionName(dbName, functionName);
    }

    @Override
    public List<DataType> visitDataTypeList(DataTypeListContext ctx) {
        List<DataType> dataTypeList = new ArrayList<>(ctx.getChildCount());
        for (DorisParser.DataTypeContext dataTypeContext : ctx.dataType()) {
            DataType dataType = typedVisit(dataTypeContext);
            dataTypeList.add(dataType.conversion());
        }
        return dataTypeList;
    }

    @Override
    public LogicalPlan visitShowAuthors(ShowAuthorsContext ctx) {
        return new ShowAuthorsCommand();
    }

    @Override
    public LogicalPlan visitShowEvents(ShowEventsContext ctx) {
        return new ShowEventsCommand();
    }

    @Override
    public LogicalPlan visitShowConfig(ShowConfigContext ctx) {
        ShowConfigCommand command;
        if (ctx.type.getText().equalsIgnoreCase(NodeType.FRONTEND.name())) {
            command = new ShowConfigCommand(NodeType.FRONTEND);
        } else {
            command = new ShowConfigCommand(NodeType.BACKEND);
        }
        if (ctx.LIKE() != null && ctx.pattern != null) {
            Like like = new Like(new UnboundSlot("ProcedureName"), getExpression(ctx.pattern));
            String pattern = ((Literal) like.child(1)).getStringValue();
            command.setPattern(pattern);
        }
        if (ctx.FROM() != null && ctx.backendId != null) {
            long backendId = Long.parseLong(ctx.backendId.getText());
            command.setBackendId(backendId);
        }
        return command;
    }

    @Override
    public SetOptionsCommand visitSetOptions(SetOptionsContext ctx) {
        List<SetVarOp> setVarOpList = new ArrayList<>(1);
        for (Object child : ctx.children) {
            if (child instanceof RuleNode) {
                setVarOpList.add(typedVisit((RuleNode) child));
            }
        }
        return new SetOptionsCommand(setVarOpList);
    }

    @Override
    public SetVarOp visitSetSystemVariable(SetSystemVariableContext ctx) {
        SetType statementScope = visitStatementScope(ctx.statementScope());
        String name = stripQuotes(ctx.identifier().getText());
        Expression expression = ctx.expression() != null ? typedVisit(ctx.expression()) : null;
        return new SetSessionVarOp(statementScope, name, expression);
    }

    @Override
    public SetVarOp visitSetVariableWithType(SetVariableWithTypeContext ctx) {
        SetType statementScope = visitStatementScope(ctx.statementScope());
        String name = stripQuotes(ctx.identifier().getText());
        Expression expression = ctx.expression() != null ? typedVisit(ctx.expression()) : null;
        return new SetSessionVarOp(statementScope, name, expression);
    }

    @Override
    public SetVarOp visitSetPassword(SetPasswordContext ctx) {
        String user;
        String host;
        boolean isDomain;
        String passwordText;
        UserIdentity userIdentity = null;
        if (ctx.userIdentify() != null) {
            user = stripQuotes(ctx.userIdentify().user.getText());
            host = ctx.userIdentify().host != null ? stripQuotes(ctx.userIdentify().host.getText()) : "%";
            isDomain = ctx.userIdentify().ATSIGN() != null;
            userIdentity = new UserIdentity(user, host, isDomain);
        }
        passwordText = stripQuotes(ctx.STRING_LITERAL().getText());
        return new SetPassVarOp(userIdentity, new PassVar(passwordText, ctx.isPlain != null));
    }

    @Override
    public SetVarOp visitSetNames(SetNamesContext ctx) {
        return new SetNamesVarOp();
    }

    @Override
    public SetVarOp visitSetCharset(SetCharsetContext ctx) {
        String charset = ctx.charsetName != null ? stripQuotes(ctx.charsetName.getText()) : null;
        return new SetCharsetAndCollateVarOp(charset);
    }

    @Override
    public SetVarOp visitSetCollate(SetCollateContext ctx) {
        String charset = ctx.charsetName != null ? stripQuotes(ctx.charsetName.getText()) : null;
        String collate = ctx.collateName != null ? stripQuotes(ctx.collateName.getText()) : null;
        return new SetCharsetAndCollateVarOp(charset, collate);
    }

    @Override
    public SetVarOp visitSetLdapAdminPassword(SetLdapAdminPasswordContext ctx) {
        String passwordText = stripQuotes(ctx.STRING_LITERAL().getText());
        boolean isPlain = ctx.PASSWORD() != null;
        return new SetLdapPassVarOp(new PassVar(passwordText, isPlain));
    }

    @Override
    public SetVarOp visitSetUserVariable(SetUserVariableContext ctx) {
        String name = stripQuotes(ctx.identifier().getText());
        Expression expression = typedVisit(ctx.expression());
        return new SetUserDefinedVarOp(name, expression);
    }

    @Override
    public SetTransactionCommand visitSetTransaction(SetTransactionContext ctx) {
        return new SetTransactionCommand();
    }

    @Override
    public SetUserPropertiesCommand visitSetUserProperties(SetUserPropertiesContext ctx) {
        String user = ctx.user != null ? stripQuotes(ctx.user.getText()) : null;
        Map<String, String> userPropertiesMap = visitPropertyItemList(ctx.propertyItemList());
        List<SetUserPropertyVarOp> setUserPropertyVarOpList = new ArrayList<>(userPropertiesMap.size());
        for (Map.Entry<String, String> entry : userPropertiesMap.entrySet()) {
            setUserPropertyVarOpList.add(new SetUserPropertyVarOp(user, entry.getKey(), entry.getValue()));
        }
        return new SetUserPropertiesCommand(user, setUserPropertyVarOpList);
    }

    @Override
    public SetDefaultStorageVaultCommand visitSetDefaultStorageVault(SetDefaultStorageVaultContext ctx) {
        return new SetDefaultStorageVaultCommand(stripQuotes(ctx.identifier().getText()));
    }

    @Override
    public Object visitRefreshCatalog(RefreshCatalogContext ctx) {
        if (ctx.name != null) {
            String catalogName = ctx.name.getText();
            Map<String, String> properties = ctx.propertyClause() != null
                    ? Maps.newHashMap(visitPropertyClause(ctx.propertyClause())) : Maps.newHashMap();
            return new RefreshCatalogCommand(catalogName, properties);
        }
        throw new AnalysisException("catalog name can not be null");
    }

    @Override
    public RefreshDatabaseCommand visitRefreshDatabase(RefreshDatabaseContext ctx) {
        Map<String, String> properties = visitPropertyClause(ctx.propertyClause()) == null ? Maps.newHashMap()
                : visitPropertyClause(ctx.propertyClause());
        List<String> parts = visitMultipartIdentifier(ctx.name);
        int size = parts.size();
        if (size == 0) {
            throw new ParseException("database name can't be empty");
        }
        String dbName = parts.get(size - 1);

        // [db].
        if (size == 1) {
            return new RefreshDatabaseCommand(dbName, properties);
        } else if (parts.size() == 2) {  // [ctl,db].
            return new RefreshDatabaseCommand(parts.get(0), dbName, properties);
        }
        throw new ParseException("Only one dot can be in the name: " + String.join(".", parts));
    }

    @Override
    public Object visitRefreshTable(RefreshTableContext ctx) {
        List<String> parts = visitMultipartIdentifier(ctx.name);
        int size = parts.size();
        if (size == 0) {
            throw new ParseException("table name can't be empty");
        } else if (size <= 3) {
            return new RefreshTableCommand(new TableNameInfo(parts));
        }
        throw new ParseException("Only one or two dot can be in the name: " + String.join(".", parts));
    }

    @Override
    public LogicalPlan visitShowCreateRepository(ShowCreateRepositoryContext ctx) {
        return new ShowCreateRepositoryCommand(ctx.identifier().getText());
    }

    public LogicalPlan visitShowLastInsert(ShowLastInsertContext ctx) {
        return new ShowLastInsertCommand();
    }

    @Override
    public LogicalPlan visitShowLoadProfile(ShowLoadProfileContext ctx) {
        String loadIdPath = "/"; // default load id path
        if (ctx.loadIdPath != null) {
            loadIdPath = stripQuotes(ctx.loadIdPath.getText());
        }

        long limit = 20;
        if (ctx.limitClause() != null) {
            limit = Long.parseLong(ctx.limitClause().limit.getText());
            if (limit < 0) {
                throw new ParseException("Limit requires non-negative number, got " + String.valueOf(limit));
            }
        }
        return new ShowLoadProfileCommand(loadIdPath, limit);
    }

    @Override
    public LogicalPlan visitShowDataTypes(ShowDataTypesContext ctx) {
        return new ShowDataTypesCommand();
    }

    @Override
    public LogicalPlan visitShowGrants(ShowGrantsContext ctx) {
        boolean all = (ctx.ALL() != null) ? true : false;
        return new ShowGrantsCommand(null, all);
    }

    @Override
    public LogicalPlan visitAlterStoragePolicy(AlterStoragePolicyContext ctx) {
        String policyName = visitIdentifierOrText(ctx.identifierOrText());
        Map<String, String> properties = visitPropertyClause(ctx.propertyClause()) == null ? Maps.newHashMap()
                : visitPropertyClause(ctx.propertyClause());

        return new AlterStoragePolicyCommand(policyName, properties);
    }

    @Override
    public LogicalPlan visitShowGrantsForUser(ShowGrantsForUserContext ctx) {
        UserIdentity userIdent = visitUserIdentify(ctx.userIdentify());
        return new ShowGrantsCommand(userIdent, false);
    }

    @Override
    public LogicalPlan visitShowRowPolicy(ShowRowPolicyContext ctx) {
        UserIdentity user = null;
        String role = null;
        if (ctx.userIdentify() != null) {
            user = visitUserIdentify(ctx.userIdentify());
        } else if (ctx.role != null) {
            role = ctx.role.getText();
        }

        return new ShowRowPolicyCommand(user, role);
    }

    @Override
    public LogicalPlan visitShowPartitionId(ShowPartitionIdContext ctx) {
        long partitionId = -1;
        if (ctx.partitionId != null) {
            partitionId = Long.parseLong(ctx.partitionId.getText());
        }
        return new ShowPartitionIdCommand(partitionId);
    }

    @Override
    public AlterTableCommand visitAlterTable(AlterTableContext ctx) {
        TableNameInfo tableNameInfo = new TableNameInfo(visitMultipartIdentifier(ctx.tableName));
        List<AlterTableOp> alterTableOps = new ArrayList<>();
        for (Object child : ctx.children) {
            if (child instanceof AlterTableClauseContext) {
                alterTableOps.add(typedVisit((AlterTableClauseContext) child));
            }
        }
        return new AlterTableCommand(tableNameInfo, alterTableOps);
    }

    @Override
    public AlterTableCommand visitAlterTableAddRollup(AlterTableAddRollupContext ctx) {
        TableNameInfo tableNameInfo = new TableNameInfo(visitMultipartIdentifier(ctx.tableName));
        List<AlterTableOp> alterTableOps = new ArrayList<>();
        for (Object child : ctx.children) {
            if (child instanceof AddRollupClauseContext) {
                alterTableOps.add(typedVisit((AddRollupClauseContext) child));
            }
        }
        return new AlterTableCommand(tableNameInfo, alterTableOps);
    }

    @Override
    public AlterTableCommand visitAlterTableDropRollup(AlterTableDropRollupContext ctx) {
        TableNameInfo tableNameInfo = new TableNameInfo(visitMultipartIdentifier(ctx.tableName));
        List<AlterTableOp> alterTableOps = new ArrayList<>();
        for (Object child : ctx.children) {
            if (child instanceof DropRollupClauseContext) {
                alterTableOps.add(typedVisit((DropRollupClauseContext) child));
            }
        }
        return new AlterTableCommand(tableNameInfo, alterTableOps);
    }

    @Override
    public AlterTableCommand visitAlterTableProperties(DorisParser.AlterTablePropertiesContext ctx) {
        TableNameInfo tableNameInfo = new TableNameInfo(visitMultipartIdentifier(ctx.name));
        List<AlterTableOp> alterTableOps = new ArrayList<>();
        Map<String, String> properties = ctx.propertyItemList() != null
                ? Maps.newHashMap(visitPropertyItemList(ctx.propertyItemList()))
                : Maps.newHashMap();
        alterTableOps.add(new ModifyTablePropertiesOp(properties));
        return new AlterTableCommand(tableNameInfo, alterTableOps);
    }

    @Override
    public AlterTableOp visitAddColumnClause(AddColumnClauseContext ctx) {
        ColumnDefinition columnDefinition = visitColumnDef(ctx.columnDef());
        ColumnPosition columnPosition = null;
        if (ctx.columnPosition() != null) {
            if (ctx.columnPosition().FIRST() != null) {
                columnPosition = ColumnPosition.FIRST;
            } else {
                columnPosition = new ColumnPosition(ctx.columnPosition().position.getText());
            }
        }
        String rollupName = ctx.toRollup() != null ? ctx.toRollup().rollup.getText() : null;
        Map<String, String> properties = ctx.properties != null
                ? Maps.newHashMap(visitPropertyClause(ctx.properties))
                : Maps.newHashMap();
        return new AddColumnOp(columnDefinition, columnPosition, rollupName, properties);
    }

    @Override
    public AlterTableOp visitAddColumnsClause(AddColumnsClauseContext ctx) {
        List<ColumnDefinition> columnDefinitions = visitColumnDefs(ctx.columnDefs());
        String rollupName = ctx.toRollup() != null ? ctx.toRollup().rollup.getText() : null;
        Map<String, String> properties = ctx.properties != null
                ? Maps.newHashMap(visitPropertyClause(ctx.properties))
                : Maps.newHashMap();
        return new AddColumnsOp(columnDefinitions, rollupName, properties);
    }

    @Override
    public AlterTableOp visitDropColumnClause(DropColumnClauseContext ctx) {
        String columnName = ctx.name.getText();
        String rollupName = ctx.fromRollup() != null ? ctx.fromRollup().rollup.getText() : null;
        Map<String, String> properties = ctx.properties != null
                ? Maps.newHashMap(visitPropertyClause(ctx.properties))
                : Maps.newHashMap();
        return new DropColumnOp(columnName, rollupName, properties);
    }

    @Override
    public AlterTableOp visitModifyColumnClause(ModifyColumnClauseContext ctx) {
        ColumnDefinition columnDefinition = visitColumnDef(ctx.columnDef());
        ColumnPosition columnPosition = null;
        if (ctx.columnPosition() != null) {
            if (ctx.columnPosition().FIRST() != null) {
                columnPosition = ColumnPosition.FIRST;
            } else {
                columnPosition = new ColumnPosition(ctx.columnPosition().position.getText());
            }
        }
        String rollupName = ctx.fromRollup() != null ? ctx.fromRollup().rollup.getText() : null;
        Map<String, String> properties = ctx.properties != null
                ? Maps.newHashMap(visitPropertyClause(ctx.properties))
                : Maps.newHashMap();
        return new ModifyColumnOp(columnDefinition, columnPosition, rollupName, properties);
    }

    @Override
    public AlterTableOp visitReorderColumnsClause(ReorderColumnsClauseContext ctx) {
        List<String> columnsByPos = visitIdentifierList(ctx.identifierList());
        String rollupName = ctx.fromRollup() != null ? ctx.fromRollup().rollup.getText() : null;
        Map<String, String> properties = ctx.properties != null
                ? Maps.newHashMap(visitPropertyClause(ctx.properties))
                : Maps.newHashMap();
        return new ReorderColumnsOp(columnsByPos, rollupName, properties);
    }

    @Override
    public AlterTableOp visitAddPartitionClause(AddPartitionClauseContext ctx) {
        boolean isTempPartition = ctx.TEMPORARY() != null;
        PartitionDefinition partitionDefinition = visitPartitionDef(ctx.partitionDef());
        DistributionDescriptor desc = null;
        int bucketNum = FeConstants.default_bucket_num;
        if (ctx.INTEGER_VALUE() != null) {
            bucketNum = Integer.parseInt(ctx.INTEGER_VALUE().getText());
        }
        if (ctx.HASH() != null) {
            desc = new DistributionDescriptor(true, ctx.autoBucket != null, bucketNum,
                    visitIdentifierList(ctx.hashKeys));
        } else if (ctx.RANDOM() != null) {
            desc = new DistributionDescriptor(false, ctx.autoBucket != null, bucketNum, null);
        }
        Map<String, String> properties = ctx.properties != null
                ? Maps.newHashMap(visitPropertyClause(ctx.properties))
                : Maps.newHashMap();
        return new AddPartitionOp(partitionDefinition, desc, properties, isTempPartition);
    }

    @Override
    public AlterTableOp visitDropPartitionClause(DropPartitionClauseContext ctx) {
        boolean isTempPartition = ctx.TEMPORARY() != null;
        boolean ifExists = ctx.IF() != null;
        boolean forceDrop = ctx.FORCE() != null;
        String partitionName = ctx.partitionName.getText();
        return ctx.indexName != null
                ? new DropPartitionFromIndexOp(ifExists, partitionName, isTempPartition, forceDrop,
                        ctx.indexName.getText())
                : new DropPartitionOp(ifExists, partitionName, isTempPartition, forceDrop);
    }

    @Override
    public AlterTableOp visitModifyPartitionClause(ModifyPartitionClauseContext ctx) {
        boolean isTempPartition = ctx.TEMPORARY() != null;
        Map<String, String> properties = visitPropertyItemList(ctx.partitionProperties);
        if (ctx.ASTERISK() != null) {
            return ModifyPartitionOp.createStarClause(properties, isTempPartition);
        } else {
            List<String> partitions;
            if (ctx.partitionNames != null) {
                partitions = visitIdentifierList(ctx.partitionNames);
            } else {
                partitions = new ArrayList<>();
                partitions.add(ctx.partitionName.getText());
            }
            return new ModifyPartitionOp(partitions, properties, isTempPartition);
        }
    }

    @Override
    public AlterTableOp visitReplacePartitionClause(ReplacePartitionClauseContext ctx) {
        boolean forceReplace = ctx.FORCE() != null;
        PartitionNamesInfo partitionNames = null;
        PartitionNamesInfo tempPartitionNames = null;
        if (ctx.partitions != null) {
            Pair<Boolean, List<String>> partitionSpec = visitPartitionSpec(ctx.partitions);
            partitionNames = new PartitionNamesInfo(partitionSpec.first, partitionSpec.second);
        }
        if (ctx.tempPartitions != null) {
            Pair<Boolean, List<String>> partitionSpec = visitPartitionSpec(ctx.tempPartitions);
            tempPartitionNames = new PartitionNamesInfo(partitionSpec.first, partitionSpec.second);
        }

        Map<String, String> properties = ctx.properties != null ? new HashMap<>(visitPropertyClause(ctx.properties))
                : Maps.newHashMap();
        return new ReplacePartitionOp(partitionNames, tempPartitionNames, forceReplace, properties);
    }

    @Override
    public AlterTableOp visitReplaceTableClause(ReplaceTableClauseContext ctx) {
        String tableName = ctx.name.getText();
        Map<String, String> properties = ctx.properties != null
                ? Maps.newHashMap(visitPropertyClause(ctx.properties))
                : Maps.newHashMap();
        return new ReplaceTableOp(tableName, properties, ctx.FORCE() != null);
    }

    @Override
    public AlterTableOp visitRenameClause(RenameClauseContext ctx) {
        return new RenameTableOp(ctx.newName.getText());
    }

    @Override
    public AlterTableOp visitRenameRollupClause(RenameRollupClauseContext ctx) {
        return new RenameRollupOp(ctx.name.getText(), ctx.newName.getText());
    }

    @Override
    public AlterTableOp visitRenamePartitionClause(RenamePartitionClauseContext ctx) {
        return new RenamePartitionOp(ctx.name.getText(), ctx.newName.getText());
    }

    @Override
    public AlterTableOp visitRenameColumnClause(RenameColumnClauseContext ctx) {
        return new RenameColumnOp(ctx.name.getText(), ctx.newName.getText());
    }

    @Override
    public AlterTableOp visitAddIndexClause(AddIndexClauseContext ctx) {
        IndexDefinition indexDefinition = visitIndexDef(ctx.indexDef());
        return new CreateIndexOp(null, indexDefinition, true);
    }

    @Override
    public Command visitCreateIndex(CreateIndexContext ctx) {
        String indexName = ctx.name.getText();
        boolean ifNotExists = ctx.EXISTS() != null;
        TableNameInfo tableNameInfo = new TableNameInfo(visitMultipartIdentifier(ctx.tableName));
        List<String> indexCols = visitIdentifierList(ctx.identifierList());
        Map<String, String> properties = ctx.properties != null
                ? Maps.newHashMap(visitPropertyClause(ctx.properties))
                : Maps.newHashMap();
        String indexType = null;
        if (ctx.BITMAP() != null) {
            indexType = "BITMAP";
        } else if (ctx.NGRAM_BF() != null) {
            indexType = "NGRAM_BF";
        } else if (ctx.INVERTED() != null) {
            indexType = "INVERTED";
        }
        String comment = ctx.STRING_LITERAL() == null ? "" : stripQuotes(ctx.STRING_LITERAL().getText());
        // change BITMAP index to INVERTED index
        if (Config.enable_create_bitmap_index_as_inverted_index
                && "BITMAP".equalsIgnoreCase(indexType)) {
            indexType = "INVERTED";
        }
        IndexDefinition indexDefinition = new IndexDefinition(indexName, ifNotExists, indexCols, indexType,
                properties, comment);
        List<AlterTableOp> alterTableOps = Lists.newArrayList(new CreateIndexOp(tableNameInfo,
                indexDefinition, false));
        return new AlterTableCommand(tableNameInfo, alterTableOps);
    }

    @Override
    public Command visitBuildIndex(BuildIndexContext ctx) {
        String name = ctx.name.getText();
        TableNameInfo tableName = new TableNameInfo(visitMultipartIdentifier(ctx.tableName));
        PartitionNamesInfo partitionNamesInfo = null;
        if (ctx.partitionSpec() != null) {
            Pair<Boolean, List<String>> partitionSpec = visitPartitionSpec(ctx.partitionSpec());
            partitionNamesInfo = new PartitionNamesInfo(partitionSpec.first, partitionSpec.second);
        }
        IndexDefinition indexDefinition = new IndexDefinition(name, partitionNamesInfo);
        List<AlterTableOp> alterTableOps = Lists.newArrayList(new BuildIndexOp(tableName, indexDefinition, false));
        return new AlterTableCommand(tableName, alterTableOps);
    }

    @Override
    public Command visitDropIndex(DropIndexContext ctx) {
        String name = ctx.name.getText();
        TableNameInfo tableName = new TableNameInfo(visitMultipartIdentifier(ctx.tableName));
        List<AlterTableOp> alterTableOps = Lists
                .newArrayList(new DropIndexOp(name, ctx.EXISTS() != null, tableName, false));
        return new AlterTableCommand(tableName, alterTableOps);
    }

    @Override
    public AlterTableOp visitDropIndexClause(DropIndexClauseContext ctx) {
        return new DropIndexOp(ctx.name.getText(), ctx.EXISTS() != null, null, true);
    }

    @Override
    public AlterTableOp visitEnableFeatureClause(EnableFeatureClauseContext ctx) {
        String featureName = stripQuotes(ctx.STRING_LITERAL().getText());
        Map<String, String> properties = ctx.properties != null
                ? Maps.newHashMap(visitPropertyClause(ctx.properties))
                : Maps.newHashMap();
        return new EnableFeatureOp(featureName, properties);
    }

    @Override
    public AlterTableOp visitModifyDistributionClause(ModifyDistributionClauseContext ctx) {
        int bucketNum = FeConstants.default_bucket_num;
        if (ctx.INTEGER_VALUE() != null) {
            bucketNum = Integer.parseInt(ctx.INTEGER_VALUE().getText());
        }
        DistributionDescriptor desc;
        if (ctx.HASH() != null) {
            desc = new DistributionDescriptor(true, ctx.AUTO() != null, bucketNum,
                    visitIdentifierList(ctx.hashKeys));
        } else if (ctx.RANDOM() != null) {
            desc = new DistributionDescriptor(false, ctx.AUTO() != null, bucketNum, null);
        } else {
            throw new ParseException("distribution can't be empty", ctx);
        }
        return new ModifyDistributionOp(desc);
    }

    @Override
    public AlterTableOp visitModifyTableCommentClause(ModifyTableCommentClauseContext ctx) {
        return new ModifyTableCommentOp(stripQuotes(ctx.STRING_LITERAL().getText()));
    }

    @Override
    public AlterTableOp visitModifyColumnCommentClause(ModifyColumnCommentClauseContext ctx) {
        String columnName = ctx.name.getText();
        String comment = stripQuotes(ctx.STRING_LITERAL().getText());
        return new ModifyColumnCommentOp(columnName, comment);
    }

    @Override
    public AlterTableOp visitModifyEngineClause(ModifyEngineClauseContext ctx) {
        String engineName = ctx.name.getText();
        Map<String, String> properties = ctx.properties != null
                ? Maps.newHashMap(visitPropertyClause(ctx.properties))
                : Maps.newHashMap();
        return new ModifyEngineOp(engineName, properties);
    }

    @Override
    public AlterTableOp visitAlterMultiPartitionClause(AlterMultiPartitionClauseContext ctx) {
        boolean isTempPartition = ctx.TEMPORARY() != null;
        List<Expression> from = visitPartitionValueList(ctx.from);
        List<Expression> to = visitPartitionValueList(ctx.to);
        int num = Integer.parseInt(ctx.INTEGER_VALUE().getText());
        String unitString = ctx.unit != null ? ctx.unit.getText() : null;
        Map<String, String> properties = ctx.properties != null
                ? Maps.newHashMap(visitPropertyClause(ctx.properties))
                : Maps.newHashMap();
        return new AlterMultiPartitionOp(from, to, num, unitString, properties, isTempPartition);
    }

    @Override
    public AlterTableOp visitAddRollupClause(DorisParser.AddRollupClauseContext ctx) {
        String rollupName = ctx.rollupName.getText();
        List<String> columnNames = visitIdentifierList(ctx.columns);
        List<String> dupKeys = ctx.dupKeys != null ? visitIdentifierList(ctx.dupKeys) : null;
        String baseRollupName = ctx.fromRollup() != null ? ctx.fromRollup().rollup.getText() : null;
        Map<String, String> properties = ctx.properties != null
                ? Maps.newHashMap(visitPropertyClause(ctx.properties))
                : Maps.newHashMap();
        return new AddRollupOp(rollupName, columnNames, dupKeys, baseRollupName, properties);
    }

    @Override
    public AlterTableOp visitDropRollupClause(DorisParser.DropRollupClauseContext ctx) {
        String rollupName = ctx.rollupName.getText();
        Map<String, String> properties = ctx.properties != null
                ? Maps.newHashMap(visitPropertyClause(ctx.properties))
                : Maps.newHashMap();
        return new DropRollupOp(rollupName, properties);
    }

    @Override
    public LogicalPlan visitShowVariables(ShowVariablesContext ctx) {
        SetType statementScope = visitStatementScope(ctx.statementScope());
        if (ctx.wildWhere() != null) {
            if (ctx.wildWhere().LIKE() != null) {
                return new ShowVariablesCommand(statementScope,
                        stripQuotes(ctx.wildWhere().STRING_LITERAL().getText()));
            } else {
                StringBuilder sb = new StringBuilder();
                sb.append("SELECT `VARIABLE_NAME` AS `Variable_name`, `VARIABLE_VALUE` AS `Value` FROM ");
                sb.append("`").append(InternalCatalog.INTERNAL_CATALOG_NAME).append("`");
                sb.append(".");
                sb.append("`").append(InfoSchemaDb.DATABASE_NAME).append("`");
                sb.append(".");
                if (statementScope == SetType.GLOBAL) {
                    sb.append("`global_variables` ");
                } else {
                    sb.append("`session_variables` ");
                }
                sb.append(getOriginSql(ctx.wildWhere()));
                return new NereidsParser().parseSingle(sb.toString());
            }
        } else {
            return new ShowVariablesCommand(statementScope, null);
        }
    }

    private Expression getWildWhere(DorisParser.WildWhereContext ctx) {
        if (ctx.LIKE() != null) {
            String pattern = stripQuotes(ctx.STRING_LITERAL().getText());
            return new Like(new UnboundSlot("ProcedureName"), new StringLiteral(pattern));
        } else if (ctx.WHERE() != null) {
            return getExpression(ctx.expression());
        } else {
            throw new AnalysisException("Wild where should contain like or where " + ctx.getText());
        }
    }

    @Override
    public ShowViewCommand visitShowView(ShowViewContext ctx) {
        List<String> tableNameParts = visitMultipartIdentifier(ctx.tableName);
        String databaseName = null;
        if (ctx.database != null) {
            databaseName = stripQuotes(ctx.database.getText());
        }
        return new ShowViewCommand(databaseName, new TableNameInfo(tableNameParts));
    }

    @Override
    public LogicalPlan visitShowBackends(ShowBackendsContext ctx) {
        return new ShowBackendsCommand();
    }

    @Override
    public LogicalPlan visitShowBackup(ShowBackupContext ctx) {
        String dbName = null;
        Expression wildWhere = null;
        if (ctx.database != null) {
            dbName = ctx.database.getText();
        }
        if (ctx.wildWhere() != null) {
            wildWhere = getWildWhere(ctx.wildWhere());
        }
        return new ShowBackupCommand(dbName, wildWhere);
    }

    @Override
    public LogicalPlan visitShowPlugins(ShowPluginsContext ctx) {
        return new ShowPluginsCommand();
    }

    @Override
    public LogicalPlan visitShowSmallFiles(ShowSmallFilesContext ctx) {
        String dbName = null;
        if (ctx.database != null) {
            List<String> nameParts = visitMultipartIdentifier(ctx.database);
            dbName = nameParts.get(0); // only one entry possible
        }
        return new ShowSmallFilesCommand(dbName);
    }

    @Override
    public LogicalPlan visitShowSnapshot(ShowSnapshotContext ctx) {
        String repoName = null;
        Expression wildWhere = null;
        if (ctx.wildWhere() != null) {
            wildWhere = getWildWhere(ctx.wildWhere());
        }
        if (ctx.repo != null) {
            repoName = ctx.repo.getText();
        }
        return new ShowSnapshotCommand(repoName, wildWhere);
    }

    @Override
    public LogicalPlan visitShowSqlBlockRule(ShowSqlBlockRuleContext ctx) {
        String ruleName = null;
        if (ctx.ruleName != null) {
            ruleName = ctx.ruleName.getText();
        }
        return new ShowSqlBlockRuleCommand(ruleName);
    }

    @Override
    public LogicalPlan visitShowTriggers(ShowTriggersContext ctx) {
        return new ShowTriggersCommand();
    }

    @Override
    public LogicalPlan visitShowTrash(ShowTrashContext ctx) {
        if (ctx.ON() != null) {
            String backend = stripQuotes(ctx.STRING_LITERAL().getText());
            new ShowTrashCommand(backend);
        } else {
            return new ShowTrashCommand();
        }
        return new ShowTrashCommand();
    }

    @Override
    public LogicalPlan visitAdminCleanTrash(DorisParser.AdminCleanTrashContext ctx) {
        if (ctx.ON() != null) {
            List<String> backendsQuery = Lists.newArrayList();
            ctx.backends.forEach(backend -> backendsQuery.add(stripQuotes(backend.getText())));
            return new AdminCleanTrashCommand(backendsQuery);
        }
        return new AdminCleanTrashCommand();
    }

    @Override
    public LogicalPlan visitAdminShowReplicaStatus(AdminShowReplicaStatusContext ctx) {
        Expression where = null;
        if (ctx.WHERE() != null) {
            StringLiteral left = new StringLiteral(stripQuotes(ctx.STATUS().toString()));
            StringLiteral right = new StringLiteral(stripQuotes(ctx.STRING_LITERAL().getText()));
            if (ctx.NEQ() != null) {
                where = new Not(new EqualTo(left, right));
            } else {
                where = new EqualTo(left, right);
            }
        }
        TableRefInfo tableRefInfo = visitBaseTableRefContext(ctx.baseTableRef());
        return new AdminShowReplicaStatusCommand(tableRefInfo, where);
    }

    @Override
    public LogicalPlan visitShowRepositories(ShowRepositoriesContext ctx) {
        return new ShowRepositoriesCommand();
    }

    @Override
    public LogicalPlan visitShowResources(ShowResourcesContext ctx) {
        Expression wildWhere = null;
        List<OrderKey> orderKeys = null;
        String likePattern = null;
        long limit = -1L;
        long offset = 0L;
        if (ctx.sortClause() != null) {
            orderKeys = visit(ctx.sortClause().sortItem(), OrderKey.class);
        }
        if (ctx.wildWhere() != null) {
            wildWhere = getWildWhere(ctx.wildWhere());
            if (ctx.wildWhere().LIKE() != null) {
                likePattern = stripQuotes(ctx.wildWhere().STRING_LITERAL().getText());
            } else {
                wildWhere = (Expression) ctx.wildWhere().expression().accept(this);
            }
        }
        if (ctx.limitClause() != null) {
            limit = ctx.limitClause().limit != null
                    ? Long.parseLong(ctx.limitClause().limit.getText())
                    : 0;
            if (limit < 0) {
                throw new ParseException("Limit requires non-negative number", ctx.limitClause());
            }
            offset = ctx.limitClause().offset != null
                    ? Long.parseLong(ctx.limitClause().offset.getText())
                    : 0;
            if (offset < 0) {
                throw new ParseException("Offset requires non-negative number", ctx.limitClause());
            }
        }
        return new ShowResourcesCommand(wildWhere, likePattern, orderKeys, limit, offset);
    }

    @Override
    public LogicalPlan visitShowRestore(ShowRestoreContext ctx) {
        String dbName = null;
        Expression wildWhere = null;
        if (ctx.database != null) {
            dbName = ctx.database.getText();
        }
        if (ctx.wildWhere() != null) {
            wildWhere = getWildWhere(ctx.wildWhere());
        }
        return new ShowRestoreCommand(dbName, wildWhere, ctx.BRIEF() != null);
    }

    @Override
    public LogicalPlan visitShowRoles(ShowRolesContext ctx) {
        return new ShowRolesCommand();
    }

    @Override
    public LogicalPlan visitShowProc(ShowProcContext ctx) {
        String path = stripQuotes(ctx.path.getText());
        return new ShowProcCommand(path);
    }

    private TableScanParams visitOptScanParamsContex(OptScanParamsContext ctx) {
        if (ctx != null) {
            Map<String, String> map = visitPropertyItemList(ctx.properties);
            return new TableScanParams(ctx.funcName.getText(), map);
        }
        return null;
    }

    private TableSnapshot visitTableSnapshotContext(TableSnapshotContext ctx) {
        if (ctx != null) {
            if (ctx.TIME() != null) {
                return new TableSnapshot(stripQuotes(ctx.time.getText()));
            } else {
                return new TableSnapshot(Long.parseLong(ctx.version.getText()));
            }
        }
        return null;
    }

    private List<String> visitRelationHintContext(RelationHintContext ctx) {
        final List<String> relationHints;
        if (ctx != null) {
            relationHints = typedVisit(ctx);
        } else {
            relationHints = ImmutableList.of();
        }
        return relationHints;
    }

    private PartitionNamesInfo visitSpecifiedPartitionContext(SpecifiedPartitionContext ctx) {
        if (ctx != null) {
            List<String> partitions = new ArrayList<>();
            boolean isTempPart = ctx.TEMPORARY() != null;
            if (ctx.identifier() != null) {
                partitions.add(ctx.identifier().getText());
            } else {
                partitions.addAll(visitIdentifierList(ctx.identifierList()));
            }
            return new PartitionNamesInfo(isTempPart, partitions);
        }
        return null;
    }

    private List<Long> visitTabletListContext(TabletListContext ctx) {
        List<Long> tabletIdList = new ArrayList<>();
        if (ctx != null && ctx.tabletIdList != null) {
            ctx.tabletIdList.stream().forEach(tabletToken -> {
                tabletIdList.add(Long.parseLong(tabletToken.getText()));
            });
        }
        return tabletIdList;
    }

    private TableRefInfo visitBaseTableRefContext(BaseTableRefContext ctx) {
        List<String> nameParts = visitMultipartIdentifier(ctx.multipartIdentifier());
        TableScanParams scanParams = visitOptScanParamsContex(ctx.optScanParams());
        TableSnapshot tableSnapShot = visitTableSnapshotContext(ctx.tableSnapshot());
        PartitionNamesInfo partitionNameInfo = visitSpecifiedPartitionContext(ctx.specifiedPartition());
        List<Long> tabletIdList = visitTabletListContext(ctx.tabletList());

        String tableAlias = null;
        if (ctx.tableAlias().strictIdentifier() != null) {
            tableAlias = ctx.tableAlias().getText();
        }
        TableSample tableSample = ctx.sample() == null ? null : (TableSample) visit(ctx.sample());
        List<String> hints = visitRelationHintContext(ctx.relationHint());
        return new TableRefInfo(new TableNameInfo(nameParts), scanParams, tableSnapShot, partitionNameInfo,
                                    tabletIdList, tableAlias, tableSample, hints);
    }

    @Override
    public LogicalPlan visitShowReplicaDistribution(ShowReplicaDistributionContext ctx) {
        TableRefInfo tableRefInfo = visitBaseTableRefContext(ctx.baseTableRef());
        return new ShowReplicaDistributionCommand(tableRefInfo);
    }

    @Override
    public LogicalPlan visitAdminShowReplicaDistribution(AdminShowReplicaDistributionContext ctx) {
        TableRefInfo tableRefInfo = visitBaseTableRefContext(ctx.baseTableRef());
        return new ShowReplicaDistributionCommand(tableRefInfo);
    }

    @Override
    public LogicalPlan visitShowCreateCatalog(ShowCreateCatalogContext ctx) {
        return new ShowCreateCatalogCommand(ctx.identifier().getText());
    }

    @Override
    public LogicalPlan visitShowCatalog(DorisParser.ShowCatalogContext ctx) {
        return new ShowCatalogCommand(ctx.identifier().getText(), null);
    }

    @Override
    public LogicalPlan visitShowCatalogs(DorisParser.ShowCatalogsContext ctx) {
        String wild = null;
        if (ctx.wildWhere() != null) {
            if (ctx.wildWhere().LIKE() != null) {
                wild = stripQuotes(ctx.wildWhere().STRING_LITERAL().getText());
            } else if (ctx.wildWhere().WHERE() != null) {
                wild = ctx.wildWhere().expression().getText();
            }
        }
        return new ShowCatalogCommand(null, wild);
    }

    @Override
    public LogicalPlan visitShowStorageEngines(ShowStorageEnginesContext ctx) {
        return new ShowStorageEnginesCommand();
    }

    @Override
    public LogicalPlan visitAdminRebalanceDisk(AdminRebalanceDiskContext ctx) {
        if (ctx.ON() != null) {
            List<String> backendList = Lists.newArrayList();
            ctx.backends.forEach(backend -> backendList.add(stripQuotes(backend.getText())));
            return new AdminRebalanceDiskCommand(backendList);
        }
        return new AdminRebalanceDiskCommand();
    }

    @Override
    public LogicalPlan visitAdminCancelRebalanceDisk(AdminCancelRebalanceDiskContext ctx) {
        if (ctx.ON() != null) {
            List<String> backendList = Lists.newArrayList();
            ctx.backends.forEach(backend -> backendList.add(stripQuotes(backend.getText())));
            return new AdminCancelRebalanceDiskCommand(backendList);
        }
        return new AdminCancelRebalanceDiskCommand();
    }

    @Override
    public LogicalPlan visitShowDiagnoseTablet(ShowDiagnoseTabletContext ctx) {
        long tabletId = Long.parseLong(ctx.INTEGER_VALUE().getText());
        return new ShowDiagnoseTabletCommand(tabletId);
    }

    @Override
    public LogicalPlan visitAdminDiagnoseTablet(AdminDiagnoseTabletContext ctx) {
        long tabletId = Long.parseLong(ctx.INTEGER_VALUE().getText());
        return new ShowDiagnoseTabletCommand(tabletId);
    }

    @Override
    public LogicalPlan visitShowCreateTable(ShowCreateTableContext ctx) {
        List<String> nameParts = visitMultipartIdentifier(ctx.name);
        return new ShowCreateTableCommand(new TableNameInfo(nameParts), ctx.BRIEF() != null);
    }

    @Override
    public LogicalPlan visitShowCreateView(ShowCreateViewContext ctx) {
        List<String> nameParts = visitMultipartIdentifier(ctx.name);
        return new ShowCreateViewCommand(new TableNameInfo(nameParts));
    }

    @Override
    public LogicalPlan visitShowCreateMaterializedView(ShowCreateMaterializedViewContext ctx) {
        List<String> nameParts = visitMultipartIdentifier(ctx.tableName);
        return new ShowCreateMaterializedViewCommand(stripQuotes(ctx.mvName.getText()), new TableNameInfo(nameParts));
    }

    @Override
    public LogicalPlan visitAlterWorkloadGroup(AlterWorkloadGroupContext ctx) {
        Map<String, String> properties = ctx.propertyClause() != null
                        ? Maps.newHashMap(visitPropertyClause(ctx.propertyClause())) : Maps.newHashMap();
        return new AlterWorkloadGroupCommand(ctx.name.getText(), properties);
    }

    @Override
    public LogicalPlan visitAlterWorkloadPolicy(AlterWorkloadPolicyContext ctx) {
        Map<String, String> properties = ctx.propertyClause() != null
                        ? Maps.newHashMap(visitPropertyClause(ctx.propertyClause())) : Maps.newHashMap();
        return new AlterWorkloadPolicyCommand(ctx.name.getText(), properties);
    }

    @Override
    public LogicalPlan visitAlterRole(AlterRoleContext ctx) {
        String comment = visitCommentSpec(ctx.commentSpec());
        return new AlterRoleCommand(ctx.role.getText(), comment);
    }

    @Override
    public LogicalPlan visitShowDatabaseId(ShowDatabaseIdContext ctx) {
        long dbId = (ctx.databaseId != null) ? Long.parseLong(ctx.databaseId.getText()) : -1;
        return new ShowDatabaseIdCommand(dbId);
    }

    public LogicalPlan visitCreateRole(CreateRoleContext ctx) {
        String roleName = stripQuotes(ctx.name.getText());
        String comment = ctx.STRING_LITERAL() == null ? "" : LogicalPlanBuilderAssistant.escapeBackSlash(
                ctx.STRING_LITERAL().getText().substring(1, ctx.STRING_LITERAL().getText().length() - 1));
        return new CreateRoleCommand(ctx.EXISTS() != null, roleName, comment);
    }

    @Override
    public LogicalPlan visitCreateFile(CreateFileContext ctx) {
        String dbName = null;
        if (ctx.database != null) {
            dbName = ctx.database.getText();
        }
        Map<String, String> properties = ctx.propertyClause() != null
                                    ? Maps.newHashMap(visitPropertyClause(ctx.propertyClause())) : Maps.newHashMap();
        return new CreateFileCommand(stripQuotes(ctx.name.getText()), dbName, properties);
    }

    @Override
    public LogicalPlan visitShowCharset(ShowCharsetContext ctx) {
        return new ShowCharsetCommand();
    }

    @Override
    public LogicalPlan visitAdminSetTableStatus(AdminSetTableStatusContext ctx) {
        List<String> dbTblNameParts = visitMultipartIdentifier(ctx.name);
        Map<String, String> properties = ctx.propertyClause() != null
                        ? Maps.newHashMap(visitPropertyClause(ctx.propertyClause())) : Maps.newHashMap();
        return new AdminSetTableStatusCommand(new TableNameInfo(dbTblNameParts), properties);
    }

    @Override
    public LogicalPlan visitShowFrontends(ShowFrontendsContext ctx) {
        String detail = (ctx.name != null) ? ctx.name.getText() : null;
        return new ShowFrontendsCommand(detail);
    }

    @Override
    public LogicalPlan visitShowFunctions(ShowFunctionsContext ctx) {
        String dbName = null;
        if (ctx.database != null) {
            List<String> nameParts = visitMultipartIdentifier(ctx.database);
            if (nameParts.size() == 1) {
                dbName = nameParts.get(0);
            } else if (nameParts.size() == 2) {
                dbName = nameParts.get(1);
            } else {
                throw new AnalysisException("nameParts in analyze database should be [ctl.]db");
            }
        }

        boolean isVerbose = ctx.FULL() != null;
        boolean isBuiltin = ctx.BUILTIN() != null;

        String wild = null;
        if (ctx.STRING_LITERAL() != null) {
            wild = stripQuotes(ctx.STRING_LITERAL().getText());
        }
        return new ShowFunctionsCommand(dbName, isBuiltin, isVerbose, wild);
    }

    @Override
    public LogicalPlan visitShowGlobalFunctions(ShowGlobalFunctionsContext ctx) {
        boolean isVerbose = ctx.FULL() != null;

        String wild = null;
        if (ctx.STRING_LITERAL() != null) {
            wild = stripQuotes(ctx.STRING_LITERAL().getText());
        }
        return new ShowFunctionsCommand(isVerbose, wild, true);
    }

    @Override
    public LogicalPlan visitShowCreateDatabase(ShowCreateDatabaseContext ctx) {
        List<String> nameParts = visitMultipartIdentifier(ctx.name);
        String databaseName = "";
        String catalogName = "";
        if (nameParts.size() == 2) {
            // The identifier is in the form "internalcatalog.databasename"
            catalogName = nameParts.get(0);
            databaseName = nameParts.get(1);
        } else if (nameParts.size() == 1) {
            // The identifier is in the form "databasename"
            databaseName = nameParts.get(0);
        }

        return new ShowCreateDatabaseCommand(new DbName(catalogName, databaseName));
    }

    @Override
    public LogicalPlan visitCleanAllProfile(CleanAllProfileContext ctx) {
        return new CleanAllProfileCommand();
    }

    @Override
    public Object visitCleanLabel(CleanLabelContext ctx) {
        String label = ctx.label == null ? null : ctx.label.getText();
        IdentifierContext database = ctx.database;
        return new CleanLabelCommand(stripQuotes(database.getText()), label);
    }

    @Override
    public LogicalPlan visitShowWhitelist(ShowWhitelistContext ctx) {
        return new ShowWhiteListCommand();
    }

    @Override
    public LogicalPlan visitShowUserProperties(ShowUserPropertiesContext ctx) {
        String user = ctx.user != null ? stripQuotes(ctx.user.getText()) : null;
        String pattern = null;
        if (ctx.LIKE() != null) {
            pattern = stripQuotes(ctx.STRING_LITERAL().getText());
        }
        return new ShowUserPropertyCommand(user, pattern, false);
    }

    @Override
    public LogicalPlan visitShowAllProperties(ShowAllPropertiesContext ctx) {
        String pattern = null;
        if (ctx.LIKE() != null) {
            pattern = stripQuotes(ctx.STRING_LITERAL().getText());
        }
        return new ShowUserPropertyCommand(null, pattern, true);
    }

    @Override
    public LogicalPlan visitAlterCatalogComment(AlterCatalogCommentContext ctx) {
        String catalogName = stripQuotes(ctx.name.getText());
        String comment = stripQuotes(ctx.comment.getText());
        return new AlterCatalogCommentCommand(catalogName, comment);
    }

    @Override
    public LogicalPlan visitAlterDatabaseRename(AlterDatabaseRenameContext ctx) {
        String dbName = Optional.ofNullable(ctx.name)
                .map(ParserRuleContext::getText)
                .filter(s -> !s.isEmpty())
                .orElseThrow(() -> new ParseException("Database name is empty or cannot be an empty string"));
        String newDbName = Optional.ofNullable(ctx.newName)
                .map(ParserRuleContext::getText)
                .filter(s -> !s.isEmpty())
                .orElseThrow(() -> new ParseException("New Database name is empty or cannot be an empty string"));
        return new AlterDatabaseRenameCommand(dbName, newDbName);
    }

    @Override
    public LogicalPlan visitShowDynamicPartition(ShowDynamicPartitionContext ctx) {
        String dbName = null;
        if (ctx.database != null) {
            List<String> nameParts = visitMultipartIdentifier(ctx.database);
            dbName = nameParts.get(0); // only one entry possible
        }
        return new ShowDynamicPartitionCommand(dbName);
    }

    @Override
    public LogicalPlan visitCreateCatalog(CreateCatalogContext ctx) {
        String catalogName = ctx.catalogName.getText();
        boolean ifNotExists = ctx.IF() != null;
        String resourceName = ctx.resourceName == null ? null : (ctx.resourceName.getText());
        String comment = ctx.STRING_LITERAL() == null ? null : stripQuotes(ctx.STRING_LITERAL().getText());
        Map<String, String> properties = ctx.propertyClause() != null
                                    ? Maps.newHashMap(visitPropertyClause(ctx.propertyClause())) : Maps.newHashMap();

        return new CreateCatalogCommand(catalogName, ifNotExists, resourceName, comment, properties);
    }

    @Override
    public LogicalPlan visitShowStages(ShowStagesContext ctx) {
        return new ShowStagesCommand();
    }

    @Override
    public LogicalPlan visitRecoverDatabase(RecoverDatabaseContext ctx) {
        String dbName = ctx.name.getText();
        long dbId = (ctx.id != null) ? Long.parseLong(ctx.id.getText()) : -1;
        String newDbName = (ctx.alias != null) ? ctx.alias.getText() : null;
        return new RecoverDatabaseCommand(dbName, dbId, newDbName);
    }

    @Override
    public LogicalPlan visitShowWarningErrors(ShowWarningErrorsContext ctx) {
        boolean isWarning = ctx.WARNINGS() != null;

        // Extract the limit value if present
        long limit = 0;
        Optional<LimitClauseContext> limitCtx = Optional.ofNullable(ctx.limitClause());
        if (ctx.limitClause() != null) {
            limit = Long.parseLong(limitCtx.get().limit.getText());
            if (limit < 0) {
                throw new ParseException("Limit requires non-negative number", limitCtx.get());
            }
        }
        return new ShowWarningErrorsCommand(isWarning, limit);
    }

    @Override
    public LogicalPlan visitAlterCatalogProperties(AlterCatalogPropertiesContext ctx) {
        String catalogName = stripQuotes(ctx.name.getText());
        Map<String, String> properties = visitPropertyItemList(ctx.propertyItemList());
        return new AlterCatalogPropertiesCommand(catalogName, properties);
    }

    @Override
    public RecoverTableCommand visitRecoverTable(RecoverTableContext ctx) {
        List<String> dbTblNameParts = visitMultipartIdentifier(ctx.name);
        String newTableName = (ctx.alias != null) ? ctx.alias.getText() : null;
        long tableId = (ctx.id != null) ? Long.parseLong(ctx.id.getText()) : -1;
        return new RecoverTableCommand(new TableNameInfo(dbTblNameParts), tableId, newTableName);
    }

    @Override
    public RecoverPartitionCommand visitRecoverPartition(RecoverPartitionContext ctx) {
        String partitionName = ctx.name.getText();
        String newPartitionName = (ctx.alias != null) ? ctx.alias.getText() : null;
        long partitionId = (ctx.id != null) ? Long.parseLong(ctx.id.getText()) : -1;
        List<String> dbTblNameParts = visitMultipartIdentifier(ctx.tableName);
        return new RecoverPartitionCommand(new TableNameInfo(dbTblNameParts),
                                            partitionName, partitionId, newPartitionName);
    }

    @Override

    public LogicalPlan visitShowBroker(ShowBrokerContext ctx) {
        return new ShowBrokerCommand();
    }

    @Override
    public LogicalPlan visitDropRole(DropRoleContext ctx) {
        String roleName = stripQuotes(ctx.name.getText());
        return new DropRoleCommand(roleName, ctx.EXISTS() != null);
    }

    @Override
    public LogicalPlan visitDropTable(DropTableContext ctx) {
        String ctlName = null;
        String dbName = null;
        String tableName = null;
        List<String> nameParts = visitMultipartIdentifier(ctx.name);
        if (nameParts.size() == 1) {
            tableName = nameParts.get(0);
        } else if (nameParts.size() == 2) {
            dbName = nameParts.get(0);
            tableName = nameParts.get(1);
        } else if (nameParts.size() == 3) {
            ctlName = nameParts.get(0);
            dbName = nameParts.get(1);
            tableName = nameParts.get(2);
        } else {
            throw new AnalysisException("nameParts in create table should be [ctl.][db.]tbl");
        }

        boolean ifExists = ctx.EXISTS() != null;
        boolean forceDrop = ctx.FORCE() != null;
        TableNameInfo tblNameInfo = new TableNameInfo(ctlName, dbName, tableName);
        return new DropTableCommand(ifExists, tblNameInfo, forceDrop);
    }

    @Override
    public LogicalPlan visitDropCatalog(DropCatalogContext ctx) {
        String catalogName = stripQuotes(ctx.name.getText());
        boolean ifExists = ctx.EXISTS() != null;
        return new DropCatalogCommand(catalogName, ifExists);
    }

    @Override
    public LogicalPlan visitCreateEncryptkey(CreateEncryptkeyContext ctx) {
        List<String> nameParts = visitMultipartIdentifier(ctx.multipartIdentifier());
        return new CreateEncryptkeyCommand(new EncryptKeyName(nameParts), ctx.EXISTS() != null,
                                            stripQuotes(ctx.STRING_LITERAL().getText()));
    }

    @Override
    public LogicalPlan visitAlterCatalogRename(AlterCatalogRenameContext ctx) {
        String catalogName = stripQuotes(ctx.name.getText());
        String newName = stripQuotes(ctx.newName.getText());
        return new AlterCatalogRenameCommand(catalogName, newName);
    }

    @Override
    public LogicalPlan visitDropStoragePolicy(DropStoragePolicyContext ctx) {
        String policyName = ctx.name.getText();
        boolean ifExists = ctx.EXISTS() != null;
        return new DropStoragePolicyCommand(policyName, ifExists);
    }

    @Override
    public LogicalPlan visitDropEncryptkey(DropEncryptkeyContext ctx) {
        List<String> nameParts = visitMultipartIdentifier(ctx.name);
        return new DropEncryptkeyCommand(new EncryptKeyName(nameParts), ctx.EXISTS() != null);
    }

    @Override
    public LogicalPlan visitCreateWorkloadGroup(CreateWorkloadGroupContext ctx) {
        String workloadGroupName = stripQuotes(ctx.name.getText());
        boolean ifNotExists = ctx.EXISTS() != null;
        Map<String, String> properties = ctx.propertyClause() != null
                                    ? Maps.newHashMap(visitPropertyClause(ctx.propertyClause())) : Maps.newHashMap();
        return new CreateWorkloadGroupCommand(workloadGroupName, ifNotExists, properties);
    }

    @Override
    public LogicalPlan visitShowSyncJob(ShowSyncJobContext ctx) {
        String databaseName = null;
        if (ctx.multipartIdentifier() != null) {
            List<String> databaseParts = visitMultipartIdentifier(ctx.multipartIdentifier());
            databaseName = databaseParts.get(0);
        }
        return new ShowSyncJobCommand(databaseName);
    }

    @Override
    public LogicalPlan visitDropFile(DropFileContext ctx) {
        String dbName = null;
        if (ctx.database != null) {
            dbName = ctx.database.getText();
        }
        Map<String, String> properties = ctx.propertyClause() != null
                                    ? Maps.newHashMap(visitPropertyClause(ctx.propertyClause())) : Maps.newHashMap();
        return new DropFileCommand(stripQuotes(ctx.name.getText()), dbName, properties);
    }

    @Override
    public LogicalPlan visitDropRepository(DropRepositoryContext ctx) {
        return new DropRepositoryCommand(stripQuotes(ctx.name.getText()));
    }

    @Override
    public LogicalPlan visitDropSqlBlockRule(DropSqlBlockRuleContext ctx) {
        return new DropSqlBlockRuleCommand(visitIdentifierSeq(ctx.identifierSeq()), ctx.EXISTS() != null);
    }

    @Override
    public LogicalPlan visitDropUser(DropUserContext ctx) {
        UserIdentity userIdent = visitUserIdentify(ctx.userIdentify());
        return new DropUserCommand(userIdent, ctx.EXISTS() != null);
    }

    @Override
    public LogicalPlan visitDropWorkloadGroup(DropWorkloadGroupContext ctx) {
        return new DropWorkloadGroupCommand(ctx.name.getText(), ctx.EXISTS() != null);
    }

    @Override
    public LogicalPlan visitDropWorkloadPolicy(DropWorkloadPolicyContext ctx) {
        return new DropWorkloadPolicyCommand(ctx.name.getText(), ctx.EXISTS() != null);
    }

    @Override
    public LogicalPlan visitShowTableId(ShowTableIdContext ctx) {
        long tableId = -1;
        if (ctx.tableId != null) {
            tableId = Long.parseLong(ctx.tableId.getText());
        }
        return new ShowTableIdCommand(tableId);
    }

    @Override
    public LogicalPlan visitShowProcessList(ShowProcessListContext ctx) {
        return new ShowProcessListCommand(ctx.FULL() != null);
    }

    @Override
    public LogicalPlan visitHelp(HelpContext ctx) {
        String mark = ctx.mark.getText();
        return new HelpCommand(mark);
    }

    @Override
    public LogicalPlan visitSync(SyncContext ctx) {
        return new SyncCommand();
    }

    @Override
    public LogicalPlan visitShowDelete(ShowDeleteContext ctx) {
        String dbName = null;
        if (ctx.database != null) {
            List<String> nameParts = visitMultipartIdentifier(ctx.database);
            dbName = nameParts.get(0); // only one entry possible
        }
        return new ShowDeleteCommand(dbName);
    }

    @Override
    public LogicalPlan visitShowStoragePolicy(ShowStoragePolicyContext ctx) {
        String policyName = null;
        if (ctx.identifierOrText() != null) {
            policyName = stripQuotes(ctx.identifierOrText().getText());
        }
        return new ShowStoragePolicyCommand(policyName, ctx.USING() != null);
    }

    @Override
    public LogicalPlan visitShowPrivileges(ShowPrivilegesContext ctx) {
        return new ShowPrivilegesCommand();
    }

    @Override
    public LogicalPlan visitShowTabletsBelong(ShowTabletsBelongContext ctx) {
        List<Long> tabletIdLists = new ArrayList<>();
        ctx.tabletIds.stream().forEach(tabletToken -> {
            tabletIdLists.add(Long.parseLong(tabletToken.getText()));
        });
        return new ShowTabletsBelongCommand(tabletIdLists);
    }

    @Override
    public LogicalPlan visitShowCollation(ShowCollationContext ctx) {
        String wild = null;
        if (ctx.wildWhere() != null) {
            if (ctx.wildWhere().LIKE() != null) {
                wild = stripQuotes(ctx.wildWhere().STRING_LITERAL().getText());
            } else if (ctx.wildWhere().WHERE() != null) {
                wild = ctx.wildWhere().expression().getText();
            }
        }
        return new ShowCollationCommand(wild);
    }

    @Override
    public LogicalPlan visitAdminCheckTablets(AdminCheckTabletsContext ctx) {
        List<Long> tabletIdLists = new ArrayList<>();
        if (ctx.tabletList() != null) {
            ctx.tabletList().tabletIdList.stream().forEach(tabletToken -> {
                tabletIdLists.add(Long.parseLong(tabletToken.getText()));
            });
        }
        Map<String, String> properties = ctx.properties != null
                ? Maps.newHashMap(visitPropertyClause(ctx.properties))
                : Maps.newHashMap();
        return new AdminCheckTabletsCommand(tabletIdLists, properties);
    }

    @Override
    public LogicalPlan visitShowWarningErrorCount(ShowWarningErrorCountContext ctx) {
        boolean isWarning = ctx.WARNINGS() != null;
        return new ShowWarningErrorCountCommand(isWarning);
    }

    @Override
    public LogicalPlan visitShowStatus(ShowStatusContext ctx) {
        String scope = visitStatementScope(ctx.statementScope()).name();
        return new ShowStatusCommand(scope);
    }

    @Override
    public LogicalPlan visitShowDataSkew(ShowDataSkewContext ctx) {
        TableRefInfo tableRefInfo = visitBaseTableRefContext(ctx.baseTableRef());
        return new ShowDataSkewCommand(tableRefInfo);
    }

    @Override
    public LogicalPlan visitShowData(DorisParser.ShowDataContext ctx) {
        TableNameInfo tableNameInfo = null;
        if (ctx.tableName != null) {
            tableNameInfo = new TableNameInfo(visitMultipartIdentifier(ctx.tableName));
        }
        List<OrderKey> orderKeys = null;
        if (ctx.sortClause() != null) {
            orderKeys = visit(ctx.sortClause().sortItem(), OrderKey.class);
        }
        Map<String, String> properties = ctx.propertyClause() != null
                ? Maps.newHashMap(visitPropertyClause(ctx.propertyClause())) : Maps.newHashMap();
        boolean detailed = ctx.ALL() != null;
        return new ShowDataCommand(tableNameInfo, orderKeys, properties, detailed);
    }

    @Override
    public LogicalPlan visitShowTableCreation(ShowTableCreationContext ctx) {
        String dbName = null;
        String wild = null;
        if (ctx.database != null) {
            List<String> nameParts = visitMultipartIdentifier(ctx.database);
            dbName = nameParts.get(0); // only one entry possible
        }
        if (ctx.STRING_LITERAL() != null) {
            wild = ctx.STRING_LITERAL().getText();
        }
        return new ShowTableCreationCommand(dbName, wild);
    }

    @Override
    public SetType visitStatementScope(StatementScopeContext ctx) {
        SetType statementScope = SetType.DEFAULT;
        if (ctx != null) {
            if (ctx.GLOBAL() != null) {
                statementScope = SetType.GLOBAL;
            } else if (ctx.LOCAL() != null || ctx.SESSION() != null) {
                statementScope = SetType.SESSION;
            }
        }
        return statementScope;
    }

    @Override
    public LogicalPlan visitAdminShowTabletStorageFormat(AdminShowTabletStorageFormatContext ctx) {
        return new ShowTabletStorageFormatCommand(ctx.VERBOSE() != null);
    }

    @Override
    public LogicalPlan visitShowTabletStorageFormat(ShowTabletStorageFormatContext ctx) {
        return new ShowTabletStorageFormatCommand(ctx.VERBOSE() != null);
    }

    @Override
    public LogicalPlan visitShowTabletsFromTable(DorisParser.ShowTabletsFromTableContext ctx) {
        TableNameInfo tableName = new TableNameInfo(visitMultipartIdentifier(ctx.tableName));
        PartitionNamesInfo partitionNamesInfo = null;
        if (ctx.partitionSpec() != null) {
            Pair<Boolean, List<String>> partitionSpec = visitPartitionSpec(ctx.partitionSpec());
            partitionNamesInfo = new PartitionNamesInfo(partitionSpec.first, partitionSpec.second);
        }
        List<OrderKey> orderKeys = null;
        if (ctx.sortClause() != null) {
            orderKeys = visit(ctx.sortClause().sortItem(), OrderKey.class);
        }
        long limit = 0;
        long offset = 0;
        if (ctx.limitClause() != null) {
            limit = ctx.limitClause().limit != null
                    ? Long.parseLong(ctx.limitClause().limit.getText())
                    : 0;
            if (limit < 0) {
                throw new ParseException("Limit requires non-negative number", ctx.limitClause());
            }
            offset = ctx.limitClause().offset != null
                    ? Long.parseLong(ctx.limitClause().offset.getText())
                    : 0;
            if (offset < 0) {
                throw new ParseException("Offset requires non-negative number", ctx.limitClause());
            }
        }
        if (ctx.wildWhere() != null) {
            if (ctx.wildWhere().LIKE() != null) {
                throw new ParseException("Not support like clause");
            } else {
                Expression expr = (Expression) ctx.wildWhere().expression().accept(this);
                return new ShowTabletsFromTableCommand(tableName, partitionNamesInfo, expr, orderKeys, limit, offset);
            }
        }

        return new ShowTabletsFromTableCommand(tableName, partitionNamesInfo, null, orderKeys, limit, offset);
    }

    @Override
    public LogicalPlan visitShowQueryProfile(ShowQueryProfileContext ctx) {
        String queryIdPath = "/";
        if (ctx.queryIdPath != null) {
            queryIdPath = stripQuotes(ctx.queryIdPath.getText());
        }

        long limit = 20;
        if (ctx.limitClause() != null) {
            limit = Long.parseLong(ctx.limitClause().limit.getText());
            if (limit < 0) {
                throw new ParseException("Limit requires non-negative number, got " + String.valueOf(limit));
            }
        }
        return new ShowQueryProfileCommand(queryIdPath, limit);
    }

    @Override
    public LogicalPlan visitSwitchCatalog(SwitchCatalogContext ctx) {
        if (ctx.catalog != null) {
            return new SwitchCommand(ctx.catalog.getText());
        }
        throw new ParseException("catalog name can not be null");
    }

    @Override
    public LogicalPlan visitUseDatabase(UseDatabaseContext ctx) {
        if (ctx.database == null) {
            throw new ParseException("database name can not be null");
        }
        return ctx.catalog != null ? new UseCommand(ctx.catalog.getText(), ctx.database.getText())
                : new UseCommand(ctx.database.getText());
    }

    @Override
    public LogicalPlan visitShowConvertLsc(ShowConvertLscContext ctx) {
        if (ctx.database == null) {
            return new ShowConvertLSCCommand(null);
        }
        List<String> parts = visitMultipartIdentifier(ctx.database);
        String databaseName = parts.get(parts.size() - 1);
        if (parts.size() == 2 && !InternalCatalog.INTERNAL_CATALOG_NAME.equalsIgnoreCase(parts.get(0))) {
            throw new ParseException("The execution of this command is restricted to the internal catalog only.");
        } else if (parts.size() > 2) {
            throw new ParseException("Only one dot can be in the name: " + String.join(".", parts));
        }
        return new ShowConvertLSCCommand(databaseName);
    }

    @Override
    public LogicalPlan visitKillQuery(KillQueryContext ctx) {
        String queryId;
        TerminalNode integerValue = ctx.INTEGER_VALUE();
        if (integerValue != null) {
            queryId = integerValue.getText();
        } else {
            queryId = stripQuotes(ctx.STRING_LITERAL().getText());
        }
        return new KillQueryCommand(queryId);
    }

    @Override
    public LogicalPlan visitKillConnection(DorisParser.KillConnectionContext ctx) {
        int connectionId = Integer.parseInt(ctx.INTEGER_VALUE().getText());
        return new KillConnectionCommand(connectionId);
    }

    @Override
    public Object visitAlterDatabaseSetQuota(AlterDatabaseSetQuotaContext ctx) {
        String databaseName = Optional.ofNullable(ctx.name)
                .map(ParseTree::getText).filter(s -> !s.isEmpty())
                .orElseThrow(() -> new ParseException("database name can not be null"));
        String quota = Optional.ofNullable(ctx.quota)
                .map(ParseTree::getText)
                .orElseGet(() -> Optional.ofNullable(ctx.INTEGER_VALUE())
                        .map(TerminalNode::getText)
                        .orElse(null));
        // Determine the quota type
        QuotaType quotaType;
        if (ctx.DATA() != null) {
            quotaType = QuotaType.DATA;
        } else if (ctx.REPLICA() != null) {
            quotaType = QuotaType.REPLICA;
        } else if (ctx.TRANSACTION() != null) {
            quotaType = QuotaType.TRANSACTION;
        } else {
            quotaType = QuotaType.NONE;
        }
        return new AlterDatabaseSetQuotaCommand(databaseName, quotaType, quota);
    }

    @Override
    public LogicalPlan visitDropDatabase(DropDatabaseContext ctx) {
        boolean ifExists = ctx.EXISTS() != null;
        List<String> databaseNameParts = visitMultipartIdentifier(ctx.name);
        boolean force = ctx.FORCE() != null;
        DropDatabaseInfo databaseInfo = new DropDatabaseInfo(ifExists, databaseNameParts, force);
        return new DropDatabaseCommand(databaseInfo);
    }

    @Override
    public LogicalPlan visitAlterRepository(AlterRepositoryContext ctx) {

        Map<String, String> properties = ctx.propertyClause() != null
                ? Maps.newHashMap(visitPropertyClause(ctx.propertyClause())) : Maps.newHashMap();

        return new AlterRepositoryCommand(ctx.name.getText(), properties);
    }

    @Override
    public LogicalPlan visitShowAnalyze(ShowAnalyzeContext ctx) {
        boolean isAuto = ctx.AUTO() != null;
        List<String> tableName = ctx.tableName == null ? null : visitMultipartIdentifier(ctx.tableName);
        long jobId = ctx.jobId == null ? 0 : Long.parseLong(ctx.jobId.getText());
        String stateKey = ctx.stateKey == null ? null : stripQuotes(ctx.stateKey.getText());
        String stateValue = ctx.stateValue == null ? null : stripQuotes(ctx.stateValue.getText());
        return new ShowAnalyzeCommand(tableName, jobId, stateKey, stateValue, isAuto);
    }

    @Override
    public LogicalPlan visitDropAllBrokerClause(DropAllBrokerClauseContext ctx) {
        String brokerName = stripQuotes(ctx.name.getText());
        AlterSystemOp alterSystemOp = new DropAllBrokerOp(brokerName);
        return new AlterSystemCommand(alterSystemOp, PlanType.ALTER_SYSTEM_DROP_ALL_BROKER);
    }

    @Override
    public LogicalPlan visitAlterSystem(DorisParser.AlterSystemContext ctx) {
        return plan(ctx.alterSystemClause());
    }

    @Override
    public LogicalPlan visitAddBrokerClause(AddBrokerClauseContext ctx) {
        String brokerName = stripQuotes(ctx.name.getText());
        List<String> hostPorts = ctx.hostPorts.stream()
                .map(e -> stripQuotes(e.getText()))
                .collect(Collectors.toList());
        AlterSystemOp alterSystemOp = new AddBrokerOp(brokerName, hostPorts);
        return new AlterSystemCommand(alterSystemOp, PlanType.ALTER_SYSTEM_ADD_BROKER);
    }

    @Override
    public LogicalPlan visitDropBrokerClause(DropBrokerClauseContext ctx) {
        String brokerName = stripQuotes(ctx.name.getText());
        List<String> hostPorts = ctx.hostPorts.stream()
                .map(e -> stripQuotes(e.getText()))
                .collect(Collectors.toList());
        AlterSystemOp alterSystemOp = new DropBrokerOp(brokerName, hostPorts);
        return new AlterSystemCommand(alterSystemOp, PlanType.ALTER_SYSTEM_DROP_BROKER);
    }

    @Override
    public LogicalPlan visitAddBackendClause(AddBackendClauseContext ctx) {
        List<String> hostPorts = ctx.hostPorts.stream()
                .map(e -> stripQuotes(e.getText()))
                .collect(Collectors.toList());
        Map<String, String> properties = visitPropertyClause(ctx.properties);
        AlterSystemOp alterSystemOp = new AddBackendOp(hostPorts, properties);
        return new AlterSystemCommand(alterSystemOp, PlanType.ALTER_SYSTEM_ADD_BACKEND);
    }

    @Override
    public LogicalPlan visitDropBackendClause(DorisParser.DropBackendClauseContext ctx) {
        List<String> hostPorts = ctx.hostPorts.stream()
                .map(e -> stripQuotes(e.getText()))
                .collect(Collectors.toList());
        boolean force = false;
        if (ctx.DROPP() != null) {
            force = true;
        }
        AlterSystemOp alterSystemOp = new DropBackendOp(hostPorts, force);
        return new AlterSystemCommand(alterSystemOp, PlanType.ALTER_SYSTEM_DROP_BACKEND);
    }

    @Override
    public LogicalPlan visitDecommissionBackendClause(DorisParser.DecommissionBackendClauseContext ctx) {
        List<String> hostPorts = ctx.hostPorts.stream()
                .map(e -> stripQuotes(e.getText()))
                .collect(Collectors.toList());
        AlterSystemOp alterSystemOp = new DecommissionBackendOp(hostPorts);
        return new AlterSystemCommand(alterSystemOp, PlanType.ALTER_SYSTEM_DECOMMISSION_BACKEND);
    }

    @Override
    public LogicalPlan visitAddFollowerClause(DorisParser.AddFollowerClauseContext ctx) {
        String hostPort = stripQuotes(ctx.hostPort.getText());
        AlterSystemOp alterSystemOp = new AddFollowerOp(hostPort);
        return new AlterSystemCommand(alterSystemOp, PlanType.ALTER_SYSTEM_ADD_FOLLOWER);
    }

    @Override
    public LogicalPlan visitDropFollowerClause(DorisParser.DropFollowerClauseContext ctx) {
        String hostPort = stripQuotes(ctx.hostPort.getText());
        AlterSystemOp alterSystemOp = new DropFollowerOp(hostPort);
        return new AlterSystemCommand(alterSystemOp, PlanType.ALTER_SYSTEM_DROP_FOLLOWER);
    }

    @Override
    public LogicalPlan visitAddObserverClause(DorisParser.AddObserverClauseContext ctx) {
        String hostPort = stripQuotes(ctx.hostPort.getText());
        AlterSystemOp alterSystemOp = new AddObserverOp(hostPort);
        return new AlterSystemCommand(alterSystemOp, PlanType.ALTER_SYSTEM_ADD_OBSERVER);
    }

    @Override
    public LogicalPlan visitDropObserverClause(DorisParser.DropObserverClauseContext ctx) {
        String hostPort = stripQuotes(ctx.hostPort.getText());
        AlterSystemOp alterSystemOp = new DropObserverOp(hostPort);
        return new AlterSystemCommand(alterSystemOp, PlanType.ALTER_SYSTEM_DROP_OBSERVER);
    }

    @Override
    public LogicalPlan visitAlterLoadErrorUrlClause(DorisParser.AlterLoadErrorUrlClauseContext ctx) {
        Map<String, String> properties = visitPropertyClause(ctx.properties);
        AlterSystemOp alterSystemOp = new AlterLoadErrorUrlOp(properties);
        return new AlterSystemCommand(alterSystemOp, PlanType.ALTER_SYSTEM_SET_LOAD_ERRORS_HU);
    }

    @Override
    public LogicalPlan visitModifyBackendClause(DorisParser.ModifyBackendClauseContext ctx) {
        List<String> hostPorts = ctx.hostPorts.stream()
                .map(e -> stripQuotes(e.getText()))
                .collect(Collectors.toList());
        Map<String, String> properties = visitPropertyItemList(ctx.propertyItemList());
        AlterSystemOp alterSystemOp = new ModifyBackendOp(hostPorts, properties);
        return new AlterSystemCommand(alterSystemOp, PlanType.ALTER_SYSTEM_MODIFY_BACKEND);
    }

    @Override
    public LogicalPlan visitModifyFrontendOrBackendHostNameClause(
            DorisParser.ModifyFrontendOrBackendHostNameClauseContext ctx) {
        String hostPort = stripQuotes(ctx.hostPort.getText());
        String hostName = stripQuotes(ctx.hostName.getText());
        AlterSystemOp alterSystemOp = null;
        if (ctx.FRONTEND() != null) {
            alterSystemOp = new ModifyFrontendOrBackendHostNameOp(hostPort, hostName, ModifyOpType.Frontend);
        } else if (ctx.BACKEND() != null) {
            alterSystemOp = new ModifyFrontendOrBackendHostNameOp(hostPort, hostName, ModifyOpType.Backend);
        }
        return new AlterSystemCommand(alterSystemOp, PlanType.ALTER_SYSTEM_MODIFY_FRONTEND_OR_BACKEND_HOSTNAME);
    }

    @Override
    public LogicalPlan visitShowQueuedAnalyzeJobs(ShowQueuedAnalyzeJobsContext ctx) {
        List<String> tableName = ctx.tableName == null ? null : visitMultipartIdentifier(ctx.tableName);
        String stateKey = ctx.stateKey == null ? null : stripQuotes(ctx.stateKey.getText());
        String stateValue = ctx.stateValue == null ? null : stripQuotes(ctx.stateValue.getText());
        return new ShowQueuedAnalyzeJobsCommand(tableName, stateKey, stateValue);
    }

    @Override
    public LogicalPlan visitShowIndexStats(DorisParser.ShowIndexStatsContext ctx) {
        TableNameInfo tableName = new TableNameInfo(visitMultipartIdentifier(ctx.tableName));
        String indexId = stripQuotes(ctx.indexId.getText());
        return new ShowIndexStatsCommand(tableName, indexId);
    }

    @Override
    public LogicalPlan visitShowTableStatus(DorisParser.ShowTableStatusContext ctx) {
        String ctlName = null;
        String dbName = null;
        if (ctx.database != null) {
            List<String> nameParts = visitMultipartIdentifier(ctx.database);
            if (nameParts.size() == 1) {
                dbName = nameParts.get(0);
            } else if (nameParts.size() == 2) {
                ctlName = nameParts.get(0);
                dbName = nameParts.get(1);
            } else {
                throw new AnalysisException("nameParts in analyze database should be [ctl.]db");
            }
        }

        if (ctx.wildWhere() != null) {
            if (ctx.wildWhere().LIKE() != null) {
                return new ShowTableStatusCommand(dbName, ctlName,
                    stripQuotes(ctx.wildWhere().STRING_LITERAL().getText()), null);
            } else {
                Expression expr = (Expression) ctx.wildWhere().expression().accept(this);
                return new ShowTableStatusCommand(dbName, ctlName, null, expr);
            }
        }
        return new ShowTableStatusCommand(dbName, ctlName);
    }

    @Override
    public LogicalPlan visitShowTables(DorisParser.ShowTablesContext ctx) {
        String ctlName = null;
        String dbName = null;
        if (ctx.database != null) {
            List<String> nameParts = visitMultipartIdentifier(ctx.database);
            if (nameParts.size() == 1) {
                dbName = nameParts.get(0);
            } else if (nameParts.size() == 2) {
                ctlName = nameParts.get(0);
                dbName = nameParts.get(1);
            } else {
                throw new AnalysisException("nameParts in analyze database should be [ctl.]db");
            }
        }

        boolean isVerbose = ctx.FULL() != null;

        if (ctx.wildWhere() != null) {
            if (ctx.wildWhere().LIKE() != null) {
                return new ShowTableCommand(dbName, ctlName, isVerbose,
                        stripQuotes(ctx.wildWhere().STRING_LITERAL().getText()), null, PlanType.SHOW_TABLES);
            } else {
                return new ShowTableCommand(dbName, ctlName, isVerbose, null,
                        getOriginSql(ctx.wildWhere()), PlanType.SHOW_TABLES);
            }
        }
        return new ShowTableCommand(dbName, ctlName, isVerbose, PlanType.SHOW_TABLES);
    }

    @Override
    public Plan visitUnlockTables(UnlockTablesContext ctx) {
        return new UnlockTablesCommand();
    }

    @Override
    public LogicalPlan visitShowViews(DorisParser.ShowViewsContext ctx) {
        String ctlName = null;
        String dbName = null;
        if (ctx.database != null) {
            List<String> nameParts = visitMultipartIdentifier(ctx.database);
            if (nameParts.size() == 1) {
                dbName = nameParts.get(0);
            } else if (nameParts.size() == 2) {
                ctlName = nameParts.get(0);
                dbName = nameParts.get(1);
            } else {
                throw new AnalysisException("nameParts in analyze database should be [ctl.]db");
            }
        }

        boolean isVerbose = ctx.FULL() != null;

        if (ctx.wildWhere() != null) {
            if (ctx.wildWhere().LIKE() != null) {
                return new ShowTableCommand(dbName, ctlName, isVerbose,
                    stripQuotes(ctx.wildWhere().STRING_LITERAL().getText()), null, PlanType.SHOW_VIEWS);
            } else {
                return new ShowTableCommand(dbName, ctlName, isVerbose, null,
                    getOriginSql(ctx.wildWhere()), PlanType.SHOW_VIEWS);
            }
        }
        return new ShowTableCommand(dbName, ctlName, isVerbose, PlanType.SHOW_VIEWS);
    }

    @Override
    public LogicalPlan visitShowTabletId(DorisParser.ShowTabletIdContext ctx) {
        long tabletId = Long.parseLong(ctx.tabletId.getText());
        return new ShowTabletIdCommand(tabletId);
    }

    @Override
    public LogicalPlan visitShowDatabases(DorisParser.ShowDatabasesContext ctx) {
        String ctlName = null;
        if (ctx.catalog != null) {
            ctlName = ctx.catalog.getText();
        }

        if (ctx.wildWhere() != null) {
            if (ctx.wildWhere().LIKE() != null) {
                return new ShowDatabasesCommand(ctlName,
                        stripQuotes(ctx.wildWhere().STRING_LITERAL().getText()), null);
            } else {
                Expression expr = (Expression) ctx.wildWhere().expression().accept(this);
                return new ShowDatabasesCommand(ctlName, null, expr);
            }
        }
        return new ShowDatabasesCommand(ctlName, null, null);
    }

    @Override
    public LogicalPlan visitDescribeTable(DorisParser.DescribeTableContext ctx) {
        TableNameInfo tableName = new TableNameInfo(visitMultipartIdentifier(ctx.multipartIdentifier()));
        PartitionNamesInfo partitionNames = null;
        boolean isTempPart = false;
        if (ctx.specifiedPartition() != null) {
            isTempPart = ctx.specifiedPartition().TEMPORARY() != null;
            if (ctx.specifiedPartition().identifier() != null) {
                partitionNames = new PartitionNamesInfo(isTempPart,
                        ImmutableList.of(ctx.specifiedPartition().identifier().getText()));
            } else {
                partitionNames = new PartitionNamesInfo(isTempPart,
                        visitIdentifierList(ctx.specifiedPartition().identifierList()));
            }
        }
        return new DescribeCommand(tableName, false, partitionNames);
    }

    @Override
    public LogicalPlan visitAnalyzeTable(DorisParser.AnalyzeTableContext ctx) {
        TableNameInfo tableNameInfo = new TableNameInfo(visitMultipartIdentifier(ctx.name));
        PartitionNamesInfo partitionNamesInfo = null;
        if (ctx.partitionSpec() != null) {
            Pair<Boolean, List<String>> partitionSpec = visitPartitionSpec(ctx.partitionSpec());
            partitionNamesInfo = new PartitionNamesInfo(partitionSpec.first, partitionSpec.second);
        }
        List<String> columnNames = null;
        if (ctx.columns != null) {
            columnNames = visitIdentifierList(ctx.columns);
        }
        Map<String, String> propertiesMap = new HashMap<>();
        // default values
        propertiesMap.put(AnalyzeProperties.PROPERTY_SYNC, "false");
        propertiesMap.put(AnalyzeProperties.PROPERTY_ANALYSIS_TYPE, AnalysisInfo.AnalysisType.FUNDAMENTALS.toString());
        for (DorisParser.AnalyzePropertiesContext aps : ctx.analyzeProperties()) {
            Map<String, String> map = visitAnalyzeProperties(aps);
            propertiesMap.putAll(map);
        }
        propertiesMap.putAll(visitPropertyClause(ctx.propertyClause()));
        AnalyzeProperties properties = new AnalyzeProperties(propertiesMap);
        return new AnalyzeTableCommand(tableNameInfo,
                partitionNamesInfo, columnNames, properties);
    }

    @Override
    public LogicalPlan visitAnalyzeDatabase(DorisParser.AnalyzeDatabaseContext ctx) {
        String ctlName = null;
        String dbName = null;
        List<String> nameParts = visitMultipartIdentifier(ctx.name);
        if (nameParts.size() == 1) {
            dbName = nameParts.get(0);
        } else if (nameParts.size() == 2) {
            ctlName = nameParts.get(0);
            dbName = nameParts.get(1);
        } else {
            throw new AnalysisException("nameParts in analyze database should be [ctl.]db");
        }

        Map<String, String> propertiesMap = new HashMap<>();
        // default values
        propertiesMap.put(AnalyzeProperties.PROPERTY_SYNC, "false");
        propertiesMap.put(AnalyzeProperties.PROPERTY_ANALYSIS_TYPE, AnalysisInfo.AnalysisType.FUNDAMENTALS.toString());
        for (DorisParser.AnalyzePropertiesContext aps : ctx.analyzeProperties()) {
            Map<String, String> map = visitAnalyzeProperties(aps);
            propertiesMap.putAll(map);
        }
        propertiesMap.putAll(visitPropertyClause(ctx.propertyClause()));
        AnalyzeProperties properties = new AnalyzeProperties(propertiesMap);
        return new AnalyzeDatabaseCommand(ctlName, dbName, properties);
    }

    @Override
    public Map<String, String> visitAnalyzeProperties(DorisParser.AnalyzePropertiesContext ctx) {
        Map<String, String> properties = new HashMap<>();
        if (ctx.SYNC() != null) {
            properties.put(AnalyzeProperties.PROPERTY_SYNC, "true");
        } else if (ctx.INCREMENTAL() != null) {
            properties.put(AnalyzeProperties.PROPERTY_INCREMENTAL, "true");
        } else if (ctx.FULL() != null) {
            properties.put(AnalyzeProperties.PROPERTY_FORCE_FULL, "true");
        } else if (ctx.SQL() != null) {
            properties.put(AnalyzeProperties.PROPERTY_EXTERNAL_TABLE_USE_SQL, "true");
        } else if (ctx.HISTOGRAM() != null) {
            properties.put(AnalyzeProperties.PROPERTY_ANALYSIS_TYPE, AnalysisInfo.AnalysisType.HISTOGRAM.toString());
        } else if (ctx.SAMPLE() != null) {
            if (ctx.ROWS() != null) {
                properties.put(AnalyzeProperties.PROPERTY_SAMPLE_ROWS, ctx.INTEGER_VALUE().getText());
            } else if (ctx.PERCENT() != null) {
                properties.put(AnalyzeProperties.PROPERTY_SAMPLE_PERCENT, ctx.INTEGER_VALUE().getText());
            }
        } else if (ctx.BUCKETS() != null) {
            properties.put(AnalyzeProperties.PROPERTY_NUM_BUCKETS, ctx.INTEGER_VALUE().getText());
        } else if (ctx.PERIOD() != null) {
            properties.put(AnalyzeProperties.PROPERTY_PERIOD_SECONDS, ctx.INTEGER_VALUE().getText());
        } else if (ctx.CRON() != null) {
            properties.put(AnalyzeProperties.PROPERTY_PERIOD_CRON, ctx.STRING_LITERAL().getText());
        }
        return properties;
    }

    @Override
    public LogicalPlan visitShowColumnHistogramStats(ShowColumnHistogramStatsContext ctx) {
        TableNameInfo tableNameInfo = new TableNameInfo(visitMultipartIdentifier(ctx.tableName));
        List<String> columnNames = visitIdentifierList(ctx.columnList);
        return new ShowColumnHistogramStatsCommand(tableNameInfo, columnNames);
    }

    @Override
    public LogicalPlan visitDescribeTableAll(DorisParser.DescribeTableAllContext ctx) {
        TableNameInfo tableName = new TableNameInfo(visitMultipartIdentifier(ctx.multipartIdentifier()));
        return new DescribeCommand(tableName, true, null);
    }

    @Override
    public String visitTableAlias(DorisParser.TableAliasContext ctx) {
        if (ctx.identifierList() != null) {
            throw new ParseException("Do not implemented", ctx);
        }
        return ctx.strictIdentifier() != null ? ctx.strictIdentifier().getText() : null;
    }

    @Override
    public LogicalPlan visitDescribeTableValuedFunction(DorisParser.DescribeTableValuedFunctionContext ctx) {
        String tvfName = ctx.tvfName.getText();
        String alias = visitTableAlias(ctx.tableAlias());
        Map<String, String> params = visitPropertyItemList(ctx.properties);

        TableValuedFunctionRef tableValuedFunctionRef = null;
        try {
            tableValuedFunctionRef = new TableValuedFunctionRef(tvfName, alias, params);
        } catch (org.apache.doris.common.AnalysisException e) {
            throw new AnalysisException(e.getDetailMessage());
        }
        return new DescribeCommand(tableValuedFunctionRef);
    }

    @Override
    public LogicalPlan visitAlterUser(DorisParser.AlterUserContext ctx) {
        boolean ifExist = ctx.EXISTS() != null;
        UserDesc userDesc = visitGrantUserIdentify(ctx.grantUserIdentify());
        PasswordOptions passwordOptions = visitPasswordOption(ctx.passwordOption());
        String comment = ctx.STRING_LITERAL() != null ? stripQuotes(ctx.STRING_LITERAL().getText()) : null;
        AlterUserInfo alterUserInfo = new AlterUserInfo(ifExist, userDesc, passwordOptions, comment);
        return new AlterUserCommand(alterUserInfo);
    }

    @Override
    public LogicalPlan visitShowTableStats(DorisParser.ShowTableStatsContext ctx) {
        if (ctx.tableId != null) {
            return new ShowTableStatsCommand(Long.parseLong(ctx.tableId.getText()));
        } else {
            TableNameInfo tableNameInfo = new TableNameInfo(visitMultipartIdentifier(ctx.tableName));

            PartitionNamesInfo partitionNamesInfo = null;
            if (ctx.partitionSpec() != null) {
                Pair<Boolean, List<String>> partitionSpec = visitPartitionSpec(ctx.partitionSpec());
                partitionNamesInfo = new PartitionNamesInfo(partitionSpec.first, partitionSpec.second);
            }

            List<String> columnNames = new ArrayList<>();
            if (ctx.columnList != null) {
                columnNames.addAll(visitIdentifierList(ctx.columnList));
            }
            return new ShowTableStatsCommand(tableNameInfo, columnNames, partitionNamesInfo);
        }
    }

    @Override
    public LogicalPlan visitDropStats(DorisParser.DropStatsContext ctx) {
        TableNameInfo tableNameInfo = new TableNameInfo(visitMultipartIdentifier(ctx.tableName));

        Set<String> columnNames = new HashSet<>();
        if (ctx.identifierList() != null) {
            columnNames.addAll(visitIdentifierList(ctx.identifierList()));
        }

        PartitionNamesInfo partitionNamesInfo = null;
        if (ctx.partitionSpec() != null) {
            Pair<Boolean, List<String>> partitionSpec = visitPartitionSpec(ctx.partitionSpec());
            partitionNamesInfo = new PartitionNamesInfo(partitionSpec.first, partitionSpec.second);
        }
        return new DropStatsCommand(tableNameInfo, columnNames, partitionNamesInfo);
    }

    @Override
    public LogicalPlan visitDropCachedStats(DorisParser.DropCachedStatsContext ctx) {
        TableNameInfo tableNameInfo = new TableNameInfo(visitMultipartIdentifier(ctx.tableName));
        return new DropCachedStatsCommand(tableNameInfo);
    }

    @Override
    public LogicalPlan visitDropExpiredStats(DorisParser.DropExpiredStatsContext ctx) {
        return new DropExpiredStatsCommand();
    }

    @Override
    public LogicalPlan visitShowClusters(ShowClustersContext ctx) {
        boolean showComputeGroups = ctx.COMPUTE() != null;
        return new ShowClustersCommand(showComputeGroups);
    }

    @Override
    public LogicalPlan visitAlterTableStats(DorisParser.AlterTableStatsContext ctx) {
        TableNameInfo tableNameInfo = new TableNameInfo(visitMultipartIdentifier(ctx.name));
        PartitionNamesInfo partitionNamesInfo = null;
        if (ctx.partitionSpec() != null) {
            Pair<Boolean, List<String>> partitionSpec = visitPartitionSpec(ctx.partitionSpec());
            partitionNamesInfo = new PartitionNamesInfo(partitionSpec.first, partitionSpec.second);
        }
        Map<String, String> properties = visitPropertyItemList(ctx.propertyItemList());
        return new AlterTableStatsCommand(tableNameInfo, partitionNamesInfo, properties);
    }

    @Override
    public LogicalPlan visitAlterColumnStats(DorisParser.AlterColumnStatsContext ctx) {
        TableNameInfo tableNameInfo = new TableNameInfo(visitMultipartIdentifier(ctx.name));
        PartitionNamesInfo partitionNamesInfo = null;
        if (ctx.partitionSpec() != null) {
            Pair<Boolean, List<String>> partitionSpec = visitPartitionSpec(ctx.partitionSpec());
            partitionNamesInfo = new PartitionNamesInfo(partitionSpec.first, partitionSpec.second);
        }

        String index = ctx.indexName != null ? ctx.indexName.getText() : null;
        String columnName = ctx.columnName.getText();
        Map<String, String> properties = visitPropertyItemList(ctx.propertyItemList());
        return new AlterColumnStatsCommand(tableNameInfo,
            partitionNamesInfo,
            index,
            columnName,
            properties);
    }

    @Override
<<<<<<< HEAD
    public LogicalPlan visitCleanAllQueryStats(DorisParser.CleanAllQueryStatsContext ctx) {
        return new CleanQueryStatsCommand();
    }

    @Override
    public LogicalPlan visitCleanQueryStats(DorisParser.CleanQueryStatsContext ctx) {
        if (ctx.database != null) {
            return new CleanQueryStatsCommand(ctx.identifier().getText());
        } else {
            TableNameInfo tableNameInfo = new TableNameInfo(visitMultipartIdentifier(ctx.table));
            return new CleanQueryStatsCommand(tableNameInfo);
        }
=======
    public LogicalPlan visitStopDataSyncJob(DorisParser.StopDataSyncJobContext ctx) {
        List<String> nameParts = visitMultipartIdentifier(ctx.name);
        int size = nameParts.size();
        String jobName = nameParts.get(size - 1);
        String dbName;
        if (size == 1) {
            dbName = null;
        } else if (size == 2) {
            dbName = nameParts.get(0);
        } else {
            throw new ParseException("only support [<db>.]<job_name>", ctx.name);
        }
        SyncJobName syncJobName = new SyncJobName(jobName, dbName);
        return new StopDataSyncJobCommand(syncJobName);
    }

    @Override
    public LogicalPlan visitResumeDataSyncJob(DorisParser.ResumeDataSyncJobContext ctx) {
        List<String> nameParts = visitMultipartIdentifier(ctx.name);
        int size = nameParts.size();
        String jobName = nameParts.get(size - 1);
        String dbName;
        if (size == 1) {
            dbName = null;
        } else if (size == 2) {
            dbName = nameParts.get(0);
        } else {
            throw new ParseException("only support [<db>.]<job_name>", ctx.name);
        }
        SyncJobName syncJobName = new SyncJobName(jobName, dbName);
        return new ResumeDataSyncJobCommand(syncJobName);
    }

    @Override
    public LogicalPlan visitPauseDataSyncJob(DorisParser.PauseDataSyncJobContext ctx) {
        List<String> nameParts = visitMultipartIdentifier(ctx.name);
        int size = nameParts.size();
        String jobName = nameParts.get(size - 1);
        String dbName;
        if (size == 1) {
            dbName = null;
        } else if (size == 2) {
            dbName = nameParts.get(0);
        } else {
            throw new ParseException("only support [<db>.]<job_name>", ctx.name);
        }
        SyncJobName syncJobName = new SyncJobName(jobName, dbName);
        return new PauseDataSyncJobCommand(syncJobName);
>>>>>>> b0dfba08
    }

    @Override
    public List<ChannelDescription> visitChannelDescriptions(DorisParser.ChannelDescriptionsContext ctx) {
        List<ChannelDescription> channelDescriptions = new ArrayList<>();
        for (DorisParser.ChannelDescriptionContext channelDescriptionContext : ctx.channelDescription()) {
            List<String> soureParts = visitMultipartIdentifier(channelDescriptionContext.source);
            if (soureParts.size() != 2) {
                throw new ParseException("only support mysql_db.src_tbl", channelDescriptionContext.source);
            }
            TableNameInfo srcTableInfo = new TableNameInfo(soureParts);

            List<String> targetParts = visitMultipartIdentifier(channelDescriptionContext.destination);
            if (targetParts.isEmpty()) {
                throw new ParseException("contains at least one target table", channelDescriptionContext.destination);
            }
            TableNameInfo targetTableInfo = new TableNameInfo(targetParts);

            PartitionNamesInfo partitionNamesInfo = null;
            if (channelDescriptionContext.partitionSpec() != null) {
                Pair<Boolean, List<String>> partitionSpec =
                        visitPartitionSpec(channelDescriptionContext.partitionSpec());
                partitionNamesInfo = new PartitionNamesInfo(partitionSpec.first, partitionSpec.second);
            }

            List<String> columns;
            if (channelDescriptionContext.columnList != null) {
                columns = visitIdentifierList(channelDescriptionContext.columnList);
            } else {
                columns = ImmutableList.of();
            }

            ChannelDescription channelDescription = new ChannelDescription(
                    srcTableInfo.getDb(),
                    srcTableInfo.getTbl(),
                    targetTableInfo.getTbl(),
                    partitionNamesInfo != null ? partitionNamesInfo.translateToLegacyPartitionNames() : null,
                    columns
            );
            channelDescriptions.add(channelDescription);
        }
        return channelDescriptions;
    }

    @Override
    public LogicalPlan visitCreateDataSyncJob(DorisParser.CreateDataSyncJobContext ctx) {
        List<ChannelDescription> channelDescriptions = visitChannelDescriptions(ctx.channelDescriptions());
        List<String> labelParts = visitMultipartIdentifier(ctx.label);
        int size = labelParts.size();
        String jobName = labelParts.get(size - 1);
        String dbName;
        if (size == 1) {
            dbName = null;
        } else if (size == 2) {
            dbName = labelParts.get(0);
        } else {
            throw new ParseException("only support [<db>.]<job_name>", ctx.label);
        }

        Map<String, String> propertieItem = visitPropertyItemList(ctx.propertyItemList());
        BinlogDesc binlogDesc = new BinlogDesc(propertieItem);
        Map<String, String> properties = visitPropertyClause(ctx.properties);
        CreateDataSyncJobCommand createDataSyncJobCommand = new CreateDataSyncJobCommand(
                dbName,
                jobName,
                channelDescriptions,
                binlogDesc,
                properties
        );
        return createDataSyncJobCommand;
    }

    public LogicalPlan visitDropResource(DorisParser.DropResourceContext ctx) {
        boolean ifExist = ctx.EXISTS() != null;
        String resouceName = visitIdentifierOrText(ctx.identifierOrText());
        return new DropResourceCommand(ifExist, resouceName);
    }

    @Override
    public LogicalPlan visitDropRowPolicy(DorisParser.DropRowPolicyContext ctx) {
        boolean ifExist = ctx.EXISTS() != null;
        String policyName = ctx.policyName.getText();
        TableNameInfo tableNameInfo = new TableNameInfo(visitMultipartIdentifier(ctx.tableName));
        UserIdentity userIdentity = ctx.userIdentify() != null ? visitUserIdentify(ctx.userIdentify()) : null;
        String roleName = ctx.roleName != null ? ctx.roleName.getText() : null;
        return new DropRowPolicyCommand(ifExist, policyName, tableNameInfo, userIdentity, roleName);
    }

    @Override
    public LogicalPlan visitTransactionBegin(DorisParser.TransactionBeginContext ctx) {
        if (ctx.LABEL() != null) {
            return new TransactionBeginCommand(ctx.identifier().getText());
        } else {
            return new TransactionBeginCommand();
        }
    }

    @Override
    public LogicalPlan visitTranscationCommit(DorisParser.TranscationCommitContext ctx) {
        return new TransactionCommitCommand();
    }

    @Override
    public LogicalPlan visitTransactionRollback(DorisParser.TransactionRollbackContext ctx) {
        return new TransactionRollbackCommand();
    }

    public LogicalPlan visitDropAnalyzeJob(DorisParser.DropAnalyzeJobContext ctx) {
        long jobId = Long.parseLong(ctx.INTEGER_VALUE().getText());
        return new DropAnalyzeJobCommand(jobId);
    }

    @Override
    public LogicalPlan visitKillAnalyzeJob(DorisParser.KillAnalyzeJobContext ctx) {
        long jobId = Long.parseLong(ctx.jobId.getText());
        return new KillAnalyzeJobCommand(jobId);
    }

    @Override
    public PasswordOptions visitPasswordOption(DorisParser.PasswordOptionContext ctx) {
        int historyPolicy = PasswordOptions.UNSET;
        long expirePolicySecond = PasswordOptions.UNSET;
        int reusePolicy = PasswordOptions.UNSET;
        int loginAttempts = PasswordOptions.UNSET;
        long passwordLockSecond = PasswordOptions.UNSET;
        int accountUnlocked = PasswordOptions.UNSET;

        if (ctx.historyDefault != null) {
            historyPolicy = -1;
        } else if (ctx.historyValue != null) {
            historyPolicy = Integer.parseInt(ctx.historyValue.getText());
        }

        if (ctx.expireDefault != null) {
            expirePolicySecond = -1;
        } else if (ctx.expireNever != null) {
            expirePolicySecond = 0;
        } else if (ctx.expireValue != null) {
            long value = Long.parseLong(ctx.expireValue.getText());
            expirePolicySecond = ParserUtils.getSecond(value, ctx.expireTimeUnit.getText());
        }

        if (ctx.reuseValue != null) {
            reusePolicy = Integer.parseInt(ctx.reuseValue.getText());
        }

        if (ctx.attemptsValue != null) {
            loginAttempts = Integer.parseInt(ctx.attemptsValue.getText());
        }

        if (ctx.lockUnbounded != null) {
            passwordLockSecond = -1;
        } else if (ctx.lockValue != null) {
            long value = Long.parseLong(ctx.lockValue.getText());
            passwordLockSecond = ParserUtils.getSecond(value, ctx.lockTimeUint.getText());
        }

        if (ctx.ACCOUNT_LOCK() != null) {
            accountUnlocked = -1;
        } else if (ctx.ACCOUNT_UNLOCK() != null) {
            accountUnlocked = 1;
        }

        return new PasswordOptions(expirePolicySecond,
            historyPolicy,
            reusePolicy,
            loginAttempts,
            passwordLockSecond,
            accountUnlocked);
    }

    @Override
    public LogicalPlan visitCreateUser(CreateUserContext ctx) {
        String comment = visitCommentSpec(ctx.commentSpec());
        PasswordOptions passwordOptions = visitPasswordOption(ctx.passwordOption());
        UserDesc userDesc = (UserDesc) ctx.grantUserIdentify().accept(this);

        String role = null;
        if (ctx.role != null) {
            role = stripQuotes(ctx.role.getText());
        }

        CreateUserInfo userInfo = new CreateUserInfo(ctx.IF() != null,
                userDesc,
                role,
                passwordOptions,
                comment);

        return new CreateUserCommand(userInfo);
    }

    @Override
    public UserDesc visitGrantUserIdentify(DorisParser.GrantUserIdentifyContext ctx) {
        UserIdentity userIdentity = visitUserIdentify(ctx.userIdentify());
        if (ctx.IDENTIFIED() == null) {
            return new UserDesc(userIdentity);
        }
        String password = stripQuotes(ctx.STRING_LITERAL().getText());
        boolean isPlain = ctx.PASSWORD() == null;
        return new UserDesc(userIdentity, new PassVar(password, isPlain));
    }

    @Override
    public LogicalPlan visitCreateResource(DorisParser.CreateResourceContext ctx) {
        String resourceName = visitIdentifierOrText(ctx.name);
        ImmutableMap<String, String> properties = ImmutableMap.copyOf(visitPropertyClause(ctx.properties));

        CreateResourceInfo createResourceInfo = new CreateResourceInfo(
                ctx.EXTERNAL() != null,
                ctx.IF() != null,
                resourceName,
                properties
        );

        return new CreateResourceCommand(createResourceInfo);
    }
}<|MERGE_RESOLUTION|>--- conflicted
+++ resolved
@@ -6646,7 +6646,6 @@
     }
 
     @Override
-<<<<<<< HEAD
     public LogicalPlan visitCleanAllQueryStats(DorisParser.CleanAllQueryStatsContext ctx) {
         return new CleanQueryStatsCommand();
     }
@@ -6659,7 +6658,8 @@
             TableNameInfo tableNameInfo = new TableNameInfo(visitMultipartIdentifier(ctx.table));
             return new CleanQueryStatsCommand(tableNameInfo);
         }
-=======
+    }
+
     public LogicalPlan visitStopDataSyncJob(DorisParser.StopDataSyncJobContext ctx) {
         List<String> nameParts = visitMultipartIdentifier(ctx.name);
         int size = nameParts.size();
@@ -6708,7 +6708,6 @@
         }
         SyncJobName syncJobName = new SyncJobName(jobName, dbName);
         return new PauseDataSyncJobCommand(syncJobName);
->>>>>>> b0dfba08
     }
 
     @Override
