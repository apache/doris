--- conflicted
+++ resolved
@@ -7651,7 +7651,6 @@
     }
 
     @Override
-<<<<<<< HEAD
     public LogicalPlan visitShowRoutineLoad(DorisParser.ShowRoutineLoadContext ctx) {
         List<String> labelParts = visitMultipartIdentifier(ctx.label);
         String jobName;
@@ -7673,7 +7672,8 @@
 
         boolean isAll = ctx.ALL() != null;
         return new ShowRoutineLoadCommand(labelNameInfo, pattern, isAll);
-=======
+    }
+
     public LogicalPlan visitShowCopy(DorisParser.ShowCopyContext ctx) {
         String dbName = null;
         if (ctx.database != null) {
@@ -7707,6 +7707,5 @@
             }
         }
         return new ShowCopyCommand(dbName, orderKeys, whereClause, limit, offset);
->>>>>>> 7665c078
     }
 }