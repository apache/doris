// Licensed to the Apache Software Foundation (ASF) under one
// or more contributor license agreements.  See the NOTICE file
// distributed with this work for additional information
// regarding copyright ownership.  The ASF licenses this file
// to you under the Apache License, Version 2.0 (the
// "License"); you may not use this file except in compliance
// with the License.  You may obtain a copy of the License at
//
//   http://www.apache.org/licenses/LICENSE-2.0
//
// Unless required by applicable law or agreed to in writing,
// software distributed under the License is distributed on an
// "AS IS" BASIS, WITHOUT WARRANTIES OR CONDITIONS OF ANY
// KIND, either express or implied.  See the License for the
// specific language governing permissions and limitations
// under the License.

package org.apache.doris.nereids.parser;

import org.apache.doris.alter.QuotaType;
import org.apache.doris.analysis.AnalyzeProperties;
import org.apache.doris.analysis.ArithmeticExpr.Operator;
import org.apache.doris.analysis.BrokerDesc;
import org.apache.doris.analysis.ColumnNullableType;
import org.apache.doris.analysis.ColumnPosition;
import org.apache.doris.analysis.DbName;
import org.apache.doris.analysis.EncryptKeyName;
import org.apache.doris.analysis.FunctionName;
import org.apache.doris.analysis.PassVar;
import org.apache.doris.analysis.SetType;
import org.apache.doris.analysis.StorageBackend;
import org.apache.doris.analysis.TableName;
import org.apache.doris.analysis.TableScanParams;
import org.apache.doris.analysis.TableSnapshot;
import org.apache.doris.analysis.TableValuedFunctionRef;
import org.apache.doris.analysis.UserIdentity;
import org.apache.doris.catalog.AggregateType;
import org.apache.doris.catalog.BuiltinAggregateFunctions;
import org.apache.doris.catalog.Env;
import org.apache.doris.catalog.InfoSchemaDb;
import org.apache.doris.catalog.KeysType;
import org.apache.doris.catalog.ScalarType;
import org.apache.doris.common.Config;
import org.apache.doris.common.FeConstants;
import org.apache.doris.common.Pair;
import org.apache.doris.datasource.InternalCatalog;
import org.apache.doris.job.common.IntervalUnit;
import org.apache.doris.load.loadv2.LoadTask;
import org.apache.doris.mtmv.MTMVPartitionInfo.MTMVPartitionType;
import org.apache.doris.mtmv.MTMVRefreshEnum.BuildMode;
import org.apache.doris.mtmv.MTMVRefreshEnum.RefreshMethod;
import org.apache.doris.mtmv.MTMVRefreshEnum.RefreshTrigger;
import org.apache.doris.mtmv.MTMVRefreshInfo;
import org.apache.doris.mtmv.MTMVRefreshSchedule;
import org.apache.doris.mtmv.MTMVRefreshTriggerInfo;
import org.apache.doris.nereids.DorisParser;
import org.apache.doris.nereids.DorisParser.AddBackendClauseContext;
import org.apache.doris.nereids.DorisParser.AddBrokerClauseContext;
import org.apache.doris.nereids.DorisParser.AddColumnClauseContext;
import org.apache.doris.nereids.DorisParser.AddColumnsClauseContext;
import org.apache.doris.nereids.DorisParser.AddConstraintContext;
import org.apache.doris.nereids.DorisParser.AddIndexClauseContext;
import org.apache.doris.nereids.DorisParser.AddPartitionClauseContext;
import org.apache.doris.nereids.DorisParser.AddRollupClauseContext;
import org.apache.doris.nereids.DorisParser.AdminCancelRebalanceDiskContext;
import org.apache.doris.nereids.DorisParser.AdminCheckTabletsContext;
import org.apache.doris.nereids.DorisParser.AdminCompactTableContext;
import org.apache.doris.nereids.DorisParser.AdminDiagnoseTabletContext;
import org.apache.doris.nereids.DorisParser.AdminRebalanceDiskContext;
import org.apache.doris.nereids.DorisParser.AdminSetTableStatusContext;
import org.apache.doris.nereids.DorisParser.AdminShowReplicaDistributionContext;
import org.apache.doris.nereids.DorisParser.AdminShowReplicaStatusContext;
import org.apache.doris.nereids.DorisParser.AdminShowTabletStorageFormatContext;
import org.apache.doris.nereids.DorisParser.AggClauseContext;
import org.apache.doris.nereids.DorisParser.AggStateDataTypeContext;
import org.apache.doris.nereids.DorisParser.AliasQueryContext;
import org.apache.doris.nereids.DorisParser.AliasedQueryContext;
import org.apache.doris.nereids.DorisParser.AlterCatalogCommentContext;
import org.apache.doris.nereids.DorisParser.AlterCatalogPropertiesContext;
import org.apache.doris.nereids.DorisParser.AlterCatalogRenameContext;
import org.apache.doris.nereids.DorisParser.AlterDatabaseRenameContext;
import org.apache.doris.nereids.DorisParser.AlterDatabaseSetQuotaContext;
import org.apache.doris.nereids.DorisParser.AlterMTMVContext;
import org.apache.doris.nereids.DorisParser.AlterMultiPartitionClauseContext;
import org.apache.doris.nereids.DorisParser.AlterRepositoryContext;
import org.apache.doris.nereids.DorisParser.AlterRoleContext;
import org.apache.doris.nereids.DorisParser.AlterSqlBlockRuleContext;
import org.apache.doris.nereids.DorisParser.AlterStorageVaultContext;
import org.apache.doris.nereids.DorisParser.AlterSystemRenameComputeGroupContext;
import org.apache.doris.nereids.DorisParser.AlterTableAddRollupContext;
import org.apache.doris.nereids.DorisParser.AlterTableClauseContext;
import org.apache.doris.nereids.DorisParser.AlterTableContext;
import org.apache.doris.nereids.DorisParser.AlterTableDropRollupContext;
import org.apache.doris.nereids.DorisParser.AlterViewContext;
import org.apache.doris.nereids.DorisParser.AlterWorkloadGroupContext;
import org.apache.doris.nereids.DorisParser.AlterWorkloadPolicyContext;
import org.apache.doris.nereids.DorisParser.ArithmeticBinaryContext;
import org.apache.doris.nereids.DorisParser.ArithmeticUnaryContext;
import org.apache.doris.nereids.DorisParser.ArrayLiteralContext;
import org.apache.doris.nereids.DorisParser.ArraySliceContext;
import org.apache.doris.nereids.DorisParser.BaseTableRefContext;
import org.apache.doris.nereids.DorisParser.BooleanExpressionContext;
import org.apache.doris.nereids.DorisParser.BooleanLiteralContext;
import org.apache.doris.nereids.DorisParser.BracketDistributeTypeContext;
import org.apache.doris.nereids.DorisParser.BracketRelationHintContext;
import org.apache.doris.nereids.DorisParser.BuildIndexContext;
import org.apache.doris.nereids.DorisParser.BuildModeContext;
import org.apache.doris.nereids.DorisParser.CallProcedureContext;
import org.apache.doris.nereids.DorisParser.CancelMTMVTaskContext;
import org.apache.doris.nereids.DorisParser.CastDataTypeContext;
import org.apache.doris.nereids.DorisParser.CleanAllProfileContext;
import org.apache.doris.nereids.DorisParser.CleanLabelContext;
import org.apache.doris.nereids.DorisParser.CollateContext;
import org.apache.doris.nereids.DorisParser.ColumnDefContext;
import org.apache.doris.nereids.DorisParser.ColumnDefsContext;
import org.apache.doris.nereids.DorisParser.ColumnReferenceContext;
import org.apache.doris.nereids.DorisParser.CommentDistributeTypeContext;
import org.apache.doris.nereids.DorisParser.CommentRelationHintContext;
import org.apache.doris.nereids.DorisParser.ComparisonContext;
import org.apache.doris.nereids.DorisParser.ComplexColTypeContext;
import org.apache.doris.nereids.DorisParser.ComplexColTypeListContext;
import org.apache.doris.nereids.DorisParser.ComplexDataTypeContext;
import org.apache.doris.nereids.DorisParser.ConstantContext;
import org.apache.doris.nereids.DorisParser.CreateAliasFunctionContext;
import org.apache.doris.nereids.DorisParser.CreateCatalogContext;
import org.apache.doris.nereids.DorisParser.CreateEncryptkeyContext;
import org.apache.doris.nereids.DorisParser.CreateFileContext;
import org.apache.doris.nereids.DorisParser.CreateIndexContext;
import org.apache.doris.nereids.DorisParser.CreateMTMVContext;
import org.apache.doris.nereids.DorisParser.CreateProcedureContext;
import org.apache.doris.nereids.DorisParser.CreateRoleContext;
import org.apache.doris.nereids.DorisParser.CreateRoutineLoadContext;
import org.apache.doris.nereids.DorisParser.CreateRowPolicyContext;
import org.apache.doris.nereids.DorisParser.CreateSqlBlockRuleContext;
import org.apache.doris.nereids.DorisParser.CreateStoragePolicyContext;
import org.apache.doris.nereids.DorisParser.CreateTableContext;
import org.apache.doris.nereids.DorisParser.CreateTableLikeContext;
import org.apache.doris.nereids.DorisParser.CreateUserDefineFunctionContext;
import org.apache.doris.nereids.DorisParser.CreateViewContext;
import org.apache.doris.nereids.DorisParser.CreateWorkloadGroupContext;
import org.apache.doris.nereids.DorisParser.CteContext;
import org.apache.doris.nereids.DorisParser.DataTypeListContext;
import org.apache.doris.nereids.DorisParser.DataTypeWithNullableContext;
import org.apache.doris.nereids.DorisParser.DecimalLiteralContext;
import org.apache.doris.nereids.DorisParser.DeleteContext;
import org.apache.doris.nereids.DorisParser.DereferenceContext;
import org.apache.doris.nereids.DorisParser.DropAllBrokerClauseContext;
import org.apache.doris.nereids.DorisParser.DropBrokerClauseContext;
import org.apache.doris.nereids.DorisParser.DropCatalogContext;
import org.apache.doris.nereids.DorisParser.DropCatalogRecycleBinContext;
import org.apache.doris.nereids.DorisParser.DropColumnClauseContext;
import org.apache.doris.nereids.DorisParser.DropConstraintContext;
import org.apache.doris.nereids.DorisParser.DropDatabaseContext;
import org.apache.doris.nereids.DorisParser.DropEncryptkeyContext;
import org.apache.doris.nereids.DorisParser.DropFileContext;
import org.apache.doris.nereids.DorisParser.DropFunctionContext;
import org.apache.doris.nereids.DorisParser.DropIndexClauseContext;
import org.apache.doris.nereids.DorisParser.DropIndexContext;
import org.apache.doris.nereids.DorisParser.DropMTMVContext;
import org.apache.doris.nereids.DorisParser.DropPartitionClauseContext;
import org.apache.doris.nereids.DorisParser.DropProcedureContext;
import org.apache.doris.nereids.DorisParser.DropRepositoryContext;
import org.apache.doris.nereids.DorisParser.DropRoleContext;
import org.apache.doris.nereids.DorisParser.DropRollupClauseContext;
import org.apache.doris.nereids.DorisParser.DropSqlBlockRuleContext;
import org.apache.doris.nereids.DorisParser.DropStoragePolicyContext;
import org.apache.doris.nereids.DorisParser.DropTableContext;
import org.apache.doris.nereids.DorisParser.DropUserContext;
import org.apache.doris.nereids.DorisParser.DropWorkloadGroupContext;
import org.apache.doris.nereids.DorisParser.DropWorkloadPolicyContext;
import org.apache.doris.nereids.DorisParser.ElementAtContext;
import org.apache.doris.nereids.DorisParser.EnableFeatureClauseContext;
import org.apache.doris.nereids.DorisParser.ExceptContext;
import org.apache.doris.nereids.DorisParser.ExceptOrReplaceContext;
import org.apache.doris.nereids.DorisParser.ExistContext;
import org.apache.doris.nereids.DorisParser.ExplainContext;
import org.apache.doris.nereids.DorisParser.ExportContext;
import org.apache.doris.nereids.DorisParser.FixedPartitionDefContext;
import org.apache.doris.nereids.DorisParser.FromClauseContext;
import org.apache.doris.nereids.DorisParser.FunctionArgumentsContext;
import org.apache.doris.nereids.DorisParser.FunctionIdentifierContext;
import org.apache.doris.nereids.DorisParser.GroupingElementContext;
import org.apache.doris.nereids.DorisParser.GroupingSetContext;
import org.apache.doris.nereids.DorisParser.HavingClauseContext;
import org.apache.doris.nereids.DorisParser.HelpContext;
import org.apache.doris.nereids.DorisParser.HintAssignmentContext;
import org.apache.doris.nereids.DorisParser.HintStatementContext;
import org.apache.doris.nereids.DorisParser.IdentifierContext;
import org.apache.doris.nereids.DorisParser.IdentifierListContext;
import org.apache.doris.nereids.DorisParser.IdentifierSeqContext;
import org.apache.doris.nereids.DorisParser.ImportColumnsContext;
import org.apache.doris.nereids.DorisParser.ImportDeleteOnContext;
import org.apache.doris.nereids.DorisParser.ImportPartitionsContext;
import org.apache.doris.nereids.DorisParser.ImportPrecedingFilterContext;
import org.apache.doris.nereids.DorisParser.ImportSequenceContext;
import org.apache.doris.nereids.DorisParser.ImportWhereContext;
import org.apache.doris.nereids.DorisParser.InPartitionDefContext;
import org.apache.doris.nereids.DorisParser.IndexDefContext;
import org.apache.doris.nereids.DorisParser.IndexDefsContext;
import org.apache.doris.nereids.DorisParser.InlineTableContext;
import org.apache.doris.nereids.DorisParser.InsertTableContext;
import org.apache.doris.nereids.DorisParser.IntegerLiteralContext;
import org.apache.doris.nereids.DorisParser.IntervalContext;
import org.apache.doris.nereids.DorisParser.Is_not_null_predContext;
import org.apache.doris.nereids.DorisParser.IsnullContext;
import org.apache.doris.nereids.DorisParser.JoinCriteriaContext;
import org.apache.doris.nereids.DorisParser.JoinRelationContext;
import org.apache.doris.nereids.DorisParser.LambdaExpressionContext;
import org.apache.doris.nereids.DorisParser.LateralViewContext;
import org.apache.doris.nereids.DorisParser.LessThanPartitionDefContext;
import org.apache.doris.nereids.DorisParser.LimitClauseContext;
import org.apache.doris.nereids.DorisParser.LoadPropertyContext;
import org.apache.doris.nereids.DorisParser.LogicalBinaryContext;
import org.apache.doris.nereids.DorisParser.LogicalNotContext;
import org.apache.doris.nereids.DorisParser.MapLiteralContext;
import org.apache.doris.nereids.DorisParser.ModifyColumnClauseContext;
import org.apache.doris.nereids.DorisParser.ModifyColumnCommentClauseContext;
import org.apache.doris.nereids.DorisParser.ModifyDistributionClauseContext;
import org.apache.doris.nereids.DorisParser.ModifyEngineClauseContext;
import org.apache.doris.nereids.DorisParser.ModifyPartitionClauseContext;
import org.apache.doris.nereids.DorisParser.ModifyTableCommentClauseContext;
import org.apache.doris.nereids.DorisParser.MultiStatementsContext;
import org.apache.doris.nereids.DorisParser.MultipartIdentifierContext;
import org.apache.doris.nereids.DorisParser.MvPartitionContext;
import org.apache.doris.nereids.DorisParser.NamedExpressionContext;
import org.apache.doris.nereids.DorisParser.NamedExpressionSeqContext;
import org.apache.doris.nereids.DorisParser.NullLiteralContext;
import org.apache.doris.nereids.DorisParser.OptScanParamsContext;
import org.apache.doris.nereids.DorisParser.OutFileClauseContext;
import org.apache.doris.nereids.DorisParser.ParenthesizedExpressionContext;
import org.apache.doris.nereids.DorisParser.PartitionSpecContext;
import org.apache.doris.nereids.DorisParser.PartitionValueDefContext;
import org.apache.doris.nereids.DorisParser.PartitionValueListContext;
import org.apache.doris.nereids.DorisParser.PartitionsDefContext;
import org.apache.doris.nereids.DorisParser.PauseMTMVContext;
import org.apache.doris.nereids.DorisParser.PlanTypeContext;
import org.apache.doris.nereids.DorisParser.PredicateContext;
import org.apache.doris.nereids.DorisParser.PredicatedContext;
import org.apache.doris.nereids.DorisParser.PrimitiveDataTypeContext;
import org.apache.doris.nereids.DorisParser.PropertyClauseContext;
import org.apache.doris.nereids.DorisParser.PropertyItemContext;
import org.apache.doris.nereids.DorisParser.PropertyItemListContext;
import org.apache.doris.nereids.DorisParser.PropertyKeyContext;
import org.apache.doris.nereids.DorisParser.PropertyValueContext;
import org.apache.doris.nereids.DorisParser.QualifiedNameContext;
import org.apache.doris.nereids.DorisParser.QualifyClauseContext;
import org.apache.doris.nereids.DorisParser.QueryContext;
import org.apache.doris.nereids.DorisParser.QueryOrganizationContext;
import org.apache.doris.nereids.DorisParser.QueryTermContext;
import org.apache.doris.nereids.DorisParser.RecoverDatabaseContext;
import org.apache.doris.nereids.DorisParser.RecoverPartitionContext;
import org.apache.doris.nereids.DorisParser.RecoverTableContext;
import org.apache.doris.nereids.DorisParser.RefreshCatalogContext;
import org.apache.doris.nereids.DorisParser.RefreshDatabaseContext;
import org.apache.doris.nereids.DorisParser.RefreshMTMVContext;
import org.apache.doris.nereids.DorisParser.RefreshMethodContext;
import org.apache.doris.nereids.DorisParser.RefreshScheduleContext;
import org.apache.doris.nereids.DorisParser.RefreshTableContext;
import org.apache.doris.nereids.DorisParser.RefreshTriggerContext;
import org.apache.doris.nereids.DorisParser.RegularQuerySpecificationContext;
import org.apache.doris.nereids.DorisParser.RelationContext;
import org.apache.doris.nereids.DorisParser.RelationHintContext;
import org.apache.doris.nereids.DorisParser.RenameClauseContext;
import org.apache.doris.nereids.DorisParser.RenameColumnClauseContext;
import org.apache.doris.nereids.DorisParser.RenamePartitionClauseContext;
import org.apache.doris.nereids.DorisParser.RenameRollupClauseContext;
import org.apache.doris.nereids.DorisParser.ReorderColumnsClauseContext;
import org.apache.doris.nereids.DorisParser.ReplaceContext;
import org.apache.doris.nereids.DorisParser.ReplacePartitionClauseContext;
import org.apache.doris.nereids.DorisParser.ReplaceTableClauseContext;
import org.apache.doris.nereids.DorisParser.ResumeMTMVContext;
import org.apache.doris.nereids.DorisParser.RollupDefContext;
import org.apache.doris.nereids.DorisParser.RollupDefsContext;
import org.apache.doris.nereids.DorisParser.RowConstructorContext;
import org.apache.doris.nereids.DorisParser.RowConstructorItemContext;
import org.apache.doris.nereids.DorisParser.SampleByPercentileContext;
import org.apache.doris.nereids.DorisParser.SampleByRowsContext;
import org.apache.doris.nereids.DorisParser.SampleContext;
import org.apache.doris.nereids.DorisParser.SelectClauseContext;
import org.apache.doris.nereids.DorisParser.SelectColumnClauseContext;
import org.apache.doris.nereids.DorisParser.SelectHintContext;
import org.apache.doris.nereids.DorisParser.SeparatorContext;
import org.apache.doris.nereids.DorisParser.SetCharsetContext;
import org.apache.doris.nereids.DorisParser.SetCollateContext;
import org.apache.doris.nereids.DorisParser.SetDefaultStorageVaultContext;
import org.apache.doris.nereids.DorisParser.SetLdapAdminPasswordContext;
import org.apache.doris.nereids.DorisParser.SetNamesContext;
import org.apache.doris.nereids.DorisParser.SetOperationContext;
import org.apache.doris.nereids.DorisParser.SetOptionsContext;
import org.apache.doris.nereids.DorisParser.SetPasswordContext;
import org.apache.doris.nereids.DorisParser.SetSystemVariableContext;
import org.apache.doris.nereids.DorisParser.SetTransactionContext;
import org.apache.doris.nereids.DorisParser.SetUserPropertiesContext;
import org.apache.doris.nereids.DorisParser.SetUserVariableContext;
import org.apache.doris.nereids.DorisParser.SetVariableWithTypeContext;
import org.apache.doris.nereids.DorisParser.ShowAllPropertiesContext;
import org.apache.doris.nereids.DorisParser.ShowAnalyzeContext;
import org.apache.doris.nereids.DorisParser.ShowAuthorsContext;
import org.apache.doris.nereids.DorisParser.ShowBackendsContext;
import org.apache.doris.nereids.DorisParser.ShowBackupContext;
import org.apache.doris.nereids.DorisParser.ShowBrokerContext;
import org.apache.doris.nereids.DorisParser.ShowCharsetContext;
import org.apache.doris.nereids.DorisParser.ShowCollationContext;
import org.apache.doris.nereids.DorisParser.ShowColumnHistogramStatsContext;
import org.apache.doris.nereids.DorisParser.ShowConfigContext;
import org.apache.doris.nereids.DorisParser.ShowConstraintContext;
import org.apache.doris.nereids.DorisParser.ShowConvertLscContext;
import org.apache.doris.nereids.DorisParser.ShowCreateCatalogContext;
import org.apache.doris.nereids.DorisParser.ShowCreateDatabaseContext;
import org.apache.doris.nereids.DorisParser.ShowCreateMTMVContext;
import org.apache.doris.nereids.DorisParser.ShowCreateMaterializedViewContext;
import org.apache.doris.nereids.DorisParser.ShowCreateProcedureContext;
import org.apache.doris.nereids.DorisParser.ShowCreateRepositoryContext;
import org.apache.doris.nereids.DorisParser.ShowCreateTableContext;
import org.apache.doris.nereids.DorisParser.ShowCreateViewContext;
import org.apache.doris.nereids.DorisParser.ShowDataSkewContext;
import org.apache.doris.nereids.DorisParser.ShowDataTypesContext;
import org.apache.doris.nereids.DorisParser.ShowDatabaseIdContext;
import org.apache.doris.nereids.DorisParser.ShowDeleteContext;
import org.apache.doris.nereids.DorisParser.ShowDiagnoseTabletContext;
import org.apache.doris.nereids.DorisParser.ShowDynamicPartitionContext;
import org.apache.doris.nereids.DorisParser.ShowEncryptKeysContext;
import org.apache.doris.nereids.DorisParser.ShowEventsContext;
import org.apache.doris.nereids.DorisParser.ShowFrontendsContext;
import org.apache.doris.nereids.DorisParser.ShowGrantsContext;
import org.apache.doris.nereids.DorisParser.ShowGrantsForUserContext;
import org.apache.doris.nereids.DorisParser.ShowLastInsertContext;
import org.apache.doris.nereids.DorisParser.ShowLoadProfileContext;
import org.apache.doris.nereids.DorisParser.ShowPartitionIdContext;
import org.apache.doris.nereids.DorisParser.ShowPluginsContext;
import org.apache.doris.nereids.DorisParser.ShowPrivilegesContext;
import org.apache.doris.nereids.DorisParser.ShowProcContext;
import org.apache.doris.nereids.DorisParser.ShowProcedureStatusContext;
import org.apache.doris.nereids.DorisParser.ShowProcessListContext;
import org.apache.doris.nereids.DorisParser.ShowQueryProfileContext;
import org.apache.doris.nereids.DorisParser.ShowQueuedAnalyzeJobsContext;
import org.apache.doris.nereids.DorisParser.ShowReplicaDistributionContext;
import org.apache.doris.nereids.DorisParser.ShowRepositoriesContext;
import org.apache.doris.nereids.DorisParser.ShowRestoreContext;
import org.apache.doris.nereids.DorisParser.ShowRolesContext;
import org.apache.doris.nereids.DorisParser.ShowSmallFilesContext;
import org.apache.doris.nereids.DorisParser.ShowSnapshotContext;
import org.apache.doris.nereids.DorisParser.ShowSqlBlockRuleContext;
import org.apache.doris.nereids.DorisParser.ShowStagesContext;
import org.apache.doris.nereids.DorisParser.ShowStatusContext;
import org.apache.doris.nereids.DorisParser.ShowStorageEnginesContext;
import org.apache.doris.nereids.DorisParser.ShowStoragePolicyContext;
import org.apache.doris.nereids.DorisParser.ShowSyncJobContext;
import org.apache.doris.nereids.DorisParser.ShowTableCreationContext;
import org.apache.doris.nereids.DorisParser.ShowTableIdContext;
import org.apache.doris.nereids.DorisParser.ShowTabletStorageFormatContext;
import org.apache.doris.nereids.DorisParser.ShowTabletsBelongContext;
import org.apache.doris.nereids.DorisParser.ShowTrashContext;
import org.apache.doris.nereids.DorisParser.ShowTriggersContext;
import org.apache.doris.nereids.DorisParser.ShowUserPropertiesContext;
import org.apache.doris.nereids.DorisParser.ShowVariablesContext;
import org.apache.doris.nereids.DorisParser.ShowViewContext;
import org.apache.doris.nereids.DorisParser.ShowWarningErrorCountContext;
import org.apache.doris.nereids.DorisParser.ShowWarningErrorsContext;
import org.apache.doris.nereids.DorisParser.ShowWhitelistContext;
import org.apache.doris.nereids.DorisParser.SimpleColumnDefContext;
import org.apache.doris.nereids.DorisParser.SimpleColumnDefsContext;
import org.apache.doris.nereids.DorisParser.SingleStatementContext;
import org.apache.doris.nereids.DorisParser.SortClauseContext;
import org.apache.doris.nereids.DorisParser.SortItemContext;
import org.apache.doris.nereids.DorisParser.SpecifiedPartitionContext;
import org.apache.doris.nereids.DorisParser.StarContext;
import org.apache.doris.nereids.DorisParser.StatementDefaultContext;
import org.apache.doris.nereids.DorisParser.StatementScopeContext;
import org.apache.doris.nereids.DorisParser.StepPartitionDefContext;
import org.apache.doris.nereids.DorisParser.StringLiteralContext;
import org.apache.doris.nereids.DorisParser.StructLiteralContext;
import org.apache.doris.nereids.DorisParser.SubqueryContext;
import org.apache.doris.nereids.DorisParser.SubqueryExpressionContext;
import org.apache.doris.nereids.DorisParser.SupportedUnsetStatementContext;
import org.apache.doris.nereids.DorisParser.SwitchCatalogContext;
import org.apache.doris.nereids.DorisParser.SyncContext;
import org.apache.doris.nereids.DorisParser.SystemVariableContext;
import org.apache.doris.nereids.DorisParser.TableAliasContext;
import org.apache.doris.nereids.DorisParser.TableNameContext;
import org.apache.doris.nereids.DorisParser.TableSnapshotContext;
import org.apache.doris.nereids.DorisParser.TableValuedFunctionContext;
import org.apache.doris.nereids.DorisParser.TabletListContext;
import org.apache.doris.nereids.DorisParser.TypeConstructorContext;
import org.apache.doris.nereids.DorisParser.UnitIdentifierContext;
import org.apache.doris.nereids.DorisParser.UnsupportedContext;
import org.apache.doris.nereids.DorisParser.UpdateAssignmentContext;
import org.apache.doris.nereids.DorisParser.UpdateAssignmentSeqContext;
import org.apache.doris.nereids.DorisParser.UpdateContext;
import org.apache.doris.nereids.DorisParser.UseDatabaseContext;
import org.apache.doris.nereids.DorisParser.UserIdentifyContext;
import org.apache.doris.nereids.DorisParser.UserVariableContext;
import org.apache.doris.nereids.DorisParser.WhereClauseContext;
import org.apache.doris.nereids.DorisParser.WindowFrameContext;
import org.apache.doris.nereids.DorisParser.WindowSpecContext;
import org.apache.doris.nereids.DorisParser.WithRemoteStorageSystemContext;
import org.apache.doris.nereids.DorisParserBaseVisitor;
import org.apache.doris.nereids.StatementContext;
import org.apache.doris.nereids.analyzer.UnboundAlias;
import org.apache.doris.nereids.analyzer.UnboundFunction;
import org.apache.doris.nereids.analyzer.UnboundInlineTable;
import org.apache.doris.nereids.analyzer.UnboundRelation;
import org.apache.doris.nereids.analyzer.UnboundResultSink;
import org.apache.doris.nereids.analyzer.UnboundSlot;
import org.apache.doris.nereids.analyzer.UnboundStar;
import org.apache.doris.nereids.analyzer.UnboundTVFRelation;
import org.apache.doris.nereids.analyzer.UnboundTableSinkCreator;
import org.apache.doris.nereids.analyzer.UnboundVariable;
import org.apache.doris.nereids.analyzer.UnboundVariable.VariableType;
import org.apache.doris.nereids.exceptions.AnalysisException;
import org.apache.doris.nereids.exceptions.NotSupportedException;
import org.apache.doris.nereids.exceptions.ParseException;
import org.apache.doris.nereids.hint.DistributeHint;
import org.apache.doris.nereids.properties.OrderKey;
import org.apache.doris.nereids.properties.SelectHint;
import org.apache.doris.nereids.properties.SelectHintLeading;
import org.apache.doris.nereids.properties.SelectHintOrdered;
import org.apache.doris.nereids.properties.SelectHintSetVar;
import org.apache.doris.nereids.properties.SelectHintUseCboRule;
import org.apache.doris.nereids.properties.SelectHintUseMv;
import org.apache.doris.nereids.trees.TableSample;
import org.apache.doris.nereids.trees.expressions.Add;
import org.apache.doris.nereids.trees.expressions.Alias;
import org.apache.doris.nereids.trees.expressions.And;
import org.apache.doris.nereids.trees.expressions.BitAnd;
import org.apache.doris.nereids.trees.expressions.BitNot;
import org.apache.doris.nereids.trees.expressions.BitOr;
import org.apache.doris.nereids.trees.expressions.BitXor;
import org.apache.doris.nereids.trees.expressions.CaseWhen;
import org.apache.doris.nereids.trees.expressions.Cast;
import org.apache.doris.nereids.trees.expressions.DefaultValueSlot;
import org.apache.doris.nereids.trees.expressions.Divide;
import org.apache.doris.nereids.trees.expressions.EqualTo;
import org.apache.doris.nereids.trees.expressions.Exists;
import org.apache.doris.nereids.trees.expressions.Expression;
import org.apache.doris.nereids.trees.expressions.GreaterThan;
import org.apache.doris.nereids.trees.expressions.GreaterThanEqual;
import org.apache.doris.nereids.trees.expressions.InPredicate;
import org.apache.doris.nereids.trees.expressions.InSubquery;
import org.apache.doris.nereids.trees.expressions.IntegralDivide;
import org.apache.doris.nereids.trees.expressions.IsNull;
import org.apache.doris.nereids.trees.expressions.LessThan;
import org.apache.doris.nereids.trees.expressions.LessThanEqual;
import org.apache.doris.nereids.trees.expressions.Like;
import org.apache.doris.nereids.trees.expressions.ListQuery;
import org.apache.doris.nereids.trees.expressions.MatchAll;
import org.apache.doris.nereids.trees.expressions.MatchAny;
import org.apache.doris.nereids.trees.expressions.MatchPhrase;
import org.apache.doris.nereids.trees.expressions.MatchPhraseEdge;
import org.apache.doris.nereids.trees.expressions.MatchPhrasePrefix;
import org.apache.doris.nereids.trees.expressions.MatchRegexp;
import org.apache.doris.nereids.trees.expressions.Mod;
import org.apache.doris.nereids.trees.expressions.Multiply;
import org.apache.doris.nereids.trees.expressions.NamedExpression;
import org.apache.doris.nereids.trees.expressions.Not;
import org.apache.doris.nereids.trees.expressions.NullSafeEqual;
import org.apache.doris.nereids.trees.expressions.Or;
import org.apache.doris.nereids.trees.expressions.OrderExpression;
import org.apache.doris.nereids.trees.expressions.Placeholder;
import org.apache.doris.nereids.trees.expressions.Properties;
import org.apache.doris.nereids.trees.expressions.Regexp;
import org.apache.doris.nereids.trees.expressions.ScalarSubquery;
import org.apache.doris.nereids.trees.expressions.Slot;
import org.apache.doris.nereids.trees.expressions.StatementScopeIdGenerator;
import org.apache.doris.nereids.trees.expressions.Subtract;
import org.apache.doris.nereids.trees.expressions.TimestampArithmetic;
import org.apache.doris.nereids.trees.expressions.WhenClause;
import org.apache.doris.nereids.trees.expressions.WindowExpression;
import org.apache.doris.nereids.trees.expressions.WindowFrame;
import org.apache.doris.nereids.trees.expressions.functions.Function;
import org.apache.doris.nereids.trees.expressions.functions.agg.Count;
import org.apache.doris.nereids.trees.expressions.functions.scalar.Array;
import org.apache.doris.nereids.trees.expressions.functions.scalar.ArraySlice;
import org.apache.doris.nereids.trees.expressions.functions.scalar.Char;
import org.apache.doris.nereids.trees.expressions.functions.scalar.ConvertTo;
import org.apache.doris.nereids.trees.expressions.functions.scalar.CurrentDate;
import org.apache.doris.nereids.trees.expressions.functions.scalar.CurrentTime;
import org.apache.doris.nereids.trees.expressions.functions.scalar.CurrentUser;
import org.apache.doris.nereids.trees.expressions.functions.scalar.ElementAt;
import org.apache.doris.nereids.trees.expressions.functions.scalar.EncryptKeyRef;
import org.apache.doris.nereids.trees.expressions.functions.scalar.Lambda;
import org.apache.doris.nereids.trees.expressions.functions.scalar.Now;
import org.apache.doris.nereids.trees.expressions.functions.scalar.SessionUser;
import org.apache.doris.nereids.trees.expressions.functions.scalar.Xor;
import org.apache.doris.nereids.trees.expressions.literal.ArrayLiteral;
import org.apache.doris.nereids.trees.expressions.literal.BigIntLiteral;
import org.apache.doris.nereids.trees.expressions.literal.BooleanLiteral;
import org.apache.doris.nereids.trees.expressions.literal.DateLiteral;
import org.apache.doris.nereids.trees.expressions.literal.DateTimeLiteral;
import org.apache.doris.nereids.trees.expressions.literal.DateTimeV2Literal;
import org.apache.doris.nereids.trees.expressions.literal.DateV2Literal;
import org.apache.doris.nereids.trees.expressions.literal.DecimalLiteral;
import org.apache.doris.nereids.trees.expressions.literal.DecimalV3Literal;
import org.apache.doris.nereids.trees.expressions.literal.DoubleLiteral;
import org.apache.doris.nereids.trees.expressions.literal.IntegerLiteral;
import org.apache.doris.nereids.trees.expressions.literal.Interval;
import org.apache.doris.nereids.trees.expressions.literal.LargeIntLiteral;
import org.apache.doris.nereids.trees.expressions.literal.Literal;
import org.apache.doris.nereids.trees.expressions.literal.MapLiteral;
import org.apache.doris.nereids.trees.expressions.literal.NullLiteral;
import org.apache.doris.nereids.trees.expressions.literal.SmallIntLiteral;
import org.apache.doris.nereids.trees.expressions.literal.StringLikeLiteral;
import org.apache.doris.nereids.trees.expressions.literal.StringLiteral;
import org.apache.doris.nereids.trees.expressions.literal.StructLiteral;
import org.apache.doris.nereids.trees.expressions.literal.TinyIntLiteral;
import org.apache.doris.nereids.trees.expressions.literal.VarcharLiteral;
import org.apache.doris.nereids.trees.plans.DistributeType;
import org.apache.doris.nereids.trees.plans.JoinType;
import org.apache.doris.nereids.trees.plans.LimitPhase;
import org.apache.doris.nereids.trees.plans.Plan;
import org.apache.doris.nereids.trees.plans.PlanType;
import org.apache.doris.nereids.trees.plans.algebra.Aggregate;
import org.apache.doris.nereids.trees.plans.algebra.InlineTable;
import org.apache.doris.nereids.trees.plans.algebra.OneRowRelation;
import org.apache.doris.nereids.trees.plans.algebra.SetOperation.Qualifier;
import org.apache.doris.nereids.trees.plans.commands.AddConstraintCommand;
import org.apache.doris.nereids.trees.plans.commands.AdminCancelRebalanceDiskCommand;
import org.apache.doris.nereids.trees.plans.commands.AdminCheckTabletsCommand;
import org.apache.doris.nereids.trees.plans.commands.AdminCleanTrashCommand;
import org.apache.doris.nereids.trees.plans.commands.AdminCompactTableCommand;
import org.apache.doris.nereids.trees.plans.commands.AdminRebalanceDiskCommand;
import org.apache.doris.nereids.trees.plans.commands.AdminSetTableStatusCommand;
import org.apache.doris.nereids.trees.plans.commands.AdminShowReplicaStatusCommand;
import org.apache.doris.nereids.trees.plans.commands.AlterCatalogCommentCommand;
import org.apache.doris.nereids.trees.plans.commands.AlterCatalogPropertiesCommand;
import org.apache.doris.nereids.trees.plans.commands.AlterCatalogRenameCommand;
import org.apache.doris.nereids.trees.plans.commands.AlterColumnStatsCommand;
import org.apache.doris.nereids.trees.plans.commands.AlterMTMVCommand;
import org.apache.doris.nereids.trees.plans.commands.AlterRoleCommand;
import org.apache.doris.nereids.trees.plans.commands.AlterSqlBlockRuleCommand;
import org.apache.doris.nereids.trees.plans.commands.AlterStorageVaultCommand;
import org.apache.doris.nereids.trees.plans.commands.AlterSystemCommand;
import org.apache.doris.nereids.trees.plans.commands.AlterSystemRenameComputeGroupCommand;
import org.apache.doris.nereids.trees.plans.commands.AlterTableCommand;
import org.apache.doris.nereids.trees.plans.commands.AlterTableStatsCommand;
import org.apache.doris.nereids.trees.plans.commands.AlterViewCommand;
import org.apache.doris.nereids.trees.plans.commands.AlterWorkloadGroupCommand;
import org.apache.doris.nereids.trees.plans.commands.AlterWorkloadPolicyCommand;
import org.apache.doris.nereids.trees.plans.commands.AnalyzeDatabaseCommand;
import org.apache.doris.nereids.trees.plans.commands.AnalyzeTableCommand;
import org.apache.doris.nereids.trees.plans.commands.CallCommand;
import org.apache.doris.nereids.trees.plans.commands.CancelExportCommand;
import org.apache.doris.nereids.trees.plans.commands.CancelJobTaskCommand;
import org.apache.doris.nereids.trees.plans.commands.CancelLoadCommand;
import org.apache.doris.nereids.trees.plans.commands.CancelMTMVTaskCommand;
import org.apache.doris.nereids.trees.plans.commands.CancelWarmUpJobCommand;
import org.apache.doris.nereids.trees.plans.commands.CleanAllProfileCommand;
import org.apache.doris.nereids.trees.plans.commands.Command;
import org.apache.doris.nereids.trees.plans.commands.Constraint;
import org.apache.doris.nereids.trees.plans.commands.CreateCatalogCommand;
import org.apache.doris.nereids.trees.plans.commands.CreateEncryptkeyCommand;
import org.apache.doris.nereids.trees.plans.commands.CreateFileCommand;
import org.apache.doris.nereids.trees.plans.commands.CreateFunctionCommand;
import org.apache.doris.nereids.trees.plans.commands.CreateJobCommand;
import org.apache.doris.nereids.trees.plans.commands.CreateMTMVCommand;
import org.apache.doris.nereids.trees.plans.commands.CreateMaterializedViewCommand;
import org.apache.doris.nereids.trees.plans.commands.CreatePolicyCommand;
import org.apache.doris.nereids.trees.plans.commands.CreateProcedureCommand;
import org.apache.doris.nereids.trees.plans.commands.CreateRoleCommand;
import org.apache.doris.nereids.trees.plans.commands.CreateSqlBlockRuleCommand;
import org.apache.doris.nereids.trees.plans.commands.CreateTableCommand;
import org.apache.doris.nereids.trees.plans.commands.CreateTableLikeCommand;
import org.apache.doris.nereids.trees.plans.commands.CreateViewCommand;
import org.apache.doris.nereids.trees.plans.commands.CreateWorkloadGroupCommand;
import org.apache.doris.nereids.trees.plans.commands.DeleteFromCommand;
import org.apache.doris.nereids.trees.plans.commands.DeleteFromUsingCommand;
import org.apache.doris.nereids.trees.plans.commands.DescribeCommand;
import org.apache.doris.nereids.trees.plans.commands.DropAnalyzeJobCommand;
import org.apache.doris.nereids.trees.plans.commands.DropCachedStatsCommand;
import org.apache.doris.nereids.trees.plans.commands.DropCatalogCommand;
import org.apache.doris.nereids.trees.plans.commands.DropCatalogRecycleBinCommand;
import org.apache.doris.nereids.trees.plans.commands.DropCatalogRecycleBinCommand.IdType;
import org.apache.doris.nereids.trees.plans.commands.DropConstraintCommand;
import org.apache.doris.nereids.trees.plans.commands.DropDatabaseCommand;
import org.apache.doris.nereids.trees.plans.commands.DropEncryptkeyCommand;
import org.apache.doris.nereids.trees.plans.commands.DropExpiredStatsCommand;
import org.apache.doris.nereids.trees.plans.commands.DropFileCommand;
import org.apache.doris.nereids.trees.plans.commands.DropFunctionCommand;
import org.apache.doris.nereids.trees.plans.commands.DropJobCommand;
import org.apache.doris.nereids.trees.plans.commands.DropMTMVCommand;
import org.apache.doris.nereids.trees.plans.commands.DropProcedureCommand;
import org.apache.doris.nereids.trees.plans.commands.DropRepositoryCommand;
import org.apache.doris.nereids.trees.plans.commands.DropRoleCommand;
import org.apache.doris.nereids.trees.plans.commands.DropSqlBlockRuleCommand;
import org.apache.doris.nereids.trees.plans.commands.DropStatsCommand;
import org.apache.doris.nereids.trees.plans.commands.DropStoragePolicyCommand;
import org.apache.doris.nereids.trees.plans.commands.DropTableCommand;
import org.apache.doris.nereids.trees.plans.commands.DropUserCommand;
import org.apache.doris.nereids.trees.plans.commands.DropWorkloadGroupCommand;
import org.apache.doris.nereids.trees.plans.commands.DropWorkloadPolicyCommand;
import org.apache.doris.nereids.trees.plans.commands.ExplainCommand;
import org.apache.doris.nereids.trees.plans.commands.ExplainCommand.ExplainLevel;
import org.apache.doris.nereids.trees.plans.commands.ExportCommand;
import org.apache.doris.nereids.trees.plans.commands.HelpCommand;
import org.apache.doris.nereids.trees.plans.commands.KillAnalyzeJobCommand;
import org.apache.doris.nereids.trees.plans.commands.LoadCommand;
import org.apache.doris.nereids.trees.plans.commands.PauseJobCommand;
import org.apache.doris.nereids.trees.plans.commands.PauseMTMVCommand;
import org.apache.doris.nereids.trees.plans.commands.RecoverDatabaseCommand;
import org.apache.doris.nereids.trees.plans.commands.RecoverPartitionCommand;
import org.apache.doris.nereids.trees.plans.commands.RecoverTableCommand;
import org.apache.doris.nereids.trees.plans.commands.RefreshMTMVCommand;
import org.apache.doris.nereids.trees.plans.commands.ReplayCommand;
import org.apache.doris.nereids.trees.plans.commands.ResumeJobCommand;
import org.apache.doris.nereids.trees.plans.commands.ResumeMTMVCommand;
import org.apache.doris.nereids.trees.plans.commands.SetDefaultStorageVaultCommand;
import org.apache.doris.nereids.trees.plans.commands.SetOptionsCommand;
import org.apache.doris.nereids.trees.plans.commands.SetTransactionCommand;
import org.apache.doris.nereids.trees.plans.commands.SetUserPropertiesCommand;
import org.apache.doris.nereids.trees.plans.commands.ShowAnalyzeCommand;
import org.apache.doris.nereids.trees.plans.commands.ShowAuthorsCommand;
import org.apache.doris.nereids.trees.plans.commands.ShowBackendsCommand;
import org.apache.doris.nereids.trees.plans.commands.ShowBackupCommand;
import org.apache.doris.nereids.trees.plans.commands.ShowBrokerCommand;
import org.apache.doris.nereids.trees.plans.commands.ShowCatalogCommand;
import org.apache.doris.nereids.trees.plans.commands.ShowCharsetCommand;
import org.apache.doris.nereids.trees.plans.commands.ShowCollationCommand;
import org.apache.doris.nereids.trees.plans.commands.ShowColumnHistogramStatsCommand;
import org.apache.doris.nereids.trees.plans.commands.ShowConfigCommand;
import org.apache.doris.nereids.trees.plans.commands.ShowConstraintsCommand;
import org.apache.doris.nereids.trees.plans.commands.ShowConvertLSCCommand;
import org.apache.doris.nereids.trees.plans.commands.ShowCreateCatalogCommand;
import org.apache.doris.nereids.trees.plans.commands.ShowCreateDatabaseCommand;
import org.apache.doris.nereids.trees.plans.commands.ShowCreateMTMVCommand;
import org.apache.doris.nereids.trees.plans.commands.ShowCreateMaterializedViewCommand;
import org.apache.doris.nereids.trees.plans.commands.ShowCreateProcedureCommand;
import org.apache.doris.nereids.trees.plans.commands.ShowCreateRepositoryCommand;
import org.apache.doris.nereids.trees.plans.commands.ShowCreateTableCommand;
import org.apache.doris.nereids.trees.plans.commands.ShowCreateViewCommand;
import org.apache.doris.nereids.trees.plans.commands.ShowDataCommand;
import org.apache.doris.nereids.trees.plans.commands.ShowDataSkewCommand;
import org.apache.doris.nereids.trees.plans.commands.ShowDataTypesCommand;
import org.apache.doris.nereids.trees.plans.commands.ShowDatabaseIdCommand;
import org.apache.doris.nereids.trees.plans.commands.ShowDatabasesCommand;
import org.apache.doris.nereids.trees.plans.commands.ShowDeleteCommand;
import org.apache.doris.nereids.trees.plans.commands.ShowDiagnoseTabletCommand;
import org.apache.doris.nereids.trees.plans.commands.ShowDynamicPartitionCommand;
import org.apache.doris.nereids.trees.plans.commands.ShowEncryptKeysCommand;
import org.apache.doris.nereids.trees.plans.commands.ShowEventsCommand;
import org.apache.doris.nereids.trees.plans.commands.ShowFrontendsCommand;
import org.apache.doris.nereids.trees.plans.commands.ShowGrantsCommand;
import org.apache.doris.nereids.trees.plans.commands.ShowIndexStatsCommand;
import org.apache.doris.nereids.trees.plans.commands.ShowLastInsertCommand;
import org.apache.doris.nereids.trees.plans.commands.ShowLoadProfileCommand;
import org.apache.doris.nereids.trees.plans.commands.ShowPartitionIdCommand;
import org.apache.doris.nereids.trees.plans.commands.ShowPluginsCommand;
import org.apache.doris.nereids.trees.plans.commands.ShowPrivilegesCommand;
import org.apache.doris.nereids.trees.plans.commands.ShowProcCommand;
import org.apache.doris.nereids.trees.plans.commands.ShowProcedureStatusCommand;
import org.apache.doris.nereids.trees.plans.commands.ShowProcessListCommand;
import org.apache.doris.nereids.trees.plans.commands.ShowQueryProfileCommand;
import org.apache.doris.nereids.trees.plans.commands.ShowQueuedAnalyzeJobsCommand;
import org.apache.doris.nereids.trees.plans.commands.ShowReplicaDistributionCommand;
import org.apache.doris.nereids.trees.plans.commands.ShowRepositoriesCommand;
import org.apache.doris.nereids.trees.plans.commands.ShowRestoreCommand;
import org.apache.doris.nereids.trees.plans.commands.ShowRolesCommand;
import org.apache.doris.nereids.trees.plans.commands.ShowSmallFilesCommand;
import org.apache.doris.nereids.trees.plans.commands.ShowSnapshotCommand;
import org.apache.doris.nereids.trees.plans.commands.ShowSqlBlockRuleCommand;
import org.apache.doris.nereids.trees.plans.commands.ShowStagesCommand;
import org.apache.doris.nereids.trees.plans.commands.ShowStatusCommand;
import org.apache.doris.nereids.trees.plans.commands.ShowStorageEnginesCommand;
import org.apache.doris.nereids.trees.plans.commands.ShowStoragePolicyCommand;
import org.apache.doris.nereids.trees.plans.commands.ShowSyncJobCommand;
import org.apache.doris.nereids.trees.plans.commands.ShowTableCommand;
import org.apache.doris.nereids.trees.plans.commands.ShowTableCreationCommand;
import org.apache.doris.nereids.trees.plans.commands.ShowTableIdCommand;
import org.apache.doris.nereids.trees.plans.commands.ShowTableStatsCommand;
import org.apache.doris.nereids.trees.plans.commands.ShowTableStatusCommand;
import org.apache.doris.nereids.trees.plans.commands.ShowTabletIdCommand;
import org.apache.doris.nereids.trees.plans.commands.ShowTabletStorageFormatCommand;
import org.apache.doris.nereids.trees.plans.commands.ShowTabletsBelongCommand;
import org.apache.doris.nereids.trees.plans.commands.ShowTabletsFromTableCommand;
import org.apache.doris.nereids.trees.plans.commands.ShowTrashCommand;
import org.apache.doris.nereids.trees.plans.commands.ShowTriggersCommand;
import org.apache.doris.nereids.trees.plans.commands.ShowUserPropertyCommand;
import org.apache.doris.nereids.trees.plans.commands.ShowVariablesCommand;
import org.apache.doris.nereids.trees.plans.commands.ShowViewCommand;
import org.apache.doris.nereids.trees.plans.commands.ShowWarningErrorCountCommand;
import org.apache.doris.nereids.trees.plans.commands.ShowWarningErrorsCommand;
import org.apache.doris.nereids.trees.plans.commands.ShowWhiteListCommand;
import org.apache.doris.nereids.trees.plans.commands.SyncCommand;
import org.apache.doris.nereids.trees.plans.commands.UnsetDefaultStorageVaultCommand;
import org.apache.doris.nereids.trees.plans.commands.UnsetVariableCommand;
import org.apache.doris.nereids.trees.plans.commands.UnsupportedCommand;
import org.apache.doris.nereids.trees.plans.commands.UpdateCommand;
import org.apache.doris.nereids.trees.plans.commands.alter.AlterDatabaseRenameCommand;
import org.apache.doris.nereids.trees.plans.commands.alter.AlterDatabaseSetQuotaCommand;
import org.apache.doris.nereids.trees.plans.commands.alter.AlterRepositoryCommand;
import org.apache.doris.nereids.trees.plans.commands.clean.CleanLabelCommand;
import org.apache.doris.nereids.trees.plans.commands.info.AddBackendOp;
import org.apache.doris.nereids.trees.plans.commands.info.AddBrokerOp;
import org.apache.doris.nereids.trees.plans.commands.info.AddColumnOp;
import org.apache.doris.nereids.trees.plans.commands.info.AddColumnsOp;
import org.apache.doris.nereids.trees.plans.commands.info.AddFollowerOp;
import org.apache.doris.nereids.trees.plans.commands.info.AddObserverOp;
import org.apache.doris.nereids.trees.plans.commands.info.AddPartitionOp;
import org.apache.doris.nereids.trees.plans.commands.info.AddRollupOp;
import org.apache.doris.nereids.trees.plans.commands.info.AlterLoadErrorUrlOp;
import org.apache.doris.nereids.trees.plans.commands.info.AlterMTMVInfo;
import org.apache.doris.nereids.trees.plans.commands.info.AlterMTMVPropertyInfo;
import org.apache.doris.nereids.trees.plans.commands.info.AlterMTMVRefreshInfo;
import org.apache.doris.nereids.trees.plans.commands.info.AlterMTMVRenameInfo;
import org.apache.doris.nereids.trees.plans.commands.info.AlterMTMVReplaceInfo;
import org.apache.doris.nereids.trees.plans.commands.info.AlterMultiPartitionOp;
import org.apache.doris.nereids.trees.plans.commands.info.AlterSystemOp;
import org.apache.doris.nereids.trees.plans.commands.info.AlterTableOp;
import org.apache.doris.nereids.trees.plans.commands.info.AlterViewInfo;
import org.apache.doris.nereids.trees.plans.commands.info.BuildIndexOp;
import org.apache.doris.nereids.trees.plans.commands.info.BulkLoadDataDesc;
import org.apache.doris.nereids.trees.plans.commands.info.BulkStorageDesc;
import org.apache.doris.nereids.trees.plans.commands.info.CancelMTMVTaskInfo;
import org.apache.doris.nereids.trees.plans.commands.info.ColumnDefinition;
import org.apache.doris.nereids.trees.plans.commands.info.CreateIndexOp;
import org.apache.doris.nereids.trees.plans.commands.info.CreateJobInfo;
import org.apache.doris.nereids.trees.plans.commands.info.CreateMTMVInfo;
import org.apache.doris.nereids.trees.plans.commands.info.CreateRoutineLoadInfo;
import org.apache.doris.nereids.trees.plans.commands.info.CreateTableInfo;
import org.apache.doris.nereids.trees.plans.commands.info.CreateTableLikeInfo;
import org.apache.doris.nereids.trees.plans.commands.info.CreateViewInfo;
import org.apache.doris.nereids.trees.plans.commands.info.DMLCommandType;
import org.apache.doris.nereids.trees.plans.commands.info.DecommissionBackendOp;
import org.apache.doris.nereids.trees.plans.commands.info.DefaultValue;
import org.apache.doris.nereids.trees.plans.commands.info.DistributionDescriptor;
import org.apache.doris.nereids.trees.plans.commands.info.DropAllBrokerOp;
import org.apache.doris.nereids.trees.plans.commands.info.DropBackendOp;
import org.apache.doris.nereids.trees.plans.commands.info.DropBrokerOp;
import org.apache.doris.nereids.trees.plans.commands.info.DropColumnOp;
import org.apache.doris.nereids.trees.plans.commands.info.DropDatabaseInfo;
import org.apache.doris.nereids.trees.plans.commands.info.DropFollowerOp;
import org.apache.doris.nereids.trees.plans.commands.info.DropIndexOp;
import org.apache.doris.nereids.trees.plans.commands.info.DropMTMVInfo;
import org.apache.doris.nereids.trees.plans.commands.info.DropObserverOp;
import org.apache.doris.nereids.trees.plans.commands.info.DropPartitionFromIndexOp;
import org.apache.doris.nereids.trees.plans.commands.info.DropPartitionOp;
import org.apache.doris.nereids.trees.plans.commands.info.DropRollupOp;
import org.apache.doris.nereids.trees.plans.commands.info.EnableFeatureOp;
import org.apache.doris.nereids.trees.plans.commands.info.FixedRangePartition;
import org.apache.doris.nereids.trees.plans.commands.info.FuncNameInfo;
import org.apache.doris.nereids.trees.plans.commands.info.FunctionArgTypesInfo;
import org.apache.doris.nereids.trees.plans.commands.info.GeneratedColumnDesc;
import org.apache.doris.nereids.trees.plans.commands.info.InPartition;
import org.apache.doris.nereids.trees.plans.commands.info.IndexDefinition;
import org.apache.doris.nereids.trees.plans.commands.info.LabelNameInfo;
import org.apache.doris.nereids.trees.plans.commands.info.LessThanPartition;
import org.apache.doris.nereids.trees.plans.commands.info.MTMVPartitionDefinition;
import org.apache.doris.nereids.trees.plans.commands.info.ModifyBackendOp;
import org.apache.doris.nereids.trees.plans.commands.info.ModifyColumnCommentOp;
import org.apache.doris.nereids.trees.plans.commands.info.ModifyColumnOp;
import org.apache.doris.nereids.trees.plans.commands.info.ModifyDistributionOp;
import org.apache.doris.nereids.trees.plans.commands.info.ModifyEngineOp;
import org.apache.doris.nereids.trees.plans.commands.info.ModifyFrontendOrBackendHostNameOp;
import org.apache.doris.nereids.trees.plans.commands.info.ModifyFrontendOrBackendHostNameOp.ModifyOpType;
import org.apache.doris.nereids.trees.plans.commands.info.ModifyPartitionOp;
import org.apache.doris.nereids.trees.plans.commands.info.ModifyTableCommentOp;
import org.apache.doris.nereids.trees.plans.commands.info.ModifyTablePropertiesOp;
import org.apache.doris.nereids.trees.plans.commands.info.PartitionDefinition;
import org.apache.doris.nereids.trees.plans.commands.info.PartitionDefinition.MaxValue;
import org.apache.doris.nereids.trees.plans.commands.info.PartitionNamesInfo;
import org.apache.doris.nereids.trees.plans.commands.info.PartitionTableInfo;
import org.apache.doris.nereids.trees.plans.commands.info.PauseMTMVInfo;
import org.apache.doris.nereids.trees.plans.commands.info.RefreshMTMVInfo;
import org.apache.doris.nereids.trees.plans.commands.info.RenameColumnOp;
import org.apache.doris.nereids.trees.plans.commands.info.RenamePartitionOp;
import org.apache.doris.nereids.trees.plans.commands.info.RenameRollupOp;
import org.apache.doris.nereids.trees.plans.commands.info.RenameTableOp;
import org.apache.doris.nereids.trees.plans.commands.info.ReorderColumnsOp;
import org.apache.doris.nereids.trees.plans.commands.info.ReplacePartitionOp;
import org.apache.doris.nereids.trees.plans.commands.info.ReplaceTableOp;
import org.apache.doris.nereids.trees.plans.commands.info.ResumeMTMVInfo;
import org.apache.doris.nereids.trees.plans.commands.info.RollupDefinition;
import org.apache.doris.nereids.trees.plans.commands.info.SetCharsetAndCollateVarOp;
import org.apache.doris.nereids.trees.plans.commands.info.SetLdapPassVarOp;
import org.apache.doris.nereids.trees.plans.commands.info.SetNamesVarOp;
import org.apache.doris.nereids.trees.plans.commands.info.SetPassVarOp;
import org.apache.doris.nereids.trees.plans.commands.info.SetSessionVarOp;
import org.apache.doris.nereids.trees.plans.commands.info.SetUserDefinedVarOp;
import org.apache.doris.nereids.trees.plans.commands.info.SetUserPropertyVarOp;
import org.apache.doris.nereids.trees.plans.commands.info.SetVarOp;
import org.apache.doris.nereids.trees.plans.commands.info.ShowCreateMTMVInfo;
import org.apache.doris.nereids.trees.plans.commands.info.SimpleColumnDefinition;
import org.apache.doris.nereids.trees.plans.commands.info.StepPartition;
import org.apache.doris.nereids.trees.plans.commands.info.TableNameInfo;
import org.apache.doris.nereids.trees.plans.commands.info.TableRefInfo;
import org.apache.doris.nereids.trees.plans.commands.insert.BatchInsertIntoTableCommand;
import org.apache.doris.nereids.trees.plans.commands.insert.InsertIntoTableCommand;
import org.apache.doris.nereids.trees.plans.commands.insert.InsertOverwriteTableCommand;
import org.apache.doris.nereids.trees.plans.commands.load.CreateRoutineLoadCommand;
import org.apache.doris.nereids.trees.plans.commands.load.LoadColumnClause;
import org.apache.doris.nereids.trees.plans.commands.load.LoadColumnDesc;
import org.apache.doris.nereids.trees.plans.commands.load.LoadDeleteOnClause;
import org.apache.doris.nereids.trees.plans.commands.load.LoadPartitionNames;
import org.apache.doris.nereids.trees.plans.commands.load.LoadProperty;
import org.apache.doris.nereids.trees.plans.commands.load.LoadSeparator;
import org.apache.doris.nereids.trees.plans.commands.load.LoadSequenceClause;
import org.apache.doris.nereids.trees.plans.commands.load.LoadWhereClause;
import org.apache.doris.nereids.trees.plans.commands.load.MysqlDataDescription;
import org.apache.doris.nereids.trees.plans.commands.load.MysqlLoadCommand;
import org.apache.doris.nereids.trees.plans.commands.refresh.RefreshCatalogCommand;
import org.apache.doris.nereids.trees.plans.commands.refresh.RefreshDatabaseCommand;
import org.apache.doris.nereids.trees.plans.commands.refresh.RefreshTableCommand;
import org.apache.doris.nereids.trees.plans.commands.use.SwitchCommand;
import org.apache.doris.nereids.trees.plans.commands.use.UseCommand;
import org.apache.doris.nereids.trees.plans.logical.LogicalAggregate;
import org.apache.doris.nereids.trees.plans.logical.LogicalCTE;
import org.apache.doris.nereids.trees.plans.logical.LogicalExcept;
import org.apache.doris.nereids.trees.plans.logical.LogicalFileSink;
import org.apache.doris.nereids.trees.plans.logical.LogicalFilter;
import org.apache.doris.nereids.trees.plans.logical.LogicalGenerate;
import org.apache.doris.nereids.trees.plans.logical.LogicalHaving;
import org.apache.doris.nereids.trees.plans.logical.LogicalIntersect;
import org.apache.doris.nereids.trees.plans.logical.LogicalJoin;
import org.apache.doris.nereids.trees.plans.logical.LogicalLimit;
import org.apache.doris.nereids.trees.plans.logical.LogicalOneRowRelation;
import org.apache.doris.nereids.trees.plans.logical.LogicalPlan;
import org.apache.doris.nereids.trees.plans.logical.LogicalProject;
import org.apache.doris.nereids.trees.plans.logical.LogicalQualify;
import org.apache.doris.nereids.trees.plans.logical.LogicalRepeat;
import org.apache.doris.nereids.trees.plans.logical.LogicalSelectHint;
import org.apache.doris.nereids.trees.plans.logical.LogicalSink;
import org.apache.doris.nereids.trees.plans.logical.LogicalSort;
import org.apache.doris.nereids.trees.plans.logical.LogicalSubQueryAlias;
import org.apache.doris.nereids.trees.plans.logical.LogicalUnion;
import org.apache.doris.nereids.trees.plans.logical.LogicalUsingJoin;
import org.apache.doris.nereids.types.AggStateType;
import org.apache.doris.nereids.types.ArrayType;
import org.apache.doris.nereids.types.BigIntType;
import org.apache.doris.nereids.types.BooleanType;
import org.apache.doris.nereids.types.DataType;
import org.apache.doris.nereids.types.LargeIntType;
import org.apache.doris.nereids.types.MapType;
import org.apache.doris.nereids.types.StructField;
import org.apache.doris.nereids.types.StructType;
import org.apache.doris.nereids.types.VarcharType;
import org.apache.doris.nereids.types.coercion.CharacterType;
import org.apache.doris.nereids.util.ExpressionUtils;
import org.apache.doris.nereids.util.RelationUtil;
import org.apache.doris.nereids.util.Utils;
import org.apache.doris.policy.FilterType;
import org.apache.doris.policy.PolicyTypeEnum;
import org.apache.doris.qe.ConnectContext;
import org.apache.doris.qe.SqlModeHelper;
import org.apache.doris.statistics.AnalysisInfo;
import org.apache.doris.system.NodeType;

import com.google.common.collect.ImmutableList;
import com.google.common.collect.ImmutableMap;
import com.google.common.collect.ImmutableMap.Builder;
import com.google.common.collect.Lists;
import com.google.common.collect.Maps;
import com.google.common.collect.Sets;
import org.antlr.v4.runtime.ParserRuleContext;
import org.antlr.v4.runtime.RuleContext;
import org.antlr.v4.runtime.Token;
import org.antlr.v4.runtime.tree.ParseTree;
import org.antlr.v4.runtime.tree.RuleNode;
import org.antlr.v4.runtime.tree.TerminalNode;

import java.math.BigDecimal;
import java.math.BigInteger;
import java.util.ArrayList;
import java.util.Collections;
import java.util.HashMap;
import java.util.HashSet;
import java.util.List;
import java.util.Locale;
import java.util.Map;
import java.util.Optional;
import java.util.Set;
import java.util.function.Supplier;
import java.util.stream.Collectors;

/**
 * Build a logical plan tree with unbounded nodes.
 */
@SuppressWarnings({"OptionalUsedAsFieldOrParameterType", "OptionalGetWithoutIsPresent"})
public class LogicalPlanBuilder extends DorisParserBaseVisitor<Object> {
    private static String JOB_NAME = "jobName";
    private static String TASK_ID = "taskId";
    // Sort the parameters with token position to keep the order with original placeholders
    // in prepared statement.Otherwise, the order maybe broken
    private final Map<Token, Placeholder> tokenPosToParameters = Maps.newTreeMap((pos1, pos2) -> {
        int line = pos1.getLine() - pos2.getLine();
        if (line != 0) {
            return line;
        }
        return pos1.getCharPositionInLine() - pos2.getCharPositionInLine();
    });

    private final Map<Integer, ParserRuleContext> selectHintMap;

    public LogicalPlanBuilder(Map<Integer, ParserRuleContext> selectHintMap) {
        this.selectHintMap = selectHintMap;
    }

    @SuppressWarnings("unchecked")
    protected <T> T typedVisit(ParseTree ctx) {
        return (T) ctx.accept(this);
    }

    /**
     * Override the default behavior for all visit methods. This will only return a non-null result
     * when the context has only one child. This is done because there is no generic method to
     * combine the results of the context children. In all other cases null is returned.
     */
    @Override
    public Object visitChildren(RuleNode node) {
        if (node.getChildCount() == 1) {
            return node.getChild(0).accept(this);
        } else {
            return null;
        }
    }

    @Override
    public LogicalPlan visitSingleStatement(SingleStatementContext ctx) {
        return ParserUtils.withOrigin(ctx, () -> (LogicalPlan) visit(ctx.statement()));
    }

    @Override
    public LogicalPlan visitStatementDefault(StatementDefaultContext ctx) {
        LogicalPlan plan = plan(ctx.query());
        if (ctx.outFileClause() != null) {
            plan = withOutFile(plan, ctx.outFileClause());
        } else {
            plan = new UnboundResultSink<>(plan);
        }
        return withExplain(plan, ctx.explain());
    }

    @Override
    public LogicalPlan visitCreateScheduledJob(DorisParser.CreateScheduledJobContext ctx) {
        Optional<String> label = ctx.label == null ? Optional.empty() : Optional.of(ctx.label.getText());
        Optional<String> atTime = ctx.atTime == null ? Optional.empty() : Optional.of(ctx.atTime.getText());
        Optional<Boolean> immediateStartOptional = ctx.CURRENT_TIMESTAMP() == null ? Optional.of(false) :
                Optional.of(true);
        Optional<String> startTime = ctx.startTime == null ? Optional.empty() : Optional.of(ctx.startTime.getText());
        Optional<String> endsTime = ctx.endsTime == null ? Optional.empty() : Optional.of(ctx.endsTime.getText());
        Optional<Long> interval = ctx.timeInterval == null ? Optional.empty() :
                Optional.of(Long.valueOf(ctx.timeInterval.getText()));
        Optional<String> intervalUnit = ctx.timeUnit == null ? Optional.empty() : Optional.of(ctx.timeUnit.getText());
        String comment =
                visitCommentSpec(ctx.commentSpec());
        String executeSql = getOriginSql(ctx.supportedDmlStatement());
        CreateJobInfo createJobInfo = new CreateJobInfo(label, atTime, interval, intervalUnit, startTime,
                endsTime, immediateStartOptional, comment, executeSql);
        return new CreateJobCommand(createJobInfo);
    }

    private void checkJobNameKey(String key, String keyFormat, DorisParser.SupportedJobStatementContext parseContext) {
        if (key.isEmpty() || !key.equalsIgnoreCase(keyFormat)) {
            throw new ParseException(keyFormat + " should be: '" + keyFormat + "'", parseContext);
        }
    }

    @Override
    public LogicalPlan visitPauseJob(DorisParser.PauseJobContext ctx) {
        checkJobNameKey(stripQuotes(ctx.jobNameKey.getText()), JOB_NAME, ctx);
        return new PauseJobCommand(stripQuotes(ctx.jobNameValue.getText()));
    }

    @Override
    public LogicalPlan visitDropJob(DorisParser.DropJobContext ctx) {
        checkJobNameKey(stripQuotes(ctx.jobNameKey.getText()), JOB_NAME, ctx);
        boolean ifExists = ctx.EXISTS() != null;
        return new DropJobCommand(stripQuotes(ctx.jobNameValue.getText()), ifExists);
    }

    @Override
    public LogicalPlan visitResumeJob(DorisParser.ResumeJobContext ctx) {
        checkJobNameKey(stripQuotes(ctx.jobNameKey.getText()), JOB_NAME, ctx);
        return new ResumeJobCommand(stripQuotes(ctx.jobNameValue.getText()));
    }

    @Override
    public LogicalPlan visitCancelJobTask(DorisParser.CancelJobTaskContext ctx) {
        checkJobNameKey(stripQuotes(ctx.jobNameKey.getText()), JOB_NAME, ctx);
        checkJobNameKey(stripQuotes(ctx.taskIdKey.getText()), TASK_ID, ctx);
        String jobName = stripQuotes(ctx.jobNameValue.getText());
        Long taskId = Long.valueOf(ctx.taskIdValue.getText());
        return new CancelJobTaskCommand(jobName, taskId);
    }

    @Override
    public String visitCommentSpec(DorisParser.CommentSpecContext ctx) {
        String commentSpec = ctx == null ? "''" : ctx.STRING_LITERAL().getText();
        return
                LogicalPlanBuilderAssistant.escapeBackSlash(commentSpec.substring(1, commentSpec.length() - 1));
    }

    @Override
    public LogicalPlan visitInsertTable(InsertTableContext ctx) {
        boolean isOverwrite = ctx.INTO() == null;
        ImmutableList.Builder<String> tableName = ImmutableList.builder();
        if (null != ctx.tableName) {
            List<String> nameParts = visitMultipartIdentifier(ctx.tableName);
            tableName.addAll(nameParts);
        } else if (null != ctx.tableId) {
            // process group commit insert table command send by be
            TableName name = Env.getCurrentEnv().getCurrentCatalog()
                    .getTableNameByTableId(Long.valueOf(ctx.tableId.getText()));
            tableName.add(name.getDb());
            tableName.add(name.getTbl());
            ConnectContext.get().setDatabase(name.getDb());
        } else {
            throw new ParseException("tableName and tableId cannot both be null");
        }
        Optional<String> labelName = (ctx.labelName == null) ? Optional.empty() : Optional.of(ctx.labelName.getText());
        List<String> colNames = ctx.cols == null ? ImmutableList.of() : visitIdentifierList(ctx.cols);
        // TODO visit partitionSpecCtx
        LogicalPlan plan = visitQuery(ctx.query());
        // partitionSpec may be NULL. means auto detect partition. only available when IOT
        Pair<Boolean, List<String>> partitionSpec = visitPartitionSpec(ctx.partitionSpec());
        // partitionSpec.second :
        // null - auto detect
        // zero - whole table
        // others - specific partitions
        boolean isAutoDetect = partitionSpec.second == null;
        LogicalSink<?> sink = UnboundTableSinkCreator.createUnboundTableSinkMaybeOverwrite(
                tableName.build(),
                colNames,
                ImmutableList.of(), // hints
                partitionSpec.first, // isTemp
                partitionSpec.second, // partition names
                isAutoDetect,
                isOverwrite,
                ConnectContext.get().getSessionVariable().isEnableUniqueKeyPartialUpdate(),
                ctx.tableId == null ? DMLCommandType.INSERT : DMLCommandType.GROUP_COMMIT,
                plan);
        Optional<LogicalPlan> cte = Optional.empty();
        if (ctx.cte() != null) {
            cte = Optional.ofNullable(withCte(plan, ctx.cte()));
        }
        LogicalPlan command;
        if (isOverwrite) {
            command = new InsertOverwriteTableCommand(sink, labelName, cte);
        } else {
            if (ConnectContext.get() != null && ConnectContext.get().isTxnModel()
                    && sink.child() instanceof InlineTable
                    && sink.child().getExpressions().stream().allMatch(Expression::isConstant)) {
                // FIXME: In legacy, the `insert into select 1` is handled as `insert into values`.
                //  In nereids, the original way is throw an AnalysisException and fallback to legacy.
                //  Now handle it as `insert into select`(a separate load job), should fix it as the legacy.
                command = new BatchInsertIntoTableCommand(sink);
            } else {
                command = new InsertIntoTableCommand(sink, labelName, Optional.empty(), cte);
            }
        }
        return withExplain(command, ctx.explain());
    }

    /**
     * return a pair, first will be true if partitions is temp partition, select is a list to present partition list.
     */
    @Override
    public Pair<Boolean, List<String>> visitPartitionSpec(PartitionSpecContext ctx) {
        List<String> partitions = ImmutableList.of();
        boolean temporaryPartition = false;
        if (ctx != null) {
            temporaryPartition = ctx.TEMPORARY() != null;
            if (ctx.ASTERISK() != null) {
                partitions = null;
            } else if (ctx.partition != null) {
                partitions = ImmutableList.of(ctx.partition.getText());
            } else {
                partitions = visitIdentifierList(ctx.partitions);
            }
        }
        return Pair.of(temporaryPartition, partitions);
    }

    @Override
    public Command visitCreateMTMV(CreateMTMVContext ctx) {
        if (ctx.buildMode() == null && ctx.refreshMethod() == null && ctx.refreshTrigger() == null
                && ctx.cols == null && ctx.keys == null
                && ctx.HASH() == null && ctx.RANDOM() == null && ctx.BUCKETS() == null) {
            return visitCreateSyncMvCommand(ctx);
        }

        List<String> nameParts = visitMultipartIdentifier(ctx.mvName);
        BuildMode buildMode = visitBuildMode(ctx.buildMode());
        RefreshMethod refreshMethod = visitRefreshMethod(ctx.refreshMethod());
        MTMVRefreshTriggerInfo refreshTriggerInfo = visitRefreshTrigger(ctx.refreshTrigger());
        LogicalPlan logicalPlan = visitQuery(ctx.query());
        String querySql = getOriginSql(ctx.query());

        int bucketNum = FeConstants.default_bucket_num;
        if (ctx.INTEGER_VALUE() != null) {
            bucketNum = Integer.parseInt(ctx.INTEGER_VALUE().getText());
        }
        DistributionDescriptor desc;
        if (ctx.HASH() != null) {
            desc = new DistributionDescriptor(true, ctx.AUTO() != null, bucketNum,
                    visitIdentifierList(ctx.hashKeys));
        } else {
            desc = new DistributionDescriptor(false, ctx.AUTO() != null, bucketNum, null);
        }

        Map<String, String> properties = ctx.propertyClause() != null
                ? Maps.newHashMap(visitPropertyClause(ctx.propertyClause())) : Maps.newHashMap();
        String comment = ctx.STRING_LITERAL() == null ? "" : LogicalPlanBuilderAssistant.escapeBackSlash(
                ctx.STRING_LITERAL().getText().substring(1, ctx.STRING_LITERAL().getText().length() - 1));

        return new CreateMTMVCommand(new CreateMTMVInfo(ctx.EXISTS() != null, new TableNameInfo(nameParts),
                ctx.keys != null ? visitIdentifierList(ctx.keys) : ImmutableList.of(),
                comment,
                desc, properties, logicalPlan, querySql,
                new MTMVRefreshInfo(buildMode, refreshMethod, refreshTriggerInfo),
                ctx.cols == null ? Lists.newArrayList() : visitSimpleColumnDefs(ctx.cols),
                visitMTMVPartitionInfo(ctx.mvPartition())
        ));
    }

    private Command visitCreateSyncMvCommand(CreateMTMVContext ctx) {
        List<String> nameParts = visitMultipartIdentifier(ctx.mvName);
        LogicalPlan logicalPlan = new UnboundResultSink<>(visitQuery(ctx.query()));
        Map<String, String> properties = ctx.propertyClause() != null
                ? Maps.newHashMap(visitPropertyClause(ctx.propertyClause())) : Maps.newHashMap();
        return new CreateMaterializedViewCommand(new TableNameInfo(nameParts), logicalPlan, properties);
    }

    /**
     * get MTMVPartitionDefinition
     *
     * @param ctx MvPartitionContext
     * @return MTMVPartitionDefinition
     */
    public MTMVPartitionDefinition visitMTMVPartitionInfo(MvPartitionContext ctx) {
        MTMVPartitionDefinition mtmvPartitionDefinition = new MTMVPartitionDefinition();
        if (ctx == null) {
            mtmvPartitionDefinition.setPartitionType(MTMVPartitionType.SELF_MANAGE);
        } else if (ctx.partitionKey != null) {
            mtmvPartitionDefinition.setPartitionType(MTMVPartitionType.FOLLOW_BASE_TABLE);
            mtmvPartitionDefinition.setPartitionCol(ctx.partitionKey.getText());
        } else {
            mtmvPartitionDefinition.setPartitionType(MTMVPartitionType.EXPR);
            Expression functionCallExpression = visitFunctionCallExpression(ctx.partitionExpr);
            mtmvPartitionDefinition.setFunctionCallExpression(functionCallExpression);
        }
        return mtmvPartitionDefinition;
    }

    @Override
    public List<SimpleColumnDefinition> visitSimpleColumnDefs(SimpleColumnDefsContext ctx) {
        if (ctx == null) {
            return null;
        }
        return ctx.cols.stream()
                .map(this::visitSimpleColumnDef)
                .collect(ImmutableList.toImmutableList());
    }

    @Override
    public SimpleColumnDefinition visitSimpleColumnDef(SimpleColumnDefContext ctx) {
        String comment = ctx.STRING_LITERAL() == null ? "" : LogicalPlanBuilderAssistant.escapeBackSlash(
                ctx.STRING_LITERAL().getText().substring(1, ctx.STRING_LITERAL().getText().length() - 1));
        return new SimpleColumnDefinition(ctx.colName.getText(), comment);
    }

    /**
     * get originSql
     *
     * @param ctx context
     * @return originSql
     */
    public String getOriginSql(ParserRuleContext ctx) {
        int startIndex = ctx.start.getStartIndex();
        int stopIndex = ctx.stop.getStopIndex();
        org.antlr.v4.runtime.misc.Interval interval = new org.antlr.v4.runtime.misc.Interval(startIndex, stopIndex);
        return ctx.start.getInputStream().getText(interval);
    }

    @Override
    public MTMVRefreshTriggerInfo visitRefreshTrigger(RefreshTriggerContext ctx) {
        if (ctx == null) {
            return new MTMVRefreshTriggerInfo(RefreshTrigger.MANUAL);
        }
        if (ctx.MANUAL() != null) {
            return new MTMVRefreshTriggerInfo(RefreshTrigger.MANUAL);
        }
        if (ctx.COMMIT() != null) {
            return new MTMVRefreshTriggerInfo(RefreshTrigger.COMMIT);
        }
        if (ctx.SCHEDULE() != null) {
            return new MTMVRefreshTriggerInfo(RefreshTrigger.SCHEDULE, visitRefreshSchedule(ctx.refreshSchedule()));
        }
        return new MTMVRefreshTriggerInfo(RefreshTrigger.MANUAL);
    }

    @Override
    public ReplayCommand visitReplay(DorisParser.ReplayContext ctx) {
        if (ctx.replayCommand().replayType().DUMP() != null) {
            LogicalPlan plan = plan(ctx.replayCommand().replayType().query());
            return new ReplayCommand(PlanType.REPLAY_COMMAND, null, plan, ReplayCommand.ReplayType.DUMP);
        } else if (ctx.replayCommand().replayType().PLAY() != null) {
            String tmpPath = ctx.replayCommand().replayType().filePath.getText();
            String path = LogicalPlanBuilderAssistant.escapeBackSlash(tmpPath.substring(1, tmpPath.length() - 1));
            return new ReplayCommand(PlanType.REPLAY_COMMAND, path, null, ReplayCommand.ReplayType.PLAY);
        }
        return null;
    }

    @Override
    public MTMVRefreshSchedule visitRefreshSchedule(RefreshScheduleContext ctx) {
        int interval = Integer.parseInt(ctx.INTEGER_VALUE().getText());
        String startTime = ctx.STARTS() == null ? null
                : ctx.STRING_LITERAL().getText().substring(1, ctx.STRING_LITERAL().getText().length() - 1);
        IntervalUnit unit = visitMvRefreshUnit(ctx.refreshUnit);
        return new MTMVRefreshSchedule(startTime, interval, unit);
    }

    /**
     * get IntervalUnit,only enable_job_schedule_second_for_test is true, can use second
     *
     * @param ctx ctx
     * @return IntervalUnit
     */
    public IntervalUnit visitMvRefreshUnit(IdentifierContext ctx) {
        IntervalUnit intervalUnit = IntervalUnit.fromString(ctx.getText().toUpperCase());
        if (null == intervalUnit) {
            throw new AnalysisException("interval time unit can not be " + ctx.getText());
        }
        if (intervalUnit.equals(IntervalUnit.SECOND)
                && !Config.enable_job_schedule_second_for_test) {
            throw new AnalysisException("interval time unit can not be second");
        }
        return intervalUnit;
    }

    @Override
    public RefreshMethod visitRefreshMethod(RefreshMethodContext ctx) {
        if (ctx == null) {
            return RefreshMethod.AUTO;
        }
        return RefreshMethod.valueOf(ctx.getText().toUpperCase());
    }

    @Override
    public BuildMode visitBuildMode(BuildModeContext ctx) {
        if (ctx == null) {
            return BuildMode.IMMEDIATE;
        }
        if (ctx.DEFERRED() != null) {
            return BuildMode.DEFERRED;
        } else if (ctx.IMMEDIATE() != null) {
            return BuildMode.IMMEDIATE;
        }
        return BuildMode.IMMEDIATE;
    }

    @Override
    public RefreshMTMVCommand visitRefreshMTMV(RefreshMTMVContext ctx) {
        List<String> nameParts = visitMultipartIdentifier(ctx.mvName);
        List<String> partitions = ImmutableList.of();
        if (ctx.partitionSpec() != null) {
            if (ctx.partitionSpec().TEMPORARY() != null) {
                throw new AnalysisException("Not allowed to specify TEMPORARY ");
            }
            if (ctx.partitionSpec().partition != null) {
                partitions = ImmutableList.of(ctx.partitionSpec().partition.getText());
            } else {
                partitions = visitIdentifierList(ctx.partitionSpec().partitions);
            }
        }
        return new RefreshMTMVCommand(new RefreshMTMVInfo(new TableNameInfo(nameParts),
                partitions, ctx.COMPLETE() != null));
    }

    @Override
    public Command visitDropMTMV(DropMTMVContext ctx) {
        if (ctx.tableName != null) {
            // TODO support drop sync mv
            return new UnsupportedCommand();
        }
        List<String> nameParts = visitMultipartIdentifier(ctx.mvName);
        return new DropMTMVCommand(new DropMTMVInfo(new TableNameInfo(nameParts), ctx.EXISTS() != null));
    }

    @Override
    public PauseMTMVCommand visitPauseMTMV(PauseMTMVContext ctx) {
        List<String> nameParts = visitMultipartIdentifier(ctx.mvName);
        return new PauseMTMVCommand(new PauseMTMVInfo(new TableNameInfo(nameParts)));
    }

    @Override
    public ResumeMTMVCommand visitResumeMTMV(ResumeMTMVContext ctx) {
        List<String> nameParts = visitMultipartIdentifier(ctx.mvName);
        return new ResumeMTMVCommand(new ResumeMTMVInfo(new TableNameInfo(nameParts)));
    }

    @Override
    public ShowCreateMTMVCommand visitShowCreateMTMV(ShowCreateMTMVContext ctx) {
        List<String> nameParts = visitMultipartIdentifier(ctx.mvName);
        return new ShowCreateMTMVCommand(new ShowCreateMTMVInfo(new TableNameInfo(nameParts)));
    }

    @Override
    public CancelExportCommand visitCancelExport(DorisParser.CancelExportContext ctx) {
        String databaseName = null;
        if (ctx.database != null) {
            databaseName = stripQuotes(ctx.database.getText());
        }
        Expression wildWhere = null;
        if (ctx.wildWhere() != null) {
            wildWhere = getWildWhere(ctx.wildWhere());
        }
        return new CancelExportCommand(databaseName, wildWhere);
    }

    @Override
    public CancelLoadCommand visitCancelLoad(DorisParser.CancelLoadContext ctx) {
        String databaseName = null;
        if (ctx.database != null) {
            databaseName = stripQuotes(ctx.database.getText());
        }
        Expression wildWhere = null;
        if (ctx.wildWhere() != null) {
            wildWhere = getWildWhere(ctx.wildWhere());
        }
        return new CancelLoadCommand(databaseName, wildWhere);
    }

    @Override
    public CancelWarmUpJobCommand visitCancelWarmUpJob(DorisParser.CancelWarmUpJobContext ctx) {
        Expression wildWhere = null;
        if (ctx.wildWhere() != null) {
            wildWhere = getWildWhere(ctx.wildWhere());
        }
        return new CancelWarmUpJobCommand(wildWhere);
    }

    @Override
    public CancelMTMVTaskCommand visitCancelMTMVTask(CancelMTMVTaskContext ctx) {
        List<String> nameParts = visitMultipartIdentifier(ctx.mvName);
        long taskId = Long.parseLong(ctx.taskId.getText());
        return new CancelMTMVTaskCommand(new CancelMTMVTaskInfo(new TableNameInfo(nameParts), taskId));
    }

    @Override
    public AdminCompactTableCommand visitAdminCompactTable(AdminCompactTableContext ctx) {
        TableRefInfo tableRefInfo = visitBaseTableRefContext(ctx.baseTableRef());
        EqualTo equalTo = null;
        if (ctx.WHERE() != null) {
            StringLiteral left = new StringLiteral(stripQuotes(ctx.TYPE().getText()));
            StringLiteral right = new StringLiteral(stripQuotes(ctx.STRING_LITERAL().getText()));
            equalTo = new EqualTo(left, right);
        }
        return new AdminCompactTableCommand(tableRefInfo, equalTo);
    }

    @Override
    public AlterMTMVCommand visitAlterMTMV(AlterMTMVContext ctx) {
        List<String> nameParts = visitMultipartIdentifier(ctx.mvName);
        TableNameInfo mvName = new TableNameInfo(nameParts);
        AlterMTMVInfo alterMTMVInfo = null;
        if (ctx.RENAME() != null) {
            alterMTMVInfo = new AlterMTMVRenameInfo(mvName, ctx.newName.getText());
        } else if (ctx.REFRESH() != null) {
            MTMVRefreshInfo refreshInfo = new MTMVRefreshInfo();
            if (ctx.refreshMethod() != null) {
                refreshInfo.setRefreshMethod(visitRefreshMethod(ctx.refreshMethod()));
            }
            if (ctx.refreshTrigger() != null) {
                refreshInfo.setRefreshTriggerInfo(visitRefreshTrigger(ctx.refreshTrigger()));
            }
            alterMTMVInfo = new AlterMTMVRefreshInfo(mvName, refreshInfo);
        } else if (ctx.SET() != null) {
            alterMTMVInfo = new AlterMTMVPropertyInfo(mvName,
                    Maps.newHashMap(visitPropertyItemList(ctx.fileProperties)));
        } else if (ctx.REPLACE() != null) {
            String newName = ctx.newName.getText();
            Map<String, String> properties = ctx.propertyClause() != null
                    ? Maps.newHashMap(visitPropertyClause(ctx.propertyClause())) : Maps.newHashMap();
            alterMTMVInfo = new AlterMTMVReplaceInfo(mvName, newName, properties);
        }
        return new AlterMTMVCommand(alterMTMVInfo);
    }

    @Override
    public LogicalPlan visitAlterView(AlterViewContext ctx) {
        List<String> nameParts = visitMultipartIdentifier(ctx.name);
        String comment = ctx.commentSpec() == null ? null : visitCommentSpec(ctx.commentSpec());
        AlterViewInfo info;
        if (comment != null) {
            info = new AlterViewInfo(new TableNameInfo(nameParts), comment);
        } else {
            String querySql = getOriginSql(ctx.query());
            info = new AlterViewInfo(new TableNameInfo(nameParts), querySql,
                    ctx.cols == null ? Lists.newArrayList() : visitSimpleColumnDefs(ctx.cols));
        }
        return new AlterViewCommand(info);
    }

    @Override
    public LogicalPlan visitAlterStorageVault(AlterStorageVaultContext ctx) {
        List<String> nameParts = this.visitMultipartIdentifier(ctx.name);
        String vaultName = nameParts.get(0);
        Map<String, String> properties = this.visitPropertyClause(ctx.properties);
        return new AlterStorageVaultCommand(vaultName, properties);
    }

    @Override
    public LogicalPlan visitAlterSystemRenameComputeGroup(AlterSystemRenameComputeGroupContext ctx) {
        return new AlterSystemRenameComputeGroupCommand(ctx.name.getText(), ctx.newName.getText());
    }

    @Override
    public LogicalPlan visitShowConstraint(ShowConstraintContext ctx) {
        List<String> parts = visitMultipartIdentifier(ctx.table);
        return new ShowConstraintsCommand(parts);
    }

    @Override
    public LogicalPlan visitAddConstraint(AddConstraintContext ctx) {
        List<String> parts = visitMultipartIdentifier(ctx.table);
        UnboundRelation curTable = new UnboundRelation(StatementScopeIdGenerator.newRelationId(), parts);
        ImmutableList<Slot> slots = visitIdentifierList(ctx.constraint().slots).stream()
                .map(UnboundSlot::new)
                .collect(ImmutableList.toImmutableList());
        Constraint constraint;
        if (ctx.constraint().UNIQUE() != null) {
            constraint = Constraint.newUniqueConstraint(curTable, slots);
        } else if (ctx.constraint().PRIMARY() != null) {
            constraint = Constraint.newPrimaryKeyConstraint(curTable, slots);
        } else if (ctx.constraint().FOREIGN() != null) {
            ImmutableList<Slot> referencedSlots = visitIdentifierList(ctx.constraint().referencedSlots).stream()
                    .map(UnboundSlot::new)
                    .collect(ImmutableList.toImmutableList());
            List<String> nameParts = visitMultipartIdentifier(ctx.constraint().referenceTable);
            LogicalPlan referenceTable = new UnboundRelation(StatementScopeIdGenerator.newRelationId(), nameParts);
            constraint = Constraint.newForeignKeyConstraint(curTable, slots, referenceTable, referencedSlots);
        } else {
            throw new AnalysisException("Unsupported constraint " + ctx.getText());
        }
        return new AddConstraintCommand(ctx.constraintName.getText().toLowerCase(), constraint);
    }

    @Override
    public LogicalPlan visitDropConstraint(DropConstraintContext ctx) {
        List<String> parts = visitMultipartIdentifier(ctx.table);
        UnboundRelation curTable = new UnboundRelation(StatementScopeIdGenerator.newRelationId(), parts);
        return new DropConstraintCommand(ctx.constraintName.getText().toLowerCase(), curTable);
    }

    @Override
    public LogicalPlan visitUpdate(UpdateContext ctx) {
        LogicalPlan query = LogicalPlanBuilderAssistant.withCheckPolicy(new UnboundRelation(
                StatementScopeIdGenerator.newRelationId(), visitMultipartIdentifier(ctx.tableName)));
        query = withTableAlias(query, ctx.tableAlias());
        if (ctx.fromClause() != null) {
            query = withRelations(query, ctx.fromClause().relations().relation());
        }
        query = withFilter(query, Optional.ofNullable(ctx.whereClause()));
        String tableAlias = null;
        if (ctx.tableAlias().strictIdentifier() != null) {
            tableAlias = ctx.tableAlias().getText();
        }
        Optional<LogicalPlan> cte = Optional.empty();
        if (ctx.cte() != null) {
            cte = Optional.ofNullable(withCte(query, ctx.cte()));
        }
        return withExplain(new UpdateCommand(visitMultipartIdentifier(ctx.tableName), tableAlias,
                visitUpdateAssignmentSeq(ctx.updateAssignmentSeq()), query, cte), ctx.explain());
    }

    @Override
    public LogicalPlan visitDelete(DeleteContext ctx) {
        List<String> tableName = visitMultipartIdentifier(ctx.tableName);
        Pair<Boolean, List<String>> partitionSpec = visitPartitionSpec(ctx.partitionSpec());
        // TODO: now dont support delete auto detect partition.
        if (partitionSpec == null) {
            throw new ParseException("Now don't support auto detect partitions in deleting", ctx);
        }
        LogicalPlan query = withTableAlias(LogicalPlanBuilderAssistant.withCheckPolicy(
                new UnboundRelation(StatementScopeIdGenerator.newRelationId(), tableName,
                        partitionSpec.second, partitionSpec.first)), ctx.tableAlias());
        String tableAlias = null;
        if (ctx.tableAlias().strictIdentifier() != null) {
            tableAlias = ctx.tableAlias().getText();
        }

        Command deleteCommand;
        if (ctx.USING() == null && ctx.cte() == null) {
            query = withFilter(query, Optional.ofNullable(ctx.whereClause()));
            deleteCommand = new DeleteFromCommand(tableName, tableAlias, partitionSpec.first,
                    partitionSpec.second, query);
        } else {
            // convert to insert into select
            if (ctx.USING() != null) {
                query = withRelations(query, ctx.relations().relation());
            }
            query = withFilter(query, Optional.ofNullable(ctx.whereClause()));
            Optional<LogicalPlan> cte = Optional.empty();
            if (ctx.cte() != null) {
                cte = Optional.ofNullable(withCte(query, ctx.cte()));
            }
            deleteCommand = new DeleteFromUsingCommand(tableName, tableAlias,
                    partitionSpec.first, partitionSpec.second, query, cte);
        }
        if (ctx.explain() != null) {
            return withExplain(deleteCommand, ctx.explain());
        } else {
            return deleteCommand;
        }
    }

    @Override
    public LogicalPlan visitExport(ExportContext ctx) {
        // TODO: replace old class name like ExportStmt, BrokerDesc, Expr with new nereid class name
        List<String> tableName = visitMultipartIdentifier(ctx.tableName);
        List<String> partitions = ctx.partition == null ? ImmutableList.of() : visitIdentifierList(ctx.partition);

        // handle path string
        String tmpPath = ctx.filePath.getText();
        String path = LogicalPlanBuilderAssistant.escapeBackSlash(tmpPath.substring(1, tmpPath.length() - 1));

        Optional<Expression> expr = Optional.empty();
        if (ctx.whereClause() != null) {
            expr = Optional.of(getExpression(ctx.whereClause().booleanExpression()));
        }

        Map<String, String> filePropertiesMap = ImmutableMap.of();
        if (ctx.propertyClause() != null) {
            filePropertiesMap = visitPropertyClause(ctx.propertyClause());
        }

        Optional<BrokerDesc> brokerDesc = Optional.empty();
        if (ctx.withRemoteStorageSystem() != null) {
            brokerDesc = Optional.ofNullable(visitWithRemoteStorageSystem(ctx.withRemoteStorageSystem()));
        }
        return new ExportCommand(tableName, partitions, expr, path, filePropertiesMap, brokerDesc);
    }

    @Override
    public Map<String, String> visitPropertyClause(PropertyClauseContext ctx) {
        return ctx == null ? ImmutableMap.of() : visitPropertyItemList(ctx.fileProperties);
    }

    @Override
    public Map<String, String> visitPropertyItemList(PropertyItemListContext ctx) {
        if (ctx == null || ctx.properties == null) {
            return ImmutableMap.of();
        }
        Builder<String, String> propertiesMap = ImmutableMap.builder();
        for (PropertyItemContext argument : ctx.properties) {
            String key = parsePropertyKey(argument.key);
            String value = parsePropertyValue(argument.value);
            propertiesMap.put(key, value);
        }
        return propertiesMap.build();
    }

    @Override
    public BrokerDesc visitWithRemoteStorageSystem(WithRemoteStorageSystemContext ctx) {
        BrokerDesc brokerDesc = null;

        Map<String, String> brokerPropertiesMap = visitPropertyItemList(ctx.brokerProperties);

        if (ctx.S3() != null) {
            brokerDesc = new BrokerDesc("S3", StorageBackend.StorageType.S3, brokerPropertiesMap);
        } else if (ctx.HDFS() != null) {
            brokerDesc = new BrokerDesc("HDFS", StorageBackend.StorageType.HDFS, brokerPropertiesMap);
        } else if (ctx.LOCAL() != null) {
            brokerDesc = new BrokerDesc("HDFS", StorageBackend.StorageType.LOCAL, brokerPropertiesMap);
        } else if (ctx.BROKER() != null) {
            brokerDesc = new BrokerDesc(visitIdentifierOrText(ctx.brokerName), brokerPropertiesMap);
        }
        return brokerDesc;
    }

    /**
     * Visit multi-statements.
     */
    @Override
    public List<Pair<LogicalPlan, StatementContext>> visitMultiStatements(MultiStatementsContext ctx) {
        List<Pair<LogicalPlan, StatementContext>> logicalPlans = Lists.newArrayList();
        for (DorisParser.StatementContext statement : ctx.statement()) {
            StatementContext statementContext = new StatementContext();
            ConnectContext connectContext = ConnectContext.get();
            if (connectContext != null) {
                connectContext.setStatementContext(statementContext);
                statementContext.setConnectContext(connectContext);
            }
            logicalPlans.add(Pair.of(
                    ParserUtils.withOrigin(ctx, () -> (LogicalPlan) visit(statement)), statementContext));
            List<Placeholder> params = new ArrayList<>(tokenPosToParameters.values());
            statementContext.setPlaceholders(params);
            tokenPosToParameters.clear();
        }
        return logicalPlans;
    }

    /**
     * Visit load-statements.
     */
    @Override
    public LogicalPlan visitLoad(DorisParser.LoadContext ctx) {

        BulkStorageDesc bulkDesc = null;
        if (ctx.withRemoteStorageSystem() != null) {
            Map<String, String> bulkProperties =
                    new HashMap<>(visitPropertyItemList(ctx.withRemoteStorageSystem().brokerProperties));
            if (ctx.withRemoteStorageSystem().S3() != null) {
                bulkDesc = new BulkStorageDesc("S3", BulkStorageDesc.StorageType.S3, bulkProperties);
            } else if (ctx.withRemoteStorageSystem().HDFS() != null) {
                bulkDesc = new BulkStorageDesc("HDFS", BulkStorageDesc.StorageType.HDFS, bulkProperties);
            } else if (ctx.withRemoteStorageSystem().LOCAL() != null) {
                bulkDesc = new BulkStorageDesc("LOCAL_HDFS", BulkStorageDesc.StorageType.LOCAL, bulkProperties);
            } else if (ctx.withRemoteStorageSystem().BROKER() != null
                    && ctx.withRemoteStorageSystem().identifierOrText().getText() != null) {
                bulkDesc = new BulkStorageDesc(ctx.withRemoteStorageSystem().identifierOrText().getText(),
                        bulkProperties);
            }
        }
        ImmutableList.Builder<BulkLoadDataDesc> dataDescriptions = new ImmutableList.Builder<>();
        List<String> labelParts = visitMultipartIdentifier(ctx.lableName);
        String labelName = null;
        String labelDbName = null;
        if (ConnectContext.get().getDatabase().isEmpty() && labelParts.size() == 1) {
            throw new AnalysisException("Current database is not set.");
        } else if (labelParts.size() == 1) {
            labelName = labelParts.get(0);
        } else if (labelParts.size() == 2) {
            labelDbName = labelParts.get(0);
            labelName = labelParts.get(1);
        } else if (labelParts.size() == 3) {
            labelDbName = labelParts.get(1);
            labelName = labelParts.get(2);
        } else {
            throw new AnalysisException("labelParts in load should be [ctl.][db.]label");
        }

        for (DorisParser.DataDescContext ddc : ctx.dataDescs) {
            List<String> nameParts = Lists.newArrayList();
            if (labelDbName != null) {
                nameParts.add(labelDbName);
            }
            nameParts.add(ddc.targetTableName.getText());
            List<String> tableName = RelationUtil.getQualifierName(ConnectContext.get(), nameParts);
            List<String> colNames = (ddc.columns == null ? ImmutableList.of() : visitIdentifierList(ddc.columns));
            List<String> columnsFromPath = (ddc.columnsFromPath == null ? ImmutableList.of()
                        : visitIdentifierList(ddc.columnsFromPath.identifierList()));
            List<String> partitions = ddc.partition == null ? ImmutableList.of() : visitIdentifierList(ddc.partition);
            // TODO: multi location
            List<String> multiFilePaths = new ArrayList<>();
            for (Token filePath : ddc.filePaths) {
                multiFilePaths.add(filePath.getText().substring(1, filePath.getText().length() - 1));
            }
            List<String> filePaths = ddc.filePath == null ? ImmutableList.of() : multiFilePaths;
            Map<String, Expression> colMappings = visitColMappingList(ddc.columnMapping);

            LoadTask.MergeType mergeType = ddc.mergeType() == null ? LoadTask.MergeType.APPEND
                        : LoadTask.MergeType.valueOf(ddc.mergeType().getText());

            Optional<String> fileFormat = ddc.format == null ? Optional.empty()
                    : Optional.of(visitIdentifierOrText(ddc.format));
            Optional<String> separator = ddc.separator == null ? Optional.empty() : Optional.of(ddc.separator.getText()
                        .substring(1, ddc.separator.getText().length() - 1));
            Optional<String> comma = ddc.comma == null ? Optional.empty() : Optional.of(ddc.comma.getText()
                        .substring(1, ddc.comma.getText().length() - 1));
            Map<String, String> dataProperties = ddc.propertyClause() == null ? new HashMap<>()
                        : visitPropertyClause(ddc.propertyClause());
            dataDescriptions.add(new BulkLoadDataDesc(
                    tableName,
                    partitions,
                    filePaths,
                    colNames,
                    columnsFromPath,
                    colMappings,
                    new BulkLoadDataDesc.FileFormatDesc(separator, comma, fileFormat),
                    false,
                    ddc.preFilter == null ? Optional.empty() : Optional.of(getExpression(ddc.preFilter.expression())),
                    ddc.where == null ? Optional.empty() : Optional.of(getExpression(ddc.where.booleanExpression())),
                    mergeType,
                    ddc.deleteOn == null ? Optional.empty() : Optional.of(getExpression(ddc.deleteOn.expression())),
                    ddc.sequenceColumn == null ? Optional.empty()
                            : Optional.of(ddc.sequenceColumn.identifier().getText()), dataProperties));
        }
        Map<String, String> properties = Collections.emptyMap();
        if (ctx.propertyClause() != null) {
            properties = visitPropertyItemList(ctx.propertyClause().propertyItemList());
        }
        String commentSpec = ctx.commentSpec() == null ? "''" : ctx.commentSpec().STRING_LITERAL().getText();
        String comment =
                LogicalPlanBuilderAssistant.escapeBackSlash(commentSpec.substring(1, commentSpec.length() - 1));
        return new LoadCommand(labelName, dataDescriptions.build(), bulkDesc, properties, comment);
    }

    /* ********************************************************************************************
     * Plan parsing
     * ******************************************************************************************** */

    /**
     * process lateral view, add a {@link LogicalGenerate} on plan.
     */
    protected LogicalPlan withGenerate(LogicalPlan plan, LateralViewContext ctx) {
        if (ctx.LATERAL() == null) {
            return plan;
        }
        String generateName = ctx.tableName.getText();
        // if later view explode map type, we need to add a project to convert map to struct
        String columnName = ctx.columnNames.get(0).getText();
        List<String> expandColumnNames = Lists.newArrayList();
        if (ctx.columnNames.size() > 1) {
            columnName = ConnectContext.get() != null
                    ? ConnectContext.get().getStatementContext().generateColumnName() : "expand_cols";
            expandColumnNames = ctx.columnNames.stream()
                    .map(RuleContext::getText).collect(ImmutableList.toImmutableList());
        }
        String functionName = ctx.functionName.getText();
        List<Expression> arguments = ctx.expression().stream()
                .<Expression>map(this::typedVisit)
                .collect(ImmutableList.toImmutableList());
        Function unboundFunction = new UnboundFunction(functionName, arguments);
        return new LogicalGenerate<>(ImmutableList.of(unboundFunction),
                ImmutableList.of(new UnboundSlot(generateName, columnName)), ImmutableList.of(expandColumnNames), plan);
    }

    /**
     * process CTE and store the results in a logical plan node LogicalCTE
     */
    private LogicalPlan withCte(LogicalPlan plan, CteContext ctx) {
        if (ctx == null) {
            return plan;
        }
        return new LogicalCTE<>((List) visit(ctx.aliasQuery(), LogicalSubQueryAlias.class), plan);
    }

    /**
     * process CTE's alias queries and column aliases
     */
    @Override
    public LogicalSubQueryAlias<Plan> visitAliasQuery(AliasQueryContext ctx) {
        return ParserUtils.withOrigin(ctx, () -> {
            LogicalPlan queryPlan = plan(ctx.query());
            Optional<List<String>> columnNames = optionalVisit(ctx.columnAliases(), () ->
                    ctx.columnAliases().identifier().stream()
                    .map(RuleContext::getText)
                    .collect(ImmutableList.toImmutableList())
            );
            return new LogicalSubQueryAlias<>(ctx.identifier().getText(), columnNames, queryPlan);
        });
    }

    /**
     * process LoadProperty in routine load
     */
    public LoadProperty visitLoadProperty(LoadPropertyContext ctx) {
        LoadProperty loadProperty = null;
        if (ctx instanceof SeparatorContext) {
            String separator = stripQuotes(((SeparatorContext) ctx).STRING_LITERAL().getText());
            loadProperty = new LoadSeparator(separator);
        } else if (ctx instanceof ImportColumnsContext) {
            List<LoadColumnDesc> descList = new ArrayList<>();
            for (DorisParser.ImportColumnDescContext loadColumnDescCtx : ((ImportColumnsContext) ctx)
                    .importColumnsStatement().importColumnDesc()) {
                LoadColumnDesc desc;
                if (loadColumnDescCtx.booleanExpression() != null) {
                    desc = new LoadColumnDesc(loadColumnDescCtx.name.getText(),
                        getExpression(loadColumnDescCtx.booleanExpression()));
                } else {
                    desc = new LoadColumnDesc(loadColumnDescCtx.name.getText());
                }
                descList.add(desc);
            }
            loadProperty = new LoadColumnClause(descList);
        } else if (ctx instanceof ImportDeleteOnContext) {
            loadProperty = new LoadDeleteOnClause(getExpression(((ImportDeleteOnContext) ctx)
                    .importDeleteOnStatement().booleanExpression()));
        } else if (ctx instanceof ImportPartitionsContext) {
            Pair<Boolean, List<String>> partitionSpec = visitPartitionSpec(
                    ((ImportPartitionsContext) ctx).partitionSpec());
            loadProperty = new LoadPartitionNames(partitionSpec.first, partitionSpec.second);
        } else if (ctx instanceof ImportPrecedingFilterContext) {
            loadProperty = new LoadWhereClause(getExpression(((ImportPrecedingFilterContext) ctx)
                    .importPrecedingFilterStatement().booleanExpression()), true);
        } else if (ctx instanceof ImportSequenceContext) {
            loadProperty = new LoadSequenceClause(((ImportSequenceContext) ctx)
                    .importSequenceStatement().identifier().getText());
        } else if (ctx instanceof ImportWhereContext) {
            loadProperty = new LoadWhereClause(getExpression(((ImportWhereContext) ctx)
                    .importWhereStatement().booleanExpression()), false);
        }
        return loadProperty;
    }

    @Override
    public LogicalPlan visitCreateRoutineLoad(CreateRoutineLoadContext ctx) {
        List<String> labelParts = visitMultipartIdentifier(ctx.label);
        String labelName = null;
        String labelDbName = null;
        if (ConnectContext.get().getDatabase().isEmpty() && labelParts.size() == 1) {
            throw new AnalysisException("Current database is not set.");
        } else if (labelParts.size() == 1) {
            labelName = labelParts.get(0);
        } else if (labelParts.size() == 2) {
            labelDbName = labelParts.get(0);
            labelName = labelParts.get(1);
        } else if (labelParts.size() == 3) {
            labelDbName = labelParts.get(1);
            labelName = labelParts.get(2);
        } else {
            throw new AnalysisException("labelParts in load should be [ctl.][db.]label");
        }
        LabelNameInfo jobLabelInfo = new LabelNameInfo(labelDbName, labelName);
        String tableName = null;
        if (ctx.table != null) {
            tableName = ctx.table.getText();
        }
        Map<String, String> properties = ctx.propertyClause() != null
                // NOTICE: we should not generate immutable map here, because it will be modified when analyzing.
                ? Maps.newHashMap(visitPropertyClause(ctx.propertyClause()))
                : Maps.newHashMap();
        String type = ctx.type.getText();
        Map<String, String> customProperties = ctx.customProperties != null
                // NOTICE: we should not generate immutable map here, because it will be modified when analyzing.
                ? Maps.newHashMap(visitPropertyItemList(ctx.customProperties))
                : Maps.newHashMap();
        LoadTask.MergeType mergeType = LoadTask.MergeType.APPEND;
        if (ctx.WITH() != null) {
            if (ctx.DELETE() != null) {
                mergeType = LoadTask.MergeType.DELETE;
            } else if (ctx.MERGE() != null) {
                mergeType = LoadTask.MergeType.MERGE;
            }
        }
        String comment = visitCommentSpec(ctx.commentSpec());
        Map<String, LoadProperty> loadPropertyMap = new HashMap<>();
        for (DorisParser.LoadPropertyContext oneLoadPropertyCOntext : ctx.loadProperty()) {
            LoadProperty loadProperty = visitLoadProperty(oneLoadPropertyCOntext);
            if (loadProperty == null) {
                throw new AnalysisException("invalid clause of routine load");
            }
            if (loadPropertyMap.get(loadProperty.getClass().getName()) != null) {
                throw new AnalysisException("repeat setting of clause load property: "
                    + loadProperty.getClass().getName());
            } else {
                loadPropertyMap.put(loadProperty.getClass().getName(), loadProperty);
            }
        }
        CreateRoutineLoadInfo createRoutineLoadInfo = new CreateRoutineLoadInfo(jobLabelInfo, tableName,
                loadPropertyMap, properties, type, customProperties, mergeType, comment);
        return new CreateRoutineLoadCommand(createRoutineLoadInfo);

    }

    @Override
    public Command visitCreateRowPolicy(CreateRowPolicyContext ctx) {
        FilterType filterType = FilterType.of(ctx.type.getText());
        List<String> nameParts = visitMultipartIdentifier(ctx.table);
        return new CreatePolicyCommand(PolicyTypeEnum.ROW, ctx.name.getText(),
                ctx.EXISTS() != null, new TableNameInfo(nameParts), Optional.of(filterType),
                ctx.user == null ? null : visitUserIdentify(ctx.user),
                ctx.roleName == null ? null : ctx.roleName.getText(),
                Optional.of(getExpression(ctx.booleanExpression())), ImmutableMap.of());
    }

    @Override
    public Command visitCreateStoragePolicy(CreateStoragePolicyContext ctx) {
        Map<String, String> properties = ctx.properties != null
                ? Maps.newHashMap(visitPropertyClause(ctx.properties))
                : Maps.newHashMap();
        return new CreatePolicyCommand(PolicyTypeEnum.STORAGE, ctx.name.getText(),
                ctx.EXISTS() != null, null, Optional.empty(),
                null, null, Optional.empty(), properties);
    }

    @Override
    public String visitIdentifierOrText(DorisParser.IdentifierOrTextContext ctx) {
        if (ctx.STRING_LITERAL() != null) {
            return ctx.STRING_LITERAL().getText().substring(1, ctx.STRING_LITERAL().getText().length() - 1);
        } else {
            return ctx.identifier().getText();
        }
    }

    @Override
    public UserIdentity visitUserIdentify(UserIdentifyContext ctx) {
        String user = visitIdentifierOrText(ctx.user);
        String host = null;
        if (ctx.host != null) {
            host = visitIdentifierOrText(ctx.host);
        }
        if (host == null) {
            host = "%";
        }
        boolean isDomain = ctx.LEFT_PAREN() != null;
        return new UserIdentity(user, host, isDomain);
    }

    @Override
    public LogicalPlan visitQuery(QueryContext ctx) {
        return ParserUtils.withOrigin(ctx, () -> {
            // TODO: need to add withQueryResultClauses and withCTE
            LogicalPlan query = plan(ctx.queryTerm());
            query = withCte(query, ctx.cte());
            return withQueryOrganization(query, ctx.queryOrganization());
        });
    }

    @Override
    public LogicalPlan visitSetOperation(SetOperationContext ctx) {
        return ParserUtils.withOrigin(ctx, () -> {

            if (ctx.UNION() != null) {
                Qualifier qualifier = getQualifier(ctx);
                List<QueryTermContext> contexts = Lists.newArrayList(ctx.right);
                QueryTermContext current = ctx.left;
                while (true) {
                    if (current instanceof SetOperationContext
                            && getQualifier((SetOperationContext) current) == qualifier
                            && ((SetOperationContext) current).UNION() != null) {
                        contexts.add(((SetOperationContext) current).right);
                        current = ((SetOperationContext) current).left;
                    } else {
                        contexts.add(current);
                        break;
                    }
                }
                Collections.reverse(contexts);
                List<LogicalPlan> logicalPlans = contexts.stream().map(this::plan).collect(Collectors.toList());
                return reduceToLogicalPlanTree(0, logicalPlans.size() - 1, logicalPlans, qualifier);
            } else {
                LogicalPlan leftQuery = plan(ctx.left);
                LogicalPlan rightQuery = plan(ctx.right);
                Qualifier qualifier = getQualifier(ctx);

                List<Plan> newChildren = ImmutableList.of(leftQuery, rightQuery);
                LogicalPlan plan;
                if (ctx.UNION() != null) {
                    plan = new LogicalUnion(qualifier, newChildren);
                } else if (ctx.EXCEPT() != null || ctx.MINUS() != null) {
                    plan = new LogicalExcept(qualifier, newChildren);
                } else if (ctx.INTERSECT() != null) {
                    plan = new LogicalIntersect(qualifier, newChildren);
                } else {
                    throw new ParseException("not support", ctx);
                }
                return plan;
            }
        });
    }

    private Qualifier getQualifier(SetOperationContext ctx) {
        if (ctx.setQuantifier() == null || ctx.setQuantifier().DISTINCT() != null) {
            return Qualifier.DISTINCT;
        } else {
            return Qualifier.ALL;
        }
    }

    private static LogicalPlan logicalPlanCombiner(LogicalPlan left, LogicalPlan right, Qualifier qualifier) {
        return new LogicalUnion(qualifier, ImmutableList.of(left, right));
    }

    /**
     * construct avl union tree
     */
    public static LogicalPlan reduceToLogicalPlanTree(int low, int high,
            List<LogicalPlan> logicalPlans, Qualifier qualifier) {
        switch (high - low) {
            case 0:
                return logicalPlans.get(low);
            case 1:
                return logicalPlanCombiner(logicalPlans.get(low), logicalPlans.get(high), qualifier);
            default:
                int mid = low + (high - low) / 2;
                return logicalPlanCombiner(
                        reduceToLogicalPlanTree(low, mid, logicalPlans, qualifier),
                        reduceToLogicalPlanTree(mid + 1, high, logicalPlans, qualifier),
                        qualifier
                );
        }
    }

    @Override
    public LogicalPlan visitSubquery(SubqueryContext ctx) {
        return ParserUtils.withOrigin(ctx, () -> plan(ctx.query()));
    }

    @Override
    public LogicalPlan visitRegularQuerySpecification(RegularQuerySpecificationContext ctx) {
        return ParserUtils.withOrigin(ctx, () -> {
            SelectClauseContext selectCtx = ctx.selectClause();
            LogicalPlan selectPlan;
            LogicalPlan relation;
            if (ctx.fromClause() == null) {
                relation = new LogicalOneRowRelation(StatementScopeIdGenerator.newRelationId(),
                        ImmutableList.of(new Alias(Literal.of(0))));
            } else {
                relation = visitFromClause(ctx.fromClause());
            }
            if (ctx.intoClause() != null && !ConnectContext.get().isRunProcedure()) {
                throw new ParseException("Only procedure supports insert into variables", selectCtx);
            }
            selectPlan = withSelectQuerySpecification(
                    ctx, relation,
                    selectCtx,
                    Optional.ofNullable(ctx.whereClause()),
                    Optional.ofNullable(ctx.aggClause()),
                    Optional.ofNullable(ctx.havingClause()),
                    Optional.ofNullable(ctx.qualifyClause()));
            selectPlan = withQueryOrganization(selectPlan, ctx.queryOrganization());
            if ((selectHintMap == null) || selectHintMap.isEmpty()) {
                return selectPlan;
            }
            List<ParserRuleContext> selectHintContexts = Lists.newArrayList();
            for (Integer key : selectHintMap.keySet()) {
                if (key > selectCtx.getStart().getStopIndex() && key < selectCtx.getStop().getStartIndex()) {
                    selectHintContexts.add(selectHintMap.get(key));
                }
            }
            return withSelectHint(selectPlan, selectHintContexts);
        });
    }

    @Override
    public LogicalPlan visitInlineTable(InlineTableContext ctx) {
        List<RowConstructorContext> rowConstructorContexts = ctx.rowConstructor();
        ImmutableList.Builder<List<NamedExpression>> rows
                = ImmutableList.builderWithExpectedSize(rowConstructorContexts.size());
        for (RowConstructorContext rowConstructorContext : rowConstructorContexts) {
            rows.add(visitRowConstructor(rowConstructorContext));
        }
        return new UnboundInlineTable(rows.build());
    }

    /**
     * Create an aliased table reference. This is typically used in FROM clauses.
     */
    protected LogicalPlan withTableAlias(LogicalPlan plan, TableAliasContext ctx) {
        if (ctx.strictIdentifier() == null) {
            return plan;
        }
        return ParserUtils.withOrigin(ctx.strictIdentifier(), () -> {
            String alias = ctx.strictIdentifier().getText();
            if (null != ctx.identifierList()) {
                throw new ParseException("Do not implemented", ctx);
                // TODO: multi-colName
            }
            return new LogicalSubQueryAlias<>(alias, plan);
        });
    }

    @Override
    public LogicalPlan visitTableName(TableNameContext ctx) {
        List<String> nameParts = visitMultipartIdentifier(ctx.multipartIdentifier());
        List<String> partitionNames = new ArrayList<>();
        boolean isTempPart = false;
        if (ctx.specifiedPartition() != null) {
            isTempPart = ctx.specifiedPartition().TEMPORARY() != null;
            if (ctx.specifiedPartition().identifier() != null) {
                partitionNames.add(ctx.specifiedPartition().identifier().getText());
            } else {
                partitionNames.addAll(visitIdentifierList(ctx.specifiedPartition().identifierList()));
            }
        }

        Optional<String> indexName = Optional.empty();
        if (ctx.materializedViewName() != null) {
            indexName = Optional.ofNullable(ctx.materializedViewName().indexName.getText());
        }

        List<Long> tabletIdLists = new ArrayList<>();
        if (ctx.tabletList() != null) {
            ctx.tabletList().tabletIdList.stream().forEach(tabletToken -> {
                tabletIdLists.add(Long.parseLong(tabletToken.getText()));
            });
        }

        final List<String> relationHints;
        if (ctx.relationHint() != null) {
            relationHints = typedVisit(ctx.relationHint());
        } else {
            relationHints = ImmutableList.of();
        }

        TableScanParams scanParams = null;
        if (ctx.optScanParams() != null) {
            Map<String, String> map = visitPropertyItemList(ctx.optScanParams().properties);
            scanParams = new TableScanParams(ctx.optScanParams().funcName.getText(), map);
        }

        TableSnapshot tableSnapshot = null;
        if (ctx.tableSnapshot() != null) {
            if (ctx.tableSnapshot().TIME() != null) {
                tableSnapshot = new TableSnapshot(stripQuotes(ctx.tableSnapshot().time.getText()));
            } else {
                tableSnapshot = new TableSnapshot(Long.parseLong(ctx.tableSnapshot().version.getText()));
            }
        }

        TableSample tableSample = ctx.sample() == null ? null : (TableSample) visit(ctx.sample());
        UnboundRelation relation = new UnboundRelation(StatementScopeIdGenerator.newRelationId(),
                nameParts, partitionNames, isTempPart, tabletIdLists, relationHints,
                Optional.ofNullable(tableSample), indexName, scanParams, Optional.ofNullable(tableSnapshot));

        LogicalPlan checkedRelation = LogicalPlanBuilderAssistant.withCheckPolicy(relation);
        LogicalPlan plan = withTableAlias(checkedRelation, ctx.tableAlias());
        for (LateralViewContext lateralViewContext : ctx.lateralView()) {
            plan = withGenerate(plan, lateralViewContext);
        }
        return plan;
    }

    public static String stripQuotes(String str) {
        if ((str.charAt(0) == '\'' && str.charAt(str.length() - 1) == '\'')
                || (str.charAt(0) == '\"' && str.charAt(str.length() - 1) == '\"')) {
            str = str.substring(1, str.length() - 1);
        }
        return str;
    }

    @Override
    public LogicalPlan visitShowEncryptKeys(ShowEncryptKeysContext ctx) {
        String dbName = null;
        if (ctx.database != null) {
            List<String> nameParts = visitMultipartIdentifier(ctx.database);
            dbName = nameParts.get(0); // only one entry possible
        }

        String likeString = null;
        if (ctx.LIKE() != null) {
            likeString = stripQuotes(ctx.STRING_LITERAL().getText());
        }
        return new ShowEncryptKeysCommand(dbName, likeString);
    }

    @Override
    public LogicalPlan visitAliasedQuery(AliasedQueryContext ctx) {
        if (ctx.tableAlias().getText().equals("")) {
            throw new ParseException("Every derived table must have its own alias", ctx);
        }
        LogicalPlan plan = withTableAlias(visitQuery(ctx.query()), ctx.tableAlias());
        for (LateralViewContext lateralViewContext : ctx.lateralView()) {
            plan = withGenerate(plan, lateralViewContext);
        }
        return plan;
    }

    @Override
    public LogicalPlan visitTableValuedFunction(TableValuedFunctionContext ctx) {
        return ParserUtils.withOrigin(ctx, () -> {
            String functionName = ctx.tvfName.getText();

            Map<String, String> map = visitPropertyItemList(ctx.properties);
            LogicalPlan relation = new UnboundTVFRelation(StatementScopeIdGenerator.newRelationId(),
                    functionName, new Properties(map));
            return withTableAlias(relation, ctx.tableAlias());
        });
    }

    /**
     * Create a star (i.e. all) expression; this selects all elements (in the specified object).
     * Both un-targeted (global) and targeted aliases are supported.
     */
    @Override
    public Expression visitStar(StarContext ctx) {
        return ParserUtils.withOrigin(ctx, () -> {
            final QualifiedNameContext qualifiedNameContext = ctx.qualifiedName();
            List<String> target;
            if (qualifiedNameContext != null) {
                target = qualifiedNameContext.identifier()
                        .stream()
                        .map(RuleContext::getText)
                        .collect(ImmutableList.toImmutableList());
            } else {
                target = ImmutableList.of();
            }
            List<ExceptOrReplaceContext> exceptOrReplaceList = ctx.exceptOrReplace();
            if (exceptOrReplaceList != null && !exceptOrReplaceList.isEmpty()) {
                List<NamedExpression> finalExpectSlots = ImmutableList.of();
                List<NamedExpression> finalReplacedAlias = ImmutableList.of();
                for (ExceptOrReplaceContext exceptOrReplace : exceptOrReplaceList) {
                    if (exceptOrReplace instanceof ExceptContext) {
                        if (!finalExpectSlots.isEmpty()) {
                            throw new ParseException("only one except clause is supported", ctx);
                        }
                        ExceptContext exceptContext = (ExceptContext) exceptOrReplace;
                        List<NamedExpression> expectSlots = getNamedExpressions(exceptContext.namedExpressionSeq());
                        boolean allSlots = expectSlots.stream().allMatch(UnboundSlot.class::isInstance);
                        if (expectSlots.isEmpty() || !allSlots) {
                            throw new ParseException(
                                    "only column name is supported in except clause", ctx);
                        }
                        finalExpectSlots = expectSlots;
                    } else if (exceptOrReplace instanceof ReplaceContext) {
                        if (!finalReplacedAlias.isEmpty()) {
                            throw new ParseException("only one replace clause is supported", ctx);
                        }
                        ReplaceContext replaceContext = (ReplaceContext) exceptOrReplace;
                        List<NamedExpression> expectAlias = Lists.newArrayList();
                        NamedExpressionSeqContext namedExpressions = replaceContext.namedExpressionSeq();
                        for (NamedExpressionContext namedExpressionContext : namedExpressions.namedExpression()) {
                            if (namedExpressionContext.identifierOrText() == null) {
                                throw new ParseException("only alias is supported in select-replace clause", ctx);
                            }
                            expectAlias.add((NamedExpression) namedExpressionContext.accept(this));
                        }
                        if (expectAlias.isEmpty()) {
                            throw new ParseException("only alias is supported in select-replace clause", ctx);
                        }
                        finalReplacedAlias = expectAlias;
                    } else {
                        throw new ParseException(
                                "Unsupported except or replace clause: " + exceptOrReplace.getText(), ctx
                        );
                    }
                }
                return new UnboundStar(target, finalExpectSlots, finalReplacedAlias);
            } else {
                return new UnboundStar(target);
            }
        });
    }

    /**
     * Create an aliased expression if an alias is specified. Both single and multi-aliases are
     * supported.
     */
    @Override
    public NamedExpression visitNamedExpression(NamedExpressionContext ctx) {
        return ParserUtils.withOrigin(ctx, () -> {
            Expression expression = getExpression(ctx.expression());
            if (ctx.identifierOrText() == null) {
                if (expression instanceof NamedExpression) {
                    return (NamedExpression) expression;
                } else {
                    int start = ctx.expression().start.getStartIndex();
                    int stop = ctx.expression().stop.getStopIndex();
                    String alias = ctx.start.getInputStream()
                            .getText(new org.antlr.v4.runtime.misc.Interval(start, stop));
                    if (expression instanceof Literal) {
                        return new Alias(expression, alias, true);
                    } else {
                        return new UnboundAlias(expression, alias, true);
                    }
                }
            }
            String alias = visitIdentifierOrText(ctx.identifierOrText());
            if (expression instanceof Literal) {
                return new Alias(expression, alias);
            }
            return new UnboundAlias(expression, alias);
        });
    }

    @Override
    public Expression visitSystemVariable(SystemVariableContext ctx) {
        VariableType type = null;
        if (ctx.kind == null) {
            type = VariableType.DEFAULT;
        } else if (ctx.kind.getType() == DorisParser.SESSION) {
            type = VariableType.SESSION;
        } else if (ctx.kind.getType() == DorisParser.GLOBAL) {
            type = VariableType.GLOBAL;
        }
        if (type == null) {
            throw new ParseException("Unsupported system variable: " + ctx.getText(), ctx);
        }
        return new UnboundVariable(ctx.identifier().getText(), type);
    }

    @Override
    public Expression visitUserVariable(UserVariableContext ctx) {
        return new UnboundVariable(ctx.identifierOrText().getText(), VariableType.USER);
    }

    /**
     * Create a comparison expression. This compares two expressions. The following comparison
     * operators are supported:
     * - Equal: '=' or '=='
     * - Null-safe Equal: '<=>'
     * - Not Equal: '<>' or '!='
     * - Less than: '<'
     * - Less then or Equal: '<='
     * - Greater than: '>'
     * - Greater then or Equal: '>='
     */
    @Override
    public Expression visitComparison(ComparisonContext ctx) {
        return ParserUtils.withOrigin(ctx, () -> {
            Expression left = getExpression(ctx.left);
            Expression right = getExpression(ctx.right);
            TerminalNode operator = (TerminalNode) ctx.comparisonOperator().getChild(0);
            switch (operator.getSymbol().getType()) {
                case DorisParser.EQ:
                    return new EqualTo(left, right);
                case DorisParser.NEQ:
                    return new Not(new EqualTo(left, right));
                case DorisParser.LT:
                    return new LessThan(left, right);
                case DorisParser.GT:
                    return new GreaterThan(left, right);
                case DorisParser.LTE:
                    return new LessThanEqual(left, right);
                case DorisParser.GTE:
                    return new GreaterThanEqual(left, right);
                case DorisParser.NSEQ:
                    return new NullSafeEqual(left, right);
                default:
                    throw new ParseException("Unsupported comparison expression: "
                        + operator.getSymbol().getText(), ctx);
            }
        });
    }

    /**
     * Create a not expression.
     * format: NOT Expression
     * for example:
     * not 1
     * not 1=1
     */
    @Override
    public Expression visitLogicalNot(LogicalNotContext ctx) {
        return ParserUtils.withOrigin(ctx, () -> new Not(getExpression(ctx.booleanExpression())));
    }

    @Override
    public Expression visitLogicalBinary(LogicalBinaryContext ctx) {
        return ParserUtils.withOrigin(ctx, () -> {
            // Code block copy from Spark
            // sql/catalyst/src/main/scala/org/apache/spark/sql/catalyst/parser/AstBuilder.scala

            // Collect all similar left hand contexts.
            List<BooleanExpressionContext> contexts = Lists.newArrayList(ctx.right);
            BooleanExpressionContext current = ctx.left;
            while (true) {
                if (current instanceof LogicalBinaryContext
                        && ((LogicalBinaryContext) current).operator.getType() == ctx.operator.getType()) {
                    contexts.add(((LogicalBinaryContext) current).right);
                    current = ((LogicalBinaryContext) current).left;
                } else {
                    contexts.add(current);
                    break;
                }
            }
            // Reverse the contexts to have them in the same sequence as in the SQL statement & turn them
            // into expressions.
            Collections.reverse(contexts);
            List<Expression> expressions = contexts.stream().map(this::getExpression).collect(Collectors.toList());
            if (ctx.operator.getType() == DorisParser.AND) {
                return new And(expressions);
            } else if (ctx.operator.getType() == DorisParser.OR) {
                return new Or(expressions);
            } else {
                // Create a balanced tree.
                return reduceToExpressionTree(0, expressions.size() - 1, expressions, ctx);
            }
        });
    }

    @Override
    public Expression visitLambdaExpression(LambdaExpressionContext ctx) {
        ImmutableList<String> args = ctx.args.stream()
                .map(RuleContext::getText)
                .collect(ImmutableList.toImmutableList());
        Expression body = (Expression) visit(ctx.body);
        return new Lambda(args, body);
    }

    private Expression expressionCombiner(Expression left, Expression right, LogicalBinaryContext ctx) {
        switch (ctx.operator.getType()) {
            case DorisParser.LOGICALAND:
            case DorisParser.AND:
                return new And(left, right);
            case DorisParser.OR:
                return new Or(left, right);
            case DorisParser.XOR:
                return new Xor(left, right);
            default:
                throw new ParseException("Unsupported logical binary type: " + ctx.operator.getText(), ctx);
        }
    }

    private Expression reduceToExpressionTree(int low, int high,
            List<Expression> expressions, LogicalBinaryContext ctx) {
        switch (high - low) {
            case 0:
                return expressions.get(low);
            case 1:
                return expressionCombiner(expressions.get(low), expressions.get(high), ctx);
            default:
                int mid = low + (high - low) / 2;
                return expressionCombiner(
                        reduceToExpressionTree(low, mid, expressions, ctx),
                        reduceToExpressionTree(mid + 1, high, expressions, ctx),
                        ctx
                );
        }
    }

    /**
     * Create a predicated expression. A predicated expression is a normal expression with a
     * predicate attached to it, for example:
     * {{{
     * a + 1 IS NULL
     * }}}
     */
    @Override
    public Expression visitPredicated(PredicatedContext ctx) {
        return ParserUtils.withOrigin(ctx, () -> {
            Expression e = getExpression(ctx.valueExpression());
            return ctx.predicate() == null ? e : withPredicate(e, ctx.predicate());
        });
    }

    @Override
    public Expression visitArithmeticUnary(ArithmeticUnaryContext ctx) {
        return ParserUtils.withOrigin(ctx, () -> {
            Expression e = typedVisit(ctx.valueExpression());
            switch (ctx.operator.getType()) {
                case DorisParser.PLUS:
                    return e;
                case DorisParser.SUBTRACT:
                    IntegerLiteral zero = new IntegerLiteral(0);
                    return new Subtract(zero, e);
                case DorisParser.TILDE:
                    return new BitNot(e);
                default:
                    throw new ParseException("Unsupported arithmetic unary type: " + ctx.operator.getText(), ctx);
            }
        });
    }

    @Override
    public Expression visitArithmeticBinary(ArithmeticBinaryContext ctx) {
        return ParserUtils.withOrigin(ctx, () -> {
            Expression left = getExpression(ctx.left);
            Expression right = getExpression(ctx.right);

            int type = ctx.operator.getType();
            if (left instanceof Interval) {
                if (type != DorisParser.PLUS) {
                    throw new ParseException("Only supported: " + Operator.ADD, ctx);
                }
                Interval interval = (Interval) left;
                return new TimestampArithmetic(Operator.ADD, right, interval.value(), interval.timeUnit());
            }

            if (right instanceof Interval) {
                Operator op;
                if (type == DorisParser.PLUS) {
                    op = Operator.ADD;
                } else if (type == DorisParser.SUBTRACT) {
                    op = Operator.SUBTRACT;
                } else {
                    throw new ParseException("Only supported: " + Operator.ADD + " and " + Operator.SUBTRACT, ctx);
                }
                Interval interval = (Interval) right;
                return new TimestampArithmetic(op, left, interval.value(), interval.timeUnit());
            }

            return ParserUtils.withOrigin(ctx, () -> {
                switch (type) {
                    case DorisParser.ASTERISK:
                        return new Multiply(left, right);
                    case DorisParser.SLASH:
                        return new Divide(left, right);
                    case DorisParser.MOD:
                        return new Mod(left, right);
                    case DorisParser.PLUS:
                        return new Add(left, right);
                    case DorisParser.SUBTRACT:
                        return new Subtract(left, right);
                    case DorisParser.DIV:
                        return new IntegralDivide(left, right);
                    case DorisParser.HAT:
                        return new BitXor(left, right);
                    case DorisParser.PIPE:
                        return new BitOr(left, right);
                    case DorisParser.AMPERSAND:
                        return new BitAnd(left, right);
                    default:
                        throw new ParseException(
                                "Unsupported arithmetic binary type: " + ctx.operator.getText(), ctx);
                }
            });
        });
    }

    @Override
    public Expression visitCurrentDate(DorisParser.CurrentDateContext ctx) {
        return new CurrentDate();
    }

    @Override
    public Expression visitCurrentTime(DorisParser.CurrentTimeContext ctx) {
        return new CurrentTime();
    }

    @Override
    public Expression visitCurrentTimestamp(DorisParser.CurrentTimestampContext ctx) {
        return new Now();
    }

    @Override
    public Expression visitLocalTime(DorisParser.LocalTimeContext ctx) {
        return new CurrentTime();
    }

    @Override
    public Expression visitLocalTimestamp(DorisParser.LocalTimestampContext ctx) {
        return new Now();
    }

    @Override
    public Expression visitCurrentUser(DorisParser.CurrentUserContext ctx) {
        return new CurrentUser();
    }

    @Override
    public Expression visitSessionUser(DorisParser.SessionUserContext ctx) {
        return new SessionUser();
    }

    @Override
    public Expression visitDoublePipes(DorisParser.DoublePipesContext ctx) {
        return ParserUtils.withOrigin(ctx, () -> {
            Expression left = getExpression(ctx.left);
            Expression right = getExpression(ctx.right);
            if (SqlModeHelper.hasPipeAsConcat()) {
                return new UnboundFunction("concat", Lists.newArrayList(left, right));
            } else {
                return new Or(left, right);
            }
        });
    }

    /**
     * Create a value based [[CaseWhen]] expression. This has the following SQL form:
     * {{{
     *   CASE [expression]
     *    WHEN [value] THEN [expression]
     *    ...
     *    ELSE [expression]
     *   END
     * }}}
     */
    @Override
    public Expression visitSimpleCase(DorisParser.SimpleCaseContext context) {
        Expression e = getExpression(context.value);
        List<WhenClause> whenClauses = context.whenClause().stream()
                .map(w -> new WhenClause(new EqualTo(e, getExpression(w.condition)), getExpression(w.result)))
                .collect(ImmutableList.toImmutableList());
        if (context.elseExpression == null) {
            return new CaseWhen(whenClauses);
        }
        return new CaseWhen(whenClauses, getExpression(context.elseExpression));
    }

    /**
     * Create a condition based [[CaseWhen]] expression. This has the following SQL syntax:
     * {{{
     *   CASE
     *    WHEN [predicate] THEN [expression]
     *    ...
     *    ELSE [expression]
     *   END
     * }}}
     *
     * @param context the parse tree
     */
    @Override
    public Expression visitSearchedCase(DorisParser.SearchedCaseContext context) {
        List<WhenClause> whenClauses = context.whenClause().stream()
                .map(w -> new WhenClause(getExpression(w.condition), getExpression(w.result)))
                .collect(ImmutableList.toImmutableList());
        if (context.elseExpression == null) {
            return new CaseWhen(whenClauses);
        }
        return new CaseWhen(whenClauses, getExpression(context.elseExpression));
    }

    @Override
    public Expression visitCast(DorisParser.CastContext ctx) {
        return ParserUtils.withOrigin(ctx, () -> processCast(getExpression(ctx.expression()), ctx.castDataType()));
    }

    @Override
    public UnboundFunction visitExtract(DorisParser.ExtractContext ctx) {
        return ParserUtils.withOrigin(ctx, () -> {
            String functionName = ctx.field.getText();
            return new UnboundFunction(functionName, false,
                    Collections.singletonList(getExpression(ctx.source)));
        });
    }

    @Override
    public Expression visitEncryptKey(DorisParser.EncryptKeyContext ctx) {
        return ParserUtils.withOrigin(ctx, () -> {
            String db = ctx.dbName == null ? "" : ctx.dbName.getText();
            String key = ctx.keyName.getText();
            return new EncryptKeyRef(new StringLiteral(db), new StringLiteral(key));
        });
    }

    @Override
    public Expression visitCharFunction(DorisParser.CharFunctionContext ctx) {
        return ParserUtils.withOrigin(ctx, () -> {
            String charSet = ctx.charSet == null ? "utf8" : ctx.charSet.getText();
            List<Expression> arguments = ImmutableList.<Expression>builder()
                    .add(new StringLiteral(charSet))
                    .addAll(visit(ctx.arguments, Expression.class))
                    .build();
            return new Char(arguments);
        });
    }

    @Override
    public Expression visitConvertCharSet(DorisParser.ConvertCharSetContext ctx) {
        return ParserUtils.withOrigin(ctx,
                () -> new ConvertTo(getExpression(ctx.argument), new StringLiteral(ctx.charSet.getText())));
    }

    @Override
    public Expression visitConvertType(DorisParser.ConvertTypeContext ctx) {
        return ParserUtils.withOrigin(ctx, () -> processCast(getExpression(ctx.argument), ctx.castDataType()));
    }

    @Override
    public DataType visitCastDataType(CastDataTypeContext ctx) {
        return ParserUtils.withOrigin(ctx, () -> {
            if (ctx.dataType() != null) {
                return ((DataType) typedVisit(ctx.dataType())).conversion();
            } else if (ctx.UNSIGNED() != null) {
                return LargeIntType.UNSIGNED;
            } else {
                return BigIntType.SIGNED;
            }
        });
    }

    private Expression processCast(Expression expression, CastDataTypeContext castDataTypeContext) {
        DataType dataType = visitCastDataType(castDataTypeContext);
        Expression cast = new Cast(expression, dataType, true);
        if (dataType.isStringLikeType() && ((CharacterType) dataType).getLen() >= 0) {
            if (dataType.isVarcharType() && ((VarcharType) dataType).isWildcardVarchar()) {
                return cast;
            }
            List<Expression> args = ImmutableList.of(
                    cast,
                    new TinyIntLiteral((byte) 1),
                    Literal.of(((CharacterType) dataType).getLen())
            );
            return new UnboundFunction("substr", args);
        } else {
            return cast;
        }
    }

    @Override
    public Expression visitFunctionCallExpression(DorisParser.FunctionCallExpressionContext ctx) {
        return ParserUtils.withOrigin(ctx, () -> {
            String functionName = ctx.functionIdentifier().functionNameIdentifier().getText();
            boolean isDistinct = ctx.DISTINCT() != null;
            List<Expression> params = Lists.newArrayList();
            params.addAll(visit(ctx.expression(), Expression.class));
            List<OrderKey> orderKeys = visit(ctx.sortItem(), OrderKey.class);
            params.addAll(orderKeys.stream().map(OrderExpression::new).collect(Collectors.toList()));

            List<UnboundStar> unboundStars = ExpressionUtils.collectAll(params, UnboundStar.class::isInstance);
            if (!unboundStars.isEmpty()) {
                if (ctx.functionIdentifier().dbName == null && functionName.equalsIgnoreCase("count")) {
                    if (unboundStars.size() > 1) {
                        throw new ParseException(
                                "'*' can only be used once in conjunction with COUNT: " + functionName, ctx);
                    }
                    if (!unboundStars.get(0).getQualifier().isEmpty()) {
                        throw new ParseException("'*' can not has qualifier: " + unboundStars.size(), ctx);
                    }
                    if (ctx.windowSpec() != null) {
                        if (isDistinct) {
                            throw new ParseException("DISTINCT not allowed in analytic function: " + functionName, ctx);
                        }
                        return withWindowSpec(ctx.windowSpec(), new Count());
                    }
                    return new Count();
                }
                throw new ParseException("'*' can only be used in conjunction with COUNT: " + functionName, ctx);
            } else {
                String dbName = null;
                if (ctx.functionIdentifier().dbName != null) {
                    dbName = ctx.functionIdentifier().dbName.getText();
                }
                UnboundFunction function = new UnboundFunction(dbName, functionName, isDistinct, params);
                if (ctx.windowSpec() != null) {
                    if (isDistinct) {
                        throw new ParseException("DISTINCT not allowed in analytic function: " + functionName, ctx);
                    }
                    return withWindowSpec(ctx.windowSpec(), function);
                }
                return function;
            }
        });
    }

    /**
     * deal with window function definition
     */
    private WindowExpression withWindowSpec(WindowSpecContext ctx, Expression function) {
        List<Expression> partitionKeyList = Lists.newArrayList();
        if (ctx.partitionClause() != null) {
            partitionKeyList = visit(ctx.partitionClause().expression(), Expression.class);
        }

        List<OrderExpression> orderKeyList = Lists.newArrayList();
        if (ctx.sortClause() != null) {
            orderKeyList = visit(ctx.sortClause().sortItem(), OrderKey.class).stream()
                .map(orderKey -> new OrderExpression(orderKey))
                .collect(Collectors.toList());
        }

        if (ctx.windowFrame() != null) {
            return new WindowExpression(function, partitionKeyList, orderKeyList, withWindowFrame(ctx.windowFrame()));
        }
        return new WindowExpression(function, partitionKeyList, orderKeyList);
    }

    /**
     * deal with optional expressions
     */
    private <T, C> Optional<C> optionalVisit(T ctx, Supplier<C> func) {
        return Optional.ofNullable(ctx).map(a -> func.get());
    }

    /**
     * deal with window frame
     */
    private WindowFrame withWindowFrame(WindowFrameContext ctx) {
        WindowFrame.FrameUnitsType frameUnitsType = WindowFrame.FrameUnitsType.valueOf(
                ctx.frameUnits().getText().toUpperCase());
        WindowFrame.FrameBoundary leftBoundary = withFrameBound(ctx.start);
        if (ctx.end != null) {
            WindowFrame.FrameBoundary rightBoundary = withFrameBound(ctx.end);
            return new WindowFrame(frameUnitsType, leftBoundary, rightBoundary);
        }
        return new WindowFrame(frameUnitsType, leftBoundary);
    }

    private WindowFrame.FrameBoundary withFrameBound(DorisParser.FrameBoundaryContext ctx) {
        Optional<Expression> expression = Optional.empty();
        if (ctx.expression() != null) {
            expression = Optional.of(getExpression(ctx.expression()));
            // todo: use isConstant() to resolve Function in expression; currently we only
            //  support literal expression
            if (!expression.get().isLiteral()) {
                throw new ParseException("Unsupported expression in WindowFrame : " + expression, ctx);
            }
        }

        WindowFrame.FrameBoundType frameBoundType = null;
        switch (ctx.boundType.getType()) {
            case DorisParser.PRECEDING:
                if (ctx.UNBOUNDED() != null) {
                    frameBoundType = WindowFrame.FrameBoundType.UNBOUNDED_PRECEDING;
                } else {
                    frameBoundType = WindowFrame.FrameBoundType.PRECEDING;
                }
                break;
            case DorisParser.CURRENT:
                frameBoundType = WindowFrame.FrameBoundType.CURRENT_ROW;
                break;
            case DorisParser.FOLLOWING:
                if (ctx.UNBOUNDED() != null) {
                    frameBoundType = WindowFrame.FrameBoundType.UNBOUNDED_FOLLOWING;
                } else {
                    frameBoundType = WindowFrame.FrameBoundType.FOLLOWING;
                }
                break;
            default:
        }
        return new WindowFrame.FrameBoundary(expression, frameBoundType);
    }

    @Override
    public Expression visitInterval(IntervalContext ctx) {
        return new Interval(getExpression(ctx.value), visitUnitIdentifier(ctx.unit));
    }

    @Override
    public String visitUnitIdentifier(UnitIdentifierContext ctx) {
        return ctx.getText();
    }

    @Override
    public Literal visitTypeConstructor(TypeConstructorContext ctx) {
        String value = ctx.STRING_LITERAL().getText();
        value = value.substring(1, value.length() - 1);
        String type = ctx.type.getText().toUpperCase();
        switch (type) {
            case "DATE":
                return Config.enable_date_conversion ? new DateV2Literal(value) : new DateLiteral(value);
            case "TIMESTAMP":
                return Config.enable_date_conversion ? new DateTimeV2Literal(value) : new DateTimeLiteral(value);
            case "DATEV2":
                return new DateV2Literal(value);
            case "DATEV1":
                return new DateLiteral(value);
            default:
                throw new ParseException("Unsupported data type : " + type, ctx);
        }
    }

    @Override
    public Expression visitDereference(DereferenceContext ctx) {
        return ParserUtils.withOrigin(ctx, () -> {
            Expression e = getExpression(ctx.base);
            if (e instanceof UnboundSlot) {
                UnboundSlot unboundAttribute = (UnboundSlot) e;
                List<String> nameParts = Lists.newArrayList(unboundAttribute.getNameParts());
                nameParts.add(ctx.fieldName.getText());
                UnboundSlot slot = new UnboundSlot(nameParts, Optional.empty());
                return slot;
            } else {
                // todo: base is an expression, may be not a table name.
                throw new ParseException("Unsupported dereference expression: " + ctx.getText(), ctx);
            }
        });
    }

    @Override
    public Expression visitElementAt(ElementAtContext ctx) {
        return new ElementAt(typedVisit(ctx.value), typedVisit(ctx.index));
    }

    @Override
    public Expression visitArraySlice(ArraySliceContext ctx) {
        if (ctx.end != null) {
            return new ArraySlice(typedVisit(ctx.value), typedVisit(ctx.begin), typedVisit(ctx.end));
        } else {
            return new ArraySlice(typedVisit(ctx.value), typedVisit(ctx.begin));
        }
    }

    @Override
    public Expression visitColumnReference(ColumnReferenceContext ctx) {
        // todo: handle quoted and unquoted
        return UnboundSlot.quoted(ctx.getText());
    }

    /**
     * Create a NULL literal expression.
     */
    @Override
    public Literal visitNullLiteral(NullLiteralContext ctx) {
        return new NullLiteral();
    }

    @Override
    public Literal visitBooleanLiteral(BooleanLiteralContext ctx) {
        Boolean b = Boolean.valueOf(ctx.getText());
        return BooleanLiteral.of(b);
    }

    @Override
    public Literal visitIntegerLiteral(IntegerLiteralContext ctx) {
        BigInteger bigInt = new BigInteger(ctx.getText());
        if (BigInteger.valueOf(bigInt.byteValue()).equals(bigInt)) {
            return new TinyIntLiteral(bigInt.byteValue());
        } else if (BigInteger.valueOf(bigInt.shortValue()).equals(bigInt)) {
            return new SmallIntLiteral(bigInt.shortValue());
        } else if (BigInteger.valueOf(bigInt.intValue()).equals(bigInt)) {
            return new IntegerLiteral(bigInt.intValue());
        } else if (BigInteger.valueOf(bigInt.longValue()).equals(bigInt)) {
            return new BigIntLiteral(bigInt.longValueExact());
        } else {
            return new LargeIntLiteral(bigInt);
        }
    }

    @Override
    public Literal visitStringLiteral(StringLiteralContext ctx) {
        String txt = ctx.STRING_LITERAL().getText();
        String s = txt.substring(1, txt.length() - 1);
        if (txt.charAt(0) == '\'') {
            // for single quote string, '' should be converted to '
            s = s.replace("''", "'");
        } else if (txt.charAt(0) == '"') {
            // for double quote string, "" should be converted to "
            s = s.replace("\"\"", "\"");
        }
        if (!SqlModeHelper.hasNoBackSlashEscapes()) {
            s = LogicalPlanBuilderAssistant.escapeBackSlash(s);
        }
        int strLength = Utils.containChinese(s) ? s.length() * StringLikeLiteral.CHINESE_CHAR_BYTE_LENGTH : s.length();
        if (strLength > ScalarType.MAX_VARCHAR_LENGTH) {
            return new StringLiteral(s);
        }
        return new VarcharLiteral(s, strLength);
    }

    @Override
    public Expression visitPlaceholder(DorisParser.PlaceholderContext ctx) {
        Placeholder parameter = new Placeholder(ConnectContext.get().getStatementContext().getNextPlaceholderId());
        tokenPosToParameters.put(ctx.start, parameter);
        return parameter;
    }

    /**
     * cast all items to same types.
     * TODO remove this function after we refactor type coercion.
     */
    private List<Literal> typeCoercionItems(List<Literal> items) {
        Array array = new Array(items.toArray(new Literal[0]));
        if (array.expectedInputTypes().isEmpty()) {
            return ImmutableList.of();
        }
        DataType dataType = array.expectedInputTypes().get(0);
        return items.stream()
                .map(item -> item.checkedCastTo(dataType))
                .map(Literal.class::cast)
                .collect(ImmutableList.toImmutableList());
    }

    @Override
    public ArrayLiteral visitArrayLiteral(ArrayLiteralContext ctx) {
        List<Literal> items = ctx.items.stream().<Literal>map(this::typedVisit).collect(Collectors.toList());
        if (items.isEmpty()) {
            return new ArrayLiteral(items);
        }
        return new ArrayLiteral(typeCoercionItems(items));
    }

    @Override
    public MapLiteral visitMapLiteral(MapLiteralContext ctx) {
        List<Literal> items = ctx.items.stream().<Literal>map(this::typedVisit).collect(Collectors.toList());
        if (items.size() % 2 != 0) {
            throw new ParseException("map can't be odd parameters, need even parameters", ctx);
        }
        List<Literal> keys = Lists.newArrayList();
        List<Literal> values = Lists.newArrayList();
        for (int i = 0; i < items.size(); i++) {
            if (i % 2 == 0) {
                keys.add(items.get(i));
            } else {
                values.add(items.get(i));
            }
        }
        return new MapLiteral(typeCoercionItems(keys), typeCoercionItems(values));
    }

    @Override
    public Object visitStructLiteral(StructLiteralContext ctx) {
        List<Literal> fields = ctx.items.stream().<Literal>map(this::typedVisit).collect(Collectors.toList());
        return new StructLiteral(fields);
    }

    @Override
    public Expression visitParenthesizedExpression(ParenthesizedExpressionContext ctx) {
        return getExpression(ctx.expression());
    }

    @Override
    public List<NamedExpression> visitRowConstructor(RowConstructorContext ctx) {
        List<RowConstructorItemContext> rowConstructorItemContexts = ctx.rowConstructorItem();
        ImmutableList.Builder<NamedExpression> columns
                = ImmutableList.builderWithExpectedSize(rowConstructorItemContexts.size());
        for (RowConstructorItemContext rowConstructorItemContext : rowConstructorItemContexts) {
            columns.add(visitRowConstructorItem(rowConstructorItemContext));
        }
        return columns.build();
    }

    @Override
    public NamedExpression visitRowConstructorItem(RowConstructorItemContext ctx) {
        ConstantContext constant = ctx.constant();
        if (constant != null) {
            return new Alias((Expression) constant.accept(this));
        } else if (ctx.DEFAULT() != null) {
            return new DefaultValueSlot();
        } else {
            return visitNamedExpression(ctx.namedExpression());
        }
    }

    @Override
    public List<Expression> visitNamedExpressionSeq(NamedExpressionSeqContext namedCtx) {
        return visit(namedCtx.namedExpression(), Expression.class);
    }

    @Override
    public LogicalPlan visitRelation(RelationContext ctx) {
        return plan(ctx.relationPrimary());
    }

    @Override
    public LogicalPlan visitFromClause(FromClauseContext ctx) {
        return ParserUtils.withOrigin(ctx, () -> visitRelations(ctx.relations()));
    }

    @Override
    public LogicalPlan visitRelations(DorisParser.RelationsContext ctx) {
        return ParserUtils.withOrigin(ctx, () -> withRelations(null, ctx.relation()));
    }

    @Override
    public LogicalPlan visitRelationList(DorisParser.RelationListContext ctx) {
        return ParserUtils.withOrigin(ctx, () -> withRelations(null, ctx.relations().relation()));
    }

    /* ********************************************************************************************
     * Table Identifier parsing
     * ******************************************************************************************** */

    @Override
    public List<String> visitMultipartIdentifier(MultipartIdentifierContext ctx) {
        return ctx.parts.stream()
            .map(RuleContext::getText)
            .collect(ImmutableList.toImmutableList());
    }

    /**
     * Create a Sequence of Strings for a parenthesis enclosed alias list.
     */
    @Override
    public List<String> visitIdentifierList(IdentifierListContext ctx) {
        return visitIdentifierSeq(ctx.identifierSeq());
    }

    /**
     * Create a Sequence of Strings for an identifier list.
     */
    @Override
    public List<String> visitIdentifierSeq(IdentifierSeqContext ctx) {
        return ctx.ident.stream()
            .map(RuleContext::getText)
            .collect(ImmutableList.toImmutableList());
    }

    @Override
    public EqualTo visitUpdateAssignment(UpdateAssignmentContext ctx) {
        return new EqualTo(new UnboundSlot(visitMultipartIdentifier(ctx.multipartIdentifier()), Optional.empty()),
                getExpression(ctx.expression()));
    }

    @Override
    public List<EqualTo> visitUpdateAssignmentSeq(UpdateAssignmentSeqContext ctx) {
        return ctx.assignments.stream()
                .map(this::visitUpdateAssignment)
                .collect(Collectors.toList());
    }

    /**
     * get OrderKey.
     *
     * @param ctx SortItemContext
     * @return SortItems
     */
    @Override
    public OrderKey visitSortItem(SortItemContext ctx) {
        return ParserUtils.withOrigin(ctx, () -> {
            boolean isAsc = ctx.DESC() == null;
            boolean isNullFirst = ctx.FIRST() != null || (ctx.LAST() == null && isAsc);
            Expression expression = typedVisit(ctx.expression());
            return new OrderKey(expression, isAsc, isNullFirst);
        });
    }

    private <T> List<T> visit(List<? extends ParserRuleContext> contexts, Class<T> clazz) {
        return contexts.stream()
                .map(this::visit)
                .map(clazz::cast)
                .collect(ImmutableList.toImmutableList());
    }

    private LogicalPlan plan(ParserRuleContext tree) {
        return (LogicalPlan) tree.accept(this);
    }

    /* ********************************************************************************************
     * create table parsing
     * ******************************************************************************************** */

    @Override
    public LogicalPlan visitCreateView(CreateViewContext ctx) {
        List<String> nameParts = visitMultipartIdentifier(ctx.name);
        String comment = ctx.STRING_LITERAL() == null ? "" : LogicalPlanBuilderAssistant.escapeBackSlash(
                ctx.STRING_LITERAL().getText().substring(1, ctx.STRING_LITERAL().getText().length() - 1));
        String querySql = getOriginSql(ctx.query());
        if (ctx.REPLACE() != null && ctx.EXISTS() != null) {
            throw new AnalysisException("[OR REPLACE] and [IF NOT EXISTS] cannot used at the same time");
        }
        CreateViewInfo info = new CreateViewInfo(ctx.EXISTS() != null, ctx.REPLACE() != null,
                new TableNameInfo(nameParts),
                comment, querySql,
                ctx.cols == null ? Lists.newArrayList() : visitSimpleColumnDefs(ctx.cols));
        return new CreateViewCommand(info);
    }

    @Override
    public LogicalPlan visitCreateTable(CreateTableContext ctx) {
        String ctlName = null;
        String dbName = null;
        String tableName = null;
        List<String> nameParts = visitMultipartIdentifier(ctx.name);
        // TODO: support catalog
        if (nameParts.size() == 1) {
            // dbName should be set
            dbName = ConnectContext.get().getDatabase();
            tableName = nameParts.get(0);
        } else if (nameParts.size() == 2) {
            dbName = nameParts.get(0);
            tableName = nameParts.get(1);
        } else if (nameParts.size() == 3) {
            ctlName = nameParts.get(0);
            dbName = nameParts.get(1);
            tableName = nameParts.get(2);
        } else {
            throw new AnalysisException("nameParts in create table should be [ctl.][db.]tbl");
        }
        KeysType keysType = null;
        if (ctx.DUPLICATE() != null) {
            keysType = KeysType.DUP_KEYS;
        } else if (ctx.AGGREGATE() != null) {
            keysType = KeysType.AGG_KEYS;
        } else if (ctx.UNIQUE() != null) {
            keysType = KeysType.UNIQUE_KEYS;
        }
        // when engineName is null, get engineName from current catalog later
        String engineName = ctx.engine != null ? ctx.engine.getText().toLowerCase() : null;
        int bucketNum = FeConstants.default_bucket_num;
        if (ctx.INTEGER_VALUE() != null) {
            bucketNum = Integer.parseInt(ctx.INTEGER_VALUE().getText());
        }
        String comment = ctx.STRING_LITERAL() == null ? "" : LogicalPlanBuilderAssistant.escapeBackSlash(
                ctx.STRING_LITERAL().getText().substring(1, ctx.STRING_LITERAL().getText().length() - 1));
        DistributionDescriptor desc = null;
        if (ctx.HASH() != null) {
            desc = new DistributionDescriptor(true, ctx.autoBucket != null, bucketNum,
                    visitIdentifierList(ctx.hashKeys));
        } else if (ctx.RANDOM() != null) {
            desc = new DistributionDescriptor(false, ctx.autoBucket != null, bucketNum, null);
        }
        Map<String, String> properties = ctx.properties != null
                // NOTICE: we should not generate immutable map here, because it will be modified when analyzing.
                ? Maps.newHashMap(visitPropertyClause(ctx.properties))
                : Maps.newHashMap();
        Map<String, String> extProperties = ctx.extProperties != null
                // NOTICE: we should not generate immutable map here, because it will be modified when analyzing.
                ? Maps.newHashMap(visitPropertyClause(ctx.extProperties))
                : Maps.newHashMap();

        // solve partition by
        PartitionTableInfo partitionInfo;
        if (ctx.partition != null) {
            partitionInfo = (PartitionTableInfo) ctx.partitionTable().accept(this);
        } else {
            partitionInfo = PartitionTableInfo.EMPTY;
        }

        if (ctx.columnDefs() != null) {
            if (ctx.AS() != null) {
                throw new AnalysisException("Should not define the entire column in CTAS");
            }
            return new CreateTableCommand(Optional.empty(), new CreateTableInfo(
                    ctx.EXISTS() != null,
                    ctx.EXTERNAL() != null,
                    ctx.TEMPORARY() != null,
                    ctlName,
                    dbName,
                    tableName,
                    visitColumnDefs(ctx.columnDefs()),
                    ctx.indexDefs() != null ? visitIndexDefs(ctx.indexDefs()) : ImmutableList.of(),
                    engineName,
                    keysType,
                    ctx.keys != null ? visitIdentifierList(ctx.keys) : ImmutableList.of(),
                    comment,
                    partitionInfo,
                    desc,
                    ctx.rollupDefs() != null ? visitRollupDefs(ctx.rollupDefs()) : ImmutableList.of(),
                    properties,
                    extProperties,
                    ctx.clusterKeys != null ? visitIdentifierList(ctx.clusterKeys) : ImmutableList.of()));
        } else if (ctx.AS() != null) {
            return new CreateTableCommand(Optional.of(visitQuery(ctx.query())), new CreateTableInfo(
                    ctx.EXISTS() != null,
                    ctx.EXTERNAL() != null,
                    ctx.TEMPORARY() != null,
                    ctlName,
                    dbName,
                    tableName,
                    ctx.ctasCols != null ? visitIdentifierList(ctx.ctasCols) : null,
                    engineName,
                    keysType,
                    ctx.keys != null ? visitIdentifierList(ctx.keys) : ImmutableList.of(),
                    comment,
                    partitionInfo,
                    desc,
                    ctx.rollupDefs() != null ? visitRollupDefs(ctx.rollupDefs()) : ImmutableList.of(),
                    properties,
                    extProperties,
                    ctx.clusterKeys != null ? visitIdentifierList(ctx.clusterKeys) : ImmutableList.of()));
        } else {
            throw new AnalysisException("Should contain at least one column in a table");
        }
    }

    @Override
    public PartitionTableInfo visitPartitionTable(DorisParser.PartitionTableContext ctx) {
        boolean isAutoPartition = ctx.autoPartition != null;
        ImmutableList<Expression> partitionList = ctx.partitionList.identityOrFunction().stream()
                .map(partition -> {
                    IdentifierContext identifier = partition.identifier();
                    if (identifier != null) {
                        return UnboundSlot.quoted(identifier.getText());
                    } else {
                        return visitFunctionCallExpression(partition.functionCallExpression());
                    }
                })
                .collect(ImmutableList.toImmutableList());
        return new PartitionTableInfo(
            isAutoPartition,
            ctx.RANGE() != null ? "RANGE" : "LIST",
            ctx.partitions != null ? visitPartitionsDef(ctx.partitions) : null,
            partitionList);
    }

    @Override
    public List<ColumnDefinition> visitColumnDefs(ColumnDefsContext ctx) {
        return ctx.cols.stream().map(this::visitColumnDef).collect(Collectors.toList());
    }

    @Override
    public ColumnDefinition visitColumnDef(ColumnDefContext ctx) {
        String colName = ctx.colName.getText();
        DataType colType = ctx.type instanceof PrimitiveDataTypeContext
                ? visitPrimitiveDataType(((PrimitiveDataTypeContext) ctx.type))
                : ctx.type instanceof ComplexDataTypeContext
                        ? visitComplexDataType((ComplexDataTypeContext) ctx.type)
                        : visitAggStateDataType((AggStateDataTypeContext) ctx.type);
        colType = colType.conversion();
        boolean isKey = ctx.KEY() != null;
        ColumnNullableType nullableType = ColumnNullableType.DEFAULT;
        if (ctx.NOT() != null) {
            nullableType = ColumnNullableType.NOT_NULLABLE;
        } else if (ctx.nullable != null) {
            nullableType = ColumnNullableType.NULLABLE;
        }
        String aggTypeString = ctx.aggType != null ? ctx.aggType.getText() : null;
        Optional<DefaultValue> defaultValue = Optional.empty();
        Optional<DefaultValue> onUpdateDefaultValue = Optional.empty();
        if (ctx.DEFAULT() != null) {
            if (ctx.INTEGER_VALUE() != null) {
                if (ctx.SUBTRACT() == null) {
                    defaultValue = Optional.of(new DefaultValue(ctx.INTEGER_VALUE().getText()));
                } else {
                    defaultValue = Optional.of(new DefaultValue("-" + ctx.INTEGER_VALUE().getText()));
                }
            } else if (ctx.DECIMAL_VALUE() != null) {
                if (ctx.SUBTRACT() == null) {
                    defaultValue = Optional.of(new DefaultValue(ctx.DECIMAL_VALUE().getText()));
                } else {
                    defaultValue = Optional.of(new DefaultValue("-" + ctx.DECIMAL_VALUE().getText()));
                }
            } else if (ctx.stringValue != null) {
                defaultValue = Optional.of(new DefaultValue(toStringValue(ctx.stringValue.getText())));
            } else if (ctx.nullValue != null) {
                defaultValue = Optional.of(DefaultValue.NULL_DEFAULT_VALUE);
            } else if (ctx.defaultTimestamp != null) {
                if (ctx.defaultValuePrecision == null) {
                    defaultValue = Optional.of(DefaultValue.CURRENT_TIMESTAMP_DEFAULT_VALUE);
                } else {
                    defaultValue = Optional.of(DefaultValue
                            .currentTimeStampDefaultValueWithPrecision(
                                    Long.valueOf(ctx.defaultValuePrecision.getText())));
                }
            } else if (ctx.CURRENT_DATE() != null) {
                defaultValue = Optional.of(DefaultValue.CURRENT_DATE_DEFAULT_VALUE);
            } else if (ctx.PI() != null) {
                defaultValue = Optional.of(DefaultValue.PI_DEFAULT_VALUE);
            } else if (ctx.E() != null) {
                defaultValue = Optional.of(DefaultValue.E_NUM_DEFAULT_VALUE);
            } else if (ctx.BITMAP_EMPTY() != null) {
                defaultValue = Optional.of(DefaultValue.BITMAP_EMPTY_DEFAULT_VALUE);
            }
        }
        if (ctx.UPDATE() != null) {
            if (ctx.onUpdateValuePrecision == null) {
                onUpdateDefaultValue = Optional.of(DefaultValue.CURRENT_TIMESTAMP_DEFAULT_VALUE);
            } else {
                onUpdateDefaultValue = Optional.of(DefaultValue
                        .currentTimeStampDefaultValueWithPrecision(
                                Long.valueOf(ctx.onUpdateValuePrecision.getText())));
            }
        }
        AggregateType aggType = null;
        if (aggTypeString != null) {
            try {
                aggType = AggregateType.valueOf(aggTypeString.toUpperCase());
            } catch (Exception e) {
                throw new AnalysisException(String.format("Aggregate type %s is unsupported", aggTypeString),
                        e.getCause());
            }
        }
        //comment should remove '\' and '(") at the beginning and end
        String comment = ctx.comment != null ? ctx.comment.getText().substring(1, ctx.comment.getText().length() - 1)
                .replace("\\", "") : "";
        long autoIncInitValue = -1;
        if (ctx.AUTO_INCREMENT() != null) {
            if (ctx.autoIncInitValue != null) {
                // AUTO_INCREMENT(Value) Value >= 0.
                autoIncInitValue = Long.valueOf(ctx.autoIncInitValue.getText());
                if (autoIncInitValue < 0) {
                    throw new AnalysisException("AUTO_INCREMENT start value can not be negative.");
                }
            } else {
                // AUTO_INCREMENT default 1.
                autoIncInitValue = Long.valueOf(1);
            }
        }
        Optional<GeneratedColumnDesc> desc = ctx.generatedExpr != null
                ? Optional.of(new GeneratedColumnDesc(ctx.generatedExpr.getText(), getExpression(ctx.generatedExpr)))
                : Optional.empty();
        return new ColumnDefinition(colName, colType, isKey, aggType, nullableType, autoIncInitValue, defaultValue,
                onUpdateDefaultValue, comment, desc);
    }

    @Override
    public List<IndexDefinition> visitIndexDefs(IndexDefsContext ctx) {
        return ctx.indexes.stream().map(this::visitIndexDef).collect(Collectors.toList());
    }

    @Override
    public IndexDefinition visitIndexDef(IndexDefContext ctx) {
        String indexName = ctx.indexName.getText();
        boolean ifNotExists = ctx.ifNotExists != null;
        List<String> indexCols = visitIdentifierList(ctx.cols);
        Map<String, String> properties = visitPropertyItemList(ctx.properties);
        String indexType = ctx.indexType != null ? ctx.indexType.getText().toUpperCase() : null;
        //comment should remove '\' and '(") at the beginning and end
        String comment = ctx.comment == null ? "" : LogicalPlanBuilderAssistant.escapeBackSlash(
                        ctx.comment.getText().substring(1, ctx.STRING_LITERAL().getText().length() - 1));
        // change BITMAP index to INVERTED index
        if (Config.enable_create_bitmap_index_as_inverted_index
                && "BITMAP".equalsIgnoreCase(indexType)) {
            indexType = "INVERTED";
        }
        return new IndexDefinition(indexName, ifNotExists, indexCols, indexType, properties, comment);
    }

    @Override
    public List<PartitionDefinition> visitPartitionsDef(PartitionsDefContext ctx) {
        return ctx.partitions.stream()
                .map(p -> ((PartitionDefinition) visit(p))).collect(Collectors.toList());
    }

    @Override
    public PartitionDefinition visitPartitionDef(DorisParser.PartitionDefContext ctx) {
        PartitionDefinition partitionDefinition = (PartitionDefinition) visit(ctx.getChild(0));
        if (ctx.partitionProperties != null) {
            partitionDefinition.withProperties(visitPropertyItemList(ctx.partitionProperties));
        }
        return partitionDefinition;
    }

    @Override
    public PartitionDefinition visitLessThanPartitionDef(LessThanPartitionDefContext ctx) {
        String partitionName = ctx.partitionName.getText();
        if (ctx.MAXVALUE() == null) {
            List<Expression> lessThanValues = visitPartitionValueList(ctx.partitionValueList());
            return new LessThanPartition(ctx.EXISTS() != null, partitionName, lessThanValues);
        } else {
            return new LessThanPartition(ctx.EXISTS() != null, partitionName,
                    ImmutableList.of(MaxValue.INSTANCE));
        }
    }

    @Override
    public PartitionDefinition visitFixedPartitionDef(FixedPartitionDefContext ctx) {
        String partitionName = ctx.partitionName.getText();
        List<Expression> lowerBounds = visitPartitionValueList(ctx.lower);
        List<Expression> upperBounds = visitPartitionValueList(ctx.upper);
        return new FixedRangePartition(ctx.EXISTS() != null, partitionName, lowerBounds, upperBounds);
    }

    @Override
    public PartitionDefinition visitStepPartitionDef(StepPartitionDefContext ctx) {
        List<Expression> fromExpression = visitPartitionValueList(ctx.from);
        List<Expression> toExpression = visitPartitionValueList(ctx.to);
        return new StepPartition(false, null, fromExpression, toExpression,
                Long.parseLong(ctx.unitsAmount.getText()), ctx.unit != null ? ctx.unit.getText() : null);
    }

    @Override
    public PartitionDefinition visitInPartitionDef(InPartitionDefContext ctx) {
        List<List<Expression>> values;
        if (ctx.constants == null) {
            values = ctx.partitionValueLists.stream().map(this::visitPartitionValueList)
                    .collect(Collectors.toList());
        } else {
            values = visitPartitionValueList(ctx.constants).stream().map(ImmutableList::of)
                    .collect(Collectors.toList());
        }
        return new InPartition(ctx.EXISTS() != null, ctx.partitionName.getText(), values);
    }

    @Override
    public List<Expression> visitPartitionValueList(PartitionValueListContext ctx) {
        return ctx.values.stream()
                .map(this::visitPartitionValueDef)
                .collect(Collectors.toList());
    }

    @Override
    public Expression visitPartitionValueDef(PartitionValueDefContext ctx) {
        if (ctx.INTEGER_VALUE() != null) {
            if (ctx.SUBTRACT() != null) {
                return Literal.of("-" + ctx.INTEGER_VALUE().getText());
            }
            return Literal.of(ctx.INTEGER_VALUE().getText());
        } else if (ctx.STRING_LITERAL() != null) {
            return Literal.of(toStringValue(ctx.STRING_LITERAL().getText()));
        } else if (ctx.MAXVALUE() != null) {
            return MaxValue.INSTANCE;
        } else if (ctx.NULL() != null) {
            return Literal.of(null);
        }
        throw new AnalysisException("Unsupported partition value: " + ctx.getText());
    }

    @Override
    public List<RollupDefinition> visitRollupDefs(RollupDefsContext ctx) {
        return ctx.rollups.stream().map(this::visitRollupDef).collect(Collectors.toList());
    }

    @Override
    public RollupDefinition visitRollupDef(RollupDefContext ctx) {
        String rollupName = ctx.rollupName.getText();
        List<String> rollupCols = visitIdentifierList(ctx.rollupCols);
        List<String> dupKeys = ctx.dupKeys == null ? ImmutableList.of() : visitIdentifierList(ctx.dupKeys);
        Map<String, String> properties = ctx.properties == null ? Maps.newHashMap()
                : visitPropertyClause(ctx.properties);
        return new RollupDefinition(rollupName, rollupCols, dupKeys, properties);
    }

    private String toStringValue(String literal) {
        return literal.substring(1, literal.length() - 1);
    }

    /* ********************************************************************************************
     * Expression parsing
     * ******************************************************************************************** */

    /**
     * Create an expression from the given context. This method just passes the context on to the
     * visitor and only takes care of typing (We assume that the visitor returns an Expression here).
     */
    private Expression getExpression(ParserRuleContext ctx) {
        return typedVisit(ctx);
    }

    private LogicalPlan withExplain(LogicalPlan inputPlan, ExplainContext ctx) {
        if (ctx == null) {
            return inputPlan;
        }
        return ParserUtils.withOrigin(ctx, () -> {
            ExplainLevel explainLevel = ExplainLevel.NORMAL;

            if (ctx.planType() != null) {
                if (ctx.level == null || !ctx.level.getText().equalsIgnoreCase("plan")) {
                    throw new ParseException("Only explain plan can use plan type: " + ctx.planType().getText(), ctx);
                }
            }

            boolean showPlanProcess = false;
            if (ctx.level != null) {
                if (!ctx.level.getText().equalsIgnoreCase("plan")) {
                    explainLevel = ExplainLevel.valueOf(ctx.level.getText().toUpperCase(Locale.ROOT));
                } else {
                    explainLevel = parseExplainPlanType(ctx.planType());

                    if (ctx.PROCESS() != null) {
                        showPlanProcess = true;
                    }
                }
            }
            return new ExplainCommand(explainLevel, inputPlan, showPlanProcess);
        });
    }

    private LogicalPlan withOutFile(LogicalPlan plan, OutFileClauseContext ctx) {
        if (ctx == null) {
            return plan;
        }
        String format = "csv";
        if (ctx.format != null) {
            format = ctx.format.getText();
        }

        Map<String, String> properties = ImmutableMap.of();
        if (ctx.propertyClause() != null) {
            properties = visitPropertyClause(ctx.propertyClause());
        }
        Literal filePath = (Literal) visit(ctx.filePath);
        return new LogicalFileSink<>(filePath.getStringValue(), format, properties, ImmutableList.of(), plan);
    }

    private LogicalPlan withQueryOrganization(LogicalPlan inputPlan, QueryOrganizationContext ctx) {
        if (ctx == null) {
            return inputPlan;
        }
        Optional<SortClauseContext> sortClauseContext = Optional.ofNullable(ctx.sortClause());
        Optional<LimitClauseContext> limitClauseContext = Optional.ofNullable(ctx.limitClause());
        LogicalPlan sort = withSort(inputPlan, sortClauseContext);
        return withLimit(sort, limitClauseContext);
    }

    private LogicalPlan withSort(LogicalPlan input, Optional<SortClauseContext> sortCtx) {
        return input.optionalMap(sortCtx, () -> {
            List<OrderKey> orderKeys = visit(sortCtx.get().sortItem(), OrderKey.class);
            return new LogicalSort<>(orderKeys, input);
        });
    }

    private LogicalPlan withLimit(LogicalPlan input, Optional<LimitClauseContext> limitCtx) {
        return input.optionalMap(limitCtx, () -> {
            long limit = Long.parseLong(limitCtx.get().limit.getText());
            if (limit < 0) {
                throw new ParseException("Limit requires non-negative number", limitCtx.get());
            }
            long offset = 0;
            Token offsetToken = limitCtx.get().offset;
            if (offsetToken != null) {
                offset = Long.parseLong(offsetToken.getText());
            }
            return new LogicalLimit<>(limit, offset, LimitPhase.ORIGIN, input);
        });
    }

    /**
     * Add a regular (SELECT) query specification to a logical plan. The query specification
     * is the core of the logical plan, this is where sourcing (FROM clause), projection (SELECT),
     * aggregation (GROUP BY ... HAVING ...) and filtering (WHERE) takes place.
     *
     * <p>Note that query hints are ignored (both by the parser and the builder).
     */
    protected LogicalPlan withSelectQuerySpecification(
            ParserRuleContext ctx,
            LogicalPlan inputRelation,
            SelectClauseContext selectClause,
            Optional<WhereClauseContext> whereClause,
            Optional<AggClauseContext> aggClause,
            Optional<HavingClauseContext> havingClause,
            Optional<QualifyClauseContext> qualifyClause) {
        return ParserUtils.withOrigin(ctx, () -> {
            // from -> where -> group by -> having -> select
            LogicalPlan filter = withFilter(inputRelation, whereClause);
            SelectColumnClauseContext selectColumnCtx = selectClause.selectColumnClause();
            LogicalPlan aggregate = withAggregate(filter, selectColumnCtx, aggClause);
            boolean isDistinct = (selectClause.DISTINCT() != null);
            LogicalPlan selectPlan;
            if (!(aggregate instanceof Aggregate) && havingClause.isPresent()) {
                // create a project node for pattern match of ProjectToGlobalAggregate rule
                // then ProjectToGlobalAggregate rule can insert agg node as LogicalHaving node's child
                List<NamedExpression> projects = getNamedExpressions(selectColumnCtx.namedExpressionSeq());
                LogicalPlan project = new LogicalProject<>(projects, isDistinct, aggregate);
                selectPlan = new LogicalHaving<>(ExpressionUtils.extractConjunctionToSet(
                        getExpression((havingClause.get().booleanExpression()))), project);
            } else {
                LogicalPlan having = withHaving(aggregate, havingClause);
                selectPlan = withProjection(having, selectColumnCtx, aggClause, isDistinct);
            }
            // support qualify clause
            if (qualifyClause.isPresent()) {
                Expression qualifyExpr = getExpression(qualifyClause.get().booleanExpression());
                selectPlan = new LogicalQualify<>(Sets.newHashSet(qualifyExpr), selectPlan);
            }
            return selectPlan;
        });
    }

    /**
     * Join one more [[LogicalPlan]]s to the current logical plan.
     */
    private LogicalPlan withJoinRelations(LogicalPlan input, RelationContext ctx) {
        LogicalPlan last = input;
        for (JoinRelationContext join : ctx.joinRelation()) {
            JoinType joinType;
            if (join.joinType().CROSS() != null) {
                joinType = JoinType.CROSS_JOIN;
            } else if (join.joinType().FULL() != null) {
                joinType = JoinType.FULL_OUTER_JOIN;
            } else if (join.joinType().SEMI() != null) {
                if (join.joinType().LEFT() != null) {
                    joinType = JoinType.LEFT_SEMI_JOIN;
                } else {
                    joinType = JoinType.RIGHT_SEMI_JOIN;
                }
            } else if (join.joinType().ANTI() != null) {
                if (join.joinType().LEFT() != null) {
                    joinType = JoinType.LEFT_ANTI_JOIN;
                } else {
                    joinType = JoinType.RIGHT_ANTI_JOIN;
                }
            } else if (join.joinType().LEFT() != null) {
                joinType = JoinType.LEFT_OUTER_JOIN;
            } else if (join.joinType().RIGHT() != null) {
                joinType = JoinType.RIGHT_OUTER_JOIN;
            } else if (join.joinType().INNER() != null) {
                joinType = JoinType.INNER_JOIN;
            } else if (join.joinCriteria() != null) {
                joinType = JoinType.INNER_JOIN;
            } else {
                joinType = JoinType.CROSS_JOIN;
            }
            DistributeType distributeType = Optional.ofNullable(join.distributeType()).map(hintCtx -> {
                String hint = typedVisit(join.distributeType());
                if (DistributeType.JoinDistributeType.SHUFFLE.toString().equalsIgnoreCase(hint)) {
                    return DistributeType.SHUFFLE_RIGHT;
                } else if (DistributeType.JoinDistributeType.BROADCAST.toString().equalsIgnoreCase(hint)) {
                    return DistributeType.BROADCAST_RIGHT;
                } else {
                    throw new ParseException("Invalid join hint: " + hint, hintCtx);
                }
            }).orElse(DistributeType.NONE);
            DistributeHint distributeHint = new DistributeHint(distributeType);
            // TODO: natural join, lateral join, union join
            JoinCriteriaContext joinCriteria = join.joinCriteria();
            Optional<Expression> condition = Optional.empty();
            List<Expression> ids = null;
            if (joinCriteria != null) {
                if (join.joinType().CROSS() != null) {
                    throw new ParseException("Cross join can't be used with ON clause", joinCriteria);
                }
                if (joinCriteria.booleanExpression() != null) {
                    condition = Optional.ofNullable(getExpression(joinCriteria.booleanExpression()));
                } else if (joinCriteria.USING() != null) {
                    ids = visitIdentifierList(joinCriteria.identifierList())
                            .stream().map(UnboundSlot::quoted)
                            .collect(ImmutableList.toImmutableList());
                }
            } else {
                // keep same with original planner, allow cross/inner join
                if (!joinType.isInnerOrCrossJoin()) {
                    throw new ParseException("on mustn't be empty except for cross/inner join", join);
                }
            }
            if (ids == null) {
                last = new LogicalJoin<>(joinType, ExpressionUtils.EMPTY_CONDITION,
                        condition.map(ExpressionUtils::extractConjunction)
                                .orElse(ExpressionUtils.EMPTY_CONDITION),
                        distributeHint,
                        Optional.empty(),
                        last,
                        plan(join.relationPrimary()), null);
            } else {
                last = new LogicalUsingJoin<>(joinType, last, plan(join.relationPrimary()), ids, distributeHint);

            }
            if (distributeHint.distributeType != DistributeType.NONE
                    && ConnectContext.get().getStatementContext() != null
                    && !ConnectContext.get().getStatementContext().getHints().contains(distributeHint)) {
                ConnectContext.get().getStatementContext().addHint(distributeHint);
            }
        }
        return last;
    }

    private List<List<String>> getTableList(List<MultipartIdentifierContext> ctx) {
        List<List<String>> tableList = new ArrayList<>();
        for (MultipartIdentifierContext tableCtx : ctx) {
            tableList.add(visitMultipartIdentifier(tableCtx));
        }
        return tableList;
    }

    private LogicalPlan withSelectHint(LogicalPlan logicalPlan, List<ParserRuleContext> hintContexts) {
        if (hintContexts.isEmpty()) {
            return logicalPlan;
        }
        ImmutableList.Builder<SelectHint> hints = ImmutableList.builder();
        for (ParserRuleContext hintContext : hintContexts) {
            SelectHintContext selectHintContext = (SelectHintContext) hintContext;
            for (HintStatementContext hintStatement : selectHintContext.hintStatements) {
                if (hintStatement.USE_MV() != null) {
                    hints.add(new SelectHintUseMv("USE_MV", getTableList(hintStatement.tableList), true));
                    continue;
                } else if (hintStatement.NO_USE_MV() != null) {
                    hints.add(new SelectHintUseMv("NO_USE_MV", getTableList(hintStatement.tableList), false));
                    continue;
                }
                String hintName = hintStatement.hintName.getText().toLowerCase(Locale.ROOT);
                switch (hintName) {
                    case "set_var":
                        Map<String, Optional<String>> parameters = Maps.newLinkedHashMap();
                        for (HintAssignmentContext kv : hintStatement.parameters) {
                            if (kv.key != null) {
                                String parameterName = visitIdentifierOrText(kv.key);
                                Optional<String> value = Optional.empty();
                                if (kv.constantValue != null) {
                                    Literal literal = (Literal) visit(kv.constantValue);
                                    value = Optional.ofNullable(literal.toLegacyLiteral().getStringValue());
                                } else if (kv.identifierValue != null) {
                                    // maybe we should throw exception when the identifierValue is quoted identifier
                                    value = Optional.ofNullable(kv.identifierValue.getText());
                                }
                                parameters.put(parameterName, value);
                            }
                        }
                        SelectHintSetVar setVar = new SelectHintSetVar(hintName, parameters);
                        setVar.setVarOnceInSql(ConnectContext.get().getStatementContext());
                        hints.add(setVar);
                        break;
                    case "leading":
                        List<String> leadingParameters = new ArrayList<>();
                        for (HintAssignmentContext kv : hintStatement.parameters) {
                            if (kv.key != null) {
                                String parameterName = visitIdentifierOrText(kv.key);
                                leadingParameters.add(parameterName);
                            }
                        }
                        hints.add(new SelectHintLeading(hintName, leadingParameters));
                        break;
                    case "ordered":
                        hints.add(new SelectHintOrdered(hintName));
                        break;
                    case "use_cbo_rule":
                        List<String> useRuleParameters = new ArrayList<>();
                        for (HintAssignmentContext kv : hintStatement.parameters) {
                            if (kv.key != null) {
                                String parameterName = visitIdentifierOrText(kv.key);
                                useRuleParameters.add(parameterName);
                            }
                        }
                        hints.add(new SelectHintUseCboRule(hintName, useRuleParameters, false));
                        break;
                    case "no_use_cbo_rule":
                        List<String> noUseRuleParameters = new ArrayList<>();
                        for (HintAssignmentContext kv : hintStatement.parameters) {
                            String parameterName = visitIdentifierOrText(kv.key);
                            if (kv.key != null) {
                                noUseRuleParameters.add(parameterName);
                            }
                        }
                        hints.add(new SelectHintUseCboRule(hintName, noUseRuleParameters, true));
                        break;
                    default:
                        break;
                }
            }
        }
        return new LogicalSelectHint<>(hints.build(), logicalPlan);
    }

    @Override
    public String visitBracketDistributeType(BracketDistributeTypeContext ctx) {
        return ctx.identifier().getText();
    }

    @Override
    public String visitCommentDistributeType(CommentDistributeTypeContext ctx) {
        return ctx.identifier().getText();
    }

    @Override
    public List<String> visitBracketRelationHint(BracketRelationHintContext ctx) {
        return ctx.identifier().stream()
                .map(RuleContext::getText)
                .collect(ImmutableList.toImmutableList());
    }

    @Override
    public Object visitCommentRelationHint(CommentRelationHintContext ctx) {
        return ctx.identifier().stream()
                .map(RuleContext::getText)
                .collect(ImmutableList.toImmutableList());
    }

    protected LogicalPlan withProjection(LogicalPlan input, SelectColumnClauseContext selectCtx,
                                         Optional<AggClauseContext> aggCtx, boolean isDistinct) {
        return ParserUtils.withOrigin(selectCtx, () -> {
            if (aggCtx.isPresent()) {
                if (isDistinct) {
                    return new LogicalProject<>(ImmutableList.of(new UnboundStar(ImmutableList.of())),
                            isDistinct, input);
                } else {
                    return input;
                }
            } else {
                List<NamedExpression> projects = getNamedExpressions(selectCtx.namedExpressionSeq());
                if (input instanceof OneRowRelation) {
                    if (projects.stream().anyMatch(project -> project instanceof UnboundStar)) {
                        throw new ParseException("SELECT * must have a FROM clause");
                    }
                }
                return new LogicalProject<>(projects, isDistinct, input);
            }
        });
    }

    private LogicalPlan withRelations(LogicalPlan inputPlan, List<RelationContext> relations) {
        if (relations == null) {
            return inputPlan;
        }
        LogicalPlan left = inputPlan;
        for (RelationContext relation : relations) {
            // build left deep join tree
            LogicalPlan right = withJoinRelations(visitRelation(relation), relation);
            left = (left == null) ? right :
                    new LogicalJoin<>(
                            JoinType.CROSS_JOIN,
                            ExpressionUtils.EMPTY_CONDITION,
                            ExpressionUtils.EMPTY_CONDITION,
                            new DistributeHint(DistributeType.NONE),
                            Optional.empty(),
                            left,
                            right, null);
            // TODO: pivot and lateral view
        }
        return left;
    }

    private LogicalPlan withFilter(LogicalPlan input, Optional<WhereClauseContext> whereCtx) {
        return input.optionalMap(whereCtx, () ->
            new LogicalFilter<>(ExpressionUtils.extractConjunctionToSet(
                    getExpression(whereCtx.get().booleanExpression())), input));
    }

    private LogicalPlan withAggregate(LogicalPlan input, SelectColumnClauseContext selectCtx,
                                      Optional<AggClauseContext> aggCtx) {
        return input.optionalMap(aggCtx, () -> {
            GroupingElementContext groupingElementContext = aggCtx.get().groupingElement();
            List<NamedExpression> namedExpressions = getNamedExpressions(selectCtx.namedExpressionSeq());
            if (groupingElementContext.GROUPING() != null) {
                ImmutableList.Builder<List<Expression>> groupingSets = ImmutableList.builder();
                for (GroupingSetContext groupingSetContext : groupingElementContext.groupingSet()) {
                    groupingSets.add(visit(groupingSetContext.expression(), Expression.class));
                }
                return new LogicalRepeat<>(groupingSets.build(), namedExpressions, input);
            } else if (groupingElementContext.CUBE() != null) {
                List<Expression> cubeExpressions = visit(groupingElementContext.expression(), Expression.class);
                List<List<Expression>> groupingSets = ExpressionUtils.cubeToGroupingSets(cubeExpressions);
                return new LogicalRepeat<>(groupingSets, namedExpressions, input);
            } else if (groupingElementContext.ROLLUP() != null) {
                List<Expression> rollupExpressions = visit(groupingElementContext.expression(), Expression.class);
                List<List<Expression>> groupingSets = ExpressionUtils.rollupToGroupingSets(rollupExpressions);
                return new LogicalRepeat<>(groupingSets, namedExpressions, input);
            } else {
                List<Expression> groupByExpressions = visit(groupingElementContext.expression(), Expression.class);
                return new LogicalAggregate<>(groupByExpressions, namedExpressions, input);
            }
        });
    }

    private LogicalPlan withHaving(LogicalPlan input, Optional<HavingClauseContext> havingCtx) {
        return input.optionalMap(havingCtx, () -> {
            if (!(input instanceof Aggregate)) {
                throw new ParseException("Having clause should be applied against an aggregation.", havingCtx.get());
            }
            return new LogicalHaving<>(ExpressionUtils.extractConjunctionToSet(
                    getExpression((havingCtx.get().booleanExpression()))), input);
        });
    }

    /**
     * match predicate type and generate different predicates.
     *
     * @param ctx PredicateContext
     * @param valueExpression valueExpression
     * @return Expression
     */
    private Expression withPredicate(Expression valueExpression, PredicateContext ctx) {
        return ParserUtils.withOrigin(ctx, () -> {
            Expression outExpression;
            switch (ctx.kind.getType()) {
                case DorisParser.BETWEEN:
                    Expression lower = getExpression(ctx.lower);
                    Expression upper = getExpression(ctx.upper);
                    if (lower.equals(upper)) {
                        outExpression = new EqualTo(valueExpression, lower);
                    } else {
                        outExpression = new And(
                                new GreaterThanEqual(valueExpression, getExpression(ctx.lower)),
                                new LessThanEqual(valueExpression, getExpression(ctx.upper))
                        );
                    }
                    break;
                case DorisParser.LIKE:
                    outExpression = new Like(
                        valueExpression,
                        getExpression(ctx.pattern)
                    );
                    break;
                case DorisParser.RLIKE:
                case DorisParser.REGEXP:
                    outExpression = new Regexp(
                        valueExpression,
                        getExpression(ctx.pattern)
                    );
                    break;
                case DorisParser.IN:
                    if (ctx.query() == null) {
                        outExpression = new InPredicate(
                                valueExpression,
                                withInList(ctx)
                        );
                    } else {
                        outExpression = new InSubquery(
                                valueExpression,
                                new ListQuery(typedVisit(ctx.query())),
                                ctx.NOT() != null
                        );
                    }
                    break;
                case DorisParser.NULL:
                    outExpression = new IsNull(valueExpression);
                    break;
                case DorisParser.TRUE:
                    outExpression = new Cast(valueExpression,
                            BooleanType.INSTANCE, true);
                    break;
                case DorisParser.FALSE:
                    outExpression = new Not(new Cast(valueExpression,
                            BooleanType.INSTANCE, true));
                    break;
                case DorisParser.MATCH:
                case DorisParser.MATCH_ANY:
                    outExpression = new MatchAny(
                        valueExpression,
                        getExpression(ctx.pattern)
                    );
                    break;
                case DorisParser.MATCH_ALL:
                    outExpression = new MatchAll(
                        valueExpression,
                        getExpression(ctx.pattern)
                    );
                    break;
                case DorisParser.MATCH_PHRASE:
                    outExpression = new MatchPhrase(
                        valueExpression,
                        getExpression(ctx.pattern)
                    );
                    break;
                case DorisParser.MATCH_PHRASE_PREFIX:
                    outExpression = new MatchPhrasePrefix(
                        valueExpression,
                        getExpression(ctx.pattern)
                    );
                    break;
                case DorisParser.MATCH_REGEXP:
                    outExpression = new MatchRegexp(
                        valueExpression,
                        getExpression(ctx.pattern)
                    );
                    break;
                case DorisParser.MATCH_PHRASE_EDGE:
                    outExpression = new MatchPhraseEdge(
                        valueExpression,
                        getExpression(ctx.pattern)
                    );
                    break;
                default:
                    throw new ParseException("Unsupported predicate type: " + ctx.kind.getText(), ctx);
            }
            return ctx.NOT() != null ? new Not(outExpression) : outExpression;
        });
    }

    private List<NamedExpression> getNamedExpressions(NamedExpressionSeqContext namedCtx) {
        return ParserUtils.withOrigin(namedCtx, () -> visit(namedCtx.namedExpression(), NamedExpression.class));
    }

    @Override
    public Expression visitSubqueryExpression(SubqueryExpressionContext subqueryExprCtx) {
        return ParserUtils.withOrigin(subqueryExprCtx, () -> new ScalarSubquery(typedVisit(subqueryExprCtx.query())));
    }

    @Override
    public Expression visitExist(ExistContext context) {
        return ParserUtils.withOrigin(context, () -> new Exists(typedVisit(context.query()), false));
    }

    @Override
    public Expression visitIsnull(IsnullContext context) {
        return ParserUtils.withOrigin(context, () -> new IsNull(typedVisit(context.valueExpression())));
    }

    @Override
    public Expression visitIs_not_null_pred(Is_not_null_predContext context) {
        return ParserUtils.withOrigin(context, () -> new Not(new IsNull(typedVisit(context.valueExpression()))));
    }

    public List<Expression> withInList(PredicateContext ctx) {
        return ctx.expression().stream().map(this::getExpression).collect(ImmutableList.toImmutableList());
    }

    @Override
    public Literal visitDecimalLiteral(DecimalLiteralContext ctx) {
        try {
            if (Config.enable_decimal_conversion) {
                return new DecimalV3Literal(new BigDecimal(ctx.getText()));
            } else {
                return new DecimalLiteral(new BigDecimal(ctx.getText()));
            }
        } catch (Exception e) {
            return new DoubleLiteral(Double.parseDouble(ctx.getText()));
        }
    }

    private String parsePropertyKey(PropertyKeyContext item) {
        if (item.constant() != null) {
            return parseConstant(item.constant()).trim();
        }
        return item.getText().trim();
    }

    private String parsePropertyValue(PropertyValueContext item) {
        if (item.constant() != null) {
            return parseConstant(item.constant());
        }
        return item.getText();
    }

    private ExplainLevel parseExplainPlanType(PlanTypeContext planTypeContext) {
        if (planTypeContext == null || planTypeContext.ALL() != null) {
            return ExplainLevel.ALL_PLAN;
        }
        if (planTypeContext.PHYSICAL() != null || planTypeContext.OPTIMIZED() != null) {
            return ExplainLevel.OPTIMIZED_PLAN;
        }
        if (planTypeContext.REWRITTEN() != null || planTypeContext.LOGICAL() != null) {
            return ExplainLevel.REWRITTEN_PLAN;
        }
        if (planTypeContext.ANALYZED() != null) {
            return ExplainLevel.ANALYZED_PLAN;
        }
        if (planTypeContext.PARSED() != null) {
            return ExplainLevel.PARSED_PLAN;
        }
        if (planTypeContext.SHAPE() != null) {
            return ExplainLevel.SHAPE_PLAN;
        }
        if (planTypeContext.MEMO() != null) {
            return ExplainLevel.MEMO_PLAN;
        }
        if (planTypeContext.DISTRIBUTED() != null) {
            return ExplainLevel.DISTRIBUTED_PLAN;
        }
        return ExplainLevel.ALL_PLAN;
    }

    @Override
    public Pair<DataType, Boolean> visitDataTypeWithNullable(DataTypeWithNullableContext ctx) {
        return ParserUtils.withOrigin(ctx, () -> Pair.of(typedVisit(ctx.dataType()), ctx.NOT() == null));
    }

    @Override
    public DataType visitAggStateDataType(AggStateDataTypeContext ctx) {
        return ParserUtils.withOrigin(ctx, () -> {
            List<Pair<DataType, Boolean>> dataTypeWithNullables = ctx.dataTypes.stream()
                    .map(this::visitDataTypeWithNullable)
                    .collect(Collectors.toList());
            List<DataType> dataTypes = dataTypeWithNullables.stream()
                    .map(dt -> dt.first)
                    .collect(ImmutableList.toImmutableList());
            List<Boolean> nullables = dataTypeWithNullables.stream()
                    .map(dt -> dt.second)
                    .collect(ImmutableList.toImmutableList());
            String functionName = ctx.functionNameIdentifier().getText();
            if (!BuiltinAggregateFunctions.INSTANCE.aggFuncNames.contains(functionName)) {
                // TODO use function binder to check function exists
                throw new ParseException("Can not found function '" + functionName + "'", ctx);
            }
            return new AggStateType(functionName, dataTypes, nullables);
        });
    }

    @Override
    public DataType visitPrimitiveDataType(PrimitiveDataTypeContext ctx) {
        return ParserUtils.withOrigin(ctx, () -> {
            String dataType = ctx.primitiveColType().type.getText().toLowerCase(Locale.ROOT);
            if (dataType.equalsIgnoreCase("all")) {
                throw new NotSupportedException("Disable to create table with `ALL` type columns");
            }
            List<String> l = Lists.newArrayList(dataType);
            ctx.INTEGER_VALUE().stream().map(ParseTree::getText).forEach(l::add);
            return DataType.convertPrimitiveFromStrings(l);
        });
    }

    @Override
    public DataType visitComplexDataType(ComplexDataTypeContext ctx) {
        return ParserUtils.withOrigin(ctx, () -> {
            switch (ctx.complex.getType()) {
                case DorisParser.ARRAY:
                    return ArrayType.of(typedVisit(ctx.dataType(0)), true);
                case DorisParser.MAP:
                    return MapType.of(typedVisit(ctx.dataType(0)), typedVisit(ctx.dataType(1)));
                case DorisParser.STRUCT:
                    return new StructType(visitComplexColTypeList(ctx.complexColTypeList()));
                default:
                    throw new AnalysisException("do not support " + ctx.complex.getText() + " type for Nereids");
            }
        });
    }

    @Override
    public List<StructField> visitComplexColTypeList(ComplexColTypeListContext ctx) {
        return ctx.complexColType().stream().map(this::visitComplexColType).collect(ImmutableList.toImmutableList());
    }

    @Override
    public StructField visitComplexColType(ComplexColTypeContext ctx) {
        String comment;
        if (ctx.commentSpec() != null) {
            comment = ctx.commentSpec().STRING_LITERAL().getText();
            comment = LogicalPlanBuilderAssistant.escapeBackSlash(comment.substring(1, comment.length() - 1));
        } else {
            comment = "";
        }
        return new StructField(ctx.identifier().getText(), typedVisit(ctx.dataType()), true, comment);
    }

    private String parseConstant(ConstantContext context) {
        Object constant = visit(context);
        if (constant instanceof Literal && ((Literal) constant).isStringLikeLiteral()) {
            return ((Literal) constant).getStringValue();
        }
        return context.getText();
    }

    @Override
    public Object visitCollate(CollateContext ctx) {
        return visit(ctx.primaryExpression());
    }

    @Override
    public Object visitSample(SampleContext ctx) {
        long seek = ctx.seed == null ? -1L : Long.parseLong(ctx.seed.getText());
        DorisParser.SampleMethodContext sampleContext = ctx.sampleMethod();
        if (sampleContext instanceof SampleByPercentileContext) {
            SampleByPercentileContext sampleByPercentileContext = (SampleByPercentileContext) sampleContext;
            long percent = Long.parseLong(sampleByPercentileContext.INTEGER_VALUE().getText());
            return new TableSample(percent, true, seek);
        }
        SampleByRowsContext sampleByRowsContext = (SampleByRowsContext) sampleContext;
        long rows = Long.parseLong(sampleByRowsContext.INTEGER_VALUE().getText());
        return new TableSample(rows, false, seek);
    }

    @Override
    public Object visitCallProcedure(CallProcedureContext ctx) {
        List<String> nameParts = visitMultipartIdentifier(ctx.name);
        FuncNameInfo procedureName = new FuncNameInfo(nameParts);
        List<Expression> arguments = ctx.expression().stream()
                .<Expression>map(this::typedVisit)
                .collect(ImmutableList.toImmutableList());
        UnboundFunction unboundFunction = new UnboundFunction(procedureName.getDbName(), procedureName.getName(),
                true, arguments);
        return new CallCommand(unboundFunction, getOriginSql(ctx));
    }

    @Override
    public LogicalPlan visitCreateProcedure(CreateProcedureContext ctx) {
        List<String> nameParts = visitMultipartIdentifier(ctx.name);
        FuncNameInfo procedureName = new FuncNameInfo(nameParts);
        return ParserUtils.withOrigin(ctx, () -> {
            LogicalPlan createProcedurePlan;
            createProcedurePlan = new CreateProcedureCommand(procedureName, getOriginSql(ctx),
                    ctx.REPLACE() != null);
            return createProcedurePlan;
        });
    }

    @Override
    public LogicalPlan visitDropProcedure(DropProcedureContext ctx) {
        List<String> nameParts = visitMultipartIdentifier(ctx.name);
        FuncNameInfo procedureName = new FuncNameInfo(nameParts);
        return ParserUtils.withOrigin(ctx, () -> new DropProcedureCommand(procedureName, getOriginSql(ctx)));
    }

    @Override
    public LogicalPlan visitShowProcedureStatus(ShowProcedureStatusContext ctx) {
        Set<Expression> whereExpr = Collections.emptySet();
        if (ctx.whereClause() != null) {
            whereExpr = ExpressionUtils.extractConjunctionToSet(
                    getExpression(ctx.whereClause().booleanExpression()));
        }

        if (ctx.valueExpression() != null) {
            // parser allows only LIKE or WhereClause.
            // Mysql grammar: SHOW PROCEDURE STATUS [LIKE 'pattern' | WHERE expr]
            whereExpr = Sets.newHashSet(new Like(new UnboundSlot("ProcedureName"), getExpression(ctx.pattern)));
        }

        final Set<Expression> whereExprConst = whereExpr;
        return ParserUtils.withOrigin(ctx, () -> new ShowProcedureStatusCommand(whereExprConst));
    }

    @Override
    public LogicalPlan visitShowCreateProcedure(ShowCreateProcedureContext ctx) {
        List<String> nameParts = visitMultipartIdentifier(ctx.name);
        FuncNameInfo procedureName = new FuncNameInfo(nameParts);
        return ParserUtils.withOrigin(ctx, () -> new ShowCreateProcedureCommand(procedureName));
    }

    @Override
    public LogicalPlan visitCreateSqlBlockRule(CreateSqlBlockRuleContext ctx) {
        Map<String, String> properties = ctx.propertyClause() != null
                        ? Maps.newHashMap(visitPropertyClause(ctx.propertyClause())) : Maps.newHashMap();
        return new CreateSqlBlockRuleCommand(stripQuotes(ctx.name.getText()), ctx.EXISTS() != null, properties);
    }

    @Override
    public LogicalPlan visitAlterSqlBlockRule(AlterSqlBlockRuleContext ctx) {
        Map<String, String> properties = ctx.propertyClause() != null
                        ? Maps.newHashMap(visitPropertyClause(ctx.propertyClause())) : Maps.newHashMap();
        return new AlterSqlBlockRuleCommand(stripQuotes(ctx.name.getText()), properties);
    }

    @Override
    public LogicalPlan visitDropCatalogRecycleBin(DropCatalogRecycleBinContext ctx) {
        String idTypeStr = ctx.idType.getText().substring(1, ctx.idType.getText().length() - 1);
        IdType idType = IdType.fromString(idTypeStr);
        long id = Long.parseLong(ctx.id.getText());

        return ParserUtils.withOrigin(ctx, () -> new DropCatalogRecycleBinCommand(idType, id));
    }

    @Override
    public Object visitUnsupported(UnsupportedContext ctx) {
        return UnsupportedCommand.INSTANCE;
    }

    @Override
    public LogicalPlan visitSupportedUnsetStatement(SupportedUnsetStatementContext ctx) {
        if (ctx.DEFAULT() != null && ctx.STORAGE() != null && ctx.VAULT() != null) {
            return new UnsetDefaultStorageVaultCommand();
        }
        SetType statementScope = visitStatementScope(ctx.statementScope());
        if (ctx.ALL() != null) {
            return new UnsetVariableCommand(statementScope, true);
        } else if (ctx.identifier() != null) {
            return new UnsetVariableCommand(statementScope, ctx.identifier().getText());
        }
        throw new AnalysisException("Should add 'ALL' or variable name");
    }

    @Override
    public LogicalPlan visitCreateTableLike(CreateTableLikeContext ctx) {
        List<String> nameParts = visitMultipartIdentifier(ctx.name);
        List<String> existedTableNameParts = visitMultipartIdentifier(ctx.existedTable);
        ArrayList<String> rollupNames = Lists.newArrayList();
        boolean withAllRollUp = false;
        if (ctx.WITH() != null && ctx.rollupNames != null) {
            rollupNames = new ArrayList<>(visitIdentifierList(ctx.rollupNames));
        } else if (ctx.WITH() != null && ctx.rollupNames == null) {
            withAllRollUp = true;
        }
        CreateTableLikeInfo info = new CreateTableLikeInfo(ctx.EXISTS() != null,
                ctx.TEMPORARY() != null,
                new TableNameInfo(nameParts), new TableNameInfo(existedTableNameParts),
                rollupNames, withAllRollUp);
        return new CreateTableLikeCommand(info);
    }

    @Override
    public Command visitCreateUserDefineFunction(CreateUserDefineFunctionContext ctx) {
        SetType statementScope = visitStatementScope(ctx.statementScope());
        boolean ifNotExists = ctx.EXISTS() != null;
        boolean isAggFunction = ctx.AGGREGATE() != null;
        boolean isTableFunction = ctx.TABLES() != null;
        FunctionName function = visitFunctionIdentifier(ctx.functionIdentifier());
        FunctionArgTypesInfo functionArgTypesInfo;
        if (ctx.functionArguments() != null) {
            functionArgTypesInfo = visitFunctionArguments(ctx.functionArguments());
        } else {
            functionArgTypesInfo = new FunctionArgTypesInfo(new ArrayList<>(), false);
        }
        DataType returnType = typedVisit(ctx.returnType);
        returnType = returnType.conversion();
        DataType intermediateType = ctx.intermediateType != null ? typedVisit(ctx.intermediateType) : null;
        if (intermediateType != null) {
            intermediateType = intermediateType.conversion();
        }
        Map<String, String> properties = ctx.propertyClause() != null
                ? Maps.newHashMap(visitPropertyClause(ctx.propertyClause()))
                : Maps.newHashMap();
        return new CreateFunctionCommand(statementScope, ifNotExists, isAggFunction, false, isTableFunction,
                function, functionArgTypesInfo, returnType, intermediateType,
                null, null, properties);
    }

    @Override
    public Command visitCreateAliasFunction(CreateAliasFunctionContext ctx) {
        SetType statementScope = visitStatementScope(ctx.statementScope());
        boolean ifNotExists = ctx.EXISTS() != null;
        FunctionName function = visitFunctionIdentifier(ctx.functionIdentifier());
        FunctionArgTypesInfo functionArgTypesInfo;
        if (ctx.functionArguments() != null) {
            functionArgTypesInfo = visitFunctionArguments(ctx.functionArguments());
        } else {
            functionArgTypesInfo = new FunctionArgTypesInfo(new ArrayList<>(), false);
        }
        List<String> parameters = ctx.parameters != null ? visitIdentifierSeq(ctx.parameters) : new ArrayList<>();
        Expression originFunction = getExpression(ctx.expression());
        return new CreateFunctionCommand(statementScope, ifNotExists, false, true, false,
                function, functionArgTypesInfo, VarcharType.MAX_VARCHAR_TYPE, null,
                parameters, originFunction, null);
    }

    @Override
    public Command visitDropFunction(DropFunctionContext ctx) {
        SetType statementScope = visitStatementScope(ctx.statementScope());
        boolean ifExists = ctx.EXISTS() != null;
        FunctionName function = visitFunctionIdentifier(ctx.functionIdentifier());
        FunctionArgTypesInfo functionArgTypesInfo;
        if (ctx.functionArguments() != null) {
            functionArgTypesInfo = visitFunctionArguments(ctx.functionArguments());
        } else {
            functionArgTypesInfo = new FunctionArgTypesInfo(new ArrayList<>(), false);
        }
        return new DropFunctionCommand(statementScope, ifExists, function, functionArgTypesInfo);
    }

    @Override
    public FunctionArgTypesInfo visitFunctionArguments(FunctionArgumentsContext ctx) {
        boolean isVariadic = ctx.DOTDOTDOT() != null;
        List<DataType> argTypeDefs;
        if (ctx.dataTypeList() != null) {
            argTypeDefs = visitDataTypeList(ctx.dataTypeList());
        } else {
            argTypeDefs = new ArrayList<>();
        }
        return new FunctionArgTypesInfo(argTypeDefs, isVariadic);
    }

    @Override
    public FunctionName visitFunctionIdentifier(FunctionIdentifierContext ctx) {
        String functionName = ctx.functionNameIdentifier().getText();
        String dbName = ctx.dbName != null ? ctx.dbName.getText() : null;
        return new FunctionName(dbName, functionName);
    }

    @Override
    public List<DataType> visitDataTypeList(DataTypeListContext ctx) {
        List<DataType> dataTypeList = new ArrayList<>(ctx.getChildCount());
        for (DorisParser.DataTypeContext dataTypeContext : ctx.dataType()) {
            DataType dataType = typedVisit(dataTypeContext);
            dataTypeList.add(dataType.conversion());
        }
        return dataTypeList;
    }

    @Override
    public LogicalPlan visitShowAuthors(ShowAuthorsContext ctx) {
        return new ShowAuthorsCommand();
    }

    @Override
    public LogicalPlan visitShowEvents(ShowEventsContext ctx) {
        return new ShowEventsCommand();
    }

    @Override
    public LogicalPlan visitShowConfig(ShowConfigContext ctx) {
        ShowConfigCommand command;
        if (ctx.type.getText().equalsIgnoreCase(NodeType.FRONTEND.name())) {
            command = new ShowConfigCommand(NodeType.FRONTEND);
        } else {
            command = new ShowConfigCommand(NodeType.BACKEND);
        }
        if (ctx.LIKE() != null && ctx.pattern != null) {
            Like like = new Like(new UnboundSlot("ProcedureName"), getExpression(ctx.pattern));
            String pattern = ((Literal) like.child(1)).getStringValue();
            command.setPattern(pattern);
        }
        if (ctx.FROM() != null && ctx.backendId != null) {
            long backendId = Long.parseLong(ctx.backendId.getText());
            command.setBackendId(backendId);
        }
        return command;
    }

    @Override
    public SetOptionsCommand visitSetOptions(SetOptionsContext ctx) {
        List<SetVarOp> setVarOpList = new ArrayList<>(1);
        for (Object child : ctx.children) {
            if (child instanceof RuleNode) {
                setVarOpList.add(typedVisit((RuleNode) child));
            }
        }
        return new SetOptionsCommand(setVarOpList);
    }

    @Override
    public SetVarOp visitSetSystemVariable(SetSystemVariableContext ctx) {
        SetType statementScope = visitStatementScope(ctx.statementScope());
        String name = stripQuotes(ctx.identifier().getText());
        Expression expression = ctx.expression() != null ? typedVisit(ctx.expression()) : null;
        return new SetSessionVarOp(statementScope, name, expression);
    }

    @Override
    public SetVarOp visitSetVariableWithType(SetVariableWithTypeContext ctx) {
        SetType statementScope = visitStatementScope(ctx.statementScope());
        String name = stripQuotes(ctx.identifier().getText());
        Expression expression = ctx.expression() != null ? typedVisit(ctx.expression()) : null;
        return new SetSessionVarOp(statementScope, name, expression);
    }

    @Override
    public SetVarOp visitSetPassword(SetPasswordContext ctx) {
        String user;
        String host;
        boolean isDomain;
        String passwordText;
        UserIdentity userIdentity = null;
        if (ctx.userIdentify() != null) {
            user = stripQuotes(ctx.userIdentify().user.getText());
            host = ctx.userIdentify().host != null ? stripQuotes(ctx.userIdentify().host.getText()) : "%";
            isDomain = ctx.userIdentify().ATSIGN() != null;
            userIdentity = new UserIdentity(user, host, isDomain);
        }
        passwordText = stripQuotes(ctx.STRING_LITERAL().getText());
        return new SetPassVarOp(userIdentity, new PassVar(passwordText, ctx.isPlain != null));
    }

    @Override
    public SetVarOp visitSetNames(SetNamesContext ctx) {
        return new SetNamesVarOp();
    }

    @Override
    public SetVarOp visitSetCharset(SetCharsetContext ctx) {
        String charset = ctx.charsetName != null ? stripQuotes(ctx.charsetName.getText()) : null;
        return new SetCharsetAndCollateVarOp(charset);
    }

    @Override
    public SetVarOp visitSetCollate(SetCollateContext ctx) {
        String charset = ctx.charsetName != null ? stripQuotes(ctx.charsetName.getText()) : null;
        String collate = ctx.collateName != null ? stripQuotes(ctx.collateName.getText()) : null;
        return new SetCharsetAndCollateVarOp(charset, collate);
    }

    @Override
    public SetVarOp visitSetLdapAdminPassword(SetLdapAdminPasswordContext ctx) {
        String passwordText = stripQuotes(ctx.STRING_LITERAL().getText());
        boolean isPlain = ctx.PASSWORD() != null;
        return new SetLdapPassVarOp(new PassVar(passwordText, isPlain));
    }

    @Override
    public SetVarOp visitSetUserVariable(SetUserVariableContext ctx) {
        String name = stripQuotes(ctx.identifier().getText());
        Expression expression = typedVisit(ctx.expression());
        return new SetUserDefinedVarOp(name, expression);
    }

    @Override
    public SetTransactionCommand visitSetTransaction(SetTransactionContext ctx) {
        return new SetTransactionCommand();
    }

    @Override
    public SetUserPropertiesCommand visitSetUserProperties(SetUserPropertiesContext ctx) {
        String user = ctx.user != null ? stripQuotes(ctx.user.getText()) : null;
        Map<String, String> userPropertiesMap = visitPropertyItemList(ctx.propertyItemList());
        List<SetUserPropertyVarOp> setUserPropertyVarOpList = new ArrayList<>(userPropertiesMap.size());
        for (Map.Entry<String, String> entry : userPropertiesMap.entrySet()) {
            setUserPropertyVarOpList.add(new SetUserPropertyVarOp(user, entry.getKey(), entry.getValue()));
        }
        return new SetUserPropertiesCommand(user, setUserPropertyVarOpList);
    }

    @Override
    public SetDefaultStorageVaultCommand visitSetDefaultStorageVault(SetDefaultStorageVaultContext ctx) {
        return new SetDefaultStorageVaultCommand(stripQuotes(ctx.identifier().getText()));
    }

    @Override
    public Object visitRefreshCatalog(RefreshCatalogContext ctx) {
        if (ctx.name != null) {
            String catalogName = ctx.name.getText();
            Map<String, String> properties = ctx.propertyClause() != null
                    ? Maps.newHashMap(visitPropertyClause(ctx.propertyClause())) : Maps.newHashMap();
            return new RefreshCatalogCommand(catalogName, properties);
        }
        throw new AnalysisException("catalog name can not be null");
    }

    @Override
    public RefreshDatabaseCommand visitRefreshDatabase(RefreshDatabaseContext ctx) {
        Map<String, String> properties = visitPropertyClause(ctx.propertyClause()) == null ? Maps.newHashMap()
                : visitPropertyClause(ctx.propertyClause());
        List<String> parts = visitMultipartIdentifier(ctx.name);
        int size = parts.size();
        if (size == 0) {
            throw new ParseException("database name can't be empty");
        }
        String dbName = parts.get(size - 1);

        // [db].
        if (size == 1) {
            return new RefreshDatabaseCommand(dbName, properties);
        } else if (parts.size() == 2) {  // [ctl,db].
            return new RefreshDatabaseCommand(parts.get(0), dbName, properties);
        }
        throw new ParseException("Only one dot can be in the name: " + String.join(".", parts));
    }

    @Override
    public Object visitRefreshTable(RefreshTableContext ctx) {
        List<String> parts = visitMultipartIdentifier(ctx.name);
        int size = parts.size();
        if (size == 0) {
            throw new ParseException("table name can't be empty");
        } else if (size <= 3) {
            return new RefreshTableCommand(new TableNameInfo(parts));
        }
        throw new ParseException("Only one or two dot can be in the name: " + String.join(".", parts));
    }

    @Override
    public LogicalPlan visitShowCreateRepository(ShowCreateRepositoryContext ctx) {
        return new ShowCreateRepositoryCommand(ctx.identifier().getText());
    }

    public LogicalPlan visitShowLastInsert(ShowLastInsertContext ctx) {
        return new ShowLastInsertCommand();
    }

    @Override
    public LogicalPlan visitShowLoadProfile(ShowLoadProfileContext ctx) {
        String loadIdPath = "/"; // default load id path
        if (ctx.loadIdPath != null) {
            loadIdPath = stripQuotes(ctx.loadIdPath.getText());
        }

        long limit = 20;
        if (ctx.limitClause() != null) {
            limit = Long.parseLong(ctx.limitClause().limit.getText());
            if (limit < 0) {
                throw new ParseException("Limit requires non-negative number, got " + String.valueOf(limit));
            }
        }
        return new ShowLoadProfileCommand(loadIdPath, limit);
    }

    @Override
    public LogicalPlan visitShowDataTypes(ShowDataTypesContext ctx) {
        return new ShowDataTypesCommand();
    }

    @Override
    public LogicalPlan visitShowGrants(ShowGrantsContext ctx) {
        boolean all = (ctx.ALL() != null) ? true : false;
        return new ShowGrantsCommand(null, all);
    }

    @Override
    public LogicalPlan visitShowGrantsForUser(ShowGrantsForUserContext ctx) {
        UserIdentity userIdent = visitUserIdentify(ctx.userIdentify());
        return new ShowGrantsCommand(userIdent, false);
    }

    @Override
    public LogicalPlan visitShowPartitionId(ShowPartitionIdContext ctx) {
        long partitionId = -1;
        if (ctx.partitionId != null) {
            partitionId = Long.parseLong(ctx.partitionId.getText());
        }
        return new ShowPartitionIdCommand(partitionId);
    }

    @Override
    public AlterTableCommand visitAlterTable(AlterTableContext ctx) {
        TableNameInfo tableNameInfo = new TableNameInfo(visitMultipartIdentifier(ctx.tableName));
        List<AlterTableOp> alterTableOps = new ArrayList<>();
        for (Object child : ctx.children) {
            if (child instanceof AlterTableClauseContext) {
                alterTableOps.add(typedVisit((AlterTableClauseContext) child));
            }
        }
        return new AlterTableCommand(tableNameInfo, alterTableOps);
    }

    @Override
    public AlterTableCommand visitAlterTableAddRollup(AlterTableAddRollupContext ctx) {
        TableNameInfo tableNameInfo = new TableNameInfo(visitMultipartIdentifier(ctx.tableName));
        List<AlterTableOp> alterTableOps = new ArrayList<>();
        for (Object child : ctx.children) {
            if (child instanceof AddRollupClauseContext) {
                alterTableOps.add(typedVisit((AddRollupClauseContext) child));
            }
        }
        return new AlterTableCommand(tableNameInfo, alterTableOps);
    }

    @Override
    public AlterTableCommand visitAlterTableDropRollup(AlterTableDropRollupContext ctx) {
        TableNameInfo tableNameInfo = new TableNameInfo(visitMultipartIdentifier(ctx.tableName));
        List<AlterTableOp> alterTableOps = new ArrayList<>();
        for (Object child : ctx.children) {
            if (child instanceof DropRollupClauseContext) {
                alterTableOps.add(typedVisit((DropRollupClauseContext) child));
            }
        }
        return new AlterTableCommand(tableNameInfo, alterTableOps);
    }

    @Override
    public AlterTableCommand visitAlterTableProperties(DorisParser.AlterTablePropertiesContext ctx) {
        TableNameInfo tableNameInfo = new TableNameInfo(visitMultipartIdentifier(ctx.name));
        List<AlterTableOp> alterTableOps = new ArrayList<>();
        Map<String, String> properties = ctx.propertyItemList() != null
                ? Maps.newHashMap(visitPropertyItemList(ctx.propertyItemList()))
                : Maps.newHashMap();
        alterTableOps.add(new ModifyTablePropertiesOp(properties));
        return new AlterTableCommand(tableNameInfo, alterTableOps);
    }

    @Override
    public AlterTableOp visitAddColumnClause(AddColumnClauseContext ctx) {
        ColumnDefinition columnDefinition = visitColumnDef(ctx.columnDef());
        ColumnPosition columnPosition = null;
        if (ctx.columnPosition() != null) {
            if (ctx.columnPosition().FIRST() != null) {
                columnPosition = ColumnPosition.FIRST;
            } else {
                columnPosition = new ColumnPosition(ctx.columnPosition().position.getText());
            }
        }
        String rollupName = ctx.toRollup() != null ? ctx.toRollup().rollup.getText() : null;
        Map<String, String> properties = ctx.properties != null
                ? Maps.newHashMap(visitPropertyClause(ctx.properties))
                : Maps.newHashMap();
        return new AddColumnOp(columnDefinition, columnPosition, rollupName, properties);
    }

    @Override
    public AlterTableOp visitAddColumnsClause(AddColumnsClauseContext ctx) {
        List<ColumnDefinition> columnDefinitions = visitColumnDefs(ctx.columnDefs());
        String rollupName = ctx.toRollup() != null ? ctx.toRollup().rollup.getText() : null;
        Map<String, String> properties = ctx.properties != null
                ? Maps.newHashMap(visitPropertyClause(ctx.properties))
                : Maps.newHashMap();
        return new AddColumnsOp(columnDefinitions, rollupName, properties);
    }

    @Override
    public AlterTableOp visitDropColumnClause(DropColumnClauseContext ctx) {
        String columnName = ctx.name.getText();
        String rollupName = ctx.fromRollup() != null ? ctx.fromRollup().rollup.getText() : null;
        Map<String, String> properties = ctx.properties != null
                ? Maps.newHashMap(visitPropertyClause(ctx.properties))
                : Maps.newHashMap();
        return new DropColumnOp(columnName, rollupName, properties);
    }

    @Override
    public AlterTableOp visitModifyColumnClause(ModifyColumnClauseContext ctx) {
        ColumnDefinition columnDefinition = visitColumnDef(ctx.columnDef());
        ColumnPosition columnPosition = null;
        if (ctx.columnPosition() != null) {
            if (ctx.columnPosition().FIRST() != null) {
                columnPosition = ColumnPosition.FIRST;
            } else {
                columnPosition = new ColumnPosition(ctx.columnPosition().position.getText());
            }
        }
        String rollupName = ctx.fromRollup() != null ? ctx.fromRollup().rollup.getText() : null;
        Map<String, String> properties = ctx.properties != null
                ? Maps.newHashMap(visitPropertyClause(ctx.properties))
                : Maps.newHashMap();
        return new ModifyColumnOp(columnDefinition, columnPosition, rollupName, properties);
    }

    @Override
    public AlterTableOp visitReorderColumnsClause(ReorderColumnsClauseContext ctx) {
        List<String> columnsByPos = visitIdentifierList(ctx.identifierList());
        String rollupName = ctx.fromRollup() != null ? ctx.fromRollup().rollup.getText() : null;
        Map<String, String> properties = ctx.properties != null
                ? Maps.newHashMap(visitPropertyClause(ctx.properties))
                : Maps.newHashMap();
        return new ReorderColumnsOp(columnsByPos, rollupName, properties);
    }

    @Override
    public AlterTableOp visitAddPartitionClause(AddPartitionClauseContext ctx) {
        boolean isTempPartition = ctx.TEMPORARY() != null;
        PartitionDefinition partitionDefinition = visitPartitionDef(ctx.partitionDef());
        DistributionDescriptor desc = null;
        int bucketNum = FeConstants.default_bucket_num;
        if (ctx.INTEGER_VALUE() != null) {
            bucketNum = Integer.parseInt(ctx.INTEGER_VALUE().getText());
        }
        if (ctx.HASH() != null) {
            desc = new DistributionDescriptor(true, ctx.autoBucket != null, bucketNum,
                    visitIdentifierList(ctx.hashKeys));
        } else if (ctx.RANDOM() != null) {
            desc = new DistributionDescriptor(false, ctx.autoBucket != null, bucketNum, null);
        }
        Map<String, String> properties = ctx.properties != null
                ? Maps.newHashMap(visitPropertyClause(ctx.properties))
                : Maps.newHashMap();
        return new AddPartitionOp(partitionDefinition, desc, properties, isTempPartition);
    }

    @Override
    public AlterTableOp visitDropPartitionClause(DropPartitionClauseContext ctx) {
        boolean isTempPartition = ctx.TEMPORARY() != null;
        boolean ifExists = ctx.IF() != null;
        boolean forceDrop = ctx.FORCE() != null;
        String partitionName = ctx.partitionName.getText();
        return ctx.indexName != null
                ? new DropPartitionFromIndexOp(ifExists, partitionName, isTempPartition, forceDrop,
                        ctx.indexName.getText())
                : new DropPartitionOp(ifExists, partitionName, isTempPartition, forceDrop);
    }

    @Override
    public AlterTableOp visitModifyPartitionClause(ModifyPartitionClauseContext ctx) {
        boolean isTempPartition = ctx.TEMPORARY() != null;
        Map<String, String> properties = visitPropertyItemList(ctx.partitionProperties);
        if (ctx.ASTERISK() != null) {
            return ModifyPartitionOp.createStarClause(properties, isTempPartition);
        } else {
            List<String> partitions;
            if (ctx.partitionNames != null) {
                partitions = visitIdentifierList(ctx.partitionNames);
            } else {
                partitions = new ArrayList<>();
                partitions.add(ctx.partitionName.getText());
            }
            return new ModifyPartitionOp(partitions, properties, isTempPartition);
        }
    }

    @Override
    public AlterTableOp visitReplacePartitionClause(ReplacePartitionClauseContext ctx) {
        boolean forceReplace = ctx.FORCE() != null;
        PartitionNamesInfo partitionNames = null;
        PartitionNamesInfo tempPartitionNames = null;
        if (ctx.partitions != null) {
            Pair<Boolean, List<String>> partitionSpec = visitPartitionSpec(ctx.partitions);
            partitionNames = new PartitionNamesInfo(partitionSpec.first, partitionSpec.second);
        }
        if (ctx.tempPartitions != null) {
            Pair<Boolean, List<String>> partitionSpec = visitPartitionSpec(ctx.tempPartitions);
            tempPartitionNames = new PartitionNamesInfo(partitionSpec.first, partitionSpec.second);
        }

        Map<String, String> properties = ctx.properties != null ? new HashMap<>(visitPropertyClause(ctx.properties))
                : Maps.newHashMap();
        return new ReplacePartitionOp(partitionNames, tempPartitionNames, forceReplace, properties);
    }

    @Override
    public AlterTableOp visitReplaceTableClause(ReplaceTableClauseContext ctx) {
        String tableName = ctx.name.getText();
        Map<String, String> properties = ctx.properties != null
                ? Maps.newHashMap(visitPropertyClause(ctx.properties))
                : Maps.newHashMap();
        return new ReplaceTableOp(tableName, properties, ctx.FORCE() != null);
    }

    @Override
    public AlterTableOp visitRenameClause(RenameClauseContext ctx) {
        return new RenameTableOp(ctx.newName.getText());
    }

    @Override
    public AlterTableOp visitRenameRollupClause(RenameRollupClauseContext ctx) {
        return new RenameRollupOp(ctx.name.getText(), ctx.newName.getText());
    }

    @Override
    public AlterTableOp visitRenamePartitionClause(RenamePartitionClauseContext ctx) {
        return new RenamePartitionOp(ctx.name.getText(), ctx.newName.getText());
    }

    @Override
    public AlterTableOp visitRenameColumnClause(RenameColumnClauseContext ctx) {
        return new RenameColumnOp(ctx.name.getText(), ctx.newName.getText());
    }

    @Override
    public AlterTableOp visitAddIndexClause(AddIndexClauseContext ctx) {
        IndexDefinition indexDefinition = visitIndexDef(ctx.indexDef());
        return new CreateIndexOp(null, indexDefinition, true);
    }

    @Override
    public Command visitCreateIndex(CreateIndexContext ctx) {
        String indexName = ctx.name.getText();
        boolean ifNotExists = ctx.EXISTS() != null;
        TableNameInfo tableNameInfo = new TableNameInfo(visitMultipartIdentifier(ctx.tableName));
        List<String> indexCols = visitIdentifierList(ctx.identifierList());
        Map<String, String> properties = ctx.properties != null
                ? Maps.newHashMap(visitPropertyClause(ctx.properties))
                : Maps.newHashMap();
        String indexType = null;
        if (ctx.BITMAP() != null) {
            indexType = "BITMAP";
        } else if (ctx.NGRAM_BF() != null) {
            indexType = "NGRAM_BF";
        } else if (ctx.INVERTED() != null) {
            indexType = "INVERTED";
        }
        String comment = ctx.STRING_LITERAL() == null ? "" : stripQuotes(ctx.STRING_LITERAL().getText());
        // change BITMAP index to INVERTED index
        if (Config.enable_create_bitmap_index_as_inverted_index
                && "BITMAP".equalsIgnoreCase(indexType)) {
            indexType = "INVERTED";
        }
        IndexDefinition indexDefinition = new IndexDefinition(indexName, ifNotExists, indexCols, indexType,
                properties, comment);
        List<AlterTableOp> alterTableOps = Lists.newArrayList(new CreateIndexOp(tableNameInfo,
                indexDefinition, false));
        return new AlterTableCommand(tableNameInfo, alterTableOps);
    }

    @Override
    public Command visitBuildIndex(BuildIndexContext ctx) {
        String name = ctx.name.getText();
        TableNameInfo tableName = new TableNameInfo(visitMultipartIdentifier(ctx.tableName));
        PartitionNamesInfo partitionNamesInfo = null;
        if (ctx.partitionSpec() != null) {
            Pair<Boolean, List<String>> partitionSpec = visitPartitionSpec(ctx.partitionSpec());
            partitionNamesInfo = new PartitionNamesInfo(partitionSpec.first, partitionSpec.second);
        }
        IndexDefinition indexDefinition = new IndexDefinition(name, partitionNamesInfo);
        List<AlterTableOp> alterTableOps = Lists.newArrayList(new BuildIndexOp(tableName, indexDefinition, false));
        return new AlterTableCommand(tableName, alterTableOps);
    }

    @Override
    public Command visitDropIndex(DropIndexContext ctx) {
        String name = ctx.name.getText();
        TableNameInfo tableName = new TableNameInfo(visitMultipartIdentifier(ctx.tableName));
        List<AlterTableOp> alterTableOps = Lists
                .newArrayList(new DropIndexOp(name, ctx.EXISTS() != null, tableName, false));
        return new AlterTableCommand(tableName, alterTableOps);
    }

    @Override
    public AlterTableOp visitDropIndexClause(DropIndexClauseContext ctx) {
        return new DropIndexOp(ctx.name.getText(), ctx.EXISTS() != null, null, true);
    }

    @Override
    public AlterTableOp visitEnableFeatureClause(EnableFeatureClauseContext ctx) {
        String featureName = stripQuotes(ctx.STRING_LITERAL().getText());
        Map<String, String> properties = ctx.properties != null
                ? Maps.newHashMap(visitPropertyClause(ctx.properties))
                : Maps.newHashMap();
        return new EnableFeatureOp(featureName, properties);
    }

    @Override
    public AlterTableOp visitModifyDistributionClause(ModifyDistributionClauseContext ctx) {
        int bucketNum = FeConstants.default_bucket_num;
        if (ctx.INTEGER_VALUE() != null) {
            bucketNum = Integer.parseInt(ctx.INTEGER_VALUE().getText());
        }
        DistributionDescriptor desc;
        if (ctx.HASH() != null) {
            desc = new DistributionDescriptor(true, ctx.AUTO() != null, bucketNum,
                    visitIdentifierList(ctx.hashKeys));
        } else if (ctx.RANDOM() != null) {
            desc = new DistributionDescriptor(false, ctx.AUTO() != null, bucketNum, null);
        } else {
            throw new ParseException("distribution can't be empty", ctx);
        }
        return new ModifyDistributionOp(desc);
    }

    @Override
    public AlterTableOp visitModifyTableCommentClause(ModifyTableCommentClauseContext ctx) {
        return new ModifyTableCommentOp(stripQuotes(ctx.STRING_LITERAL().getText()));
    }

    @Override
    public AlterTableOp visitModifyColumnCommentClause(ModifyColumnCommentClauseContext ctx) {
        String columnName = ctx.name.getText();
        String comment = stripQuotes(ctx.STRING_LITERAL().getText());
        return new ModifyColumnCommentOp(columnName, comment);
    }

    @Override
    public AlterTableOp visitModifyEngineClause(ModifyEngineClauseContext ctx) {
        String engineName = ctx.name.getText();
        Map<String, String> properties = ctx.properties != null
                ? Maps.newHashMap(visitPropertyClause(ctx.properties))
                : Maps.newHashMap();
        return new ModifyEngineOp(engineName, properties);
    }

    @Override
    public AlterTableOp visitAlterMultiPartitionClause(AlterMultiPartitionClauseContext ctx) {
        boolean isTempPartition = ctx.TEMPORARY() != null;
        List<Expression> from = visitPartitionValueList(ctx.from);
        List<Expression> to = visitPartitionValueList(ctx.to);
        int num = Integer.parseInt(ctx.INTEGER_VALUE().getText());
        String unitString = ctx.unit != null ? ctx.unit.getText() : null;
        Map<String, String> properties = ctx.properties != null
                ? Maps.newHashMap(visitPropertyClause(ctx.properties))
                : Maps.newHashMap();
        return new AlterMultiPartitionOp(from, to, num, unitString, properties, isTempPartition);
    }

    @Override
    public AlterTableOp visitAddRollupClause(DorisParser.AddRollupClauseContext ctx) {
        String rollupName = ctx.rollupName.getText();
        List<String> columnNames = visitIdentifierList(ctx.columns);
        List<String> dupKeys = ctx.dupKeys != null ? visitIdentifierList(ctx.dupKeys) : null;
        String baseRollupName = ctx.fromRollup() != null ? ctx.fromRollup().rollup.getText() : null;
        Map<String, String> properties = ctx.properties != null
                ? Maps.newHashMap(visitPropertyClause(ctx.properties))
                : Maps.newHashMap();
        return new AddRollupOp(rollupName, columnNames, dupKeys, baseRollupName, properties);
    }

    @Override
    public AlterTableOp visitDropRollupClause(DorisParser.DropRollupClauseContext ctx) {
        String rollupName = ctx.rollupName.getText();
        Map<String, String> properties = ctx.properties != null
                ? Maps.newHashMap(visitPropertyClause(ctx.properties))
                : Maps.newHashMap();
        return new DropRollupOp(rollupName, properties);
    }

    @Override
    public LogicalPlan visitShowVariables(ShowVariablesContext ctx) {
        SetType statementScope = visitStatementScope(ctx.statementScope());
        if (ctx.wildWhere() != null) {
            if (ctx.wildWhere().LIKE() != null) {
                return new ShowVariablesCommand(statementScope,
                        stripQuotes(ctx.wildWhere().STRING_LITERAL().getText()));
            } else {
                StringBuilder sb = new StringBuilder();
                sb.append("SELECT `VARIABLE_NAME` AS `Variable_name`, `VARIABLE_VALUE` AS `Value` FROM ");
                sb.append("`").append(InternalCatalog.INTERNAL_CATALOG_NAME).append("`");
                sb.append(".");
                sb.append("`").append(InfoSchemaDb.DATABASE_NAME).append("`");
                sb.append(".");
                if (statementScope == SetType.GLOBAL) {
                    sb.append("`global_variables` ");
                } else {
                    sb.append("`session_variables` ");
                }
                sb.append(getOriginSql(ctx.wildWhere()));
                return new NereidsParser().parseSingle(sb.toString());
            }
        } else {
            return new ShowVariablesCommand(statementScope, null);
        }
    }

    private Expression getWildWhere(DorisParser.WildWhereContext ctx) {
        if (ctx.LIKE() != null) {
            String pattern = stripQuotes(ctx.STRING_LITERAL().getText());
            return new Like(new UnboundSlot("ProcedureName"), new StringLiteral(pattern));
        } else if (ctx.WHERE() != null) {
            return getExpression(ctx.expression());
        } else {
            throw new AnalysisException("Wild where should contain like or where " + ctx.getText());
        }
    }

    @Override
    public ShowViewCommand visitShowView(ShowViewContext ctx) {
        List<String> tableNameParts = visitMultipartIdentifier(ctx.tableName);
        String databaseName = null;
        if (ctx.database != null) {
            databaseName = stripQuotes(ctx.database.getText());
        }
        return new ShowViewCommand(databaseName, new TableNameInfo(tableNameParts));
    }

    @Override
    public LogicalPlan visitShowBackends(ShowBackendsContext ctx) {
        return new ShowBackendsCommand();
    }

    @Override
    public LogicalPlan visitShowBackup(ShowBackupContext ctx) {
        String dbName = null;
        Expression wildWhere = null;
        if (ctx.database != null) {
            dbName = ctx.database.getText();
        }
        if (ctx.wildWhere() != null) {
            wildWhere = getWildWhere(ctx.wildWhere());
        }
        return new ShowBackupCommand(dbName, wildWhere);
    }

    @Override
    public LogicalPlan visitShowPlugins(ShowPluginsContext ctx) {
        return new ShowPluginsCommand();
    }

    @Override
    public LogicalPlan visitShowSmallFiles(ShowSmallFilesContext ctx) {
        String dbName = null;
        if (ctx.database != null) {
            List<String> nameParts = visitMultipartIdentifier(ctx.database);
            dbName = nameParts.get(0); // only one entry possible
        }
        return new ShowSmallFilesCommand(dbName);
    }

    @Override
    public LogicalPlan visitShowSnapshot(ShowSnapshotContext ctx) {
        String repoName = null;
        Expression wildWhere = null;
        if (ctx.wildWhere() != null) {
            wildWhere = getWildWhere(ctx.wildWhere());
        }
        if (ctx.repo != null) {
            repoName = ctx.repo.getText();
        }
        return new ShowSnapshotCommand(repoName, wildWhere);
    }

    @Override
    public LogicalPlan visitShowSqlBlockRule(ShowSqlBlockRuleContext ctx) {
        String ruleName = null;
        if (ctx.ruleName != null) {
            ruleName = ctx.ruleName.getText();
        }
        return new ShowSqlBlockRuleCommand(ruleName);
    }

    @Override
    public LogicalPlan visitShowTriggers(ShowTriggersContext ctx) {
        return new ShowTriggersCommand();
    }

    @Override
    public LogicalPlan visitShowTrash(ShowTrashContext ctx) {
        if (ctx.ON() != null) {
            String backend = stripQuotes(ctx.STRING_LITERAL().getText());
            new ShowTrashCommand(backend);
        } else {
            return new ShowTrashCommand();
        }
        return new ShowTrashCommand();
    }

    @Override
    public LogicalPlan visitAdminCleanTrash(DorisParser.AdminCleanTrashContext ctx) {
        if (ctx.ON() != null) {
            List<String> backendsQuery = Lists.newArrayList();
            ctx.backends.forEach(backend -> backendsQuery.add(stripQuotes(backend.getText())));
            return new AdminCleanTrashCommand(backendsQuery);
        }
        return new AdminCleanTrashCommand();
    }

    @Override
    public LogicalPlan visitAdminShowReplicaStatus(AdminShowReplicaStatusContext ctx) {
        Expression where = null;
        if (ctx.WHERE() != null) {
            StringLiteral left = new StringLiteral(stripQuotes(ctx.STATUS().toString()));
            StringLiteral right = new StringLiteral(stripQuotes(ctx.STRING_LITERAL().getText()));
            if (ctx.NEQ() != null) {
                where = new Not(new EqualTo(left, right));
            } else {
                where = new EqualTo(left, right);
            }
        }
        TableRefInfo tableRefInfo = visitBaseTableRefContext(ctx.baseTableRef());
        return new AdminShowReplicaStatusCommand(tableRefInfo, where);
    }

    @Override
    public LogicalPlan visitShowRepositories(ShowRepositoriesContext ctx) {
        return new ShowRepositoriesCommand();
    }

    @Override
    public LogicalPlan visitShowRestore(ShowRestoreContext ctx) {
        String dbName = null;
        Expression wildWhere = null;
        if (ctx.database != null) {
            dbName = ctx.database.getText();
        }
        if (ctx.wildWhere() != null) {
            wildWhere = getWildWhere(ctx.wildWhere());
        }
        return new ShowRestoreCommand(dbName, wildWhere, ctx.BRIEF() != null);
    }

    @Override
    public LogicalPlan visitShowRoles(ShowRolesContext ctx) {
        return new ShowRolesCommand();
    }

    @Override
    public LogicalPlan visitShowProc(ShowProcContext ctx) {
        String path = stripQuotes(ctx.path.getText());
        return new ShowProcCommand(path);
    }

    private TableScanParams visitOptScanParamsContex(OptScanParamsContext ctx) {
        if (ctx != null) {
            Map<String, String> map = visitPropertyItemList(ctx.properties);
            return new TableScanParams(ctx.funcName.getText(), map);
        }
        return null;
    }

    private TableSnapshot visitTableSnapshotContext(TableSnapshotContext ctx) {
        if (ctx != null) {
            if (ctx.TIME() != null) {
                return new TableSnapshot(stripQuotes(ctx.time.getText()));
            } else {
                return new TableSnapshot(Long.parseLong(ctx.version.getText()));
            }
        }
        return null;
    }

    private List<String> visitRelationHintContext(RelationHintContext ctx) {
        final List<String> relationHints;
        if (ctx != null) {
            relationHints = typedVisit(ctx);
        } else {
            relationHints = ImmutableList.of();
        }
        return relationHints;
    }

    private PartitionNamesInfo visitSpecifiedPartitionContext(SpecifiedPartitionContext ctx) {
        if (ctx != null) {
            List<String> partitions = new ArrayList<>();
            boolean isTempPart = ctx.TEMPORARY() != null;
            if (ctx.identifier() != null) {
                partitions.add(ctx.identifier().getText());
            } else {
                partitions.addAll(visitIdentifierList(ctx.identifierList()));
            }
            return new PartitionNamesInfo(isTempPart, partitions);
        }
        return null;
    }

    private List<Long> visitTabletListContext(TabletListContext ctx) {
        List<Long> tabletIdList = new ArrayList<>();
        if (ctx != null && ctx.tabletIdList != null) {
            ctx.tabletIdList.stream().forEach(tabletToken -> {
                tabletIdList.add(Long.parseLong(tabletToken.getText()));
            });
        }
        return tabletIdList;
    }

    private TableRefInfo visitBaseTableRefContext(BaseTableRefContext ctx) {
        List<String> nameParts = visitMultipartIdentifier(ctx.multipartIdentifier());
        TableScanParams scanParams = visitOptScanParamsContex(ctx.optScanParams());
        TableSnapshot tableSnapShot = visitTableSnapshotContext(ctx.tableSnapshot());
        PartitionNamesInfo partitionNameInfo = visitSpecifiedPartitionContext(ctx.specifiedPartition());
        List<Long> tabletIdList = visitTabletListContext(ctx.tabletList());

        String tableAlias = null;
        if (ctx.tableAlias().strictIdentifier() != null) {
            tableAlias = ctx.tableAlias().getText();
        }
        TableSample tableSample = ctx.sample() == null ? null : (TableSample) visit(ctx.sample());
        List<String> hints = visitRelationHintContext(ctx.relationHint());
        return new TableRefInfo(new TableNameInfo(nameParts), scanParams, tableSnapShot, partitionNameInfo,
                                    tabletIdList, tableAlias, tableSample, hints);
    }

    @Override
    public LogicalPlan visitShowReplicaDistribution(ShowReplicaDistributionContext ctx) {
        TableRefInfo tableRefInfo = visitBaseTableRefContext(ctx.baseTableRef());
        return new ShowReplicaDistributionCommand(tableRefInfo);
    }

    @Override
    public LogicalPlan visitAdminShowReplicaDistribution(AdminShowReplicaDistributionContext ctx) {
        TableRefInfo tableRefInfo = visitBaseTableRefContext(ctx.baseTableRef());
        return new ShowReplicaDistributionCommand(tableRefInfo);
    }

    @Override
    public LogicalPlan visitShowCreateCatalog(ShowCreateCatalogContext ctx) {
        return new ShowCreateCatalogCommand(ctx.identifier().getText());
    }

    @Override
    public LogicalPlan visitShowCatalog(DorisParser.ShowCatalogContext ctx) {
        return new ShowCatalogCommand(ctx.identifier().getText(), null);
    }

    @Override
    public LogicalPlan visitShowCatalogs(DorisParser.ShowCatalogsContext ctx) {
        String wild = null;
        if (ctx.wildWhere() != null) {
            if (ctx.wildWhere().LIKE() != null) {
                wild = stripQuotes(ctx.wildWhere().STRING_LITERAL().getText());
            } else if (ctx.wildWhere().WHERE() != null) {
                wild = ctx.wildWhere().expression().getText();
            }
        }
        return new ShowCatalogCommand(null, wild);
    }

    @Override
    public LogicalPlan visitShowStorageEngines(ShowStorageEnginesContext ctx) {
        return new ShowStorageEnginesCommand();
    }

    @Override
    public LogicalPlan visitAdminRebalanceDisk(AdminRebalanceDiskContext ctx) {
        if (ctx.ON() != null) {
            List<String> backendList = Lists.newArrayList();
            ctx.backends.forEach(backend -> backendList.add(stripQuotes(backend.getText())));
            return new AdminRebalanceDiskCommand(backendList);
        }
        return new AdminRebalanceDiskCommand();
    }

    @Override
    public LogicalPlan visitAdminCancelRebalanceDisk(AdminCancelRebalanceDiskContext ctx) {
        if (ctx.ON() != null) {
            List<String> backendList = Lists.newArrayList();
            ctx.backends.forEach(backend -> backendList.add(stripQuotes(backend.getText())));
            return new AdminCancelRebalanceDiskCommand(backendList);
        }
        return new AdminCancelRebalanceDiskCommand();
    }

    @Override
    public LogicalPlan visitShowDiagnoseTablet(ShowDiagnoseTabletContext ctx) {
        long tabletId = Long.parseLong(ctx.INTEGER_VALUE().getText());
        return new ShowDiagnoseTabletCommand(tabletId);
    }

    @Override
    public LogicalPlan visitAdminDiagnoseTablet(AdminDiagnoseTabletContext ctx) {
        long tabletId = Long.parseLong(ctx.INTEGER_VALUE().getText());
        return new ShowDiagnoseTabletCommand(tabletId);
    }

    @Override
    public LogicalPlan visitShowCreateTable(ShowCreateTableContext ctx) {
        List<String> nameParts = visitMultipartIdentifier(ctx.name);
        return new ShowCreateTableCommand(new TableNameInfo(nameParts), ctx.BRIEF() != null);
    }

    @Override
    public LogicalPlan visitShowCreateView(ShowCreateViewContext ctx) {
        List<String> nameParts = visitMultipartIdentifier(ctx.name);
        return new ShowCreateViewCommand(new TableNameInfo(nameParts));
    }

    @Override
    public LogicalPlan visitShowCreateMaterializedView(ShowCreateMaterializedViewContext ctx) {
        List<String> nameParts = visitMultipartIdentifier(ctx.tableName);
        return new ShowCreateMaterializedViewCommand(stripQuotes(ctx.mvName.getText()), new TableNameInfo(nameParts));
    }

    @Override
    public LogicalPlan visitAlterWorkloadGroup(AlterWorkloadGroupContext ctx) {
        Map<String, String> properties = ctx.propertyClause() != null
                        ? Maps.newHashMap(visitPropertyClause(ctx.propertyClause())) : Maps.newHashMap();
        return new AlterWorkloadGroupCommand(ctx.name.getText(), properties);
    }

    @Override
    public LogicalPlan visitAlterWorkloadPolicy(AlterWorkloadPolicyContext ctx) {
        Map<String, String> properties = ctx.propertyClause() != null
                        ? Maps.newHashMap(visitPropertyClause(ctx.propertyClause())) : Maps.newHashMap();
        return new AlterWorkloadPolicyCommand(ctx.name.getText(), properties);
    }

    @Override
    public LogicalPlan visitAlterRole(AlterRoleContext ctx) {
        String comment = visitCommentSpec(ctx.commentSpec());
        return new AlterRoleCommand(ctx.role.getText(), comment);
    }

    @Override
    public LogicalPlan visitShowDatabaseId(ShowDatabaseIdContext ctx) {
        long dbId = (ctx.databaseId != null) ? Long.parseLong(ctx.databaseId.getText()) : -1;
        return new ShowDatabaseIdCommand(dbId);
    }

    public LogicalPlan visitCreateRole(CreateRoleContext ctx) {
        String roleName = stripQuotes(ctx.name.getText());
        String comment = ctx.STRING_LITERAL() == null ? "" : LogicalPlanBuilderAssistant.escapeBackSlash(
                ctx.STRING_LITERAL().getText().substring(1, ctx.STRING_LITERAL().getText().length() - 1));
        return new CreateRoleCommand(ctx.EXISTS() != null, roleName, comment);
    }

    @Override
    public LogicalPlan visitCreateFile(CreateFileContext ctx) {
        String dbName = null;
        if (ctx.database != null) {
            dbName = ctx.database.getText();
        }
        Map<String, String> properties = ctx.propertyClause() != null
                                    ? Maps.newHashMap(visitPropertyClause(ctx.propertyClause())) : Maps.newHashMap();
        return new CreateFileCommand(stripQuotes(ctx.name.getText()), dbName, properties);
    }

    @Override
    public LogicalPlan visitShowCharset(ShowCharsetContext ctx) {
        return new ShowCharsetCommand();
    }

    @Override
    public LogicalPlan visitAdminSetTableStatus(AdminSetTableStatusContext ctx) {
        List<String> dbTblNameParts = visitMultipartIdentifier(ctx.name);
        Map<String, String> properties = ctx.propertyClause() != null
                        ? Maps.newHashMap(visitPropertyClause(ctx.propertyClause())) : Maps.newHashMap();
        return new AdminSetTableStatusCommand(new TableNameInfo(dbTblNameParts), properties);
    }

    @Override
    public LogicalPlan visitShowFrontends(ShowFrontendsContext ctx) {
        String detail = (ctx.name != null) ? ctx.name.getText() : null;
        return new ShowFrontendsCommand(detail);
    }

    @Override
    public LogicalPlan visitShowCreateDatabase(ShowCreateDatabaseContext ctx) {
        List<String> nameParts = visitMultipartIdentifier(ctx.name);
        String databaseName = "";
        String catalogName = "";
        if (nameParts.size() == 2) {
            // The identifier is in the form "internalcatalog.databasename"
            catalogName = nameParts.get(0);
            databaseName = nameParts.get(1);
        } else if (nameParts.size() == 1) {
            // The identifier is in the form "databasename"
            databaseName = nameParts.get(0);
        }

        return new ShowCreateDatabaseCommand(new DbName(catalogName, databaseName));
    }

    @Override
    public LogicalPlan visitCleanAllProfile(CleanAllProfileContext ctx) {
        return new CleanAllProfileCommand();
    }

    @Override
    public Object visitCleanLabel(CleanLabelContext ctx) {
        String label = ctx.label == null ? null : ctx.label.getText();
        IdentifierContext database = ctx.database;
        return new CleanLabelCommand(stripQuotes(database.getText()), label);
    }

    @Override
    public LogicalPlan visitShowWhitelist(ShowWhitelistContext ctx) {
        return new ShowWhiteListCommand();
    }

    @Override
    public LogicalPlan visitShowUserProperties(ShowUserPropertiesContext ctx) {
        String user = ctx.user != null ? stripQuotes(ctx.user.getText()) : null;
        String pattern = null;
        if (ctx.LIKE() != null) {
            pattern = stripQuotes(ctx.STRING_LITERAL().getText());
        }
        return new ShowUserPropertyCommand(user, pattern, false);
    }

    @Override
    public LogicalPlan visitShowAllProperties(ShowAllPropertiesContext ctx) {
        String pattern = null;
        if (ctx.LIKE() != null) {
            pattern = stripQuotes(ctx.STRING_LITERAL().getText());
        }
        return new ShowUserPropertyCommand(null, pattern, true);
    }

    @Override
    public LogicalPlan visitAlterCatalogComment(AlterCatalogCommentContext ctx) {
        String catalogName = stripQuotes(ctx.name.getText());
        String comment = stripQuotes(ctx.comment.getText());
        return new AlterCatalogCommentCommand(catalogName, comment);
    }

    @Override
    public LogicalPlan visitAlterDatabaseRename(AlterDatabaseRenameContext ctx) {
        String dbName = Optional.ofNullable(ctx.name)
                .map(ParserRuleContext::getText)
                .filter(s -> !s.isEmpty())
                .orElseThrow(() -> new ParseException("Database name is empty or cannot be an empty string"));
        String newDbName = Optional.ofNullable(ctx.newName)
                .map(ParserRuleContext::getText)
                .filter(s -> !s.isEmpty())
                .orElseThrow(() -> new ParseException("New Database name is empty or cannot be an empty string"));
        return new AlterDatabaseRenameCommand(dbName, newDbName);
    }

    @Override
    public LogicalPlan visitShowDynamicPartition(ShowDynamicPartitionContext ctx) {
        String dbName = null;
        if (ctx.database != null) {
            List<String> nameParts = visitMultipartIdentifier(ctx.database);
            dbName = nameParts.get(0); // only one entry possible
        }
        return new ShowDynamicPartitionCommand(dbName);
    }

    @Override
    public LogicalPlan visitCreateCatalog(CreateCatalogContext ctx) {
        String catalogName = ctx.catalogName.getText();
        boolean ifNotExists = ctx.IF() != null;
        String resourceName = ctx.resourceName == null ? null : (ctx.resourceName.getText());
        String comment = ctx.STRING_LITERAL() == null ? null : stripQuotes(ctx.STRING_LITERAL().getText());
        Map<String, String> properties = ctx.propertyClause() != null
                                    ? Maps.newHashMap(visitPropertyClause(ctx.propertyClause())) : Maps.newHashMap();

        return new CreateCatalogCommand(catalogName, ifNotExists, resourceName, comment, properties);
    }

    @Override
    public LogicalPlan visitShowStages(ShowStagesContext ctx) {
        return new ShowStagesCommand();
    }

    @Override
    public LogicalPlan visitRecoverDatabase(RecoverDatabaseContext ctx) {
        String dbName = ctx.name.getText();
        long dbId = (ctx.id != null) ? Long.parseLong(ctx.id.getText()) : -1;
        String newDbName = (ctx.alias != null) ? ctx.alias.getText() : null;
        return new RecoverDatabaseCommand(dbName, dbId, newDbName);
    }

    @Override
    public LogicalPlan visitShowWarningErrors(ShowWarningErrorsContext ctx) {
        boolean isWarning = ctx.WARNINGS() != null;

        // Extract the limit value if present
        long limit = 0;
        Optional<LimitClauseContext> limitCtx = Optional.ofNullable(ctx.limitClause());
        if (ctx.limitClause() != null) {
            limit = Long.parseLong(limitCtx.get().limit.getText());
            if (limit < 0) {
                throw new ParseException("Limit requires non-negative number", limitCtx.get());
            }
        }
        return new ShowWarningErrorsCommand(isWarning, limit);
    }

    @Override
    public LogicalPlan visitAlterCatalogProperties(AlterCatalogPropertiesContext ctx) {
        String catalogName = stripQuotes(ctx.name.getText());
        Map<String, String> properties = visitPropertyItemList(ctx.propertyItemList());
        return new AlterCatalogPropertiesCommand(catalogName, properties);
    }

    @Override
    public RecoverTableCommand visitRecoverTable(RecoverTableContext ctx) {
        List<String> dbTblNameParts = visitMultipartIdentifier(ctx.name);
        String newTableName = (ctx.alias != null) ? ctx.alias.getText() : null;
        long tableId = (ctx.id != null) ? Long.parseLong(ctx.id.getText()) : -1;
        return new RecoverTableCommand(new TableNameInfo(dbTblNameParts), tableId, newTableName);
    }

    @Override
    public RecoverPartitionCommand visitRecoverPartition(RecoverPartitionContext ctx) {
        String partitionName = ctx.name.getText();
        String newPartitionName = (ctx.alias != null) ? ctx.alias.getText() : null;
        long partitionId = (ctx.id != null) ? Long.parseLong(ctx.id.getText()) : -1;
        List<String> dbTblNameParts = visitMultipartIdentifier(ctx.tableName);
        return new RecoverPartitionCommand(new TableNameInfo(dbTblNameParts),
                                            partitionName, partitionId, newPartitionName);
    }

    @Override

    public LogicalPlan visitShowBroker(ShowBrokerContext ctx) {
        return new ShowBrokerCommand();
    }

    @Override
    public LogicalPlan visitDropRole(DropRoleContext ctx) {
        String roleName = stripQuotes(ctx.name.getText());
        return new DropRoleCommand(roleName, ctx.EXISTS() != null);
    }

    @Override
    public LogicalPlan visitDropTable(DropTableContext ctx) {
        String ctlName = null;
        String dbName = null;
        String tableName = null;
        List<String> nameParts = visitMultipartIdentifier(ctx.name);
        if (nameParts.size() == 1) {
            tableName = nameParts.get(0);
        } else if (nameParts.size() == 2) {
            dbName = nameParts.get(0);
            tableName = nameParts.get(1);
        } else if (nameParts.size() == 3) {
            ctlName = nameParts.get(0);
            dbName = nameParts.get(1);
            tableName = nameParts.get(2);
        } else {
            throw new AnalysisException("nameParts in create table should be [ctl.][db.]tbl");
        }

        boolean ifExists = ctx.EXISTS() != null;
        boolean forceDrop = ctx.FORCE() != null;
        TableNameInfo tblNameInfo = new TableNameInfo(ctlName, dbName, tableName);
        return new DropTableCommand(ifExists, tblNameInfo, forceDrop);
    }

    @Override
    public LogicalPlan visitDropCatalog(DropCatalogContext ctx) {
        String catalogName = stripQuotes(ctx.name.getText());
        boolean ifExists = ctx.EXISTS() != null;
        return new DropCatalogCommand(catalogName, ifExists);
    }

    @Override
    public LogicalPlan visitCreateEncryptkey(CreateEncryptkeyContext ctx) {
        List<String> nameParts = visitMultipartIdentifier(ctx.multipartIdentifier());
        return new CreateEncryptkeyCommand(new EncryptKeyName(nameParts), ctx.EXISTS() != null,
                                            stripQuotes(ctx.STRING_LITERAL().getText()));
    }

    @Override
    public LogicalPlan visitAlterCatalogRename(AlterCatalogRenameContext ctx) {
        String catalogName = stripQuotes(ctx.name.getText());
        String newName = stripQuotes(ctx.newName.getText());
        return new AlterCatalogRenameCommand(catalogName, newName);
    }

    @Override
    public LogicalPlan visitDropStoragePolicy(DropStoragePolicyContext ctx) {
        String policyName = ctx.name.getText();
        boolean ifExists = ctx.EXISTS() != null;
        return new DropStoragePolicyCommand(policyName, ifExists);
    }

    @Override
    public LogicalPlan visitDropEncryptkey(DropEncryptkeyContext ctx) {
        List<String> nameParts = visitMultipartIdentifier(ctx.name);
        return new DropEncryptkeyCommand(new EncryptKeyName(nameParts), ctx.EXISTS() != null);
    }

    @Override
    public LogicalPlan visitCreateWorkloadGroup(CreateWorkloadGroupContext ctx) {
        String workloadGroupName = stripQuotes(ctx.name.getText());
        boolean ifNotExists = ctx.EXISTS() != null;
        Map<String, String> properties = ctx.propertyClause() != null
                                    ? Maps.newHashMap(visitPropertyClause(ctx.propertyClause())) : Maps.newHashMap();
        return new CreateWorkloadGroupCommand(workloadGroupName, ifNotExists, properties);
    }

    @Override
    public LogicalPlan visitShowSyncJob(ShowSyncJobContext ctx) {
        String databaseName = null;
        if (ctx.multipartIdentifier() != null) {
            List<String> databaseParts = visitMultipartIdentifier(ctx.multipartIdentifier());
            databaseName = databaseParts.get(0);
        }
        return new ShowSyncJobCommand(databaseName);
    }

    @Override
    public LogicalPlan visitDropFile(DropFileContext ctx) {
        String dbName = null;
        if (ctx.database != null) {
            dbName = ctx.database.getText();
        }
        Map<String, String> properties = ctx.propertyClause() != null
                                    ? Maps.newHashMap(visitPropertyClause(ctx.propertyClause())) : Maps.newHashMap();
        return new DropFileCommand(stripQuotes(ctx.name.getText()), dbName, properties);
    }

    @Override
    public LogicalPlan visitDropRepository(DropRepositoryContext ctx) {
        return new DropRepositoryCommand(stripQuotes(ctx.name.getText()));
    }

    @Override
    public LogicalPlan visitDropSqlBlockRule(DropSqlBlockRuleContext ctx) {
        return new DropSqlBlockRuleCommand(visitIdentifierSeq(ctx.identifierSeq()), ctx.EXISTS() != null);
    }

    @Override
    public LogicalPlan visitDropUser(DropUserContext ctx) {
        UserIdentity userIdent = visitUserIdentify(ctx.userIdentify());
        return new DropUserCommand(userIdent, ctx.EXISTS() != null);
    }

    @Override
    public LogicalPlan visitDropWorkloadGroup(DropWorkloadGroupContext ctx) {
        return new DropWorkloadGroupCommand(ctx.name.getText(), ctx.EXISTS() != null);
    }

    @Override
    public LogicalPlan visitDropWorkloadPolicy(DropWorkloadPolicyContext ctx) {
        return new DropWorkloadPolicyCommand(ctx.name.getText(), ctx.EXISTS() != null);
    }

    @Override
    public LogicalPlan visitShowTableId(ShowTableIdContext ctx) {
        long tableId = -1;
        if (ctx.tableId != null) {
            tableId = Long.parseLong(ctx.tableId.getText());
        }
        return new ShowTableIdCommand(tableId);
    }

    @Override
    public LogicalPlan visitShowProcessList(ShowProcessListContext ctx) {
        return new ShowProcessListCommand(ctx.FULL() != null);
    }

    @Override
    public LogicalPlan visitHelp(HelpContext ctx) {
        String mark = ctx.mark.getText();
        return new HelpCommand(mark);
    }

    @Override
    public LogicalPlan visitSync(SyncContext ctx) {
        return new SyncCommand();
    }

    @Override
    public LogicalPlan visitShowDelete(ShowDeleteContext ctx) {
        String dbName = null;
        if (ctx.database != null) {
            List<String> nameParts = visitMultipartIdentifier(ctx.database);
            dbName = nameParts.get(0); // only one entry possible
        }
        return new ShowDeleteCommand(dbName);
    }

    @Override
    public LogicalPlan visitShowStoragePolicy(ShowStoragePolicyContext ctx) {
        String policyName = null;
        if (ctx.identifierOrText() != null) {
            policyName = stripQuotes(ctx.identifierOrText().getText());
        }
        return new ShowStoragePolicyCommand(policyName, ctx.USING() != null);
    }

    @Override
    public LogicalPlan visitShowPrivileges(ShowPrivilegesContext ctx) {
        return new ShowPrivilegesCommand();
    }

    @Override
    public LogicalPlan visitShowTabletsBelong(ShowTabletsBelongContext ctx) {
        List<Long> tabletIdLists = new ArrayList<>();
        ctx.tabletIds.stream().forEach(tabletToken -> {
            tabletIdLists.add(Long.parseLong(tabletToken.getText()));
        });
        return new ShowTabletsBelongCommand(tabletIdLists);
    }

    @Override
    public LogicalPlan visitShowCollation(ShowCollationContext ctx) {
        String wild = null;
        if (ctx.wildWhere() != null) {
            if (ctx.wildWhere().LIKE() != null) {
                wild = stripQuotes(ctx.wildWhere().STRING_LITERAL().getText());
            } else if (ctx.wildWhere().WHERE() != null) {
                wild = ctx.wildWhere().expression().getText();
            }
        }
        return new ShowCollationCommand(wild);
    }

    @Override
    public LogicalPlan visitAdminCheckTablets(AdminCheckTabletsContext ctx) {
        List<Long> tabletIdLists = new ArrayList<>();
        if (ctx.tabletList() != null) {
            ctx.tabletList().tabletIdList.stream().forEach(tabletToken -> {
                tabletIdLists.add(Long.parseLong(tabletToken.getText()));
            });
        }
        Map<String, String> properties = ctx.properties != null
                ? Maps.newHashMap(visitPropertyClause(ctx.properties))
                : Maps.newHashMap();
        return new AdminCheckTabletsCommand(tabletIdLists, properties);
    }

    @Override
    public LogicalPlan visitShowWarningErrorCount(ShowWarningErrorCountContext ctx) {
        boolean isWarning = ctx.WARNINGS() != null;
        return new ShowWarningErrorCountCommand(isWarning);
    }

    @Override
    public LogicalPlan visitShowStatus(ShowStatusContext ctx) {
        String scope = visitStatementScope(ctx.statementScope()).name();
        return new ShowStatusCommand(scope);
    }

    @Override
    public LogicalPlan visitShowDataSkew(ShowDataSkewContext ctx) {
        TableRefInfo tableRefInfo = visitBaseTableRefContext(ctx.baseTableRef());
        return new ShowDataSkewCommand(tableRefInfo);
    }

    @Override
    public LogicalPlan visitShowData(DorisParser.ShowDataContext ctx) {
        TableNameInfo tableNameInfo = null;
        if (ctx.tableName != null) {
            tableNameInfo = new TableNameInfo(visitMultipartIdentifier(ctx.tableName));
        }
        List<OrderKey> orderKeys = null;
        if (ctx.sortClause() != null) {
            orderKeys = visit(ctx.sortClause().sortItem(), OrderKey.class);
        }
        Map<String, String> properties = ctx.propertyClause() != null
                ? Maps.newHashMap(visitPropertyClause(ctx.propertyClause())) : Maps.newHashMap();
        boolean detailed = ctx.ALL() != null;
        return new ShowDataCommand(tableNameInfo, orderKeys, properties, detailed);
    }

    @Override
    public LogicalPlan visitShowTableCreation(ShowTableCreationContext ctx) {
        String dbName = null;
        String wild = null;
        if (ctx.database != null) {
            List<String> nameParts = visitMultipartIdentifier(ctx.database);
            dbName = nameParts.get(0); // only one entry possible
        }
        if (ctx.STRING_LITERAL() != null) {
            wild = ctx.STRING_LITERAL().getText();
        }
        return new ShowTableCreationCommand(dbName, wild);
    }

    @Override
    public SetType visitStatementScope(StatementScopeContext ctx) {
        SetType statementScope = SetType.DEFAULT;
        if (ctx != null) {
            if (ctx.GLOBAL() != null) {
                statementScope = SetType.GLOBAL;
            } else if (ctx.LOCAL() != null || ctx.SESSION() != null) {
                statementScope = SetType.SESSION;
            }
        }
        return statementScope;
    }

    @Override
    public LogicalPlan visitAdminShowTabletStorageFormat(AdminShowTabletStorageFormatContext ctx) {
        return new ShowTabletStorageFormatCommand(ctx.VERBOSE() != null);
    }

    @Override
    public LogicalPlan visitShowTabletStorageFormat(ShowTabletStorageFormatContext ctx) {
        return new ShowTabletStorageFormatCommand(ctx.VERBOSE() != null);
    }

    @Override
    public LogicalPlan visitShowTabletsFromTable(DorisParser.ShowTabletsFromTableContext ctx) {
        TableNameInfo tableName = new TableNameInfo(visitMultipartIdentifier(ctx.tableName));
        PartitionNamesInfo partitionNamesInfo = null;
        if (ctx.partitionSpec() != null) {
            Pair<Boolean, List<String>> partitionSpec = visitPartitionSpec(ctx.partitionSpec());
            partitionNamesInfo = new PartitionNamesInfo(partitionSpec.first, partitionSpec.second);
        }
        List<OrderKey> orderKeys = null;
        if (ctx.sortClause() != null) {
            orderKeys = visit(ctx.sortClause().sortItem(), OrderKey.class);
        }
        long limit = 0;
        long offset = 0;
        if (ctx.limitClause() != null) {
            limit = ctx.limitClause().limit != null
                    ? Long.parseLong(ctx.limitClause().limit.getText())
                    : 0;
            if (limit < 0) {
                throw new ParseException("Limit requires non-negative number", ctx.limitClause());
            }
            offset = ctx.limitClause().offset != null
                    ? Long.parseLong(ctx.limitClause().offset.getText())
                    : 0;
            if (offset < 0) {
                throw new ParseException("Offset requires non-negative number", ctx.limitClause());
            }
        }
        if (ctx.wildWhere() != null) {
            if (ctx.wildWhere().LIKE() != null) {
                throw new ParseException("Not support like clause");
            } else {
                Expression expr = (Expression) ctx.wildWhere().expression().accept(this);
                return new ShowTabletsFromTableCommand(tableName, partitionNamesInfo, expr, orderKeys, limit, offset);
            }
        }

        return new ShowTabletsFromTableCommand(tableName, partitionNamesInfo, null, orderKeys, limit, offset);
    }

    @Override
    public LogicalPlan visitShowQueryProfile(ShowQueryProfileContext ctx) {
        String queryIdPath = "/";
        if (ctx.queryIdPath != null) {
            queryIdPath = stripQuotes(ctx.queryIdPath.getText());
        }

        long limit = 20;
        if (ctx.limitClause() != null) {
            limit = Long.parseLong(ctx.limitClause().limit.getText());
            if (limit < 0) {
                throw new ParseException("Limit requires non-negative number, got " + String.valueOf(limit));
            }
        }
        return new ShowQueryProfileCommand(queryIdPath, limit);
    }

    @Override
    public LogicalPlan visitSwitchCatalog(SwitchCatalogContext ctx) {
        if (ctx.catalog != null) {
            return new SwitchCommand(ctx.catalog.getText());
        }
        throw new ParseException("catalog name can not be null");
    }

    @Override
    public LogicalPlan visitUseDatabase(UseDatabaseContext ctx) {
        if (ctx.database == null) {
            throw new ParseException("database name can not be null");
        }
        return ctx.catalog != null ? new UseCommand(ctx.catalog.getText(), ctx.database.getText())
                : new UseCommand(ctx.database.getText());
    }

    @Override
    public LogicalPlan visitShowConvertLsc(ShowConvertLscContext ctx) {
        if (ctx.database == null) {
            return new ShowConvertLSCCommand(null);
        }
        List<String> parts = visitMultipartIdentifier(ctx.database);
        String databaseName = parts.get(parts.size() - 1);
        if (parts.size() == 2 && !InternalCatalog.INTERNAL_CATALOG_NAME.equalsIgnoreCase(parts.get(0))) {
            throw new ParseException("The execution of this command is restricted to the internal catalog only.");
        } else if (parts.size() > 2) {
            throw new ParseException("Only one dot can be in the name: " + String.join(".", parts));
        }
        return new ShowConvertLSCCommand(databaseName);
    }

    @Override
    public Object visitAlterDatabaseSetQuota(AlterDatabaseSetQuotaContext ctx) {
        String databaseName = Optional.ofNullable(ctx.name)
                .map(ParseTree::getText).filter(s -> !s.isEmpty())
                .orElseThrow(() -> new ParseException("database name can not be null"));
        String quota = Optional.ofNullable(ctx.quota)
                .map(ParseTree::getText)
                .orElseGet(() -> Optional.ofNullable(ctx.INTEGER_VALUE())
                        .map(TerminalNode::getText)
                        .orElse(null));
        // Determine the quota type
        QuotaType quotaType;
        if (ctx.DATA() != null) {
            quotaType = QuotaType.DATA;
        } else if (ctx.REPLICA() != null) {
            quotaType = QuotaType.REPLICA;
        } else if (ctx.TRANSACTION() != null) {
            quotaType = QuotaType.TRANSACTION;
        } else {
            quotaType = QuotaType.NONE;
        }
        return new AlterDatabaseSetQuotaCommand(databaseName, quotaType, quota);
    }

    @Override
    public LogicalPlan visitDropDatabase(DropDatabaseContext ctx) {
        boolean ifExists = ctx.EXISTS() != null;
        List<String> databaseNameParts = visitMultipartIdentifier(ctx.name);
        boolean force = ctx.FORCE() != null;
        DropDatabaseInfo databaseInfo = new DropDatabaseInfo(ifExists, databaseNameParts, force);
        return new DropDatabaseCommand(databaseInfo);
    }

    @Override
    public LogicalPlan visitAlterRepository(AlterRepositoryContext ctx) {

        Map<String, String> properties = ctx.propertyClause() != null
                ? Maps.newHashMap(visitPropertyClause(ctx.propertyClause())) : Maps.newHashMap();

        return new AlterRepositoryCommand(ctx.name.getText(), properties);
    }

    @Override
    public LogicalPlan visitShowAnalyze(ShowAnalyzeContext ctx) {
        boolean isAuto = ctx.AUTO() != null;
        List<String> tableName = ctx.tableName == null ? null : visitMultipartIdentifier(ctx.tableName);
        long jobId = ctx.jobId == null ? 0 : Long.parseLong(ctx.jobId.getText());
        String stateKey = ctx.stateKey == null ? null : stripQuotes(ctx.stateKey.getText());
        String stateValue = ctx.stateValue == null ? null : stripQuotes(ctx.stateValue.getText());
        return new ShowAnalyzeCommand(tableName, jobId, stateKey, stateValue, isAuto);
    }

    @Override
    public LogicalPlan visitDropAllBrokerClause(DropAllBrokerClauseContext ctx) {
        String brokerName = stripQuotes(ctx.name.getText());
        AlterSystemOp alterSystemOp = new DropAllBrokerOp(brokerName);
        return new AlterSystemCommand(alterSystemOp, PlanType.ALTER_SYSTEM_DROP_ALL_BROKER);
    }

    @Override
    public LogicalPlan visitAlterSystem(DorisParser.AlterSystemContext ctx) {
        return plan(ctx.alterSystemClause());
    }

    @Override
    public LogicalPlan visitAddBrokerClause(AddBrokerClauseContext ctx) {
        String brokerName = stripQuotes(ctx.name.getText());
        List<String> hostPorts = ctx.hostPorts.stream()
                .map(e -> stripQuotes(e.getText()))
                .collect(Collectors.toList());
        AlterSystemOp alterSystemOp = new AddBrokerOp(brokerName, hostPorts);
        return new AlterSystemCommand(alterSystemOp, PlanType.ALTER_SYSTEM_ADD_BROKER);
    }

    @Override
    public LogicalPlan visitDropBrokerClause(DropBrokerClauseContext ctx) {
        String brokerName = stripQuotes(ctx.name.getText());
        List<String> hostPorts = ctx.hostPorts.stream()
                .map(e -> stripQuotes(e.getText()))
                .collect(Collectors.toList());
        AlterSystemOp alterSystemOp = new DropBrokerOp(brokerName, hostPorts);
        return new AlterSystemCommand(alterSystemOp, PlanType.ALTER_SYSTEM_DROP_BROKER);
    }

    @Override
    public LogicalPlan visitAddBackendClause(AddBackendClauseContext ctx) {
        List<String> hostPorts = ctx.hostPorts.stream()
                .map(e -> stripQuotes(e.getText()))
                .collect(Collectors.toList());
        Map<String, String> properties = visitPropertyClause(ctx.properties);
        AlterSystemOp alterSystemOp = new AddBackendOp(hostPorts, properties);
        return new AlterSystemCommand(alterSystemOp, PlanType.ALTER_SYSTEM_ADD_BACKEND);
    }

    @Override
    public LogicalPlan visitDropBackendClause(DorisParser.DropBackendClauseContext ctx) {
        List<String> hostPorts = ctx.hostPorts.stream()
                .map(e -> stripQuotes(e.getText()))
                .collect(Collectors.toList());
        boolean force = false;
        if (ctx.DROPP() != null) {
            force = true;
        }
        AlterSystemOp alterSystemOp = new DropBackendOp(hostPorts, force);
        return new AlterSystemCommand(alterSystemOp, PlanType.ALTER_SYSTEM_DROP_BACKEND);
    }

    @Override
    public LogicalPlan visitDecommissionBackendClause(DorisParser.DecommissionBackendClauseContext ctx) {
        List<String> hostPorts = ctx.hostPorts.stream()
                .map(e -> stripQuotes(e.getText()))
                .collect(Collectors.toList());
        AlterSystemOp alterSystemOp = new DecommissionBackendOp(hostPorts);
        return new AlterSystemCommand(alterSystemOp, PlanType.ALTER_SYSTEM_DECOMMISSION_BACKEND);
    }

    @Override
    public LogicalPlan visitAddFollowerClause(DorisParser.AddFollowerClauseContext ctx) {
        String hostPort = stripQuotes(ctx.hostPort.getText());
        AlterSystemOp alterSystemOp = new AddFollowerOp(hostPort);
        return new AlterSystemCommand(alterSystemOp, PlanType.ALTER_SYSTEM_ADD_FOLLOWER);
    }

    @Override
    public LogicalPlan visitDropFollowerClause(DorisParser.DropFollowerClauseContext ctx) {
        String hostPort = stripQuotes(ctx.hostPort.getText());
        AlterSystemOp alterSystemOp = new DropFollowerOp(hostPort);
        return new AlterSystemCommand(alterSystemOp, PlanType.ALTER_SYSTEM_DROP_FOLLOWER);
    }

    @Override
    public LogicalPlan visitAddObserverClause(DorisParser.AddObserverClauseContext ctx) {
        String hostPort = stripQuotes(ctx.hostPort.getText());
        AlterSystemOp alterSystemOp = new AddObserverOp(hostPort);
        return new AlterSystemCommand(alterSystemOp, PlanType.ALTER_SYSTEM_ADD_OBSERVER);
    }

    @Override
    public LogicalPlan visitDropObserverClause(DorisParser.DropObserverClauseContext ctx) {
        String hostPort = stripQuotes(ctx.hostPort.getText());
        AlterSystemOp alterSystemOp = new DropObserverOp(hostPort);
        return new AlterSystemCommand(alterSystemOp, PlanType.ALTER_SYSTEM_DROP_OBSERVER);
    }

    @Override
    public LogicalPlan visitAlterLoadErrorUrlClause(DorisParser.AlterLoadErrorUrlClauseContext ctx) {
        Map<String, String> properties = visitPropertyClause(ctx.properties);
        AlterSystemOp alterSystemOp = new AlterLoadErrorUrlOp(properties);
        return new AlterSystemCommand(alterSystemOp, PlanType.ALTER_SYSTEM_SET_LOAD_ERRORS_HU);
    }

    @Override
    public LogicalPlan visitModifyBackendClause(DorisParser.ModifyBackendClauseContext ctx) {
        List<String> hostPorts = ctx.hostPorts.stream()
                .map(e -> stripQuotes(e.getText()))
                .collect(Collectors.toList());
        Map<String, String> properties = visitPropertyItemList(ctx.propertyItemList());
        AlterSystemOp alterSystemOp = new ModifyBackendOp(hostPorts, properties);
        return new AlterSystemCommand(alterSystemOp, PlanType.ALTER_SYSTEM_MODIFY_BACKEND);
    }

    @Override
    public LogicalPlan visitModifyFrontendOrBackendHostNameClause(
            DorisParser.ModifyFrontendOrBackendHostNameClauseContext ctx) {
        String hostPort = stripQuotes(ctx.hostPort.getText());
        String hostName = stripQuotes(ctx.hostName.getText());
        AlterSystemOp alterSystemOp = null;
        if (ctx.FRONTEND() != null) {
            alterSystemOp = new ModifyFrontendOrBackendHostNameOp(hostPort, hostName, ModifyOpType.Frontend);
        } else if (ctx.BACKEND() != null) {
            alterSystemOp = new ModifyFrontendOrBackendHostNameOp(hostPort, hostName, ModifyOpType.Backend);
        }
        return new AlterSystemCommand(alterSystemOp, PlanType.ALTER_SYSTEM_MODIFY_FRONTEND_OR_BACKEND_HOSTNAME);
    }

    @Override
    public LogicalPlan visitShowQueuedAnalyzeJobs(ShowQueuedAnalyzeJobsContext ctx) {
        List<String> tableName = ctx.tableName == null ? null : visitMultipartIdentifier(ctx.tableName);
        String stateKey = ctx.stateKey == null ? null : stripQuotes(ctx.stateKey.getText());
        String stateValue = ctx.stateValue == null ? null : stripQuotes(ctx.stateValue.getText());
        return new ShowQueuedAnalyzeJobsCommand(tableName, stateKey, stateValue);
    }

    @Override
    public LogicalPlan visitShowIndexStats(DorisParser.ShowIndexStatsContext ctx) {
        TableNameInfo tableName = new TableNameInfo(visitMultipartIdentifier(ctx.tableName));
        String indexId = stripQuotes(ctx.indexId.getText());
        return new ShowIndexStatsCommand(tableName, indexId);
    }

    @Override
    public LogicalPlan visitShowTableStatus(DorisParser.ShowTableStatusContext ctx) {
        String ctlName = null;
        String dbName = null;
        if (ctx.database != null) {
            List<String> nameParts = visitMultipartIdentifier(ctx.database);
            if (nameParts.size() == 1) {
                dbName = nameParts.get(0);
            } else if (nameParts.size() == 2) {
                ctlName = nameParts.get(0);
                dbName = nameParts.get(1);
            } else {
                throw new AnalysisException("nameParts in analyze database should be [ctl.]db");
            }
        }

        if (ctx.wildWhere() != null) {
            if (ctx.wildWhere().LIKE() != null) {
                return new ShowTableStatusCommand(dbName, ctlName,
                    stripQuotes(ctx.wildWhere().STRING_LITERAL().getText()), null);
            } else {
                Expression expr = (Expression) ctx.wildWhere().expression().accept(this);
                return new ShowTableStatusCommand(dbName, ctlName, null, expr);
            }
        }
        return new ShowTableStatusCommand(dbName, ctlName);
    }

    @Override
    public LogicalPlan visitShowTables(DorisParser.ShowTablesContext ctx) {
        String ctlName = null;
        String dbName = null;
        if (ctx.database != null) {
            List<String> nameParts = visitMultipartIdentifier(ctx.database);
            if (nameParts.size() == 1) {
                dbName = nameParts.get(0);
            } else if (nameParts.size() == 2) {
                ctlName = nameParts.get(0);
                dbName = nameParts.get(1);
            } else {
                throw new AnalysisException("nameParts in analyze database should be [ctl.]db");
            }
        }

        boolean isVerbose = ctx.FULL() != null;

        if (ctx.wildWhere() != null) {
            if (ctx.wildWhere().LIKE() != null) {
                return new ShowTableCommand(dbName, ctlName, isVerbose,
                        stripQuotes(ctx.wildWhere().STRING_LITERAL().getText()), null, PlanType.SHOW_TABLES);
            } else {
                return new ShowTableCommand(dbName, ctlName, isVerbose, null,
                        getOriginSql(ctx.wildWhere()), PlanType.SHOW_TABLES);
            }
        }
        return new ShowTableCommand(dbName, ctlName, isVerbose, PlanType.SHOW_TABLES);
    }

    @Override
    public LogicalPlan visitShowViews(DorisParser.ShowViewsContext ctx) {
        String ctlName = null;
        String dbName = null;
        if (ctx.database != null) {
            List<String> nameParts = visitMultipartIdentifier(ctx.database);
            if (nameParts.size() == 1) {
                dbName = nameParts.get(0);
            } else if (nameParts.size() == 2) {
                ctlName = nameParts.get(0);
                dbName = nameParts.get(1);
            } else {
                throw new AnalysisException("nameParts in analyze database should be [ctl.]db");
            }
        }

        boolean isVerbose = ctx.FULL() != null;

        if (ctx.wildWhere() != null) {
            if (ctx.wildWhere().LIKE() != null) {
                return new ShowTableCommand(dbName, ctlName, isVerbose,
                    stripQuotes(ctx.wildWhere().STRING_LITERAL().getText()), null, PlanType.SHOW_VIEWS);
            } else {
                return new ShowTableCommand(dbName, ctlName, isVerbose, null,
                    getOriginSql(ctx.wildWhere()), PlanType.SHOW_VIEWS);
            }
        }
        return new ShowTableCommand(dbName, ctlName, isVerbose, PlanType.SHOW_VIEWS);
    }

    @Override
    public LogicalPlan visitShowTabletId(DorisParser.ShowTabletIdContext ctx) {
        long tabletId = Long.parseLong(ctx.tabletId.getText());
        return new ShowTabletIdCommand(tabletId);
    }

    @Override
    public LogicalPlan visitShowDatabases(DorisParser.ShowDatabasesContext ctx) {
        String ctlName = null;
        if (ctx.catalog != null) {
            ctlName = ctx.catalog.getText();
        }

        if (ctx.wildWhere() != null) {
            if (ctx.wildWhere().LIKE() != null) {
                return new ShowDatabasesCommand(ctlName,
                        stripQuotes(ctx.wildWhere().STRING_LITERAL().getText()), null);
            } else {
                Expression expr = (Expression) ctx.wildWhere().expression().accept(this);
                return new ShowDatabasesCommand(ctlName, null, expr);
            }
        }
        return new ShowDatabasesCommand(ctlName, null, null);
    }

    @Override
    public LogicalPlan visitDescribeTable(DorisParser.DescribeTableContext ctx) {
        TableNameInfo tableName = new TableNameInfo(visitMultipartIdentifier(ctx.multipartIdentifier()));
        PartitionNamesInfo partitionNames = null;
        boolean isTempPart = false;
        if (ctx.specifiedPartition() != null) {
            isTempPart = ctx.specifiedPartition().TEMPORARY() != null;
            if (ctx.specifiedPartition().identifier() != null) {
                partitionNames = new PartitionNamesInfo(isTempPart,
                        ImmutableList.of(ctx.specifiedPartition().identifier().getText()));
            } else {
                partitionNames = new PartitionNamesInfo(isTempPart,
                        visitIdentifierList(ctx.specifiedPartition().identifierList()));
            }
        }
        return new DescribeCommand(tableName, false, partitionNames);
    }

    @Override
    public LogicalPlan visitAnalyzeTable(DorisParser.AnalyzeTableContext ctx) {
        TableNameInfo tableNameInfo = new TableNameInfo(visitMultipartIdentifier(ctx.name));
        PartitionNamesInfo partitionNamesInfo = null;
        if (ctx.partitionSpec() != null) {
            Pair<Boolean, List<String>> partitionSpec = visitPartitionSpec(ctx.partitionSpec());
            partitionNamesInfo = new PartitionNamesInfo(partitionSpec.first, partitionSpec.second);
        }
        List<String> columnNames = null;
        if (ctx.columns != null) {
            columnNames = visitIdentifierList(ctx.columns);
        }
        Map<String, String> propertiesMap = new HashMap<>();
        // default values
        propertiesMap.put(AnalyzeProperties.PROPERTY_SYNC, "false");
        propertiesMap.put(AnalyzeProperties.PROPERTY_ANALYSIS_TYPE, AnalysisInfo.AnalysisType.FUNDAMENTALS.toString());
        for (DorisParser.AnalyzePropertiesContext aps : ctx.analyzeProperties()) {
            Map<String, String> map = visitAnalyzeProperties(aps);
            propertiesMap.putAll(map);
        }
        propertiesMap.putAll(visitPropertyClause(ctx.propertyClause()));
        AnalyzeProperties properties = new AnalyzeProperties(propertiesMap);
        return new AnalyzeTableCommand(tableNameInfo,
                partitionNamesInfo, columnNames, properties);
    }

    @Override
    public LogicalPlan visitAnalyzeDatabase(DorisParser.AnalyzeDatabaseContext ctx) {
        String ctlName = null;
        String dbName = null;
        List<String> nameParts = visitMultipartIdentifier(ctx.name);
        if (nameParts.size() == 1) {
            dbName = nameParts.get(0);
        } else if (nameParts.size() == 2) {
            ctlName = nameParts.get(0);
            dbName = nameParts.get(1);
        } else {
            throw new AnalysisException("nameParts in analyze database should be [ctl.]db");
        }

        Map<String, String> propertiesMap = new HashMap<>();
        // default values
        propertiesMap.put(AnalyzeProperties.PROPERTY_SYNC, "false");
        propertiesMap.put(AnalyzeProperties.PROPERTY_ANALYSIS_TYPE, AnalysisInfo.AnalysisType.FUNDAMENTALS.toString());
        for (DorisParser.AnalyzePropertiesContext aps : ctx.analyzeProperties()) {
            Map<String, String> map = visitAnalyzeProperties(aps);
            propertiesMap.putAll(map);
        }
        propertiesMap.putAll(visitPropertyClause(ctx.propertyClause()));
        AnalyzeProperties properties = new AnalyzeProperties(propertiesMap);
        return new AnalyzeDatabaseCommand(ctlName, dbName, properties);
    }

    @Override
    public Map<String, String> visitAnalyzeProperties(DorisParser.AnalyzePropertiesContext ctx) {
        Map<String, String> properties = new HashMap<>();
        if (ctx.SYNC() != null) {
            properties.put(AnalyzeProperties.PROPERTY_SYNC, "true");
        } else if (ctx.INCREMENTAL() != null) {
            properties.put(AnalyzeProperties.PROPERTY_INCREMENTAL, "true");
        } else if (ctx.FULL() != null) {
            properties.put(AnalyzeProperties.PROPERTY_FORCE_FULL, "true");
        } else if (ctx.SQL() != null) {
            properties.put(AnalyzeProperties.PROPERTY_EXTERNAL_TABLE_USE_SQL, "true");
        } else if (ctx.HISTOGRAM() != null) {
            properties.put(AnalyzeProperties.PROPERTY_ANALYSIS_TYPE, AnalysisInfo.AnalysisType.HISTOGRAM.toString());
        } else if (ctx.SAMPLE() != null) {
            if (ctx.ROWS() != null) {
                properties.put(AnalyzeProperties.PROPERTY_SAMPLE_ROWS, ctx.INTEGER_VALUE().getText());
            } else if (ctx.PERCENT() != null) {
                properties.put(AnalyzeProperties.PROPERTY_SAMPLE_PERCENT, ctx.INTEGER_VALUE().getText());
            }
        } else if (ctx.BUCKETS() != null) {
            properties.put(AnalyzeProperties.PROPERTY_NUM_BUCKETS, ctx.INTEGER_VALUE().getText());
        } else if (ctx.PERIOD() != null) {
            properties.put(AnalyzeProperties.PROPERTY_PERIOD_SECONDS, ctx.INTEGER_VALUE().getText());
        } else if (ctx.CRON() != null) {
            properties.put(AnalyzeProperties.PROPERTY_PERIOD_CRON, ctx.STRING_LITERAL().getText());
        }
        return properties;
    }

    @Override
    public LogicalPlan visitShowColumnHistogramStats(ShowColumnHistogramStatsContext ctx) {
        TableNameInfo tableNameInfo = new TableNameInfo(visitMultipartIdentifier(ctx.tableName));
        List<String> columnNames = visitIdentifierList(ctx.columnList);
        return new ShowColumnHistogramStatsCommand(tableNameInfo, columnNames);
    }

    @Override
    public LogicalPlan visitDescribeTableAll(DorisParser.DescribeTableAllContext ctx) {
        TableNameInfo tableName = new TableNameInfo(visitMultipartIdentifier(ctx.multipartIdentifier()));
        return new DescribeCommand(tableName, true, null);
    }

    @Override
    public String visitTableAlias(DorisParser.TableAliasContext ctx) {
        if (ctx.identifierList() != null) {
            throw new ParseException("Do not implemented", ctx);
        }
        return ctx.strictIdentifier() != null ? ctx.strictIdentifier().getText() : null;
    }

    @Override
    public LogicalPlan visitDescribeTableValuedFunction(DorisParser.DescribeTableValuedFunctionContext ctx) {
        String tvfName = ctx.tvfName.getText();
        String alias = visitTableAlias(ctx.tableAlias());
        Map<String, String> params = visitPropertyItemList(ctx.properties);

        TableValuedFunctionRef tableValuedFunctionRef = null;
        try {
            tableValuedFunctionRef = new TableValuedFunctionRef(tvfName, alias, params);
        } catch (org.apache.doris.common.AnalysisException e) {
            throw new AnalysisException(e.getDetailMessage());
        }
        return new DescribeCommand(tableValuedFunctionRef);
    }

    @Override
    public LogicalPlan visitShowTableStats(DorisParser.ShowTableStatsContext ctx) {
        if (ctx.tableId != null) {
            return new ShowTableStatsCommand(Long.parseLong(ctx.tableId.getText()));
        } else {
            TableNameInfo tableNameInfo = new TableNameInfo(visitMultipartIdentifier(ctx.tableName));

            PartitionNamesInfo partitionNamesInfo = null;
            if (ctx.partitionSpec() != null) {
                Pair<Boolean, List<String>> partitionSpec = visitPartitionSpec(ctx.partitionSpec());
                partitionNamesInfo = new PartitionNamesInfo(partitionSpec.first, partitionSpec.second);
            }

            List<String> columnNames = new ArrayList<>();
            if (ctx.columnList != null) {
                columnNames.addAll(visitIdentifierList(ctx.columnList));
            }
            return new ShowTableStatsCommand(tableNameInfo, columnNames, partitionNamesInfo);
        }
    }

    @Override
    public LogicalPlan visitDropStats(DorisParser.DropStatsContext ctx) {
        TableNameInfo tableNameInfo = new TableNameInfo(visitMultipartIdentifier(ctx.tableName));

        Set<String> columnNames = new HashSet<>();
        if (ctx.identifierList() != null) {
            columnNames.addAll(visitIdentifierList(ctx.identifierList()));
        }

        PartitionNamesInfo partitionNamesInfo = null;
        if (ctx.partitionSpec() != null) {
            Pair<Boolean, List<String>> partitionSpec = visitPartitionSpec(ctx.partitionSpec());
            partitionNamesInfo = new PartitionNamesInfo(partitionSpec.first, partitionSpec.second);
        }
        return new DropStatsCommand(tableNameInfo, columnNames, partitionNamesInfo);
    }

    @Override
    public LogicalPlan visitDropCachedStats(DorisParser.DropCachedStatsContext ctx) {
        TableNameInfo tableNameInfo = new TableNameInfo(visitMultipartIdentifier(ctx.tableName));
        return new DropCachedStatsCommand(tableNameInfo);
    }

    @Override
    public LogicalPlan visitDropExpiredStats(DorisParser.DropExpiredStatsContext ctx) {
        return new DropExpiredStatsCommand();
    }

    @Override
    public LogicalPlan visitAlterTableStats(DorisParser.AlterTableStatsContext ctx) {
        TableNameInfo tableNameInfo = new TableNameInfo(visitMultipartIdentifier(ctx.name));
        PartitionNamesInfo partitionNamesInfo = null;
        if (ctx.partitionSpec() != null) {
            Pair<Boolean, List<String>> partitionSpec = visitPartitionSpec(ctx.partitionSpec());
            partitionNamesInfo = new PartitionNamesInfo(partitionSpec.first, partitionSpec.second);
        }
        Map<String, String> properties = visitPropertyItemList(ctx.propertyItemList());
        return new AlterTableStatsCommand(tableNameInfo, partitionNamesInfo, properties);
    }

    @Override
    public LogicalPlan visitAlterColumnStats(DorisParser.AlterColumnStatsContext ctx) {
        TableNameInfo tableNameInfo = new TableNameInfo(visitMultipartIdentifier(ctx.name));
        PartitionNamesInfo partitionNamesInfo = null;
        if (ctx.partitionSpec() != null) {
            Pair<Boolean, List<String>> partitionSpec = visitPartitionSpec(ctx.partitionSpec());
            partitionNamesInfo = new PartitionNamesInfo(partitionSpec.first, partitionSpec.second);
        }

        String index = ctx.indexName != null ? ctx.indexName.getText() : null;
        String columnName = ctx.columnName.getText();
        Map<String, String> properties = visitPropertyItemList(ctx.propertyItemList());
        return new AlterColumnStatsCommand(tableNameInfo,
            partitionNamesInfo,
            index,
            columnName,
            properties);
    }

    @Override
<<<<<<< HEAD
    public Map<String, Expression> visitColMappingList(DorisParser.ColMappingListContext ctx) {
        Map<String, Expression> colMappings;
        if (ctx != null) {
            colMappings = new HashMap<>();
            for (DorisParser.MappingExprContext mappingExpr : ctx.mappingSet) {
                colMappings.put(mappingExpr.mappingCol.getText(), getExpression(mappingExpr.expression()));
            }
        } else {
            colMappings = ImmutableMap.of();
        }
        return colMappings;
    }

    @Override
    public MysqlDataDescription visitMysqlDataDesc(DorisParser.MysqlDataDescContext ctx) {
        List<String> filePaths = new ArrayList<>();
        filePaths.add(ctx.filePath.getText());
        TableNameInfo tableNameInfo = new TableNameInfo(visitMultipartIdentifier(ctx.multipartIdentifier()));
        boolean isClientLocal = ctx.LOCAL() != null;

        List<String> partitions;
        if (ctx.partition != null) {
            partitions = visitIdentifierList(ctx.partition);
        } else {
            partitions = ImmutableList.of();
        }
        PartitionNamesInfo partitionNamesInfo = new PartitionNamesInfo(false, partitions);

        Optional<String> columnSeparator;
        Optional<String> lineDelimiter;
        if (ctx.comma != null) {
            columnSeparator = Optional.of(ctx.comma.getText().substring(1, ctx.comma.getText().length() - 1));
        } else {
            columnSeparator = Optional.empty();
        }
        if (ctx.separator != null) {
            lineDelimiter = Optional.of(ctx.separator.getText().substring(1, ctx.separator.getText().length() - 1));
        } else {
            lineDelimiter = Optional.empty();
        }

        int skipLines = ctx.skipLines() == null
                ? 0 : Integer.parseInt(ctx.skipLines().INTEGER_VALUE().getText());

        List<String> columns;
        if (ctx.columns != null) {
            columns = visitIdentifierList(ctx.columns);
        } else {
            columns = ImmutableList.of();
        }
        Map<String, Expression> colMappings = visitColMappingList(ctx.colMappingList());

        Map<String, String> properties;
        if (ctx.propertyClause() != null) {
            properties = visitPropertyItemList(ctx.propertyClause().propertyItemList());
        } else {
            properties = ImmutableMap.of();
        }

        MysqlDataDescription mysqlDataDescription = new MysqlDataDescription(
                filePaths,
                tableNameInfo,
                isClientLocal,
                partitionNamesInfo,
                columnSeparator,
                lineDelimiter,
                skipLines,
                columns,
                colMappings,
                properties
        );
        return mysqlDataDescription;
    }

    @Override
    public LogicalPlan visitMysqlLoad(DorisParser.MysqlLoadContext ctx) {
        MysqlDataDescription mysqlDataDescription = visitMysqlDataDesc(ctx.mysqlDataDesc());
        Map<String, String> properties;
        if (ctx.properties != null) {
            properties = new HashMap<>();
            properties.putAll(visitPropertyItemList(ctx.properties));
        } else {
            properties = ImmutableMap.of();
        }
        String comment = visitCommentSpec(ctx.commentSpec());
        return new MysqlLoadCommand(mysqlDataDescription, properties, comment);
=======
    public LogicalPlan visitDropAnalyzeJob(DorisParser.DropAnalyzeJobContext ctx) {
        long jobId = Long.parseLong(ctx.INTEGER_VALUE().getText());
        return new DropAnalyzeJobCommand(jobId);
    }

    @Override
    public LogicalPlan visitKillAnalyzeJob(DorisParser.KillAnalyzeJobContext ctx) {
        long jobId = Long.parseLong(ctx.jobId.getText());
        return new KillAnalyzeJobCommand(jobId);
>>>>>>> 211b491c
    }
}
<|MERGE_RESOLUTION|>--- conflicted
+++ resolved
@@ -6363,7 +6363,6 @@
     }
 
     @Override
-<<<<<<< HEAD
     public Map<String, Expression> visitColMappingList(DorisParser.ColMappingListContext ctx) {
         Map<String, Expression> colMappings;
         if (ctx != null) {
@@ -6450,7 +6449,8 @@
         }
         String comment = visitCommentSpec(ctx.commentSpec());
         return new MysqlLoadCommand(mysqlDataDescription, properties, comment);
-=======
+    }
+
     public LogicalPlan visitDropAnalyzeJob(DorisParser.DropAnalyzeJobContext ctx) {
         long jobId = Long.parseLong(ctx.INTEGER_VALUE().getText());
         return new DropAnalyzeJobCommand(jobId);
@@ -6460,6 +6460,5 @@
     public LogicalPlan visitKillAnalyzeJob(DorisParser.KillAnalyzeJobContext ctx) {
         long jobId = Long.parseLong(ctx.jobId.getText());
         return new KillAnalyzeJobCommand(jobId);
->>>>>>> 211b491c
     }
 }
