// Licensed to the Apache Software Foundation (ASF) under one
// or more contributor license agreements.  See the NOTICE file
// distributed with this work for additional information
// regarding copyright ownership.  The ASF licenses this file
// to you under the Apache License, Version 2.0 (the
// "License"); you may not use this file except in compliance
// with the License.  You may obtain a copy of the License at
//
//   http://www.apache.org/licenses/LICENSE-2.0
//
// Unless required by applicable law or agreed to in writing,
// software distributed under the License is distributed on an
// "AS IS" BASIS, WITHOUT WARRANTIES OR CONDITIONS OF ANY
// KIND, either express or implied.  See the License for the
// specific language governing permissions and limitations
// under the License.

package org.apache.doris.nereids.parser;

import org.apache.doris.alter.QuotaType;
import org.apache.doris.analysis.AnalyzeProperties;
import org.apache.doris.analysis.ArithmeticExpr.Operator;
import org.apache.doris.analysis.BrokerDesc;
import org.apache.doris.analysis.ColumnNullableType;
import org.apache.doris.analysis.ColumnPosition;
import org.apache.doris.analysis.DbName;
import org.apache.doris.analysis.EncryptKeyName;
import org.apache.doris.analysis.FunctionName;
import org.apache.doris.analysis.PartitionNames;
import org.apache.doris.analysis.PassVar;
import org.apache.doris.analysis.SetType;
import org.apache.doris.analysis.StorageBackend;
import org.apache.doris.analysis.TableName;
import org.apache.doris.analysis.TableScanParams;
import org.apache.doris.analysis.TableSnapshot;
import org.apache.doris.analysis.TableValuedFunctionRef;
import org.apache.doris.analysis.UserIdentity;
import org.apache.doris.catalog.AggregateType;
import org.apache.doris.catalog.BuiltinAggregateFunctions;
import org.apache.doris.catalog.Env;
import org.apache.doris.catalog.InfoSchemaDb;
import org.apache.doris.catalog.KeysType;
import org.apache.doris.catalog.ScalarType;
import org.apache.doris.common.Config;
import org.apache.doris.common.FeConstants;
import org.apache.doris.common.Pair;
import org.apache.doris.datasource.InternalCatalog;
import org.apache.doris.job.common.IntervalUnit;
import org.apache.doris.load.loadv2.LoadTask;
import org.apache.doris.mtmv.MTMVPartitionInfo.MTMVPartitionType;
import org.apache.doris.mtmv.MTMVRefreshEnum.BuildMode;
import org.apache.doris.mtmv.MTMVRefreshEnum.RefreshMethod;
import org.apache.doris.mtmv.MTMVRefreshEnum.RefreshTrigger;
import org.apache.doris.mtmv.MTMVRefreshInfo;
import org.apache.doris.mtmv.MTMVRefreshSchedule;
import org.apache.doris.mtmv.MTMVRefreshTriggerInfo;
import org.apache.doris.nereids.DorisParser;
import org.apache.doris.nereids.DorisParser.AddBackendClauseContext;
import org.apache.doris.nereids.DorisParser.AddBrokerClauseContext;
import org.apache.doris.nereids.DorisParser.AddColumnClauseContext;
import org.apache.doris.nereids.DorisParser.AddColumnsClauseContext;
import org.apache.doris.nereids.DorisParser.AddConstraintContext;
import org.apache.doris.nereids.DorisParser.AddIndexClauseContext;
import org.apache.doris.nereids.DorisParser.AddPartitionClauseContext;
import org.apache.doris.nereids.DorisParser.AddRollupClauseContext;
import org.apache.doris.nereids.DorisParser.AdminCancelRebalanceDiskContext;
import org.apache.doris.nereids.DorisParser.AdminCheckTabletsContext;
import org.apache.doris.nereids.DorisParser.AdminCompactTableContext;
import org.apache.doris.nereids.DorisParser.AdminDiagnoseTabletContext;
import org.apache.doris.nereids.DorisParser.AdminRebalanceDiskContext;
import org.apache.doris.nereids.DorisParser.AdminSetTableStatusContext;
import org.apache.doris.nereids.DorisParser.AdminShowReplicaDistributionContext;
import org.apache.doris.nereids.DorisParser.AdminShowReplicaStatusContext;
import org.apache.doris.nereids.DorisParser.AdminShowTabletStorageFormatContext;
import org.apache.doris.nereids.DorisParser.AggClauseContext;
import org.apache.doris.nereids.DorisParser.AggStateDataTypeContext;
import org.apache.doris.nereids.DorisParser.AliasQueryContext;
import org.apache.doris.nereids.DorisParser.AliasedQueryContext;
import org.apache.doris.nereids.DorisParser.AlterCatalogCommentContext;
import org.apache.doris.nereids.DorisParser.AlterCatalogPropertiesContext;
import org.apache.doris.nereids.DorisParser.AlterCatalogRenameContext;
import org.apache.doris.nereids.DorisParser.AlterDatabaseRenameContext;
import org.apache.doris.nereids.DorisParser.AlterDatabaseSetQuotaContext;
import org.apache.doris.nereids.DorisParser.AlterMTMVContext;
import org.apache.doris.nereids.DorisParser.AlterMultiPartitionClauseContext;
import org.apache.doris.nereids.DorisParser.AlterRepositoryContext;
import org.apache.doris.nereids.DorisParser.AlterRoleContext;
import org.apache.doris.nereids.DorisParser.AlterSqlBlockRuleContext;
import org.apache.doris.nereids.DorisParser.AlterStorageVaultContext;
import org.apache.doris.nereids.DorisParser.AlterSystemRenameComputeGroupContext;
import org.apache.doris.nereids.DorisParser.AlterTableAddRollupContext;
import org.apache.doris.nereids.DorisParser.AlterTableClauseContext;
import org.apache.doris.nereids.DorisParser.AlterTableContext;
import org.apache.doris.nereids.DorisParser.AlterTableDropRollupContext;
import org.apache.doris.nereids.DorisParser.AlterViewContext;
import org.apache.doris.nereids.DorisParser.AlterWorkloadGroupContext;
import org.apache.doris.nereids.DorisParser.AlterWorkloadPolicyContext;
import org.apache.doris.nereids.DorisParser.ArithmeticBinaryContext;
import org.apache.doris.nereids.DorisParser.ArithmeticUnaryContext;
import org.apache.doris.nereids.DorisParser.ArrayLiteralContext;
import org.apache.doris.nereids.DorisParser.ArraySliceContext;
import org.apache.doris.nereids.DorisParser.BaseTableRefContext;
import org.apache.doris.nereids.DorisParser.BooleanExpressionContext;
import org.apache.doris.nereids.DorisParser.BooleanLiteralContext;
import org.apache.doris.nereids.DorisParser.BracketDistributeTypeContext;
import org.apache.doris.nereids.DorisParser.BracketRelationHintContext;
import org.apache.doris.nereids.DorisParser.BuildIndexContext;
import org.apache.doris.nereids.DorisParser.BuildModeContext;
import org.apache.doris.nereids.DorisParser.CallProcedureContext;
import org.apache.doris.nereids.DorisParser.CancelMTMVTaskContext;
import org.apache.doris.nereids.DorisParser.CastDataTypeContext;
import org.apache.doris.nereids.DorisParser.CleanAllProfileContext;
import org.apache.doris.nereids.DorisParser.CleanLabelContext;
import org.apache.doris.nereids.DorisParser.CollateContext;
import org.apache.doris.nereids.DorisParser.ColumnDefContext;
import org.apache.doris.nereids.DorisParser.ColumnDefsContext;
import org.apache.doris.nereids.DorisParser.ColumnReferenceContext;
import org.apache.doris.nereids.DorisParser.CommentDistributeTypeContext;
import org.apache.doris.nereids.DorisParser.CommentRelationHintContext;
import org.apache.doris.nereids.DorisParser.ComparisonContext;
import org.apache.doris.nereids.DorisParser.ComplexColTypeContext;
import org.apache.doris.nereids.DorisParser.ComplexColTypeListContext;
import org.apache.doris.nereids.DorisParser.ComplexDataTypeContext;
import org.apache.doris.nereids.DorisParser.ConstantContext;
import org.apache.doris.nereids.DorisParser.CreateAliasFunctionContext;
import org.apache.doris.nereids.DorisParser.CreateCatalogContext;
import org.apache.doris.nereids.DorisParser.CreateEncryptkeyContext;
import org.apache.doris.nereids.DorisParser.CreateFileContext;
import org.apache.doris.nereids.DorisParser.CreateIndexContext;
import org.apache.doris.nereids.DorisParser.CreateMTMVContext;
import org.apache.doris.nereids.DorisParser.CreateProcedureContext;
import org.apache.doris.nereids.DorisParser.CreateRoleContext;
import org.apache.doris.nereids.DorisParser.CreateRoutineLoadContext;
import org.apache.doris.nereids.DorisParser.CreateRowPolicyContext;
import org.apache.doris.nereids.DorisParser.CreateSqlBlockRuleContext;
import org.apache.doris.nereids.DorisParser.CreateStoragePolicyContext;
import org.apache.doris.nereids.DorisParser.CreateTableContext;
import org.apache.doris.nereids.DorisParser.CreateTableLikeContext;
import org.apache.doris.nereids.DorisParser.CreateUserDefineFunctionContext;
import org.apache.doris.nereids.DorisParser.CreateViewContext;
import org.apache.doris.nereids.DorisParser.CreateWorkloadGroupContext;
import org.apache.doris.nereids.DorisParser.CteContext;
import org.apache.doris.nereids.DorisParser.DataTypeListContext;
import org.apache.doris.nereids.DorisParser.DataTypeWithNullableContext;
import org.apache.doris.nereids.DorisParser.DecimalLiteralContext;
import org.apache.doris.nereids.DorisParser.DeleteContext;
import org.apache.doris.nereids.DorisParser.DereferenceContext;
import org.apache.doris.nereids.DorisParser.DropAllBrokerClauseContext;
import org.apache.doris.nereids.DorisParser.DropBrokerClauseContext;
import org.apache.doris.nereids.DorisParser.DropCatalogContext;
import org.apache.doris.nereids.DorisParser.DropCatalogRecycleBinContext;
import org.apache.doris.nereids.DorisParser.DropColumnClauseContext;
import org.apache.doris.nereids.DorisParser.DropConstraintContext;
import org.apache.doris.nereids.DorisParser.DropDatabaseContext;
import org.apache.doris.nereids.DorisParser.DropEncryptkeyContext;
import org.apache.doris.nereids.DorisParser.DropFileContext;
import org.apache.doris.nereids.DorisParser.DropFunctionContext;
import org.apache.doris.nereids.DorisParser.DropIndexClauseContext;
import org.apache.doris.nereids.DorisParser.DropIndexContext;
import org.apache.doris.nereids.DorisParser.DropMTMVContext;
import org.apache.doris.nereids.DorisParser.DropPartitionClauseContext;
import org.apache.doris.nereids.DorisParser.DropProcedureContext;
import org.apache.doris.nereids.DorisParser.DropRepositoryContext;
import org.apache.doris.nereids.DorisParser.DropRoleContext;
import org.apache.doris.nereids.DorisParser.DropRollupClauseContext;
import org.apache.doris.nereids.DorisParser.DropSqlBlockRuleContext;
import org.apache.doris.nereids.DorisParser.DropStoragePolicyContext;
import org.apache.doris.nereids.DorisParser.DropTableContext;
import org.apache.doris.nereids.DorisParser.DropUserContext;
import org.apache.doris.nereids.DorisParser.DropWorkloadGroupContext;
import org.apache.doris.nereids.DorisParser.DropWorkloadPolicyContext;
import org.apache.doris.nereids.DorisParser.ElementAtContext;
import org.apache.doris.nereids.DorisParser.EnableFeatureClauseContext;
import org.apache.doris.nereids.DorisParser.ExceptContext;
import org.apache.doris.nereids.DorisParser.ExceptOrReplaceContext;
import org.apache.doris.nereids.DorisParser.ExistContext;
import org.apache.doris.nereids.DorisParser.ExplainContext;
import org.apache.doris.nereids.DorisParser.ExportContext;
import org.apache.doris.nereids.DorisParser.FixedPartitionDefContext;
import org.apache.doris.nereids.DorisParser.FromClauseContext;
import org.apache.doris.nereids.DorisParser.FunctionArgumentsContext;
import org.apache.doris.nereids.DorisParser.FunctionIdentifierContext;
import org.apache.doris.nereids.DorisParser.GroupingElementContext;
import org.apache.doris.nereids.DorisParser.GroupingSetContext;
import org.apache.doris.nereids.DorisParser.HavingClauseContext;
import org.apache.doris.nereids.DorisParser.HelpContext;
import org.apache.doris.nereids.DorisParser.HintAssignmentContext;
import org.apache.doris.nereids.DorisParser.HintStatementContext;
import org.apache.doris.nereids.DorisParser.IdentifierContext;
import org.apache.doris.nereids.DorisParser.IdentifierListContext;
import org.apache.doris.nereids.DorisParser.IdentifierSeqContext;
import org.apache.doris.nereids.DorisParser.ImportColumnsContext;
import org.apache.doris.nereids.DorisParser.ImportDeleteOnContext;
import org.apache.doris.nereids.DorisParser.ImportPartitionsContext;
import org.apache.doris.nereids.DorisParser.ImportPrecedingFilterContext;
import org.apache.doris.nereids.DorisParser.ImportSequenceContext;
import org.apache.doris.nereids.DorisParser.ImportWhereContext;
import org.apache.doris.nereids.DorisParser.InPartitionDefContext;
import org.apache.doris.nereids.DorisParser.IndexDefContext;
import org.apache.doris.nereids.DorisParser.IndexDefsContext;
import org.apache.doris.nereids.DorisParser.InlineTableContext;
import org.apache.doris.nereids.DorisParser.InsertTableContext;
import org.apache.doris.nereids.DorisParser.IntegerLiteralContext;
import org.apache.doris.nereids.DorisParser.IntervalContext;
import org.apache.doris.nereids.DorisParser.Is_not_null_predContext;
import org.apache.doris.nereids.DorisParser.IsnullContext;
import org.apache.doris.nereids.DorisParser.JoinCriteriaContext;
import org.apache.doris.nereids.DorisParser.JoinRelationContext;
import org.apache.doris.nereids.DorisParser.LambdaExpressionContext;
import org.apache.doris.nereids.DorisParser.LateralViewContext;
import org.apache.doris.nereids.DorisParser.LessThanPartitionDefContext;
import org.apache.doris.nereids.DorisParser.LimitClauseContext;
import org.apache.doris.nereids.DorisParser.LoadPropertyContext;
import org.apache.doris.nereids.DorisParser.LogicalBinaryContext;
import org.apache.doris.nereids.DorisParser.LogicalNotContext;
import org.apache.doris.nereids.DorisParser.MapLiteralContext;
import org.apache.doris.nereids.DorisParser.ModifyColumnClauseContext;
import org.apache.doris.nereids.DorisParser.ModifyColumnCommentClauseContext;
import org.apache.doris.nereids.DorisParser.ModifyDistributionClauseContext;
import org.apache.doris.nereids.DorisParser.ModifyEngineClauseContext;
import org.apache.doris.nereids.DorisParser.ModifyPartitionClauseContext;
import org.apache.doris.nereids.DorisParser.ModifyTableCommentClauseContext;
import org.apache.doris.nereids.DorisParser.MultiStatementsContext;
import org.apache.doris.nereids.DorisParser.MultipartIdentifierContext;
import org.apache.doris.nereids.DorisParser.MvPartitionContext;
import org.apache.doris.nereids.DorisParser.NamedExpressionContext;
import org.apache.doris.nereids.DorisParser.NamedExpressionSeqContext;
import org.apache.doris.nereids.DorisParser.NullLiteralContext;
import org.apache.doris.nereids.DorisParser.OptScanParamsContext;
import org.apache.doris.nereids.DorisParser.OutFileClauseContext;
import org.apache.doris.nereids.DorisParser.ParenthesizedExpressionContext;
import org.apache.doris.nereids.DorisParser.PartitionSpecContext;
import org.apache.doris.nereids.DorisParser.PartitionValueDefContext;
import org.apache.doris.nereids.DorisParser.PartitionValueListContext;
import org.apache.doris.nereids.DorisParser.PartitionsDefContext;
import org.apache.doris.nereids.DorisParser.PauseMTMVContext;
import org.apache.doris.nereids.DorisParser.PlanTypeContext;
import org.apache.doris.nereids.DorisParser.PredicateContext;
import org.apache.doris.nereids.DorisParser.PredicatedContext;
import org.apache.doris.nereids.DorisParser.PrimitiveDataTypeContext;
import org.apache.doris.nereids.DorisParser.PropertyClauseContext;
import org.apache.doris.nereids.DorisParser.PropertyItemContext;
import org.apache.doris.nereids.DorisParser.PropertyItemListContext;
import org.apache.doris.nereids.DorisParser.PropertyKeyContext;
import org.apache.doris.nereids.DorisParser.PropertyValueContext;
import org.apache.doris.nereids.DorisParser.QualifiedNameContext;
import org.apache.doris.nereids.DorisParser.QualifyClauseContext;
import org.apache.doris.nereids.DorisParser.QueryContext;
import org.apache.doris.nereids.DorisParser.QueryOrganizationContext;
import org.apache.doris.nereids.DorisParser.QueryTermContext;
import org.apache.doris.nereids.DorisParser.RecoverDatabaseContext;
import org.apache.doris.nereids.DorisParser.RecoverPartitionContext;
import org.apache.doris.nereids.DorisParser.RecoverTableContext;
import org.apache.doris.nereids.DorisParser.RefreshCatalogContext;
import org.apache.doris.nereids.DorisParser.RefreshDatabaseContext;
import org.apache.doris.nereids.DorisParser.RefreshMTMVContext;
import org.apache.doris.nereids.DorisParser.RefreshMethodContext;
import org.apache.doris.nereids.DorisParser.RefreshScheduleContext;
import org.apache.doris.nereids.DorisParser.RefreshTableContext;
import org.apache.doris.nereids.DorisParser.RefreshTriggerContext;
import org.apache.doris.nereids.DorisParser.RegularQuerySpecificationContext;
import org.apache.doris.nereids.DorisParser.RelationContext;
import org.apache.doris.nereids.DorisParser.RelationHintContext;
import org.apache.doris.nereids.DorisParser.RenameClauseContext;
import org.apache.doris.nereids.DorisParser.RenameColumnClauseContext;
import org.apache.doris.nereids.DorisParser.RenamePartitionClauseContext;
import org.apache.doris.nereids.DorisParser.RenameRollupClauseContext;
import org.apache.doris.nereids.DorisParser.ReorderColumnsClauseContext;
import org.apache.doris.nereids.DorisParser.ReplaceContext;
import org.apache.doris.nereids.DorisParser.ReplacePartitionClauseContext;
import org.apache.doris.nereids.DorisParser.ReplaceTableClauseContext;
import org.apache.doris.nereids.DorisParser.ResumeMTMVContext;
import org.apache.doris.nereids.DorisParser.RollupDefContext;
import org.apache.doris.nereids.DorisParser.RollupDefsContext;
import org.apache.doris.nereids.DorisParser.RowConstructorContext;
import org.apache.doris.nereids.DorisParser.RowConstructorItemContext;
import org.apache.doris.nereids.DorisParser.SampleByPercentileContext;
import org.apache.doris.nereids.DorisParser.SampleByRowsContext;
import org.apache.doris.nereids.DorisParser.SampleContext;
import org.apache.doris.nereids.DorisParser.SelectClauseContext;
import org.apache.doris.nereids.DorisParser.SelectColumnClauseContext;
import org.apache.doris.nereids.DorisParser.SelectHintContext;
import org.apache.doris.nereids.DorisParser.SeparatorContext;
import org.apache.doris.nereids.DorisParser.SetCharsetContext;
import org.apache.doris.nereids.DorisParser.SetCollateContext;
import org.apache.doris.nereids.DorisParser.SetDefaultStorageVaultContext;
import org.apache.doris.nereids.DorisParser.SetLdapAdminPasswordContext;
import org.apache.doris.nereids.DorisParser.SetNamesContext;
import org.apache.doris.nereids.DorisParser.SetOperationContext;
import org.apache.doris.nereids.DorisParser.SetOptionsContext;
import org.apache.doris.nereids.DorisParser.SetPasswordContext;
import org.apache.doris.nereids.DorisParser.SetSystemVariableContext;
import org.apache.doris.nereids.DorisParser.SetTransactionContext;
import org.apache.doris.nereids.DorisParser.SetUserPropertiesContext;
import org.apache.doris.nereids.DorisParser.SetUserVariableContext;
import org.apache.doris.nereids.DorisParser.SetVariableWithTypeContext;
import org.apache.doris.nereids.DorisParser.ShowAllPropertiesContext;
import org.apache.doris.nereids.DorisParser.ShowAnalyzeContext;
import org.apache.doris.nereids.DorisParser.ShowAuthorsContext;
import org.apache.doris.nereids.DorisParser.ShowBackendsContext;
import org.apache.doris.nereids.DorisParser.ShowBrokerContext;
import org.apache.doris.nereids.DorisParser.ShowCharsetContext;
import org.apache.doris.nereids.DorisParser.ShowCollationContext;
import org.apache.doris.nereids.DorisParser.ShowColumnHistogramStatsContext;
import org.apache.doris.nereids.DorisParser.ShowConfigContext;
import org.apache.doris.nereids.DorisParser.ShowConstraintContext;
import org.apache.doris.nereids.DorisParser.ShowConvertLscContext;
import org.apache.doris.nereids.DorisParser.ShowCreateCatalogContext;
import org.apache.doris.nereids.DorisParser.ShowCreateDatabaseContext;
import org.apache.doris.nereids.DorisParser.ShowCreateMTMVContext;
import org.apache.doris.nereids.DorisParser.ShowCreateMaterializedViewContext;
import org.apache.doris.nereids.DorisParser.ShowCreateProcedureContext;
import org.apache.doris.nereids.DorisParser.ShowCreateRepositoryContext;
import org.apache.doris.nereids.DorisParser.ShowCreateTableContext;
import org.apache.doris.nereids.DorisParser.ShowCreateViewContext;
import org.apache.doris.nereids.DorisParser.ShowDataSkewContext;
import org.apache.doris.nereids.DorisParser.ShowDataTypesContext;
import org.apache.doris.nereids.DorisParser.ShowDatabaseIdContext;
import org.apache.doris.nereids.DorisParser.ShowDeleteContext;
import org.apache.doris.nereids.DorisParser.ShowDiagnoseTabletContext;
import org.apache.doris.nereids.DorisParser.ShowDynamicPartitionContext;
import org.apache.doris.nereids.DorisParser.ShowEncryptKeysContext;
import org.apache.doris.nereids.DorisParser.ShowEventsContext;
import org.apache.doris.nereids.DorisParser.ShowFrontendsContext;
import org.apache.doris.nereids.DorisParser.ShowGrantsContext;
import org.apache.doris.nereids.DorisParser.ShowGrantsForUserContext;
import org.apache.doris.nereids.DorisParser.ShowLastInsertContext;
import org.apache.doris.nereids.DorisParser.ShowLoadProfileContext;
import org.apache.doris.nereids.DorisParser.ShowPartitionIdContext;
import org.apache.doris.nereids.DorisParser.ShowPluginsContext;
import org.apache.doris.nereids.DorisParser.ShowPrivilegesContext;
import org.apache.doris.nereids.DorisParser.ShowProcContext;
import org.apache.doris.nereids.DorisParser.ShowProcedureStatusContext;
import org.apache.doris.nereids.DorisParser.ShowProcessListContext;
import org.apache.doris.nereids.DorisParser.ShowQueryProfileContext;
import org.apache.doris.nereids.DorisParser.ShowQueuedAnalyzeJobsContext;
import org.apache.doris.nereids.DorisParser.ShowReplicaDistributionContext;
import org.apache.doris.nereids.DorisParser.ShowRepositoriesContext;
import org.apache.doris.nereids.DorisParser.ShowRolesContext;
import org.apache.doris.nereids.DorisParser.ShowSmallFilesContext;
import org.apache.doris.nereids.DorisParser.ShowSqlBlockRuleContext;
import org.apache.doris.nereids.DorisParser.ShowStagesContext;
import org.apache.doris.nereids.DorisParser.ShowStatusContext;
import org.apache.doris.nereids.DorisParser.ShowStorageEnginesContext;
import org.apache.doris.nereids.DorisParser.ShowStoragePolicyContext;
import org.apache.doris.nereids.DorisParser.ShowSyncJobContext;
import org.apache.doris.nereids.DorisParser.ShowTableCreationContext;
import org.apache.doris.nereids.DorisParser.ShowTableIdContext;
import org.apache.doris.nereids.DorisParser.ShowTabletStorageFormatContext;
import org.apache.doris.nereids.DorisParser.ShowTabletsBelongContext;
import org.apache.doris.nereids.DorisParser.ShowTrashContext;
import org.apache.doris.nereids.DorisParser.ShowTriggersContext;
import org.apache.doris.nereids.DorisParser.ShowUserPropertiesContext;
import org.apache.doris.nereids.DorisParser.ShowVariablesContext;
import org.apache.doris.nereids.DorisParser.ShowViewContext;
import org.apache.doris.nereids.DorisParser.ShowWarningErrorCountContext;
import org.apache.doris.nereids.DorisParser.ShowWarningErrorsContext;
import org.apache.doris.nereids.DorisParser.ShowWhitelistContext;
import org.apache.doris.nereids.DorisParser.SimpleColumnDefContext;
import org.apache.doris.nereids.DorisParser.SimpleColumnDefsContext;
import org.apache.doris.nereids.DorisParser.SingleStatementContext;
import org.apache.doris.nereids.DorisParser.SortClauseContext;
import org.apache.doris.nereids.DorisParser.SortItemContext;
import org.apache.doris.nereids.DorisParser.SpecifiedPartitionContext;
import org.apache.doris.nereids.DorisParser.StarContext;
import org.apache.doris.nereids.DorisParser.StatementDefaultContext;
import org.apache.doris.nereids.DorisParser.StatementScopeContext;
import org.apache.doris.nereids.DorisParser.StepPartitionDefContext;
import org.apache.doris.nereids.DorisParser.StringLiteralContext;
import org.apache.doris.nereids.DorisParser.StructLiteralContext;
import org.apache.doris.nereids.DorisParser.SubqueryContext;
import org.apache.doris.nereids.DorisParser.SubqueryExpressionContext;
import org.apache.doris.nereids.DorisParser.SupportedUnsetStatementContext;
import org.apache.doris.nereids.DorisParser.SwitchCatalogContext;
import org.apache.doris.nereids.DorisParser.SyncContext;
import org.apache.doris.nereids.DorisParser.SystemVariableContext;
import org.apache.doris.nereids.DorisParser.TableAliasContext;
import org.apache.doris.nereids.DorisParser.TableNameContext;
import org.apache.doris.nereids.DorisParser.TableSnapshotContext;
import org.apache.doris.nereids.DorisParser.TableValuedFunctionContext;
import org.apache.doris.nereids.DorisParser.TabletListContext;
import org.apache.doris.nereids.DorisParser.TypeConstructorContext;
import org.apache.doris.nereids.DorisParser.UnitIdentifierContext;
import org.apache.doris.nereids.DorisParser.UnsupportedContext;
import org.apache.doris.nereids.DorisParser.UpdateAssignmentContext;
import org.apache.doris.nereids.DorisParser.UpdateAssignmentSeqContext;
import org.apache.doris.nereids.DorisParser.UpdateContext;
import org.apache.doris.nereids.DorisParser.UseDatabaseContext;
import org.apache.doris.nereids.DorisParser.UserIdentifyContext;
import org.apache.doris.nereids.DorisParser.UserVariableContext;
import org.apache.doris.nereids.DorisParser.WhereClauseContext;
import org.apache.doris.nereids.DorisParser.WindowFrameContext;
import org.apache.doris.nereids.DorisParser.WindowSpecContext;
import org.apache.doris.nereids.DorisParser.WithRemoteStorageSystemContext;
import org.apache.doris.nereids.DorisParserBaseVisitor;
import org.apache.doris.nereids.StatementContext;
import org.apache.doris.nereids.analyzer.UnboundAlias;
import org.apache.doris.nereids.analyzer.UnboundFunction;
import org.apache.doris.nereids.analyzer.UnboundInlineTable;
import org.apache.doris.nereids.analyzer.UnboundRelation;
import org.apache.doris.nereids.analyzer.UnboundResultSink;
import org.apache.doris.nereids.analyzer.UnboundSlot;
import org.apache.doris.nereids.analyzer.UnboundStar;
import org.apache.doris.nereids.analyzer.UnboundTVFRelation;
import org.apache.doris.nereids.analyzer.UnboundTableSinkCreator;
import org.apache.doris.nereids.analyzer.UnboundVariable;
import org.apache.doris.nereids.analyzer.UnboundVariable.VariableType;
import org.apache.doris.nereids.exceptions.AnalysisException;
import org.apache.doris.nereids.exceptions.NotSupportedException;
import org.apache.doris.nereids.exceptions.ParseException;
import org.apache.doris.nereids.hint.DistributeHint;
import org.apache.doris.nereids.properties.OrderKey;
import org.apache.doris.nereids.properties.SelectHint;
import org.apache.doris.nereids.properties.SelectHintLeading;
import org.apache.doris.nereids.properties.SelectHintOrdered;
import org.apache.doris.nereids.properties.SelectHintSetVar;
import org.apache.doris.nereids.properties.SelectHintUseCboRule;
import org.apache.doris.nereids.properties.SelectHintUseMv;
import org.apache.doris.nereids.trees.TableSample;
import org.apache.doris.nereids.trees.expressions.Add;
import org.apache.doris.nereids.trees.expressions.Alias;
import org.apache.doris.nereids.trees.expressions.And;
import org.apache.doris.nereids.trees.expressions.BitAnd;
import org.apache.doris.nereids.trees.expressions.BitNot;
import org.apache.doris.nereids.trees.expressions.BitOr;
import org.apache.doris.nereids.trees.expressions.BitXor;
import org.apache.doris.nereids.trees.expressions.CaseWhen;
import org.apache.doris.nereids.trees.expressions.Cast;
import org.apache.doris.nereids.trees.expressions.DefaultValueSlot;
import org.apache.doris.nereids.trees.expressions.Divide;
import org.apache.doris.nereids.trees.expressions.EqualTo;
import org.apache.doris.nereids.trees.expressions.Exists;
import org.apache.doris.nereids.trees.expressions.Expression;
import org.apache.doris.nereids.trees.expressions.GreaterThan;
import org.apache.doris.nereids.trees.expressions.GreaterThanEqual;
import org.apache.doris.nereids.trees.expressions.InPredicate;
import org.apache.doris.nereids.trees.expressions.InSubquery;
import org.apache.doris.nereids.trees.expressions.IntegralDivide;
import org.apache.doris.nereids.trees.expressions.IsNull;
import org.apache.doris.nereids.trees.expressions.LessThan;
import org.apache.doris.nereids.trees.expressions.LessThanEqual;
import org.apache.doris.nereids.trees.expressions.Like;
import org.apache.doris.nereids.trees.expressions.ListQuery;
import org.apache.doris.nereids.trees.expressions.MatchAll;
import org.apache.doris.nereids.trees.expressions.MatchAny;
import org.apache.doris.nereids.trees.expressions.MatchPhrase;
import org.apache.doris.nereids.trees.expressions.MatchPhraseEdge;
import org.apache.doris.nereids.trees.expressions.MatchPhrasePrefix;
import org.apache.doris.nereids.trees.expressions.MatchRegexp;
import org.apache.doris.nereids.trees.expressions.Mod;
import org.apache.doris.nereids.trees.expressions.Multiply;
import org.apache.doris.nereids.trees.expressions.NamedExpression;
import org.apache.doris.nereids.trees.expressions.Not;
import org.apache.doris.nereids.trees.expressions.NullSafeEqual;
import org.apache.doris.nereids.trees.expressions.Or;
import org.apache.doris.nereids.trees.expressions.OrderExpression;
import org.apache.doris.nereids.trees.expressions.Placeholder;
import org.apache.doris.nereids.trees.expressions.Properties;
import org.apache.doris.nereids.trees.expressions.Regexp;
import org.apache.doris.nereids.trees.expressions.ScalarSubquery;
import org.apache.doris.nereids.trees.expressions.Slot;
import org.apache.doris.nereids.trees.expressions.StatementScopeIdGenerator;
import org.apache.doris.nereids.trees.expressions.Subtract;
import org.apache.doris.nereids.trees.expressions.TimestampArithmetic;
import org.apache.doris.nereids.trees.expressions.WhenClause;
import org.apache.doris.nereids.trees.expressions.WindowExpression;
import org.apache.doris.nereids.trees.expressions.WindowFrame;
import org.apache.doris.nereids.trees.expressions.functions.Function;
import org.apache.doris.nereids.trees.expressions.functions.agg.Count;
import org.apache.doris.nereids.trees.expressions.functions.scalar.Array;
import org.apache.doris.nereids.trees.expressions.functions.scalar.ArraySlice;
import org.apache.doris.nereids.trees.expressions.functions.scalar.Char;
import org.apache.doris.nereids.trees.expressions.functions.scalar.ConvertTo;
import org.apache.doris.nereids.trees.expressions.functions.scalar.CurrentDate;
import org.apache.doris.nereids.trees.expressions.functions.scalar.CurrentTime;
import org.apache.doris.nereids.trees.expressions.functions.scalar.CurrentUser;
import org.apache.doris.nereids.trees.expressions.functions.scalar.ElementAt;
import org.apache.doris.nereids.trees.expressions.functions.scalar.EncryptKeyRef;
import org.apache.doris.nereids.trees.expressions.functions.scalar.Lambda;
import org.apache.doris.nereids.trees.expressions.functions.scalar.Now;
import org.apache.doris.nereids.trees.expressions.functions.scalar.SessionUser;
import org.apache.doris.nereids.trees.expressions.functions.scalar.Xor;
import org.apache.doris.nereids.trees.expressions.literal.ArrayLiteral;
import org.apache.doris.nereids.trees.expressions.literal.BigIntLiteral;
import org.apache.doris.nereids.trees.expressions.literal.BooleanLiteral;
import org.apache.doris.nereids.trees.expressions.literal.DateLiteral;
import org.apache.doris.nereids.trees.expressions.literal.DateTimeLiteral;
import org.apache.doris.nereids.trees.expressions.literal.DateTimeV2Literal;
import org.apache.doris.nereids.trees.expressions.literal.DateV2Literal;
import org.apache.doris.nereids.trees.expressions.literal.DecimalLiteral;
import org.apache.doris.nereids.trees.expressions.literal.DecimalV3Literal;
import org.apache.doris.nereids.trees.expressions.literal.DoubleLiteral;
import org.apache.doris.nereids.trees.expressions.literal.IntegerLiteral;
import org.apache.doris.nereids.trees.expressions.literal.Interval;
import org.apache.doris.nereids.trees.expressions.literal.LargeIntLiteral;
import org.apache.doris.nereids.trees.expressions.literal.Literal;
import org.apache.doris.nereids.trees.expressions.literal.MapLiteral;
import org.apache.doris.nereids.trees.expressions.literal.NullLiteral;
import org.apache.doris.nereids.trees.expressions.literal.SmallIntLiteral;
import org.apache.doris.nereids.trees.expressions.literal.StringLikeLiteral;
import org.apache.doris.nereids.trees.expressions.literal.StringLiteral;
import org.apache.doris.nereids.trees.expressions.literal.StructLiteral;
import org.apache.doris.nereids.trees.expressions.literal.TinyIntLiteral;
import org.apache.doris.nereids.trees.expressions.literal.VarcharLiteral;
import org.apache.doris.nereids.trees.plans.DistributeType;
import org.apache.doris.nereids.trees.plans.JoinType;
import org.apache.doris.nereids.trees.plans.LimitPhase;
import org.apache.doris.nereids.trees.plans.Plan;
import org.apache.doris.nereids.trees.plans.PlanType;
import org.apache.doris.nereids.trees.plans.algebra.Aggregate;
import org.apache.doris.nereids.trees.plans.algebra.InlineTable;
import org.apache.doris.nereids.trees.plans.algebra.OneRowRelation;
import org.apache.doris.nereids.trees.plans.algebra.SetOperation.Qualifier;
import org.apache.doris.nereids.trees.plans.commands.AddConstraintCommand;
import org.apache.doris.nereids.trees.plans.commands.AdminCancelRebalanceDiskCommand;
import org.apache.doris.nereids.trees.plans.commands.AdminCheckTabletsCommand;
import org.apache.doris.nereids.trees.plans.commands.AdminCleanTrashCommand;
import org.apache.doris.nereids.trees.plans.commands.AdminCompactTableCommand;
import org.apache.doris.nereids.trees.plans.commands.AdminRebalanceDiskCommand;
import org.apache.doris.nereids.trees.plans.commands.AdminSetTableStatusCommand;
import org.apache.doris.nereids.trees.plans.commands.AdminShowReplicaStatusCommand;
import org.apache.doris.nereids.trees.plans.commands.AlterCatalogCommentCommand;
import org.apache.doris.nereids.trees.plans.commands.AlterCatalogPropertiesCommand;
import org.apache.doris.nereids.trees.plans.commands.AlterCatalogRenameCommand;
import org.apache.doris.nereids.trees.plans.commands.AlterColumnStatsCommand;
import org.apache.doris.nereids.trees.plans.commands.AlterMTMVCommand;
import org.apache.doris.nereids.trees.plans.commands.AlterRoleCommand;
import org.apache.doris.nereids.trees.plans.commands.AlterSqlBlockRuleCommand;
import org.apache.doris.nereids.trees.plans.commands.AlterStorageVaultCommand;
import org.apache.doris.nereids.trees.plans.commands.AlterSystemCommand;
import org.apache.doris.nereids.trees.plans.commands.AlterSystemRenameComputeGroupCommand;
import org.apache.doris.nereids.trees.plans.commands.AlterTableCommand;
import org.apache.doris.nereids.trees.plans.commands.AlterTableStatsCommand;
import org.apache.doris.nereids.trees.plans.commands.AlterViewCommand;
import org.apache.doris.nereids.trees.plans.commands.AlterWorkloadGroupCommand;
import org.apache.doris.nereids.trees.plans.commands.AlterWorkloadPolicyCommand;
import org.apache.doris.nereids.trees.plans.commands.AnalyzeDatabaseCommand;
import org.apache.doris.nereids.trees.plans.commands.AnalyzeTableCommand;
import org.apache.doris.nereids.trees.plans.commands.CallCommand;
import org.apache.doris.nereids.trees.plans.commands.CancelExportCommand;
import org.apache.doris.nereids.trees.plans.commands.CancelJobTaskCommand;
import org.apache.doris.nereids.trees.plans.commands.CancelLoadCommand;
import org.apache.doris.nereids.trees.plans.commands.CancelMTMVTaskCommand;
import org.apache.doris.nereids.trees.plans.commands.CancelWarmUpJobCommand;
import org.apache.doris.nereids.trees.plans.commands.CleanAllProfileCommand;
import org.apache.doris.nereids.trees.plans.commands.Command;
import org.apache.doris.nereids.trees.plans.commands.Constraint;
import org.apache.doris.nereids.trees.plans.commands.CreateCatalogCommand;
import org.apache.doris.nereids.trees.plans.commands.CreateEncryptkeyCommand;
import org.apache.doris.nereids.trees.plans.commands.CreateFileCommand;
import org.apache.doris.nereids.trees.plans.commands.CreateFunctionCommand;
import org.apache.doris.nereids.trees.plans.commands.CreateJobCommand;
import org.apache.doris.nereids.trees.plans.commands.CreateMTMVCommand;
import org.apache.doris.nereids.trees.plans.commands.CreateMaterializedViewCommand;
import org.apache.doris.nereids.trees.plans.commands.CreatePolicyCommand;
import org.apache.doris.nereids.trees.plans.commands.CreateProcedureCommand;
import org.apache.doris.nereids.trees.plans.commands.CreateRoleCommand;
import org.apache.doris.nereids.trees.plans.commands.CreateSqlBlockRuleCommand;
import org.apache.doris.nereids.trees.plans.commands.CreateTableCommand;
import org.apache.doris.nereids.trees.plans.commands.CreateTableLikeCommand;
import org.apache.doris.nereids.trees.plans.commands.CreateViewCommand;
import org.apache.doris.nereids.trees.plans.commands.CreateWorkloadGroupCommand;
import org.apache.doris.nereids.trees.plans.commands.DeleteFromCommand;
import org.apache.doris.nereids.trees.plans.commands.DeleteFromUsingCommand;
import org.apache.doris.nereids.trees.plans.commands.DescribeCommand;
import org.apache.doris.nereids.trees.plans.commands.DropCachedStatsCommand;
import org.apache.doris.nereids.trees.plans.commands.DropCatalogCommand;
import org.apache.doris.nereids.trees.plans.commands.DropCatalogRecycleBinCommand;
import org.apache.doris.nereids.trees.plans.commands.DropCatalogRecycleBinCommand.IdType;
import org.apache.doris.nereids.trees.plans.commands.DropConstraintCommand;
import org.apache.doris.nereids.trees.plans.commands.DropDatabaseCommand;
import org.apache.doris.nereids.trees.plans.commands.DropEncryptkeyCommand;
import org.apache.doris.nereids.trees.plans.commands.DropExpiredStatsCommand;
import org.apache.doris.nereids.trees.plans.commands.DropFileCommand;
import org.apache.doris.nereids.trees.plans.commands.DropFunctionCommand;
import org.apache.doris.nereids.trees.plans.commands.DropJobCommand;
import org.apache.doris.nereids.trees.plans.commands.DropMTMVCommand;
import org.apache.doris.nereids.trees.plans.commands.DropProcedureCommand;
import org.apache.doris.nereids.trees.plans.commands.DropRepositoryCommand;
import org.apache.doris.nereids.trees.plans.commands.DropRoleCommand;
import org.apache.doris.nereids.trees.plans.commands.DropSqlBlockRuleCommand;
import org.apache.doris.nereids.trees.plans.commands.DropStatsCommand;
import org.apache.doris.nereids.trees.plans.commands.DropStoragePolicyCommand;
import org.apache.doris.nereids.trees.plans.commands.DropTableCommand;
import org.apache.doris.nereids.trees.plans.commands.DropUserCommand;
import org.apache.doris.nereids.trees.plans.commands.DropWorkloadGroupCommand;
import org.apache.doris.nereids.trees.plans.commands.DropWorkloadPolicyCommand;
import org.apache.doris.nereids.trees.plans.commands.ExplainCommand;
import org.apache.doris.nereids.trees.plans.commands.ExplainCommand.ExplainLevel;
import org.apache.doris.nereids.trees.plans.commands.ExportCommand;
import org.apache.doris.nereids.trees.plans.commands.HelpCommand;
import org.apache.doris.nereids.trees.plans.commands.LoadCommand;
import org.apache.doris.nereids.trees.plans.commands.PauseJobCommand;
import org.apache.doris.nereids.trees.plans.commands.PauseMTMVCommand;
import org.apache.doris.nereids.trees.plans.commands.RecoverDatabaseCommand;
import org.apache.doris.nereids.trees.plans.commands.RecoverPartitionCommand;
import org.apache.doris.nereids.trees.plans.commands.RecoverTableCommand;
import org.apache.doris.nereids.trees.plans.commands.RefreshMTMVCommand;
import org.apache.doris.nereids.trees.plans.commands.ReplayCommand;
import org.apache.doris.nereids.trees.plans.commands.ResumeJobCommand;
import org.apache.doris.nereids.trees.plans.commands.ResumeMTMVCommand;
import org.apache.doris.nereids.trees.plans.commands.SetDefaultStorageVaultCommand;
import org.apache.doris.nereids.trees.plans.commands.SetOptionsCommand;
import org.apache.doris.nereids.trees.plans.commands.SetTransactionCommand;
import org.apache.doris.nereids.trees.plans.commands.SetUserPropertiesCommand;
import org.apache.doris.nereids.trees.plans.commands.ShowAnalyzeCommand;
import org.apache.doris.nereids.trees.plans.commands.ShowAuthorsCommand;
import org.apache.doris.nereids.trees.plans.commands.ShowBackendsCommand;
import org.apache.doris.nereids.trees.plans.commands.ShowBrokerCommand;
import org.apache.doris.nereids.trees.plans.commands.ShowCatalogCommand;
import org.apache.doris.nereids.trees.plans.commands.ShowCharsetCommand;
import org.apache.doris.nereids.trees.plans.commands.ShowCollationCommand;
import org.apache.doris.nereids.trees.plans.commands.ShowColumnHistogramStatsCommand;
import org.apache.doris.nereids.trees.plans.commands.ShowConfigCommand;
import org.apache.doris.nereids.trees.plans.commands.ShowConstraintsCommand;
import org.apache.doris.nereids.trees.plans.commands.ShowConvertLSCCommand;
import org.apache.doris.nereids.trees.plans.commands.ShowCreateCatalogCommand;
import org.apache.doris.nereids.trees.plans.commands.ShowCreateDatabaseCommand;
import org.apache.doris.nereids.trees.plans.commands.ShowCreateMTMVCommand;
import org.apache.doris.nereids.trees.plans.commands.ShowCreateMaterializedViewCommand;
import org.apache.doris.nereids.trees.plans.commands.ShowCreateProcedureCommand;
import org.apache.doris.nereids.trees.plans.commands.ShowCreateRepositoryCommand;
import org.apache.doris.nereids.trees.plans.commands.ShowCreateTableCommand;
import org.apache.doris.nereids.trees.plans.commands.ShowCreateViewCommand;
import org.apache.doris.nereids.trees.plans.commands.ShowDataCommand;
import org.apache.doris.nereids.trees.plans.commands.ShowDataSkewCommand;
import org.apache.doris.nereids.trees.plans.commands.ShowDataTypesCommand;
import org.apache.doris.nereids.trees.plans.commands.ShowDatabaseIdCommand;
import org.apache.doris.nereids.trees.plans.commands.ShowDeleteCommand;
import org.apache.doris.nereids.trees.plans.commands.ShowDiagnoseTabletCommand;
import org.apache.doris.nereids.trees.plans.commands.ShowDynamicPartitionCommand;
import org.apache.doris.nereids.trees.plans.commands.ShowEncryptKeysCommand;
import org.apache.doris.nereids.trees.plans.commands.ShowEventsCommand;
import org.apache.doris.nereids.trees.plans.commands.ShowFrontendsCommand;
import org.apache.doris.nereids.trees.plans.commands.ShowGrantsCommand;
import org.apache.doris.nereids.trees.plans.commands.ShowLastInsertCommand;
import org.apache.doris.nereids.trees.plans.commands.ShowLoadProfileCommand;
import org.apache.doris.nereids.trees.plans.commands.ShowPartitionIdCommand;
import org.apache.doris.nereids.trees.plans.commands.ShowPluginsCommand;
import org.apache.doris.nereids.trees.plans.commands.ShowPrivilegesCommand;
import org.apache.doris.nereids.trees.plans.commands.ShowProcCommand;
import org.apache.doris.nereids.trees.plans.commands.ShowProcedureStatusCommand;
import org.apache.doris.nereids.trees.plans.commands.ShowProcessListCommand;
import org.apache.doris.nereids.trees.plans.commands.ShowQueryProfileCommand;
import org.apache.doris.nereids.trees.plans.commands.ShowQueuedAnalyzeJobsCommand;
import org.apache.doris.nereids.trees.plans.commands.ShowReplicaDistributionCommand;
import org.apache.doris.nereids.trees.plans.commands.ShowRepositoriesCommand;
import org.apache.doris.nereids.trees.plans.commands.ShowRolesCommand;
import org.apache.doris.nereids.trees.plans.commands.ShowSmallFilesCommand;
import org.apache.doris.nereids.trees.plans.commands.ShowSqlBlockRuleCommand;
import org.apache.doris.nereids.trees.plans.commands.ShowStagesCommand;
import org.apache.doris.nereids.trees.plans.commands.ShowStatusCommand;
import org.apache.doris.nereids.trees.plans.commands.ShowStorageEnginesCommand;
import org.apache.doris.nereids.trees.plans.commands.ShowStoragePolicyCommand;
import org.apache.doris.nereids.trees.plans.commands.ShowSyncJobCommand;
import org.apache.doris.nereids.trees.plans.commands.ShowTableCommand;
import org.apache.doris.nereids.trees.plans.commands.ShowTableCreationCommand;
import org.apache.doris.nereids.trees.plans.commands.ShowTableIdCommand;
import org.apache.doris.nereids.trees.plans.commands.ShowTableStatusCommand;
import org.apache.doris.nereids.trees.plans.commands.ShowTabletStorageFormatCommand;
import org.apache.doris.nereids.trees.plans.commands.ShowTabletsBelongCommand;
import org.apache.doris.nereids.trees.plans.commands.ShowTrashCommand;
import org.apache.doris.nereids.trees.plans.commands.ShowTriggersCommand;
import org.apache.doris.nereids.trees.plans.commands.ShowUserPropertyCommand;
import org.apache.doris.nereids.trees.plans.commands.ShowVariablesCommand;
import org.apache.doris.nereids.trees.plans.commands.ShowViewCommand;
import org.apache.doris.nereids.trees.plans.commands.ShowWarningErrorCountCommand;
import org.apache.doris.nereids.trees.plans.commands.ShowWarningErrorsCommand;
import org.apache.doris.nereids.trees.plans.commands.ShowWhiteListCommand;
import org.apache.doris.nereids.trees.plans.commands.SyncCommand;
import org.apache.doris.nereids.trees.plans.commands.UnsetDefaultStorageVaultCommand;
import org.apache.doris.nereids.trees.plans.commands.UnsetVariableCommand;
import org.apache.doris.nereids.trees.plans.commands.UnsupportedCommand;
import org.apache.doris.nereids.trees.plans.commands.UpdateCommand;
import org.apache.doris.nereids.trees.plans.commands.alter.AlterDatabaseRenameCommand;
import org.apache.doris.nereids.trees.plans.commands.alter.AlterDatabaseSetQuotaCommand;
import org.apache.doris.nereids.trees.plans.commands.alter.AlterRepositoryCommand;
import org.apache.doris.nereids.trees.plans.commands.clean.CleanLabelCommand;
import org.apache.doris.nereids.trees.plans.commands.info.AddBackendOp;
import org.apache.doris.nereids.trees.plans.commands.info.AddBrokerOp;
import org.apache.doris.nereids.trees.plans.commands.info.AddColumnOp;
import org.apache.doris.nereids.trees.plans.commands.info.AddColumnsOp;
import org.apache.doris.nereids.trees.plans.commands.info.AddFollowerOp;
import org.apache.doris.nereids.trees.plans.commands.info.AddObserverOp;
import org.apache.doris.nereids.trees.plans.commands.info.AddPartitionOp;
import org.apache.doris.nereids.trees.plans.commands.info.AddRollupOp;
import org.apache.doris.nereids.trees.plans.commands.info.AlterLoadErrorUrlOp;
import org.apache.doris.nereids.trees.plans.commands.info.AlterMTMVInfo;
import org.apache.doris.nereids.trees.plans.commands.info.AlterMTMVPropertyInfo;
import org.apache.doris.nereids.trees.plans.commands.info.AlterMTMVRefreshInfo;
import org.apache.doris.nereids.trees.plans.commands.info.AlterMTMVRenameInfo;
import org.apache.doris.nereids.trees.plans.commands.info.AlterMTMVReplaceInfo;
import org.apache.doris.nereids.trees.plans.commands.info.AlterMultiPartitionOp;
import org.apache.doris.nereids.trees.plans.commands.info.AlterSystemOp;
import org.apache.doris.nereids.trees.plans.commands.info.AlterTableOp;
import org.apache.doris.nereids.trees.plans.commands.info.AlterViewInfo;
import org.apache.doris.nereids.trees.plans.commands.info.BuildIndexOp;
import org.apache.doris.nereids.trees.plans.commands.info.BulkLoadDataDesc;
import org.apache.doris.nereids.trees.plans.commands.info.BulkStorageDesc;
import org.apache.doris.nereids.trees.plans.commands.info.CancelMTMVTaskInfo;
import org.apache.doris.nereids.trees.plans.commands.info.ColumnDefinition;
import org.apache.doris.nereids.trees.plans.commands.info.CreateIndexOp;
import org.apache.doris.nereids.trees.plans.commands.info.CreateJobInfo;
import org.apache.doris.nereids.trees.plans.commands.info.CreateMTMVInfo;
import org.apache.doris.nereids.trees.plans.commands.info.CreateRoutineLoadInfo;
import org.apache.doris.nereids.trees.plans.commands.info.CreateTableInfo;
import org.apache.doris.nereids.trees.plans.commands.info.CreateTableLikeInfo;
import org.apache.doris.nereids.trees.plans.commands.info.CreateViewInfo;
import org.apache.doris.nereids.trees.plans.commands.info.DMLCommandType;
import org.apache.doris.nereids.trees.plans.commands.info.DecommissionBackendOp;
import org.apache.doris.nereids.trees.plans.commands.info.DefaultValue;
import org.apache.doris.nereids.trees.plans.commands.info.DistributionDescriptor;
import org.apache.doris.nereids.trees.plans.commands.info.DropAllBrokerOp;
import org.apache.doris.nereids.trees.plans.commands.info.DropBackendOp;
import org.apache.doris.nereids.trees.plans.commands.info.DropBrokerOp;
import org.apache.doris.nereids.trees.plans.commands.info.DropColumnOp;
import org.apache.doris.nereids.trees.plans.commands.info.DropDatabaseInfo;
import org.apache.doris.nereids.trees.plans.commands.info.DropFollowerOp;
import org.apache.doris.nereids.trees.plans.commands.info.DropIndexOp;
import org.apache.doris.nereids.trees.plans.commands.info.DropMTMVInfo;
import org.apache.doris.nereids.trees.plans.commands.info.DropObserverOp;
import org.apache.doris.nereids.trees.plans.commands.info.DropPartitionFromIndexOp;
import org.apache.doris.nereids.trees.plans.commands.info.DropPartitionOp;
import org.apache.doris.nereids.trees.plans.commands.info.DropRollupOp;
import org.apache.doris.nereids.trees.plans.commands.info.EnableFeatureOp;
import org.apache.doris.nereids.trees.plans.commands.info.FixedRangePartition;
import org.apache.doris.nereids.trees.plans.commands.info.FuncNameInfo;
import org.apache.doris.nereids.trees.plans.commands.info.FunctionArgTypesInfo;
import org.apache.doris.nereids.trees.plans.commands.info.GeneratedColumnDesc;
import org.apache.doris.nereids.trees.plans.commands.info.InPartition;
import org.apache.doris.nereids.trees.plans.commands.info.IndexDefinition;
import org.apache.doris.nereids.trees.plans.commands.info.LabelNameInfo;
import org.apache.doris.nereids.trees.plans.commands.info.LessThanPartition;
import org.apache.doris.nereids.trees.plans.commands.info.MTMVPartitionDefinition;
import org.apache.doris.nereids.trees.plans.commands.info.ModifyBackendOp;
import org.apache.doris.nereids.trees.plans.commands.info.ModifyColumnCommentOp;
import org.apache.doris.nereids.trees.plans.commands.info.ModifyColumnOp;
import org.apache.doris.nereids.trees.plans.commands.info.ModifyDistributionOp;
import org.apache.doris.nereids.trees.plans.commands.info.ModifyEngineOp;
import org.apache.doris.nereids.trees.plans.commands.info.ModifyFrontendOrBackendHostNameOp;
import org.apache.doris.nereids.trees.plans.commands.info.ModifyFrontendOrBackendHostNameOp.ModifyOpType;
import org.apache.doris.nereids.trees.plans.commands.info.ModifyPartitionOp;
import org.apache.doris.nereids.trees.plans.commands.info.ModifyTableCommentOp;
import org.apache.doris.nereids.trees.plans.commands.info.ModifyTablePropertiesOp;
import org.apache.doris.nereids.trees.plans.commands.info.PartitionDefinition;
import org.apache.doris.nereids.trees.plans.commands.info.PartitionDefinition.MaxValue;
import org.apache.doris.nereids.trees.plans.commands.info.PartitionNamesInfo;
import org.apache.doris.nereids.trees.plans.commands.info.PartitionTableInfo;
import org.apache.doris.nereids.trees.plans.commands.info.PauseMTMVInfo;
import org.apache.doris.nereids.trees.plans.commands.info.RefreshMTMVInfo;
import org.apache.doris.nereids.trees.plans.commands.info.RenameColumnOp;
import org.apache.doris.nereids.trees.plans.commands.info.RenamePartitionOp;
import org.apache.doris.nereids.trees.plans.commands.info.RenameRollupOp;
import org.apache.doris.nereids.trees.plans.commands.info.RenameTableOp;
import org.apache.doris.nereids.trees.plans.commands.info.ReorderColumnsOp;
import org.apache.doris.nereids.trees.plans.commands.info.ReplacePartitionOp;
import org.apache.doris.nereids.trees.plans.commands.info.ReplaceTableOp;
import org.apache.doris.nereids.trees.plans.commands.info.ResumeMTMVInfo;
import org.apache.doris.nereids.trees.plans.commands.info.RollupDefinition;
import org.apache.doris.nereids.trees.plans.commands.info.SetCharsetAndCollateVarOp;
import org.apache.doris.nereids.trees.plans.commands.info.SetLdapPassVarOp;
import org.apache.doris.nereids.trees.plans.commands.info.SetNamesVarOp;
import org.apache.doris.nereids.trees.plans.commands.info.SetPassVarOp;
import org.apache.doris.nereids.trees.plans.commands.info.SetSessionVarOp;
import org.apache.doris.nereids.trees.plans.commands.info.SetUserDefinedVarOp;
import org.apache.doris.nereids.trees.plans.commands.info.SetUserPropertyVarOp;
import org.apache.doris.nereids.trees.plans.commands.info.SetVarOp;
import org.apache.doris.nereids.trees.plans.commands.info.ShowCreateMTMVInfo;
import org.apache.doris.nereids.trees.plans.commands.info.SimpleColumnDefinition;
import org.apache.doris.nereids.trees.plans.commands.info.StepPartition;
import org.apache.doris.nereids.trees.plans.commands.info.TableNameInfo;
import org.apache.doris.nereids.trees.plans.commands.info.TableRefInfo;
import org.apache.doris.nereids.trees.plans.commands.insert.BatchInsertIntoTableCommand;
import org.apache.doris.nereids.trees.plans.commands.insert.InsertIntoTableCommand;
import org.apache.doris.nereids.trees.plans.commands.insert.InsertOverwriteTableCommand;
import org.apache.doris.nereids.trees.plans.commands.load.CreateRoutineLoadCommand;
import org.apache.doris.nereids.trees.plans.commands.load.LoadColumnClause;
import org.apache.doris.nereids.trees.plans.commands.load.LoadColumnDesc;
import org.apache.doris.nereids.trees.plans.commands.load.LoadDeleteOnClause;
import org.apache.doris.nereids.trees.plans.commands.load.LoadPartitionNames;
import org.apache.doris.nereids.trees.plans.commands.load.LoadProperty;
import org.apache.doris.nereids.trees.plans.commands.load.LoadSeparator;
import org.apache.doris.nereids.trees.plans.commands.load.LoadSequenceClause;
import org.apache.doris.nereids.trees.plans.commands.load.LoadWhereClause;
import org.apache.doris.nereids.trees.plans.commands.refresh.RefreshCatalogCommand;
import org.apache.doris.nereids.trees.plans.commands.refresh.RefreshDatabaseCommand;
import org.apache.doris.nereids.trees.plans.commands.refresh.RefreshTableCommand;
import org.apache.doris.nereids.trees.plans.commands.use.SwitchCommand;
import org.apache.doris.nereids.trees.plans.commands.use.UseCommand;
import org.apache.doris.nereids.trees.plans.logical.LogicalAggregate;
import org.apache.doris.nereids.trees.plans.logical.LogicalCTE;
import org.apache.doris.nereids.trees.plans.logical.LogicalExcept;
import org.apache.doris.nereids.trees.plans.logical.LogicalFileSink;
import org.apache.doris.nereids.trees.plans.logical.LogicalFilter;
import org.apache.doris.nereids.trees.plans.logical.LogicalGenerate;
import org.apache.doris.nereids.trees.plans.logical.LogicalHaving;
import org.apache.doris.nereids.trees.plans.logical.LogicalIntersect;
import org.apache.doris.nereids.trees.plans.logical.LogicalJoin;
import org.apache.doris.nereids.trees.plans.logical.LogicalLimit;
import org.apache.doris.nereids.trees.plans.logical.LogicalOneRowRelation;
import org.apache.doris.nereids.trees.plans.logical.LogicalPlan;
import org.apache.doris.nereids.trees.plans.logical.LogicalProject;
import org.apache.doris.nereids.trees.plans.logical.LogicalQualify;
import org.apache.doris.nereids.trees.plans.logical.LogicalRepeat;
import org.apache.doris.nereids.trees.plans.logical.LogicalSelectHint;
import org.apache.doris.nereids.trees.plans.logical.LogicalSink;
import org.apache.doris.nereids.trees.plans.logical.LogicalSort;
import org.apache.doris.nereids.trees.plans.logical.LogicalSubQueryAlias;
import org.apache.doris.nereids.trees.plans.logical.LogicalUnion;
import org.apache.doris.nereids.trees.plans.logical.LogicalUsingJoin;
import org.apache.doris.nereids.types.AggStateType;
import org.apache.doris.nereids.types.ArrayType;
import org.apache.doris.nereids.types.BigIntType;
import org.apache.doris.nereids.types.BooleanType;
import org.apache.doris.nereids.types.DataType;
import org.apache.doris.nereids.types.LargeIntType;
import org.apache.doris.nereids.types.MapType;
import org.apache.doris.nereids.types.StructField;
import org.apache.doris.nereids.types.StructType;
import org.apache.doris.nereids.types.VarcharType;
import org.apache.doris.nereids.types.coercion.CharacterType;
import org.apache.doris.nereids.util.ExpressionUtils;
import org.apache.doris.nereids.util.RelationUtil;
import org.apache.doris.nereids.util.Utils;
import org.apache.doris.policy.FilterType;
import org.apache.doris.policy.PolicyTypeEnum;
import org.apache.doris.qe.ConnectContext;
import org.apache.doris.qe.SqlModeHelper;
import org.apache.doris.statistics.AnalysisInfo;
import org.apache.doris.system.NodeType;

import com.google.common.collect.ImmutableList;
import com.google.common.collect.ImmutableMap;
import com.google.common.collect.ImmutableMap.Builder;
import com.google.common.collect.Lists;
import com.google.common.collect.Maps;
import com.google.common.collect.Sets;
import org.antlr.v4.runtime.ParserRuleContext;
import org.antlr.v4.runtime.RuleContext;
import org.antlr.v4.runtime.Token;
import org.antlr.v4.runtime.tree.ParseTree;
import org.antlr.v4.runtime.tree.RuleNode;
import org.antlr.v4.runtime.tree.TerminalNode;

import java.math.BigDecimal;
import java.math.BigInteger;
import java.util.ArrayList;
import java.util.Collections;
import java.util.HashMap;
import java.util.HashSet;
import java.util.List;
import java.util.Locale;
import java.util.Map;
import java.util.Optional;
import java.util.Set;
import java.util.function.Supplier;
import java.util.stream.Collectors;

/**
 * Build a logical plan tree with unbounded nodes.
 */
@SuppressWarnings({"OptionalUsedAsFieldOrParameterType", "OptionalGetWithoutIsPresent"})
public class LogicalPlanBuilder extends DorisParserBaseVisitor<Object> {
    // Sort the parameters with token position to keep the order with original placeholders
    // in prepared statement.Otherwise, the order maybe broken
    private final Map<Token, Placeholder> tokenPosToParameters = Maps.newTreeMap((pos1, pos2) -> {
        int line = pos1.getLine() - pos2.getLine();
        if (line != 0) {
            return line;
        }
        return pos1.getCharPositionInLine() - pos2.getCharPositionInLine();
    });

    private final Map<Integer, ParserRuleContext> selectHintMap;

    public LogicalPlanBuilder(Map<Integer, ParserRuleContext> selectHintMap) {
        this.selectHintMap = selectHintMap;
    }

    @SuppressWarnings("unchecked")
    protected <T> T typedVisit(ParseTree ctx) {
        return (T) ctx.accept(this);
    }

    /**
     * Override the default behavior for all visit methods. This will only return a non-null result
     * when the context has only one child. This is done because there is no generic method to
     * combine the results of the context children. In all other cases null is returned.
     */
    @Override
    public Object visitChildren(RuleNode node) {
        if (node.getChildCount() == 1) {
            return node.getChild(0).accept(this);
        } else {
            return null;
        }
    }

    @Override
    public LogicalPlan visitSingleStatement(SingleStatementContext ctx) {
        return ParserUtils.withOrigin(ctx, () -> (LogicalPlan) visit(ctx.statement()));
    }

    @Override
    public LogicalPlan visitStatementDefault(StatementDefaultContext ctx) {
        LogicalPlan plan = plan(ctx.query());
        if (ctx.outFileClause() != null) {
            plan = withOutFile(plan, ctx.outFileClause());
        } else {
            plan = new UnboundResultSink<>(plan);
        }
        return withExplain(plan, ctx.explain());
    }

    @Override
    public LogicalPlan visitCreateScheduledJob(DorisParser.CreateScheduledJobContext ctx) {
        Optional<String> label = ctx.label == null ? Optional.empty() : Optional.of(ctx.label.getText());
        Optional<String> atTime = ctx.atTime == null ? Optional.empty() : Optional.of(ctx.atTime.getText());
        Optional<Boolean> immediateStartOptional = ctx.CURRENT_TIMESTAMP() == null ? Optional.of(false) :
                Optional.of(true);
        Optional<String> startTime = ctx.startTime == null ? Optional.empty() : Optional.of(ctx.startTime.getText());
        Optional<String> endsTime = ctx.endsTime == null ? Optional.empty() : Optional.of(ctx.endsTime.getText());
        Optional<Long> interval = ctx.timeInterval == null ? Optional.empty() :
                Optional.of(Long.valueOf(ctx.timeInterval.getText()));
        Optional<String> intervalUnit = ctx.timeUnit == null ? Optional.empty() : Optional.of(ctx.timeUnit.getText());
        String comment =
                visitCommentSpec(ctx.commentSpec());
        String executeSql = getOriginSql(ctx.supportedDmlStatement());
        CreateJobInfo createJobInfo = new CreateJobInfo(label, atTime, interval, intervalUnit, startTime,
                endsTime, immediateStartOptional, comment, executeSql);
        return new CreateJobCommand(createJobInfo);
    }

    @Override
    public LogicalPlan visitPauseJob(DorisParser.PauseJobContext ctx) {
        Expression wildWhere = null;
        if (ctx.wildWhere() != null) {
            wildWhere = getWildWhere(ctx.wildWhere());
        }
        return new PauseJobCommand(wildWhere);
    }

    @Override
    public LogicalPlan visitDropJob(DorisParser.DropJobContext ctx) {
        Expression wildWhere = null;
        if (ctx.wildWhere() != null) {
            wildWhere = getWildWhere(ctx.wildWhere());
        }
        boolean ifExists = ctx.EXISTS() != null;
        return new DropJobCommand(wildWhere, ifExists);
    }

    @Override
    public LogicalPlan visitResumeJob(DorisParser.ResumeJobContext ctx) {
        Expression wildWhere = null;
        if (ctx.wildWhere() != null) {
            wildWhere = getWildWhere(ctx.wildWhere());
        }
        return new ResumeJobCommand(wildWhere);
    }

    @Override
    public LogicalPlan visitCancelJobTask(DorisParser.CancelJobTaskContext ctx) {
        Expression wildWhere = null;
        if (ctx.wildWhere() != null) {
            wildWhere = getWildWhere(ctx.wildWhere());
        }
        return new CancelJobTaskCommand(wildWhere);
    }

    @Override
    public String visitCommentSpec(DorisParser.CommentSpecContext ctx) {
        String commentSpec = ctx == null ? "''" : ctx.STRING_LITERAL().getText();
        return
                LogicalPlanBuilderAssistant.escapeBackSlash(commentSpec.substring(1, commentSpec.length() - 1));
    }

    @Override
    public LogicalPlan visitInsertTable(InsertTableContext ctx) {
        boolean isOverwrite = ctx.INTO() == null;
        ImmutableList.Builder<String> tableName = ImmutableList.builder();
        if (null != ctx.tableName) {
            List<String> nameParts = visitMultipartIdentifier(ctx.tableName);
            tableName.addAll(nameParts);
        } else if (null != ctx.tableId) {
            // process group commit insert table command send by be
            TableName name = Env.getCurrentEnv().getCurrentCatalog()
                    .getTableNameByTableId(Long.valueOf(ctx.tableId.getText()));
            tableName.add(name.getDb());
            tableName.add(name.getTbl());
            ConnectContext.get().setDatabase(name.getDb());
        } else {
            throw new ParseException("tableName and tableId cannot both be null");
        }
        Optional<String> labelName = (ctx.labelName == null) ? Optional.empty() : Optional.of(ctx.labelName.getText());
        List<String> colNames = ctx.cols == null ? ImmutableList.of() : visitIdentifierList(ctx.cols);
        // TODO visit partitionSpecCtx
        LogicalPlan plan = visitQuery(ctx.query());
        // partitionSpec may be NULL. means auto detect partition. only available when IOT
        Pair<Boolean, List<String>> partitionSpec = visitPartitionSpec(ctx.partitionSpec());
        // partitionSpec.second :
        // null - auto detect
        // zero - whole table
        // others - specific partitions
        boolean isAutoDetect = partitionSpec.second == null;
        LogicalSink<?> sink = UnboundTableSinkCreator.createUnboundTableSinkMaybeOverwrite(
                tableName.build(),
                colNames,
                ImmutableList.of(), // hints
                partitionSpec.first, // isTemp
                partitionSpec.second, // partition names
                isAutoDetect,
                isOverwrite,
                ConnectContext.get().getSessionVariable().isEnableUniqueKeyPartialUpdate(),
                ctx.tableId == null ? DMLCommandType.INSERT : DMLCommandType.GROUP_COMMIT,
                plan);
        Optional<LogicalPlan> cte = Optional.empty();
        if (ctx.cte() != null) {
            cte = Optional.ofNullable(withCte(plan, ctx.cte()));
        }
        LogicalPlan command;
        if (isOverwrite) {
            command = new InsertOverwriteTableCommand(sink, labelName, cte);
        } else {
            if (ConnectContext.get() != null && ConnectContext.get().isTxnModel()
                    && sink.child() instanceof InlineTable
                    && sink.child().getExpressions().stream().allMatch(Expression::isConstant)) {
                // FIXME: In legacy, the `insert into select 1` is handled as `insert into values`.
                //  In nereids, the original way is throw an AnalysisException and fallback to legacy.
                //  Now handle it as `insert into select`(a separate load job), should fix it as the legacy.
                command = new BatchInsertIntoTableCommand(sink);
            } else {
                command = new InsertIntoTableCommand(sink, labelName, Optional.empty(), cte);
            }
        }
        return withExplain(command, ctx.explain());
    }

    /**
     * return a pair, first will be true if partitions is temp partition, select is a list to present partition list.
     */
    @Override
    public Pair<Boolean, List<String>> visitPartitionSpec(PartitionSpecContext ctx) {
        List<String> partitions = ImmutableList.of();
        boolean temporaryPartition = false;
        if (ctx != null) {
            temporaryPartition = ctx.TEMPORARY() != null;
            if (ctx.ASTERISK() != null) {
                partitions = null;
            } else if (ctx.partition != null) {
                partitions = ImmutableList.of(ctx.partition.getText());
            } else {
                partitions = visitIdentifierList(ctx.partitions);
            }
        }
        return Pair.of(temporaryPartition, partitions);
    }

    @Override
    public Command visitCreateMTMV(CreateMTMVContext ctx) {
        if (ctx.buildMode() == null && ctx.refreshMethod() == null && ctx.refreshTrigger() == null
                && ctx.cols == null && ctx.keys == null
                && ctx.HASH() == null && ctx.RANDOM() == null && ctx.BUCKETS() == null) {
            return visitCreateSyncMvCommand(ctx);
        }

        List<String> nameParts = visitMultipartIdentifier(ctx.mvName);
        BuildMode buildMode = visitBuildMode(ctx.buildMode());
        RefreshMethod refreshMethod = visitRefreshMethod(ctx.refreshMethod());
        MTMVRefreshTriggerInfo refreshTriggerInfo = visitRefreshTrigger(ctx.refreshTrigger());
        LogicalPlan logicalPlan = visitQuery(ctx.query());
        String querySql = getOriginSql(ctx.query());

        int bucketNum = FeConstants.default_bucket_num;
        if (ctx.INTEGER_VALUE() != null) {
            bucketNum = Integer.parseInt(ctx.INTEGER_VALUE().getText());
        }
        DistributionDescriptor desc;
        if (ctx.HASH() != null) {
            desc = new DistributionDescriptor(true, ctx.AUTO() != null, bucketNum,
                    visitIdentifierList(ctx.hashKeys));
        } else {
            desc = new DistributionDescriptor(false, ctx.AUTO() != null, bucketNum, null);
        }

        Map<String, String> properties = ctx.propertyClause() != null
                ? Maps.newHashMap(visitPropertyClause(ctx.propertyClause())) : Maps.newHashMap();
        String comment = ctx.STRING_LITERAL() == null ? "" : LogicalPlanBuilderAssistant.escapeBackSlash(
                ctx.STRING_LITERAL().getText().substring(1, ctx.STRING_LITERAL().getText().length() - 1));

        return new CreateMTMVCommand(new CreateMTMVInfo(ctx.EXISTS() != null, new TableNameInfo(nameParts),
                ctx.keys != null ? visitIdentifierList(ctx.keys) : ImmutableList.of(),
                comment,
                desc, properties, logicalPlan, querySql,
                new MTMVRefreshInfo(buildMode, refreshMethod, refreshTriggerInfo),
                ctx.cols == null ? Lists.newArrayList() : visitSimpleColumnDefs(ctx.cols),
                visitMTMVPartitionInfo(ctx.mvPartition())
        ));
    }

    private Command visitCreateSyncMvCommand(CreateMTMVContext ctx) {
        List<String> nameParts = visitMultipartIdentifier(ctx.mvName);
        LogicalPlan logicalPlan = new UnboundResultSink<>(visitQuery(ctx.query()));
        Map<String, String> properties = ctx.propertyClause() != null
                ? Maps.newHashMap(visitPropertyClause(ctx.propertyClause())) : Maps.newHashMap();
        return new CreateMaterializedViewCommand(new TableNameInfo(nameParts), logicalPlan, properties);
    }

    /**
     * get MTMVPartitionDefinition
     *
     * @param ctx MvPartitionContext
     * @return MTMVPartitionDefinition
     */
    public MTMVPartitionDefinition visitMTMVPartitionInfo(MvPartitionContext ctx) {
        MTMVPartitionDefinition mtmvPartitionDefinition = new MTMVPartitionDefinition();
        if (ctx == null) {
            mtmvPartitionDefinition.setPartitionType(MTMVPartitionType.SELF_MANAGE);
        } else if (ctx.partitionKey != null) {
            mtmvPartitionDefinition.setPartitionType(MTMVPartitionType.FOLLOW_BASE_TABLE);
            mtmvPartitionDefinition.setPartitionCol(ctx.partitionKey.getText());
        } else {
            mtmvPartitionDefinition.setPartitionType(MTMVPartitionType.EXPR);
            Expression functionCallExpression = visitFunctionCallExpression(ctx.partitionExpr);
            mtmvPartitionDefinition.setFunctionCallExpression(functionCallExpression);
        }
        return mtmvPartitionDefinition;
    }

    @Override
    public List<SimpleColumnDefinition> visitSimpleColumnDefs(SimpleColumnDefsContext ctx) {
        if (ctx == null) {
            return null;
        }
        return ctx.cols.stream()
                .map(this::visitSimpleColumnDef)
                .collect(ImmutableList.toImmutableList());
    }

    @Override
    public SimpleColumnDefinition visitSimpleColumnDef(SimpleColumnDefContext ctx) {
        String comment = ctx.STRING_LITERAL() == null ? "" : LogicalPlanBuilderAssistant.escapeBackSlash(
                ctx.STRING_LITERAL().getText().substring(1, ctx.STRING_LITERAL().getText().length() - 1));
        return new SimpleColumnDefinition(ctx.colName.getText(), comment);
    }

    /**
     * get originSql
     *
     * @param ctx context
     * @return originSql
     */
    public String getOriginSql(ParserRuleContext ctx) {
        int startIndex = ctx.start.getStartIndex();
        int stopIndex = ctx.stop.getStopIndex();
        org.antlr.v4.runtime.misc.Interval interval = new org.antlr.v4.runtime.misc.Interval(startIndex, stopIndex);
        return ctx.start.getInputStream().getText(interval);
    }

    @Override
    public MTMVRefreshTriggerInfo visitRefreshTrigger(RefreshTriggerContext ctx) {
        if (ctx == null) {
            return new MTMVRefreshTriggerInfo(RefreshTrigger.MANUAL);
        }
        if (ctx.MANUAL() != null) {
            return new MTMVRefreshTriggerInfo(RefreshTrigger.MANUAL);
        }
        if (ctx.COMMIT() != null) {
            return new MTMVRefreshTriggerInfo(RefreshTrigger.COMMIT);
        }
        if (ctx.SCHEDULE() != null) {
            return new MTMVRefreshTriggerInfo(RefreshTrigger.SCHEDULE, visitRefreshSchedule(ctx.refreshSchedule()));
        }
        return new MTMVRefreshTriggerInfo(RefreshTrigger.MANUAL);
    }

    @Override
    public ReplayCommand visitReplay(DorisParser.ReplayContext ctx) {
        if (ctx.replayCommand().replayType().DUMP() != null) {
            LogicalPlan plan = plan(ctx.replayCommand().replayType().query());
            return new ReplayCommand(PlanType.REPLAY_COMMAND, null, plan, ReplayCommand.ReplayType.DUMP);
        } else if (ctx.replayCommand().replayType().PLAY() != null) {
            String tmpPath = ctx.replayCommand().replayType().filePath.getText();
            String path = LogicalPlanBuilderAssistant.escapeBackSlash(tmpPath.substring(1, tmpPath.length() - 1));
            return new ReplayCommand(PlanType.REPLAY_COMMAND, path, null, ReplayCommand.ReplayType.PLAY);
        }
        return null;
    }

    @Override
    public MTMVRefreshSchedule visitRefreshSchedule(RefreshScheduleContext ctx) {
        int interval = Integer.parseInt(ctx.INTEGER_VALUE().getText());
        String startTime = ctx.STARTS() == null ? null
                : ctx.STRING_LITERAL().getText().substring(1, ctx.STRING_LITERAL().getText().length() - 1);
        IntervalUnit unit = visitMvRefreshUnit(ctx.refreshUnit);
        return new MTMVRefreshSchedule(startTime, interval, unit);
    }

    /**
     * get IntervalUnit,only enable_job_schedule_second_for_test is true, can use second
     *
     * @param ctx ctx
     * @return IntervalUnit
     */
    public IntervalUnit visitMvRefreshUnit(IdentifierContext ctx) {
        IntervalUnit intervalUnit = IntervalUnit.fromString(ctx.getText().toUpperCase());
        if (null == intervalUnit) {
            throw new AnalysisException("interval time unit can not be " + ctx.getText());
        }
        if (intervalUnit.equals(IntervalUnit.SECOND)
                && !Config.enable_job_schedule_second_for_test) {
            throw new AnalysisException("interval time unit can not be second");
        }
        return intervalUnit;
    }

    @Override
    public RefreshMethod visitRefreshMethod(RefreshMethodContext ctx) {
        if (ctx == null) {
            return RefreshMethod.AUTO;
        }
        return RefreshMethod.valueOf(ctx.getText().toUpperCase());
    }

    @Override
    public BuildMode visitBuildMode(BuildModeContext ctx) {
        if (ctx == null) {
            return BuildMode.IMMEDIATE;
        }
        if (ctx.DEFERRED() != null) {
            return BuildMode.DEFERRED;
        } else if (ctx.IMMEDIATE() != null) {
            return BuildMode.IMMEDIATE;
        }
        return BuildMode.IMMEDIATE;
    }

    @Override
    public RefreshMTMVCommand visitRefreshMTMV(RefreshMTMVContext ctx) {
        List<String> nameParts = visitMultipartIdentifier(ctx.mvName);
        List<String> partitions = ImmutableList.of();
        if (ctx.partitionSpec() != null) {
            if (ctx.partitionSpec().TEMPORARY() != null) {
                throw new AnalysisException("Not allowed to specify TEMPORARY ");
            }
            if (ctx.partitionSpec().partition != null) {
                partitions = ImmutableList.of(ctx.partitionSpec().partition.getText());
            } else {
                partitions = visitIdentifierList(ctx.partitionSpec().partitions);
            }
        }
        return new RefreshMTMVCommand(new RefreshMTMVInfo(new TableNameInfo(nameParts),
                partitions, ctx.COMPLETE() != null));
    }

    @Override
    public Command visitDropMTMV(DropMTMVContext ctx) {
        if (ctx.tableName != null) {
            // TODO support drop sync mv
            return new UnsupportedCommand();
        }
        List<String> nameParts = visitMultipartIdentifier(ctx.mvName);
        return new DropMTMVCommand(new DropMTMVInfo(new TableNameInfo(nameParts), ctx.EXISTS() != null));
    }

    @Override
    public PauseMTMVCommand visitPauseMTMV(PauseMTMVContext ctx) {
        List<String> nameParts = visitMultipartIdentifier(ctx.mvName);
        return new PauseMTMVCommand(new PauseMTMVInfo(new TableNameInfo(nameParts)));
    }

    @Override
    public ResumeMTMVCommand visitResumeMTMV(ResumeMTMVContext ctx) {
        List<String> nameParts = visitMultipartIdentifier(ctx.mvName);
        return new ResumeMTMVCommand(new ResumeMTMVInfo(new TableNameInfo(nameParts)));
    }

    @Override
    public ShowCreateMTMVCommand visitShowCreateMTMV(ShowCreateMTMVContext ctx) {
        List<String> nameParts = visitMultipartIdentifier(ctx.mvName);
        return new ShowCreateMTMVCommand(new ShowCreateMTMVInfo(new TableNameInfo(nameParts)));
    }

    @Override
    public CancelExportCommand visitCancelExport(DorisParser.CancelExportContext ctx) {
        String databaseName = null;
        if (ctx.database != null) {
            databaseName = stripQuotes(ctx.database.getText());
        }
        Expression wildWhere = null;
        if (ctx.wildWhere() != null) {
            wildWhere = getWildWhere(ctx.wildWhere());
        }
        return new CancelExportCommand(databaseName, wildWhere);
    }

    @Override
    public CancelLoadCommand visitCancelLoad(DorisParser.CancelLoadContext ctx) {
        String databaseName = null;
        if (ctx.database != null) {
            databaseName = stripQuotes(ctx.database.getText());
        }
        Expression wildWhere = null;
        if (ctx.wildWhere() != null) {
            wildWhere = getWildWhere(ctx.wildWhere());
        }
        return new CancelLoadCommand(databaseName, wildWhere);
    }

    @Override
    public CancelWarmUpJobCommand visitCancelWarmUpJob(DorisParser.CancelWarmUpJobContext ctx) {
        Expression wildWhere = null;
        if (ctx.wildWhere() != null) {
            wildWhere = getWildWhere(ctx.wildWhere());
        }
        return new CancelWarmUpJobCommand(wildWhere);
    }

    @Override
    public CancelMTMVTaskCommand visitCancelMTMVTask(CancelMTMVTaskContext ctx) {
        List<String> nameParts = visitMultipartIdentifier(ctx.mvName);
        long taskId = Long.parseLong(ctx.taskId.getText());
        return new CancelMTMVTaskCommand(new CancelMTMVTaskInfo(new TableNameInfo(nameParts), taskId));
    }

    @Override
    public AdminCompactTableCommand visitAdminCompactTable(AdminCompactTableContext ctx) {
        TableRefInfo tableRefInfo = visitBaseTableRefContext(ctx.baseTableRef());
        EqualTo equalTo = null;
        if (ctx.WHERE() != null) {
            StringLiteral left = new StringLiteral(stripQuotes(ctx.TYPE().getText()));
            StringLiteral right = new StringLiteral(stripQuotes(ctx.STRING_LITERAL().getText()));
            equalTo = new EqualTo(left, right);
        }
        return new AdminCompactTableCommand(tableRefInfo, equalTo);
    }

    @Override
    public AlterMTMVCommand visitAlterMTMV(AlterMTMVContext ctx) {
        List<String> nameParts = visitMultipartIdentifier(ctx.mvName);
        TableNameInfo mvName = new TableNameInfo(nameParts);
        AlterMTMVInfo alterMTMVInfo = null;
        if (ctx.RENAME() != null) {
            alterMTMVInfo = new AlterMTMVRenameInfo(mvName, ctx.newName.getText());
        } else if (ctx.REFRESH() != null) {
            MTMVRefreshInfo refreshInfo = new MTMVRefreshInfo();
            if (ctx.refreshMethod() != null) {
                refreshInfo.setRefreshMethod(visitRefreshMethod(ctx.refreshMethod()));
            }
            if (ctx.refreshTrigger() != null) {
                refreshInfo.setRefreshTriggerInfo(visitRefreshTrigger(ctx.refreshTrigger()));
            }
            alterMTMVInfo = new AlterMTMVRefreshInfo(mvName, refreshInfo);
        } else if (ctx.SET() != null) {
            alterMTMVInfo = new AlterMTMVPropertyInfo(mvName,
                    Maps.newHashMap(visitPropertyItemList(ctx.fileProperties)));
        } else if (ctx.REPLACE() != null) {
            String newName = ctx.newName.getText();
            Map<String, String> properties = ctx.propertyClause() != null
                    ? Maps.newHashMap(visitPropertyClause(ctx.propertyClause())) : Maps.newHashMap();
            alterMTMVInfo = new AlterMTMVReplaceInfo(mvName, newName, properties);
        }
        return new AlterMTMVCommand(alterMTMVInfo);
    }

    @Override
    public LogicalPlan visitAlterView(AlterViewContext ctx) {
        List<String> nameParts = visitMultipartIdentifier(ctx.name);
        String comment = ctx.commentSpec() == null ? null : visitCommentSpec(ctx.commentSpec());
        AlterViewInfo info;
        if (comment != null) {
            info = new AlterViewInfo(new TableNameInfo(nameParts), comment);
        } else {
            String querySql = getOriginSql(ctx.query());
            info = new AlterViewInfo(new TableNameInfo(nameParts), querySql,
                    ctx.cols == null ? Lists.newArrayList() : visitSimpleColumnDefs(ctx.cols));
        }
        return new AlterViewCommand(info);
    }

    @Override
    public LogicalPlan visitAlterStorageVault(AlterStorageVaultContext ctx) {
        List<String> nameParts = this.visitMultipartIdentifier(ctx.name);
        String vaultName = nameParts.get(0);
        Map<String, String> properties = this.visitPropertyClause(ctx.properties);
        return new AlterStorageVaultCommand(vaultName, properties);
    }

    @Override
    public LogicalPlan visitAlterSystemRenameComputeGroup(AlterSystemRenameComputeGroupContext ctx) {
        return new AlterSystemRenameComputeGroupCommand(ctx.name.getText(), ctx.newName.getText());
    }

    @Override
    public LogicalPlan visitShowConstraint(ShowConstraintContext ctx) {
        List<String> parts = visitMultipartIdentifier(ctx.table);
        return new ShowConstraintsCommand(parts);
    }

    @Override
    public LogicalPlan visitAddConstraint(AddConstraintContext ctx) {
        List<String> parts = visitMultipartIdentifier(ctx.table);
        UnboundRelation curTable = new UnboundRelation(StatementScopeIdGenerator.newRelationId(), parts);
        ImmutableList<Slot> slots = visitIdentifierList(ctx.constraint().slots).stream()
                .map(UnboundSlot::new)
                .collect(ImmutableList.toImmutableList());
        Constraint constraint;
        if (ctx.constraint().UNIQUE() != null) {
            constraint = Constraint.newUniqueConstraint(curTable, slots);
        } else if (ctx.constraint().PRIMARY() != null) {
            constraint = Constraint.newPrimaryKeyConstraint(curTable, slots);
        } else if (ctx.constraint().FOREIGN() != null) {
            ImmutableList<Slot> referencedSlots = visitIdentifierList(ctx.constraint().referencedSlots).stream()
                    .map(UnboundSlot::new)
                    .collect(ImmutableList.toImmutableList());
            List<String> nameParts = visitMultipartIdentifier(ctx.constraint().referenceTable);
            LogicalPlan referenceTable = new UnboundRelation(StatementScopeIdGenerator.newRelationId(), nameParts);
            constraint = Constraint.newForeignKeyConstraint(curTable, slots, referenceTable, referencedSlots);
        } else {
            throw new AnalysisException("Unsupported constraint " + ctx.getText());
        }
        return new AddConstraintCommand(ctx.constraintName.getText().toLowerCase(), constraint);
    }

    @Override
    public LogicalPlan visitDropConstraint(DropConstraintContext ctx) {
        List<String> parts = visitMultipartIdentifier(ctx.table);
        UnboundRelation curTable = new UnboundRelation(StatementScopeIdGenerator.newRelationId(), parts);
        return new DropConstraintCommand(ctx.constraintName.getText().toLowerCase(), curTable);
    }

    @Override
    public LogicalPlan visitUpdate(UpdateContext ctx) {
        LogicalPlan query = LogicalPlanBuilderAssistant.withCheckPolicy(new UnboundRelation(
                StatementScopeIdGenerator.newRelationId(), visitMultipartIdentifier(ctx.tableName)));
        query = withTableAlias(query, ctx.tableAlias());
        if (ctx.fromClause() != null) {
            query = withRelations(query, ctx.fromClause().relations().relation());
        }
        query = withFilter(query, Optional.ofNullable(ctx.whereClause()));
        String tableAlias = null;
        if (ctx.tableAlias().strictIdentifier() != null) {
            tableAlias = ctx.tableAlias().getText();
        }
        Optional<LogicalPlan> cte = Optional.empty();
        if (ctx.cte() != null) {
            cte = Optional.ofNullable(withCte(query, ctx.cte()));
        }
        return withExplain(new UpdateCommand(visitMultipartIdentifier(ctx.tableName), tableAlias,
                visitUpdateAssignmentSeq(ctx.updateAssignmentSeq()), query, cte), ctx.explain());
    }

    @Override
    public LogicalPlan visitDelete(DeleteContext ctx) {
        List<String> tableName = visitMultipartIdentifier(ctx.tableName);
        Pair<Boolean, List<String>> partitionSpec = visitPartitionSpec(ctx.partitionSpec());
        // TODO: now dont support delete auto detect partition.
        if (partitionSpec == null) {
            throw new ParseException("Now don't support auto detect partitions in deleting", ctx);
        }
        LogicalPlan query = withTableAlias(LogicalPlanBuilderAssistant.withCheckPolicy(
                new UnboundRelation(StatementScopeIdGenerator.newRelationId(), tableName,
                        partitionSpec.second, partitionSpec.first)), ctx.tableAlias());
        String tableAlias = null;
        if (ctx.tableAlias().strictIdentifier() != null) {
            tableAlias = ctx.tableAlias().getText();
        }

        Command deleteCommand;
        if (ctx.USING() == null && ctx.cte() == null) {
            query = withFilter(query, Optional.ofNullable(ctx.whereClause()));
            deleteCommand = new DeleteFromCommand(tableName, tableAlias, partitionSpec.first,
                    partitionSpec.second, query);
        } else {
            // convert to insert into select
            if (ctx.USING() != null) {
                query = withRelations(query, ctx.relations().relation());
            }
            query = withFilter(query, Optional.ofNullable(ctx.whereClause()));
            Optional<LogicalPlan> cte = Optional.empty();
            if (ctx.cte() != null) {
                cte = Optional.ofNullable(withCte(query, ctx.cte()));
            }
            deleteCommand = new DeleteFromUsingCommand(tableName, tableAlias,
                    partitionSpec.first, partitionSpec.second, query, cte);
        }
        if (ctx.explain() != null) {
            return withExplain(deleteCommand, ctx.explain());
        } else {
            return deleteCommand;
        }
    }

    @Override
    public LogicalPlan visitExport(ExportContext ctx) {
        // TODO: replace old class name like ExportStmt, BrokerDesc, Expr with new nereid class name
        List<String> tableName = visitMultipartIdentifier(ctx.tableName);
        List<String> partitions = ctx.partition == null ? ImmutableList.of() : visitIdentifierList(ctx.partition);

        // handle path string
        String tmpPath = ctx.filePath.getText();
        String path = LogicalPlanBuilderAssistant.escapeBackSlash(tmpPath.substring(1, tmpPath.length() - 1));

        Optional<Expression> expr = Optional.empty();
        if (ctx.whereClause() != null) {
            expr = Optional.of(getExpression(ctx.whereClause().booleanExpression()));
        }

        Map<String, String> filePropertiesMap = ImmutableMap.of();
        if (ctx.propertyClause() != null) {
            filePropertiesMap = visitPropertyClause(ctx.propertyClause());
        }

        Optional<BrokerDesc> brokerDesc = Optional.empty();
        if (ctx.withRemoteStorageSystem() != null) {
            brokerDesc = Optional.ofNullable(visitWithRemoteStorageSystem(ctx.withRemoteStorageSystem()));
        }
        return new ExportCommand(tableName, partitions, expr, path, filePropertiesMap, brokerDesc);
    }

    @Override
    public Map<String, String> visitPropertyClause(PropertyClauseContext ctx) {
        return ctx == null ? ImmutableMap.of() : visitPropertyItemList(ctx.fileProperties);
    }

    @Override
    public Map<String, String> visitPropertyItemList(PropertyItemListContext ctx) {
        if (ctx == null || ctx.properties == null) {
            return ImmutableMap.of();
        }
        Builder<String, String> propertiesMap = ImmutableMap.builder();
        for (PropertyItemContext argument : ctx.properties) {
            String key = parsePropertyKey(argument.key);
            String value = parsePropertyValue(argument.value);
            propertiesMap.put(key, value);
        }
        return propertiesMap.build();
    }

    @Override
    public BrokerDesc visitWithRemoteStorageSystem(WithRemoteStorageSystemContext ctx) {
        BrokerDesc brokerDesc = null;

        Map<String, String> brokerPropertiesMap = visitPropertyItemList(ctx.brokerProperties);

        if (ctx.S3() != null) {
            brokerDesc = new BrokerDesc("S3", StorageBackend.StorageType.S3, brokerPropertiesMap);
        } else if (ctx.HDFS() != null) {
            brokerDesc = new BrokerDesc("HDFS", StorageBackend.StorageType.HDFS, brokerPropertiesMap);
        } else if (ctx.LOCAL() != null) {
            brokerDesc = new BrokerDesc("HDFS", StorageBackend.StorageType.LOCAL, brokerPropertiesMap);
        } else if (ctx.BROKER() != null) {
            brokerDesc = new BrokerDesc(visitIdentifierOrText(ctx.brokerName), brokerPropertiesMap);
        }
        return brokerDesc;
    }

    /**
     * Visit multi-statements.
     */
    @Override
    public List<Pair<LogicalPlan, StatementContext>> visitMultiStatements(MultiStatementsContext ctx) {
        List<Pair<LogicalPlan, StatementContext>> logicalPlans = Lists.newArrayList();
        for (DorisParser.StatementContext statement : ctx.statement()) {
            StatementContext statementContext = new StatementContext();
            ConnectContext connectContext = ConnectContext.get();
            if (connectContext != null) {
                connectContext.setStatementContext(statementContext);
                statementContext.setConnectContext(connectContext);
            }
            logicalPlans.add(Pair.of(
                    ParserUtils.withOrigin(ctx, () -> (LogicalPlan) visit(statement)), statementContext));
            List<Placeholder> params = new ArrayList<>(tokenPosToParameters.values());
            statementContext.setPlaceholders(params);
            tokenPosToParameters.clear();
        }
        return logicalPlans;
    }

    /**
     * Visit load-statements.
     */
    @Override
    public LogicalPlan visitLoad(DorisParser.LoadContext ctx) {

        BulkStorageDesc bulkDesc = null;
        if (ctx.withRemoteStorageSystem() != null) {
            Map<String, String> bulkProperties =
                    new HashMap<>(visitPropertyItemList(ctx.withRemoteStorageSystem().brokerProperties));
            if (ctx.withRemoteStorageSystem().S3() != null) {
                bulkDesc = new BulkStorageDesc("S3", BulkStorageDesc.StorageType.S3, bulkProperties);
            } else if (ctx.withRemoteStorageSystem().HDFS() != null) {
                bulkDesc = new BulkStorageDesc("HDFS", BulkStorageDesc.StorageType.HDFS, bulkProperties);
            } else if (ctx.withRemoteStorageSystem().LOCAL() != null) {
                bulkDesc = new BulkStorageDesc("LOCAL_HDFS", BulkStorageDesc.StorageType.LOCAL, bulkProperties);
            } else if (ctx.withRemoteStorageSystem().BROKER() != null
                    && ctx.withRemoteStorageSystem().identifierOrText().getText() != null) {
                bulkDesc = new BulkStorageDesc(ctx.withRemoteStorageSystem().identifierOrText().getText(),
                        bulkProperties);
            }
        }
        ImmutableList.Builder<BulkLoadDataDesc> dataDescriptions = new ImmutableList.Builder<>();
        List<String> labelParts = visitMultipartIdentifier(ctx.lableName);
        String labelName = null;
        String labelDbName = null;
        if (ConnectContext.get().getDatabase().isEmpty() && labelParts.size() == 1) {
            throw new AnalysisException("Current database is not set.");
        } else if (labelParts.size() == 1) {
            labelName = labelParts.get(0);
        } else if (labelParts.size() == 2) {
            labelDbName = labelParts.get(0);
            labelName = labelParts.get(1);
        } else if (labelParts.size() == 3) {
            labelDbName = labelParts.get(1);
            labelName = labelParts.get(2);
        } else {
            throw new AnalysisException("labelParts in load should be [ctl.][db.]label");
        }

        for (DorisParser.DataDescContext ddc : ctx.dataDescs) {
            List<String> nameParts = Lists.newArrayList();
            if (labelDbName != null) {
                nameParts.add(labelDbName);
            }
            nameParts.add(ddc.targetTableName.getText());
            List<String> tableName = RelationUtil.getQualifierName(ConnectContext.get(), nameParts);
            List<String> colNames = (ddc.columns == null ? ImmutableList.of() : visitIdentifierList(ddc.columns));
            List<String> columnsFromPath = (ddc.columnsFromPath == null ? ImmutableList.of()
                        : visitIdentifierList(ddc.columnsFromPath.identifierList()));
            List<String> partitions = ddc.partition == null ? ImmutableList.of() : visitIdentifierList(ddc.partition);
            // TODO: multi location
            List<String> multiFilePaths = new ArrayList<>();
            for (Token filePath : ddc.filePaths) {
                multiFilePaths.add(filePath.getText().substring(1, filePath.getText().length() - 1));
            }
            List<String> filePaths = ddc.filePath == null ? ImmutableList.of() : multiFilePaths;
            Map<String, Expression> colMappings;
            if (ddc.columnMapping == null) {
                colMappings = ImmutableMap.of();
            } else {
                colMappings = new HashMap<>();
                for (DorisParser.MappingExprContext mappingExpr : ddc.columnMapping.mappingSet) {
                    colMappings.put(mappingExpr.mappingCol.getText(), getExpression(mappingExpr.expression()));
                }
            }

            LoadTask.MergeType mergeType = ddc.mergeType() == null ? LoadTask.MergeType.APPEND
                        : LoadTask.MergeType.valueOf(ddc.mergeType().getText());

            Optional<String> fileFormat = ddc.format == null ? Optional.empty()
                    : Optional.of(visitIdentifierOrText(ddc.format));
            Optional<String> separator = ddc.separator == null ? Optional.empty() : Optional.of(ddc.separator.getText()
                        .substring(1, ddc.separator.getText().length() - 1));
            Optional<String> comma = ddc.comma == null ? Optional.empty() : Optional.of(ddc.comma.getText()
                        .substring(1, ddc.comma.getText().length() - 1));
            Map<String, String> dataProperties = ddc.propertyClause() == null ? new HashMap<>()
                        : visitPropertyClause(ddc.propertyClause());
            dataDescriptions.add(new BulkLoadDataDesc(
                    tableName,
                    partitions,
                    filePaths,
                    colNames,
                    columnsFromPath,
                    colMappings,
                    new BulkLoadDataDesc.FileFormatDesc(separator, comma, fileFormat),
                    false,
                    ddc.preFilter == null ? Optional.empty() : Optional.of(getExpression(ddc.preFilter.expression())),
                    ddc.where == null ? Optional.empty() : Optional.of(getExpression(ddc.where.booleanExpression())),
                    mergeType,
                    ddc.deleteOn == null ? Optional.empty() : Optional.of(getExpression(ddc.deleteOn.expression())),
                    ddc.sequenceColumn == null ? Optional.empty()
                            : Optional.of(ddc.sequenceColumn.identifier().getText()), dataProperties));
        }
        Map<String, String> properties = Collections.emptyMap();
        if (ctx.propertyClause() != null) {
            properties = visitPropertyItemList(ctx.propertyClause().propertyItemList());
        }
        String commentSpec = ctx.commentSpec() == null ? "''" : ctx.commentSpec().STRING_LITERAL().getText();
        String comment =
                LogicalPlanBuilderAssistant.escapeBackSlash(commentSpec.substring(1, commentSpec.length() - 1));
        return new LoadCommand(labelName, dataDescriptions.build(), bulkDesc, properties, comment);
    }

    /* ********************************************************************************************
     * Plan parsing
     * ******************************************************************************************** */

    /**
     * process lateral view, add a {@link LogicalGenerate} on plan.
     */
    protected LogicalPlan withGenerate(LogicalPlan plan, LateralViewContext ctx) {
        if (ctx.LATERAL() == null) {
            return plan;
        }
        String generateName = ctx.tableName.getText();
        // if later view explode map type, we need to add a project to convert map to struct
        String columnName = ctx.columnNames.get(0).getText();
        List<String> expandColumnNames = Lists.newArrayList();
        if (ctx.columnNames.size() > 1) {
            columnName = ConnectContext.get() != null
                    ? ConnectContext.get().getStatementContext().generateColumnName() : "expand_cols";
            expandColumnNames = ctx.columnNames.stream()
                    .map(RuleContext::getText).collect(ImmutableList.toImmutableList());
        }
        String functionName = ctx.functionName.getText();
        List<Expression> arguments = ctx.expression().stream()
                .<Expression>map(this::typedVisit)
                .collect(ImmutableList.toImmutableList());
        Function unboundFunction = new UnboundFunction(functionName, arguments);
        return new LogicalGenerate<>(ImmutableList.of(unboundFunction),
                ImmutableList.of(new UnboundSlot(generateName, columnName)), ImmutableList.of(expandColumnNames), plan);
    }

    /**
     * process CTE and store the results in a logical plan node LogicalCTE
     */
    private LogicalPlan withCte(LogicalPlan plan, CteContext ctx) {
        if (ctx == null) {
            return plan;
        }
        return new LogicalCTE<>((List) visit(ctx.aliasQuery(), LogicalSubQueryAlias.class), plan);
    }

    /**
     * process CTE's alias queries and column aliases
     */
    @Override
    public LogicalSubQueryAlias<Plan> visitAliasQuery(AliasQueryContext ctx) {
        return ParserUtils.withOrigin(ctx, () -> {
            LogicalPlan queryPlan = plan(ctx.query());
            Optional<List<String>> columnNames = optionalVisit(ctx.columnAliases(), () ->
                    ctx.columnAliases().identifier().stream()
                    .map(RuleContext::getText)
                    .collect(ImmutableList.toImmutableList())
            );
            return new LogicalSubQueryAlias<>(ctx.identifier().getText(), columnNames, queryPlan);
        });
    }

    /**
     * process LoadProperty in routine load
     */
    public LoadProperty visitLoadProperty(LoadPropertyContext ctx) {
        LoadProperty loadProperty = null;
        if (ctx instanceof SeparatorContext) {
            String separator = stripQuotes(((SeparatorContext) ctx).STRING_LITERAL().getText());
            loadProperty = new LoadSeparator(separator);
        } else if (ctx instanceof ImportColumnsContext) {
            List<LoadColumnDesc> descList = new ArrayList<>();
            for (DorisParser.ImportColumnDescContext loadColumnDescCtx : ((ImportColumnsContext) ctx)
                    .importColumnsStatement().importColumnDesc()) {
                LoadColumnDesc desc;
                if (loadColumnDescCtx.booleanExpression() != null) {
                    desc = new LoadColumnDesc(loadColumnDescCtx.name.getText(),
                        getExpression(loadColumnDescCtx.booleanExpression()));
                } else {
                    desc = new LoadColumnDesc(loadColumnDescCtx.name.getText());
                }
                descList.add(desc);
            }
            loadProperty = new LoadColumnClause(descList);
        } else if (ctx instanceof ImportDeleteOnContext) {
            loadProperty = new LoadDeleteOnClause(getExpression(((ImportDeleteOnContext) ctx)
                    .importDeleteOnStatement().booleanExpression()));
        } else if (ctx instanceof ImportPartitionsContext) {
            Pair<Boolean, List<String>> partitionSpec = visitPartitionSpec(
                    ((ImportPartitionsContext) ctx).partitionSpec());
            loadProperty = new LoadPartitionNames(partitionSpec.first, partitionSpec.second);
        } else if (ctx instanceof ImportPrecedingFilterContext) {
            loadProperty = new LoadWhereClause(getExpression(((ImportPrecedingFilterContext) ctx)
                    .importPrecedingFilterStatement().booleanExpression()), true);
        } else if (ctx instanceof ImportSequenceContext) {
            loadProperty = new LoadSequenceClause(((ImportSequenceContext) ctx)
                    .importSequenceStatement().identifier().getText());
        } else if (ctx instanceof ImportWhereContext) {
            loadProperty = new LoadWhereClause(getExpression(((ImportWhereContext) ctx)
                    .importWhereStatement().booleanExpression()), false);
        }
        return loadProperty;
    }

    @Override
    public LogicalPlan visitCreateRoutineLoad(CreateRoutineLoadContext ctx) {
        List<String> labelParts = visitMultipartIdentifier(ctx.label);
        String labelName = null;
        String labelDbName = null;
        if (ConnectContext.get().getDatabase().isEmpty() && labelParts.size() == 1) {
            throw new AnalysisException("Current database is not set.");
        } else if (labelParts.size() == 1) {
            labelName = labelParts.get(0);
        } else if (labelParts.size() == 2) {
            labelDbName = labelParts.get(0);
            labelName = labelParts.get(1);
        } else if (labelParts.size() == 3) {
            labelDbName = labelParts.get(1);
            labelName = labelParts.get(2);
        } else {
            throw new AnalysisException("labelParts in load should be [ctl.][db.]label");
        }
        LabelNameInfo jobLabelInfo = new LabelNameInfo(labelDbName, labelName);
        String tableName = null;
        if (ctx.table != null) {
            tableName = ctx.table.getText();
        }
        Map<String, String> properties = ctx.propertyClause() != null
                // NOTICE: we should not generate immutable map here, because it will be modified when analyzing.
                ? Maps.newHashMap(visitPropertyClause(ctx.propertyClause()))
                : Maps.newHashMap();
        String type = ctx.type.getText();
        Map<String, String> customProperties = ctx.customProperties != null
                // NOTICE: we should not generate immutable map here, because it will be modified when analyzing.
                ? Maps.newHashMap(visitPropertyItemList(ctx.customProperties))
                : Maps.newHashMap();
        LoadTask.MergeType mergeType = LoadTask.MergeType.APPEND;
        if (ctx.WITH() != null) {
            if (ctx.DELETE() != null) {
                mergeType = LoadTask.MergeType.DELETE;
            } else if (ctx.MERGE() != null) {
                mergeType = LoadTask.MergeType.MERGE;
            }
        }
        String comment = visitCommentSpec(ctx.commentSpec());
        Map<String, LoadProperty> loadPropertyMap = new HashMap<>();
        for (DorisParser.LoadPropertyContext oneLoadPropertyCOntext : ctx.loadProperty()) {
            LoadProperty loadProperty = visitLoadProperty(oneLoadPropertyCOntext);
            if (loadProperty == null) {
                throw new AnalysisException("invalid clause of routine load");
            }
            if (loadPropertyMap.get(loadProperty.getClass().getName()) != null) {
                throw new AnalysisException("repeat setting of clause load property: "
                    + loadProperty.getClass().getName());
            } else {
                loadPropertyMap.put(loadProperty.getClass().getName(), loadProperty);
            }
        }
        CreateRoutineLoadInfo createRoutineLoadInfo = new CreateRoutineLoadInfo(jobLabelInfo, tableName,
                loadPropertyMap, properties, type, customProperties, mergeType, comment);
        return new CreateRoutineLoadCommand(createRoutineLoadInfo);

    }

    @Override
    public Command visitCreateRowPolicy(CreateRowPolicyContext ctx) {
        FilterType filterType = FilterType.of(ctx.type.getText());
        List<String> nameParts = visitMultipartIdentifier(ctx.table);
        return new CreatePolicyCommand(PolicyTypeEnum.ROW, ctx.name.getText(),
                ctx.EXISTS() != null, new TableNameInfo(nameParts), Optional.of(filterType),
                ctx.user == null ? null : visitUserIdentify(ctx.user),
                ctx.roleName == null ? null : ctx.roleName.getText(),
                Optional.of(getExpression(ctx.booleanExpression())), ImmutableMap.of());
    }

    @Override
    public Command visitCreateStoragePolicy(CreateStoragePolicyContext ctx) {
        Map<String, String> properties = ctx.properties != null
                ? Maps.newHashMap(visitPropertyClause(ctx.properties))
                : Maps.newHashMap();
        return new CreatePolicyCommand(PolicyTypeEnum.STORAGE, ctx.name.getText(),
                ctx.EXISTS() != null, null, Optional.empty(),
                null, null, Optional.empty(), properties);
    }

    @Override
    public String visitIdentifierOrText(DorisParser.IdentifierOrTextContext ctx) {
        if (ctx.STRING_LITERAL() != null) {
            return ctx.STRING_LITERAL().getText().substring(1, ctx.STRING_LITERAL().getText().length() - 1);
        } else {
            return ctx.identifier().getText();
        }
    }

    @Override
    public UserIdentity visitUserIdentify(UserIdentifyContext ctx) {
        String user = visitIdentifierOrText(ctx.user);
        String host = null;
        if (ctx.host != null) {
            host = visitIdentifierOrText(ctx.host);
        }
        if (host == null) {
            host = "%";
        }
        boolean isDomain = ctx.LEFT_PAREN() != null;
        return new UserIdentity(user, host, isDomain);
    }

    @Override
    public LogicalPlan visitQuery(QueryContext ctx) {
        return ParserUtils.withOrigin(ctx, () -> {
            // TODO: need to add withQueryResultClauses and withCTE
            LogicalPlan query = plan(ctx.queryTerm());
            query = withCte(query, ctx.cte());
            return withQueryOrganization(query, ctx.queryOrganization());
        });
    }

    @Override
    public LogicalPlan visitSetOperation(SetOperationContext ctx) {
        return ParserUtils.withOrigin(ctx, () -> {

            if (ctx.UNION() != null) {
                Qualifier qualifier = getQualifier(ctx);
                List<QueryTermContext> contexts = Lists.newArrayList(ctx.right);
                QueryTermContext current = ctx.left;
                while (true) {
                    if (current instanceof SetOperationContext
                            && getQualifier((SetOperationContext) current) == qualifier
                            && ((SetOperationContext) current).UNION() != null) {
                        contexts.add(((SetOperationContext) current).right);
                        current = ((SetOperationContext) current).left;
                    } else {
                        contexts.add(current);
                        break;
                    }
                }
                Collections.reverse(contexts);
                List<LogicalPlan> logicalPlans = contexts.stream().map(this::plan).collect(Collectors.toList());
                return reduceToLogicalPlanTree(0, logicalPlans.size() - 1, logicalPlans, qualifier);
            } else {
                LogicalPlan leftQuery = plan(ctx.left);
                LogicalPlan rightQuery = plan(ctx.right);
                Qualifier qualifier = getQualifier(ctx);

                List<Plan> newChildren = ImmutableList.of(leftQuery, rightQuery);
                LogicalPlan plan;
                if (ctx.UNION() != null) {
                    plan = new LogicalUnion(qualifier, newChildren);
                } else if (ctx.EXCEPT() != null || ctx.MINUS() != null) {
                    plan = new LogicalExcept(qualifier, newChildren);
                } else if (ctx.INTERSECT() != null) {
                    plan = new LogicalIntersect(qualifier, newChildren);
                } else {
                    throw new ParseException("not support", ctx);
                }
                return plan;
            }
        });
    }

    private Qualifier getQualifier(SetOperationContext ctx) {
        if (ctx.setQuantifier() == null || ctx.setQuantifier().DISTINCT() != null) {
            return Qualifier.DISTINCT;
        } else {
            return Qualifier.ALL;
        }
    }

    private static LogicalPlan logicalPlanCombiner(LogicalPlan left, LogicalPlan right, Qualifier qualifier) {
        return new LogicalUnion(qualifier, ImmutableList.of(left, right));
    }

    /**
     * construct avl union tree
     */
    public static LogicalPlan reduceToLogicalPlanTree(int low, int high,
            List<LogicalPlan> logicalPlans, Qualifier qualifier) {
        switch (high - low) {
            case 0:
                return logicalPlans.get(low);
            case 1:
                return logicalPlanCombiner(logicalPlans.get(low), logicalPlans.get(high), qualifier);
            default:
                int mid = low + (high - low) / 2;
                return logicalPlanCombiner(
                        reduceToLogicalPlanTree(low, mid, logicalPlans, qualifier),
                        reduceToLogicalPlanTree(mid + 1, high, logicalPlans, qualifier),
                        qualifier
                );
        }
    }

    @Override
    public LogicalPlan visitSubquery(SubqueryContext ctx) {
        return ParserUtils.withOrigin(ctx, () -> plan(ctx.query()));
    }

    @Override
    public LogicalPlan visitRegularQuerySpecification(RegularQuerySpecificationContext ctx) {
        return ParserUtils.withOrigin(ctx, () -> {
            SelectClauseContext selectCtx = ctx.selectClause();
            LogicalPlan selectPlan;
            LogicalPlan relation;
            if (ctx.fromClause() == null) {
                relation = new LogicalOneRowRelation(StatementScopeIdGenerator.newRelationId(),
                        ImmutableList.of(new Alias(Literal.of(0))));
            } else {
                relation = visitFromClause(ctx.fromClause());
            }
            if (ctx.intoClause() != null && !ConnectContext.get().isRunProcedure()) {
                throw new ParseException("Only procedure supports insert into variables", selectCtx);
            }
            selectPlan = withSelectQuerySpecification(
                    ctx, relation,
                    selectCtx,
                    Optional.ofNullable(ctx.whereClause()),
                    Optional.ofNullable(ctx.aggClause()),
                    Optional.ofNullable(ctx.havingClause()),
                    Optional.ofNullable(ctx.qualifyClause()));
            selectPlan = withQueryOrganization(selectPlan, ctx.queryOrganization());
            if ((selectHintMap == null) || selectHintMap.isEmpty()) {
                return selectPlan;
            }
            List<ParserRuleContext> selectHintContexts = Lists.newArrayList();
            for (Integer key : selectHintMap.keySet()) {
                if (key > selectCtx.getStart().getStopIndex() && key < selectCtx.getStop().getStartIndex()) {
                    selectHintContexts.add(selectHintMap.get(key));
                }
            }
            return withSelectHint(selectPlan, selectHintContexts);
        });
    }

    @Override
    public LogicalPlan visitInlineTable(InlineTableContext ctx) {
        List<RowConstructorContext> rowConstructorContexts = ctx.rowConstructor();
        ImmutableList.Builder<List<NamedExpression>> rows
                = ImmutableList.builderWithExpectedSize(rowConstructorContexts.size());
        for (RowConstructorContext rowConstructorContext : rowConstructorContexts) {
            rows.add(visitRowConstructor(rowConstructorContext));
        }
        return new UnboundInlineTable(rows.build());
    }

    /**
     * Create an aliased table reference. This is typically used in FROM clauses.
     */
    protected LogicalPlan withTableAlias(LogicalPlan plan, TableAliasContext ctx) {
        if (ctx.strictIdentifier() == null) {
            return plan;
        }
        return ParserUtils.withOrigin(ctx.strictIdentifier(), () -> {
            String alias = ctx.strictIdentifier().getText();
            if (null != ctx.identifierList()) {
                throw new ParseException("Do not implemented", ctx);
                // TODO: multi-colName
            }
            return new LogicalSubQueryAlias<>(alias, plan);
        });
    }

    @Override
    public LogicalPlan visitTableName(TableNameContext ctx) {
        List<String> nameParts = visitMultipartIdentifier(ctx.multipartIdentifier());
        List<String> partitionNames = new ArrayList<>();
        boolean isTempPart = false;
        if (ctx.specifiedPartition() != null) {
            isTempPart = ctx.specifiedPartition().TEMPORARY() != null;
            if (ctx.specifiedPartition().identifier() != null) {
                partitionNames.add(ctx.specifiedPartition().identifier().getText());
            } else {
                partitionNames.addAll(visitIdentifierList(ctx.specifiedPartition().identifierList()));
            }
        }

        Optional<String> indexName = Optional.empty();
        if (ctx.materializedViewName() != null) {
            indexName = Optional.ofNullable(ctx.materializedViewName().indexName.getText());
        }

        List<Long> tabletIdLists = new ArrayList<>();
        if (ctx.tabletList() != null) {
            ctx.tabletList().tabletIdList.stream().forEach(tabletToken -> {
                tabletIdLists.add(Long.parseLong(tabletToken.getText()));
            });
        }

        final List<String> relationHints;
        if (ctx.relationHint() != null) {
            relationHints = typedVisit(ctx.relationHint());
        } else {
            relationHints = ImmutableList.of();
        }

        TableScanParams scanParams = null;
        if (ctx.optScanParams() != null) {
            Map<String, String> map = visitPropertyItemList(ctx.optScanParams().properties);
            scanParams = new TableScanParams(ctx.optScanParams().funcName.getText(), map);
        }

        TableSnapshot tableSnapshot = null;
        if (ctx.tableSnapshot() != null) {
            if (ctx.tableSnapshot().TIME() != null) {
                tableSnapshot = new TableSnapshot(stripQuotes(ctx.tableSnapshot().time.getText()));
            } else {
                tableSnapshot = new TableSnapshot(Long.parseLong(ctx.tableSnapshot().version.getText()));
            }
        }

        TableSample tableSample = ctx.sample() == null ? null : (TableSample) visit(ctx.sample());
        UnboundRelation relation = new UnboundRelation(StatementScopeIdGenerator.newRelationId(),
                nameParts, partitionNames, isTempPart, tabletIdLists, relationHints,
                Optional.ofNullable(tableSample), indexName, scanParams, Optional.ofNullable(tableSnapshot));

        LogicalPlan checkedRelation = LogicalPlanBuilderAssistant.withCheckPolicy(relation);
        LogicalPlan plan = withTableAlias(checkedRelation, ctx.tableAlias());
        for (LateralViewContext lateralViewContext : ctx.lateralView()) {
            plan = withGenerate(plan, lateralViewContext);
        }
        return plan;
    }

    public static String stripQuotes(String str) {
        if ((str.charAt(0) == '\'' && str.charAt(str.length() - 1) == '\'')
                || (str.charAt(0) == '\"' && str.charAt(str.length() - 1) == '\"')) {
            str = str.substring(1, str.length() - 1);
        }
        return str;
    }

    @Override
    public LogicalPlan visitShowEncryptKeys(ShowEncryptKeysContext ctx) {
        String dbName = null;
        if (ctx.database != null) {
            List<String> nameParts = visitMultipartIdentifier(ctx.database);
            dbName = nameParts.get(0); // only one entry possible
        }

        String likeString = null;
        if (ctx.LIKE() != null) {
            likeString = stripQuotes(ctx.STRING_LITERAL().getText());
        }
        return new ShowEncryptKeysCommand(dbName, likeString);
    }

    @Override
    public LogicalPlan visitAliasedQuery(AliasedQueryContext ctx) {
        if (ctx.tableAlias().getText().equals("")) {
            throw new ParseException("Every derived table must have its own alias", ctx);
        }
        LogicalPlan plan = withTableAlias(visitQuery(ctx.query()), ctx.tableAlias());
        for (LateralViewContext lateralViewContext : ctx.lateralView()) {
            plan = withGenerate(plan, lateralViewContext);
        }
        return plan;
    }

    @Override
    public LogicalPlan visitTableValuedFunction(TableValuedFunctionContext ctx) {
        return ParserUtils.withOrigin(ctx, () -> {
            String functionName = ctx.tvfName.getText();

            Map<String, String> map = visitPropertyItemList(ctx.properties);
            LogicalPlan relation = new UnboundTVFRelation(StatementScopeIdGenerator.newRelationId(),
                    functionName, new Properties(map));
            return withTableAlias(relation, ctx.tableAlias());
        });
    }

    /**
     * Create a star (i.e. all) expression; this selects all elements (in the specified object).
     * Both un-targeted (global) and targeted aliases are supported.
     */
    @Override
    public Expression visitStar(StarContext ctx) {
        return ParserUtils.withOrigin(ctx, () -> {
            final QualifiedNameContext qualifiedNameContext = ctx.qualifiedName();
            List<String> target;
            if (qualifiedNameContext != null) {
                target = qualifiedNameContext.identifier()
                        .stream()
                        .map(RuleContext::getText)
                        .collect(ImmutableList.toImmutableList());
            } else {
                target = ImmutableList.of();
            }
            List<ExceptOrReplaceContext> exceptOrReplaceList = ctx.exceptOrReplace();
            if (exceptOrReplaceList != null && !exceptOrReplaceList.isEmpty()) {
                List<NamedExpression> finalExpectSlots = ImmutableList.of();
                List<NamedExpression> finalReplacedAlias = ImmutableList.of();
                for (ExceptOrReplaceContext exceptOrReplace : exceptOrReplaceList) {
                    if (exceptOrReplace instanceof ExceptContext) {
                        if (!finalExpectSlots.isEmpty()) {
                            throw new ParseException("only one except clause is supported", ctx);
                        }
                        ExceptContext exceptContext = (ExceptContext) exceptOrReplace;
                        List<NamedExpression> expectSlots = getNamedExpressions(exceptContext.namedExpressionSeq());
                        boolean allSlots = expectSlots.stream().allMatch(UnboundSlot.class::isInstance);
                        if (expectSlots.isEmpty() || !allSlots) {
                            throw new ParseException(
                                    "only column name is supported in except clause", ctx);
                        }
                        finalExpectSlots = expectSlots;
                    } else if (exceptOrReplace instanceof ReplaceContext) {
                        if (!finalReplacedAlias.isEmpty()) {
                            throw new ParseException("only one replace clause is supported", ctx);
                        }
                        ReplaceContext replaceContext = (ReplaceContext) exceptOrReplace;
                        List<NamedExpression> expectAlias = Lists.newArrayList();
                        NamedExpressionSeqContext namedExpressions = replaceContext.namedExpressionSeq();
                        for (NamedExpressionContext namedExpressionContext : namedExpressions.namedExpression()) {
                            if (namedExpressionContext.identifierOrText() == null) {
                                throw new ParseException("only alias is supported in select-replace clause", ctx);
                            }
                            expectAlias.add((NamedExpression) namedExpressionContext.accept(this));
                        }
                        if (expectAlias.isEmpty()) {
                            throw new ParseException("only alias is supported in select-replace clause", ctx);
                        }
                        finalReplacedAlias = expectAlias;
                    } else {
                        throw new ParseException(
                                "Unsupported except or replace clause: " + exceptOrReplace.getText(), ctx
                        );
                    }
                }
                return new UnboundStar(target, finalExpectSlots, finalReplacedAlias);
            } else {
                return new UnboundStar(target);
            }
        });
    }

    /**
     * Create an aliased expression if an alias is specified. Both single and multi-aliases are
     * supported.
     */
    @Override
    public NamedExpression visitNamedExpression(NamedExpressionContext ctx) {
        return ParserUtils.withOrigin(ctx, () -> {
            Expression expression = getExpression(ctx.expression());
            if (ctx.identifierOrText() == null) {
                if (expression instanceof NamedExpression) {
                    return (NamedExpression) expression;
                } else {
                    int start = ctx.expression().start.getStartIndex();
                    int stop = ctx.expression().stop.getStopIndex();
                    String alias = ctx.start.getInputStream()
                            .getText(new org.antlr.v4.runtime.misc.Interval(start, stop));
                    if (expression instanceof Literal) {
                        return new Alias(expression, alias, true);
                    } else {
                        return new UnboundAlias(expression, alias, true);
                    }
                }
            }
            String alias = visitIdentifierOrText(ctx.identifierOrText());
            if (expression instanceof Literal) {
                return new Alias(expression, alias);
            }
            return new UnboundAlias(expression, alias);
        });
    }

    @Override
    public Expression visitSystemVariable(SystemVariableContext ctx) {
        VariableType type = null;
        if (ctx.kind == null) {
            type = VariableType.DEFAULT;
        } else if (ctx.kind.getType() == DorisParser.SESSION) {
            type = VariableType.SESSION;
        } else if (ctx.kind.getType() == DorisParser.GLOBAL) {
            type = VariableType.GLOBAL;
        }
        if (type == null) {
            throw new ParseException("Unsupported system variable: " + ctx.getText(), ctx);
        }
        return new UnboundVariable(ctx.identifier().getText(), type);
    }

    @Override
    public Expression visitUserVariable(UserVariableContext ctx) {
        return new UnboundVariable(ctx.identifierOrText().getText(), VariableType.USER);
    }

    /**
     * Create a comparison expression. This compares two expressions. The following comparison
     * operators are supported:
     * - Equal: '=' or '=='
     * - Null-safe Equal: '<=>'
     * - Not Equal: '<>' or '!='
     * - Less than: '<'
     * - Less then or Equal: '<='
     * - Greater than: '>'
     * - Greater then or Equal: '>='
     */
    @Override
    public Expression visitComparison(ComparisonContext ctx) {
        return ParserUtils.withOrigin(ctx, () -> {
            Expression left = getExpression(ctx.left);
            Expression right = getExpression(ctx.right);
            TerminalNode operator = (TerminalNode) ctx.comparisonOperator().getChild(0);
            switch (operator.getSymbol().getType()) {
                case DorisParser.EQ:
                    return new EqualTo(left, right);
                case DorisParser.NEQ:
                    return new Not(new EqualTo(left, right));
                case DorisParser.LT:
                    return new LessThan(left, right);
                case DorisParser.GT:
                    return new GreaterThan(left, right);
                case DorisParser.LTE:
                    return new LessThanEqual(left, right);
                case DorisParser.GTE:
                    return new GreaterThanEqual(left, right);
                case DorisParser.NSEQ:
                    return new NullSafeEqual(left, right);
                default:
                    throw new ParseException("Unsupported comparison expression: "
                        + operator.getSymbol().getText(), ctx);
            }
        });
    }

    /**
     * Create a not expression.
     * format: NOT Expression
     * for example:
     * not 1
     * not 1=1
     */
    @Override
    public Expression visitLogicalNot(LogicalNotContext ctx) {
        return ParserUtils.withOrigin(ctx, () -> new Not(getExpression(ctx.booleanExpression())));
    }

    @Override
    public Expression visitLogicalBinary(LogicalBinaryContext ctx) {
        return ParserUtils.withOrigin(ctx, () -> {
            // Code block copy from Spark
            // sql/catalyst/src/main/scala/org/apache/spark/sql/catalyst/parser/AstBuilder.scala

            // Collect all similar left hand contexts.
            List<BooleanExpressionContext> contexts = Lists.newArrayList(ctx.right);
            BooleanExpressionContext current = ctx.left;
            while (true) {
                if (current instanceof LogicalBinaryContext
                        && ((LogicalBinaryContext) current).operator.getType() == ctx.operator.getType()) {
                    contexts.add(((LogicalBinaryContext) current).right);
                    current = ((LogicalBinaryContext) current).left;
                } else {
                    contexts.add(current);
                    break;
                }
            }
            // Reverse the contexts to have them in the same sequence as in the SQL statement & turn them
            // into expressions.
            Collections.reverse(contexts);
            List<Expression> expressions = contexts.stream().map(this::getExpression).collect(Collectors.toList());
            if (ctx.operator.getType() == DorisParser.AND) {
                return new And(expressions);
            } else if (ctx.operator.getType() == DorisParser.OR) {
                return new Or(expressions);
            } else {
                // Create a balanced tree.
                return reduceToExpressionTree(0, expressions.size() - 1, expressions, ctx);
            }
        });
    }

    @Override
    public Expression visitLambdaExpression(LambdaExpressionContext ctx) {
        ImmutableList<String> args = ctx.args.stream()
                .map(RuleContext::getText)
                .collect(ImmutableList.toImmutableList());
        Expression body = (Expression) visit(ctx.body);
        return new Lambda(args, body);
    }

    private Expression expressionCombiner(Expression left, Expression right, LogicalBinaryContext ctx) {
        switch (ctx.operator.getType()) {
            case DorisParser.LOGICALAND:
            case DorisParser.AND:
                return new And(left, right);
            case DorisParser.OR:
                return new Or(left, right);
            case DorisParser.XOR:
                return new Xor(left, right);
            default:
                throw new ParseException("Unsupported logical binary type: " + ctx.operator.getText(), ctx);
        }
    }

    private Expression reduceToExpressionTree(int low, int high,
            List<Expression> expressions, LogicalBinaryContext ctx) {
        switch (high - low) {
            case 0:
                return expressions.get(low);
            case 1:
                return expressionCombiner(expressions.get(low), expressions.get(high), ctx);
            default:
                int mid = low + (high - low) / 2;
                return expressionCombiner(
                        reduceToExpressionTree(low, mid, expressions, ctx),
                        reduceToExpressionTree(mid + 1, high, expressions, ctx),
                        ctx
                );
        }
    }

    /**
     * Create a predicated expression. A predicated expression is a normal expression with a
     * predicate attached to it, for example:
     * {{{
     * a + 1 IS NULL
     * }}}
     */
    @Override
    public Expression visitPredicated(PredicatedContext ctx) {
        return ParserUtils.withOrigin(ctx, () -> {
            Expression e = getExpression(ctx.valueExpression());
            return ctx.predicate() == null ? e : withPredicate(e, ctx.predicate());
        });
    }

    @Override
    public Expression visitArithmeticUnary(ArithmeticUnaryContext ctx) {
        return ParserUtils.withOrigin(ctx, () -> {
            Expression e = typedVisit(ctx.valueExpression());
            switch (ctx.operator.getType()) {
                case DorisParser.PLUS:
                    return e;
                case DorisParser.SUBTRACT:
                    IntegerLiteral zero = new IntegerLiteral(0);
                    return new Subtract(zero, e);
                case DorisParser.TILDE:
                    return new BitNot(e);
                default:
                    throw new ParseException("Unsupported arithmetic unary type: " + ctx.operator.getText(), ctx);
            }
        });
    }

    @Override
    public Expression visitArithmeticBinary(ArithmeticBinaryContext ctx) {
        return ParserUtils.withOrigin(ctx, () -> {
            Expression left = getExpression(ctx.left);
            Expression right = getExpression(ctx.right);

            int type = ctx.operator.getType();
            if (left instanceof Interval) {
                if (type != DorisParser.PLUS) {
                    throw new ParseException("Only supported: " + Operator.ADD, ctx);
                }
                Interval interval = (Interval) left;
                return new TimestampArithmetic(Operator.ADD, right, interval.value(), interval.timeUnit());
            }

            if (right instanceof Interval) {
                Operator op;
                if (type == DorisParser.PLUS) {
                    op = Operator.ADD;
                } else if (type == DorisParser.SUBTRACT) {
                    op = Operator.SUBTRACT;
                } else {
                    throw new ParseException("Only supported: " + Operator.ADD + " and " + Operator.SUBTRACT, ctx);
                }
                Interval interval = (Interval) right;
                return new TimestampArithmetic(op, left, interval.value(), interval.timeUnit());
            }

            return ParserUtils.withOrigin(ctx, () -> {
                switch (type) {
                    case DorisParser.ASTERISK:
                        return new Multiply(left, right);
                    case DorisParser.SLASH:
                        return new Divide(left, right);
                    case DorisParser.MOD:
                        return new Mod(left, right);
                    case DorisParser.PLUS:
                        return new Add(left, right);
                    case DorisParser.SUBTRACT:
                        return new Subtract(left, right);
                    case DorisParser.DIV:
                        return new IntegralDivide(left, right);
                    case DorisParser.HAT:
                        return new BitXor(left, right);
                    case DorisParser.PIPE:
                        return new BitOr(left, right);
                    case DorisParser.AMPERSAND:
                        return new BitAnd(left, right);
                    default:
                        throw new ParseException(
                                "Unsupported arithmetic binary type: " + ctx.operator.getText(), ctx);
                }
            });
        });
    }

    @Override
    public Expression visitCurrentDate(DorisParser.CurrentDateContext ctx) {
        return new CurrentDate();
    }

    @Override
    public Expression visitCurrentTime(DorisParser.CurrentTimeContext ctx) {
        return new CurrentTime();
    }

    @Override
    public Expression visitCurrentTimestamp(DorisParser.CurrentTimestampContext ctx) {
        return new Now();
    }

    @Override
    public Expression visitLocalTime(DorisParser.LocalTimeContext ctx) {
        return new CurrentTime();
    }

    @Override
    public Expression visitLocalTimestamp(DorisParser.LocalTimestampContext ctx) {
        return new Now();
    }

    @Override
    public Expression visitCurrentUser(DorisParser.CurrentUserContext ctx) {
        return new CurrentUser();
    }

    @Override
    public Expression visitSessionUser(DorisParser.SessionUserContext ctx) {
        return new SessionUser();
    }

    @Override
    public Expression visitDoublePipes(DorisParser.DoublePipesContext ctx) {
        return ParserUtils.withOrigin(ctx, () -> {
            Expression left = getExpression(ctx.left);
            Expression right = getExpression(ctx.right);
            if (SqlModeHelper.hasPipeAsConcat()) {
                return new UnboundFunction("concat", Lists.newArrayList(left, right));
            } else {
                return new Or(left, right);
            }
        });
    }

    /**
     * Create a value based [[CaseWhen]] expression. This has the following SQL form:
     * {{{
     *   CASE [expression]
     *    WHEN [value] THEN [expression]
     *    ...
     *    ELSE [expression]
     *   END
     * }}}
     */
    @Override
    public Expression visitSimpleCase(DorisParser.SimpleCaseContext context) {
        Expression e = getExpression(context.value);
        List<WhenClause> whenClauses = context.whenClause().stream()
                .map(w -> new WhenClause(new EqualTo(e, getExpression(w.condition)), getExpression(w.result)))
                .collect(ImmutableList.toImmutableList());
        if (context.elseExpression == null) {
            return new CaseWhen(whenClauses);
        }
        return new CaseWhen(whenClauses, getExpression(context.elseExpression));
    }

    /**
     * Create a condition based [[CaseWhen]] expression. This has the following SQL syntax:
     * {{{
     *   CASE
     *    WHEN [predicate] THEN [expression]
     *    ...
     *    ELSE [expression]
     *   END
     * }}}
     *
     * @param context the parse tree
     */
    @Override
    public Expression visitSearchedCase(DorisParser.SearchedCaseContext context) {
        List<WhenClause> whenClauses = context.whenClause().stream()
                .map(w -> new WhenClause(getExpression(w.condition), getExpression(w.result)))
                .collect(ImmutableList.toImmutableList());
        if (context.elseExpression == null) {
            return new CaseWhen(whenClauses);
        }
        return new CaseWhen(whenClauses, getExpression(context.elseExpression));
    }

    @Override
    public Expression visitCast(DorisParser.CastContext ctx) {
        return ParserUtils.withOrigin(ctx, () -> processCast(getExpression(ctx.expression()), ctx.castDataType()));
    }

    @Override
    public UnboundFunction visitExtract(DorisParser.ExtractContext ctx) {
        return ParserUtils.withOrigin(ctx, () -> {
            String functionName = ctx.field.getText();
            return new UnboundFunction(functionName, false,
                    Collections.singletonList(getExpression(ctx.source)));
        });
    }

    @Override
    public Expression visitEncryptKey(DorisParser.EncryptKeyContext ctx) {
        return ParserUtils.withOrigin(ctx, () -> {
            String db = ctx.dbName == null ? "" : ctx.dbName.getText();
            String key = ctx.keyName.getText();
            return new EncryptKeyRef(new StringLiteral(db), new StringLiteral(key));
        });
    }

    @Override
    public Expression visitCharFunction(DorisParser.CharFunctionContext ctx) {
        return ParserUtils.withOrigin(ctx, () -> {
            String charSet = ctx.charSet == null ? "utf8" : ctx.charSet.getText();
            List<Expression> arguments = ImmutableList.<Expression>builder()
                    .add(new StringLiteral(charSet))
                    .addAll(visit(ctx.arguments, Expression.class))
                    .build();
            return new Char(arguments);
        });
    }

    @Override
    public Expression visitConvertCharSet(DorisParser.ConvertCharSetContext ctx) {
        return ParserUtils.withOrigin(ctx,
                () -> new ConvertTo(getExpression(ctx.argument), new StringLiteral(ctx.charSet.getText())));
    }

    @Override
    public Expression visitConvertType(DorisParser.ConvertTypeContext ctx) {
        return ParserUtils.withOrigin(ctx, () -> processCast(getExpression(ctx.argument), ctx.castDataType()));
    }

    @Override
    public DataType visitCastDataType(CastDataTypeContext ctx) {
        return ParserUtils.withOrigin(ctx, () -> {
            if (ctx.dataType() != null) {
                return ((DataType) typedVisit(ctx.dataType())).conversion();
            } else if (ctx.UNSIGNED() != null) {
                return LargeIntType.UNSIGNED;
            } else {
                return BigIntType.SIGNED;
            }
        });
    }

    private Expression processCast(Expression expression, CastDataTypeContext castDataTypeContext) {
        DataType dataType = visitCastDataType(castDataTypeContext);
        Expression cast = new Cast(expression, dataType, true);
        if (dataType.isStringLikeType() && ((CharacterType) dataType).getLen() >= 0) {
            if (dataType.isVarcharType() && ((VarcharType) dataType).isWildcardVarchar()) {
                return cast;
            }
            List<Expression> args = ImmutableList.of(
                    cast,
                    new TinyIntLiteral((byte) 1),
                    Literal.of(((CharacterType) dataType).getLen())
            );
            return new UnboundFunction("substr", args);
        } else {
            return cast;
        }
    }

    @Override
    public Expression visitFunctionCallExpression(DorisParser.FunctionCallExpressionContext ctx) {
        return ParserUtils.withOrigin(ctx, () -> {
            String functionName = ctx.functionIdentifier().functionNameIdentifier().getText();
            boolean isDistinct = ctx.DISTINCT() != null;
            List<Expression> params = Lists.newArrayList();
            params.addAll(visit(ctx.expression(), Expression.class));
            List<OrderKey> orderKeys = visit(ctx.sortItem(), OrderKey.class);
            params.addAll(orderKeys.stream().map(OrderExpression::new).collect(Collectors.toList()));

            List<UnboundStar> unboundStars = ExpressionUtils.collectAll(params, UnboundStar.class::isInstance);
            if (!unboundStars.isEmpty()) {
                if (ctx.functionIdentifier().dbName == null && functionName.equalsIgnoreCase("count")) {
                    if (unboundStars.size() > 1) {
                        throw new ParseException(
                                "'*' can only be used once in conjunction with COUNT: " + functionName, ctx);
                    }
                    if (!unboundStars.get(0).getQualifier().isEmpty()) {
                        throw new ParseException("'*' can not has qualifier: " + unboundStars.size(), ctx);
                    }
                    if (ctx.windowSpec() != null) {
                        if (isDistinct) {
                            throw new ParseException("DISTINCT not allowed in analytic function: " + functionName, ctx);
                        }
                        return withWindowSpec(ctx.windowSpec(), new Count());
                    }
                    return new Count();
                }
                throw new ParseException("'*' can only be used in conjunction with COUNT: " + functionName, ctx);
            } else {
                String dbName = null;
                if (ctx.functionIdentifier().dbName != null) {
                    dbName = ctx.functionIdentifier().dbName.getText();
                }
                UnboundFunction function = new UnboundFunction(dbName, functionName, isDistinct, params);
                if (ctx.windowSpec() != null) {
                    if (isDistinct) {
                        throw new ParseException("DISTINCT not allowed in analytic function: " + functionName, ctx);
                    }
                    return withWindowSpec(ctx.windowSpec(), function);
                }
                return function;
            }
        });
    }

    /**
     * deal with window function definition
     */
    private WindowExpression withWindowSpec(WindowSpecContext ctx, Expression function) {
        List<Expression> partitionKeyList = Lists.newArrayList();
        if (ctx.partitionClause() != null) {
            partitionKeyList = visit(ctx.partitionClause().expression(), Expression.class);
        }

        List<OrderExpression> orderKeyList = Lists.newArrayList();
        if (ctx.sortClause() != null) {
            orderKeyList = visit(ctx.sortClause().sortItem(), OrderKey.class).stream()
                .map(orderKey -> new OrderExpression(orderKey))
                .collect(Collectors.toList());
        }

        if (ctx.windowFrame() != null) {
            return new WindowExpression(function, partitionKeyList, orderKeyList, withWindowFrame(ctx.windowFrame()));
        }
        return new WindowExpression(function, partitionKeyList, orderKeyList);
    }

    /**
     * deal with optional expressions
     */
    private <T, C> Optional<C> optionalVisit(T ctx, Supplier<C> func) {
        return Optional.ofNullable(ctx).map(a -> func.get());
    }

    /**
     * deal with window frame
     */
    private WindowFrame withWindowFrame(WindowFrameContext ctx) {
        WindowFrame.FrameUnitsType frameUnitsType = WindowFrame.FrameUnitsType.valueOf(
                ctx.frameUnits().getText().toUpperCase());
        WindowFrame.FrameBoundary leftBoundary = withFrameBound(ctx.start);
        if (ctx.end != null) {
            WindowFrame.FrameBoundary rightBoundary = withFrameBound(ctx.end);
            return new WindowFrame(frameUnitsType, leftBoundary, rightBoundary);
        }
        return new WindowFrame(frameUnitsType, leftBoundary);
    }

    private WindowFrame.FrameBoundary withFrameBound(DorisParser.FrameBoundaryContext ctx) {
        Optional<Expression> expression = Optional.empty();
        if (ctx.expression() != null) {
            expression = Optional.of(getExpression(ctx.expression()));
            // todo: use isConstant() to resolve Function in expression; currently we only
            //  support literal expression
            if (!expression.get().isLiteral()) {
                throw new ParseException("Unsupported expression in WindowFrame : " + expression, ctx);
            }
        }

        WindowFrame.FrameBoundType frameBoundType = null;
        switch (ctx.boundType.getType()) {
            case DorisParser.PRECEDING:
                if (ctx.UNBOUNDED() != null) {
                    frameBoundType = WindowFrame.FrameBoundType.UNBOUNDED_PRECEDING;
                } else {
                    frameBoundType = WindowFrame.FrameBoundType.PRECEDING;
                }
                break;
            case DorisParser.CURRENT:
                frameBoundType = WindowFrame.FrameBoundType.CURRENT_ROW;
                break;
            case DorisParser.FOLLOWING:
                if (ctx.UNBOUNDED() != null) {
                    frameBoundType = WindowFrame.FrameBoundType.UNBOUNDED_FOLLOWING;
                } else {
                    frameBoundType = WindowFrame.FrameBoundType.FOLLOWING;
                }
                break;
            default:
        }
        return new WindowFrame.FrameBoundary(expression, frameBoundType);
    }

    @Override
    public Expression visitInterval(IntervalContext ctx) {
        return new Interval(getExpression(ctx.value), visitUnitIdentifier(ctx.unit));
    }

    @Override
    public String visitUnitIdentifier(UnitIdentifierContext ctx) {
        return ctx.getText();
    }

    @Override
    public Literal visitTypeConstructor(TypeConstructorContext ctx) {
        String value = ctx.STRING_LITERAL().getText();
        value = value.substring(1, value.length() - 1);
        String type = ctx.type.getText().toUpperCase();
        switch (type) {
            case "DATE":
                return Config.enable_date_conversion ? new DateV2Literal(value) : new DateLiteral(value);
            case "TIMESTAMP":
                return Config.enable_date_conversion ? new DateTimeV2Literal(value) : new DateTimeLiteral(value);
            case "DATEV2":
                return new DateV2Literal(value);
            case "DATEV1":
                return new DateLiteral(value);
            default:
                throw new ParseException("Unsupported data type : " + type, ctx);
        }
    }

    @Override
    public Expression visitDereference(DereferenceContext ctx) {
        return ParserUtils.withOrigin(ctx, () -> {
            Expression e = getExpression(ctx.base);
            if (e instanceof UnboundSlot) {
                UnboundSlot unboundAttribute = (UnboundSlot) e;
                List<String> nameParts = Lists.newArrayList(unboundAttribute.getNameParts());
                nameParts.add(ctx.fieldName.getText());
                UnboundSlot slot = new UnboundSlot(nameParts, Optional.empty());
                return slot;
            } else {
                // todo: base is an expression, may be not a table name.
                throw new ParseException("Unsupported dereference expression: " + ctx.getText(), ctx);
            }
        });
    }

    @Override
    public Expression visitElementAt(ElementAtContext ctx) {
        return new ElementAt(typedVisit(ctx.value), typedVisit(ctx.index));
    }

    @Override
    public Expression visitArraySlice(ArraySliceContext ctx) {
        if (ctx.end != null) {
            return new ArraySlice(typedVisit(ctx.value), typedVisit(ctx.begin), typedVisit(ctx.end));
        } else {
            return new ArraySlice(typedVisit(ctx.value), typedVisit(ctx.begin));
        }
    }

    @Override
    public Expression visitColumnReference(ColumnReferenceContext ctx) {
        // todo: handle quoted and unquoted
        return UnboundSlot.quoted(ctx.getText());
    }

    /**
     * Create a NULL literal expression.
     */
    @Override
    public Literal visitNullLiteral(NullLiteralContext ctx) {
        return new NullLiteral();
    }

    @Override
    public Literal visitBooleanLiteral(BooleanLiteralContext ctx) {
        Boolean b = Boolean.valueOf(ctx.getText());
        return BooleanLiteral.of(b);
    }

    @Override
    public Literal visitIntegerLiteral(IntegerLiteralContext ctx) {
        BigInteger bigInt = new BigInteger(ctx.getText());
        if (BigInteger.valueOf(bigInt.byteValue()).equals(bigInt)) {
            return new TinyIntLiteral(bigInt.byteValue());
        } else if (BigInteger.valueOf(bigInt.shortValue()).equals(bigInt)) {
            return new SmallIntLiteral(bigInt.shortValue());
        } else if (BigInteger.valueOf(bigInt.intValue()).equals(bigInt)) {
            return new IntegerLiteral(bigInt.intValue());
        } else if (BigInteger.valueOf(bigInt.longValue()).equals(bigInt)) {
            return new BigIntLiteral(bigInt.longValueExact());
        } else {
            return new LargeIntLiteral(bigInt);
        }
    }

    @Override
    public Literal visitStringLiteral(StringLiteralContext ctx) {
        String txt = ctx.STRING_LITERAL().getText();
        String s = txt.substring(1, txt.length() - 1);
        if (txt.charAt(0) == '\'') {
            // for single quote string, '' should be converted to '
            s = s.replace("''", "'");
        } else if (txt.charAt(0) == '"') {
            // for double quote string, "" should be converted to "
            s = s.replace("\"\"", "\"");
        }
        if (!SqlModeHelper.hasNoBackSlashEscapes()) {
            s = LogicalPlanBuilderAssistant.escapeBackSlash(s);
        }
        int strLength = Utils.containChinese(s) ? s.length() * StringLikeLiteral.CHINESE_CHAR_BYTE_LENGTH : s.length();
        if (strLength > ScalarType.MAX_VARCHAR_LENGTH) {
            return new StringLiteral(s);
        }
        return new VarcharLiteral(s, strLength);
    }

    @Override
    public Expression visitPlaceholder(DorisParser.PlaceholderContext ctx) {
        Placeholder parameter = new Placeholder(ConnectContext.get().getStatementContext().getNextPlaceholderId());
        tokenPosToParameters.put(ctx.start, parameter);
        return parameter;
    }

    /**
     * cast all items to same types.
     * TODO remove this function after we refactor type coercion.
     */
    private List<Literal> typeCoercionItems(List<Literal> items) {
        Array array = new Array(items.toArray(new Literal[0]));
        if (array.expectedInputTypes().isEmpty()) {
            return ImmutableList.of();
        }
        DataType dataType = array.expectedInputTypes().get(0);
        return items.stream()
                .map(item -> item.checkedCastTo(dataType))
                .map(Literal.class::cast)
                .collect(ImmutableList.toImmutableList());
    }

    @Override
    public ArrayLiteral visitArrayLiteral(ArrayLiteralContext ctx) {
        List<Literal> items = ctx.items.stream().<Literal>map(this::typedVisit).collect(Collectors.toList());
        if (items.isEmpty()) {
            return new ArrayLiteral(items);
        }
        return new ArrayLiteral(typeCoercionItems(items));
    }

    @Override
    public MapLiteral visitMapLiteral(MapLiteralContext ctx) {
        List<Literal> items = ctx.items.stream().<Literal>map(this::typedVisit).collect(Collectors.toList());
        if (items.size() % 2 != 0) {
            throw new ParseException("map can't be odd parameters, need even parameters", ctx);
        }
        List<Literal> keys = Lists.newArrayList();
        List<Literal> values = Lists.newArrayList();
        for (int i = 0; i < items.size(); i++) {
            if (i % 2 == 0) {
                keys.add(items.get(i));
            } else {
                values.add(items.get(i));
            }
        }
        return new MapLiteral(typeCoercionItems(keys), typeCoercionItems(values));
    }

    @Override
    public Object visitStructLiteral(StructLiteralContext ctx) {
        List<Literal> fields = ctx.items.stream().<Literal>map(this::typedVisit).collect(Collectors.toList());
        return new StructLiteral(fields);
    }

    @Override
    public Expression visitParenthesizedExpression(ParenthesizedExpressionContext ctx) {
        return getExpression(ctx.expression());
    }

    @Override
    public List<NamedExpression> visitRowConstructor(RowConstructorContext ctx) {
        List<RowConstructorItemContext> rowConstructorItemContexts = ctx.rowConstructorItem();
        ImmutableList.Builder<NamedExpression> columns
                = ImmutableList.builderWithExpectedSize(rowConstructorItemContexts.size());
        for (RowConstructorItemContext rowConstructorItemContext : rowConstructorItemContexts) {
            columns.add(visitRowConstructorItem(rowConstructorItemContext));
        }
        return columns.build();
    }

    @Override
    public NamedExpression visitRowConstructorItem(RowConstructorItemContext ctx) {
        ConstantContext constant = ctx.constant();
        if (constant != null) {
            return new Alias((Expression) constant.accept(this));
        } else if (ctx.DEFAULT() != null) {
            return new DefaultValueSlot();
        } else {
            return visitNamedExpression(ctx.namedExpression());
        }
    }

    @Override
    public List<Expression> visitNamedExpressionSeq(NamedExpressionSeqContext namedCtx) {
        return visit(namedCtx.namedExpression(), Expression.class);
    }

    @Override
    public LogicalPlan visitRelation(RelationContext ctx) {
        return plan(ctx.relationPrimary());
    }

    @Override
    public LogicalPlan visitFromClause(FromClauseContext ctx) {
        return ParserUtils.withOrigin(ctx, () -> visitRelations(ctx.relations()));
    }

    @Override
    public LogicalPlan visitRelations(DorisParser.RelationsContext ctx) {
        return ParserUtils.withOrigin(ctx, () -> withRelations(null, ctx.relation()));
    }

    @Override
    public LogicalPlan visitRelationList(DorisParser.RelationListContext ctx) {
        return ParserUtils.withOrigin(ctx, () -> withRelations(null, ctx.relations().relation()));
    }

    /* ********************************************************************************************
     * Table Identifier parsing
     * ******************************************************************************************** */

    @Override
    public List<String> visitMultipartIdentifier(MultipartIdentifierContext ctx) {
        return ctx.parts.stream()
            .map(RuleContext::getText)
            .collect(ImmutableList.toImmutableList());
    }

    /**
     * Create a Sequence of Strings for a parenthesis enclosed alias list.
     */
    @Override
    public List<String> visitIdentifierList(IdentifierListContext ctx) {
        return visitIdentifierSeq(ctx.identifierSeq());
    }

    /**
     * Create a Sequence of Strings for an identifier list.
     */
    @Override
    public List<String> visitIdentifierSeq(IdentifierSeqContext ctx) {
        return ctx.ident.stream()
            .map(RuleContext::getText)
            .collect(ImmutableList.toImmutableList());
    }

    @Override
    public EqualTo visitUpdateAssignment(UpdateAssignmentContext ctx) {
        return new EqualTo(new UnboundSlot(visitMultipartIdentifier(ctx.multipartIdentifier()), Optional.empty()),
                getExpression(ctx.expression()));
    }

    @Override
    public List<EqualTo> visitUpdateAssignmentSeq(UpdateAssignmentSeqContext ctx) {
        return ctx.assignments.stream()
                .map(this::visitUpdateAssignment)
                .collect(Collectors.toList());
    }

    /**
     * get OrderKey.
     *
     * @param ctx SortItemContext
     * @return SortItems
     */
    @Override
    public OrderKey visitSortItem(SortItemContext ctx) {
        return ParserUtils.withOrigin(ctx, () -> {
            boolean isAsc = ctx.DESC() == null;
            boolean isNullFirst = ctx.FIRST() != null || (ctx.LAST() == null && isAsc);
            Expression expression = typedVisit(ctx.expression());
            return new OrderKey(expression, isAsc, isNullFirst);
        });
    }

    private <T> List<T> visit(List<? extends ParserRuleContext> contexts, Class<T> clazz) {
        return contexts.stream()
                .map(this::visit)
                .map(clazz::cast)
                .collect(ImmutableList.toImmutableList());
    }

    private LogicalPlan plan(ParserRuleContext tree) {
        return (LogicalPlan) tree.accept(this);
    }

    /* ********************************************************************************************
     * create table parsing
     * ******************************************************************************************** */

    @Override
    public LogicalPlan visitCreateView(CreateViewContext ctx) {
        List<String> nameParts = visitMultipartIdentifier(ctx.name);
        String comment = ctx.STRING_LITERAL() == null ? "" : LogicalPlanBuilderAssistant.escapeBackSlash(
                ctx.STRING_LITERAL().getText().substring(1, ctx.STRING_LITERAL().getText().length() - 1));
        String querySql = getOriginSql(ctx.query());
        if (ctx.REPLACE() != null && ctx.EXISTS() != null) {
            throw new AnalysisException("[OR REPLACE] and [IF NOT EXISTS] cannot used at the same time");
        }
        CreateViewInfo info = new CreateViewInfo(ctx.EXISTS() != null, ctx.REPLACE() != null,
                new TableNameInfo(nameParts),
                comment, querySql,
                ctx.cols == null ? Lists.newArrayList() : visitSimpleColumnDefs(ctx.cols));
        return new CreateViewCommand(info);
    }

    @Override
    public LogicalPlan visitCreateTable(CreateTableContext ctx) {
        String ctlName = null;
        String dbName = null;
        String tableName = null;
        List<String> nameParts = visitMultipartIdentifier(ctx.name);
        // TODO: support catalog
        if (nameParts.size() == 1) {
            // dbName should be set
            dbName = ConnectContext.get().getDatabase();
            tableName = nameParts.get(0);
        } else if (nameParts.size() == 2) {
            dbName = nameParts.get(0);
            tableName = nameParts.get(1);
        } else if (nameParts.size() == 3) {
            ctlName = nameParts.get(0);
            dbName = nameParts.get(1);
            tableName = nameParts.get(2);
        } else {
            throw new AnalysisException("nameParts in create table should be [ctl.][db.]tbl");
        }
        KeysType keysType = null;
        if (ctx.DUPLICATE() != null) {
            keysType = KeysType.DUP_KEYS;
        } else if (ctx.AGGREGATE() != null) {
            keysType = KeysType.AGG_KEYS;
        } else if (ctx.UNIQUE() != null) {
            keysType = KeysType.UNIQUE_KEYS;
        }
        // when engineName is null, get engineName from current catalog later
        String engineName = ctx.engine != null ? ctx.engine.getText().toLowerCase() : null;
        int bucketNum = FeConstants.default_bucket_num;
        if (ctx.INTEGER_VALUE() != null) {
            bucketNum = Integer.parseInt(ctx.INTEGER_VALUE().getText());
        }
        String comment = ctx.STRING_LITERAL() == null ? "" : LogicalPlanBuilderAssistant.escapeBackSlash(
                ctx.STRING_LITERAL().getText().substring(1, ctx.STRING_LITERAL().getText().length() - 1));
        DistributionDescriptor desc = null;
        if (ctx.HASH() != null) {
            desc = new DistributionDescriptor(true, ctx.autoBucket != null, bucketNum,
                    visitIdentifierList(ctx.hashKeys));
        } else if (ctx.RANDOM() != null) {
            desc = new DistributionDescriptor(false, ctx.autoBucket != null, bucketNum, null);
        }
        Map<String, String> properties = ctx.properties != null
                // NOTICE: we should not generate immutable map here, because it will be modified when analyzing.
                ? Maps.newHashMap(visitPropertyClause(ctx.properties))
                : Maps.newHashMap();
        Map<String, String> extProperties = ctx.extProperties != null
                // NOTICE: we should not generate immutable map here, because it will be modified when analyzing.
                ? Maps.newHashMap(visitPropertyClause(ctx.extProperties))
                : Maps.newHashMap();

        // solve partition by
        PartitionTableInfo partitionInfo;
        if (ctx.partition != null) {
            partitionInfo = (PartitionTableInfo) ctx.partitionTable().accept(this);
        } else {
            partitionInfo = PartitionTableInfo.EMPTY;
        }

        if (ctx.columnDefs() != null) {
            if (ctx.AS() != null) {
                throw new AnalysisException("Should not define the entire column in CTAS");
            }
            return new CreateTableCommand(Optional.empty(), new CreateTableInfo(
                    ctx.EXISTS() != null,
                    ctx.EXTERNAL() != null,
                    ctx.TEMPORARY() != null,
                    ctlName,
                    dbName,
                    tableName,
                    visitColumnDefs(ctx.columnDefs()),
                    ctx.indexDefs() != null ? visitIndexDefs(ctx.indexDefs()) : ImmutableList.of(),
                    engineName,
                    keysType,
                    ctx.keys != null ? visitIdentifierList(ctx.keys) : ImmutableList.of(),
                    comment,
                    partitionInfo,
                    desc,
                    ctx.rollupDefs() != null ? visitRollupDefs(ctx.rollupDefs()) : ImmutableList.of(),
                    properties,
                    extProperties,
                    ctx.clusterKeys != null ? visitIdentifierList(ctx.clusterKeys) : ImmutableList.of()));
        } else if (ctx.AS() != null) {
            return new CreateTableCommand(Optional.of(visitQuery(ctx.query())), new CreateTableInfo(
                    ctx.EXISTS() != null,
                    ctx.EXTERNAL() != null,
                    ctx.TEMPORARY() != null,
                    ctlName,
                    dbName,
                    tableName,
                    ctx.ctasCols != null ? visitIdentifierList(ctx.ctasCols) : null,
                    engineName,
                    keysType,
                    ctx.keys != null ? visitIdentifierList(ctx.keys) : ImmutableList.of(),
                    comment,
                    partitionInfo,
                    desc,
                    ctx.rollupDefs() != null ? visitRollupDefs(ctx.rollupDefs()) : ImmutableList.of(),
                    properties,
                    extProperties,
                    ctx.clusterKeys != null ? visitIdentifierList(ctx.clusterKeys) : ImmutableList.of()));
        } else {
            throw new AnalysisException("Should contain at least one column in a table");
        }
    }

    @Override
    public PartitionTableInfo visitPartitionTable(DorisParser.PartitionTableContext ctx) {
        boolean isAutoPartition = ctx.autoPartition != null;
        ImmutableList<Expression> partitionList = ctx.partitionList.identityOrFunction().stream()
                .map(partition -> {
                    IdentifierContext identifier = partition.identifier();
                    if (identifier != null) {
                        return UnboundSlot.quoted(identifier.getText());
                    } else {
                        return visitFunctionCallExpression(partition.functionCallExpression());
                    }
                })
                .collect(ImmutableList.toImmutableList());
        return new PartitionTableInfo(
            isAutoPartition,
            ctx.RANGE() != null ? "RANGE" : "LIST",
            ctx.partitions != null ? visitPartitionsDef(ctx.partitions) : null,
            partitionList);
    }

    @Override
    public List<ColumnDefinition> visitColumnDefs(ColumnDefsContext ctx) {
        return ctx.cols.stream().map(this::visitColumnDef).collect(Collectors.toList());
    }

    @Override
    public ColumnDefinition visitColumnDef(ColumnDefContext ctx) {
        String colName = ctx.colName.getText();
        DataType colType = ctx.type instanceof PrimitiveDataTypeContext
                ? visitPrimitiveDataType(((PrimitiveDataTypeContext) ctx.type))
                : ctx.type instanceof ComplexDataTypeContext
                        ? visitComplexDataType((ComplexDataTypeContext) ctx.type)
                        : visitAggStateDataType((AggStateDataTypeContext) ctx.type);
        colType = colType.conversion();
        boolean isKey = ctx.KEY() != null;
        ColumnNullableType nullableType = ColumnNullableType.DEFAULT;
        if (ctx.NOT() != null) {
            nullableType = ColumnNullableType.NOT_NULLABLE;
        } else if (ctx.nullable != null) {
            nullableType = ColumnNullableType.NULLABLE;
        }
        String aggTypeString = ctx.aggType != null ? ctx.aggType.getText() : null;
        Optional<DefaultValue> defaultValue = Optional.empty();
        Optional<DefaultValue> onUpdateDefaultValue = Optional.empty();
        if (ctx.DEFAULT() != null) {
            if (ctx.INTEGER_VALUE() != null) {
                if (ctx.SUBTRACT() == null) {
                    defaultValue = Optional.of(new DefaultValue(ctx.INTEGER_VALUE().getText()));
                } else {
                    defaultValue = Optional.of(new DefaultValue("-" + ctx.INTEGER_VALUE().getText()));
                }
            } else if (ctx.DECIMAL_VALUE() != null) {
                if (ctx.SUBTRACT() == null) {
                    defaultValue = Optional.of(new DefaultValue(ctx.DECIMAL_VALUE().getText()));
                } else {
                    defaultValue = Optional.of(new DefaultValue("-" + ctx.DECIMAL_VALUE().getText()));
                }
            } else if (ctx.stringValue != null) {
                defaultValue = Optional.of(new DefaultValue(toStringValue(ctx.stringValue.getText())));
            } else if (ctx.nullValue != null) {
                defaultValue = Optional.of(DefaultValue.NULL_DEFAULT_VALUE);
            } else if (ctx.defaultTimestamp != null) {
                if (ctx.defaultValuePrecision == null) {
                    defaultValue = Optional.of(DefaultValue.CURRENT_TIMESTAMP_DEFAULT_VALUE);
                } else {
                    defaultValue = Optional.of(DefaultValue
                            .currentTimeStampDefaultValueWithPrecision(
                                    Long.valueOf(ctx.defaultValuePrecision.getText())));
                }
            } else if (ctx.CURRENT_DATE() != null) {
                defaultValue = Optional.of(DefaultValue.CURRENT_DATE_DEFAULT_VALUE);
            } else if (ctx.PI() != null) {
                defaultValue = Optional.of(DefaultValue.PI_DEFAULT_VALUE);
            } else if (ctx.E() != null) {
                defaultValue = Optional.of(DefaultValue.E_NUM_DEFAULT_VALUE);
            } else if (ctx.BITMAP_EMPTY() != null) {
                defaultValue = Optional.of(DefaultValue.BITMAP_EMPTY_DEFAULT_VALUE);
            }
        }
        if (ctx.UPDATE() != null) {
            if (ctx.onUpdateValuePrecision == null) {
                onUpdateDefaultValue = Optional.of(DefaultValue.CURRENT_TIMESTAMP_DEFAULT_VALUE);
            } else {
                onUpdateDefaultValue = Optional.of(DefaultValue
                        .currentTimeStampDefaultValueWithPrecision(
                                Long.valueOf(ctx.onUpdateValuePrecision.getText())));
            }
        }
        AggregateType aggType = null;
        if (aggTypeString != null) {
            try {
                aggType = AggregateType.valueOf(aggTypeString.toUpperCase());
            } catch (Exception e) {
                throw new AnalysisException(String.format("Aggregate type %s is unsupported", aggTypeString),
                        e.getCause());
            }
        }
        //comment should remove '\' and '(") at the beginning and end
        String comment = ctx.comment != null ? ctx.comment.getText().substring(1, ctx.comment.getText().length() - 1)
                .replace("\\", "") : "";
        long autoIncInitValue = -1;
        if (ctx.AUTO_INCREMENT() != null) {
            if (ctx.autoIncInitValue != null) {
                // AUTO_INCREMENT(Value) Value >= 0.
                autoIncInitValue = Long.valueOf(ctx.autoIncInitValue.getText());
                if (autoIncInitValue < 0) {
                    throw new AnalysisException("AUTO_INCREMENT start value can not be negative.");
                }
            } else {
                // AUTO_INCREMENT default 1.
                autoIncInitValue = Long.valueOf(1);
            }
        }
        Optional<GeneratedColumnDesc> desc = ctx.generatedExpr != null
                ? Optional.of(new GeneratedColumnDesc(ctx.generatedExpr.getText(), getExpression(ctx.generatedExpr)))
                : Optional.empty();
        return new ColumnDefinition(colName, colType, isKey, aggType, nullableType, autoIncInitValue, defaultValue,
                onUpdateDefaultValue, comment, desc);
    }

    @Override
    public List<IndexDefinition> visitIndexDefs(IndexDefsContext ctx) {
        return ctx.indexes.stream().map(this::visitIndexDef).collect(Collectors.toList());
    }

    @Override
    public IndexDefinition visitIndexDef(IndexDefContext ctx) {
        String indexName = ctx.indexName.getText();
        boolean ifNotExists = ctx.ifNotExists != null;
        List<String> indexCols = visitIdentifierList(ctx.cols);
        Map<String, String> properties = visitPropertyItemList(ctx.properties);
        String indexType = ctx.indexType != null ? ctx.indexType.getText().toUpperCase() : null;
        //comment should remove '\' and '(") at the beginning and end
        String comment = ctx.comment == null ? "" : LogicalPlanBuilderAssistant.escapeBackSlash(
                        ctx.comment.getText().substring(1, ctx.STRING_LITERAL().getText().length() - 1));
        // change BITMAP index to INVERTED index
        if (Config.enable_create_bitmap_index_as_inverted_index
                && "BITMAP".equalsIgnoreCase(indexType)) {
            indexType = "INVERTED";
        }
        return new IndexDefinition(indexName, ifNotExists, indexCols, indexType, properties, comment);
    }

    @Override
    public List<PartitionDefinition> visitPartitionsDef(PartitionsDefContext ctx) {
        return ctx.partitions.stream()
                .map(p -> ((PartitionDefinition) visit(p))).collect(Collectors.toList());
    }

    @Override
    public PartitionDefinition visitPartitionDef(DorisParser.PartitionDefContext ctx) {
        PartitionDefinition partitionDefinition = (PartitionDefinition) visit(ctx.getChild(0));
        if (ctx.partitionProperties != null) {
            partitionDefinition.withProperties(visitPropertyItemList(ctx.partitionProperties));
        }
        return partitionDefinition;
    }

    @Override
    public PartitionDefinition visitLessThanPartitionDef(LessThanPartitionDefContext ctx) {
        String partitionName = ctx.partitionName.getText();
        if (ctx.MAXVALUE() == null) {
            List<Expression> lessThanValues = visitPartitionValueList(ctx.partitionValueList());
            return new LessThanPartition(ctx.EXISTS() != null, partitionName, lessThanValues);
        } else {
            return new LessThanPartition(ctx.EXISTS() != null, partitionName,
                    ImmutableList.of(MaxValue.INSTANCE));
        }
    }

    @Override
    public PartitionDefinition visitFixedPartitionDef(FixedPartitionDefContext ctx) {
        String partitionName = ctx.partitionName.getText();
        List<Expression> lowerBounds = visitPartitionValueList(ctx.lower);
        List<Expression> upperBounds = visitPartitionValueList(ctx.upper);
        return new FixedRangePartition(ctx.EXISTS() != null, partitionName, lowerBounds, upperBounds);
    }

    @Override
    public PartitionDefinition visitStepPartitionDef(StepPartitionDefContext ctx) {
        List<Expression> fromExpression = visitPartitionValueList(ctx.from);
        List<Expression> toExpression = visitPartitionValueList(ctx.to);
        return new StepPartition(false, null, fromExpression, toExpression,
                Long.parseLong(ctx.unitsAmount.getText()), ctx.unit != null ? ctx.unit.getText() : null);
    }

    @Override
    public PartitionDefinition visitInPartitionDef(InPartitionDefContext ctx) {
        List<List<Expression>> values;
        if (ctx.constants == null) {
            values = ctx.partitionValueLists.stream().map(this::visitPartitionValueList)
                    .collect(Collectors.toList());
        } else {
            values = visitPartitionValueList(ctx.constants).stream().map(ImmutableList::of)
                    .collect(Collectors.toList());
        }
        return new InPartition(ctx.EXISTS() != null, ctx.partitionName.getText(), values);
    }

    @Override
    public List<Expression> visitPartitionValueList(PartitionValueListContext ctx) {
        return ctx.values.stream()
                .map(this::visitPartitionValueDef)
                .collect(Collectors.toList());
    }

    @Override
    public Expression visitPartitionValueDef(PartitionValueDefContext ctx) {
        if (ctx.INTEGER_VALUE() != null) {
            if (ctx.SUBTRACT() != null) {
                return Literal.of("-" + ctx.INTEGER_VALUE().getText());
            }
            return Literal.of(ctx.INTEGER_VALUE().getText());
        } else if (ctx.STRING_LITERAL() != null) {
            return Literal.of(toStringValue(ctx.STRING_LITERAL().getText()));
        } else if (ctx.MAXVALUE() != null) {
            return MaxValue.INSTANCE;
        } else if (ctx.NULL() != null) {
            return Literal.of(null);
        }
        throw new AnalysisException("Unsupported partition value: " + ctx.getText());
    }

    @Override
    public List<RollupDefinition> visitRollupDefs(RollupDefsContext ctx) {
        return ctx.rollups.stream().map(this::visitRollupDef).collect(Collectors.toList());
    }

    @Override
    public RollupDefinition visitRollupDef(RollupDefContext ctx) {
        String rollupName = ctx.rollupName.getText();
        List<String> rollupCols = visitIdentifierList(ctx.rollupCols);
        List<String> dupKeys = ctx.dupKeys == null ? ImmutableList.of() : visitIdentifierList(ctx.dupKeys);
        Map<String, String> properties = ctx.properties == null ? Maps.newHashMap()
                : visitPropertyClause(ctx.properties);
        return new RollupDefinition(rollupName, rollupCols, dupKeys, properties);
    }

    private String toStringValue(String literal) {
        return literal.substring(1, literal.length() - 1);
    }

    /* ********************************************************************************************
     * Expression parsing
     * ******************************************************************************************** */

    /**
     * Create an expression from the given context. This method just passes the context on to the
     * visitor and only takes care of typing (We assume that the visitor returns an Expression here).
     */
    private Expression getExpression(ParserRuleContext ctx) {
        return typedVisit(ctx);
    }

    private LogicalPlan withExplain(LogicalPlan inputPlan, ExplainContext ctx) {
        if (ctx == null) {
            return inputPlan;
        }
        return ParserUtils.withOrigin(ctx, () -> {
            ExplainLevel explainLevel = ExplainLevel.NORMAL;

            if (ctx.planType() != null) {
                if (ctx.level == null || !ctx.level.getText().equalsIgnoreCase("plan")) {
                    throw new ParseException("Only explain plan can use plan type: " + ctx.planType().getText(), ctx);
                }
            }

            boolean showPlanProcess = false;
            if (ctx.level != null) {
                if (!ctx.level.getText().equalsIgnoreCase("plan")) {
                    explainLevel = ExplainLevel.valueOf(ctx.level.getText().toUpperCase(Locale.ROOT));
                } else {
                    explainLevel = parseExplainPlanType(ctx.planType());

                    if (ctx.PROCESS() != null) {
                        showPlanProcess = true;
                    }
                }
            }
            return new ExplainCommand(explainLevel, inputPlan, showPlanProcess);
        });
    }

    private LogicalPlan withOutFile(LogicalPlan plan, OutFileClauseContext ctx) {
        if (ctx == null) {
            return plan;
        }
        String format = "csv";
        if (ctx.format != null) {
            format = ctx.format.getText();
        }

        Map<String, String> properties = ImmutableMap.of();
        if (ctx.propertyClause() != null) {
            properties = visitPropertyClause(ctx.propertyClause());
        }
        Literal filePath = (Literal) visit(ctx.filePath);
        return new LogicalFileSink<>(filePath.getStringValue(), format, properties, ImmutableList.of(), plan);
    }

    private LogicalPlan withQueryOrganization(LogicalPlan inputPlan, QueryOrganizationContext ctx) {
        if (ctx == null) {
            return inputPlan;
        }
        Optional<SortClauseContext> sortClauseContext = Optional.ofNullable(ctx.sortClause());
        Optional<LimitClauseContext> limitClauseContext = Optional.ofNullable(ctx.limitClause());
        LogicalPlan sort = withSort(inputPlan, sortClauseContext);
        return withLimit(sort, limitClauseContext);
    }

    private LogicalPlan withSort(LogicalPlan input, Optional<SortClauseContext> sortCtx) {
        return input.optionalMap(sortCtx, () -> {
            List<OrderKey> orderKeys = visit(sortCtx.get().sortItem(), OrderKey.class);
            return new LogicalSort<>(orderKeys, input);
        });
    }

    private LogicalPlan withLimit(LogicalPlan input, Optional<LimitClauseContext> limitCtx) {
        return input.optionalMap(limitCtx, () -> {
            long limit = Long.parseLong(limitCtx.get().limit.getText());
            if (limit < 0) {
                throw new ParseException("Limit requires non-negative number", limitCtx.get());
            }
            long offset = 0;
            Token offsetToken = limitCtx.get().offset;
            if (offsetToken != null) {
                offset = Long.parseLong(offsetToken.getText());
            }
            return new LogicalLimit<>(limit, offset, LimitPhase.ORIGIN, input);
        });
    }

    /**
     * Add a regular (SELECT) query specification to a logical plan. The query specification
     * is the core of the logical plan, this is where sourcing (FROM clause), projection (SELECT),
     * aggregation (GROUP BY ... HAVING ...) and filtering (WHERE) takes place.
     *
     * <p>Note that query hints are ignored (both by the parser and the builder).
     */
    protected LogicalPlan withSelectQuerySpecification(
            ParserRuleContext ctx,
            LogicalPlan inputRelation,
            SelectClauseContext selectClause,
            Optional<WhereClauseContext> whereClause,
            Optional<AggClauseContext> aggClause,
            Optional<HavingClauseContext> havingClause,
            Optional<QualifyClauseContext> qualifyClause) {
        return ParserUtils.withOrigin(ctx, () -> {
            // from -> where -> group by -> having -> select
            LogicalPlan filter = withFilter(inputRelation, whereClause);
            SelectColumnClauseContext selectColumnCtx = selectClause.selectColumnClause();
            LogicalPlan aggregate = withAggregate(filter, selectColumnCtx, aggClause);
            boolean isDistinct = (selectClause.DISTINCT() != null);
            LogicalPlan selectPlan;
            if (!(aggregate instanceof Aggregate) && havingClause.isPresent()) {
                // create a project node for pattern match of ProjectToGlobalAggregate rule
                // then ProjectToGlobalAggregate rule can insert agg node as LogicalHaving node's child
                List<NamedExpression> projects = getNamedExpressions(selectColumnCtx.namedExpressionSeq());
                LogicalPlan project = new LogicalProject<>(projects, isDistinct, aggregate);
                selectPlan = new LogicalHaving<>(ExpressionUtils.extractConjunctionToSet(
                        getExpression((havingClause.get().booleanExpression()))), project);
            } else {
                LogicalPlan having = withHaving(aggregate, havingClause);
                selectPlan = withProjection(having, selectColumnCtx, aggClause, isDistinct);
            }
            // support qualify clause
            if (qualifyClause.isPresent()) {
                Expression qualifyExpr = getExpression(qualifyClause.get().booleanExpression());
                selectPlan = new LogicalQualify<>(Sets.newHashSet(qualifyExpr), selectPlan);
            }
            return selectPlan;
        });
    }

    /**
     * Join one more [[LogicalPlan]]s to the current logical plan.
     */
    private LogicalPlan withJoinRelations(LogicalPlan input, RelationContext ctx) {
        LogicalPlan last = input;
        for (JoinRelationContext join : ctx.joinRelation()) {
            JoinType joinType;
            if (join.joinType().CROSS() != null) {
                joinType = JoinType.CROSS_JOIN;
            } else if (join.joinType().FULL() != null) {
                joinType = JoinType.FULL_OUTER_JOIN;
            } else if (join.joinType().SEMI() != null) {
                if (join.joinType().LEFT() != null) {
                    joinType = JoinType.LEFT_SEMI_JOIN;
                } else {
                    joinType = JoinType.RIGHT_SEMI_JOIN;
                }
            } else if (join.joinType().ANTI() != null) {
                if (join.joinType().LEFT() != null) {
                    joinType = JoinType.LEFT_ANTI_JOIN;
                } else {
                    joinType = JoinType.RIGHT_ANTI_JOIN;
                }
            } else if (join.joinType().LEFT() != null) {
                joinType = JoinType.LEFT_OUTER_JOIN;
            } else if (join.joinType().RIGHT() != null) {
                joinType = JoinType.RIGHT_OUTER_JOIN;
            } else if (join.joinType().INNER() != null) {
                joinType = JoinType.INNER_JOIN;
            } else if (join.joinCriteria() != null) {
                joinType = JoinType.INNER_JOIN;
            } else {
                joinType = JoinType.CROSS_JOIN;
            }
            DistributeType distributeType = Optional.ofNullable(join.distributeType()).map(hintCtx -> {
                String hint = typedVisit(join.distributeType());
                if (DistributeType.JoinDistributeType.SHUFFLE.toString().equalsIgnoreCase(hint)) {
                    return DistributeType.SHUFFLE_RIGHT;
                } else if (DistributeType.JoinDistributeType.BROADCAST.toString().equalsIgnoreCase(hint)) {
                    return DistributeType.BROADCAST_RIGHT;
                } else {
                    throw new ParseException("Invalid join hint: " + hint, hintCtx);
                }
            }).orElse(DistributeType.NONE);
            DistributeHint distributeHint = new DistributeHint(distributeType);
            // TODO: natural join, lateral join, union join
            JoinCriteriaContext joinCriteria = join.joinCriteria();
            Optional<Expression> condition = Optional.empty();
            List<Expression> ids = null;
            if (joinCriteria != null) {
                if (join.joinType().CROSS() != null) {
                    throw new ParseException("Cross join can't be used with ON clause", joinCriteria);
                }
                if (joinCriteria.booleanExpression() != null) {
                    condition = Optional.ofNullable(getExpression(joinCriteria.booleanExpression()));
                } else if (joinCriteria.USING() != null) {
                    ids = visitIdentifierList(joinCriteria.identifierList())
                            .stream().map(UnboundSlot::quoted)
                            .collect(ImmutableList.toImmutableList());
                }
            } else {
                // keep same with original planner, allow cross/inner join
                if (!joinType.isInnerOrCrossJoin()) {
                    throw new ParseException("on mustn't be empty except for cross/inner join", join);
                }
            }
            if (ids == null) {
                last = new LogicalJoin<>(joinType, ExpressionUtils.EMPTY_CONDITION,
                        condition.map(ExpressionUtils::extractConjunction)
                                .orElse(ExpressionUtils.EMPTY_CONDITION),
                        distributeHint,
                        Optional.empty(),
                        last,
                        plan(join.relationPrimary()), null);
            } else {
                last = new LogicalUsingJoin<>(joinType, last, plan(join.relationPrimary()), ids, distributeHint);

            }
            if (distributeHint.distributeType != DistributeType.NONE
                    && ConnectContext.get().getStatementContext() != null
                    && !ConnectContext.get().getStatementContext().getHints().contains(distributeHint)) {
                ConnectContext.get().getStatementContext().addHint(distributeHint);
            }
        }
        return last;
    }

    private List<List<String>> getTableList(List<MultipartIdentifierContext> ctx) {
        List<List<String>> tableList = new ArrayList<>();
        for (MultipartIdentifierContext tableCtx : ctx) {
            tableList.add(visitMultipartIdentifier(tableCtx));
        }
        return tableList;
    }

    private LogicalPlan withSelectHint(LogicalPlan logicalPlan, List<ParserRuleContext> hintContexts) {
        if (hintContexts.isEmpty()) {
            return logicalPlan;
        }
        ImmutableList.Builder<SelectHint> hints = ImmutableList.builder();
        for (ParserRuleContext hintContext : hintContexts) {
            SelectHintContext selectHintContext = (SelectHintContext) hintContext;
            for (HintStatementContext hintStatement : selectHintContext.hintStatements) {
                if (hintStatement.USE_MV() != null) {
                    hints.add(new SelectHintUseMv("USE_MV", getTableList(hintStatement.tableList), true));
                    continue;
                } else if (hintStatement.NO_USE_MV() != null) {
                    hints.add(new SelectHintUseMv("NO_USE_MV", getTableList(hintStatement.tableList), false));
                    continue;
                }
                String hintName = hintStatement.hintName.getText().toLowerCase(Locale.ROOT);
                switch (hintName) {
                    case "set_var":
                        Map<String, Optional<String>> parameters = Maps.newLinkedHashMap();
                        for (HintAssignmentContext kv : hintStatement.parameters) {
                            if (kv.key != null) {
                                String parameterName = visitIdentifierOrText(kv.key);
                                Optional<String> value = Optional.empty();
                                if (kv.constantValue != null) {
                                    Literal literal = (Literal) visit(kv.constantValue);
                                    value = Optional.ofNullable(literal.toLegacyLiteral().getStringValue());
                                } else if (kv.identifierValue != null) {
                                    // maybe we should throw exception when the identifierValue is quoted identifier
                                    value = Optional.ofNullable(kv.identifierValue.getText());
                                }
                                parameters.put(parameterName, value);
                            }
                        }
                        SelectHintSetVar setVar = new SelectHintSetVar(hintName, parameters);
                        setVar.setVarOnceInSql(ConnectContext.get().getStatementContext());
                        hints.add(setVar);
                        break;
                    case "leading":
                        List<String> leadingParameters = new ArrayList<>();
                        for (HintAssignmentContext kv : hintStatement.parameters) {
                            if (kv.key != null) {
                                String parameterName = visitIdentifierOrText(kv.key);
                                leadingParameters.add(parameterName);
                            }
                        }
                        hints.add(new SelectHintLeading(hintName, leadingParameters));
                        break;
                    case "ordered":
                        hints.add(new SelectHintOrdered(hintName));
                        break;
                    case "use_cbo_rule":
                        List<String> useRuleParameters = new ArrayList<>();
                        for (HintAssignmentContext kv : hintStatement.parameters) {
                            if (kv.key != null) {
                                String parameterName = visitIdentifierOrText(kv.key);
                                useRuleParameters.add(parameterName);
                            }
                        }
                        hints.add(new SelectHintUseCboRule(hintName, useRuleParameters, false));
                        break;
                    case "no_use_cbo_rule":
                        List<String> noUseRuleParameters = new ArrayList<>();
                        for (HintAssignmentContext kv : hintStatement.parameters) {
                            String parameterName = visitIdentifierOrText(kv.key);
                            if (kv.key != null) {
                                noUseRuleParameters.add(parameterName);
                            }
                        }
                        hints.add(new SelectHintUseCboRule(hintName, noUseRuleParameters, true));
                        break;
                    default:
                        break;
                }
            }
        }
        return new LogicalSelectHint<>(hints.build(), logicalPlan);
    }

    @Override
    public String visitBracketDistributeType(BracketDistributeTypeContext ctx) {
        return ctx.identifier().getText();
    }

    @Override
    public String visitCommentDistributeType(CommentDistributeTypeContext ctx) {
        return ctx.identifier().getText();
    }

    @Override
    public List<String> visitBracketRelationHint(BracketRelationHintContext ctx) {
        return ctx.identifier().stream()
                .map(RuleContext::getText)
                .collect(ImmutableList.toImmutableList());
    }

    @Override
    public Object visitCommentRelationHint(CommentRelationHintContext ctx) {
        return ctx.identifier().stream()
                .map(RuleContext::getText)
                .collect(ImmutableList.toImmutableList());
    }

    protected LogicalPlan withProjection(LogicalPlan input, SelectColumnClauseContext selectCtx,
                                         Optional<AggClauseContext> aggCtx, boolean isDistinct) {
        return ParserUtils.withOrigin(selectCtx, () -> {
            if (aggCtx.isPresent()) {
                if (isDistinct) {
                    return new LogicalProject<>(ImmutableList.of(new UnboundStar(ImmutableList.of())),
                            isDistinct, input);
                } else {
                    return input;
                }
            } else {
                List<NamedExpression> projects = getNamedExpressions(selectCtx.namedExpressionSeq());
                if (input instanceof OneRowRelation) {
                    if (projects.stream().anyMatch(project -> project instanceof UnboundStar)) {
                        throw new ParseException("SELECT * must have a FROM clause");
                    }
                }
                return new LogicalProject<>(projects, isDistinct, input);
            }
        });
    }

    private LogicalPlan withRelations(LogicalPlan inputPlan, List<RelationContext> relations) {
        if (relations == null) {
            return inputPlan;
        }
        LogicalPlan left = inputPlan;
        for (RelationContext relation : relations) {
            // build left deep join tree
            LogicalPlan right = withJoinRelations(visitRelation(relation), relation);
            left = (left == null) ? right :
                    new LogicalJoin<>(
                            JoinType.CROSS_JOIN,
                            ExpressionUtils.EMPTY_CONDITION,
                            ExpressionUtils.EMPTY_CONDITION,
                            new DistributeHint(DistributeType.NONE),
                            Optional.empty(),
                            left,
                            right, null);
            // TODO: pivot and lateral view
        }
        return left;
    }

    private LogicalPlan withFilter(LogicalPlan input, Optional<WhereClauseContext> whereCtx) {
        return input.optionalMap(whereCtx, () ->
            new LogicalFilter<>(ExpressionUtils.extractConjunctionToSet(
                    getExpression(whereCtx.get().booleanExpression())), input));
    }

    private LogicalPlan withAggregate(LogicalPlan input, SelectColumnClauseContext selectCtx,
                                      Optional<AggClauseContext> aggCtx) {
        return input.optionalMap(aggCtx, () -> {
            GroupingElementContext groupingElementContext = aggCtx.get().groupingElement();
            List<NamedExpression> namedExpressions = getNamedExpressions(selectCtx.namedExpressionSeq());
            if (groupingElementContext.GROUPING() != null) {
                ImmutableList.Builder<List<Expression>> groupingSets = ImmutableList.builder();
                for (GroupingSetContext groupingSetContext : groupingElementContext.groupingSet()) {
                    groupingSets.add(visit(groupingSetContext.expression(), Expression.class));
                }
                return new LogicalRepeat<>(groupingSets.build(), namedExpressions, input);
            } else if (groupingElementContext.CUBE() != null) {
                List<Expression> cubeExpressions = visit(groupingElementContext.expression(), Expression.class);
                List<List<Expression>> groupingSets = ExpressionUtils.cubeToGroupingSets(cubeExpressions);
                return new LogicalRepeat<>(groupingSets, namedExpressions, input);
            } else if (groupingElementContext.ROLLUP() != null) {
                List<Expression> rollupExpressions = visit(groupingElementContext.expression(), Expression.class);
                List<List<Expression>> groupingSets = ExpressionUtils.rollupToGroupingSets(rollupExpressions);
                return new LogicalRepeat<>(groupingSets, namedExpressions, input);
            } else {
                List<Expression> groupByExpressions = visit(groupingElementContext.expression(), Expression.class);
                return new LogicalAggregate<>(groupByExpressions, namedExpressions, input);
            }
        });
    }

    private LogicalPlan withHaving(LogicalPlan input, Optional<HavingClauseContext> havingCtx) {
        return input.optionalMap(havingCtx, () -> {
            if (!(input instanceof Aggregate)) {
                throw new ParseException("Having clause should be applied against an aggregation.", havingCtx.get());
            }
            return new LogicalHaving<>(ExpressionUtils.extractConjunctionToSet(
                    getExpression((havingCtx.get().booleanExpression()))), input);
        });
    }

    /**
     * match predicate type and generate different predicates.
     *
     * @param ctx PredicateContext
     * @param valueExpression valueExpression
     * @return Expression
     */
    private Expression withPredicate(Expression valueExpression, PredicateContext ctx) {
        return ParserUtils.withOrigin(ctx, () -> {
            Expression outExpression;
            switch (ctx.kind.getType()) {
                case DorisParser.BETWEEN:
                    Expression lower = getExpression(ctx.lower);
                    Expression upper = getExpression(ctx.upper);
                    if (lower.equals(upper)) {
                        outExpression = new EqualTo(valueExpression, lower);
                    } else {
                        outExpression = new And(
                                new GreaterThanEqual(valueExpression, getExpression(ctx.lower)),
                                new LessThanEqual(valueExpression, getExpression(ctx.upper))
                        );
                    }
                    break;
                case DorisParser.LIKE:
                    outExpression = new Like(
                        valueExpression,
                        getExpression(ctx.pattern)
                    );
                    break;
                case DorisParser.RLIKE:
                case DorisParser.REGEXP:
                    outExpression = new Regexp(
                        valueExpression,
                        getExpression(ctx.pattern)
                    );
                    break;
                case DorisParser.IN:
                    if (ctx.query() == null) {
                        outExpression = new InPredicate(
                                valueExpression,
                                withInList(ctx)
                        );
                    } else {
                        outExpression = new InSubquery(
                                valueExpression,
                                new ListQuery(typedVisit(ctx.query())),
                                ctx.NOT() != null
                        );
                    }
                    break;
                case DorisParser.NULL:
                    outExpression = new IsNull(valueExpression);
                    break;
                case DorisParser.TRUE:
                    outExpression = new Cast(valueExpression,
                            BooleanType.INSTANCE, true);
                    break;
                case DorisParser.FALSE:
                    outExpression = new Not(new Cast(valueExpression,
                            BooleanType.INSTANCE, true));
                    break;
                case DorisParser.MATCH:
                case DorisParser.MATCH_ANY:
                    outExpression = new MatchAny(
                        valueExpression,
                        getExpression(ctx.pattern)
                    );
                    break;
                case DorisParser.MATCH_ALL:
                    outExpression = new MatchAll(
                        valueExpression,
                        getExpression(ctx.pattern)
                    );
                    break;
                case DorisParser.MATCH_PHRASE:
                    outExpression = new MatchPhrase(
                        valueExpression,
                        getExpression(ctx.pattern)
                    );
                    break;
                case DorisParser.MATCH_PHRASE_PREFIX:
                    outExpression = new MatchPhrasePrefix(
                        valueExpression,
                        getExpression(ctx.pattern)
                    );
                    break;
                case DorisParser.MATCH_REGEXP:
                    outExpression = new MatchRegexp(
                        valueExpression,
                        getExpression(ctx.pattern)
                    );
                    break;
                case DorisParser.MATCH_PHRASE_EDGE:
                    outExpression = new MatchPhraseEdge(
                        valueExpression,
                        getExpression(ctx.pattern)
                    );
                    break;
                default:
                    throw new ParseException("Unsupported predicate type: " + ctx.kind.getText(), ctx);
            }
            return ctx.NOT() != null ? new Not(outExpression) : outExpression;
        });
    }

    private List<NamedExpression> getNamedExpressions(NamedExpressionSeqContext namedCtx) {
        return ParserUtils.withOrigin(namedCtx, () -> visit(namedCtx.namedExpression(), NamedExpression.class));
    }

    @Override
    public Expression visitSubqueryExpression(SubqueryExpressionContext subqueryExprCtx) {
        return ParserUtils.withOrigin(subqueryExprCtx, () -> new ScalarSubquery(typedVisit(subqueryExprCtx.query())));
    }

    @Override
    public Expression visitExist(ExistContext context) {
        return ParserUtils.withOrigin(context, () -> new Exists(typedVisit(context.query()), false));
    }

    @Override
    public Expression visitIsnull(IsnullContext context) {
        return ParserUtils.withOrigin(context, () -> new IsNull(typedVisit(context.valueExpression())));
    }

    @Override
    public Expression visitIs_not_null_pred(Is_not_null_predContext context) {
        return ParserUtils.withOrigin(context, () -> new Not(new IsNull(typedVisit(context.valueExpression()))));
    }

    public List<Expression> withInList(PredicateContext ctx) {
        return ctx.expression().stream().map(this::getExpression).collect(ImmutableList.toImmutableList());
    }

    @Override
    public Literal visitDecimalLiteral(DecimalLiteralContext ctx) {
        try {
            if (Config.enable_decimal_conversion) {
                return new DecimalV3Literal(new BigDecimal(ctx.getText()));
            } else {
                return new DecimalLiteral(new BigDecimal(ctx.getText()));
            }
        } catch (Exception e) {
            return new DoubleLiteral(Double.parseDouble(ctx.getText()));
        }
    }

    private String parsePropertyKey(PropertyKeyContext item) {
        if (item.constant() != null) {
            return parseConstant(item.constant()).trim();
        }
        return item.getText().trim();
    }

    private String parsePropertyValue(PropertyValueContext item) {
        if (item.constant() != null) {
            return parseConstant(item.constant());
        }
        return item.getText();
    }

    private ExplainLevel parseExplainPlanType(PlanTypeContext planTypeContext) {
        if (planTypeContext == null || planTypeContext.ALL() != null) {
            return ExplainLevel.ALL_PLAN;
        }
        if (planTypeContext.PHYSICAL() != null || planTypeContext.OPTIMIZED() != null) {
            return ExplainLevel.OPTIMIZED_PLAN;
        }
        if (planTypeContext.REWRITTEN() != null || planTypeContext.LOGICAL() != null) {
            return ExplainLevel.REWRITTEN_PLAN;
        }
        if (planTypeContext.ANALYZED() != null) {
            return ExplainLevel.ANALYZED_PLAN;
        }
        if (planTypeContext.PARSED() != null) {
            return ExplainLevel.PARSED_PLAN;
        }
        if (planTypeContext.SHAPE() != null) {
            return ExplainLevel.SHAPE_PLAN;
        }
        if (planTypeContext.MEMO() != null) {
            return ExplainLevel.MEMO_PLAN;
        }
        if (planTypeContext.DISTRIBUTED() != null) {
            return ExplainLevel.DISTRIBUTED_PLAN;
        }
        return ExplainLevel.ALL_PLAN;
    }

    @Override
    public Pair<DataType, Boolean> visitDataTypeWithNullable(DataTypeWithNullableContext ctx) {
        return ParserUtils.withOrigin(ctx, () -> Pair.of(typedVisit(ctx.dataType()), ctx.NOT() == null));
    }

    @Override
    public DataType visitAggStateDataType(AggStateDataTypeContext ctx) {
        return ParserUtils.withOrigin(ctx, () -> {
            List<Pair<DataType, Boolean>> dataTypeWithNullables = ctx.dataTypes.stream()
                    .map(this::visitDataTypeWithNullable)
                    .collect(Collectors.toList());
            List<DataType> dataTypes = dataTypeWithNullables.stream()
                    .map(dt -> dt.first)
                    .collect(ImmutableList.toImmutableList());
            List<Boolean> nullables = dataTypeWithNullables.stream()
                    .map(dt -> dt.second)
                    .collect(ImmutableList.toImmutableList());
            String functionName = ctx.functionNameIdentifier().getText();
            if (!BuiltinAggregateFunctions.INSTANCE.aggFuncNames.contains(functionName)) {
                // TODO use function binder to check function exists
                throw new ParseException("Can not found function '" + functionName + "'", ctx);
            }
            return new AggStateType(functionName, dataTypes, nullables);
        });
    }

    @Override
    public DataType visitPrimitiveDataType(PrimitiveDataTypeContext ctx) {
        return ParserUtils.withOrigin(ctx, () -> {
            String dataType = ctx.primitiveColType().type.getText().toLowerCase(Locale.ROOT);
            if (dataType.equalsIgnoreCase("all")) {
                throw new NotSupportedException("Disable to create table with `ALL` type columns");
            }
            List<String> l = Lists.newArrayList(dataType);
            ctx.INTEGER_VALUE().stream().map(ParseTree::getText).forEach(l::add);
            return DataType.convertPrimitiveFromStrings(l);
        });
    }

    @Override
    public DataType visitComplexDataType(ComplexDataTypeContext ctx) {
        return ParserUtils.withOrigin(ctx, () -> {
            switch (ctx.complex.getType()) {
                case DorisParser.ARRAY:
                    return ArrayType.of(typedVisit(ctx.dataType(0)), true);
                case DorisParser.MAP:
                    return MapType.of(typedVisit(ctx.dataType(0)), typedVisit(ctx.dataType(1)));
                case DorisParser.STRUCT:
                    return new StructType(visitComplexColTypeList(ctx.complexColTypeList()));
                default:
                    throw new AnalysisException("do not support " + ctx.complex.getText() + " type for Nereids");
            }
        });
    }

    @Override
    public List<StructField> visitComplexColTypeList(ComplexColTypeListContext ctx) {
        return ctx.complexColType().stream().map(this::visitComplexColType).collect(ImmutableList.toImmutableList());
    }

    @Override
    public StructField visitComplexColType(ComplexColTypeContext ctx) {
        String comment;
        if (ctx.commentSpec() != null) {
            comment = ctx.commentSpec().STRING_LITERAL().getText();
            comment = LogicalPlanBuilderAssistant.escapeBackSlash(comment.substring(1, comment.length() - 1));
        } else {
            comment = "";
        }
        return new StructField(ctx.identifier().getText(), typedVisit(ctx.dataType()), true, comment);
    }

    private String parseConstant(ConstantContext context) {
        Object constant = visit(context);
        if (constant instanceof Literal && ((Literal) constant).isStringLikeLiteral()) {
            return ((Literal) constant).getStringValue();
        }
        return context.getText();
    }

    @Override
    public Object visitCollate(CollateContext ctx) {
        return visit(ctx.primaryExpression());
    }

    @Override
    public Object visitSample(SampleContext ctx) {
        long seek = ctx.seed == null ? -1L : Long.parseLong(ctx.seed.getText());
        DorisParser.SampleMethodContext sampleContext = ctx.sampleMethod();
        if (sampleContext instanceof SampleByPercentileContext) {
            SampleByPercentileContext sampleByPercentileContext = (SampleByPercentileContext) sampleContext;
            long percent = Long.parseLong(sampleByPercentileContext.INTEGER_VALUE().getText());
            return new TableSample(percent, true, seek);
        }
        SampleByRowsContext sampleByRowsContext = (SampleByRowsContext) sampleContext;
        long rows = Long.parseLong(sampleByRowsContext.INTEGER_VALUE().getText());
        return new TableSample(rows, false, seek);
    }

    @Override
    public Object visitCallProcedure(CallProcedureContext ctx) {
        List<String> nameParts = visitMultipartIdentifier(ctx.name);
        FuncNameInfo procedureName = new FuncNameInfo(nameParts);
        List<Expression> arguments = ctx.expression().stream()
                .<Expression>map(this::typedVisit)
                .collect(ImmutableList.toImmutableList());
        UnboundFunction unboundFunction = new UnboundFunction(procedureName.getDbName(), procedureName.getName(),
                true, arguments);
        return new CallCommand(unboundFunction, getOriginSql(ctx));
    }

    @Override
    public LogicalPlan visitCreateProcedure(CreateProcedureContext ctx) {
        List<String> nameParts = visitMultipartIdentifier(ctx.name);
        FuncNameInfo procedureName = new FuncNameInfo(nameParts);
        return ParserUtils.withOrigin(ctx, () -> {
            LogicalPlan createProcedurePlan;
            createProcedurePlan = new CreateProcedureCommand(procedureName, getOriginSql(ctx),
                    ctx.REPLACE() != null);
            return createProcedurePlan;
        });
    }

    @Override
    public LogicalPlan visitDropProcedure(DropProcedureContext ctx) {
        List<String> nameParts = visitMultipartIdentifier(ctx.name);
        FuncNameInfo procedureName = new FuncNameInfo(nameParts);
        return ParserUtils.withOrigin(ctx, () -> new DropProcedureCommand(procedureName, getOriginSql(ctx)));
    }

    @Override
    public LogicalPlan visitShowProcedureStatus(ShowProcedureStatusContext ctx) {
        Set<Expression> whereExpr = Collections.emptySet();
        if (ctx.whereClause() != null) {
            whereExpr = ExpressionUtils.extractConjunctionToSet(
                    getExpression(ctx.whereClause().booleanExpression()));
        }

        if (ctx.valueExpression() != null) {
            // parser allows only LIKE or WhereClause.
            // Mysql grammar: SHOW PROCEDURE STATUS [LIKE 'pattern' | WHERE expr]
            whereExpr = Sets.newHashSet(new Like(new UnboundSlot("ProcedureName"), getExpression(ctx.pattern)));
        }

        final Set<Expression> whereExprConst = whereExpr;
        return ParserUtils.withOrigin(ctx, () -> new ShowProcedureStatusCommand(whereExprConst));
    }

    @Override
    public LogicalPlan visitShowCreateProcedure(ShowCreateProcedureContext ctx) {
        List<String> nameParts = visitMultipartIdentifier(ctx.name);
        FuncNameInfo procedureName = new FuncNameInfo(nameParts);
        return ParserUtils.withOrigin(ctx, () -> new ShowCreateProcedureCommand(procedureName));
    }

    @Override
    public LogicalPlan visitCreateSqlBlockRule(CreateSqlBlockRuleContext ctx) {
        Map<String, String> properties = ctx.propertyClause() != null
                        ? Maps.newHashMap(visitPropertyClause(ctx.propertyClause())) : Maps.newHashMap();
        return new CreateSqlBlockRuleCommand(stripQuotes(ctx.name.getText()), ctx.EXISTS() != null, properties);
    }

    @Override
    public LogicalPlan visitAlterSqlBlockRule(AlterSqlBlockRuleContext ctx) {
        Map<String, String> properties = ctx.propertyClause() != null
                        ? Maps.newHashMap(visitPropertyClause(ctx.propertyClause())) : Maps.newHashMap();
        return new AlterSqlBlockRuleCommand(stripQuotes(ctx.name.getText()), properties);
    }

    @Override
    public LogicalPlan visitDropCatalogRecycleBin(DropCatalogRecycleBinContext ctx) {
        String idTypeStr = ctx.idType.getText().substring(1, ctx.idType.getText().length() - 1);
        IdType idType = IdType.fromString(idTypeStr);
        long id = Long.parseLong(ctx.id.getText());

        return ParserUtils.withOrigin(ctx, () -> new DropCatalogRecycleBinCommand(idType, id));
    }

    @Override
    public Object visitUnsupported(UnsupportedContext ctx) {
        return UnsupportedCommand.INSTANCE;
    }

    @Override
    public LogicalPlan visitSupportedUnsetStatement(SupportedUnsetStatementContext ctx) {
        if (ctx.DEFAULT() != null && ctx.STORAGE() != null && ctx.VAULT() != null) {
            return new UnsetDefaultStorageVaultCommand();
        }
        SetType statementScope = visitStatementScope(ctx.statementScope());
        if (ctx.ALL() != null) {
            return new UnsetVariableCommand(statementScope, true);
        } else if (ctx.identifier() != null) {
            return new UnsetVariableCommand(statementScope, ctx.identifier().getText());
        }
        throw new AnalysisException("Should add 'ALL' or variable name");
    }

    @Override
    public LogicalPlan visitCreateTableLike(CreateTableLikeContext ctx) {
        List<String> nameParts = visitMultipartIdentifier(ctx.name);
        List<String> existedTableNameParts = visitMultipartIdentifier(ctx.existedTable);
        ArrayList<String> rollupNames = Lists.newArrayList();
        boolean withAllRollUp = false;
        if (ctx.WITH() != null && ctx.rollupNames != null) {
            rollupNames = new ArrayList<>(visitIdentifierList(ctx.rollupNames));
        } else if (ctx.WITH() != null && ctx.rollupNames == null) {
            withAllRollUp = true;
        }
        CreateTableLikeInfo info = new CreateTableLikeInfo(ctx.EXISTS() != null,
                ctx.TEMPORARY() != null,
                new TableNameInfo(nameParts), new TableNameInfo(existedTableNameParts),
                rollupNames, withAllRollUp);
        return new CreateTableLikeCommand(info);
    }

    @Override
    public Command visitCreateUserDefineFunction(CreateUserDefineFunctionContext ctx) {
        SetType statementScope = visitStatementScope(ctx.statementScope());
        boolean ifNotExists = ctx.EXISTS() != null;
        boolean isAggFunction = ctx.AGGREGATE() != null;
        boolean isTableFunction = ctx.TABLES() != null;
        FunctionName function = visitFunctionIdentifier(ctx.functionIdentifier());
        FunctionArgTypesInfo functionArgTypesInfo;
        if (ctx.functionArguments() != null) {
            functionArgTypesInfo = visitFunctionArguments(ctx.functionArguments());
        } else {
            functionArgTypesInfo = new FunctionArgTypesInfo(new ArrayList<>(), false);
        }
        DataType returnType = typedVisit(ctx.returnType);
        returnType = returnType.conversion();
        DataType intermediateType = ctx.intermediateType != null ? typedVisit(ctx.intermediateType) : null;
        if (intermediateType != null) {
            intermediateType = intermediateType.conversion();
        }
        Map<String, String> properties = ctx.propertyClause() != null
                ? Maps.newHashMap(visitPropertyClause(ctx.propertyClause()))
                : Maps.newHashMap();
        return new CreateFunctionCommand(statementScope, ifNotExists, isAggFunction, false, isTableFunction,
                function, functionArgTypesInfo, returnType, intermediateType,
                null, null, properties);
    }

    @Override
    public Command visitCreateAliasFunction(CreateAliasFunctionContext ctx) {
        SetType statementScope = visitStatementScope(ctx.statementScope());
        boolean ifNotExists = ctx.EXISTS() != null;
        FunctionName function = visitFunctionIdentifier(ctx.functionIdentifier());
        FunctionArgTypesInfo functionArgTypesInfo;
        if (ctx.functionArguments() != null) {
            functionArgTypesInfo = visitFunctionArguments(ctx.functionArguments());
        } else {
            functionArgTypesInfo = new FunctionArgTypesInfo(new ArrayList<>(), false);
        }
        List<String> parameters = ctx.parameters != null ? visitIdentifierSeq(ctx.parameters) : new ArrayList<>();
        Expression originFunction = getExpression(ctx.expression());
        return new CreateFunctionCommand(statementScope, ifNotExists, false, true, false,
                function, functionArgTypesInfo, VarcharType.MAX_VARCHAR_TYPE, null,
                parameters, originFunction, null);
    }

    @Override
    public Command visitDropFunction(DropFunctionContext ctx) {
        SetType statementScope = visitStatementScope(ctx.statementScope());
        boolean ifExists = ctx.EXISTS() != null;
        FunctionName function = visitFunctionIdentifier(ctx.functionIdentifier());
        FunctionArgTypesInfo functionArgTypesInfo;
        if (ctx.functionArguments() != null) {
            functionArgTypesInfo = visitFunctionArguments(ctx.functionArguments());
        } else {
            functionArgTypesInfo = new FunctionArgTypesInfo(new ArrayList<>(), false);
        }
        return new DropFunctionCommand(statementScope, ifExists, function, functionArgTypesInfo);
    }

    @Override
    public FunctionArgTypesInfo visitFunctionArguments(FunctionArgumentsContext ctx) {
        boolean isVariadic = ctx.DOTDOTDOT() != null;
        List<DataType> argTypeDefs;
        if (ctx.dataTypeList() != null) {
            argTypeDefs = visitDataTypeList(ctx.dataTypeList());
        } else {
            argTypeDefs = new ArrayList<>();
        }
        return new FunctionArgTypesInfo(argTypeDefs, isVariadic);
    }

    @Override
    public FunctionName visitFunctionIdentifier(FunctionIdentifierContext ctx) {
        String functionName = ctx.functionNameIdentifier().getText();
        String dbName = ctx.dbName != null ? ctx.dbName.getText() : null;
        return new FunctionName(dbName, functionName);
    }

    @Override
    public List<DataType> visitDataTypeList(DataTypeListContext ctx) {
        List<DataType> dataTypeList = new ArrayList<>(ctx.getChildCount());
        for (DorisParser.DataTypeContext dataTypeContext : ctx.dataType()) {
            DataType dataType = typedVisit(dataTypeContext);
            dataTypeList.add(dataType.conversion());
        }
        return dataTypeList;
    }

    @Override
    public LogicalPlan visitShowAuthors(ShowAuthorsContext ctx) {
        return new ShowAuthorsCommand();
    }

    @Override
    public LogicalPlan visitShowEvents(ShowEventsContext ctx) {
        return new ShowEventsCommand();
    }

    @Override
    public LogicalPlan visitShowConfig(ShowConfigContext ctx) {
        ShowConfigCommand command;
        if (ctx.type.getText().equalsIgnoreCase(NodeType.FRONTEND.name())) {
            command = new ShowConfigCommand(NodeType.FRONTEND);
        } else {
            command = new ShowConfigCommand(NodeType.BACKEND);
        }
        if (ctx.LIKE() != null && ctx.pattern != null) {
            Like like = new Like(new UnboundSlot("ProcedureName"), getExpression(ctx.pattern));
            String pattern = ((Literal) like.child(1)).getStringValue();
            command.setPattern(pattern);
        }
        if (ctx.FROM() != null && ctx.backendId != null) {
            long backendId = Long.parseLong(ctx.backendId.getText());
            command.setBackendId(backendId);
        }
        return command;
    }

    @Override
    public SetOptionsCommand visitSetOptions(SetOptionsContext ctx) {
        List<SetVarOp> setVarOpList = new ArrayList<>(1);
        for (Object child : ctx.children) {
            if (child instanceof RuleNode) {
                setVarOpList.add(typedVisit((RuleNode) child));
            }
        }
        return new SetOptionsCommand(setVarOpList);
    }

    @Override
    public SetVarOp visitSetSystemVariable(SetSystemVariableContext ctx) {
        SetType statementScope = visitStatementScope(ctx.statementScope());
        String name = stripQuotes(ctx.identifier().getText());
        Expression expression = ctx.expression() != null ? typedVisit(ctx.expression()) : null;
        return new SetSessionVarOp(statementScope, name, expression);
    }

    @Override
    public SetVarOp visitSetVariableWithType(SetVariableWithTypeContext ctx) {
        SetType statementScope = visitStatementScope(ctx.statementScope());
        String name = stripQuotes(ctx.identifier().getText());
        Expression expression = ctx.expression() != null ? typedVisit(ctx.expression()) : null;
        return new SetSessionVarOp(statementScope, name, expression);
    }

    @Override
    public SetVarOp visitSetPassword(SetPasswordContext ctx) {
        String user;
        String host;
        boolean isDomain;
        String passwordText;
        UserIdentity userIdentity = null;
        if (ctx.userIdentify() != null) {
            user = stripQuotes(ctx.userIdentify().user.getText());
            host = ctx.userIdentify().host != null ? stripQuotes(ctx.userIdentify().host.getText()) : "%";
            isDomain = ctx.userIdentify().ATSIGN() != null;
            userIdentity = new UserIdentity(user, host, isDomain);
        }
        passwordText = stripQuotes(ctx.STRING_LITERAL().getText());
        return new SetPassVarOp(userIdentity, new PassVar(passwordText, ctx.isPlain != null));
    }

    @Override
    public SetVarOp visitSetNames(SetNamesContext ctx) {
        return new SetNamesVarOp();
    }

    @Override
    public SetVarOp visitSetCharset(SetCharsetContext ctx) {
        String charset = ctx.charsetName != null ? stripQuotes(ctx.charsetName.getText()) : null;
        return new SetCharsetAndCollateVarOp(charset);
    }

    @Override
    public SetVarOp visitSetCollate(SetCollateContext ctx) {
        String charset = ctx.charsetName != null ? stripQuotes(ctx.charsetName.getText()) : null;
        String collate = ctx.collateName != null ? stripQuotes(ctx.collateName.getText()) : null;
        return new SetCharsetAndCollateVarOp(charset, collate);
    }

    @Override
    public SetVarOp visitSetLdapAdminPassword(SetLdapAdminPasswordContext ctx) {
        String passwordText = stripQuotes(ctx.STRING_LITERAL().getText());
        boolean isPlain = ctx.PASSWORD() != null;
        return new SetLdapPassVarOp(new PassVar(passwordText, isPlain));
    }

    @Override
    public SetVarOp visitSetUserVariable(SetUserVariableContext ctx) {
        String name = stripQuotes(ctx.identifier().getText());
        Expression expression = typedVisit(ctx.expression());
        return new SetUserDefinedVarOp(name, expression);
    }

    @Override
    public SetTransactionCommand visitSetTransaction(SetTransactionContext ctx) {
        return new SetTransactionCommand();
    }

    @Override
    public SetUserPropertiesCommand visitSetUserProperties(SetUserPropertiesContext ctx) {
        String user = ctx.user != null ? stripQuotes(ctx.user.getText()) : null;
        Map<String, String> userPropertiesMap = visitPropertyItemList(ctx.propertyItemList());
        List<SetUserPropertyVarOp> setUserPropertyVarOpList = new ArrayList<>(userPropertiesMap.size());
        for (Map.Entry<String, String> entry : userPropertiesMap.entrySet()) {
            setUserPropertyVarOpList.add(new SetUserPropertyVarOp(user, entry.getKey(), entry.getValue()));
        }
        return new SetUserPropertiesCommand(user, setUserPropertyVarOpList);
    }

    @Override
    public SetDefaultStorageVaultCommand visitSetDefaultStorageVault(SetDefaultStorageVaultContext ctx) {
        return new SetDefaultStorageVaultCommand(stripQuotes(ctx.identifier().getText()));
    }

    @Override
    public Object visitRefreshCatalog(RefreshCatalogContext ctx) {
        if (ctx.name != null) {
            String catalogName = ctx.name.getText();
            Map<String, String> properties = ctx.propertyClause() != null
                    ? Maps.newHashMap(visitPropertyClause(ctx.propertyClause())) : Maps.newHashMap();
            return new RefreshCatalogCommand(catalogName, properties);
        }
        throw new AnalysisException("catalog name can not be null");
    }

    @Override
    public RefreshDatabaseCommand visitRefreshDatabase(RefreshDatabaseContext ctx) {
        Map<String, String> properties = visitPropertyClause(ctx.propertyClause()) == null ? Maps.newHashMap()
                : visitPropertyClause(ctx.propertyClause());
        List<String> parts = visitMultipartIdentifier(ctx.name);
        int size = parts.size();
        if (size == 0) {
            throw new ParseException("database name can't be empty");
        }
        String dbName = parts.get(size - 1);

        // [db].
        if (size == 1) {
            return new RefreshDatabaseCommand(dbName, properties);
        } else if (parts.size() == 2) {  // [ctl,db].
            return new RefreshDatabaseCommand(parts.get(0), dbName, properties);
        }
        throw new ParseException("Only one dot can be in the name: " + String.join(".", parts));
    }

    @Override
    public Object visitRefreshTable(RefreshTableContext ctx) {
        List<String> parts = visitMultipartIdentifier(ctx.name);
        int size = parts.size();
        if (size == 0) {
            throw new ParseException("table name can't be empty");
        } else if (size <= 3) {
            return new RefreshTableCommand(new TableNameInfo(parts));
        }
        throw new ParseException("Only one or two dot can be in the name: " + String.join(".", parts));
    }

    @Override
    public LogicalPlan visitShowCreateRepository(ShowCreateRepositoryContext ctx) {
        return new ShowCreateRepositoryCommand(ctx.identifier().getText());
    }

    public LogicalPlan visitShowLastInsert(ShowLastInsertContext ctx) {
        return new ShowLastInsertCommand();
    }

    @Override
    public LogicalPlan visitShowLoadProfile(ShowLoadProfileContext ctx) {
        String loadIdPath = "/"; // default load id path
        if (ctx.loadIdPath != null) {
            loadIdPath = stripQuotes(ctx.loadIdPath.getText());
        }

        long limit = 20;
        if (ctx.limitClause() != null) {
            limit = Long.parseLong(ctx.limitClause().limit.getText());
            if (limit < 0) {
                throw new ParseException("Limit requires non-negative number, got " + String.valueOf(limit));
            }
        }
        return new ShowLoadProfileCommand(loadIdPath, limit);
    }

    @Override
    public LogicalPlan visitShowDataTypes(ShowDataTypesContext ctx) {
        return new ShowDataTypesCommand();
    }

    @Override
    public LogicalPlan visitShowGrants(ShowGrantsContext ctx) {
        boolean all = (ctx.ALL() != null) ? true : false;
        return new ShowGrantsCommand(null, all);
    }

    @Override
    public LogicalPlan visitShowGrantsForUser(ShowGrantsForUserContext ctx) {
        UserIdentity userIdent = visitUserIdentify(ctx.userIdentify());
        return new ShowGrantsCommand(userIdent, false);
    }

    @Override
    public LogicalPlan visitShowPartitionId(ShowPartitionIdContext ctx) {
        long partitionId = -1;
        if (ctx.partitionId != null) {
            partitionId = Long.parseLong(ctx.partitionId.getText());
        }
        return new ShowPartitionIdCommand(partitionId);
    }

    @Override
    public AlterTableCommand visitAlterTable(AlterTableContext ctx) {
        TableNameInfo tableNameInfo = new TableNameInfo(visitMultipartIdentifier(ctx.tableName));
        List<AlterTableOp> alterTableOps = new ArrayList<>();
        for (Object child : ctx.children) {
            if (child instanceof AlterTableClauseContext) {
                alterTableOps.add(typedVisit((AlterTableClauseContext) child));
            }
        }
        return new AlterTableCommand(tableNameInfo, alterTableOps);
    }

    @Override
    public AlterTableCommand visitAlterTableAddRollup(AlterTableAddRollupContext ctx) {
        TableNameInfo tableNameInfo = new TableNameInfo(visitMultipartIdentifier(ctx.tableName));
        List<AlterTableOp> alterTableOps = new ArrayList<>();
        for (Object child : ctx.children) {
            if (child instanceof AddRollupClauseContext) {
                alterTableOps.add(typedVisit((AddRollupClauseContext) child));
            }
        }
        return new AlterTableCommand(tableNameInfo, alterTableOps);
    }

    @Override
    public AlterTableCommand visitAlterTableDropRollup(AlterTableDropRollupContext ctx) {
        TableNameInfo tableNameInfo = new TableNameInfo(visitMultipartIdentifier(ctx.tableName));
        List<AlterTableOp> alterTableOps = new ArrayList<>();
        for (Object child : ctx.children) {
            if (child instanceof DropRollupClauseContext) {
                alterTableOps.add(typedVisit((DropRollupClauseContext) child));
            }
        }
        return new AlterTableCommand(tableNameInfo, alterTableOps);
    }

    @Override
    public AlterTableCommand visitAlterTableProperties(DorisParser.AlterTablePropertiesContext ctx) {
        TableNameInfo tableNameInfo = new TableNameInfo(visitMultipartIdentifier(ctx.name));
        List<AlterTableOp> alterTableOps = new ArrayList<>();
        Map<String, String> properties = ctx.propertyItemList() != null
                ? Maps.newHashMap(visitPropertyItemList(ctx.propertyItemList()))
                : Maps.newHashMap();
        alterTableOps.add(new ModifyTablePropertiesOp(properties));
        return new AlterTableCommand(tableNameInfo, alterTableOps);
    }

    @Override
    public AlterTableOp visitAddColumnClause(AddColumnClauseContext ctx) {
        ColumnDefinition columnDefinition = visitColumnDef(ctx.columnDef());
        ColumnPosition columnPosition = null;
        if (ctx.columnPosition() != null) {
            if (ctx.columnPosition().FIRST() != null) {
                columnPosition = ColumnPosition.FIRST;
            } else {
                columnPosition = new ColumnPosition(ctx.columnPosition().position.getText());
            }
        }
        String rollupName = ctx.toRollup() != null ? ctx.toRollup().rollup.getText() : null;
        Map<String, String> properties = ctx.properties != null
                ? Maps.newHashMap(visitPropertyClause(ctx.properties))
                : Maps.newHashMap();
        return new AddColumnOp(columnDefinition, columnPosition, rollupName, properties);
    }

    @Override
    public AlterTableOp visitAddColumnsClause(AddColumnsClauseContext ctx) {
        List<ColumnDefinition> columnDefinitions = visitColumnDefs(ctx.columnDefs());
        String rollupName = ctx.toRollup() != null ? ctx.toRollup().rollup.getText() : null;
        Map<String, String> properties = ctx.properties != null
                ? Maps.newHashMap(visitPropertyClause(ctx.properties))
                : Maps.newHashMap();
        return new AddColumnsOp(columnDefinitions, rollupName, properties);
    }

    @Override
    public AlterTableOp visitDropColumnClause(DropColumnClauseContext ctx) {
        String columnName = ctx.name.getText();
        String rollupName = ctx.fromRollup() != null ? ctx.fromRollup().rollup.getText() : null;
        Map<String, String> properties = ctx.properties != null
                ? Maps.newHashMap(visitPropertyClause(ctx.properties))
                : Maps.newHashMap();
        return new DropColumnOp(columnName, rollupName, properties);
    }

    @Override
    public AlterTableOp visitModifyColumnClause(ModifyColumnClauseContext ctx) {
        ColumnDefinition columnDefinition = visitColumnDef(ctx.columnDef());
        ColumnPosition columnPosition = null;
        if (ctx.columnPosition() != null) {
            if (ctx.columnPosition().FIRST() != null) {
                columnPosition = ColumnPosition.FIRST;
            } else {
                columnPosition = new ColumnPosition(ctx.columnPosition().position.getText());
            }
        }
        String rollupName = ctx.fromRollup() != null ? ctx.fromRollup().rollup.getText() : null;
        Map<String, String> properties = ctx.properties != null
                ? Maps.newHashMap(visitPropertyClause(ctx.properties))
                : Maps.newHashMap();
        return new ModifyColumnOp(columnDefinition, columnPosition, rollupName, properties);
    }

    @Override
    public AlterTableOp visitReorderColumnsClause(ReorderColumnsClauseContext ctx) {
        List<String> columnsByPos = visitIdentifierList(ctx.identifierList());
        String rollupName = ctx.fromRollup() != null ? ctx.fromRollup().rollup.getText() : null;
        Map<String, String> properties = ctx.properties != null
                ? Maps.newHashMap(visitPropertyClause(ctx.properties))
                : Maps.newHashMap();
        return new ReorderColumnsOp(columnsByPos, rollupName, properties);
    }

    @Override
    public AlterTableOp visitAddPartitionClause(AddPartitionClauseContext ctx) {
        boolean isTempPartition = ctx.TEMPORARY() != null;
        PartitionDefinition partitionDefinition = visitPartitionDef(ctx.partitionDef());
        DistributionDescriptor desc = null;
        int bucketNum = FeConstants.default_bucket_num;
        if (ctx.INTEGER_VALUE() != null) {
            bucketNum = Integer.parseInt(ctx.INTEGER_VALUE().getText());
        }
        if (ctx.HASH() != null) {
            desc = new DistributionDescriptor(true, ctx.autoBucket != null, bucketNum,
                    visitIdentifierList(ctx.hashKeys));
        } else if (ctx.RANDOM() != null) {
            desc = new DistributionDescriptor(false, ctx.autoBucket != null, bucketNum, null);
        }
        Map<String, String> properties = ctx.properties != null
                ? Maps.newHashMap(visitPropertyClause(ctx.properties))
                : Maps.newHashMap();
        return new AddPartitionOp(partitionDefinition, desc, properties, isTempPartition);
    }

    @Override
    public AlterTableOp visitDropPartitionClause(DropPartitionClauseContext ctx) {
        boolean isTempPartition = ctx.TEMPORARY() != null;
        boolean ifExists = ctx.IF() != null;
        boolean forceDrop = ctx.FORCE() != null;
        String partitionName = ctx.partitionName.getText();
        return ctx.indexName != null
                ? new DropPartitionFromIndexOp(ifExists, partitionName, isTempPartition, forceDrop,
                        ctx.indexName.getText())
                : new DropPartitionOp(ifExists, partitionName, isTempPartition, forceDrop);
    }

    @Override
    public AlterTableOp visitModifyPartitionClause(ModifyPartitionClauseContext ctx) {
        boolean isTempPartition = ctx.TEMPORARY() != null;
        Map<String, String> properties = visitPropertyItemList(ctx.partitionProperties);
        if (ctx.ASTERISK() != null) {
            return ModifyPartitionOp.createStarClause(properties, isTempPartition);
        } else {
            List<String> partitions;
            if (ctx.partitionNames != null) {
                partitions = visitIdentifierList(ctx.partitionNames);
            } else {
                partitions = new ArrayList<>();
                partitions.add(ctx.partitionName.getText());
            }
            return new ModifyPartitionOp(partitions, properties, isTempPartition);
        }
    }

    @Override
    public AlterTableOp visitReplacePartitionClause(ReplacePartitionClauseContext ctx) {
        boolean forceReplace = ctx.FORCE() != null;
        PartitionNamesInfo partitionNames = null;
        PartitionNamesInfo tempPartitionNames = null;
        if (ctx.partitions != null) {
            Pair<Boolean, List<String>> partitionSpec = visitPartitionSpec(ctx.partitions);
            partitionNames = new PartitionNamesInfo(partitionSpec.first, partitionSpec.second);
        }
        if (ctx.tempPartitions != null) {
            Pair<Boolean, List<String>> partitionSpec = visitPartitionSpec(ctx.tempPartitions);
            tempPartitionNames = new PartitionNamesInfo(partitionSpec.first, partitionSpec.second);
        }

        Map<String, String> properties = ctx.properties != null ? new HashMap<>(visitPropertyClause(ctx.properties))
                : Maps.newHashMap();
        return new ReplacePartitionOp(partitionNames, tempPartitionNames, forceReplace, properties);
    }

    @Override
    public AlterTableOp visitReplaceTableClause(ReplaceTableClauseContext ctx) {
        String tableName = ctx.name.getText();
        Map<String, String> properties = ctx.properties != null
                ? Maps.newHashMap(visitPropertyClause(ctx.properties))
                : Maps.newHashMap();
        return new ReplaceTableOp(tableName, properties, ctx.FORCE() != null);
    }

    @Override
    public AlterTableOp visitRenameClause(RenameClauseContext ctx) {
        return new RenameTableOp(ctx.newName.getText());
    }

    @Override
    public AlterTableOp visitRenameRollupClause(RenameRollupClauseContext ctx) {
        return new RenameRollupOp(ctx.name.getText(), ctx.newName.getText());
    }

    @Override
    public AlterTableOp visitRenamePartitionClause(RenamePartitionClauseContext ctx) {
        return new RenamePartitionOp(ctx.name.getText(), ctx.newName.getText());
    }

    @Override
    public AlterTableOp visitRenameColumnClause(RenameColumnClauseContext ctx) {
        return new RenameColumnOp(ctx.name.getText(), ctx.newName.getText());
    }

    @Override
    public AlterTableOp visitAddIndexClause(AddIndexClauseContext ctx) {
        IndexDefinition indexDefinition = visitIndexDef(ctx.indexDef());
        return new CreateIndexOp(null, indexDefinition, true);
    }

    @Override
    public Command visitCreateIndex(CreateIndexContext ctx) {
        String indexName = ctx.name.getText();
        boolean ifNotExists = ctx.EXISTS() != null;
        TableNameInfo tableNameInfo = new TableNameInfo(visitMultipartIdentifier(ctx.tableName));
        List<String> indexCols = visitIdentifierList(ctx.identifierList());
        Map<String, String> properties = ctx.properties != null
                ? Maps.newHashMap(visitPropertyClause(ctx.properties))
                : Maps.newHashMap();
        String indexType = null;
        if (ctx.BITMAP() != null) {
            indexType = "BITMAP";
        } else if (ctx.NGRAM_BF() != null) {
            indexType = "NGRAM_BF";
        } else if (ctx.INVERTED() != null) {
            indexType = "INVERTED";
        }
        String comment = ctx.STRING_LITERAL() == null ? "" : stripQuotes(ctx.STRING_LITERAL().getText());
        // change BITMAP index to INVERTED index
        if (Config.enable_create_bitmap_index_as_inverted_index
                && "BITMAP".equalsIgnoreCase(indexType)) {
            indexType = "INVERTED";
        }
        IndexDefinition indexDefinition = new IndexDefinition(indexName, ifNotExists, indexCols, indexType,
                properties, comment);
        List<AlterTableOp> alterTableOps = Lists.newArrayList(new CreateIndexOp(tableNameInfo,
                indexDefinition, false));
        return new AlterTableCommand(tableNameInfo, alterTableOps);
    }

    @Override
    public Command visitBuildIndex(BuildIndexContext ctx) {
        String name = ctx.name.getText();
        TableNameInfo tableName = new TableNameInfo(visitMultipartIdentifier(ctx.tableName));
        PartitionNamesInfo partitionNamesInfo = null;
        if (ctx.partitionSpec() != null) {
            Pair<Boolean, List<String>> partitionSpec = visitPartitionSpec(ctx.partitionSpec());
            partitionNamesInfo = new PartitionNamesInfo(partitionSpec.first, partitionSpec.second);
        }
        IndexDefinition indexDefinition = new IndexDefinition(name, partitionNamesInfo);
        List<AlterTableOp> alterTableOps = Lists.newArrayList(new BuildIndexOp(tableName, indexDefinition, false));
        return new AlterTableCommand(tableName, alterTableOps);
    }

    @Override
    public Command visitDropIndex(DropIndexContext ctx) {
        String name = ctx.name.getText();
        TableNameInfo tableName = new TableNameInfo(visitMultipartIdentifier(ctx.tableName));
        List<AlterTableOp> alterTableOps = Lists
                .newArrayList(new DropIndexOp(name, ctx.EXISTS() != null, tableName, false));
        return new AlterTableCommand(tableName, alterTableOps);
    }

    @Override
    public AlterTableOp visitDropIndexClause(DropIndexClauseContext ctx) {
        return new DropIndexOp(ctx.name.getText(), ctx.EXISTS() != null, null, true);
    }

    @Override
    public AlterTableOp visitEnableFeatureClause(EnableFeatureClauseContext ctx) {
        String featureName = stripQuotes(ctx.STRING_LITERAL().getText());
        Map<String, String> properties = ctx.properties != null
                ? Maps.newHashMap(visitPropertyClause(ctx.properties))
                : Maps.newHashMap();
        return new EnableFeatureOp(featureName, properties);
    }

    @Override
    public AlterTableOp visitModifyDistributionClause(ModifyDistributionClauseContext ctx) {
        int bucketNum = FeConstants.default_bucket_num;
        if (ctx.INTEGER_VALUE() != null) {
            bucketNum = Integer.parseInt(ctx.INTEGER_VALUE().getText());
        }
        DistributionDescriptor desc;
        if (ctx.HASH() != null) {
            desc = new DistributionDescriptor(true, ctx.AUTO() != null, bucketNum,
                    visitIdentifierList(ctx.hashKeys));
        } else if (ctx.RANDOM() != null) {
            desc = new DistributionDescriptor(false, ctx.AUTO() != null, bucketNum, null);
        } else {
            throw new ParseException("distribution can't be empty", ctx);
        }
        return new ModifyDistributionOp(desc);
    }

    @Override
    public AlterTableOp visitModifyTableCommentClause(ModifyTableCommentClauseContext ctx) {
        return new ModifyTableCommentOp(stripQuotes(ctx.STRING_LITERAL().getText()));
    }

    @Override
    public AlterTableOp visitModifyColumnCommentClause(ModifyColumnCommentClauseContext ctx) {
        String columnName = ctx.name.getText();
        String comment = stripQuotes(ctx.STRING_LITERAL().getText());
        return new ModifyColumnCommentOp(columnName, comment);
    }

    @Override
    public AlterTableOp visitModifyEngineClause(ModifyEngineClauseContext ctx) {
        String engineName = ctx.name.getText();
        Map<String, String> properties = ctx.properties != null
                ? Maps.newHashMap(visitPropertyClause(ctx.properties))
                : Maps.newHashMap();
        return new ModifyEngineOp(engineName, properties);
    }

    @Override
    public AlterTableOp visitAlterMultiPartitionClause(AlterMultiPartitionClauseContext ctx) {
        boolean isTempPartition = ctx.TEMPORARY() != null;
        List<Expression> from = visitPartitionValueList(ctx.from);
        List<Expression> to = visitPartitionValueList(ctx.to);
        int num = Integer.parseInt(ctx.INTEGER_VALUE().getText());
        String unitString = ctx.unit != null ? ctx.unit.getText() : null;
        Map<String, String> properties = ctx.properties != null
                ? Maps.newHashMap(visitPropertyClause(ctx.properties))
                : Maps.newHashMap();
        return new AlterMultiPartitionOp(from, to, num, unitString, properties, isTempPartition);
    }

    @Override
    public AlterTableOp visitAddRollupClause(DorisParser.AddRollupClauseContext ctx) {
        String rollupName = ctx.rollupName.getText();
        List<String> columnNames = visitIdentifierList(ctx.columns);
        List<String> dupKeys = ctx.dupKeys != null ? visitIdentifierList(ctx.dupKeys) : null;
        String baseRollupName = ctx.fromRollup() != null ? ctx.fromRollup().rollup.getText() : null;
        Map<String, String> properties = ctx.properties != null
                ? Maps.newHashMap(visitPropertyClause(ctx.properties))
                : Maps.newHashMap();
        return new AddRollupOp(rollupName, columnNames, dupKeys, baseRollupName, properties);
    }

    @Override
    public AlterTableOp visitDropRollupClause(DorisParser.DropRollupClauseContext ctx) {
        String rollupName = ctx.rollupName.getText();
        Map<String, String> properties = ctx.properties != null
                ? Maps.newHashMap(visitPropertyClause(ctx.properties))
                : Maps.newHashMap();
        return new DropRollupOp(rollupName, properties);
    }

    @Override
    public LogicalPlan visitShowVariables(ShowVariablesContext ctx) {
        SetType statementScope = visitStatementScope(ctx.statementScope());
        if (ctx.wildWhere() != null) {
            if (ctx.wildWhere().LIKE() != null) {
                return new ShowVariablesCommand(statementScope,
                        stripQuotes(ctx.wildWhere().STRING_LITERAL().getText()));
            } else {
                StringBuilder sb = new StringBuilder();
                sb.append("SELECT `VARIABLE_NAME` AS `Variable_name`, `VARIABLE_VALUE` AS `Value` FROM ");
                sb.append("`").append(InternalCatalog.INTERNAL_CATALOG_NAME).append("`");
                sb.append(".");
                sb.append("`").append(InfoSchemaDb.DATABASE_NAME).append("`");
                sb.append(".");
                if (statementScope == SetType.GLOBAL) {
                    sb.append("`global_variables` ");
                } else {
                    sb.append("`session_variables` ");
                }
                sb.append(getOriginSql(ctx.wildWhere()));
                return new NereidsParser().parseSingle(sb.toString());
            }
        } else {
            return new ShowVariablesCommand(statementScope, null);
        }
    }

    private Expression getWildWhere(DorisParser.WildWhereContext ctx) {
        if (ctx.LIKE() != null) {
            String pattern = stripQuotes(ctx.STRING_LITERAL().getText());
            return new Like(new UnboundSlot("ProcedureName"), new StringLiteral(pattern));
        } else if (ctx.WHERE() != null) {
            return getExpression(ctx.expression());
        } else {
            throw new AnalysisException("Wild where should contain like or where " + ctx.getText());
        }
    }

    @Override
    public ShowViewCommand visitShowView(ShowViewContext ctx) {
        List<String> tableNameParts = visitMultipartIdentifier(ctx.tableName);
        String databaseName = null;
        if (ctx.database != null) {
            databaseName = stripQuotes(ctx.database.getText());
        }
        return new ShowViewCommand(databaseName, new TableNameInfo(tableNameParts));
    }

    @Override
    public LogicalPlan visitShowBackends(ShowBackendsContext ctx) {
        return new ShowBackendsCommand();
    }

    @Override
    public LogicalPlan visitShowPlugins(ShowPluginsContext ctx) {
        return new ShowPluginsCommand();
    }

    @Override
    public LogicalPlan visitShowSmallFiles(ShowSmallFilesContext ctx) {
        String dbName = null;
        if (ctx.database != null) {
            List<String> nameParts = visitMultipartIdentifier(ctx.database);
            dbName = nameParts.get(0); // only one entry possible
        }
        return new ShowSmallFilesCommand(dbName);
    }

    @Override
    public LogicalPlan visitShowSqlBlockRule(ShowSqlBlockRuleContext ctx) {
        String ruleName = null;
        if (ctx.ruleName != null) {
            ruleName = ctx.ruleName.getText();
        }
        return new ShowSqlBlockRuleCommand(ruleName);
    }

    @Override
    public LogicalPlan visitShowTriggers(ShowTriggersContext ctx) {
        return new ShowTriggersCommand();
    }

    @Override
    public LogicalPlan visitShowTrash(ShowTrashContext ctx) {
        if (ctx.ON() != null) {
            String backend = stripQuotes(ctx.STRING_LITERAL().getText());
            new ShowTrashCommand(backend);
        } else {
            return new ShowTrashCommand();
        }
        return new ShowTrashCommand();
    }

    @Override
    public LogicalPlan visitAdminCleanTrash(DorisParser.AdminCleanTrashContext ctx) {
        if (ctx.ON() != null) {
            List<String> backendsQuery = Lists.newArrayList();
            ctx.backends.forEach(backend -> backendsQuery.add(stripQuotes(backend.getText())));
            return new AdminCleanTrashCommand(backendsQuery);
        }
        return new AdminCleanTrashCommand();
    }

    @Override
    public LogicalPlan visitAdminShowReplicaStatus(AdminShowReplicaStatusContext ctx) {
        Expression where = null;
        if (ctx.WHERE() != null) {
            StringLiteral left = new StringLiteral(stripQuotes(ctx.STATUS().toString()));
            StringLiteral right = new StringLiteral(stripQuotes(ctx.STRING_LITERAL().getText()));
            if (ctx.NEQ() != null) {
                where = new Not(new EqualTo(left, right));
            } else {
                where = new EqualTo(left, right);
            }
        }
        TableRefInfo tableRefInfo = visitBaseTableRefContext(ctx.baseTableRef());
        return new AdminShowReplicaStatusCommand(tableRefInfo, where);
    }

    @Override
    public LogicalPlan visitShowRepositories(ShowRepositoriesContext ctx) {
        return new ShowRepositoriesCommand();
    }

    @Override
    public LogicalPlan visitShowRoles(ShowRolesContext ctx) {
        return new ShowRolesCommand();
    }

    @Override
    public LogicalPlan visitShowProc(ShowProcContext ctx) {
        String path = stripQuotes(ctx.path.getText());
        return new ShowProcCommand(path);
    }

    private TableScanParams visitOptScanParamsContex(OptScanParamsContext ctx) {
        if (ctx != null) {
            Map<String, String> map = visitPropertyItemList(ctx.properties);
            return new TableScanParams(ctx.funcName.getText(), map);
        }
        return null;
    }

    private TableSnapshot visitTableSnapshotContext(TableSnapshotContext ctx) {
        if (ctx != null) {
            if (ctx.TIME() != null) {
                return new TableSnapshot(stripQuotes(ctx.time.getText()));
            } else {
                return new TableSnapshot(Long.parseLong(ctx.version.getText()));
            }
        }
        return null;
    }

    private List<String> visitRelationHintContext(RelationHintContext ctx) {
        final List<String> relationHints;
        if (ctx != null) {
            relationHints = typedVisit(ctx);
        } else {
            relationHints = ImmutableList.of();
        }
        return relationHints;
    }

    private PartitionNamesInfo visitSpecifiedPartitionContext(SpecifiedPartitionContext ctx) {
        if (ctx != null) {
            List<String> partitions = new ArrayList<>();
            boolean isTempPart = ctx.TEMPORARY() != null;
            if (ctx.identifier() != null) {
                partitions.add(ctx.identifier().getText());
            } else {
                partitions.addAll(visitIdentifierList(ctx.identifierList()));
            }
            return new PartitionNamesInfo(isTempPart, partitions);
        }
        return null;
    }

    private List<Long> visitTabletListContext(TabletListContext ctx) {
        List<Long> tabletIdList = new ArrayList<>();
        if (ctx != null && ctx.tabletIdList != null) {
            ctx.tabletIdList.stream().forEach(tabletToken -> {
                tabletIdList.add(Long.parseLong(tabletToken.getText()));
            });
        }
        return tabletIdList;
    }

    private TableRefInfo visitBaseTableRefContext(BaseTableRefContext ctx) {
        List<String> nameParts = visitMultipartIdentifier(ctx.multipartIdentifier());
        TableScanParams scanParams = visitOptScanParamsContex(ctx.optScanParams());
        TableSnapshot tableSnapShot = visitTableSnapshotContext(ctx.tableSnapshot());
        PartitionNamesInfo partitionNameInfo = visitSpecifiedPartitionContext(ctx.specifiedPartition());
        List<Long> tabletIdList = visitTabletListContext(ctx.tabletList());

        String tableAlias = null;
        if (ctx.tableAlias().strictIdentifier() != null) {
            tableAlias = ctx.tableAlias().getText();
        }
        TableSample tableSample = ctx.sample() == null ? null : (TableSample) visit(ctx.sample());
        List<String> hints = visitRelationHintContext(ctx.relationHint());
        return new TableRefInfo(new TableNameInfo(nameParts), scanParams, tableSnapShot, partitionNameInfo,
                                    tabletIdList, tableAlias, tableSample, hints);
    }

    @Override
    public LogicalPlan visitShowReplicaDistribution(ShowReplicaDistributionContext ctx) {
        TableRefInfo tableRefInfo = visitBaseTableRefContext(ctx.baseTableRef());
        return new ShowReplicaDistributionCommand(tableRefInfo);
    }

    @Override
    public LogicalPlan visitAdminShowReplicaDistribution(AdminShowReplicaDistributionContext ctx) {
        TableRefInfo tableRefInfo = visitBaseTableRefContext(ctx.baseTableRef());
        return new ShowReplicaDistributionCommand(tableRefInfo);
    }

    @Override
    public LogicalPlan visitShowCreateCatalog(ShowCreateCatalogContext ctx) {
        return new ShowCreateCatalogCommand(ctx.identifier().getText());
    }

    @Override
    public LogicalPlan visitShowCatalog(DorisParser.ShowCatalogContext ctx) {
        return new ShowCatalogCommand(ctx.identifier().getText(), null);
    }

    @Override
    public LogicalPlan visitShowCatalogs(DorisParser.ShowCatalogsContext ctx) {
        String wild = null;
        if (ctx.wildWhere() != null) {
            if (ctx.wildWhere().LIKE() != null) {
                wild = stripQuotes(ctx.wildWhere().STRING_LITERAL().getText());
            } else if (ctx.wildWhere().WHERE() != null) {
                wild = ctx.wildWhere().expression().getText();
            }
        }
        return new ShowCatalogCommand(null, wild);
    }

    @Override
    public LogicalPlan visitShowStorageEngines(ShowStorageEnginesContext ctx) {
        return new ShowStorageEnginesCommand();
    }

    @Override
    public LogicalPlan visitAdminRebalanceDisk(AdminRebalanceDiskContext ctx) {
        if (ctx.ON() != null) {
            List<String> backendList = Lists.newArrayList();
            ctx.backends.forEach(backend -> backendList.add(stripQuotes(backend.getText())));
            return new AdminRebalanceDiskCommand(backendList);
        }
        return new AdminRebalanceDiskCommand();
    }

    @Override
    public LogicalPlan visitAdminCancelRebalanceDisk(AdminCancelRebalanceDiskContext ctx) {
        if (ctx.ON() != null) {
            List<String> backendList = Lists.newArrayList();
            ctx.backends.forEach(backend -> backendList.add(stripQuotes(backend.getText())));
            return new AdminCancelRebalanceDiskCommand(backendList);
        }
        return new AdminCancelRebalanceDiskCommand();
    }

    @Override
    public LogicalPlan visitShowDiagnoseTablet(ShowDiagnoseTabletContext ctx) {
        long tabletId = Long.parseLong(ctx.INTEGER_VALUE().getText());
        return new ShowDiagnoseTabletCommand(tabletId);
    }

    @Override
    public LogicalPlan visitAdminDiagnoseTablet(AdminDiagnoseTabletContext ctx) {
        long tabletId = Long.parseLong(ctx.INTEGER_VALUE().getText());
        return new ShowDiagnoseTabletCommand(tabletId);
    }

    @Override
    public LogicalPlan visitShowCreateTable(ShowCreateTableContext ctx) {
        List<String> nameParts = visitMultipartIdentifier(ctx.name);
        return new ShowCreateTableCommand(new TableNameInfo(nameParts), ctx.BRIEF() != null);
    }

    @Override
    public LogicalPlan visitShowCreateView(ShowCreateViewContext ctx) {
        List<String> nameParts = visitMultipartIdentifier(ctx.name);
        return new ShowCreateViewCommand(new TableNameInfo(nameParts));
    }

    @Override
    public LogicalPlan visitShowCreateMaterializedView(ShowCreateMaterializedViewContext ctx) {
        List<String> nameParts = visitMultipartIdentifier(ctx.tableName);
        return new ShowCreateMaterializedViewCommand(stripQuotes(ctx.mvName.getText()), new TableNameInfo(nameParts));
    }

    @Override
    public LogicalPlan visitAlterWorkloadGroup(AlterWorkloadGroupContext ctx) {
        Map<String, String> properties = ctx.propertyClause() != null
                        ? Maps.newHashMap(visitPropertyClause(ctx.propertyClause())) : Maps.newHashMap();
        return new AlterWorkloadGroupCommand(ctx.name.getText(), properties);
    }

    @Override
    public LogicalPlan visitAlterWorkloadPolicy(AlterWorkloadPolicyContext ctx) {
        Map<String, String> properties = ctx.propertyClause() != null
                        ? Maps.newHashMap(visitPropertyClause(ctx.propertyClause())) : Maps.newHashMap();
        return new AlterWorkloadPolicyCommand(ctx.name.getText(), properties);
    }

    @Override
    public LogicalPlan visitAlterRole(AlterRoleContext ctx) {
        String comment = visitCommentSpec(ctx.commentSpec());
        return new AlterRoleCommand(ctx.role.getText(), comment);
    }

    @Override
    public LogicalPlan visitShowDatabaseId(ShowDatabaseIdContext ctx) {
        long dbId = (ctx.databaseId != null) ? Long.parseLong(ctx.databaseId.getText()) : -1;
        return new ShowDatabaseIdCommand(dbId);
    }

    public LogicalPlan visitCreateRole(CreateRoleContext ctx) {
        String comment = ctx.STRING_LITERAL() == null ? "" : LogicalPlanBuilderAssistant.escapeBackSlash(
                ctx.STRING_LITERAL().getText().substring(1, ctx.STRING_LITERAL().getText().length() - 1));
        return new CreateRoleCommand(ctx.EXISTS() != null, ctx.name.getText(), comment);
    }

    @Override
    public LogicalPlan visitCreateFile(CreateFileContext ctx) {
        String dbName = null;
        if (ctx.database != null) {
            dbName = ctx.database.getText();
        }
        Map<String, String> properties = ctx.propertyClause() != null
                                    ? Maps.newHashMap(visitPropertyClause(ctx.propertyClause())) : Maps.newHashMap();
        return new CreateFileCommand(stripQuotes(ctx.name.getText()), dbName, properties);
    }

    @Override
    public LogicalPlan visitShowCharset(ShowCharsetContext ctx) {
        return new ShowCharsetCommand();
    }

    @Override
    public LogicalPlan visitAdminSetTableStatus(AdminSetTableStatusContext ctx) {
        List<String> dbTblNameParts = visitMultipartIdentifier(ctx.name);
        Map<String, String> properties = ctx.propertyClause() != null
                        ? Maps.newHashMap(visitPropertyClause(ctx.propertyClause())) : Maps.newHashMap();
        return new AdminSetTableStatusCommand(new TableNameInfo(dbTblNameParts), properties);
    }

    @Override
    public LogicalPlan visitShowFrontends(ShowFrontendsContext ctx) {
        String detail = (ctx.name != null) ? ctx.name.getText() : null;
        return new ShowFrontendsCommand(detail);
    }

    @Override
    public LogicalPlan visitShowCreateDatabase(ShowCreateDatabaseContext ctx) {
        List<String> nameParts = visitMultipartIdentifier(ctx.name);
        String databaseName = "";
        String catalogName = "";
        if (nameParts.size() == 2) {
            // The identifier is in the form "internalcatalog.databasename"
            catalogName = nameParts.get(0);
            databaseName = nameParts.get(1);
        } else if (nameParts.size() == 1) {
            // The identifier is in the form "databasename"
            databaseName = nameParts.get(0);
        }

        return new ShowCreateDatabaseCommand(new DbName(catalogName, databaseName));
    }

    @Override
    public LogicalPlan visitCleanAllProfile(CleanAllProfileContext ctx) {
        return new CleanAllProfileCommand();
    }

    @Override
    public Object visitCleanLabel(CleanLabelContext ctx) {
        String label = ctx.label == null ? null : ctx.label.getText();
        IdentifierContext database = ctx.database;
        return new CleanLabelCommand(stripQuotes(database.getText()), label);
    }

    @Override
    public LogicalPlan visitShowWhitelist(ShowWhitelistContext ctx) {
        return new ShowWhiteListCommand();
    }

    @Override
    public LogicalPlan visitShowUserProperties(ShowUserPropertiesContext ctx) {
        String user = ctx.user != null ? stripQuotes(ctx.user.getText()) : null;
        String pattern = null;
        if (ctx.LIKE() != null) {
            pattern = stripQuotes(ctx.STRING_LITERAL().getText());
        }
        return new ShowUserPropertyCommand(user, pattern, false);
    }

    @Override
    public LogicalPlan visitShowAllProperties(ShowAllPropertiesContext ctx) {
        String pattern = null;
        if (ctx.LIKE() != null) {
            pattern = stripQuotes(ctx.STRING_LITERAL().getText());
        }
        return new ShowUserPropertyCommand(null, pattern, true);
    }

    @Override
    public LogicalPlan visitAlterCatalogComment(AlterCatalogCommentContext ctx) {
        String catalogName = stripQuotes(ctx.name.getText());
        String comment = stripQuotes(ctx.comment.getText());
        return new AlterCatalogCommentCommand(catalogName, comment);
    }

    @Override
    public LogicalPlan visitAlterDatabaseRename(AlterDatabaseRenameContext ctx) {
        String dbName = Optional.ofNullable(ctx.name)
                .map(ParserRuleContext::getText)
                .filter(s -> !s.isEmpty())
                .orElseThrow(() -> new ParseException("Database name is empty or cannot be an empty string"));
        String newDbName = Optional.ofNullable(ctx.newName)
                .map(ParserRuleContext::getText)
                .filter(s -> !s.isEmpty())
                .orElseThrow(() -> new ParseException("New Database name is empty or cannot be an empty string"));
        return new AlterDatabaseRenameCommand(dbName, newDbName);
    }

    @Override
    public LogicalPlan visitShowDynamicPartition(ShowDynamicPartitionContext ctx) {
        String dbName = null;
        if (ctx.database != null) {
            List<String> nameParts = visitMultipartIdentifier(ctx.database);
            dbName = nameParts.get(0); // only one entry possible
        }
        return new ShowDynamicPartitionCommand(dbName);
    }

    @Override
    public LogicalPlan visitCreateCatalog(CreateCatalogContext ctx) {
        String catalogName = ctx.catalogName.getText();
        boolean ifNotExists = ctx.IF() != null;
        String resourceName = ctx.resourceName == null ? null : (ctx.resourceName.getText());
        String comment = ctx.STRING_LITERAL() == null ? null : stripQuotes(ctx.STRING_LITERAL().getText());
        Map<String, String> properties = ctx.propertyClause() != null
                                    ? Maps.newHashMap(visitPropertyClause(ctx.propertyClause())) : Maps.newHashMap();

        return new CreateCatalogCommand(catalogName, ifNotExists, resourceName, comment, properties);
    }

    @Override
    public LogicalPlan visitShowStages(ShowStagesContext ctx) {
        return new ShowStagesCommand();
    }

    @Override
    public LogicalPlan visitRecoverDatabase(RecoverDatabaseContext ctx) {
        String dbName = ctx.name.getText();
        long dbId = (ctx.id != null) ? Long.parseLong(ctx.id.getText()) : -1;
        String newDbName = (ctx.alias != null) ? ctx.alias.getText() : null;
        return new RecoverDatabaseCommand(dbName, dbId, newDbName);
    }

    @Override
    public LogicalPlan visitShowWarningErrors(ShowWarningErrorsContext ctx) {
        boolean isWarning = ctx.WARNINGS() != null;

        // Extract the limit value if present
        long limit = 0;
        Optional<LimitClauseContext> limitCtx = Optional.ofNullable(ctx.limitClause());
        if (ctx.limitClause() != null) {
            limit = Long.parseLong(limitCtx.get().limit.getText());
            if (limit < 0) {
                throw new ParseException("Limit requires non-negative number", limitCtx.get());
            }
        }
        return new ShowWarningErrorsCommand(isWarning, limit);
    }

    @Override
    public LogicalPlan visitAlterCatalogProperties(AlterCatalogPropertiesContext ctx) {
        String catalogName = stripQuotes(ctx.name.getText());
        Map<String, String> properties = visitPropertyItemList(ctx.propertyItemList());
        return new AlterCatalogPropertiesCommand(catalogName, properties);
    }

    @Override
    public RecoverTableCommand visitRecoverTable(RecoverTableContext ctx) {
        List<String> dbTblNameParts = visitMultipartIdentifier(ctx.name);
        String newTableName = (ctx.alias != null) ? ctx.alias.getText() : null;
        long tableId = (ctx.id != null) ? Long.parseLong(ctx.id.getText()) : -1;
        return new RecoverTableCommand(new TableNameInfo(dbTblNameParts), tableId, newTableName);
    }

    @Override
    public RecoverPartitionCommand visitRecoverPartition(RecoverPartitionContext ctx) {
        String partitionName = ctx.name.getText();
        String newPartitionName = (ctx.alias != null) ? ctx.alias.getText() : null;
        long partitionId = (ctx.id != null) ? Long.parseLong(ctx.id.getText()) : -1;
        List<String> dbTblNameParts = visitMultipartIdentifier(ctx.tableName);
        return new RecoverPartitionCommand(new TableNameInfo(dbTblNameParts),
                                            partitionName, partitionId, newPartitionName);
    }

    @Override

    public LogicalPlan visitShowBroker(ShowBrokerContext ctx) {
        return new ShowBrokerCommand();
    }

    @Override
    public LogicalPlan visitDropRole(DropRoleContext ctx) {
        return new DropRoleCommand(ctx.name.getText(), ctx.EXISTS() != null);
    }

    @Override
    public LogicalPlan visitDropTable(DropTableContext ctx) {
        String ctlName = null;
        String dbName = null;
        String tableName = null;
        List<String> nameParts = visitMultipartIdentifier(ctx.name);
        if (nameParts.size() == 1) {
            tableName = nameParts.get(0);
        } else if (nameParts.size() == 2) {
            dbName = nameParts.get(0);
            tableName = nameParts.get(1);
        } else if (nameParts.size() == 3) {
            ctlName = nameParts.get(0);
            dbName = nameParts.get(1);
            tableName = nameParts.get(2);
        } else {
            throw new AnalysisException("nameParts in create table should be [ctl.][db.]tbl");
        }

        boolean ifExists = ctx.EXISTS() != null;
        boolean forceDrop = ctx.FORCE() != null;
        TableNameInfo tblNameInfo = new TableNameInfo(ctlName, dbName, tableName);
        return new DropTableCommand(ifExists, tblNameInfo, forceDrop);
    }

    @Override
    public LogicalPlan visitDropCatalog(DropCatalogContext ctx) {
        String catalogName = stripQuotes(ctx.name.getText());
        boolean ifExists = ctx.EXISTS() != null;
        return new DropCatalogCommand(catalogName, ifExists);
    }

    @Override
    public LogicalPlan visitCreateEncryptkey(CreateEncryptkeyContext ctx) {
        List<String> nameParts = visitMultipartIdentifier(ctx.multipartIdentifier());
        return new CreateEncryptkeyCommand(new EncryptKeyName(nameParts), ctx.EXISTS() != null,
                                            stripQuotes(ctx.STRING_LITERAL().getText()));
    }

    @Override
    public LogicalPlan visitAlterCatalogRename(AlterCatalogRenameContext ctx) {
        String catalogName = stripQuotes(ctx.name.getText());
        String newName = stripQuotes(ctx.newName.getText());
        return new AlterCatalogRenameCommand(catalogName, newName);
    }

    @Override
    public LogicalPlan visitDropStoragePolicy(DropStoragePolicyContext ctx) {
        String policyName = ctx.name.getText();
        boolean ifExists = ctx.EXISTS() != null;
        return new DropStoragePolicyCommand(policyName, ifExists);
    }

    @Override
    public LogicalPlan visitDropEncryptkey(DropEncryptkeyContext ctx) {
        List<String> nameParts = visitMultipartIdentifier(ctx.name);
        return new DropEncryptkeyCommand(new EncryptKeyName(nameParts), ctx.EXISTS() != null);
    }

    @Override
    public LogicalPlan visitCreateWorkloadGroup(CreateWorkloadGroupContext ctx) {
        String workloadGroupName = stripQuotes(ctx.name.getText());
        boolean ifNotExists = ctx.EXISTS() != null;
        Map<String, String> properties = ctx.propertyClause() != null
                                    ? Maps.newHashMap(visitPropertyClause(ctx.propertyClause())) : Maps.newHashMap();
        return new CreateWorkloadGroupCommand(workloadGroupName, ifNotExists, properties);
    }

    @Override
    public LogicalPlan visitShowSyncJob(ShowSyncJobContext ctx) {
        String databaseName = null;
        if (ctx.multipartIdentifier() != null) {
            List<String> databaseParts = visitMultipartIdentifier(ctx.multipartIdentifier());
            databaseName = databaseParts.get(0);
        }
        return new ShowSyncJobCommand(databaseName);
    }

    @Override
    public LogicalPlan visitDropFile(DropFileContext ctx) {
        String dbName = null;
        if (ctx.database != null) {
            dbName = ctx.database.getText();
        }
        Map<String, String> properties = ctx.propertyClause() != null
                                    ? Maps.newHashMap(visitPropertyClause(ctx.propertyClause())) : Maps.newHashMap();
        return new DropFileCommand(stripQuotes(ctx.name.getText()), dbName, properties);
    }

    @Override
    public LogicalPlan visitDropRepository(DropRepositoryContext ctx) {
        return new DropRepositoryCommand(stripQuotes(ctx.name.getText()));
    }

    @Override
    public LogicalPlan visitDropSqlBlockRule(DropSqlBlockRuleContext ctx) {
        return new DropSqlBlockRuleCommand(visitIdentifierSeq(ctx.identifierSeq()), ctx.EXISTS() != null);
    }

    @Override
    public LogicalPlan visitDropUser(DropUserContext ctx) {
        UserIdentity userIdent = visitUserIdentify(ctx.userIdentify());
        return new DropUserCommand(userIdent, ctx.EXISTS() != null);
    }

    @Override
    public LogicalPlan visitDropWorkloadGroup(DropWorkloadGroupContext ctx) {
        return new DropWorkloadGroupCommand(ctx.name.getText(), ctx.EXISTS() != null);
    }

    @Override
    public LogicalPlan visitDropWorkloadPolicy(DropWorkloadPolicyContext ctx) {
        return new DropWorkloadPolicyCommand(ctx.name.getText(), ctx.EXISTS() != null);
    }

    @Override
    public LogicalPlan visitShowTableId(ShowTableIdContext ctx) {
        long tableId = -1;
        if (ctx.tableId != null) {
            tableId = Long.parseLong(ctx.tableId.getText());
        }
        return new ShowTableIdCommand(tableId);
    }

    @Override
    public LogicalPlan visitShowProcessList(ShowProcessListContext ctx) {
        return new ShowProcessListCommand(ctx.FULL() != null);
    }

    @Override
    public LogicalPlan visitHelp(HelpContext ctx) {
        String mark = ctx.mark.getText();
        return new HelpCommand(mark);
    }

    @Override
    public LogicalPlan visitSync(SyncContext ctx) {
        return new SyncCommand();
    }

    @Override
    public LogicalPlan visitShowDelete(ShowDeleteContext ctx) {
        String dbName = null;
        if (ctx.database != null) {
            List<String> nameParts = visitMultipartIdentifier(ctx.database);
            dbName = nameParts.get(0); // only one entry possible
        }
        return new ShowDeleteCommand(dbName);
    }

    @Override
    public LogicalPlan visitShowStoragePolicy(ShowStoragePolicyContext ctx) {
        String policyName = null;
        if (ctx.identifierOrText() != null) {
            policyName = stripQuotes(ctx.identifierOrText().getText());
        }
        return new ShowStoragePolicyCommand(policyName, ctx.USING() != null);
    }

    @Override
    public LogicalPlan visitShowPrivileges(ShowPrivilegesContext ctx) {
        return new ShowPrivilegesCommand();
    }

    @Override
    public LogicalPlan visitShowTabletsBelong(ShowTabletsBelongContext ctx) {
        List<Long> tabletIdLists = new ArrayList<>();
        ctx.tabletIds.stream().forEach(tabletToken -> {
            tabletIdLists.add(Long.parseLong(tabletToken.getText()));
        });
        return new ShowTabletsBelongCommand(tabletIdLists);
    }

    @Override
    public LogicalPlan visitShowCollation(ShowCollationContext ctx) {
        String wild = null;
        if (ctx.wildWhere() != null) {
            if (ctx.wildWhere().LIKE() != null) {
                wild = stripQuotes(ctx.wildWhere().STRING_LITERAL().getText());
            } else if (ctx.wildWhere().WHERE() != null) {
                wild = ctx.wildWhere().expression().getText();
            }
        }
        return new ShowCollationCommand(wild);
    }

    @Override
    public LogicalPlan visitAdminCheckTablets(AdminCheckTabletsContext ctx) {
        List<Long> tabletIdLists = new ArrayList<>();
        if (ctx.tabletList() != null) {
            ctx.tabletList().tabletIdList.stream().forEach(tabletToken -> {
                tabletIdLists.add(Long.parseLong(tabletToken.getText()));
            });
        }
        Map<String, String> properties = ctx.properties != null
                ? Maps.newHashMap(visitPropertyClause(ctx.properties))
                : Maps.newHashMap();
        return new AdminCheckTabletsCommand(tabletIdLists, properties);
    }

    @Override
    public LogicalPlan visitShowWarningErrorCount(ShowWarningErrorCountContext ctx) {
        boolean isWarning = ctx.WARNINGS() != null;
        return new ShowWarningErrorCountCommand(isWarning);
    }

    @Override
    public LogicalPlan visitShowStatus(ShowStatusContext ctx) {
        String scope = visitStatementScope(ctx.statementScope()).name();
        return new ShowStatusCommand(scope);
    }

    @Override
    public LogicalPlan visitShowDataSkew(ShowDataSkewContext ctx) {
        TableRefInfo tableRefInfo = visitBaseTableRefContext(ctx.baseTableRef());
        return new ShowDataSkewCommand(tableRefInfo);
    }

    @Override
    public LogicalPlan visitShowData(DorisParser.ShowDataContext ctx) {
        TableNameInfo tableNameInfo = null;
        if (ctx.tableName != null) {
            tableNameInfo = new TableNameInfo(visitMultipartIdentifier(ctx.tableName));
        }
        List<OrderKey> orderKeys = null;
        if (ctx.sortClause() != null) {
            orderKeys = visit(ctx.sortClause().sortItem(), OrderKey.class);
        }
        Map<String, String> properties = ctx.propertyClause() != null
                ? Maps.newHashMap(visitPropertyClause(ctx.propertyClause())) : Maps.newHashMap();
        boolean detailed = ctx.ALL() != null;
        return new ShowDataCommand(tableNameInfo, orderKeys, properties, detailed);
    }

    @Override
    public LogicalPlan visitShowTableCreation(ShowTableCreationContext ctx) {
        String dbName = null;
        String wild = null;
        if (ctx.database != null) {
            List<String> nameParts = visitMultipartIdentifier(ctx.database);
            dbName = nameParts.get(0); // only one entry possible
        }
        if (ctx.STRING_LITERAL() != null) {
            wild = ctx.STRING_LITERAL().getText();
        }
        return new ShowTableCreationCommand(dbName, wild);
    }

    @Override
    public SetType visitStatementScope(StatementScopeContext ctx) {
        SetType statementScope = SetType.DEFAULT;
        if (ctx != null) {
            if (ctx.GLOBAL() != null) {
                statementScope = SetType.GLOBAL;
            } else if (ctx.LOCAL() != null || ctx.SESSION() != null) {
                statementScope = SetType.SESSION;
            }
        }
        return statementScope;
    }

    @Override
    public LogicalPlan visitAdminShowTabletStorageFormat(AdminShowTabletStorageFormatContext ctx) {
        return new ShowTabletStorageFormatCommand(ctx.VERBOSE() != null);
    }

    @Override
    public LogicalPlan visitShowTabletStorageFormat(ShowTabletStorageFormatContext ctx) {
        return new ShowTabletStorageFormatCommand(ctx.VERBOSE() != null);
    }

    @Override
    public LogicalPlan visitShowQueryProfile(ShowQueryProfileContext ctx) {
        String queryIdPath = "/";
        if (ctx.queryIdPath != null) {
            queryIdPath = stripQuotes(ctx.queryIdPath.getText());
        }

        long limit = 20;
        if (ctx.limitClause() != null) {
            limit = Long.parseLong(ctx.limitClause().limit.getText());
            if (limit < 0) {
                throw new ParseException("Limit requires non-negative number, got " + String.valueOf(limit));
            }
        }
        return new ShowQueryProfileCommand(queryIdPath, limit);
    }

    @Override
    public LogicalPlan visitSwitchCatalog(SwitchCatalogContext ctx) {
        if (ctx.catalog != null) {
            return new SwitchCommand(ctx.catalog.getText());
        }
        throw new ParseException("catalog name can not be null");
    }

    @Override
    public LogicalPlan visitUseDatabase(UseDatabaseContext ctx) {
        if (ctx.database == null) {
            throw new ParseException("database name can not be null");
        }
        return ctx.catalog != null ? new UseCommand(ctx.catalog.getText(), ctx.database.getText())
                : new UseCommand(ctx.database.getText());
    }

    @Override
    public LogicalPlan visitShowConvertLsc(ShowConvertLscContext ctx) {
        if (ctx.database == null) {
            return new ShowConvertLSCCommand(null);
        }
        List<String> parts = visitMultipartIdentifier(ctx.database);
        String databaseName = parts.get(parts.size() - 1);
        if (parts.size() == 2 && !InternalCatalog.INTERNAL_CATALOG_NAME.equalsIgnoreCase(parts.get(0))) {
            throw new ParseException("The execution of this command is restricted to the internal catalog only.");
        } else if (parts.size() > 2) {
            throw new ParseException("Only one dot can be in the name: " + String.join(".", parts));
        }
        return new ShowConvertLSCCommand(databaseName);
    }

    @Override
    public Object visitAlterDatabaseSetQuota(AlterDatabaseSetQuotaContext ctx) {
        String databaseName = Optional.ofNullable(ctx.name)
                .map(ParseTree::getText).filter(s -> !s.isEmpty())
                .orElseThrow(() -> new ParseException("database name can not be null"));
        String quota = Optional.ofNullable(ctx.quota)
                .map(ParseTree::getText)
                .orElseGet(() -> Optional.ofNullable(ctx.INTEGER_VALUE())
                        .map(TerminalNode::getText)
                        .orElse(null));
        // Determine the quota type
        QuotaType quotaType;
        if (ctx.DATA() != null) {
            quotaType = QuotaType.DATA;
        } else if (ctx.REPLICA() != null) {
            quotaType = QuotaType.REPLICA;
        } else if (ctx.TRANSACTION() != null) {
            quotaType = QuotaType.TRANSACTION;
        } else {
            quotaType = QuotaType.NONE;
        }
        return new AlterDatabaseSetQuotaCommand(databaseName, quotaType, quota);
    }

    @Override
    public LogicalPlan visitDropDatabase(DropDatabaseContext ctx) {
        boolean ifExists = ctx.EXISTS() != null;
        List<String> databaseNameParts = visitMultipartIdentifier(ctx.name);
        boolean force = ctx.FORCE() != null;
        DropDatabaseInfo databaseInfo = new DropDatabaseInfo(ifExists, databaseNameParts, force);
        return new DropDatabaseCommand(databaseInfo);
    }

    @Override
    public LogicalPlan visitAlterRepository(AlterRepositoryContext ctx) {

        Map<String, String> properties = ctx.propertyClause() != null
                ? Maps.newHashMap(visitPropertyClause(ctx.propertyClause())) : Maps.newHashMap();

        return new AlterRepositoryCommand(ctx.name.getText(), properties);
    }

    @Override
    public LogicalPlan visitShowAnalyze(ShowAnalyzeContext ctx) {
        boolean isAuto = ctx.AUTO() != null;
        List<String> tableName = ctx.tableName == null ? null : visitMultipartIdentifier(ctx.tableName);
        long jobId = ctx.jobId == null ? 0 : Long.parseLong(ctx.jobId.getText());
        String stateKey = ctx.stateKey == null ? null : stripQuotes(ctx.stateKey.getText());
        String stateValue = ctx.stateValue == null ? null : stripQuotes(ctx.stateValue.getText());
        return new ShowAnalyzeCommand(tableName, jobId, stateKey, stateValue, isAuto);
    }

    @Override
    public LogicalPlan visitDropAllBrokerClause(DropAllBrokerClauseContext ctx) {
        String brokerName = stripQuotes(ctx.name.getText());
        AlterSystemOp alterSystemOp = new DropAllBrokerOp(brokerName);
        return new AlterSystemCommand(alterSystemOp, PlanType.ALTER_SYSTEM_DROP_ALL_BROKER);
    }

    @Override
    public LogicalPlan visitAlterSystem(DorisParser.AlterSystemContext ctx) {
        return plan(ctx.alterSystemClause());
    }

    @Override
    public LogicalPlan visitAddBrokerClause(AddBrokerClauseContext ctx) {
        String brokerName = stripQuotes(ctx.name.getText());
        List<String> hostPorts = ctx.hostPorts.stream()
                .map(e -> stripQuotes(e.getText()))
                .collect(Collectors.toList());
        AlterSystemOp alterSystemOp = new AddBrokerOp(brokerName, hostPorts);
        return new AlterSystemCommand(alterSystemOp, PlanType.ALTER_SYSTEM_ADD_BROKER);
    }

    @Override
    public LogicalPlan visitDropBrokerClause(DropBrokerClauseContext ctx) {
        String brokerName = stripQuotes(ctx.name.getText());
        List<String> hostPorts = ctx.hostPorts.stream()
                .map(e -> stripQuotes(e.getText()))
                .collect(Collectors.toList());
        AlterSystemOp alterSystemOp = new DropBrokerOp(brokerName, hostPorts);
        return new AlterSystemCommand(alterSystemOp, PlanType.ALTER_SYSTEM_DROP_BROKER);
    }

    @Override
    public LogicalPlan visitAddBackendClause(AddBackendClauseContext ctx) {
        List<String> hostPorts = ctx.hostPorts.stream()
                .map(e -> stripQuotes(e.getText()))
                .collect(Collectors.toList());
        Map<String, String> properties = visitPropertyClause(ctx.properties);
        AlterSystemOp alterSystemOp = new AddBackendOp(hostPorts, properties);
        return new AlterSystemCommand(alterSystemOp, PlanType.ALTER_SYSTEM_ADD_BACKEND);
    }

    @Override
    public LogicalPlan visitDropBackendClause(DorisParser.DropBackendClauseContext ctx) {
        List<String> hostPorts = ctx.hostPorts.stream()
                .map(e -> stripQuotes(e.getText()))
                .collect(Collectors.toList());
        boolean force = false;
        if (ctx.DROPP() != null) {
            force = true;
        }
        AlterSystemOp alterSystemOp = new DropBackendOp(hostPorts, force);
        return new AlterSystemCommand(alterSystemOp, PlanType.ALTER_SYSTEM_DROP_BACKEND);
    }

    @Override
    public LogicalPlan visitDecommissionBackendClause(DorisParser.DecommissionBackendClauseContext ctx) {
        List<String> hostPorts = ctx.hostPorts.stream()
                .map(e -> stripQuotes(e.getText()))
                .collect(Collectors.toList());
        AlterSystemOp alterSystemOp = new DecommissionBackendOp(hostPorts);
        return new AlterSystemCommand(alterSystemOp, PlanType.ALTER_SYSTEM_DECOMMISSION_BACKEND);
    }

    @Override
    public LogicalPlan visitAddFollowerClause(DorisParser.AddFollowerClauseContext ctx) {
        String hostPort = stripQuotes(ctx.hostPort.getText());
        AlterSystemOp alterSystemOp = new AddFollowerOp(hostPort);
        return new AlterSystemCommand(alterSystemOp, PlanType.ALTER_SYSTEM_ADD_FOLLOWER);
    }

    @Override
    public LogicalPlan visitDropFollowerClause(DorisParser.DropFollowerClauseContext ctx) {
        String hostPort = stripQuotes(ctx.hostPort.getText());
        AlterSystemOp alterSystemOp = new DropFollowerOp(hostPort);
        return new AlterSystemCommand(alterSystemOp, PlanType.ALTER_SYSTEM_DROP_FOLLOWER);
    }

    @Override
    public LogicalPlan visitAddObserverClause(DorisParser.AddObserverClauseContext ctx) {
        String hostPort = stripQuotes(ctx.hostPort.getText());
        AlterSystemOp alterSystemOp = new AddObserverOp(hostPort);
        return new AlterSystemCommand(alterSystemOp, PlanType.ALTER_SYSTEM_ADD_OBSERVER);
    }

    @Override
    public LogicalPlan visitDropObserverClause(DorisParser.DropObserverClauseContext ctx) {
        String hostPort = stripQuotes(ctx.hostPort.getText());
        AlterSystemOp alterSystemOp = new DropObserverOp(hostPort);
        return new AlterSystemCommand(alterSystemOp, PlanType.ALTER_SYSTEM_DROP_OBSERVER);
    }

    @Override
    public LogicalPlan visitAlterLoadErrorUrlClause(DorisParser.AlterLoadErrorUrlClauseContext ctx) {
        Map<String, String> properties = visitPropertyClause(ctx.properties);
        AlterSystemOp alterSystemOp = new AlterLoadErrorUrlOp(properties);
        return new AlterSystemCommand(alterSystemOp, PlanType.ALTER_SYSTEM_SET_LOAD_ERRORS_HU);
    }

    @Override
    public LogicalPlan visitModifyBackendClause(DorisParser.ModifyBackendClauseContext ctx) {
        List<String> hostPorts = ctx.hostPorts.stream()
                .map(e -> stripQuotes(e.getText()))
                .collect(Collectors.toList());
        Map<String, String> properties = visitPropertyItemList(ctx.propertyItemList());
        AlterSystemOp alterSystemOp = new ModifyBackendOp(hostPorts, properties);
        return new AlterSystemCommand(alterSystemOp, PlanType.ALTER_SYSTEM_MODIFY_BACKEND);
    }

    @Override
    public LogicalPlan visitModifyFrontendOrBackendHostNameClause(
            DorisParser.ModifyFrontendOrBackendHostNameClauseContext ctx) {
        String hostPort = stripQuotes(ctx.hostPort.getText());
        String hostName = stripQuotes(ctx.hostName.getText());
        AlterSystemOp alterSystemOp = null;
        if (ctx.FRONTEND() != null) {
            alterSystemOp = new ModifyFrontendOrBackendHostNameOp(hostPort, hostName, ModifyOpType.Frontend);
        } else if (ctx.BACKEND() != null) {
            alterSystemOp = new ModifyFrontendOrBackendHostNameOp(hostPort, hostName, ModifyOpType.Backend);
        }
        return new AlterSystemCommand(alterSystemOp, PlanType.ALTER_SYSTEM_MODIFY_FRONTEND_OR_BACKEND_HOSTNAME);
    }

    @Override
    public LogicalPlan visitShowQueuedAnalyzeJobs(ShowQueuedAnalyzeJobsContext ctx) {
        List<String> tableName = ctx.tableName == null ? null : visitMultipartIdentifier(ctx.tableName);
        String stateKey = ctx.stateKey == null ? null : stripQuotes(ctx.stateKey.getText());
        String stateValue = ctx.stateValue == null ? null : stripQuotes(ctx.stateValue.getText());
        return new ShowQueuedAnalyzeJobsCommand(tableName, stateKey, stateValue);
    }

    @Override
    public LogicalPlan visitShowTableStatus(DorisParser.ShowTableStatusContext ctx) {
        String ctlName = null;
        String dbName = null;
        if (ctx.database != null) {
            List<String> nameParts = visitMultipartIdentifier(ctx.database);
            if (nameParts.size() == 1) {
                dbName = nameParts.get(0);
            } else if (nameParts.size() == 2) {
                ctlName = nameParts.get(0);
                dbName = nameParts.get(1);
            } else {
                throw new AnalysisException("nameParts in analyze database should be [ctl.]db");
            }
        }

        if (ctx.wildWhere() != null) {
            if (ctx.wildWhere().LIKE() != null) {
                return new ShowTableStatusCommand(dbName, ctlName,
                    stripQuotes(ctx.wildWhere().STRING_LITERAL().getText()), null);
            } else {
                Expression expr = (Expression) ctx.wildWhere().expression().accept(this);
                return new ShowTableStatusCommand(dbName, ctlName, null, expr);
            }
        }
        return new ShowTableStatusCommand(dbName, ctlName);
    }

    @Override
    public LogicalPlan visitShowTables(DorisParser.ShowTablesContext ctx) {
        String ctlName = null;
        String dbName = null;
        if (ctx.database != null) {
            List<String> nameParts = visitMultipartIdentifier(ctx.database);
            if (nameParts.size() == 1) {
                dbName = nameParts.get(0);
            } else if (nameParts.size() == 2) {
                ctlName = nameParts.get(0);
                dbName = nameParts.get(1);
            } else {
                throw new AnalysisException("nameParts in analyze database should be [ctl.]db");
            }
        }

        boolean isVerbose = ctx.FULL() != null;

        if (ctx.wildWhere() != null) {
            if (ctx.wildWhere().LIKE() != null) {
                return new ShowTableCommand(dbName, ctlName, isVerbose,
                        stripQuotes(ctx.wildWhere().STRING_LITERAL().getText()), null);
            } else {
                return new ShowTableCommand(dbName, ctlName, isVerbose, null,
                        getOriginSql(ctx.wildWhere()));
            }
        }
        return new ShowTableCommand(dbName, ctlName, isVerbose);
    }

    @Override
    public LogicalPlan visitDescribeTable(DorisParser.DescribeTableContext ctx) {
        TableNameInfo tableName = new TableNameInfo(visitMultipartIdentifier(ctx.multipartIdentifier()));
        PartitionNamesInfo partitionNames = null;
        boolean isTempPart = false;
        if (ctx.specifiedPartition() != null) {
            isTempPart = ctx.specifiedPartition().TEMPORARY() != null;
            if (ctx.specifiedPartition().identifier() != null) {
                partitionNames = new PartitionNamesInfo(isTempPart,
                        ImmutableList.of(ctx.specifiedPartition().identifier().getText()));
            } else {
                partitionNames = new PartitionNamesInfo(isTempPart,
                        visitIdentifierList(ctx.specifiedPartition().identifierList()));
            }
        }
        return new DescribeCommand(tableName, false, partitionNames);
    }

    @Override
    public LogicalPlan visitAnalyzeTable(DorisParser.AnalyzeTableContext ctx) {
        TableNameInfo tableNameInfo = new TableNameInfo(visitMultipartIdentifier(ctx.name));
        PartitionNamesInfo partitionNamesInfo = null;
        if (ctx.partitionSpec() != null) {
            Pair<Boolean, List<String>> partitionSpec = visitPartitionSpec(ctx.partitionSpec());
            partitionNamesInfo = new PartitionNamesInfo(partitionSpec.first, partitionSpec.second);
        }
        List<String> columnNames = null;
        if (ctx.columns != null) {
            columnNames = visitIdentifierList(ctx.columns);
        }
        Map<String, String> propertiesMap = new HashMap<>();
        // default values
        propertiesMap.put(AnalyzeProperties.PROPERTY_SYNC, "false");
        propertiesMap.put(AnalyzeProperties.PROPERTY_ANALYSIS_TYPE, AnalysisInfo.AnalysisType.FUNDAMENTALS.toString());
        for (DorisParser.AnalyzePropertiesContext aps : ctx.analyzeProperties()) {
            Map<String, String> map = visitAnalyzeProperties(aps);
            propertiesMap.putAll(map);
        }
        propertiesMap.putAll(visitPropertyClause(ctx.propertyClause()));
        AnalyzeProperties properties = new AnalyzeProperties(propertiesMap);
        return new AnalyzeTableCommand(tableNameInfo,
                partitionNamesInfo, columnNames, properties);
    }

    @Override
    public LogicalPlan visitAnalyzeDatabase(DorisParser.AnalyzeDatabaseContext ctx) {
        String ctlName = null;
        String dbName = null;
        List<String> nameParts = visitMultipartIdentifier(ctx.name);
        if (nameParts.size() == 1) {
            dbName = nameParts.get(0);
        } else if (nameParts.size() == 2) {
            ctlName = nameParts.get(0);
            dbName = nameParts.get(1);
        } else {
            throw new AnalysisException("nameParts in analyze database should be [ctl.]db");
        }

        Map<String, String> propertiesMap = new HashMap<>();
        // default values
        propertiesMap.put(AnalyzeProperties.PROPERTY_SYNC, "false");
        propertiesMap.put(AnalyzeProperties.PROPERTY_ANALYSIS_TYPE, AnalysisInfo.AnalysisType.FUNDAMENTALS.toString());
        for (DorisParser.AnalyzePropertiesContext aps : ctx.analyzeProperties()) {
            Map<String, String> map = visitAnalyzeProperties(aps);
            propertiesMap.putAll(map);
        }
        propertiesMap.putAll(visitPropertyClause(ctx.propertyClause()));
        AnalyzeProperties properties = new AnalyzeProperties(propertiesMap);
        return new AnalyzeDatabaseCommand(ctlName, dbName, properties);
    }

    @Override
    public Map<String, String> visitAnalyzeProperties(DorisParser.AnalyzePropertiesContext ctx) {
        Map<String, String> properties = new HashMap<>();
        if (ctx.SYNC() != null) {
            properties.put(AnalyzeProperties.PROPERTY_SYNC, "true");
        } else if (ctx.INCREMENTAL() != null) {
            properties.put(AnalyzeProperties.PROPERTY_INCREMENTAL, "true");
        } else if (ctx.FULL() != null) {
            properties.put(AnalyzeProperties.PROPERTY_FORCE_FULL, "true");
        } else if (ctx.SQL() != null) {
            properties.put(AnalyzeProperties.PROPERTY_EXTERNAL_TABLE_USE_SQL, "true");
        } else if (ctx.HISTOGRAM() != null) {
            properties.put(AnalyzeProperties.PROPERTY_ANALYSIS_TYPE, AnalysisInfo.AnalysisType.HISTOGRAM.toString());
        } else if (ctx.SAMPLE() != null) {
            if (ctx.ROWS() != null) {
                properties.put(AnalyzeProperties.PROPERTY_SAMPLE_ROWS, ctx.INTEGER_VALUE().getText());
            } else if (ctx.PERCENT() != null) {
                properties.put(AnalyzeProperties.PROPERTY_SAMPLE_PERCENT, ctx.INTEGER_VALUE().getText());
            }
        } else if (ctx.BUCKETS() != null) {
            properties.put(AnalyzeProperties.PROPERTY_NUM_BUCKETS, ctx.INTEGER_VALUE().getText());
        } else if (ctx.PERIOD() != null) {
            properties.put(AnalyzeProperties.PROPERTY_PERIOD_SECONDS, ctx.INTEGER_VALUE().getText());
        } else if (ctx.CRON() != null) {
            properties.put(AnalyzeProperties.PROPERTY_PERIOD_CRON, ctx.STRING_LITERAL().getText());
        }
        return properties;
    }

    @Override
    public LogicalPlan visitShowColumnHistogramStats(ShowColumnHistogramStatsContext ctx) {
        TableNameInfo tableNameInfo = new TableNameInfo(visitMultipartIdentifier(ctx.tableName));
        List<String> columnNames = visitIdentifierList(ctx.columnList);
        return new ShowColumnHistogramStatsCommand(tableNameInfo, columnNames);
    }

    @Override
    public LogicalPlan visitDescribeTableAll(DorisParser.DescribeTableAllContext ctx) {
        TableNameInfo tableName = new TableNameInfo(visitMultipartIdentifier(ctx.multipartIdentifier()));
        return new DescribeCommand(tableName, true, null);
    }

    @Override
    public String visitTableAlias(DorisParser.TableAliasContext ctx) {
        if (ctx.identifierList() != null) {
            throw new ParseException("Do not implemented", ctx);
        }
        return ctx.strictIdentifier() != null ? ctx.strictIdentifier().getText() : null;
    }

    @Override
    public LogicalPlan visitDescribeTableValuedFunction(DorisParser.DescribeTableValuedFunctionContext ctx) {
        String tvfName = ctx.tvfName.getText();
        String alias = visitTableAlias(ctx.tableAlias());
        Map<String, String> params = visitPropertyItemList(ctx.properties);

        TableValuedFunctionRef tableValuedFunctionRef = null;
        try {
            tableValuedFunctionRef = new TableValuedFunctionRef(tvfName, alias, params);
        } catch (org.apache.doris.common.AnalysisException e) {
            throw new AnalysisException(e.getDetailMessage());
        }
        return new DescribeCommand(tableValuedFunctionRef);
    }

    @Override
<<<<<<< HEAD
    public LogicalPlan visitDropStats(DorisParser.DropStatsContext ctx) {
        TableNameInfo tableNameInfo = new TableNameInfo(visitMultipartIdentifier(ctx.tableName));

        Set<String> columnNames = new HashSet<>();
        if (ctx.identifierList() != null) {
            columnNames.addAll(visitIdentifierList(ctx.identifierList()));
        }

        PartitionNames partitionNames = null;
        if (ctx.partitionSpec() != null) {
            Pair<Boolean, List<String>> partitionSpec = visitPartitionSpec(ctx.partitionSpec());
            partitionNames = new PartitionNames(partitionSpec.first, partitionSpec.second);
        }
        return new DropStatsCommand(tableNameInfo, columnNames, partitionNames);
    }

    @Override
    public LogicalPlan visitDropCachedStats(DorisParser.DropCachedStatsContext ctx) {
        TableNameInfo tableNameInfo = new TableNameInfo(visitMultipartIdentifier(ctx.tableName));
        return new DropCachedStatsCommand(tableNameInfo);
    }

    @Override
    public LogicalPlan visitDropExpiredStats(DorisParser.DropExpiredStatsContext ctx) {
        return new DropExpiredStatsCommand();
=======
    public LogicalPlan visitAlterTableStats(DorisParser.AlterTableStatsContext ctx) {
        TableNameInfo tableNameInfo = new TableNameInfo(visitMultipartIdentifier(ctx.name));
        PartitionNamesInfo partitionNamesInfo = null;
        if (ctx.partitionSpec() != null) {
            Pair<Boolean, List<String>> partitionSpec = visitPartitionSpec(ctx.partitionSpec());
            partitionNamesInfo = new PartitionNamesInfo(partitionSpec.first, partitionSpec.second);
        }
        Map<String, String> properties = visitPropertyItemList(ctx.propertyItemList());
        return new AlterTableStatsCommand(tableNameInfo, partitionNamesInfo, properties);
    }

    @Override
    public LogicalPlan visitAlterColumnStats(DorisParser.AlterColumnStatsContext ctx) {
        TableNameInfo tableNameInfo = new TableNameInfo(visitMultipartIdentifier(ctx.name));
        PartitionNamesInfo partitionNamesInfo = null;
        if (ctx.partitionSpec() != null) {
            Pair<Boolean, List<String>> partitionSpec = visitPartitionSpec(ctx.partitionSpec());
            partitionNamesInfo = new PartitionNamesInfo(partitionSpec.first, partitionSpec.second);
        }

        String index = ctx.indexName != null ? ctx.indexName.getText() : null;
        String columnName = ctx.columnName.getText();
        Map<String, String> properties = visitPropertyItemList(ctx.propertyItemList());
        return new AlterColumnStatsCommand(tableNameInfo,
            partitionNamesInfo,
            index,
            columnName,
            properties);
>>>>>>> a4c1b62c
    }
}
<|MERGE_RESOLUTION|>--- conflicted
+++ resolved
@@ -6135,7 +6135,6 @@
     }
 
     @Override
-<<<<<<< HEAD
     public LogicalPlan visitDropStats(DorisParser.DropStatsContext ctx) {
         TableNameInfo tableNameInfo = new TableNameInfo(visitMultipartIdentifier(ctx.tableName));
 
@@ -6161,7 +6160,8 @@
     @Override
     public LogicalPlan visitDropExpiredStats(DorisParser.DropExpiredStatsContext ctx) {
         return new DropExpiredStatsCommand();
-=======
+    }
+
     public LogicalPlan visitAlterTableStats(DorisParser.AlterTableStatsContext ctx) {
         TableNameInfo tableNameInfo = new TableNameInfo(visitMultipartIdentifier(ctx.name));
         PartitionNamesInfo partitionNamesInfo = null;
@@ -6190,6 +6190,5 @@
             index,
             columnName,
             properties);
->>>>>>> a4c1b62c
     }
 }
