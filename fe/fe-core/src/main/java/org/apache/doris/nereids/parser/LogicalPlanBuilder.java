--- conflicted
+++ resolved
@@ -920,12 +920,9 @@
 import org.apache.doris.nereids.trees.plans.commands.load.LoadSeparator;
 import org.apache.doris.nereids.trees.plans.commands.load.LoadSequenceClause;
 import org.apache.doris.nereids.trees.plans.commands.load.LoadWhereClause;
-<<<<<<< HEAD
 import org.apache.doris.nereids.trees.plans.commands.load.MysqlDataDescription;
 import org.apache.doris.nereids.trees.plans.commands.load.MysqlLoadCommand;
 import org.apache.doris.nereids.trees.plans.commands.load.PauseDataSyncJobCommand;
-=======
->>>>>>> 25496122
 import org.apache.doris.nereids.trees.plans.commands.load.PauseRoutineLoadCommand;
 import org.apache.doris.nereids.trees.plans.commands.load.ResumeRoutineLoadCommand;
 import org.apache.doris.nereids.trees.plans.commands.load.ShowCreateRoutineLoadCommand;
@@ -7654,7 +7651,6 @@
         }
     }
 
-<<<<<<< HEAD
     @Override
     public LogicalPlan visitStopDataSyncJob(DorisParser.StopDataSyncJobContext ctx) {
         List<String> nameParts = visitMultipartIdentifier(ctx.name);
@@ -7774,12 +7770,13 @@
                 properties
         );
         return createDataSyncJobCommand;
-=======
+    }
+
+    @Override
     public LogicalPlan visitDropResource(DorisParser.DropResourceContext ctx) {
         boolean ifExist = ctx.EXISTS() != null;
         String resouceName = visitIdentifierOrText(ctx.identifierOrText());
         return new DropResourceCommand(ifExist, resouceName);
->>>>>>> 25496122
     }
 
     @Override
