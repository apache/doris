// Licensed to the Apache Software Foundation (ASF) under one
// or more contributor license agreements.  See the NOTICE file
// distributed with this work for additional information
// regarding copyright ownership.  The ASF licenses this file
// to you under the Apache License, Version 2.0 (the
// "License"); you may not use this file except in compliance
// with the License.  You may obtain a copy of the License at
//
//   http://www.apache.org/licenses/LICENSE-2.0
//
// Unless required by applicable law or agreed to in writing,
// software distributed under the License is distributed on an
// "AS IS" BASIS, WITHOUT WARRANTIES OR CONDITIONS OF ANY
// KIND, either express or implied.  See the License for the
// specific language governing permissions and limitations
// under the License.

package org.apache.doris.nereids.parser;

import org.apache.doris.alter.QuotaType;
import org.apache.doris.analysis.AnalyzeProperties;
import org.apache.doris.analysis.ArithmeticExpr.Operator;
import org.apache.doris.analysis.BrokerDesc;
import org.apache.doris.analysis.ColumnNullableType;
import org.apache.doris.analysis.ColumnPosition;
import org.apache.doris.analysis.DbName;
import org.apache.doris.analysis.EncryptKeyName;
import org.apache.doris.analysis.FunctionName;
import org.apache.doris.analysis.PassVar;
import org.apache.doris.analysis.SetType;
import org.apache.doris.analysis.StorageBackend;
import org.apache.doris.analysis.TableName;
import org.apache.doris.analysis.TableScanParams;
import org.apache.doris.analysis.TableSnapshot;
import org.apache.doris.analysis.TableValuedFunctionRef;
import org.apache.doris.analysis.UserIdentity;
import org.apache.doris.catalog.AggregateType;
import org.apache.doris.catalog.BuiltinAggregateFunctions;
import org.apache.doris.catalog.Env;
import org.apache.doris.catalog.InfoSchemaDb;
import org.apache.doris.catalog.KeysType;
import org.apache.doris.catalog.ScalarType;
import org.apache.doris.common.Config;
import org.apache.doris.common.FeConstants;
import org.apache.doris.common.Pair;
import org.apache.doris.datasource.InternalCatalog;
import org.apache.doris.job.common.IntervalUnit;
import org.apache.doris.load.loadv2.LoadTask;
import org.apache.doris.mtmv.MTMVPartitionInfo.MTMVPartitionType;
import org.apache.doris.mtmv.MTMVRefreshEnum.BuildMode;
import org.apache.doris.mtmv.MTMVRefreshEnum.RefreshMethod;
import org.apache.doris.mtmv.MTMVRefreshEnum.RefreshTrigger;
import org.apache.doris.mtmv.MTMVRefreshInfo;
import org.apache.doris.mtmv.MTMVRefreshSchedule;
import org.apache.doris.mtmv.MTMVRefreshTriggerInfo;
import org.apache.doris.nereids.DorisParser;
import org.apache.doris.nereids.DorisParser.AddBackendClauseContext;
import org.apache.doris.nereids.DorisParser.AddBrokerClauseContext;
import org.apache.doris.nereids.DorisParser.AddColumnClauseContext;
import org.apache.doris.nereids.DorisParser.AddColumnsClauseContext;
import org.apache.doris.nereids.DorisParser.AddConstraintContext;
import org.apache.doris.nereids.DorisParser.AddIndexClauseContext;
import org.apache.doris.nereids.DorisParser.AddPartitionClauseContext;
import org.apache.doris.nereids.DorisParser.AddRollupClauseContext;
import org.apache.doris.nereids.DorisParser.AdminCancelRebalanceDiskContext;
import org.apache.doris.nereids.DorisParser.AdminCheckTabletsContext;
import org.apache.doris.nereids.DorisParser.AdminCompactTableContext;
import org.apache.doris.nereids.DorisParser.AdminDiagnoseTabletContext;
import org.apache.doris.nereids.DorisParser.AdminRebalanceDiskContext;
import org.apache.doris.nereids.DorisParser.AdminSetTableStatusContext;
import org.apache.doris.nereids.DorisParser.AdminShowReplicaDistributionContext;
import org.apache.doris.nereids.DorisParser.AdminShowReplicaStatusContext;
import org.apache.doris.nereids.DorisParser.AdminShowTabletStorageFormatContext;
import org.apache.doris.nereids.DorisParser.AggClauseContext;
import org.apache.doris.nereids.DorisParser.AggStateDataTypeContext;
import org.apache.doris.nereids.DorisParser.AliasQueryContext;
import org.apache.doris.nereids.DorisParser.AliasedQueryContext;
import org.apache.doris.nereids.DorisParser.AlterCatalogCommentContext;
import org.apache.doris.nereids.DorisParser.AlterCatalogPropertiesContext;
import org.apache.doris.nereids.DorisParser.AlterCatalogRenameContext;
import org.apache.doris.nereids.DorisParser.AlterDatabaseRenameContext;
import org.apache.doris.nereids.DorisParser.AlterDatabaseSetQuotaContext;
import org.apache.doris.nereids.DorisParser.AlterMTMVContext;
import org.apache.doris.nereids.DorisParser.AlterMultiPartitionClauseContext;
import org.apache.doris.nereids.DorisParser.AlterRepositoryContext;
import org.apache.doris.nereids.DorisParser.AlterRoleContext;
import org.apache.doris.nereids.DorisParser.AlterSqlBlockRuleContext;
import org.apache.doris.nereids.DorisParser.AlterStorageVaultContext;
import org.apache.doris.nereids.DorisParser.AlterSystemRenameComputeGroupContext;
import org.apache.doris.nereids.DorisParser.AlterTableAddRollupContext;
import org.apache.doris.nereids.DorisParser.AlterTableClauseContext;
import org.apache.doris.nereids.DorisParser.AlterTableContext;
import org.apache.doris.nereids.DorisParser.AlterTableDropRollupContext;
import org.apache.doris.nereids.DorisParser.AlterViewContext;
import org.apache.doris.nereids.DorisParser.AlterWorkloadGroupContext;
import org.apache.doris.nereids.DorisParser.AlterWorkloadPolicyContext;
import org.apache.doris.nereids.DorisParser.ArithmeticBinaryContext;
import org.apache.doris.nereids.DorisParser.ArithmeticUnaryContext;
import org.apache.doris.nereids.DorisParser.ArrayLiteralContext;
import org.apache.doris.nereids.DorisParser.ArraySliceContext;
import org.apache.doris.nereids.DorisParser.BaseTableRefContext;
import org.apache.doris.nereids.DorisParser.BooleanExpressionContext;
import org.apache.doris.nereids.DorisParser.BooleanLiteralContext;
import org.apache.doris.nereids.DorisParser.BracketDistributeTypeContext;
import org.apache.doris.nereids.DorisParser.BracketRelationHintContext;
import org.apache.doris.nereids.DorisParser.BuildIndexContext;
import org.apache.doris.nereids.DorisParser.BuildModeContext;
import org.apache.doris.nereids.DorisParser.CallProcedureContext;
import org.apache.doris.nereids.DorisParser.CancelMTMVTaskContext;
import org.apache.doris.nereids.DorisParser.CastDataTypeContext;
import org.apache.doris.nereids.DorisParser.CleanAllProfileContext;
import org.apache.doris.nereids.DorisParser.CleanLabelContext;
import org.apache.doris.nereids.DorisParser.CollateContext;
import org.apache.doris.nereids.DorisParser.ColumnDefContext;
import org.apache.doris.nereids.DorisParser.ColumnDefsContext;
import org.apache.doris.nereids.DorisParser.ColumnReferenceContext;
import org.apache.doris.nereids.DorisParser.CommentDistributeTypeContext;
import org.apache.doris.nereids.DorisParser.CommentRelationHintContext;
import org.apache.doris.nereids.DorisParser.ComparisonContext;
import org.apache.doris.nereids.DorisParser.ComplexColTypeContext;
import org.apache.doris.nereids.DorisParser.ComplexColTypeListContext;
import org.apache.doris.nereids.DorisParser.ComplexDataTypeContext;
import org.apache.doris.nereids.DorisParser.ConstantContext;
import org.apache.doris.nereids.DorisParser.CreateAliasFunctionContext;
import org.apache.doris.nereids.DorisParser.CreateCatalogContext;
import org.apache.doris.nereids.DorisParser.CreateEncryptkeyContext;
import org.apache.doris.nereids.DorisParser.CreateFileContext;
import org.apache.doris.nereids.DorisParser.CreateIndexContext;
import org.apache.doris.nereids.DorisParser.CreateMTMVContext;
import org.apache.doris.nereids.DorisParser.CreateProcedureContext;
import org.apache.doris.nereids.DorisParser.CreateRoleContext;
import org.apache.doris.nereids.DorisParser.CreateRoutineLoadContext;
import org.apache.doris.nereids.DorisParser.CreateRowPolicyContext;
import org.apache.doris.nereids.DorisParser.CreateSqlBlockRuleContext;
import org.apache.doris.nereids.DorisParser.CreateStoragePolicyContext;
import org.apache.doris.nereids.DorisParser.CreateTableContext;
import org.apache.doris.nereids.DorisParser.CreateTableLikeContext;
import org.apache.doris.nereids.DorisParser.CreateUserDefineFunctionContext;
import org.apache.doris.nereids.DorisParser.CreateViewContext;
import org.apache.doris.nereids.DorisParser.CreateWorkloadGroupContext;
import org.apache.doris.nereids.DorisParser.CteContext;
import org.apache.doris.nereids.DorisParser.DataTypeListContext;
import org.apache.doris.nereids.DorisParser.DataTypeWithNullableContext;
import org.apache.doris.nereids.DorisParser.DecimalLiteralContext;
import org.apache.doris.nereids.DorisParser.DeleteContext;
import org.apache.doris.nereids.DorisParser.DereferenceContext;
import org.apache.doris.nereids.DorisParser.DropAllBrokerClauseContext;
import org.apache.doris.nereids.DorisParser.DropBrokerClauseContext;
import org.apache.doris.nereids.DorisParser.DropCatalogContext;
import org.apache.doris.nereids.DorisParser.DropCatalogRecycleBinContext;
import org.apache.doris.nereids.DorisParser.DropColumnClauseContext;
import org.apache.doris.nereids.DorisParser.DropConstraintContext;
import org.apache.doris.nereids.DorisParser.DropDatabaseContext;
import org.apache.doris.nereids.DorisParser.DropEncryptkeyContext;
import org.apache.doris.nereids.DorisParser.DropFileContext;
import org.apache.doris.nereids.DorisParser.DropFunctionContext;
import org.apache.doris.nereids.DorisParser.DropIndexClauseContext;
import org.apache.doris.nereids.DorisParser.DropIndexContext;
import org.apache.doris.nereids.DorisParser.DropMTMVContext;
import org.apache.doris.nereids.DorisParser.DropPartitionClauseContext;
import org.apache.doris.nereids.DorisParser.DropProcedureContext;
import org.apache.doris.nereids.DorisParser.DropRepositoryContext;
import org.apache.doris.nereids.DorisParser.DropRoleContext;
import org.apache.doris.nereids.DorisParser.DropRollupClauseContext;
import org.apache.doris.nereids.DorisParser.DropSqlBlockRuleContext;
import org.apache.doris.nereids.DorisParser.DropStoragePolicyContext;
import org.apache.doris.nereids.DorisParser.DropTableContext;
import org.apache.doris.nereids.DorisParser.DropUserContext;
import org.apache.doris.nereids.DorisParser.DropWorkloadGroupContext;
import org.apache.doris.nereids.DorisParser.DropWorkloadPolicyContext;
import org.apache.doris.nereids.DorisParser.ElementAtContext;
import org.apache.doris.nereids.DorisParser.EnableFeatureClauseContext;
import org.apache.doris.nereids.DorisParser.ExceptContext;
import org.apache.doris.nereids.DorisParser.ExceptOrReplaceContext;
import org.apache.doris.nereids.DorisParser.ExistContext;
import org.apache.doris.nereids.DorisParser.ExplainContext;
import org.apache.doris.nereids.DorisParser.ExportContext;
import org.apache.doris.nereids.DorisParser.FixedPartitionDefContext;
import org.apache.doris.nereids.DorisParser.FromClauseContext;
import org.apache.doris.nereids.DorisParser.FunctionArgumentsContext;
import org.apache.doris.nereids.DorisParser.FunctionIdentifierContext;
import org.apache.doris.nereids.DorisParser.GroupingElementContext;
import org.apache.doris.nereids.DorisParser.GroupingSetContext;
import org.apache.doris.nereids.DorisParser.HavingClauseContext;
import org.apache.doris.nereids.DorisParser.HelpContext;
import org.apache.doris.nereids.DorisParser.HintAssignmentContext;
import org.apache.doris.nereids.DorisParser.HintStatementContext;
import org.apache.doris.nereids.DorisParser.IdentifierContext;
import org.apache.doris.nereids.DorisParser.IdentifierListContext;
import org.apache.doris.nereids.DorisParser.IdentifierSeqContext;
import org.apache.doris.nereids.DorisParser.ImportColumnsContext;
import org.apache.doris.nereids.DorisParser.ImportDeleteOnContext;
import org.apache.doris.nereids.DorisParser.ImportPartitionsContext;
import org.apache.doris.nereids.DorisParser.ImportPrecedingFilterContext;
import org.apache.doris.nereids.DorisParser.ImportSequenceContext;
import org.apache.doris.nereids.DorisParser.ImportWhereContext;
import org.apache.doris.nereids.DorisParser.InPartitionDefContext;
import org.apache.doris.nereids.DorisParser.IndexDefContext;
import org.apache.doris.nereids.DorisParser.IndexDefsContext;
import org.apache.doris.nereids.DorisParser.InlineTableContext;
import org.apache.doris.nereids.DorisParser.InsertTableContext;
import org.apache.doris.nereids.DorisParser.IntegerLiteralContext;
import org.apache.doris.nereids.DorisParser.IntervalContext;
import org.apache.doris.nereids.DorisParser.Is_not_null_predContext;
import org.apache.doris.nereids.DorisParser.IsnullContext;
import org.apache.doris.nereids.DorisParser.JoinCriteriaContext;
import org.apache.doris.nereids.DorisParser.JoinRelationContext;
import org.apache.doris.nereids.DorisParser.LambdaExpressionContext;
import org.apache.doris.nereids.DorisParser.LateralViewContext;
import org.apache.doris.nereids.DorisParser.LessThanPartitionDefContext;
import org.apache.doris.nereids.DorisParser.LimitClauseContext;
import org.apache.doris.nereids.DorisParser.LoadPropertyContext;
import org.apache.doris.nereids.DorisParser.LogicalBinaryContext;
import org.apache.doris.nereids.DorisParser.LogicalNotContext;
import org.apache.doris.nereids.DorisParser.MapLiteralContext;
import org.apache.doris.nereids.DorisParser.ModifyColumnClauseContext;
import org.apache.doris.nereids.DorisParser.ModifyColumnCommentClauseContext;
import org.apache.doris.nereids.DorisParser.ModifyDistributionClauseContext;
import org.apache.doris.nereids.DorisParser.ModifyEngineClauseContext;
import org.apache.doris.nereids.DorisParser.ModifyPartitionClauseContext;
import org.apache.doris.nereids.DorisParser.ModifyTableCommentClauseContext;
import org.apache.doris.nereids.DorisParser.MultiStatementsContext;
import org.apache.doris.nereids.DorisParser.MultipartIdentifierContext;
import org.apache.doris.nereids.DorisParser.MvPartitionContext;
import org.apache.doris.nereids.DorisParser.NamedExpressionContext;
import org.apache.doris.nereids.DorisParser.NamedExpressionSeqContext;
import org.apache.doris.nereids.DorisParser.NullLiteralContext;
import org.apache.doris.nereids.DorisParser.OptScanParamsContext;
import org.apache.doris.nereids.DorisParser.OutFileClauseContext;
import org.apache.doris.nereids.DorisParser.ParenthesizedExpressionContext;
import org.apache.doris.nereids.DorisParser.PartitionSpecContext;
import org.apache.doris.nereids.DorisParser.PartitionValueDefContext;
import org.apache.doris.nereids.DorisParser.PartitionValueListContext;
import org.apache.doris.nereids.DorisParser.PartitionsDefContext;
import org.apache.doris.nereids.DorisParser.PauseMTMVContext;
import org.apache.doris.nereids.DorisParser.PlanTypeContext;
import org.apache.doris.nereids.DorisParser.PredicateContext;
import org.apache.doris.nereids.DorisParser.PredicatedContext;
import org.apache.doris.nereids.DorisParser.PrimitiveDataTypeContext;
import org.apache.doris.nereids.DorisParser.PropertyClauseContext;
import org.apache.doris.nereids.DorisParser.PropertyItemContext;
import org.apache.doris.nereids.DorisParser.PropertyItemListContext;
import org.apache.doris.nereids.DorisParser.PropertyKeyContext;
import org.apache.doris.nereids.DorisParser.PropertyValueContext;
import org.apache.doris.nereids.DorisParser.QualifiedNameContext;
import org.apache.doris.nereids.DorisParser.QualifyClauseContext;
import org.apache.doris.nereids.DorisParser.QueryContext;
import org.apache.doris.nereids.DorisParser.QueryOrganizationContext;
import org.apache.doris.nereids.DorisParser.QueryTermContext;
import org.apache.doris.nereids.DorisParser.RecoverDatabaseContext;
import org.apache.doris.nereids.DorisParser.RecoverPartitionContext;
import org.apache.doris.nereids.DorisParser.RecoverTableContext;
import org.apache.doris.nereids.DorisParser.RefreshCatalogContext;
import org.apache.doris.nereids.DorisParser.RefreshDatabaseContext;
import org.apache.doris.nereids.DorisParser.RefreshMTMVContext;
import org.apache.doris.nereids.DorisParser.RefreshMethodContext;
import org.apache.doris.nereids.DorisParser.RefreshScheduleContext;
import org.apache.doris.nereids.DorisParser.RefreshTableContext;
import org.apache.doris.nereids.DorisParser.RefreshTriggerContext;
import org.apache.doris.nereids.DorisParser.RegularQuerySpecificationContext;
import org.apache.doris.nereids.DorisParser.RelationContext;
import org.apache.doris.nereids.DorisParser.RelationHintContext;
import org.apache.doris.nereids.DorisParser.RenameClauseContext;
import org.apache.doris.nereids.DorisParser.RenameColumnClauseContext;
import org.apache.doris.nereids.DorisParser.RenamePartitionClauseContext;
import org.apache.doris.nereids.DorisParser.RenameRollupClauseContext;
import org.apache.doris.nereids.DorisParser.ReorderColumnsClauseContext;
import org.apache.doris.nereids.DorisParser.ReplaceContext;
import org.apache.doris.nereids.DorisParser.ReplacePartitionClauseContext;
import org.apache.doris.nereids.DorisParser.ReplaceTableClauseContext;
import org.apache.doris.nereids.DorisParser.ResumeMTMVContext;
import org.apache.doris.nereids.DorisParser.RollupDefContext;
import org.apache.doris.nereids.DorisParser.RollupDefsContext;
import org.apache.doris.nereids.DorisParser.RowConstructorContext;
import org.apache.doris.nereids.DorisParser.RowConstructorItemContext;
import org.apache.doris.nereids.DorisParser.SampleByPercentileContext;
import org.apache.doris.nereids.DorisParser.SampleByRowsContext;
import org.apache.doris.nereids.DorisParser.SampleContext;
import org.apache.doris.nereids.DorisParser.SelectClauseContext;
import org.apache.doris.nereids.DorisParser.SelectColumnClauseContext;
import org.apache.doris.nereids.DorisParser.SelectHintContext;
import org.apache.doris.nereids.DorisParser.SeparatorContext;
import org.apache.doris.nereids.DorisParser.SetCharsetContext;
import org.apache.doris.nereids.DorisParser.SetCollateContext;
import org.apache.doris.nereids.DorisParser.SetDefaultStorageVaultContext;
import org.apache.doris.nereids.DorisParser.SetLdapAdminPasswordContext;
import org.apache.doris.nereids.DorisParser.SetNamesContext;
import org.apache.doris.nereids.DorisParser.SetOperationContext;
import org.apache.doris.nereids.DorisParser.SetOptionsContext;
import org.apache.doris.nereids.DorisParser.SetPasswordContext;
import org.apache.doris.nereids.DorisParser.SetSystemVariableContext;
import org.apache.doris.nereids.DorisParser.SetTransactionContext;
import org.apache.doris.nereids.DorisParser.SetUserPropertiesContext;
import org.apache.doris.nereids.DorisParser.SetUserVariableContext;
import org.apache.doris.nereids.DorisParser.SetVariableWithTypeContext;
import org.apache.doris.nereids.DorisParser.ShowAllPropertiesContext;
import org.apache.doris.nereids.DorisParser.ShowAnalyzeContext;
import org.apache.doris.nereids.DorisParser.ShowAuthorsContext;
import org.apache.doris.nereids.DorisParser.ShowBackendsContext;
import org.apache.doris.nereids.DorisParser.ShowBackupContext;
import org.apache.doris.nereids.DorisParser.ShowBrokerContext;
import org.apache.doris.nereids.DorisParser.ShowCharsetContext;
import org.apache.doris.nereids.DorisParser.ShowCollationContext;
import org.apache.doris.nereids.DorisParser.ShowColumnHistogramStatsContext;
import org.apache.doris.nereids.DorisParser.ShowConfigContext;
import org.apache.doris.nereids.DorisParser.ShowConstraintContext;
import org.apache.doris.nereids.DorisParser.ShowConvertLscContext;
import org.apache.doris.nereids.DorisParser.ShowCreateCatalogContext;
import org.apache.doris.nereids.DorisParser.ShowCreateDatabaseContext;
import org.apache.doris.nereids.DorisParser.ShowCreateMTMVContext;
import org.apache.doris.nereids.DorisParser.ShowCreateMaterializedViewContext;
import org.apache.doris.nereids.DorisParser.ShowCreateProcedureContext;
import org.apache.doris.nereids.DorisParser.ShowCreateRepositoryContext;
import org.apache.doris.nereids.DorisParser.ShowCreateTableContext;
import org.apache.doris.nereids.DorisParser.ShowCreateViewContext;
import org.apache.doris.nereids.DorisParser.ShowDataSkewContext;
import org.apache.doris.nereids.DorisParser.ShowDataTypesContext;
import org.apache.doris.nereids.DorisParser.ShowDatabaseIdContext;
import org.apache.doris.nereids.DorisParser.ShowDeleteContext;
import org.apache.doris.nereids.DorisParser.ShowDiagnoseTabletContext;
import org.apache.doris.nereids.DorisParser.ShowDynamicPartitionContext;
import org.apache.doris.nereids.DorisParser.ShowEncryptKeysContext;
import org.apache.doris.nereids.DorisParser.ShowEventsContext;
import org.apache.doris.nereids.DorisParser.ShowFrontendsContext;
import org.apache.doris.nereids.DorisParser.ShowGrantsContext;
import org.apache.doris.nereids.DorisParser.ShowGrantsForUserContext;
import org.apache.doris.nereids.DorisParser.ShowLastInsertContext;
import org.apache.doris.nereids.DorisParser.ShowLoadProfileContext;
import org.apache.doris.nereids.DorisParser.ShowPartitionIdContext;
import org.apache.doris.nereids.DorisParser.ShowPluginsContext;
import org.apache.doris.nereids.DorisParser.ShowPrivilegesContext;
import org.apache.doris.nereids.DorisParser.ShowProcContext;
import org.apache.doris.nereids.DorisParser.ShowProcedureStatusContext;
import org.apache.doris.nereids.DorisParser.ShowProcessListContext;
import org.apache.doris.nereids.DorisParser.ShowQueryProfileContext;
import org.apache.doris.nereids.DorisParser.ShowQueuedAnalyzeJobsContext;
import org.apache.doris.nereids.DorisParser.ShowReplicaDistributionContext;
import org.apache.doris.nereids.DorisParser.ShowRepositoriesContext;
import org.apache.doris.nereids.DorisParser.ShowRestoreContext;
import org.apache.doris.nereids.DorisParser.ShowRolesContext;
import org.apache.doris.nereids.DorisParser.ShowSmallFilesContext;
import org.apache.doris.nereids.DorisParser.ShowSnapshotContext;
import org.apache.doris.nereids.DorisParser.ShowSqlBlockRuleContext;
import org.apache.doris.nereids.DorisParser.ShowStagesContext;
import org.apache.doris.nereids.DorisParser.ShowStatusContext;
import org.apache.doris.nereids.DorisParser.ShowStorageEnginesContext;
import org.apache.doris.nereids.DorisParser.ShowStoragePolicyContext;
import org.apache.doris.nereids.DorisParser.ShowSyncJobContext;
import org.apache.doris.nereids.DorisParser.ShowTableCreationContext;
import org.apache.doris.nereids.DorisParser.ShowTableIdContext;
import org.apache.doris.nereids.DorisParser.ShowTabletStorageFormatContext;
import org.apache.doris.nereids.DorisParser.ShowTabletsBelongContext;
import org.apache.doris.nereids.DorisParser.ShowTrashContext;
import org.apache.doris.nereids.DorisParser.ShowTriggersContext;
import org.apache.doris.nereids.DorisParser.ShowUserPropertiesContext;
import org.apache.doris.nereids.DorisParser.ShowVariablesContext;
import org.apache.doris.nereids.DorisParser.ShowViewContext;
import org.apache.doris.nereids.DorisParser.ShowWarningErrorCountContext;
import org.apache.doris.nereids.DorisParser.ShowWarningErrorsContext;
import org.apache.doris.nereids.DorisParser.ShowWhitelistContext;
import org.apache.doris.nereids.DorisParser.SimpleColumnDefContext;
import org.apache.doris.nereids.DorisParser.SimpleColumnDefsContext;
import org.apache.doris.nereids.DorisParser.SingleStatementContext;
import org.apache.doris.nereids.DorisParser.SortClauseContext;
import org.apache.doris.nereids.DorisParser.SortItemContext;
import org.apache.doris.nereids.DorisParser.SpecifiedPartitionContext;
import org.apache.doris.nereids.DorisParser.StarContext;
import org.apache.doris.nereids.DorisParser.StatementDefaultContext;
import org.apache.doris.nereids.DorisParser.StatementScopeContext;
import org.apache.doris.nereids.DorisParser.StepPartitionDefContext;
import org.apache.doris.nereids.DorisParser.StringLiteralContext;
import org.apache.doris.nereids.DorisParser.StructLiteralContext;
import org.apache.doris.nereids.DorisParser.SubqueryContext;
import org.apache.doris.nereids.DorisParser.SubqueryExpressionContext;
import org.apache.doris.nereids.DorisParser.SupportedUnsetStatementContext;
import org.apache.doris.nereids.DorisParser.SwitchCatalogContext;
import org.apache.doris.nereids.DorisParser.SyncContext;
import org.apache.doris.nereids.DorisParser.SystemVariableContext;
import org.apache.doris.nereids.DorisParser.TableAliasContext;
import org.apache.doris.nereids.DorisParser.TableNameContext;
import org.apache.doris.nereids.DorisParser.TableSnapshotContext;
import org.apache.doris.nereids.DorisParser.TableValuedFunctionContext;
import org.apache.doris.nereids.DorisParser.TabletListContext;
import org.apache.doris.nereids.DorisParser.TypeConstructorContext;
import org.apache.doris.nereids.DorisParser.UnitIdentifierContext;
import org.apache.doris.nereids.DorisParser.UnsupportedContext;
import org.apache.doris.nereids.DorisParser.UpdateAssignmentContext;
import org.apache.doris.nereids.DorisParser.UpdateAssignmentSeqContext;
import org.apache.doris.nereids.DorisParser.UpdateContext;
import org.apache.doris.nereids.DorisParser.UseDatabaseContext;
import org.apache.doris.nereids.DorisParser.UserIdentifyContext;
import org.apache.doris.nereids.DorisParser.UserVariableContext;
import org.apache.doris.nereids.DorisParser.WhereClauseContext;
import org.apache.doris.nereids.DorisParser.WindowFrameContext;
import org.apache.doris.nereids.DorisParser.WindowSpecContext;
import org.apache.doris.nereids.DorisParser.WithRemoteStorageSystemContext;
import org.apache.doris.nereids.DorisParserBaseVisitor;
import org.apache.doris.nereids.StatementContext;
import org.apache.doris.nereids.analyzer.UnboundAlias;
import org.apache.doris.nereids.analyzer.UnboundFunction;
import org.apache.doris.nereids.analyzer.UnboundInlineTable;
import org.apache.doris.nereids.analyzer.UnboundRelation;
import org.apache.doris.nereids.analyzer.UnboundResultSink;
import org.apache.doris.nereids.analyzer.UnboundSlot;
import org.apache.doris.nereids.analyzer.UnboundStar;
import org.apache.doris.nereids.analyzer.UnboundTVFRelation;
import org.apache.doris.nereids.analyzer.UnboundTableSinkCreator;
import org.apache.doris.nereids.analyzer.UnboundVariable;
import org.apache.doris.nereids.analyzer.UnboundVariable.VariableType;
import org.apache.doris.nereids.exceptions.AnalysisException;
import org.apache.doris.nereids.exceptions.NotSupportedException;
import org.apache.doris.nereids.exceptions.ParseException;
import org.apache.doris.nereids.hint.DistributeHint;
import org.apache.doris.nereids.properties.OrderKey;
import org.apache.doris.nereids.properties.SelectHint;
import org.apache.doris.nereids.properties.SelectHintLeading;
import org.apache.doris.nereids.properties.SelectHintOrdered;
import org.apache.doris.nereids.properties.SelectHintSetVar;
import org.apache.doris.nereids.properties.SelectHintUseCboRule;
import org.apache.doris.nereids.properties.SelectHintUseMv;
import org.apache.doris.nereids.trees.TableSample;
import org.apache.doris.nereids.trees.expressions.Add;
import org.apache.doris.nereids.trees.expressions.Alias;
import org.apache.doris.nereids.trees.expressions.And;
import org.apache.doris.nereids.trees.expressions.BitAnd;
import org.apache.doris.nereids.trees.expressions.BitNot;
import org.apache.doris.nereids.trees.expressions.BitOr;
import org.apache.doris.nereids.trees.expressions.BitXor;
import org.apache.doris.nereids.trees.expressions.CaseWhen;
import org.apache.doris.nereids.trees.expressions.Cast;
import org.apache.doris.nereids.trees.expressions.DefaultValueSlot;
import org.apache.doris.nereids.trees.expressions.Divide;
import org.apache.doris.nereids.trees.expressions.EqualTo;
import org.apache.doris.nereids.trees.expressions.Exists;
import org.apache.doris.nereids.trees.expressions.Expression;
import org.apache.doris.nereids.trees.expressions.GreaterThan;
import org.apache.doris.nereids.trees.expressions.GreaterThanEqual;
import org.apache.doris.nereids.trees.expressions.InPredicate;
import org.apache.doris.nereids.trees.expressions.InSubquery;
import org.apache.doris.nereids.trees.expressions.IntegralDivide;
import org.apache.doris.nereids.trees.expressions.IsNull;
import org.apache.doris.nereids.trees.expressions.LessThan;
import org.apache.doris.nereids.trees.expressions.LessThanEqual;
import org.apache.doris.nereids.trees.expressions.Like;
import org.apache.doris.nereids.trees.expressions.ListQuery;
import org.apache.doris.nereids.trees.expressions.MatchAll;
import org.apache.doris.nereids.trees.expressions.MatchAny;
import org.apache.doris.nereids.trees.expressions.MatchPhrase;
import org.apache.doris.nereids.trees.expressions.MatchPhraseEdge;
import org.apache.doris.nereids.trees.expressions.MatchPhrasePrefix;
import org.apache.doris.nereids.trees.expressions.MatchRegexp;
import org.apache.doris.nereids.trees.expressions.Mod;
import org.apache.doris.nereids.trees.expressions.Multiply;
import org.apache.doris.nereids.trees.expressions.NamedExpression;
import org.apache.doris.nereids.trees.expressions.Not;
import org.apache.doris.nereids.trees.expressions.NullSafeEqual;
import org.apache.doris.nereids.trees.expressions.Or;
import org.apache.doris.nereids.trees.expressions.OrderExpression;
import org.apache.doris.nereids.trees.expressions.Placeholder;
import org.apache.doris.nereids.trees.expressions.Properties;
import org.apache.doris.nereids.trees.expressions.Regexp;
import org.apache.doris.nereids.trees.expressions.ScalarSubquery;
import org.apache.doris.nereids.trees.expressions.Slot;
import org.apache.doris.nereids.trees.expressions.StatementScopeIdGenerator;
import org.apache.doris.nereids.trees.expressions.Subtract;
import org.apache.doris.nereids.trees.expressions.TimestampArithmetic;
import org.apache.doris.nereids.trees.expressions.WhenClause;
import org.apache.doris.nereids.trees.expressions.WindowExpression;
import org.apache.doris.nereids.trees.expressions.WindowFrame;
import org.apache.doris.nereids.trees.expressions.functions.Function;
import org.apache.doris.nereids.trees.expressions.functions.agg.Count;
import org.apache.doris.nereids.trees.expressions.functions.scalar.Array;
import org.apache.doris.nereids.trees.expressions.functions.scalar.ArraySlice;
import org.apache.doris.nereids.trees.expressions.functions.scalar.Char;
import org.apache.doris.nereids.trees.expressions.functions.scalar.ConvertTo;
import org.apache.doris.nereids.trees.expressions.functions.scalar.CurrentDate;
import org.apache.doris.nereids.trees.expressions.functions.scalar.CurrentTime;
import org.apache.doris.nereids.trees.expressions.functions.scalar.CurrentUser;
import org.apache.doris.nereids.trees.expressions.functions.scalar.ElementAt;
import org.apache.doris.nereids.trees.expressions.functions.scalar.EncryptKeyRef;
import org.apache.doris.nereids.trees.expressions.functions.scalar.Lambda;
import org.apache.doris.nereids.trees.expressions.functions.scalar.Now;
import org.apache.doris.nereids.trees.expressions.functions.scalar.SessionUser;
import org.apache.doris.nereids.trees.expressions.functions.scalar.Xor;
import org.apache.doris.nereids.trees.expressions.literal.ArrayLiteral;
import org.apache.doris.nereids.trees.expressions.literal.BigIntLiteral;
import org.apache.doris.nereids.trees.expressions.literal.BooleanLiteral;
import org.apache.doris.nereids.trees.expressions.literal.DateLiteral;
import org.apache.doris.nereids.trees.expressions.literal.DateTimeLiteral;
import org.apache.doris.nereids.trees.expressions.literal.DateTimeV2Literal;
import org.apache.doris.nereids.trees.expressions.literal.DateV2Literal;
import org.apache.doris.nereids.trees.expressions.literal.DecimalLiteral;
import org.apache.doris.nereids.trees.expressions.literal.DecimalV3Literal;
import org.apache.doris.nereids.trees.expressions.literal.DoubleLiteral;
import org.apache.doris.nereids.trees.expressions.literal.IntegerLiteral;
import org.apache.doris.nereids.trees.expressions.literal.Interval;
import org.apache.doris.nereids.trees.expressions.literal.LargeIntLiteral;
import org.apache.doris.nereids.trees.expressions.literal.Literal;
import org.apache.doris.nereids.trees.expressions.literal.MapLiteral;
import org.apache.doris.nereids.trees.expressions.literal.NullLiteral;
import org.apache.doris.nereids.trees.expressions.literal.SmallIntLiteral;
import org.apache.doris.nereids.trees.expressions.literal.StringLikeLiteral;
import org.apache.doris.nereids.trees.expressions.literal.StringLiteral;
import org.apache.doris.nereids.trees.expressions.literal.StructLiteral;
import org.apache.doris.nereids.trees.expressions.literal.TinyIntLiteral;
import org.apache.doris.nereids.trees.expressions.literal.VarcharLiteral;
import org.apache.doris.nereids.trees.plans.DistributeType;
import org.apache.doris.nereids.trees.plans.JoinType;
import org.apache.doris.nereids.trees.plans.LimitPhase;
import org.apache.doris.nereids.trees.plans.Plan;
import org.apache.doris.nereids.trees.plans.PlanType;
import org.apache.doris.nereids.trees.plans.algebra.Aggregate;
import org.apache.doris.nereids.trees.plans.algebra.InlineTable;
import org.apache.doris.nereids.trees.plans.algebra.OneRowRelation;
import org.apache.doris.nereids.trees.plans.algebra.SetOperation.Qualifier;
import org.apache.doris.nereids.trees.plans.commands.AddConstraintCommand;
import org.apache.doris.nereids.trees.plans.commands.AdminCancelRebalanceDiskCommand;
import org.apache.doris.nereids.trees.plans.commands.AdminCheckTabletsCommand;
import org.apache.doris.nereids.trees.plans.commands.AdminCleanTrashCommand;
import org.apache.doris.nereids.trees.plans.commands.AdminCompactTableCommand;
import org.apache.doris.nereids.trees.plans.commands.AdminRebalanceDiskCommand;
import org.apache.doris.nereids.trees.plans.commands.AdminSetTableStatusCommand;
import org.apache.doris.nereids.trees.plans.commands.AdminShowReplicaStatusCommand;
import org.apache.doris.nereids.trees.plans.commands.AlterCatalogCommentCommand;
import org.apache.doris.nereids.trees.plans.commands.AlterCatalogPropertiesCommand;
import org.apache.doris.nereids.trees.plans.commands.AlterCatalogRenameCommand;
import org.apache.doris.nereids.trees.plans.commands.AlterColumnStatsCommand;
import org.apache.doris.nereids.trees.plans.commands.AlterMTMVCommand;
import org.apache.doris.nereids.trees.plans.commands.AlterRoleCommand;
import org.apache.doris.nereids.trees.plans.commands.AlterSqlBlockRuleCommand;
import org.apache.doris.nereids.trees.plans.commands.AlterStorageVaultCommand;
import org.apache.doris.nereids.trees.plans.commands.AlterSystemCommand;
import org.apache.doris.nereids.trees.plans.commands.AlterSystemRenameComputeGroupCommand;
import org.apache.doris.nereids.trees.plans.commands.AlterTableCommand;
import org.apache.doris.nereids.trees.plans.commands.AlterTableStatsCommand;
import org.apache.doris.nereids.trees.plans.commands.AlterViewCommand;
import org.apache.doris.nereids.trees.plans.commands.AlterWorkloadGroupCommand;
import org.apache.doris.nereids.trees.plans.commands.AlterWorkloadPolicyCommand;
import org.apache.doris.nereids.trees.plans.commands.AnalyzeDatabaseCommand;
import org.apache.doris.nereids.trees.plans.commands.AnalyzeTableCommand;
import org.apache.doris.nereids.trees.plans.commands.CallCommand;
import org.apache.doris.nereids.trees.plans.commands.CancelExportCommand;
import org.apache.doris.nereids.trees.plans.commands.CancelJobTaskCommand;
import org.apache.doris.nereids.trees.plans.commands.CancelLoadCommand;
import org.apache.doris.nereids.trees.plans.commands.CancelMTMVTaskCommand;
import org.apache.doris.nereids.trees.plans.commands.CancelWarmUpJobCommand;
import org.apache.doris.nereids.trees.plans.commands.CleanAllProfileCommand;
import org.apache.doris.nereids.trees.plans.commands.Command;
import org.apache.doris.nereids.trees.plans.commands.Constraint;
import org.apache.doris.nereids.trees.plans.commands.CreateCatalogCommand;
import org.apache.doris.nereids.trees.plans.commands.CreateEncryptkeyCommand;
import org.apache.doris.nereids.trees.plans.commands.CreateFileCommand;
import org.apache.doris.nereids.trees.plans.commands.CreateFunctionCommand;
import org.apache.doris.nereids.trees.plans.commands.CreateJobCommand;
import org.apache.doris.nereids.trees.plans.commands.CreateMTMVCommand;
import org.apache.doris.nereids.trees.plans.commands.CreateMaterializedViewCommand;
import org.apache.doris.nereids.trees.plans.commands.CreatePolicyCommand;
import org.apache.doris.nereids.trees.plans.commands.CreateProcedureCommand;
import org.apache.doris.nereids.trees.plans.commands.CreateRoleCommand;
import org.apache.doris.nereids.trees.plans.commands.CreateSqlBlockRuleCommand;
import org.apache.doris.nereids.trees.plans.commands.CreateTableCommand;
import org.apache.doris.nereids.trees.plans.commands.CreateTableLikeCommand;
import org.apache.doris.nereids.trees.plans.commands.CreateViewCommand;
import org.apache.doris.nereids.trees.plans.commands.CreateWorkloadGroupCommand;
import org.apache.doris.nereids.trees.plans.commands.DeleteFromCommand;
import org.apache.doris.nereids.trees.plans.commands.DeleteFromUsingCommand;
import org.apache.doris.nereids.trees.plans.commands.DescribeCommand;
import org.apache.doris.nereids.trees.plans.commands.DropAnalyzeJobCommand;
import org.apache.doris.nereids.trees.plans.commands.DropCachedStatsCommand;
import org.apache.doris.nereids.trees.plans.commands.DropCatalogCommand;
import org.apache.doris.nereids.trees.plans.commands.DropCatalogRecycleBinCommand;
import org.apache.doris.nereids.trees.plans.commands.DropCatalogRecycleBinCommand.IdType;
import org.apache.doris.nereids.trees.plans.commands.DropConstraintCommand;
import org.apache.doris.nereids.trees.plans.commands.DropDatabaseCommand;
import org.apache.doris.nereids.trees.plans.commands.DropEncryptkeyCommand;
import org.apache.doris.nereids.trees.plans.commands.DropExpiredStatsCommand;
import org.apache.doris.nereids.trees.plans.commands.DropFileCommand;
import org.apache.doris.nereids.trees.plans.commands.DropFunctionCommand;
import org.apache.doris.nereids.trees.plans.commands.DropJobCommand;
import org.apache.doris.nereids.trees.plans.commands.DropMTMVCommand;
import org.apache.doris.nereids.trees.plans.commands.DropProcedureCommand;
import org.apache.doris.nereids.trees.plans.commands.DropRepositoryCommand;
import org.apache.doris.nereids.trees.plans.commands.DropRoleCommand;
import org.apache.doris.nereids.trees.plans.commands.DropSqlBlockRuleCommand;
import org.apache.doris.nereids.trees.plans.commands.DropStatsCommand;
import org.apache.doris.nereids.trees.plans.commands.DropStoragePolicyCommand;
import org.apache.doris.nereids.trees.plans.commands.DropTableCommand;
import org.apache.doris.nereids.trees.plans.commands.DropUserCommand;
import org.apache.doris.nereids.trees.plans.commands.DropWorkloadGroupCommand;
import org.apache.doris.nereids.trees.plans.commands.DropWorkloadPolicyCommand;
import org.apache.doris.nereids.trees.plans.commands.ExplainCommand;
import org.apache.doris.nereids.trees.plans.commands.ExplainCommand.ExplainLevel;
import org.apache.doris.nereids.trees.plans.commands.ExportCommand;
import org.apache.doris.nereids.trees.plans.commands.HelpCommand;
import org.apache.doris.nereids.trees.plans.commands.KillAnalyzeJobCommand;
import org.apache.doris.nereids.trees.plans.commands.LoadCommand;
import org.apache.doris.nereids.trees.plans.commands.PauseJobCommand;
import org.apache.doris.nereids.trees.plans.commands.PauseMTMVCommand;
import org.apache.doris.nereids.trees.plans.commands.RecoverDatabaseCommand;
import org.apache.doris.nereids.trees.plans.commands.RecoverPartitionCommand;
import org.apache.doris.nereids.trees.plans.commands.RecoverTableCommand;
import org.apache.doris.nereids.trees.plans.commands.RefreshMTMVCommand;
import org.apache.doris.nereids.trees.plans.commands.ReplayCommand;
import org.apache.doris.nereids.trees.plans.commands.ResumeJobCommand;
import org.apache.doris.nereids.trees.plans.commands.ResumeMTMVCommand;
import org.apache.doris.nereids.trees.plans.commands.SetDefaultStorageVaultCommand;
import org.apache.doris.nereids.trees.plans.commands.SetOptionsCommand;
import org.apache.doris.nereids.trees.plans.commands.SetTransactionCommand;
import org.apache.doris.nereids.trees.plans.commands.SetUserPropertiesCommand;
import org.apache.doris.nereids.trees.plans.commands.ShowAnalyzeCommand;
import org.apache.doris.nereids.trees.plans.commands.ShowAuthorsCommand;
import org.apache.doris.nereids.trees.plans.commands.ShowBackendsCommand;
import org.apache.doris.nereids.trees.plans.commands.ShowBackupCommand;
import org.apache.doris.nereids.trees.plans.commands.ShowBrokerCommand;
import org.apache.doris.nereids.trees.plans.commands.ShowCatalogCommand;
import org.apache.doris.nereids.trees.plans.commands.ShowCharsetCommand;
import org.apache.doris.nereids.trees.plans.commands.ShowCollationCommand;
import org.apache.doris.nereids.trees.plans.commands.ShowColumnHistogramStatsCommand;
import org.apache.doris.nereids.trees.plans.commands.ShowConfigCommand;
import org.apache.doris.nereids.trees.plans.commands.ShowConstraintsCommand;
import org.apache.doris.nereids.trees.plans.commands.ShowConvertLSCCommand;
import org.apache.doris.nereids.trees.plans.commands.ShowCreateCatalogCommand;
import org.apache.doris.nereids.trees.plans.commands.ShowCreateDatabaseCommand;
import org.apache.doris.nereids.trees.plans.commands.ShowCreateMTMVCommand;
import org.apache.doris.nereids.trees.plans.commands.ShowCreateMaterializedViewCommand;
import org.apache.doris.nereids.trees.plans.commands.ShowCreateProcedureCommand;
import org.apache.doris.nereids.trees.plans.commands.ShowCreateRepositoryCommand;
import org.apache.doris.nereids.trees.plans.commands.ShowCreateTableCommand;
import org.apache.doris.nereids.trees.plans.commands.ShowCreateViewCommand;
import org.apache.doris.nereids.trees.plans.commands.ShowDataCommand;
import org.apache.doris.nereids.trees.plans.commands.ShowDataSkewCommand;
import org.apache.doris.nereids.trees.plans.commands.ShowDataTypesCommand;
import org.apache.doris.nereids.trees.plans.commands.ShowDatabaseIdCommand;
import org.apache.doris.nereids.trees.plans.commands.ShowDatabasesCommand;
import org.apache.doris.nereids.trees.plans.commands.ShowDeleteCommand;
import org.apache.doris.nereids.trees.plans.commands.ShowDiagnoseTabletCommand;
import org.apache.doris.nereids.trees.plans.commands.ShowDynamicPartitionCommand;
import org.apache.doris.nereids.trees.plans.commands.ShowEncryptKeysCommand;
import org.apache.doris.nereids.trees.plans.commands.ShowEventsCommand;
import org.apache.doris.nereids.trees.plans.commands.ShowFrontendsCommand;
import org.apache.doris.nereids.trees.plans.commands.ShowGrantsCommand;
import org.apache.doris.nereids.trees.plans.commands.ShowIndexStatsCommand;
import org.apache.doris.nereids.trees.plans.commands.ShowLastInsertCommand;
import org.apache.doris.nereids.trees.plans.commands.ShowLoadProfileCommand;
import org.apache.doris.nereids.trees.plans.commands.ShowPartitionIdCommand;
import org.apache.doris.nereids.trees.plans.commands.ShowPluginsCommand;
import org.apache.doris.nereids.trees.plans.commands.ShowPrivilegesCommand;
import org.apache.doris.nereids.trees.plans.commands.ShowProcCommand;
import org.apache.doris.nereids.trees.plans.commands.ShowProcedureStatusCommand;
import org.apache.doris.nereids.trees.plans.commands.ShowProcessListCommand;
import org.apache.doris.nereids.trees.plans.commands.ShowQueryProfileCommand;
import org.apache.doris.nereids.trees.plans.commands.ShowQueuedAnalyzeJobsCommand;
import org.apache.doris.nereids.trees.plans.commands.ShowReplicaDistributionCommand;
import org.apache.doris.nereids.trees.plans.commands.ShowRepositoriesCommand;
import org.apache.doris.nereids.trees.plans.commands.ShowRestoreCommand;
import org.apache.doris.nereids.trees.plans.commands.ShowRolesCommand;
import org.apache.doris.nereids.trees.plans.commands.ShowSmallFilesCommand;
import org.apache.doris.nereids.trees.plans.commands.ShowSnapshotCommand;
import org.apache.doris.nereids.trees.plans.commands.ShowSqlBlockRuleCommand;
import org.apache.doris.nereids.trees.plans.commands.ShowStagesCommand;
import org.apache.doris.nereids.trees.plans.commands.ShowStatusCommand;
import org.apache.doris.nereids.trees.plans.commands.ShowStorageEnginesCommand;
import org.apache.doris.nereids.trees.plans.commands.ShowStoragePolicyCommand;
import org.apache.doris.nereids.trees.plans.commands.ShowSyncJobCommand;
import org.apache.doris.nereids.trees.plans.commands.ShowTableCommand;
import org.apache.doris.nereids.trees.plans.commands.ShowTableCreationCommand;
import org.apache.doris.nereids.trees.plans.commands.ShowTableIdCommand;
import org.apache.doris.nereids.trees.plans.commands.ShowTableStatsCommand;
import org.apache.doris.nereids.trees.plans.commands.ShowTableStatusCommand;
import org.apache.doris.nereids.trees.plans.commands.ShowTabletIdCommand;
import org.apache.doris.nereids.trees.plans.commands.ShowTabletStorageFormatCommand;
import org.apache.doris.nereids.trees.plans.commands.ShowTabletsBelongCommand;
import org.apache.doris.nereids.trees.plans.commands.ShowTabletsFromTableCommand;
import org.apache.doris.nereids.trees.plans.commands.ShowTrashCommand;
import org.apache.doris.nereids.trees.plans.commands.ShowTriggersCommand;
import org.apache.doris.nereids.trees.plans.commands.ShowUserPropertyCommand;
import org.apache.doris.nereids.trees.plans.commands.ShowVariablesCommand;
import org.apache.doris.nereids.trees.plans.commands.ShowViewCommand;
import org.apache.doris.nereids.trees.plans.commands.ShowWarningErrorCountCommand;
import org.apache.doris.nereids.trees.plans.commands.ShowWarningErrorsCommand;
import org.apache.doris.nereids.trees.plans.commands.ShowWhiteListCommand;
import org.apache.doris.nereids.trees.plans.commands.SyncCommand;
import org.apache.doris.nereids.trees.plans.commands.TransactionBeginCommand;
import org.apache.doris.nereids.trees.plans.commands.TransactionCommitCommand;
import org.apache.doris.nereids.trees.plans.commands.TransactionRollbackCommand;
import org.apache.doris.nereids.trees.plans.commands.UnsetDefaultStorageVaultCommand;
import org.apache.doris.nereids.trees.plans.commands.UnsetVariableCommand;
import org.apache.doris.nereids.trees.plans.commands.UnsupportedCommand;
import org.apache.doris.nereids.trees.plans.commands.UpdateCommand;
import org.apache.doris.nereids.trees.plans.commands.alter.AlterDatabaseRenameCommand;
import org.apache.doris.nereids.trees.plans.commands.alter.AlterDatabaseSetQuotaCommand;
import org.apache.doris.nereids.trees.plans.commands.alter.AlterRepositoryCommand;
import org.apache.doris.nereids.trees.plans.commands.clean.CleanLabelCommand;
import org.apache.doris.nereids.trees.plans.commands.info.AddBackendOp;
import org.apache.doris.nereids.trees.plans.commands.info.AddBrokerOp;
import org.apache.doris.nereids.trees.plans.commands.info.AddColumnOp;
import org.apache.doris.nereids.trees.plans.commands.info.AddColumnsOp;
import org.apache.doris.nereids.trees.plans.commands.info.AddFollowerOp;
import org.apache.doris.nereids.trees.plans.commands.info.AddObserverOp;
import org.apache.doris.nereids.trees.plans.commands.info.AddPartitionOp;
import org.apache.doris.nereids.trees.plans.commands.info.AddRollupOp;
import org.apache.doris.nereids.trees.plans.commands.info.AlterLoadErrorUrlOp;
import org.apache.doris.nereids.trees.plans.commands.info.AlterMTMVInfo;
import org.apache.doris.nereids.trees.plans.commands.info.AlterMTMVPropertyInfo;
import org.apache.doris.nereids.trees.plans.commands.info.AlterMTMVRefreshInfo;
import org.apache.doris.nereids.trees.plans.commands.info.AlterMTMVRenameInfo;
import org.apache.doris.nereids.trees.plans.commands.info.AlterMTMVReplaceInfo;
import org.apache.doris.nereids.trees.plans.commands.info.AlterMultiPartitionOp;
import org.apache.doris.nereids.trees.plans.commands.info.AlterSystemOp;
import org.apache.doris.nereids.trees.plans.commands.info.AlterTableOp;
import org.apache.doris.nereids.trees.plans.commands.info.AlterViewInfo;
import org.apache.doris.nereids.trees.plans.commands.info.BuildIndexOp;
import org.apache.doris.nereids.trees.plans.commands.info.BulkLoadDataDesc;
import org.apache.doris.nereids.trees.plans.commands.info.BulkStorageDesc;
import org.apache.doris.nereids.trees.plans.commands.info.CancelMTMVTaskInfo;
import org.apache.doris.nereids.trees.plans.commands.info.ColumnDefinition;
import org.apache.doris.nereids.trees.plans.commands.info.CreateIndexOp;
import org.apache.doris.nereids.trees.plans.commands.info.CreateJobInfo;
import org.apache.doris.nereids.trees.plans.commands.info.CreateMTMVInfo;
import org.apache.doris.nereids.trees.plans.commands.info.CreateRoutineLoadInfo;
import org.apache.doris.nereids.trees.plans.commands.info.CreateTableInfo;
import org.apache.doris.nereids.trees.plans.commands.info.CreateTableLikeInfo;
import org.apache.doris.nereids.trees.plans.commands.info.CreateViewInfo;
import org.apache.doris.nereids.trees.plans.commands.info.DMLCommandType;
import org.apache.doris.nereids.trees.plans.commands.info.DecommissionBackendOp;
import org.apache.doris.nereids.trees.plans.commands.info.DefaultValue;
import org.apache.doris.nereids.trees.plans.commands.info.DistributionDescriptor;
import org.apache.doris.nereids.trees.plans.commands.info.DropAllBrokerOp;
import org.apache.doris.nereids.trees.plans.commands.info.DropBackendOp;
import org.apache.doris.nereids.trees.plans.commands.info.DropBrokerOp;
import org.apache.doris.nereids.trees.plans.commands.info.DropColumnOp;
import org.apache.doris.nereids.trees.plans.commands.info.DropDatabaseInfo;
import org.apache.doris.nereids.trees.plans.commands.info.DropFollowerOp;
import org.apache.doris.nereids.trees.plans.commands.info.DropIndexOp;
import org.apache.doris.nereids.trees.plans.commands.info.DropMTMVInfo;
import org.apache.doris.nereids.trees.plans.commands.info.DropObserverOp;
import org.apache.doris.nereids.trees.plans.commands.info.DropPartitionFromIndexOp;
import org.apache.doris.nereids.trees.plans.commands.info.DropPartitionOp;
import org.apache.doris.nereids.trees.plans.commands.info.DropRollupOp;
import org.apache.doris.nereids.trees.plans.commands.info.EnableFeatureOp;
import org.apache.doris.nereids.trees.plans.commands.info.FixedRangePartition;
import org.apache.doris.nereids.trees.plans.commands.info.FuncNameInfo;
import org.apache.doris.nereids.trees.plans.commands.info.FunctionArgTypesInfo;
import org.apache.doris.nereids.trees.plans.commands.info.GeneratedColumnDesc;
import org.apache.doris.nereids.trees.plans.commands.info.InPartition;
import org.apache.doris.nereids.trees.plans.commands.info.IndexDefinition;
import org.apache.doris.nereids.trees.plans.commands.info.LabelNameInfo;
import org.apache.doris.nereids.trees.plans.commands.info.LessThanPartition;
import org.apache.doris.nereids.trees.plans.commands.info.MTMVPartitionDefinition;
import org.apache.doris.nereids.trees.plans.commands.info.ModifyBackendOp;
import org.apache.doris.nereids.trees.plans.commands.info.ModifyColumnCommentOp;
import org.apache.doris.nereids.trees.plans.commands.info.ModifyColumnOp;
import org.apache.doris.nereids.trees.plans.commands.info.ModifyDistributionOp;
import org.apache.doris.nereids.trees.plans.commands.info.ModifyEngineOp;
import org.apache.doris.nereids.trees.plans.commands.info.ModifyFrontendOrBackendHostNameOp;
import org.apache.doris.nereids.trees.plans.commands.info.ModifyFrontendOrBackendHostNameOp.ModifyOpType;
import org.apache.doris.nereids.trees.plans.commands.info.ModifyPartitionOp;
import org.apache.doris.nereids.trees.plans.commands.info.ModifyTableCommentOp;
import org.apache.doris.nereids.trees.plans.commands.info.ModifyTablePropertiesOp;
import org.apache.doris.nereids.trees.plans.commands.info.PartitionDefinition;
import org.apache.doris.nereids.trees.plans.commands.info.PartitionDefinition.MaxValue;
import org.apache.doris.nereids.trees.plans.commands.info.PartitionNamesInfo;
import org.apache.doris.nereids.trees.plans.commands.info.PartitionTableInfo;
import org.apache.doris.nereids.trees.plans.commands.info.PauseMTMVInfo;
import org.apache.doris.nereids.trees.plans.commands.info.RefreshMTMVInfo;
import org.apache.doris.nereids.trees.plans.commands.info.RenameColumnOp;
import org.apache.doris.nereids.trees.plans.commands.info.RenamePartitionOp;
import org.apache.doris.nereids.trees.plans.commands.info.RenameRollupOp;
import org.apache.doris.nereids.trees.plans.commands.info.RenameTableOp;
import org.apache.doris.nereids.trees.plans.commands.info.ReorderColumnsOp;
import org.apache.doris.nereids.trees.plans.commands.info.ReplacePartitionOp;
import org.apache.doris.nereids.trees.plans.commands.info.ReplaceTableOp;
import org.apache.doris.nereids.trees.plans.commands.info.ResumeMTMVInfo;
import org.apache.doris.nereids.trees.plans.commands.info.RollupDefinition;
import org.apache.doris.nereids.trees.plans.commands.info.SetCharsetAndCollateVarOp;
import org.apache.doris.nereids.trees.plans.commands.info.SetLdapPassVarOp;
import org.apache.doris.nereids.trees.plans.commands.info.SetNamesVarOp;
import org.apache.doris.nereids.trees.plans.commands.info.SetPassVarOp;
import org.apache.doris.nereids.trees.plans.commands.info.SetSessionVarOp;
import org.apache.doris.nereids.trees.plans.commands.info.SetUserDefinedVarOp;
import org.apache.doris.nereids.trees.plans.commands.info.SetUserPropertyVarOp;
import org.apache.doris.nereids.trees.plans.commands.info.SetVarOp;
import org.apache.doris.nereids.trees.plans.commands.info.ShowCreateMTMVInfo;
import org.apache.doris.nereids.trees.plans.commands.info.SimpleColumnDefinition;
import org.apache.doris.nereids.trees.plans.commands.info.StepPartition;
import org.apache.doris.nereids.trees.plans.commands.info.TableNameInfo;
import org.apache.doris.nereids.trees.plans.commands.info.TableRefInfo;
import org.apache.doris.nereids.trees.plans.commands.insert.BatchInsertIntoTableCommand;
import org.apache.doris.nereids.trees.plans.commands.insert.InsertIntoTableCommand;
import org.apache.doris.nereids.trees.plans.commands.insert.InsertOverwriteTableCommand;
import org.apache.doris.nereids.trees.plans.commands.load.CreateRoutineLoadCommand;
import org.apache.doris.nereids.trees.plans.commands.load.LoadColumnClause;
import org.apache.doris.nereids.trees.plans.commands.load.LoadColumnDesc;
import org.apache.doris.nereids.trees.plans.commands.load.LoadDeleteOnClause;
import org.apache.doris.nereids.trees.plans.commands.load.LoadPartitionNames;
import org.apache.doris.nereids.trees.plans.commands.load.LoadProperty;
import org.apache.doris.nereids.trees.plans.commands.load.LoadSeparator;
import org.apache.doris.nereids.trees.plans.commands.load.LoadSequenceClause;
import org.apache.doris.nereids.trees.plans.commands.load.LoadWhereClause;
import org.apache.doris.nereids.trees.plans.commands.refresh.RefreshCatalogCommand;
import org.apache.doris.nereids.trees.plans.commands.refresh.RefreshDatabaseCommand;
import org.apache.doris.nereids.trees.plans.commands.refresh.RefreshTableCommand;
import org.apache.doris.nereids.trees.plans.commands.use.SwitchCommand;
import org.apache.doris.nereids.trees.plans.commands.use.UseCommand;
import org.apache.doris.nereids.trees.plans.logical.LogicalAggregate;
import org.apache.doris.nereids.trees.plans.logical.LogicalCTE;
import org.apache.doris.nereids.trees.plans.logical.LogicalExcept;
import org.apache.doris.nereids.trees.plans.logical.LogicalFileSink;
import org.apache.doris.nereids.trees.plans.logical.LogicalFilter;
import org.apache.doris.nereids.trees.plans.logical.LogicalGenerate;
import org.apache.doris.nereids.trees.plans.logical.LogicalHaving;
import org.apache.doris.nereids.trees.plans.logical.LogicalIntersect;
import org.apache.doris.nereids.trees.plans.logical.LogicalJoin;
import org.apache.doris.nereids.trees.plans.logical.LogicalLimit;
import org.apache.doris.nereids.trees.plans.logical.LogicalOneRowRelation;
import org.apache.doris.nereids.trees.plans.logical.LogicalPlan;
import org.apache.doris.nereids.trees.plans.logical.LogicalProject;
import org.apache.doris.nereids.trees.plans.logical.LogicalQualify;
import org.apache.doris.nereids.trees.plans.logical.LogicalRepeat;
import org.apache.doris.nereids.trees.plans.logical.LogicalSelectHint;
import org.apache.doris.nereids.trees.plans.logical.LogicalSink;
import org.apache.doris.nereids.trees.plans.logical.LogicalSort;
import org.apache.doris.nereids.trees.plans.logical.LogicalSubQueryAlias;
import org.apache.doris.nereids.trees.plans.logical.LogicalUnion;
import org.apache.doris.nereids.trees.plans.logical.LogicalUsingJoin;
import org.apache.doris.nereids.types.AggStateType;
import org.apache.doris.nereids.types.ArrayType;
import org.apache.doris.nereids.types.BigIntType;
import org.apache.doris.nereids.types.BooleanType;
import org.apache.doris.nereids.types.DataType;
import org.apache.doris.nereids.types.LargeIntType;
import org.apache.doris.nereids.types.MapType;
import org.apache.doris.nereids.types.StructField;
import org.apache.doris.nereids.types.StructType;
import org.apache.doris.nereids.types.VarcharType;
import org.apache.doris.nereids.types.coercion.CharacterType;
import org.apache.doris.nereids.util.ExpressionUtils;
import org.apache.doris.nereids.util.RelationUtil;
import org.apache.doris.nereids.util.Utils;
import org.apache.doris.policy.FilterType;
import org.apache.doris.policy.PolicyTypeEnum;
import org.apache.doris.qe.ConnectContext;
import org.apache.doris.qe.SqlModeHelper;
import org.apache.doris.statistics.AnalysisInfo;
import org.apache.doris.system.NodeType;

import com.google.common.collect.ImmutableList;
import com.google.common.collect.ImmutableMap;
import com.google.common.collect.ImmutableMap.Builder;
import com.google.common.collect.Lists;
import com.google.common.collect.Maps;
import com.google.common.collect.Sets;
import org.antlr.v4.runtime.ParserRuleContext;
import org.antlr.v4.runtime.RuleContext;
import org.antlr.v4.runtime.Token;
import org.antlr.v4.runtime.tree.ParseTree;
import org.antlr.v4.runtime.tree.RuleNode;
import org.antlr.v4.runtime.tree.TerminalNode;

import java.math.BigDecimal;
import java.math.BigInteger;
import java.util.ArrayList;
import java.util.Collections;
import java.util.HashMap;
import java.util.HashSet;
import java.util.List;
import java.util.Locale;
import java.util.Map;
import java.util.Optional;
import java.util.Set;
import java.util.function.Supplier;
import java.util.stream.Collectors;

/**
 * Build a logical plan tree with unbounded nodes.
 */
@SuppressWarnings({"OptionalUsedAsFieldOrParameterType", "OptionalGetWithoutIsPresent"})
public class LogicalPlanBuilder extends DorisParserBaseVisitor<Object> {
    private static String JOB_NAME = "jobName";
    private static String TASK_ID = "taskId";
    // Sort the parameters with token position to keep the order with original placeholders
    // in prepared statement.Otherwise, the order maybe broken
    private final Map<Token, Placeholder> tokenPosToParameters = Maps.newTreeMap((pos1, pos2) -> {
        int line = pos1.getLine() - pos2.getLine();
        if (line != 0) {
            return line;
        }
        return pos1.getCharPositionInLine() - pos2.getCharPositionInLine();
    });

    private final Map<Integer, ParserRuleContext> selectHintMap;

    public LogicalPlanBuilder(Map<Integer, ParserRuleContext> selectHintMap) {
        this.selectHintMap = selectHintMap;
    }

    @SuppressWarnings("unchecked")
    protected <T> T typedVisit(ParseTree ctx) {
        return (T) ctx.accept(this);
    }

    /**
     * Override the default behavior for all visit methods. This will only return a non-null result
     * when the context has only one child. This is done because there is no generic method to
     * combine the results of the context children. In all other cases null is returned.
     */
    @Override
    public Object visitChildren(RuleNode node) {
        if (node.getChildCount() == 1) {
            return node.getChild(0).accept(this);
        } else {
            return null;
        }
    }

    @Override
    public LogicalPlan visitSingleStatement(SingleStatementContext ctx) {
        return ParserUtils.withOrigin(ctx, () -> (LogicalPlan) visit(ctx.statement()));
    }

    @Override
    public LogicalPlan visitStatementDefault(StatementDefaultContext ctx) {
        LogicalPlan plan = plan(ctx.query());
        if (ctx.outFileClause() != null) {
            plan = withOutFile(plan, ctx.outFileClause());
        } else {
            plan = new UnboundResultSink<>(plan);
        }
        return withExplain(plan, ctx.explain());
    }

    @Override
    public LogicalPlan visitCreateScheduledJob(DorisParser.CreateScheduledJobContext ctx) {
        Optional<String> label = ctx.label == null ? Optional.empty() : Optional.of(ctx.label.getText());
        Optional<String> atTime = ctx.atTime == null ? Optional.empty() : Optional.of(ctx.atTime.getText());
        Optional<Boolean> immediateStartOptional = ctx.CURRENT_TIMESTAMP() == null ? Optional.of(false) :
                Optional.of(true);
        Optional<String> startTime = ctx.startTime == null ? Optional.empty() : Optional.of(ctx.startTime.getText());
        Optional<String> endsTime = ctx.endsTime == null ? Optional.empty() : Optional.of(ctx.endsTime.getText());
        Optional<Long> interval = ctx.timeInterval == null ? Optional.empty() :
                Optional.of(Long.valueOf(ctx.timeInterval.getText()));
        Optional<String> intervalUnit = ctx.timeUnit == null ? Optional.empty() : Optional.of(ctx.timeUnit.getText());
        String comment =
                visitCommentSpec(ctx.commentSpec());
        String executeSql = getOriginSql(ctx.supportedDmlStatement());
        CreateJobInfo createJobInfo = new CreateJobInfo(label, atTime, interval, intervalUnit, startTime,
                endsTime, immediateStartOptional, comment, executeSql);
        return new CreateJobCommand(createJobInfo);
    }

    private void checkJobNameKey(String key, String keyFormat, DorisParser.SupportedJobStatementContext parseContext) {
        if (key.isEmpty() || !key.equalsIgnoreCase(keyFormat)) {
            throw new ParseException(keyFormat + " should be: '" + keyFormat + "'", parseContext);
        }
    }

    @Override
    public LogicalPlan visitPauseJob(DorisParser.PauseJobContext ctx) {
        checkJobNameKey(stripQuotes(ctx.jobNameKey.getText()), JOB_NAME, ctx);
        return new PauseJobCommand(stripQuotes(ctx.jobNameValue.getText()));
    }

    @Override
    public LogicalPlan visitDropJob(DorisParser.DropJobContext ctx) {
        checkJobNameKey(stripQuotes(ctx.jobNameKey.getText()), JOB_NAME, ctx);
        boolean ifExists = ctx.EXISTS() != null;
        return new DropJobCommand(stripQuotes(ctx.jobNameValue.getText()), ifExists);
    }

    @Override
    public LogicalPlan visitResumeJob(DorisParser.ResumeJobContext ctx) {
        checkJobNameKey(stripQuotes(ctx.jobNameKey.getText()), JOB_NAME, ctx);
        return new ResumeJobCommand(stripQuotes(ctx.jobNameValue.getText()));
    }

    @Override
    public LogicalPlan visitCancelJobTask(DorisParser.CancelJobTaskContext ctx) {
        checkJobNameKey(stripQuotes(ctx.jobNameKey.getText()), JOB_NAME, ctx);
        checkJobNameKey(stripQuotes(ctx.taskIdKey.getText()), TASK_ID, ctx);
        String jobName = stripQuotes(ctx.jobNameValue.getText());
        Long taskId = Long.valueOf(ctx.taskIdValue.getText());
        return new CancelJobTaskCommand(jobName, taskId);
    }

    @Override
    public String visitCommentSpec(DorisParser.CommentSpecContext ctx) {
        String commentSpec = ctx == null ? "''" : ctx.STRING_LITERAL().getText();
        return
                LogicalPlanBuilderAssistant.escapeBackSlash(commentSpec.substring(1, commentSpec.length() - 1));
    }

    @Override
    public LogicalPlan visitInsertTable(InsertTableContext ctx) {
        boolean isOverwrite = ctx.INTO() == null;
        ImmutableList.Builder<String> tableName = ImmutableList.builder();
        if (null != ctx.tableName) {
            List<String> nameParts = visitMultipartIdentifier(ctx.tableName);
            tableName.addAll(nameParts);
        } else if (null != ctx.tableId) {
            // process group commit insert table command send by be
            TableName name = Env.getCurrentEnv().getCurrentCatalog()
                    .getTableNameByTableId(Long.valueOf(ctx.tableId.getText()));
            tableName.add(name.getDb());
            tableName.add(name.getTbl());
            ConnectContext.get().setDatabase(name.getDb());
        } else {
            throw new ParseException("tableName and tableId cannot both be null");
        }
        Optional<String> labelName = (ctx.labelName == null) ? Optional.empty() : Optional.of(ctx.labelName.getText());
        List<String> colNames = ctx.cols == null ? ImmutableList.of() : visitIdentifierList(ctx.cols);
        // TODO visit partitionSpecCtx
        LogicalPlan plan = visitQuery(ctx.query());
        // partitionSpec may be NULL. means auto detect partition. only available when IOT
        Pair<Boolean, List<String>> partitionSpec = visitPartitionSpec(ctx.partitionSpec());
        // partitionSpec.second :
        // null - auto detect
        // zero - whole table
        // others - specific partitions
        boolean isAutoDetect = partitionSpec.second == null;
        LogicalSink<?> sink = UnboundTableSinkCreator.createUnboundTableSinkMaybeOverwrite(
                tableName.build(),
                colNames,
                ImmutableList.of(), // hints
                partitionSpec.first, // isTemp
                partitionSpec.second, // partition names
                isAutoDetect,
                isOverwrite,
                ConnectContext.get().getSessionVariable().isEnableUniqueKeyPartialUpdate(),
                ctx.tableId == null ? DMLCommandType.INSERT : DMLCommandType.GROUP_COMMIT,
                plan);
        Optional<LogicalPlan> cte = Optional.empty();
        if (ctx.cte() != null) {
            cte = Optional.ofNullable(withCte(plan, ctx.cte()));
        }
        LogicalPlan command;
        if (isOverwrite) {
            command = new InsertOverwriteTableCommand(sink, labelName, cte);
        } else {
            if (ConnectContext.get() != null && ConnectContext.get().isTxnModel()
                    && sink.child() instanceof InlineTable
                    && sink.child().getExpressions().stream().allMatch(Expression::isConstant)) {
                // FIXME: In legacy, the `insert into select 1` is handled as `insert into values`.
                //  In nereids, the original way is throw an AnalysisException and fallback to legacy.
                //  Now handle it as `insert into select`(a separate load job), should fix it as the legacy.
                command = new BatchInsertIntoTableCommand(sink);
            } else {
                command = new InsertIntoTableCommand(sink, labelName, Optional.empty(), cte);
            }
        }
        return withExplain(command, ctx.explain());
    }

    /**
     * return a pair, first will be true if partitions is temp partition, select is a list to present partition list.
     */
    @Override
    public Pair<Boolean, List<String>> visitPartitionSpec(PartitionSpecContext ctx) {
        List<String> partitions = ImmutableList.of();
        boolean temporaryPartition = false;
        if (ctx != null) {
            temporaryPartition = ctx.TEMPORARY() != null;
            if (ctx.ASTERISK() != null) {
                partitions = null;
            } else if (ctx.partition != null) {
                partitions = ImmutableList.of(ctx.partition.getText());
            } else {
                partitions = visitIdentifierList(ctx.partitions);
            }
        }
        return Pair.of(temporaryPartition, partitions);
    }

    @Override
    public Command visitCreateMTMV(CreateMTMVContext ctx) {
        if (ctx.buildMode() == null && ctx.refreshMethod() == null && ctx.refreshTrigger() == null
                && ctx.cols == null && ctx.keys == null
                && ctx.HASH() == null && ctx.RANDOM() == null && ctx.BUCKETS() == null) {
            return visitCreateSyncMvCommand(ctx);
        }

        List<String> nameParts = visitMultipartIdentifier(ctx.mvName);
        BuildMode buildMode = visitBuildMode(ctx.buildMode());
        RefreshMethod refreshMethod = visitRefreshMethod(ctx.refreshMethod());
        MTMVRefreshTriggerInfo refreshTriggerInfo = visitRefreshTrigger(ctx.refreshTrigger());
        LogicalPlan logicalPlan = visitQuery(ctx.query());
        String querySql = getOriginSql(ctx.query());

        int bucketNum = FeConstants.default_bucket_num;
        if (ctx.INTEGER_VALUE() != null) {
            bucketNum = Integer.parseInt(ctx.INTEGER_VALUE().getText());
        }
        DistributionDescriptor desc;
        if (ctx.HASH() != null) {
            desc = new DistributionDescriptor(true, ctx.AUTO() != null, bucketNum,
                    visitIdentifierList(ctx.hashKeys));
        } else {
            desc = new DistributionDescriptor(false, ctx.AUTO() != null, bucketNum, null);
        }

        Map<String, String> properties = ctx.propertyClause() != null
                ? Maps.newHashMap(visitPropertyClause(ctx.propertyClause())) : Maps.newHashMap();
        String comment = ctx.STRING_LITERAL() == null ? "" : LogicalPlanBuilderAssistant.escapeBackSlash(
                ctx.STRING_LITERAL().getText().substring(1, ctx.STRING_LITERAL().getText().length() - 1));

        return new CreateMTMVCommand(new CreateMTMVInfo(ctx.EXISTS() != null, new TableNameInfo(nameParts),
                ctx.keys != null ? visitIdentifierList(ctx.keys) : ImmutableList.of(),
                comment,
                desc, properties, logicalPlan, querySql,
                new MTMVRefreshInfo(buildMode, refreshMethod, refreshTriggerInfo),
                ctx.cols == null ? Lists.newArrayList() : visitSimpleColumnDefs(ctx.cols),
                visitMTMVPartitionInfo(ctx.mvPartition())
        ));
    }

    private Command visitCreateSyncMvCommand(CreateMTMVContext ctx) {
        List<String> nameParts = visitMultipartIdentifier(ctx.mvName);
        LogicalPlan logicalPlan = new UnboundResultSink<>(visitQuery(ctx.query()));
        Map<String, String> properties = ctx.propertyClause() != null
                ? Maps.newHashMap(visitPropertyClause(ctx.propertyClause())) : Maps.newHashMap();
        return new CreateMaterializedViewCommand(new TableNameInfo(nameParts), logicalPlan, properties);
    }

    /**
     * get MTMVPartitionDefinition
     *
     * @param ctx MvPartitionContext
     * @return MTMVPartitionDefinition
     */
    public MTMVPartitionDefinition visitMTMVPartitionInfo(MvPartitionContext ctx) {
        MTMVPartitionDefinition mtmvPartitionDefinition = new MTMVPartitionDefinition();
        if (ctx == null) {
            mtmvPartitionDefinition.setPartitionType(MTMVPartitionType.SELF_MANAGE);
        } else if (ctx.partitionKey != null) {
            mtmvPartitionDefinition.setPartitionType(MTMVPartitionType.FOLLOW_BASE_TABLE);
            mtmvPartitionDefinition.setPartitionCol(ctx.partitionKey.getText());
        } else {
            mtmvPartitionDefinition.setPartitionType(MTMVPartitionType.EXPR);
            Expression functionCallExpression = visitFunctionCallExpression(ctx.partitionExpr);
            mtmvPartitionDefinition.setFunctionCallExpression(functionCallExpression);
        }
        return mtmvPartitionDefinition;
    }

    @Override
    public List<SimpleColumnDefinition> visitSimpleColumnDefs(SimpleColumnDefsContext ctx) {
        if (ctx == null) {
            return null;
        }
        return ctx.cols.stream()
                .map(this::visitSimpleColumnDef)
                .collect(ImmutableList.toImmutableList());
    }

    @Override
    public SimpleColumnDefinition visitSimpleColumnDef(SimpleColumnDefContext ctx) {
        String comment = ctx.STRING_LITERAL() == null ? "" : LogicalPlanBuilderAssistant.escapeBackSlash(
                ctx.STRING_LITERAL().getText().substring(1, ctx.STRING_LITERAL().getText().length() - 1));
        return new SimpleColumnDefinition(ctx.colName.getText(), comment);
    }

    /**
     * get originSql
     *
     * @param ctx context
     * @return originSql
     */
    public String getOriginSql(ParserRuleContext ctx) {
        int startIndex = ctx.start.getStartIndex();
        int stopIndex = ctx.stop.getStopIndex();
        org.antlr.v4.runtime.misc.Interval interval = new org.antlr.v4.runtime.misc.Interval(startIndex, stopIndex);
        return ctx.start.getInputStream().getText(interval);
    }

    @Override
    public MTMVRefreshTriggerInfo visitRefreshTrigger(RefreshTriggerContext ctx) {
        if (ctx == null) {
            return new MTMVRefreshTriggerInfo(RefreshTrigger.MANUAL);
        }
        if (ctx.MANUAL() != null) {
            return new MTMVRefreshTriggerInfo(RefreshTrigger.MANUAL);
        }
        if (ctx.COMMIT() != null) {
            return new MTMVRefreshTriggerInfo(RefreshTrigger.COMMIT);
        }
        if (ctx.SCHEDULE() != null) {
            return new MTMVRefreshTriggerInfo(RefreshTrigger.SCHEDULE, visitRefreshSchedule(ctx.refreshSchedule()));
        }
        return new MTMVRefreshTriggerInfo(RefreshTrigger.MANUAL);
    }

    @Override
    public ReplayCommand visitReplay(DorisParser.ReplayContext ctx) {
        if (ctx.replayCommand().replayType().DUMP() != null) {
            LogicalPlan plan = plan(ctx.replayCommand().replayType().query());
            return new ReplayCommand(PlanType.REPLAY_COMMAND, null, plan, ReplayCommand.ReplayType.DUMP);
        } else if (ctx.replayCommand().replayType().PLAY() != null) {
            String tmpPath = ctx.replayCommand().replayType().filePath.getText();
            String path = LogicalPlanBuilderAssistant.escapeBackSlash(tmpPath.substring(1, tmpPath.length() - 1));
            return new ReplayCommand(PlanType.REPLAY_COMMAND, path, null, ReplayCommand.ReplayType.PLAY);
        }
        return null;
    }

    @Override
    public MTMVRefreshSchedule visitRefreshSchedule(RefreshScheduleContext ctx) {
        int interval = Integer.parseInt(ctx.INTEGER_VALUE().getText());
        String startTime = ctx.STARTS() == null ? null
                : ctx.STRING_LITERAL().getText().substring(1, ctx.STRING_LITERAL().getText().length() - 1);
        IntervalUnit unit = visitMvRefreshUnit(ctx.refreshUnit);
        return new MTMVRefreshSchedule(startTime, interval, unit);
    }

    /**
     * get IntervalUnit,only enable_job_schedule_second_for_test is true, can use second
     *
     * @param ctx ctx
     * @return IntervalUnit
     */
    public IntervalUnit visitMvRefreshUnit(IdentifierContext ctx) {
        IntervalUnit intervalUnit = IntervalUnit.fromString(ctx.getText().toUpperCase());
        if (null == intervalUnit) {
            throw new AnalysisException("interval time unit can not be " + ctx.getText());
        }
        if (intervalUnit.equals(IntervalUnit.SECOND)
                && !Config.enable_job_schedule_second_for_test) {
            throw new AnalysisException("interval time unit can not be second");
        }
        return intervalUnit;
    }

    @Override
    public RefreshMethod visitRefreshMethod(RefreshMethodContext ctx) {
        if (ctx == null) {
            return RefreshMethod.AUTO;
        }
        return RefreshMethod.valueOf(ctx.getText().toUpperCase());
    }

    @Override
    public BuildMode visitBuildMode(BuildModeContext ctx) {
        if (ctx == null) {
            return BuildMode.IMMEDIATE;
        }
        if (ctx.DEFERRED() != null) {
            return BuildMode.DEFERRED;
        } else if (ctx.IMMEDIATE() != null) {
            return BuildMode.IMMEDIATE;
        }
        return BuildMode.IMMEDIATE;
    }

    @Override
    public RefreshMTMVCommand visitRefreshMTMV(RefreshMTMVContext ctx) {
        List<String> nameParts = visitMultipartIdentifier(ctx.mvName);
        List<String> partitions = ImmutableList.of();
        if (ctx.partitionSpec() != null) {
            if (ctx.partitionSpec().TEMPORARY() != null) {
                throw new AnalysisException("Not allowed to specify TEMPORARY ");
            }
            if (ctx.partitionSpec().partition != null) {
                partitions = ImmutableList.of(ctx.partitionSpec().partition.getText());
            } else {
                partitions = visitIdentifierList(ctx.partitionSpec().partitions);
            }
        }
        return new RefreshMTMVCommand(new RefreshMTMVInfo(new TableNameInfo(nameParts),
                partitions, ctx.COMPLETE() != null));
    }

    @Override
    public Command visitDropMTMV(DropMTMVContext ctx) {
        if (ctx.tableName != null) {
            // TODO support drop sync mv
            return new UnsupportedCommand();
        }
        List<String> nameParts = visitMultipartIdentifier(ctx.mvName);
        return new DropMTMVCommand(new DropMTMVInfo(new TableNameInfo(nameParts), ctx.EXISTS() != null));
    }

    @Override
    public PauseMTMVCommand visitPauseMTMV(PauseMTMVContext ctx) {
        List<String> nameParts = visitMultipartIdentifier(ctx.mvName);
        return new PauseMTMVCommand(new PauseMTMVInfo(new TableNameInfo(nameParts)));
    }

    @Override
    public ResumeMTMVCommand visitResumeMTMV(ResumeMTMVContext ctx) {
        List<String> nameParts = visitMultipartIdentifier(ctx.mvName);
        return new ResumeMTMVCommand(new ResumeMTMVInfo(new TableNameInfo(nameParts)));
    }

    @Override
    public ShowCreateMTMVCommand visitShowCreateMTMV(ShowCreateMTMVContext ctx) {
        List<String> nameParts = visitMultipartIdentifier(ctx.mvName);
        return new ShowCreateMTMVCommand(new ShowCreateMTMVInfo(new TableNameInfo(nameParts)));
    }

    @Override
    public CancelExportCommand visitCancelExport(DorisParser.CancelExportContext ctx) {
        String databaseName = null;
        if (ctx.database != null) {
            databaseName = stripQuotes(ctx.database.getText());
        }
        Expression wildWhere = null;
        if (ctx.wildWhere() != null) {
            wildWhere = getWildWhere(ctx.wildWhere());
        }
        return new CancelExportCommand(databaseName, wildWhere);
    }

    @Override
    public CancelLoadCommand visitCancelLoad(DorisParser.CancelLoadContext ctx) {
        String databaseName = null;
        if (ctx.database != null) {
            databaseName = stripQuotes(ctx.database.getText());
        }
        Expression wildWhere = null;
        if (ctx.wildWhere() != null) {
            wildWhere = getWildWhere(ctx.wildWhere());
        }
        return new CancelLoadCommand(databaseName, wildWhere);
    }

    @Override
    public CancelWarmUpJobCommand visitCancelWarmUpJob(DorisParser.CancelWarmUpJobContext ctx) {
        Expression wildWhere = null;
        if (ctx.wildWhere() != null) {
            wildWhere = getWildWhere(ctx.wildWhere());
        }
        return new CancelWarmUpJobCommand(wildWhere);
    }

    @Override
    public CancelMTMVTaskCommand visitCancelMTMVTask(CancelMTMVTaskContext ctx) {
        List<String> nameParts = visitMultipartIdentifier(ctx.mvName);
        long taskId = Long.parseLong(ctx.taskId.getText());
        return new CancelMTMVTaskCommand(new CancelMTMVTaskInfo(new TableNameInfo(nameParts), taskId));
    }

    @Override
    public AdminCompactTableCommand visitAdminCompactTable(AdminCompactTableContext ctx) {
        TableRefInfo tableRefInfo = visitBaseTableRefContext(ctx.baseTableRef());
        EqualTo equalTo = null;
        if (ctx.WHERE() != null) {
            StringLiteral left = new StringLiteral(stripQuotes(ctx.TYPE().getText()));
            StringLiteral right = new StringLiteral(stripQuotes(ctx.STRING_LITERAL().getText()));
            equalTo = new EqualTo(left, right);
        }
        return new AdminCompactTableCommand(tableRefInfo, equalTo);
    }

    @Override
    public AlterMTMVCommand visitAlterMTMV(AlterMTMVContext ctx) {
        List<String> nameParts = visitMultipartIdentifier(ctx.mvName);
        TableNameInfo mvName = new TableNameInfo(nameParts);
        AlterMTMVInfo alterMTMVInfo = null;
        if (ctx.RENAME() != null) {
            alterMTMVInfo = new AlterMTMVRenameInfo(mvName, ctx.newName.getText());
        } else if (ctx.REFRESH() != null) {
            MTMVRefreshInfo refreshInfo = new MTMVRefreshInfo();
            if (ctx.refreshMethod() != null) {
                refreshInfo.setRefreshMethod(visitRefreshMethod(ctx.refreshMethod()));
            }
            if (ctx.refreshTrigger() != null) {
                refreshInfo.setRefreshTriggerInfo(visitRefreshTrigger(ctx.refreshTrigger()));
            }
            alterMTMVInfo = new AlterMTMVRefreshInfo(mvName, refreshInfo);
        } else if (ctx.SET() != null) {
            alterMTMVInfo = new AlterMTMVPropertyInfo(mvName,
                    Maps.newHashMap(visitPropertyItemList(ctx.fileProperties)));
        } else if (ctx.REPLACE() != null) {
            String newName = ctx.newName.getText();
            Map<String, String> properties = ctx.propertyClause() != null
                    ? Maps.newHashMap(visitPropertyClause(ctx.propertyClause())) : Maps.newHashMap();
            alterMTMVInfo = new AlterMTMVReplaceInfo(mvName, newName, properties);
        }
        return new AlterMTMVCommand(alterMTMVInfo);
    }

    @Override
    public LogicalPlan visitAlterView(AlterViewContext ctx) {
        List<String> nameParts = visitMultipartIdentifier(ctx.name);
        String comment = ctx.commentSpec() == null ? null : visitCommentSpec(ctx.commentSpec());
        AlterViewInfo info;
        if (comment != null) {
            info = new AlterViewInfo(new TableNameInfo(nameParts), comment);
        } else {
            String querySql = getOriginSql(ctx.query());
            info = new AlterViewInfo(new TableNameInfo(nameParts), querySql,
                    ctx.cols == null ? Lists.newArrayList() : visitSimpleColumnDefs(ctx.cols));
        }
        return new AlterViewCommand(info);
    }

    @Override
    public LogicalPlan visitAlterStorageVault(AlterStorageVaultContext ctx) {
        List<String> nameParts = this.visitMultipartIdentifier(ctx.name);
        String vaultName = nameParts.get(0);
        Map<String, String> properties = this.visitPropertyClause(ctx.properties);
        return new AlterStorageVaultCommand(vaultName, properties);
    }

    @Override
    public LogicalPlan visitAlterSystemRenameComputeGroup(AlterSystemRenameComputeGroupContext ctx) {
        return new AlterSystemRenameComputeGroupCommand(ctx.name.getText(), ctx.newName.getText());
    }

    @Override
    public LogicalPlan visitShowConstraint(ShowConstraintContext ctx) {
        List<String> parts = visitMultipartIdentifier(ctx.table);
        return new ShowConstraintsCommand(parts);
    }

    @Override
    public LogicalPlan visitAddConstraint(AddConstraintContext ctx) {
        List<String> parts = visitMultipartIdentifier(ctx.table);
        UnboundRelation curTable = new UnboundRelation(StatementScopeIdGenerator.newRelationId(), parts);
        ImmutableList<Slot> slots = visitIdentifierList(ctx.constraint().slots).stream()
                .map(UnboundSlot::new)
                .collect(ImmutableList.toImmutableList());
        Constraint constraint;
        if (ctx.constraint().UNIQUE() != null) {
            constraint = Constraint.newUniqueConstraint(curTable, slots);
        } else if (ctx.constraint().PRIMARY() != null) {
            constraint = Constraint.newPrimaryKeyConstraint(curTable, slots);
        } else if (ctx.constraint().FOREIGN() != null) {
            ImmutableList<Slot> referencedSlots = visitIdentifierList(ctx.constraint().referencedSlots).stream()
                    .map(UnboundSlot::new)
                    .collect(ImmutableList.toImmutableList());
            List<String> nameParts = visitMultipartIdentifier(ctx.constraint().referenceTable);
            LogicalPlan referenceTable = new UnboundRelation(StatementScopeIdGenerator.newRelationId(), nameParts);
            constraint = Constraint.newForeignKeyConstraint(curTable, slots, referenceTable, referencedSlots);
        } else {
            throw new AnalysisException("Unsupported constraint " + ctx.getText());
        }
        return new AddConstraintCommand(ctx.constraintName.getText().toLowerCase(), constraint);
    }

    @Override
    public LogicalPlan visitDropConstraint(DropConstraintContext ctx) {
        List<String> parts = visitMultipartIdentifier(ctx.table);
        UnboundRelation curTable = new UnboundRelation(StatementScopeIdGenerator.newRelationId(), parts);
        return new DropConstraintCommand(ctx.constraintName.getText().toLowerCase(), curTable);
    }

    @Override
    public LogicalPlan visitUpdate(UpdateContext ctx) {
        LogicalPlan query = LogicalPlanBuilderAssistant.withCheckPolicy(new UnboundRelation(
                StatementScopeIdGenerator.newRelationId(), visitMultipartIdentifier(ctx.tableName)));
        query = withTableAlias(query, ctx.tableAlias());
        if (ctx.fromClause() != null) {
            query = withRelations(query, ctx.fromClause().relations().relation());
        }
        query = withFilter(query, Optional.ofNullable(ctx.whereClause()));
        String tableAlias = null;
        if (ctx.tableAlias().strictIdentifier() != null) {
            tableAlias = ctx.tableAlias().getText();
        }
        Optional<LogicalPlan> cte = Optional.empty();
        if (ctx.cte() != null) {
            cte = Optional.ofNullable(withCte(query, ctx.cte()));
        }
        return withExplain(new UpdateCommand(visitMultipartIdentifier(ctx.tableName), tableAlias,
                visitUpdateAssignmentSeq(ctx.updateAssignmentSeq()), query, cte), ctx.explain());
    }

    @Override
    public LogicalPlan visitDelete(DeleteContext ctx) {
        List<String> tableName = visitMultipartIdentifier(ctx.tableName);
        Pair<Boolean, List<String>> partitionSpec = visitPartitionSpec(ctx.partitionSpec());
        // TODO: now dont support delete auto detect partition.
        if (partitionSpec == null) {
            throw new ParseException("Now don't support auto detect partitions in deleting", ctx);
        }
        LogicalPlan query = withTableAlias(LogicalPlanBuilderAssistant.withCheckPolicy(
                new UnboundRelation(StatementScopeIdGenerator.newRelationId(), tableName,
                        partitionSpec.second, partitionSpec.first)), ctx.tableAlias());
        String tableAlias = null;
        if (ctx.tableAlias().strictIdentifier() != null) {
            tableAlias = ctx.tableAlias().getText();
        }

        Command deleteCommand;
        if (ctx.USING() == null && ctx.cte() == null) {
            query = withFilter(query, Optional.ofNullable(ctx.whereClause()));
            deleteCommand = new DeleteFromCommand(tableName, tableAlias, partitionSpec.first,
                    partitionSpec.second, query);
        } else {
            // convert to insert into select
            if (ctx.USING() != null) {
                query = withRelations(query, ctx.relations().relation());
            }
            query = withFilter(query, Optional.ofNullable(ctx.whereClause()));
            Optional<LogicalPlan> cte = Optional.empty();
            if (ctx.cte() != null) {
                cte = Optional.ofNullable(withCte(query, ctx.cte()));
            }
            deleteCommand = new DeleteFromUsingCommand(tableName, tableAlias,
                    partitionSpec.first, partitionSpec.second, query, cte);
        }
        if (ctx.explain() != null) {
            return withExplain(deleteCommand, ctx.explain());
        } else {
            return deleteCommand;
        }
    }

    @Override
    public LogicalPlan visitExport(ExportContext ctx) {
        // TODO: replace old class name like ExportStmt, BrokerDesc, Expr with new nereid class name
        List<String> tableName = visitMultipartIdentifier(ctx.tableName);
        List<String> partitions = ctx.partition == null ? ImmutableList.of() : visitIdentifierList(ctx.partition);

        // handle path string
        String tmpPath = ctx.filePath.getText();
        String path = LogicalPlanBuilderAssistant.escapeBackSlash(tmpPath.substring(1, tmpPath.length() - 1));

        Optional<Expression> expr = Optional.empty();
        if (ctx.whereClause() != null) {
            expr = Optional.of(getExpression(ctx.whereClause().booleanExpression()));
        }

        Map<String, String> filePropertiesMap = ImmutableMap.of();
        if (ctx.propertyClause() != null) {
            filePropertiesMap = visitPropertyClause(ctx.propertyClause());
        }

        Optional<BrokerDesc> brokerDesc = Optional.empty();
        if (ctx.withRemoteStorageSystem() != null) {
            brokerDesc = Optional.ofNullable(visitWithRemoteStorageSystem(ctx.withRemoteStorageSystem()));
        }
        return new ExportCommand(tableName, partitions, expr, path, filePropertiesMap, brokerDesc);
    }

    @Override
    public Map<String, String> visitPropertyClause(PropertyClauseContext ctx) {
        return ctx == null ? ImmutableMap.of() : visitPropertyItemList(ctx.fileProperties);
    }

    @Override
    public Map<String, String> visitPropertyItemList(PropertyItemListContext ctx) {
        if (ctx == null || ctx.properties == null) {
            return ImmutableMap.of();
        }
        Builder<String, String> propertiesMap = ImmutableMap.builder();
        for (PropertyItemContext argument : ctx.properties) {
            String key = parsePropertyKey(argument.key);
            String value = parsePropertyValue(argument.value);
            propertiesMap.put(key, value);
        }
        return propertiesMap.build();
    }

    @Override
    public BrokerDesc visitWithRemoteStorageSystem(WithRemoteStorageSystemContext ctx) {
        BrokerDesc brokerDesc = null;

        Map<String, String> brokerPropertiesMap = visitPropertyItemList(ctx.brokerProperties);

        if (ctx.S3() != null) {
            brokerDesc = new BrokerDesc("S3", StorageBackend.StorageType.S3, brokerPropertiesMap);
        } else if (ctx.HDFS() != null) {
            brokerDesc = new BrokerDesc("HDFS", StorageBackend.StorageType.HDFS, brokerPropertiesMap);
        } else if (ctx.LOCAL() != null) {
            brokerDesc = new BrokerDesc("HDFS", StorageBackend.StorageType.LOCAL, brokerPropertiesMap);
        } else if (ctx.BROKER() != null) {
            brokerDesc = new BrokerDesc(visitIdentifierOrText(ctx.brokerName), brokerPropertiesMap);
        }
        return brokerDesc;
    }

    /**
     * Visit multi-statements.
     */
    @Override
    public List<Pair<LogicalPlan, StatementContext>> visitMultiStatements(MultiStatementsContext ctx) {
        List<Pair<LogicalPlan, StatementContext>> logicalPlans = Lists.newArrayList();
        for (DorisParser.StatementContext statement : ctx.statement()) {
            StatementContext statementContext = new StatementContext();
            ConnectContext connectContext = ConnectContext.get();
            if (connectContext != null) {
                connectContext.setStatementContext(statementContext);
                statementContext.setConnectContext(connectContext);
            }
            logicalPlans.add(Pair.of(
                    ParserUtils.withOrigin(ctx, () -> (LogicalPlan) visit(statement)), statementContext));
            List<Placeholder> params = new ArrayList<>(tokenPosToParameters.values());
            statementContext.setPlaceholders(params);
            tokenPosToParameters.clear();
        }
        return logicalPlans;
    }

    /**
     * Visit load-statements.
     */
    @Override
    public LogicalPlan visitLoad(DorisParser.LoadContext ctx) {

        BulkStorageDesc bulkDesc = null;
        if (ctx.withRemoteStorageSystem() != null) {
            Map<String, String> bulkProperties =
                    new HashMap<>(visitPropertyItemList(ctx.withRemoteStorageSystem().brokerProperties));
            if (ctx.withRemoteStorageSystem().S3() != null) {
                bulkDesc = new BulkStorageDesc("S3", BulkStorageDesc.StorageType.S3, bulkProperties);
            } else if (ctx.withRemoteStorageSystem().HDFS() != null) {
                bulkDesc = new BulkStorageDesc("HDFS", BulkStorageDesc.StorageType.HDFS, bulkProperties);
            } else if (ctx.withRemoteStorageSystem().LOCAL() != null) {
                bulkDesc = new BulkStorageDesc("LOCAL_HDFS", BulkStorageDesc.StorageType.LOCAL, bulkProperties);
            } else if (ctx.withRemoteStorageSystem().BROKER() != null
                    && ctx.withRemoteStorageSystem().identifierOrText().getText() != null) {
                bulkDesc = new BulkStorageDesc(ctx.withRemoteStorageSystem().identifierOrText().getText(),
                        bulkProperties);
            }
        }
        ImmutableList.Builder<BulkLoadDataDesc> dataDescriptions = new ImmutableList.Builder<>();
        List<String> labelParts = visitMultipartIdentifier(ctx.lableName);
        String labelName = null;
        String labelDbName = null;
        if (ConnectContext.get().getDatabase().isEmpty() && labelParts.size() == 1) {
            throw new AnalysisException("Current database is not set.");
        } else if (labelParts.size() == 1) {
            labelName = labelParts.get(0);
        } else if (labelParts.size() == 2) {
            labelDbName = labelParts.get(0);
            labelName = labelParts.get(1);
        } else if (labelParts.size() == 3) {
            labelDbName = labelParts.get(1);
            labelName = labelParts.get(2);
        } else {
            throw new AnalysisException("labelParts in load should be [ctl.][db.]label");
        }

        for (DorisParser.DataDescContext ddc : ctx.dataDescs) {
            List<String> nameParts = Lists.newArrayList();
            if (labelDbName != null) {
                nameParts.add(labelDbName);
            }
            nameParts.add(ddc.targetTableName.getText());
            List<String> tableName = RelationUtil.getQualifierName(ConnectContext.get(), nameParts);
            List<String> colNames = (ddc.columns == null ? ImmutableList.of() : visitIdentifierList(ddc.columns));
            List<String> columnsFromPath = (ddc.columnsFromPath == null ? ImmutableList.of()
                        : visitIdentifierList(ddc.columnsFromPath.identifierList()));
            List<String> partitions = ddc.partition == null ? ImmutableList.of() : visitIdentifierList(ddc.partition);
            // TODO: multi location
            List<String> multiFilePaths = new ArrayList<>();
            for (Token filePath : ddc.filePaths) {
                multiFilePaths.add(filePath.getText().substring(1, filePath.getText().length() - 1));
            }
            List<String> filePaths = ddc.filePath == null ? ImmutableList.of() : multiFilePaths;
            Map<String, Expression> colMappings;
            if (ddc.columnMapping == null) {
                colMappings = ImmutableMap.of();
            } else {
                colMappings = new HashMap<>();
                for (DorisParser.MappingExprContext mappingExpr : ddc.columnMapping.mappingSet) {
                    colMappings.put(mappingExpr.mappingCol.getText(), getExpression(mappingExpr.expression()));
                }
            }

            LoadTask.MergeType mergeType = ddc.mergeType() == null ? LoadTask.MergeType.APPEND
                        : LoadTask.MergeType.valueOf(ddc.mergeType().getText());

            Optional<String> fileFormat = ddc.format == null ? Optional.empty()
                    : Optional.of(visitIdentifierOrText(ddc.format));
            Optional<String> separator = ddc.separator == null ? Optional.empty() : Optional.of(ddc.separator.getText()
                        .substring(1, ddc.separator.getText().length() - 1));
            Optional<String> comma = ddc.comma == null ? Optional.empty() : Optional.of(ddc.comma.getText()
                        .substring(1, ddc.comma.getText().length() - 1));
            Map<String, String> dataProperties = ddc.propertyClause() == null ? new HashMap<>()
                        : visitPropertyClause(ddc.propertyClause());
            dataDescriptions.add(new BulkLoadDataDesc(
                    tableName,
                    partitions,
                    filePaths,
                    colNames,
                    columnsFromPath,
                    colMappings,
                    new BulkLoadDataDesc.FileFormatDesc(separator, comma, fileFormat),
                    false,
                    ddc.preFilter == null ? Optional.empty() : Optional.of(getExpression(ddc.preFilter.expression())),
                    ddc.where == null ? Optional.empty() : Optional.of(getExpression(ddc.where.booleanExpression())),
                    mergeType,
                    ddc.deleteOn == null ? Optional.empty() : Optional.of(getExpression(ddc.deleteOn.expression())),
                    ddc.sequenceColumn == null ? Optional.empty()
                            : Optional.of(ddc.sequenceColumn.identifier().getText()), dataProperties));
        }
        Map<String, String> properties = Collections.emptyMap();
        if (ctx.propertyClause() != null) {
            properties = visitPropertyItemList(ctx.propertyClause().propertyItemList());
        }
        String commentSpec = ctx.commentSpec() == null ? "''" : ctx.commentSpec().STRING_LITERAL().getText();
        String comment =
                LogicalPlanBuilderAssistant.escapeBackSlash(commentSpec.substring(1, commentSpec.length() - 1));
        return new LoadCommand(labelName, dataDescriptions.build(), bulkDesc, properties, comment);
    }

    /* ********************************************************************************************
     * Plan parsing
     * ******************************************************************************************** */

    /**
     * process lateral view, add a {@link LogicalGenerate} on plan.
     */
    protected LogicalPlan withGenerate(LogicalPlan plan, LateralViewContext ctx) {
        if (ctx.LATERAL() == null) {
            return plan;
        }
        String generateName = ctx.tableName.getText();
        // if later view explode map type, we need to add a project to convert map to struct
        String columnName = ctx.columnNames.get(0).getText();
        List<String> expandColumnNames = Lists.newArrayList();
        if (ctx.columnNames.size() > 1) {
            columnName = ConnectContext.get() != null
                    ? ConnectContext.get().getStatementContext().generateColumnName() : "expand_cols";
            expandColumnNames = ctx.columnNames.stream()
                    .map(RuleContext::getText).collect(ImmutableList.toImmutableList());
        }
        String functionName = ctx.functionName.getText();
        List<Expression> arguments = ctx.expression().stream()
                .<Expression>map(this::typedVisit)
                .collect(ImmutableList.toImmutableList());
        Function unboundFunction = new UnboundFunction(functionName, arguments);
        return new LogicalGenerate<>(ImmutableList.of(unboundFunction),
                ImmutableList.of(new UnboundSlot(generateName, columnName)), ImmutableList.of(expandColumnNames), plan);
    }

    /**
     * process CTE and store the results in a logical plan node LogicalCTE
     */
    private LogicalPlan withCte(LogicalPlan plan, CteContext ctx) {
        if (ctx == null) {
            return plan;
        }
        return new LogicalCTE<>((List) visit(ctx.aliasQuery(), LogicalSubQueryAlias.class), plan);
    }

    /**
     * process CTE's alias queries and column aliases
     */
    @Override
    public LogicalSubQueryAlias<Plan> visitAliasQuery(AliasQueryContext ctx) {
        return ParserUtils.withOrigin(ctx, () -> {
            LogicalPlan queryPlan = plan(ctx.query());
            Optional<List<String>> columnNames = optionalVisit(ctx.columnAliases(), () ->
                    ctx.columnAliases().identifier().stream()
                    .map(RuleContext::getText)
                    .collect(ImmutableList.toImmutableList())
            );
            return new LogicalSubQueryAlias<>(ctx.identifier().getText(), columnNames, queryPlan);
        });
    }

    /**
     * process LoadProperty in routine load
     */
    public LoadProperty visitLoadProperty(LoadPropertyContext ctx) {
        LoadProperty loadProperty = null;
        if (ctx instanceof SeparatorContext) {
            String separator = stripQuotes(((SeparatorContext) ctx).STRING_LITERAL().getText());
            loadProperty = new LoadSeparator(separator);
        } else if (ctx instanceof ImportColumnsContext) {
            List<LoadColumnDesc> descList = new ArrayList<>();
            for (DorisParser.ImportColumnDescContext loadColumnDescCtx : ((ImportColumnsContext) ctx)
                    .importColumnsStatement().importColumnDesc()) {
                LoadColumnDesc desc;
                if (loadColumnDescCtx.booleanExpression() != null) {
                    desc = new LoadColumnDesc(loadColumnDescCtx.name.getText(),
                        getExpression(loadColumnDescCtx.booleanExpression()));
                } else {
                    desc = new LoadColumnDesc(loadColumnDescCtx.name.getText());
                }
                descList.add(desc);
            }
            loadProperty = new LoadColumnClause(descList);
        } else if (ctx instanceof ImportDeleteOnContext) {
            loadProperty = new LoadDeleteOnClause(getExpression(((ImportDeleteOnContext) ctx)
                    .importDeleteOnStatement().booleanExpression()));
        } else if (ctx instanceof ImportPartitionsContext) {
            Pair<Boolean, List<String>> partitionSpec = visitPartitionSpec(
                    ((ImportPartitionsContext) ctx).partitionSpec());
            loadProperty = new LoadPartitionNames(partitionSpec.first, partitionSpec.second);
        } else if (ctx instanceof ImportPrecedingFilterContext) {
            loadProperty = new LoadWhereClause(getExpression(((ImportPrecedingFilterContext) ctx)
                    .importPrecedingFilterStatement().booleanExpression()), true);
        } else if (ctx instanceof ImportSequenceContext) {
            loadProperty = new LoadSequenceClause(((ImportSequenceContext) ctx)
                    .importSequenceStatement().identifier().getText());
        } else if (ctx instanceof ImportWhereContext) {
            loadProperty = new LoadWhereClause(getExpression(((ImportWhereContext) ctx)
                    .importWhereStatement().booleanExpression()), false);
        }
        return loadProperty;
    }

    @Override
    public LogicalPlan visitCreateRoutineLoad(CreateRoutineLoadContext ctx) {
        List<String> labelParts = visitMultipartIdentifier(ctx.label);
        String labelName = null;
        String labelDbName = null;
        if (ConnectContext.get().getDatabase().isEmpty() && labelParts.size() == 1) {
            throw new AnalysisException("Current database is not set.");
        } else if (labelParts.size() == 1) {
            labelName = labelParts.get(0);
        } else if (labelParts.size() == 2) {
            labelDbName = labelParts.get(0);
            labelName = labelParts.get(1);
        } else if (labelParts.size() == 3) {
            labelDbName = labelParts.get(1);
            labelName = labelParts.get(2);
        } else {
            throw new AnalysisException("labelParts in load should be [ctl.][db.]label");
        }
        LabelNameInfo jobLabelInfo = new LabelNameInfo(labelDbName, labelName);
        String tableName = null;
        if (ctx.table != null) {
            tableName = ctx.table.getText();
        }
        Map<String, String> properties = ctx.propertyClause() != null
                // NOTICE: we should not generate immutable map here, because it will be modified when analyzing.
                ? Maps.newHashMap(visitPropertyClause(ctx.propertyClause()))
                : Maps.newHashMap();
        String type = ctx.type.getText();
        Map<String, String> customProperties = ctx.customProperties != null
                // NOTICE: we should not generate immutable map here, because it will be modified when analyzing.
                ? Maps.newHashMap(visitPropertyItemList(ctx.customProperties))
                : Maps.newHashMap();
        LoadTask.MergeType mergeType = LoadTask.MergeType.APPEND;
        if (ctx.WITH() != null) {
            if (ctx.DELETE() != null) {
                mergeType = LoadTask.MergeType.DELETE;
            } else if (ctx.MERGE() != null) {
                mergeType = LoadTask.MergeType.MERGE;
            }
        }
        String comment = visitCommentSpec(ctx.commentSpec());
        Map<String, LoadProperty> loadPropertyMap = new HashMap<>();
        for (DorisParser.LoadPropertyContext oneLoadPropertyCOntext : ctx.loadProperty()) {
            LoadProperty loadProperty = visitLoadProperty(oneLoadPropertyCOntext);
            if (loadProperty == null) {
                throw new AnalysisException("invalid clause of routine load");
            }
            if (loadPropertyMap.get(loadProperty.getClass().getName()) != null) {
                throw new AnalysisException("repeat setting of clause load property: "
                    + loadProperty.getClass().getName());
            } else {
                loadPropertyMap.put(loadProperty.getClass().getName(), loadProperty);
            }
        }
        CreateRoutineLoadInfo createRoutineLoadInfo = new CreateRoutineLoadInfo(jobLabelInfo, tableName,
                loadPropertyMap, properties, type, customProperties, mergeType, comment);
        return new CreateRoutineLoadCommand(createRoutineLoadInfo);

    }

    @Override
    public Command visitCreateRowPolicy(CreateRowPolicyContext ctx) {
        FilterType filterType = FilterType.of(ctx.type.getText());
        List<String> nameParts = visitMultipartIdentifier(ctx.table);
        return new CreatePolicyCommand(PolicyTypeEnum.ROW, ctx.name.getText(),
                ctx.EXISTS() != null, new TableNameInfo(nameParts), Optional.of(filterType),
                ctx.user == null ? null : visitUserIdentify(ctx.user),
                ctx.roleName == null ? null : ctx.roleName.getText(),
                Optional.of(getExpression(ctx.booleanExpression())), ImmutableMap.of());
    }

    @Override
    public Command visitCreateStoragePolicy(CreateStoragePolicyContext ctx) {
        Map<String, String> properties = ctx.properties != null
                ? Maps.newHashMap(visitPropertyClause(ctx.properties))
                : Maps.newHashMap();
        return new CreatePolicyCommand(PolicyTypeEnum.STORAGE, ctx.name.getText(),
                ctx.EXISTS() != null, null, Optional.empty(),
                null, null, Optional.empty(), properties);
    }

    @Override
    public String visitIdentifierOrText(DorisParser.IdentifierOrTextContext ctx) {
        if (ctx.STRING_LITERAL() != null) {
            return ctx.STRING_LITERAL().getText().substring(1, ctx.STRING_LITERAL().getText().length() - 1);
        } else {
            return ctx.identifier().getText();
        }
    }

    @Override
    public UserIdentity visitUserIdentify(UserIdentifyContext ctx) {
        String user = visitIdentifierOrText(ctx.user);
        String host = null;
        if (ctx.host != null) {
            host = visitIdentifierOrText(ctx.host);
        }
        if (host == null) {
            host = "%";
        }
        boolean isDomain = ctx.LEFT_PAREN() != null;
        return new UserIdentity(user, host, isDomain);
    }

    @Override
    public LogicalPlan visitQuery(QueryContext ctx) {
        return ParserUtils.withOrigin(ctx, () -> {
            // TODO: need to add withQueryResultClauses and withCTE
            LogicalPlan query = plan(ctx.queryTerm());
            query = withCte(query, ctx.cte());
            return withQueryOrganization(query, ctx.queryOrganization());
        });
    }

    @Override
    public LogicalPlan visitSetOperation(SetOperationContext ctx) {
        return ParserUtils.withOrigin(ctx, () -> {

            if (ctx.UNION() != null) {
                Qualifier qualifier = getQualifier(ctx);
                List<QueryTermContext> contexts = Lists.newArrayList(ctx.right);
                QueryTermContext current = ctx.left;
                while (true) {
                    if (current instanceof SetOperationContext
                            && getQualifier((SetOperationContext) current) == qualifier
                            && ((SetOperationContext) current).UNION() != null) {
                        contexts.add(((SetOperationContext) current).right);
                        current = ((SetOperationContext) current).left;
                    } else {
                        contexts.add(current);
                        break;
                    }
                }
                Collections.reverse(contexts);
                List<LogicalPlan> logicalPlans = contexts.stream().map(this::plan).collect(Collectors.toList());
                return reduceToLogicalPlanTree(0, logicalPlans.size() - 1, logicalPlans, qualifier);
            } else {
                LogicalPlan leftQuery = plan(ctx.left);
                LogicalPlan rightQuery = plan(ctx.right);
                Qualifier qualifier = getQualifier(ctx);

                List<Plan> newChildren = ImmutableList.of(leftQuery, rightQuery);
                LogicalPlan plan;
                if (ctx.UNION() != null) {
                    plan = new LogicalUnion(qualifier, newChildren);
                } else if (ctx.EXCEPT() != null || ctx.MINUS() != null) {
                    plan = new LogicalExcept(qualifier, newChildren);
                } else if (ctx.INTERSECT() != null) {
                    plan = new LogicalIntersect(qualifier, newChildren);
                } else {
                    throw new ParseException("not support", ctx);
                }
                return plan;
            }
        });
    }

    private Qualifier getQualifier(SetOperationContext ctx) {
        if (ctx.setQuantifier() == null || ctx.setQuantifier().DISTINCT() != null) {
            return Qualifier.DISTINCT;
        } else {
            return Qualifier.ALL;
        }
    }

    private static LogicalPlan logicalPlanCombiner(LogicalPlan left, LogicalPlan right, Qualifier qualifier) {
        return new LogicalUnion(qualifier, ImmutableList.of(left, right));
    }

    /**
     * construct avl union tree
     */
    public static LogicalPlan reduceToLogicalPlanTree(int low, int high,
            List<LogicalPlan> logicalPlans, Qualifier qualifier) {
        switch (high - low) {
            case 0:
                return logicalPlans.get(low);
            case 1:
                return logicalPlanCombiner(logicalPlans.get(low), logicalPlans.get(high), qualifier);
            default:
                int mid = low + (high - low) / 2;
                return logicalPlanCombiner(
                        reduceToLogicalPlanTree(low, mid, logicalPlans, qualifier),
                        reduceToLogicalPlanTree(mid + 1, high, logicalPlans, qualifier),
                        qualifier
                );
        }
    }

    @Override
    public LogicalPlan visitSubquery(SubqueryContext ctx) {
        return ParserUtils.withOrigin(ctx, () -> plan(ctx.query()));
    }

    @Override
    public LogicalPlan visitRegularQuerySpecification(RegularQuerySpecificationContext ctx) {
        return ParserUtils.withOrigin(ctx, () -> {
            SelectClauseContext selectCtx = ctx.selectClause();
            LogicalPlan selectPlan;
            LogicalPlan relation;
            if (ctx.fromClause() == null) {
                relation = new LogicalOneRowRelation(StatementScopeIdGenerator.newRelationId(),
                        ImmutableList.of(new Alias(Literal.of(0))));
            } else {
                relation = visitFromClause(ctx.fromClause());
            }
            if (ctx.intoClause() != null && !ConnectContext.get().isRunProcedure()) {
                throw new ParseException("Only procedure supports insert into variables", selectCtx);
            }
            selectPlan = withSelectQuerySpecification(
                    ctx, relation,
                    selectCtx,
                    Optional.ofNullable(ctx.whereClause()),
                    Optional.ofNullable(ctx.aggClause()),
                    Optional.ofNullable(ctx.havingClause()),
                    Optional.ofNullable(ctx.qualifyClause()));
            selectPlan = withQueryOrganization(selectPlan, ctx.queryOrganization());
            if ((selectHintMap == null) || selectHintMap.isEmpty()) {
                return selectPlan;
            }
            List<ParserRuleContext> selectHintContexts = Lists.newArrayList();
            for (Integer key : selectHintMap.keySet()) {
                if (key > selectCtx.getStart().getStopIndex() && key < selectCtx.getStop().getStartIndex()) {
                    selectHintContexts.add(selectHintMap.get(key));
                }
            }
            return withSelectHint(selectPlan, selectHintContexts);
        });
    }

    @Override
    public LogicalPlan visitInlineTable(InlineTableContext ctx) {
        List<RowConstructorContext> rowConstructorContexts = ctx.rowConstructor();
        ImmutableList.Builder<List<NamedExpression>> rows
                = ImmutableList.builderWithExpectedSize(rowConstructorContexts.size());
        for (RowConstructorContext rowConstructorContext : rowConstructorContexts) {
            rows.add(visitRowConstructor(rowConstructorContext));
        }
        return new UnboundInlineTable(rows.build());
    }

    /**
     * Create an aliased table reference. This is typically used in FROM clauses.
     */
    protected LogicalPlan withTableAlias(LogicalPlan plan, TableAliasContext ctx) {
        if (ctx.strictIdentifier() == null) {
            return plan;
        }
        return ParserUtils.withOrigin(ctx.strictIdentifier(), () -> {
            String alias = ctx.strictIdentifier().getText();
            if (null != ctx.identifierList()) {
                throw new ParseException("Do not implemented", ctx);
                // TODO: multi-colName
            }
            return new LogicalSubQueryAlias<>(alias, plan);
        });
    }

    @Override
    public LogicalPlan visitTableName(TableNameContext ctx) {
        List<String> nameParts = visitMultipartIdentifier(ctx.multipartIdentifier());
        List<String> partitionNames = new ArrayList<>();
        boolean isTempPart = false;
        if (ctx.specifiedPartition() != null) {
            isTempPart = ctx.specifiedPartition().TEMPORARY() != null;
            if (ctx.specifiedPartition().identifier() != null) {
                partitionNames.add(ctx.specifiedPartition().identifier().getText());
            } else {
                partitionNames.addAll(visitIdentifierList(ctx.specifiedPartition().identifierList()));
            }
        }

        Optional<String> indexName = Optional.empty();
        if (ctx.materializedViewName() != null) {
            indexName = Optional.ofNullable(ctx.materializedViewName().indexName.getText());
        }

        List<Long> tabletIdLists = new ArrayList<>();
        if (ctx.tabletList() != null) {
            ctx.tabletList().tabletIdList.stream().forEach(tabletToken -> {
                tabletIdLists.add(Long.parseLong(tabletToken.getText()));
            });
        }

        final List<String> relationHints;
        if (ctx.relationHint() != null) {
            relationHints = typedVisit(ctx.relationHint());
        } else {
            relationHints = ImmutableList.of();
        }

        TableScanParams scanParams = null;
        if (ctx.optScanParams() != null) {
            Map<String, String> map = visitPropertyItemList(ctx.optScanParams().properties);
            scanParams = new TableScanParams(ctx.optScanParams().funcName.getText(), map);
        }

        TableSnapshot tableSnapshot = null;
        if (ctx.tableSnapshot() != null) {
            if (ctx.tableSnapshot().TIME() != null) {
                tableSnapshot = new TableSnapshot(stripQuotes(ctx.tableSnapshot().time.getText()));
            } else {
                tableSnapshot = new TableSnapshot(Long.parseLong(ctx.tableSnapshot().version.getText()));
            }
        }

        TableSample tableSample = ctx.sample() == null ? null : (TableSample) visit(ctx.sample());
        UnboundRelation relation = new UnboundRelation(StatementScopeIdGenerator.newRelationId(),
                nameParts, partitionNames, isTempPart, tabletIdLists, relationHints,
                Optional.ofNullable(tableSample), indexName, scanParams, Optional.ofNullable(tableSnapshot));

        LogicalPlan checkedRelation = LogicalPlanBuilderAssistant.withCheckPolicy(relation);
        LogicalPlan plan = withTableAlias(checkedRelation, ctx.tableAlias());
        for (LateralViewContext lateralViewContext : ctx.lateralView()) {
            plan = withGenerate(plan, lateralViewContext);
        }
        return plan;
    }

    public static String stripQuotes(String str) {
        if ((str.charAt(0) == '\'' && str.charAt(str.length() - 1) == '\'')
                || (str.charAt(0) == '\"' && str.charAt(str.length() - 1) == '\"')) {
            str = str.substring(1, str.length() - 1);
        }
        return str;
    }

    @Override
    public LogicalPlan visitShowEncryptKeys(ShowEncryptKeysContext ctx) {
        String dbName = null;
        if (ctx.database != null) {
            List<String> nameParts = visitMultipartIdentifier(ctx.database);
            dbName = nameParts.get(0); // only one entry possible
        }

        String likeString = null;
        if (ctx.LIKE() != null) {
            likeString = stripQuotes(ctx.STRING_LITERAL().getText());
        }
        return new ShowEncryptKeysCommand(dbName, likeString);
    }

    @Override
    public LogicalPlan visitAliasedQuery(AliasedQueryContext ctx) {
        if (ctx.tableAlias().getText().equals("")) {
            throw new ParseException("Every derived table must have its own alias", ctx);
        }
        LogicalPlan plan = withTableAlias(visitQuery(ctx.query()), ctx.tableAlias());
        for (LateralViewContext lateralViewContext : ctx.lateralView()) {
            plan = withGenerate(plan, lateralViewContext);
        }
        return plan;
    }

    @Override
    public LogicalPlan visitTableValuedFunction(TableValuedFunctionContext ctx) {
        return ParserUtils.withOrigin(ctx, () -> {
            String functionName = ctx.tvfName.getText();

            Map<String, String> map = visitPropertyItemList(ctx.properties);
            LogicalPlan relation = new UnboundTVFRelation(StatementScopeIdGenerator.newRelationId(),
                    functionName, new Properties(map));
            return withTableAlias(relation, ctx.tableAlias());
        });
    }

    /**
     * Create a star (i.e. all) expression; this selects all elements (in the specified object).
     * Both un-targeted (global) and targeted aliases are supported.
     */
    @Override
    public Expression visitStar(StarContext ctx) {
        return ParserUtils.withOrigin(ctx, () -> {
            final QualifiedNameContext qualifiedNameContext = ctx.qualifiedName();
            List<String> target;
            if (qualifiedNameContext != null) {
                target = qualifiedNameContext.identifier()
                        .stream()
                        .map(RuleContext::getText)
                        .collect(ImmutableList.toImmutableList());
            } else {
                target = ImmutableList.of();
            }
            List<ExceptOrReplaceContext> exceptOrReplaceList = ctx.exceptOrReplace();
            if (exceptOrReplaceList != null && !exceptOrReplaceList.isEmpty()) {
                List<NamedExpression> finalExpectSlots = ImmutableList.of();
                List<NamedExpression> finalReplacedAlias = ImmutableList.of();
                for (ExceptOrReplaceContext exceptOrReplace : exceptOrReplaceList) {
                    if (exceptOrReplace instanceof ExceptContext) {
                        if (!finalExpectSlots.isEmpty()) {
                            throw new ParseException("only one except clause is supported", ctx);
                        }
                        ExceptContext exceptContext = (ExceptContext) exceptOrReplace;
                        List<NamedExpression> expectSlots = getNamedExpressions(exceptContext.namedExpressionSeq());
                        boolean allSlots = expectSlots.stream().allMatch(UnboundSlot.class::isInstance);
                        if (expectSlots.isEmpty() || !allSlots) {
                            throw new ParseException(
                                    "only column name is supported in except clause", ctx);
                        }
                        finalExpectSlots = expectSlots;
                    } else if (exceptOrReplace instanceof ReplaceContext) {
                        if (!finalReplacedAlias.isEmpty()) {
                            throw new ParseException("only one replace clause is supported", ctx);
                        }
                        ReplaceContext replaceContext = (ReplaceContext) exceptOrReplace;
                        List<NamedExpression> expectAlias = Lists.newArrayList();
                        NamedExpressionSeqContext namedExpressions = replaceContext.namedExpressionSeq();
                        for (NamedExpressionContext namedExpressionContext : namedExpressions.namedExpression()) {
                            if (namedExpressionContext.identifierOrText() == null) {
                                throw new ParseException("only alias is supported in select-replace clause", ctx);
                            }
                            expectAlias.add((NamedExpression) namedExpressionContext.accept(this));
                        }
                        if (expectAlias.isEmpty()) {
                            throw new ParseException("only alias is supported in select-replace clause", ctx);
                        }
                        finalReplacedAlias = expectAlias;
                    } else {
                        throw new ParseException(
                                "Unsupported except or replace clause: " + exceptOrReplace.getText(), ctx
                        );
                    }
                }
                return new UnboundStar(target, finalExpectSlots, finalReplacedAlias);
            } else {
                return new UnboundStar(target);
            }
        });
    }

    /**
     * Create an aliased expression if an alias is specified. Both single and multi-aliases are
     * supported.
     */
    @Override
    public NamedExpression visitNamedExpression(NamedExpressionContext ctx) {
        return ParserUtils.withOrigin(ctx, () -> {
            Expression expression = getExpression(ctx.expression());
            if (ctx.identifierOrText() == null) {
                if (expression instanceof NamedExpression) {
                    return (NamedExpression) expression;
                } else {
                    int start = ctx.expression().start.getStartIndex();
                    int stop = ctx.expression().stop.getStopIndex();
                    String alias = ctx.start.getInputStream()
                            .getText(new org.antlr.v4.runtime.misc.Interval(start, stop));
                    if (expression instanceof Literal) {
                        return new Alias(expression, alias, true);
                    } else {
                        return new UnboundAlias(expression, alias, true);
                    }
                }
            }
            String alias = visitIdentifierOrText(ctx.identifierOrText());
            if (expression instanceof Literal) {
                return new Alias(expression, alias);
            }
            return new UnboundAlias(expression, alias);
        });
    }

    @Override
    public Expression visitSystemVariable(SystemVariableContext ctx) {
        VariableType type = null;
        if (ctx.kind == null) {
            type = VariableType.DEFAULT;
        } else if (ctx.kind.getType() == DorisParser.SESSION) {
            type = VariableType.SESSION;
        } else if (ctx.kind.getType() == DorisParser.GLOBAL) {
            type = VariableType.GLOBAL;
        }
        if (type == null) {
            throw new ParseException("Unsupported system variable: " + ctx.getText(), ctx);
        }
        return new UnboundVariable(ctx.identifier().getText(), type);
    }

    @Override
    public Expression visitUserVariable(UserVariableContext ctx) {
        return new UnboundVariable(ctx.identifierOrText().getText(), VariableType.USER);
    }

    /**
     * Create a comparison expression. This compares two expressions. The following comparison
     * operators are supported:
     * - Equal: '=' or '=='
     * - Null-safe Equal: '<=>'
     * - Not Equal: '<>' or '!='
     * - Less than: '<'
     * - Less then or Equal: '<='
     * - Greater than: '>'
     * - Greater then or Equal: '>='
     */
    @Override
    public Expression visitComparison(ComparisonContext ctx) {
        return ParserUtils.withOrigin(ctx, () -> {
            Expression left = getExpression(ctx.left);
            Expression right = getExpression(ctx.right);
            TerminalNode operator = (TerminalNode) ctx.comparisonOperator().getChild(0);
            switch (operator.getSymbol().getType()) {
                case DorisParser.EQ:
                    return new EqualTo(left, right);
                case DorisParser.NEQ:
                    return new Not(new EqualTo(left, right));
                case DorisParser.LT:
                    return new LessThan(left, right);
                case DorisParser.GT:
                    return new GreaterThan(left, right);
                case DorisParser.LTE:
                    return new LessThanEqual(left, right);
                case DorisParser.GTE:
                    return new GreaterThanEqual(left, right);
                case DorisParser.NSEQ:
                    return new NullSafeEqual(left, right);
                default:
                    throw new ParseException("Unsupported comparison expression: "
                        + operator.getSymbol().getText(), ctx);
            }
        });
    }

    /**
     * Create a not expression.
     * format: NOT Expression
     * for example:
     * not 1
     * not 1=1
     */
    @Override
    public Expression visitLogicalNot(LogicalNotContext ctx) {
        return ParserUtils.withOrigin(ctx, () -> new Not(getExpression(ctx.booleanExpression())));
    }

    @Override
    public Expression visitLogicalBinary(LogicalBinaryContext ctx) {
        return ParserUtils.withOrigin(ctx, () -> {
            // Code block copy from Spark
            // sql/catalyst/src/main/scala/org/apache/spark/sql/catalyst/parser/AstBuilder.scala

            // Collect all similar left hand contexts.
            List<BooleanExpressionContext> contexts = Lists.newArrayList(ctx.right);
            BooleanExpressionContext current = ctx.left;
            while (true) {
                if (current instanceof LogicalBinaryContext
                        && ((LogicalBinaryContext) current).operator.getType() == ctx.operator.getType()) {
                    contexts.add(((LogicalBinaryContext) current).right);
                    current = ((LogicalBinaryContext) current).left;
                } else {
                    contexts.add(current);
                    break;
                }
            }
            // Reverse the contexts to have them in the same sequence as in the SQL statement & turn them
            // into expressions.
            Collections.reverse(contexts);
            List<Expression> expressions = contexts.stream().map(this::getExpression).collect(Collectors.toList());
            if (ctx.operator.getType() == DorisParser.AND) {
                return new And(expressions);
            } else if (ctx.operator.getType() == DorisParser.OR) {
                return new Or(expressions);
            } else {
                // Create a balanced tree.
                return reduceToExpressionTree(0, expressions.size() - 1, expressions, ctx);
            }
        });
    }

    @Override
    public Expression visitLambdaExpression(LambdaExpressionContext ctx) {
        ImmutableList<String> args = ctx.args.stream()
                .map(RuleContext::getText)
                .collect(ImmutableList.toImmutableList());
        Expression body = (Expression) visit(ctx.body);
        return new Lambda(args, body);
    }

    private Expression expressionCombiner(Expression left, Expression right, LogicalBinaryContext ctx) {
        switch (ctx.operator.getType()) {
            case DorisParser.LOGICALAND:
            case DorisParser.AND:
                return new And(left, right);
            case DorisParser.OR:
                return new Or(left, right);
            case DorisParser.XOR:
                return new Xor(left, right);
            default:
                throw new ParseException("Unsupported logical binary type: " + ctx.operator.getText(), ctx);
        }
    }

    private Expression reduceToExpressionTree(int low, int high,
            List<Expression> expressions, LogicalBinaryContext ctx) {
        switch (high - low) {
            case 0:
                return expressions.get(low);
            case 1:
                return expressionCombiner(expressions.get(low), expressions.get(high), ctx);
            default:
                int mid = low + (high - low) / 2;
                return expressionCombiner(
                        reduceToExpressionTree(low, mid, expressions, ctx),
                        reduceToExpressionTree(mid + 1, high, expressions, ctx),
                        ctx
                );
        }
    }

    /**
     * Create a predicated expression. A predicated expression is a normal expression with a
     * predicate attached to it, for example:
     * {{{
     * a + 1 IS NULL
     * }}}
     */
    @Override
    public Expression visitPredicated(PredicatedContext ctx) {
        return ParserUtils.withOrigin(ctx, () -> {
            Expression e = getExpression(ctx.valueExpression());
            return ctx.predicate() == null ? e : withPredicate(e, ctx.predicate());
        });
    }

    @Override
    public Expression visitArithmeticUnary(ArithmeticUnaryContext ctx) {
        return ParserUtils.withOrigin(ctx, () -> {
            Expression e = typedVisit(ctx.valueExpression());
            switch (ctx.operator.getType()) {
                case DorisParser.PLUS:
                    return e;
                case DorisParser.SUBTRACT:
                    IntegerLiteral zero = new IntegerLiteral(0);
                    return new Subtract(zero, e);
                case DorisParser.TILDE:
                    return new BitNot(e);
                default:
                    throw new ParseException("Unsupported arithmetic unary type: " + ctx.operator.getText(), ctx);
            }
        });
    }

    @Override
    public Expression visitArithmeticBinary(ArithmeticBinaryContext ctx) {
        return ParserUtils.withOrigin(ctx, () -> {
            Expression left = getExpression(ctx.left);
            Expression right = getExpression(ctx.right);

            int type = ctx.operator.getType();
            if (left instanceof Interval) {
                if (type != DorisParser.PLUS) {
                    throw new ParseException("Only supported: " + Operator.ADD, ctx);
                }
                Interval interval = (Interval) left;
                return new TimestampArithmetic(Operator.ADD, right, interval.value(), interval.timeUnit());
            }

            if (right instanceof Interval) {
                Operator op;
                if (type == DorisParser.PLUS) {
                    op = Operator.ADD;
                } else if (type == DorisParser.SUBTRACT) {
                    op = Operator.SUBTRACT;
                } else {
                    throw new ParseException("Only supported: " + Operator.ADD + " and " + Operator.SUBTRACT, ctx);
                }
                Interval interval = (Interval) right;
                return new TimestampArithmetic(op, left, interval.value(), interval.timeUnit());
            }

            return ParserUtils.withOrigin(ctx, () -> {
                switch (type) {
                    case DorisParser.ASTERISK:
                        return new Multiply(left, right);
                    case DorisParser.SLASH:
                        return new Divide(left, right);
                    case DorisParser.MOD:
                        return new Mod(left, right);
                    case DorisParser.PLUS:
                        return new Add(left, right);
                    case DorisParser.SUBTRACT:
                        return new Subtract(left, right);
                    case DorisParser.DIV:
                        return new IntegralDivide(left, right);
                    case DorisParser.HAT:
                        return new BitXor(left, right);
                    case DorisParser.PIPE:
                        return new BitOr(left, right);
                    case DorisParser.AMPERSAND:
                        return new BitAnd(left, right);
                    default:
                        throw new ParseException(
                                "Unsupported arithmetic binary type: " + ctx.operator.getText(), ctx);
                }
            });
        });
    }

    @Override
    public Expression visitCurrentDate(DorisParser.CurrentDateContext ctx) {
        return new CurrentDate();
    }

    @Override
    public Expression visitCurrentTime(DorisParser.CurrentTimeContext ctx) {
        return new CurrentTime();
    }

    @Override
    public Expression visitCurrentTimestamp(DorisParser.CurrentTimestampContext ctx) {
        return new Now();
    }

    @Override
    public Expression visitLocalTime(DorisParser.LocalTimeContext ctx) {
        return new CurrentTime();
    }

    @Override
    public Expression visitLocalTimestamp(DorisParser.LocalTimestampContext ctx) {
        return new Now();
    }

    @Override
    public Expression visitCurrentUser(DorisParser.CurrentUserContext ctx) {
        return new CurrentUser();
    }

    @Override
    public Expression visitSessionUser(DorisParser.SessionUserContext ctx) {
        return new SessionUser();
    }

    @Override
    public Expression visitDoublePipes(DorisParser.DoublePipesContext ctx) {
        return ParserUtils.withOrigin(ctx, () -> {
            Expression left = getExpression(ctx.left);
            Expression right = getExpression(ctx.right);
            if (SqlModeHelper.hasPipeAsConcat()) {
                return new UnboundFunction("concat", Lists.newArrayList(left, right));
            } else {
                return new Or(left, right);
            }
        });
    }

    /**
     * Create a value based [[CaseWhen]] expression. This has the following SQL form:
     * {{{
     *   CASE [expression]
     *    WHEN [value] THEN [expression]
     *    ...
     *    ELSE [expression]
     *   END
     * }}}
     */
    @Override
    public Expression visitSimpleCase(DorisParser.SimpleCaseContext context) {
        Expression e = getExpression(context.value);
        List<WhenClause> whenClauses = context.whenClause().stream()
                .map(w -> new WhenClause(new EqualTo(e, getExpression(w.condition)), getExpression(w.result)))
                .collect(ImmutableList.toImmutableList());
        if (context.elseExpression == null) {
            return new CaseWhen(whenClauses);
        }
        return new CaseWhen(whenClauses, getExpression(context.elseExpression));
    }

    /**
     * Create a condition based [[CaseWhen]] expression. This has the following SQL syntax:
     * {{{
     *   CASE
     *    WHEN [predicate] THEN [expression]
     *    ...
     *    ELSE [expression]
     *   END
     * }}}
     *
     * @param context the parse tree
     */
    @Override
    public Expression visitSearchedCase(DorisParser.SearchedCaseContext context) {
        List<WhenClause> whenClauses = context.whenClause().stream()
                .map(w -> new WhenClause(getExpression(w.condition), getExpression(w.result)))
                .collect(ImmutableList.toImmutableList());
        if (context.elseExpression == null) {
            return new CaseWhen(whenClauses);
        }
        return new CaseWhen(whenClauses, getExpression(context.elseExpression));
    }

    @Override
    public Expression visitCast(DorisParser.CastContext ctx) {
        return ParserUtils.withOrigin(ctx, () -> processCast(getExpression(ctx.expression()), ctx.castDataType()));
    }

    @Override
    public UnboundFunction visitExtract(DorisParser.ExtractContext ctx) {
        return ParserUtils.withOrigin(ctx, () -> {
            String functionName = ctx.field.getText();
            return new UnboundFunction(functionName, false,
                    Collections.singletonList(getExpression(ctx.source)));
        });
    }

    @Override
    public Expression visitEncryptKey(DorisParser.EncryptKeyContext ctx) {
        return ParserUtils.withOrigin(ctx, () -> {
            String db = ctx.dbName == null ? "" : ctx.dbName.getText();
            String key = ctx.keyName.getText();
            return new EncryptKeyRef(new StringLiteral(db), new StringLiteral(key));
        });
    }

    @Override
    public Expression visitCharFunction(DorisParser.CharFunctionContext ctx) {
        return ParserUtils.withOrigin(ctx, () -> {
            String charSet = ctx.charSet == null ? "utf8" : ctx.charSet.getText();
            List<Expression> arguments = ImmutableList.<Expression>builder()
                    .add(new StringLiteral(charSet))
                    .addAll(visit(ctx.arguments, Expression.class))
                    .build();
            return new Char(arguments);
        });
    }

    @Override
    public Expression visitConvertCharSet(DorisParser.ConvertCharSetContext ctx) {
        return ParserUtils.withOrigin(ctx,
                () -> new ConvertTo(getExpression(ctx.argument), new StringLiteral(ctx.charSet.getText())));
    }

    @Override
    public Expression visitConvertType(DorisParser.ConvertTypeContext ctx) {
        return ParserUtils.withOrigin(ctx, () -> processCast(getExpression(ctx.argument), ctx.castDataType()));
    }

    @Override
    public DataType visitCastDataType(CastDataTypeContext ctx) {
        return ParserUtils.withOrigin(ctx, () -> {
            if (ctx.dataType() != null) {
                return ((DataType) typedVisit(ctx.dataType())).conversion();
            } else if (ctx.UNSIGNED() != null) {
                return LargeIntType.UNSIGNED;
            } else {
                return BigIntType.SIGNED;
            }
        });
    }

    private Expression processCast(Expression expression, CastDataTypeContext castDataTypeContext) {
        DataType dataType = visitCastDataType(castDataTypeContext);
        Expression cast = new Cast(expression, dataType, true);
        if (dataType.isStringLikeType() && ((CharacterType) dataType).getLen() >= 0) {
            if (dataType.isVarcharType() && ((VarcharType) dataType).isWildcardVarchar()) {
                return cast;
            }
            List<Expression> args = ImmutableList.of(
                    cast,
                    new TinyIntLiteral((byte) 1),
                    Literal.of(((CharacterType) dataType).getLen())
            );
            return new UnboundFunction("substr", args);
        } else {
            return cast;
        }
    }

    @Override
    public Expression visitFunctionCallExpression(DorisParser.FunctionCallExpressionContext ctx) {
        return ParserUtils.withOrigin(ctx, () -> {
            String functionName = ctx.functionIdentifier().functionNameIdentifier().getText();
            boolean isDistinct = ctx.DISTINCT() != null;
            List<Expression> params = Lists.newArrayList();
            params.addAll(visit(ctx.expression(), Expression.class));
            List<OrderKey> orderKeys = visit(ctx.sortItem(), OrderKey.class);
            params.addAll(orderKeys.stream().map(OrderExpression::new).collect(Collectors.toList()));

            List<UnboundStar> unboundStars = ExpressionUtils.collectAll(params, UnboundStar.class::isInstance);
            if (!unboundStars.isEmpty()) {
                if (ctx.functionIdentifier().dbName == null && functionName.equalsIgnoreCase("count")) {
                    if (unboundStars.size() > 1) {
                        throw new ParseException(
                                "'*' can only be used once in conjunction with COUNT: " + functionName, ctx);
                    }
                    if (!unboundStars.get(0).getQualifier().isEmpty()) {
                        throw new ParseException("'*' can not has qualifier: " + unboundStars.size(), ctx);
                    }
                    if (ctx.windowSpec() != null) {
                        if (isDistinct) {
                            throw new ParseException("DISTINCT not allowed in analytic function: " + functionName, ctx);
                        }
                        return withWindowSpec(ctx.windowSpec(), new Count());
                    }
                    return new Count();
                }
                throw new ParseException("'*' can only be used in conjunction with COUNT: " + functionName, ctx);
            } else {
                String dbName = null;
                if (ctx.functionIdentifier().dbName != null) {
                    dbName = ctx.functionIdentifier().dbName.getText();
                }
                UnboundFunction function = new UnboundFunction(dbName, functionName, isDistinct, params);
                if (ctx.windowSpec() != null) {
                    if (isDistinct) {
                        throw new ParseException("DISTINCT not allowed in analytic function: " + functionName, ctx);
                    }
                    return withWindowSpec(ctx.windowSpec(), function);
                }
                return function;
            }
        });
    }

    /**
     * deal with window function definition
     */
    private WindowExpression withWindowSpec(WindowSpecContext ctx, Expression function) {
        List<Expression> partitionKeyList = Lists.newArrayList();
        if (ctx.partitionClause() != null) {
            partitionKeyList = visit(ctx.partitionClause().expression(), Expression.class);
        }

        List<OrderExpression> orderKeyList = Lists.newArrayList();
        if (ctx.sortClause() != null) {
            orderKeyList = visit(ctx.sortClause().sortItem(), OrderKey.class).stream()
                .map(orderKey -> new OrderExpression(orderKey))
                .collect(Collectors.toList());
        }

        if (ctx.windowFrame() != null) {
            return new WindowExpression(function, partitionKeyList, orderKeyList, withWindowFrame(ctx.windowFrame()));
        }
        return new WindowExpression(function, partitionKeyList, orderKeyList);
    }

    /**
     * deal with optional expressions
     */
    private <T, C> Optional<C> optionalVisit(T ctx, Supplier<C> func) {
        return Optional.ofNullable(ctx).map(a -> func.get());
    }

    /**
     * deal with window frame
     */
    private WindowFrame withWindowFrame(WindowFrameContext ctx) {
        WindowFrame.FrameUnitsType frameUnitsType = WindowFrame.FrameUnitsType.valueOf(
                ctx.frameUnits().getText().toUpperCase());
        WindowFrame.FrameBoundary leftBoundary = withFrameBound(ctx.start);
        if (ctx.end != null) {
            WindowFrame.FrameBoundary rightBoundary = withFrameBound(ctx.end);
            return new WindowFrame(frameUnitsType, leftBoundary, rightBoundary);
        }
        return new WindowFrame(frameUnitsType, leftBoundary);
    }

    private WindowFrame.FrameBoundary withFrameBound(DorisParser.FrameBoundaryContext ctx) {
        Optional<Expression> expression = Optional.empty();
        if (ctx.expression() != null) {
            expression = Optional.of(getExpression(ctx.expression()));
            // todo: use isConstant() to resolve Function in expression; currently we only
            //  support literal expression
            if (!expression.get().isLiteral()) {
                throw new ParseException("Unsupported expression in WindowFrame : " + expression, ctx);
            }
        }

        WindowFrame.FrameBoundType frameBoundType = null;
        switch (ctx.boundType.getType()) {
            case DorisParser.PRECEDING:
                if (ctx.UNBOUNDED() != null) {
                    frameBoundType = WindowFrame.FrameBoundType.UNBOUNDED_PRECEDING;
                } else {
                    frameBoundType = WindowFrame.FrameBoundType.PRECEDING;
                }
                break;
            case DorisParser.CURRENT:
                frameBoundType = WindowFrame.FrameBoundType.CURRENT_ROW;
                break;
            case DorisParser.FOLLOWING:
                if (ctx.UNBOUNDED() != null) {
                    frameBoundType = WindowFrame.FrameBoundType.UNBOUNDED_FOLLOWING;
                } else {
                    frameBoundType = WindowFrame.FrameBoundType.FOLLOWING;
                }
                break;
            default:
        }
        return new WindowFrame.FrameBoundary(expression, frameBoundType);
    }

    @Override
    public Expression visitInterval(IntervalContext ctx) {
        return new Interval(getExpression(ctx.value), visitUnitIdentifier(ctx.unit));
    }

    @Override
    public String visitUnitIdentifier(UnitIdentifierContext ctx) {
        return ctx.getText();
    }

    @Override
    public Literal visitTypeConstructor(TypeConstructorContext ctx) {
        String value = ctx.STRING_LITERAL().getText();
        value = value.substring(1, value.length() - 1);
        String type = ctx.type.getText().toUpperCase();
        switch (type) {
            case "DATE":
                return Config.enable_date_conversion ? new DateV2Literal(value) : new DateLiteral(value);
            case "TIMESTAMP":
                return Config.enable_date_conversion ? new DateTimeV2Literal(value) : new DateTimeLiteral(value);
            case "DATEV2":
                return new DateV2Literal(value);
            case "DATEV1":
                return new DateLiteral(value);
            default:
                throw new ParseException("Unsupported data type : " + type, ctx);
        }
    }

    @Override
    public Expression visitDereference(DereferenceContext ctx) {
        return ParserUtils.withOrigin(ctx, () -> {
            Expression e = getExpression(ctx.base);
            if (e instanceof UnboundSlot) {
                UnboundSlot unboundAttribute = (UnboundSlot) e;
                List<String> nameParts = Lists.newArrayList(unboundAttribute.getNameParts());
                nameParts.add(ctx.fieldName.getText());
                UnboundSlot slot = new UnboundSlot(nameParts, Optional.empty());
                return slot;
            } else {
                // todo: base is an expression, may be not a table name.
                throw new ParseException("Unsupported dereference expression: " + ctx.getText(), ctx);
            }
        });
    }

    @Override
    public Expression visitElementAt(ElementAtContext ctx) {
        return new ElementAt(typedVisit(ctx.value), typedVisit(ctx.index));
    }

    @Override
    public Expression visitArraySlice(ArraySliceContext ctx) {
        if (ctx.end != null) {
            return new ArraySlice(typedVisit(ctx.value), typedVisit(ctx.begin), typedVisit(ctx.end));
        } else {
            return new ArraySlice(typedVisit(ctx.value), typedVisit(ctx.begin));
        }
    }

    @Override
    public Expression visitColumnReference(ColumnReferenceContext ctx) {
        // todo: handle quoted and unquoted
        return UnboundSlot.quoted(ctx.getText());
    }

    /**
     * Create a NULL literal expression.
     */
    @Override
    public Literal visitNullLiteral(NullLiteralContext ctx) {
        return new NullLiteral();
    }

    @Override
    public Literal visitBooleanLiteral(BooleanLiteralContext ctx) {
        Boolean b = Boolean.valueOf(ctx.getText());
        return BooleanLiteral.of(b);
    }

    @Override
    public Literal visitIntegerLiteral(IntegerLiteralContext ctx) {
        BigInteger bigInt = new BigInteger(ctx.getText());
        if (BigInteger.valueOf(bigInt.byteValue()).equals(bigInt)) {
            return new TinyIntLiteral(bigInt.byteValue());
        } else if (BigInteger.valueOf(bigInt.shortValue()).equals(bigInt)) {
            return new SmallIntLiteral(bigInt.shortValue());
        } else if (BigInteger.valueOf(bigInt.intValue()).equals(bigInt)) {
            return new IntegerLiteral(bigInt.intValue());
        } else if (BigInteger.valueOf(bigInt.longValue()).equals(bigInt)) {
            return new BigIntLiteral(bigInt.longValueExact());
        } else {
            return new LargeIntLiteral(bigInt);
        }
    }

    @Override
    public Literal visitStringLiteral(StringLiteralContext ctx) {
        String txt = ctx.STRING_LITERAL().getText();
        String s = txt.substring(1, txt.length() - 1);
        if (txt.charAt(0) == '\'') {
            // for single quote string, '' should be converted to '
            s = s.replace("''", "'");
        } else if (txt.charAt(0) == '"') {
            // for double quote string, "" should be converted to "
            s = s.replace("\"\"", "\"");
        }
        if (!SqlModeHelper.hasNoBackSlashEscapes()) {
            s = LogicalPlanBuilderAssistant.escapeBackSlash(s);
        }
        int strLength = Utils.containChinese(s) ? s.length() * StringLikeLiteral.CHINESE_CHAR_BYTE_LENGTH : s.length();
        if (strLength > ScalarType.MAX_VARCHAR_LENGTH) {
            return new StringLiteral(s);
        }
        return new VarcharLiteral(s, strLength);
    }

    @Override
    public Expression visitPlaceholder(DorisParser.PlaceholderContext ctx) {
        Placeholder parameter = new Placeholder(ConnectContext.get().getStatementContext().getNextPlaceholderId());
        tokenPosToParameters.put(ctx.start, parameter);
        return parameter;
    }

    /**
     * cast all items to same types.
     * TODO remove this function after we refactor type coercion.
     */
    private List<Literal> typeCoercionItems(List<Literal> items) {
        Array array = new Array(items.toArray(new Literal[0]));
        if (array.expectedInputTypes().isEmpty()) {
            return ImmutableList.of();
        }
        DataType dataType = array.expectedInputTypes().get(0);
        return items.stream()
                .map(item -> item.checkedCastTo(dataType))
                .map(Literal.class::cast)
                .collect(ImmutableList.toImmutableList());
    }

    @Override
    public ArrayLiteral visitArrayLiteral(ArrayLiteralContext ctx) {
        List<Literal> items = ctx.items.stream().<Literal>map(this::typedVisit).collect(Collectors.toList());
        if (items.isEmpty()) {
            return new ArrayLiteral(items);
        }
        return new ArrayLiteral(typeCoercionItems(items));
    }

    @Override
    public MapLiteral visitMapLiteral(MapLiteralContext ctx) {
        List<Literal> items = ctx.items.stream().<Literal>map(this::typedVisit).collect(Collectors.toList());
        if (items.size() % 2 != 0) {
            throw new ParseException("map can't be odd parameters, need even parameters", ctx);
        }
        List<Literal> keys = Lists.newArrayList();
        List<Literal> values = Lists.newArrayList();
        for (int i = 0; i < items.size(); i++) {
            if (i % 2 == 0) {
                keys.add(items.get(i));
            } else {
                values.add(items.get(i));
            }
        }
        return new MapLiteral(typeCoercionItems(keys), typeCoercionItems(values));
    }

    @Override
    public Object visitStructLiteral(StructLiteralContext ctx) {
        List<Literal> fields = ctx.items.stream().<Literal>map(this::typedVisit).collect(Collectors.toList());
        return new StructLiteral(fields);
    }

    @Override
    public Expression visitParenthesizedExpression(ParenthesizedExpressionContext ctx) {
        return getExpression(ctx.expression());
    }

    @Override
    public List<NamedExpression> visitRowConstructor(RowConstructorContext ctx) {
        List<RowConstructorItemContext> rowConstructorItemContexts = ctx.rowConstructorItem();
        ImmutableList.Builder<NamedExpression> columns
                = ImmutableList.builderWithExpectedSize(rowConstructorItemContexts.size());
        for (RowConstructorItemContext rowConstructorItemContext : rowConstructorItemContexts) {
            columns.add(visitRowConstructorItem(rowConstructorItemContext));
        }
        return columns.build();
    }

    @Override
    public NamedExpression visitRowConstructorItem(RowConstructorItemContext ctx) {
        ConstantContext constant = ctx.constant();
        if (constant != null) {
            return new Alias((Expression) constant.accept(this));
        } else if (ctx.DEFAULT() != null) {
            return new DefaultValueSlot();
        } else {
            return visitNamedExpression(ctx.namedExpression());
        }
    }

    @Override
    public List<Expression> visitNamedExpressionSeq(NamedExpressionSeqContext namedCtx) {
        return visit(namedCtx.namedExpression(), Expression.class);
    }

    @Override
    public LogicalPlan visitRelation(RelationContext ctx) {
        return plan(ctx.relationPrimary());
    }

    @Override
    public LogicalPlan visitFromClause(FromClauseContext ctx) {
        return ParserUtils.withOrigin(ctx, () -> visitRelations(ctx.relations()));
    }

    @Override
    public LogicalPlan visitRelations(DorisParser.RelationsContext ctx) {
        return ParserUtils.withOrigin(ctx, () -> withRelations(null, ctx.relation()));
    }

    @Override
    public LogicalPlan visitRelationList(DorisParser.RelationListContext ctx) {
        return ParserUtils.withOrigin(ctx, () -> withRelations(null, ctx.relations().relation()));
    }

    /* ********************************************************************************************
     * Table Identifier parsing
     * ******************************************************************************************** */

    @Override
    public List<String> visitMultipartIdentifier(MultipartIdentifierContext ctx) {
        return ctx.parts.stream()
            .map(RuleContext::getText)
            .collect(ImmutableList.toImmutableList());
    }

    /**
     * Create a Sequence of Strings for a parenthesis enclosed alias list.
     */
    @Override
    public List<String> visitIdentifierList(IdentifierListContext ctx) {
        return visitIdentifierSeq(ctx.identifierSeq());
    }

    /**
     * Create a Sequence of Strings for an identifier list.
     */
    @Override
    public List<String> visitIdentifierSeq(IdentifierSeqContext ctx) {
        return ctx.ident.stream()
            .map(RuleContext::getText)
            .collect(ImmutableList.toImmutableList());
    }

    @Override
    public EqualTo visitUpdateAssignment(UpdateAssignmentContext ctx) {
        return new EqualTo(new UnboundSlot(visitMultipartIdentifier(ctx.multipartIdentifier()), Optional.empty()),
                getExpression(ctx.expression()));
    }

    @Override
    public List<EqualTo> visitUpdateAssignmentSeq(UpdateAssignmentSeqContext ctx) {
        return ctx.assignments.stream()
                .map(this::visitUpdateAssignment)
                .collect(Collectors.toList());
    }

    /**
     * get OrderKey.
     *
     * @param ctx SortItemContext
     * @return SortItems
     */
    @Override
    public OrderKey visitSortItem(SortItemContext ctx) {
        return ParserUtils.withOrigin(ctx, () -> {
            boolean isAsc = ctx.DESC() == null;
            boolean isNullFirst = ctx.FIRST() != null || (ctx.LAST() == null && isAsc);
            Expression expression = typedVisit(ctx.expression());
            return new OrderKey(expression, isAsc, isNullFirst);
        });
    }

    private <T> List<T> visit(List<? extends ParserRuleContext> contexts, Class<T> clazz) {
        return contexts.stream()
                .map(this::visit)
                .map(clazz::cast)
                .collect(ImmutableList.toImmutableList());
    }

    private LogicalPlan plan(ParserRuleContext tree) {
        return (LogicalPlan) tree.accept(this);
    }

    /* ********************************************************************************************
     * create table parsing
     * ******************************************************************************************** */

    @Override
    public LogicalPlan visitCreateView(CreateViewContext ctx) {
        List<String> nameParts = visitMultipartIdentifier(ctx.name);
        String comment = ctx.STRING_LITERAL() == null ? "" : LogicalPlanBuilderAssistant.escapeBackSlash(
                ctx.STRING_LITERAL().getText().substring(1, ctx.STRING_LITERAL().getText().length() - 1));
        String querySql = getOriginSql(ctx.query());
        if (ctx.REPLACE() != null && ctx.EXISTS() != null) {
            throw new AnalysisException("[OR REPLACE] and [IF NOT EXISTS] cannot used at the same time");
        }
        CreateViewInfo info = new CreateViewInfo(ctx.EXISTS() != null, ctx.REPLACE() != null,
                new TableNameInfo(nameParts),
                comment, querySql,
                ctx.cols == null ? Lists.newArrayList() : visitSimpleColumnDefs(ctx.cols));
        return new CreateViewCommand(info);
    }

    @Override
    public LogicalPlan visitCreateTable(CreateTableContext ctx) {
        String ctlName = null;
        String dbName = null;
        String tableName = null;
        List<String> nameParts = visitMultipartIdentifier(ctx.name);
        // TODO: support catalog
        if (nameParts.size() == 1) {
            // dbName should be set
            dbName = ConnectContext.get().getDatabase();
            tableName = nameParts.get(0);
        } else if (nameParts.size() == 2) {
            dbName = nameParts.get(0);
            tableName = nameParts.get(1);
        } else if (nameParts.size() == 3) {
            ctlName = nameParts.get(0);
            dbName = nameParts.get(1);
            tableName = nameParts.get(2);
        } else {
            throw new AnalysisException("nameParts in create table should be [ctl.][db.]tbl");
        }
        KeysType keysType = null;
        if (ctx.DUPLICATE() != null) {
            keysType = KeysType.DUP_KEYS;
        } else if (ctx.AGGREGATE() != null) {
            keysType = KeysType.AGG_KEYS;
        } else if (ctx.UNIQUE() != null) {
            keysType = KeysType.UNIQUE_KEYS;
        }
        // when engineName is null, get engineName from current catalog later
        String engineName = ctx.engine != null ? ctx.engine.getText().toLowerCase() : null;
        int bucketNum = FeConstants.default_bucket_num;
        if (ctx.INTEGER_VALUE() != null) {
            bucketNum = Integer.parseInt(ctx.INTEGER_VALUE().getText());
        }
        String comment = ctx.STRING_LITERAL() == null ? "" : LogicalPlanBuilderAssistant.escapeBackSlash(
                ctx.STRING_LITERAL().getText().substring(1, ctx.STRING_LITERAL().getText().length() - 1));
        DistributionDescriptor desc = null;
        if (ctx.HASH() != null) {
            desc = new DistributionDescriptor(true, ctx.autoBucket != null, bucketNum,
                    visitIdentifierList(ctx.hashKeys));
        } else if (ctx.RANDOM() != null) {
            desc = new DistributionDescriptor(false, ctx.autoBucket != null, bucketNum, null);
        }
        Map<String, String> properties = ctx.properties != null
                // NOTICE: we should not generate immutable map here, because it will be modified when analyzing.
                ? Maps.newHashMap(visitPropertyClause(ctx.properties))
                : Maps.newHashMap();
        Map<String, String> extProperties = ctx.extProperties != null
                // NOTICE: we should not generate immutable map here, because it will be modified when analyzing.
                ? Maps.newHashMap(visitPropertyClause(ctx.extProperties))
                : Maps.newHashMap();

        // solve partition by
        PartitionTableInfo partitionInfo;
        if (ctx.partition != null) {
            partitionInfo = (PartitionTableInfo) ctx.partitionTable().accept(this);
        } else {
            partitionInfo = PartitionTableInfo.EMPTY;
        }

        if (ctx.columnDefs() != null) {
            if (ctx.AS() != null) {
                throw new AnalysisException("Should not define the entire column in CTAS");
            }
            return new CreateTableCommand(Optional.empty(), new CreateTableInfo(
                    ctx.EXISTS() != null,
                    ctx.EXTERNAL() != null,
                    ctx.TEMPORARY() != null,
                    ctlName,
                    dbName,
                    tableName,
                    visitColumnDefs(ctx.columnDefs()),
                    ctx.indexDefs() != null ? visitIndexDefs(ctx.indexDefs()) : ImmutableList.of(),
                    engineName,
                    keysType,
                    ctx.keys != null ? visitIdentifierList(ctx.keys) : ImmutableList.of(),
                    comment,
                    partitionInfo,
                    desc,
                    ctx.rollupDefs() != null ? visitRollupDefs(ctx.rollupDefs()) : ImmutableList.of(),
                    properties,
                    extProperties,
                    ctx.clusterKeys != null ? visitIdentifierList(ctx.clusterKeys) : ImmutableList.of()));
        } else if (ctx.AS() != null) {
            return new CreateTableCommand(Optional.of(visitQuery(ctx.query())), new CreateTableInfo(
                    ctx.EXISTS() != null,
                    ctx.EXTERNAL() != null,
                    ctx.TEMPORARY() != null,
                    ctlName,
                    dbName,
                    tableName,
                    ctx.ctasCols != null ? visitIdentifierList(ctx.ctasCols) : null,
                    engineName,
                    keysType,
                    ctx.keys != null ? visitIdentifierList(ctx.keys) : ImmutableList.of(),
                    comment,
                    partitionInfo,
                    desc,
                    ctx.rollupDefs() != null ? visitRollupDefs(ctx.rollupDefs()) : ImmutableList.of(),
                    properties,
                    extProperties,
                    ctx.clusterKeys != null ? visitIdentifierList(ctx.clusterKeys) : ImmutableList.of()));
        } else {
            throw new AnalysisException("Should contain at least one column in a table");
        }
    }

    @Override
    public PartitionTableInfo visitPartitionTable(DorisParser.PartitionTableContext ctx) {
        boolean isAutoPartition = ctx.autoPartition != null;
        ImmutableList<Expression> partitionList = ctx.partitionList.identityOrFunction().stream()
                .map(partition -> {
                    IdentifierContext identifier = partition.identifier();
                    if (identifier != null) {
                        return UnboundSlot.quoted(identifier.getText());
                    } else {
                        return visitFunctionCallExpression(partition.functionCallExpression());
                    }
                })
                .collect(ImmutableList.toImmutableList());
        return new PartitionTableInfo(
            isAutoPartition,
            ctx.RANGE() != null ? "RANGE" : "LIST",
            ctx.partitions != null ? visitPartitionsDef(ctx.partitions) : null,
            partitionList);
    }

    @Override
    public List<ColumnDefinition> visitColumnDefs(ColumnDefsContext ctx) {
        return ctx.cols.stream().map(this::visitColumnDef).collect(Collectors.toList());
    }

    @Override
    public ColumnDefinition visitColumnDef(ColumnDefContext ctx) {
        String colName = ctx.colName.getText();
        DataType colType = ctx.type instanceof PrimitiveDataTypeContext
                ? visitPrimitiveDataType(((PrimitiveDataTypeContext) ctx.type))
                : ctx.type instanceof ComplexDataTypeContext
                        ? visitComplexDataType((ComplexDataTypeContext) ctx.type)
                        : visitAggStateDataType((AggStateDataTypeContext) ctx.type);
        colType = colType.conversion();
        boolean isKey = ctx.KEY() != null;
        ColumnNullableType nullableType = ColumnNullableType.DEFAULT;
        if (ctx.NOT() != null) {
            nullableType = ColumnNullableType.NOT_NULLABLE;
        } else if (ctx.nullable != null) {
            nullableType = ColumnNullableType.NULLABLE;
        }
        String aggTypeString = ctx.aggType != null ? ctx.aggType.getText() : null;
        Optional<DefaultValue> defaultValue = Optional.empty();
        Optional<DefaultValue> onUpdateDefaultValue = Optional.empty();
        if (ctx.DEFAULT() != null) {
            if (ctx.INTEGER_VALUE() != null) {
                if (ctx.SUBTRACT() == null) {
                    defaultValue = Optional.of(new DefaultValue(ctx.INTEGER_VALUE().getText()));
                } else {
                    defaultValue = Optional.of(new DefaultValue("-" + ctx.INTEGER_VALUE().getText()));
                }
            } else if (ctx.DECIMAL_VALUE() != null) {
                if (ctx.SUBTRACT() == null) {
                    defaultValue = Optional.of(new DefaultValue(ctx.DECIMAL_VALUE().getText()));
                } else {
                    defaultValue = Optional.of(new DefaultValue("-" + ctx.DECIMAL_VALUE().getText()));
                }
            } else if (ctx.stringValue != null) {
                defaultValue = Optional.of(new DefaultValue(toStringValue(ctx.stringValue.getText())));
            } else if (ctx.nullValue != null) {
                defaultValue = Optional.of(DefaultValue.NULL_DEFAULT_VALUE);
            } else if (ctx.defaultTimestamp != null) {
                if (ctx.defaultValuePrecision == null) {
                    defaultValue = Optional.of(DefaultValue.CURRENT_TIMESTAMP_DEFAULT_VALUE);
                } else {
                    defaultValue = Optional.of(DefaultValue
                            .currentTimeStampDefaultValueWithPrecision(
                                    Long.valueOf(ctx.defaultValuePrecision.getText())));
                }
            } else if (ctx.CURRENT_DATE() != null) {
                defaultValue = Optional.of(DefaultValue.CURRENT_DATE_DEFAULT_VALUE);
            } else if (ctx.PI() != null) {
                defaultValue = Optional.of(DefaultValue.PI_DEFAULT_VALUE);
            } else if (ctx.E() != null) {
                defaultValue = Optional.of(DefaultValue.E_NUM_DEFAULT_VALUE);
            } else if (ctx.BITMAP_EMPTY() != null) {
                defaultValue = Optional.of(DefaultValue.BITMAP_EMPTY_DEFAULT_VALUE);
            }
        }
        if (ctx.UPDATE() != null) {
            if (ctx.onUpdateValuePrecision == null) {
                onUpdateDefaultValue = Optional.of(DefaultValue.CURRENT_TIMESTAMP_DEFAULT_VALUE);
            } else {
                onUpdateDefaultValue = Optional.of(DefaultValue
                        .currentTimeStampDefaultValueWithPrecision(
                                Long.valueOf(ctx.onUpdateValuePrecision.getText())));
            }
        }
        AggregateType aggType = null;
        if (aggTypeString != null) {
            try {
                aggType = AggregateType.valueOf(aggTypeString.toUpperCase());
            } catch (Exception e) {
                throw new AnalysisException(String.format("Aggregate type %s is unsupported", aggTypeString),
                        e.getCause());
            }
        }
        //comment should remove '\' and '(") at the beginning and end
        String comment = ctx.comment != null ? ctx.comment.getText().substring(1, ctx.comment.getText().length() - 1)
                .replace("\\", "") : "";
        long autoIncInitValue = -1;
        if (ctx.AUTO_INCREMENT() != null) {
            if (ctx.autoIncInitValue != null) {
                // AUTO_INCREMENT(Value) Value >= 0.
                autoIncInitValue = Long.valueOf(ctx.autoIncInitValue.getText());
                if (autoIncInitValue < 0) {
                    throw new AnalysisException("AUTO_INCREMENT start value can not be negative.");
                }
            } else {
                // AUTO_INCREMENT default 1.
                autoIncInitValue = Long.valueOf(1);
            }
        }
        Optional<GeneratedColumnDesc> desc = ctx.generatedExpr != null
                ? Optional.of(new GeneratedColumnDesc(ctx.generatedExpr.getText(), getExpression(ctx.generatedExpr)))
                : Optional.empty();
        return new ColumnDefinition(colName, colType, isKey, aggType, nullableType, autoIncInitValue, defaultValue,
                onUpdateDefaultValue, comment, desc);
    }

    @Override
    public List<IndexDefinition> visitIndexDefs(IndexDefsContext ctx) {
        return ctx.indexes.stream().map(this::visitIndexDef).collect(Collectors.toList());
    }

    @Override
    public IndexDefinition visitIndexDef(IndexDefContext ctx) {
        String indexName = ctx.indexName.getText();
        boolean ifNotExists = ctx.ifNotExists != null;
        List<String> indexCols = visitIdentifierList(ctx.cols);
        Map<String, String> properties = visitPropertyItemList(ctx.properties);
        String indexType = ctx.indexType != null ? ctx.indexType.getText().toUpperCase() : null;
        //comment should remove '\' and '(") at the beginning and end
        String comment = ctx.comment == null ? "" : LogicalPlanBuilderAssistant.escapeBackSlash(
                        ctx.comment.getText().substring(1, ctx.STRING_LITERAL().getText().length() - 1));
        // change BITMAP index to INVERTED index
        if (Config.enable_create_bitmap_index_as_inverted_index
                && "BITMAP".equalsIgnoreCase(indexType)) {
            indexType = "INVERTED";
        }
        return new IndexDefinition(indexName, ifNotExists, indexCols, indexType, properties, comment);
    }

    @Override
    public List<PartitionDefinition> visitPartitionsDef(PartitionsDefContext ctx) {
        return ctx.partitions.stream()
                .map(p -> ((PartitionDefinition) visit(p))).collect(Collectors.toList());
    }

    @Override
    public PartitionDefinition visitPartitionDef(DorisParser.PartitionDefContext ctx) {
        PartitionDefinition partitionDefinition = (PartitionDefinition) visit(ctx.getChild(0));
        if (ctx.partitionProperties != null) {
            partitionDefinition.withProperties(visitPropertyItemList(ctx.partitionProperties));
        }
        return partitionDefinition;
    }

    @Override
    public PartitionDefinition visitLessThanPartitionDef(LessThanPartitionDefContext ctx) {
        String partitionName = ctx.partitionName.getText();
        if (ctx.MAXVALUE() == null) {
            List<Expression> lessThanValues = visitPartitionValueList(ctx.partitionValueList());
            return new LessThanPartition(ctx.EXISTS() != null, partitionName, lessThanValues);
        } else {
            return new LessThanPartition(ctx.EXISTS() != null, partitionName,
                    ImmutableList.of(MaxValue.INSTANCE));
        }
    }

    @Override
    public PartitionDefinition visitFixedPartitionDef(FixedPartitionDefContext ctx) {
        String partitionName = ctx.partitionName.getText();
        List<Expression> lowerBounds = visitPartitionValueList(ctx.lower);
        List<Expression> upperBounds = visitPartitionValueList(ctx.upper);
        return new FixedRangePartition(ctx.EXISTS() != null, partitionName, lowerBounds, upperBounds);
    }

    @Override
    public PartitionDefinition visitStepPartitionDef(StepPartitionDefContext ctx) {
        List<Expression> fromExpression = visitPartitionValueList(ctx.from);
        List<Expression> toExpression = visitPartitionValueList(ctx.to);
        return new StepPartition(false, null, fromExpression, toExpression,
                Long.parseLong(ctx.unitsAmount.getText()), ctx.unit != null ? ctx.unit.getText() : null);
    }

    @Override
    public PartitionDefinition visitInPartitionDef(InPartitionDefContext ctx) {
        List<List<Expression>> values;
        if (ctx.constants == null) {
            values = ctx.partitionValueLists.stream().map(this::visitPartitionValueList)
                    .collect(Collectors.toList());
        } else {
            values = visitPartitionValueList(ctx.constants).stream().map(ImmutableList::of)
                    .collect(Collectors.toList());
        }
        return new InPartition(ctx.EXISTS() != null, ctx.partitionName.getText(), values);
    }

    @Override
    public List<Expression> visitPartitionValueList(PartitionValueListContext ctx) {
        return ctx.values.stream()
                .map(this::visitPartitionValueDef)
                .collect(Collectors.toList());
    }

    @Override
    public Expression visitPartitionValueDef(PartitionValueDefContext ctx) {
        if (ctx.INTEGER_VALUE() != null) {
            if (ctx.SUBTRACT() != null) {
                return Literal.of("-" + ctx.INTEGER_VALUE().getText());
            }
            return Literal.of(ctx.INTEGER_VALUE().getText());
        } else if (ctx.STRING_LITERAL() != null) {
            return Literal.of(toStringValue(ctx.STRING_LITERAL().getText()));
        } else if (ctx.MAXVALUE() != null) {
            return MaxValue.INSTANCE;
        } else if (ctx.NULL() != null) {
            return Literal.of(null);
        }
        throw new AnalysisException("Unsupported partition value: " + ctx.getText());
    }

    @Override
    public List<RollupDefinition> visitRollupDefs(RollupDefsContext ctx) {
        return ctx.rollups.stream().map(this::visitRollupDef).collect(Collectors.toList());
    }

    @Override
    public RollupDefinition visitRollupDef(RollupDefContext ctx) {
        String rollupName = ctx.rollupName.getText();
        List<String> rollupCols = visitIdentifierList(ctx.rollupCols);
        List<String> dupKeys = ctx.dupKeys == null ? ImmutableList.of() : visitIdentifierList(ctx.dupKeys);
        Map<String, String> properties = ctx.properties == null ? Maps.newHashMap()
                : visitPropertyClause(ctx.properties);
        return new RollupDefinition(rollupName, rollupCols, dupKeys, properties);
    }

    private String toStringValue(String literal) {
        return literal.substring(1, literal.length() - 1);
    }

    /* ********************************************************************************************
     * Expression parsing
     * ******************************************************************************************** */

    /**
     * Create an expression from the given context. This method just passes the context on to the
     * visitor and only takes care of typing (We assume that the visitor returns an Expression here).
     */
    private Expression getExpression(ParserRuleContext ctx) {
        return typedVisit(ctx);
    }

    private LogicalPlan withExplain(LogicalPlan inputPlan, ExplainContext ctx) {
        if (ctx == null) {
            return inputPlan;
        }
        return ParserUtils.withOrigin(ctx, () -> {
            ExplainLevel explainLevel = ExplainLevel.NORMAL;

            if (ctx.planType() != null) {
                if (ctx.level == null || !ctx.level.getText().equalsIgnoreCase("plan")) {
                    throw new ParseException("Only explain plan can use plan type: " + ctx.planType().getText(), ctx);
                }
            }

            boolean showPlanProcess = false;
            if (ctx.level != null) {
                if (!ctx.level.getText().equalsIgnoreCase("plan")) {
                    explainLevel = ExplainLevel.valueOf(ctx.level.getText().toUpperCase(Locale.ROOT));
                } else {
                    explainLevel = parseExplainPlanType(ctx.planType());

                    if (ctx.PROCESS() != null) {
                        showPlanProcess = true;
                    }
                }
            }
            return new ExplainCommand(explainLevel, inputPlan, showPlanProcess);
        });
    }

    private LogicalPlan withOutFile(LogicalPlan plan, OutFileClauseContext ctx) {
        if (ctx == null) {
            return plan;
        }
        String format = "csv";
        if (ctx.format != null) {
            format = ctx.format.getText();
        }

        Map<String, String> properties = ImmutableMap.of();
        if (ctx.propertyClause() != null) {
            properties = visitPropertyClause(ctx.propertyClause());
        }
        Literal filePath = (Literal) visit(ctx.filePath);
        return new LogicalFileSink<>(filePath.getStringValue(), format, properties, ImmutableList.of(), plan);
    }

    private LogicalPlan withQueryOrganization(LogicalPlan inputPlan, QueryOrganizationContext ctx) {
        if (ctx == null) {
            return inputPlan;
        }
        Optional<SortClauseContext> sortClauseContext = Optional.ofNullable(ctx.sortClause());
        Optional<LimitClauseContext> limitClauseContext = Optional.ofNullable(ctx.limitClause());
        LogicalPlan sort = withSort(inputPlan, sortClauseContext);
        return withLimit(sort, limitClauseContext);
    }

    private LogicalPlan withSort(LogicalPlan input, Optional<SortClauseContext> sortCtx) {
        return input.optionalMap(sortCtx, () -> {
            List<OrderKey> orderKeys = visit(sortCtx.get().sortItem(), OrderKey.class);
            return new LogicalSort<>(orderKeys, input);
        });
    }

    private LogicalPlan withLimit(LogicalPlan input, Optional<LimitClauseContext> limitCtx) {
        return input.optionalMap(limitCtx, () -> {
            long limit = Long.parseLong(limitCtx.get().limit.getText());
            if (limit < 0) {
                throw new ParseException("Limit requires non-negative number", limitCtx.get());
            }
            long offset = 0;
            Token offsetToken = limitCtx.get().offset;
            if (offsetToken != null) {
                offset = Long.parseLong(offsetToken.getText());
            }
            return new LogicalLimit<>(limit, offset, LimitPhase.ORIGIN, input);
        });
    }

    /**
     * Add a regular (SELECT) query specification to a logical plan. The query specification
     * is the core of the logical plan, this is where sourcing (FROM clause), projection (SELECT),
     * aggregation (GROUP BY ... HAVING ...) and filtering (WHERE) takes place.
     *
     * <p>Note that query hints are ignored (both by the parser and the builder).
     */
    protected LogicalPlan withSelectQuerySpecification(
            ParserRuleContext ctx,
            LogicalPlan inputRelation,
            SelectClauseContext selectClause,
            Optional<WhereClauseContext> whereClause,
            Optional<AggClauseContext> aggClause,
            Optional<HavingClauseContext> havingClause,
            Optional<QualifyClauseContext> qualifyClause) {
        return ParserUtils.withOrigin(ctx, () -> {
            // from -> where -> group by -> having -> select
            LogicalPlan filter = withFilter(inputRelation, whereClause);
            SelectColumnClauseContext selectColumnCtx = selectClause.selectColumnClause();
            LogicalPlan aggregate = withAggregate(filter, selectColumnCtx, aggClause);
            boolean isDistinct = (selectClause.DISTINCT() != null);
            LogicalPlan selectPlan;
            if (!(aggregate instanceof Aggregate) && havingClause.isPresent()) {
                // create a project node for pattern match of ProjectToGlobalAggregate rule
                // then ProjectToGlobalAggregate rule can insert agg node as LogicalHaving node's child
                List<NamedExpression> projects = getNamedExpressions(selectColumnCtx.namedExpressionSeq());
                LogicalPlan project = new LogicalProject<>(projects, isDistinct, aggregate);
                selectPlan = new LogicalHaving<>(ExpressionUtils.extractConjunctionToSet(
                        getExpression((havingClause.get().booleanExpression()))), project);
            } else {
                LogicalPlan having = withHaving(aggregate, havingClause);
                selectPlan = withProjection(having, selectColumnCtx, aggClause, isDistinct);
            }
            // support qualify clause
            if (qualifyClause.isPresent()) {
                Expression qualifyExpr = getExpression(qualifyClause.get().booleanExpression());
                selectPlan = new LogicalQualify<>(Sets.newHashSet(qualifyExpr), selectPlan);
            }
            return selectPlan;
        });
    }

    /**
     * Join one more [[LogicalPlan]]s to the current logical plan.
     */
    private LogicalPlan withJoinRelations(LogicalPlan input, RelationContext ctx) {
        LogicalPlan last = input;
        for (JoinRelationContext join : ctx.joinRelation()) {
            JoinType joinType;
            if (join.joinType().CROSS() != null) {
                joinType = JoinType.CROSS_JOIN;
            } else if (join.joinType().FULL() != null) {
                joinType = JoinType.FULL_OUTER_JOIN;
            } else if (join.joinType().SEMI() != null) {
                if (join.joinType().LEFT() != null) {
                    joinType = JoinType.LEFT_SEMI_JOIN;
                } else {
                    joinType = JoinType.RIGHT_SEMI_JOIN;
                }
            } else if (join.joinType().ANTI() != null) {
                if (join.joinType().LEFT() != null) {
                    joinType = JoinType.LEFT_ANTI_JOIN;
                } else {
                    joinType = JoinType.RIGHT_ANTI_JOIN;
                }
            } else if (join.joinType().LEFT() != null) {
                joinType = JoinType.LEFT_OUTER_JOIN;
            } else if (join.joinType().RIGHT() != null) {
                joinType = JoinType.RIGHT_OUTER_JOIN;
            } else if (join.joinType().INNER() != null) {
                joinType = JoinType.INNER_JOIN;
            } else if (join.joinCriteria() != null) {
                joinType = JoinType.INNER_JOIN;
            } else {
                joinType = JoinType.CROSS_JOIN;
            }
            DistributeType distributeType = Optional.ofNullable(join.distributeType()).map(hintCtx -> {
                String hint = typedVisit(join.distributeType());
                if (DistributeType.JoinDistributeType.SHUFFLE.toString().equalsIgnoreCase(hint)) {
                    return DistributeType.SHUFFLE_RIGHT;
                } else if (DistributeType.JoinDistributeType.BROADCAST.toString().equalsIgnoreCase(hint)) {
                    return DistributeType.BROADCAST_RIGHT;
                } else {
                    throw new ParseException("Invalid join hint: " + hint, hintCtx);
                }
            }).orElse(DistributeType.NONE);
            DistributeHint distributeHint = new DistributeHint(distributeType);
            // TODO: natural join, lateral join, union join
            JoinCriteriaContext joinCriteria = join.joinCriteria();
            Optional<Expression> condition = Optional.empty();
            List<Expression> ids = null;
            if (joinCriteria != null) {
                if (join.joinType().CROSS() != null) {
                    throw new ParseException("Cross join can't be used with ON clause", joinCriteria);
                }
                if (joinCriteria.booleanExpression() != null) {
                    condition = Optional.ofNullable(getExpression(joinCriteria.booleanExpression()));
                } else if (joinCriteria.USING() != null) {
                    ids = visitIdentifierList(joinCriteria.identifierList())
                            .stream().map(UnboundSlot::quoted)
                            .collect(ImmutableList.toImmutableList());
                }
            } else {
                // keep same with original planner, allow cross/inner join
                if (!joinType.isInnerOrCrossJoin()) {
                    throw new ParseException("on mustn't be empty except for cross/inner join", join);
                }
            }
            if (ids == null) {
                last = new LogicalJoin<>(joinType, ExpressionUtils.EMPTY_CONDITION,
                        condition.map(ExpressionUtils::extractConjunction)
                                .orElse(ExpressionUtils.EMPTY_CONDITION),
                        distributeHint,
                        Optional.empty(),
                        last,
                        plan(join.relationPrimary()), null);
            } else {
                last = new LogicalUsingJoin<>(joinType, last, plan(join.relationPrimary()), ids, distributeHint);

            }
            if (distributeHint.distributeType != DistributeType.NONE
                    && ConnectContext.get().getStatementContext() != null
                    && !ConnectContext.get().getStatementContext().getHints().contains(distributeHint)) {
                ConnectContext.get().getStatementContext().addHint(distributeHint);
            }
        }
        return last;
    }

    private List<List<String>> getTableList(List<MultipartIdentifierContext> ctx) {
        List<List<String>> tableList = new ArrayList<>();
        for (MultipartIdentifierContext tableCtx : ctx) {
            tableList.add(visitMultipartIdentifier(tableCtx));
        }
        return tableList;
    }

    private LogicalPlan withSelectHint(LogicalPlan logicalPlan, List<ParserRuleContext> hintContexts) {
        if (hintContexts.isEmpty()) {
            return logicalPlan;
        }
        ImmutableList.Builder<SelectHint> hints = ImmutableList.builder();
        for (ParserRuleContext hintContext : hintContexts) {
            SelectHintContext selectHintContext = (SelectHintContext) hintContext;
            for (HintStatementContext hintStatement : selectHintContext.hintStatements) {
                if (hintStatement.USE_MV() != null) {
                    hints.add(new SelectHintUseMv("USE_MV", getTableList(hintStatement.tableList), true));
                    continue;
                } else if (hintStatement.NO_USE_MV() != null) {
                    hints.add(new SelectHintUseMv("NO_USE_MV", getTableList(hintStatement.tableList), false));
                    continue;
                }
                String hintName = hintStatement.hintName.getText().toLowerCase(Locale.ROOT);
                switch (hintName) {
                    case "set_var":
                        Map<String, Optional<String>> parameters = Maps.newLinkedHashMap();
                        for (HintAssignmentContext kv : hintStatement.parameters) {
                            if (kv.key != null) {
                                String parameterName = visitIdentifierOrText(kv.key);
                                Optional<String> value = Optional.empty();
                                if (kv.constantValue != null) {
                                    Literal literal = (Literal) visit(kv.constantValue);
                                    value = Optional.ofNullable(literal.toLegacyLiteral().getStringValue());
                                } else if (kv.identifierValue != null) {
                                    // maybe we should throw exception when the identifierValue is quoted identifier
                                    value = Optional.ofNullable(kv.identifierValue.getText());
                                }
                                parameters.put(parameterName, value);
                            }
                        }
                        SelectHintSetVar setVar = new SelectHintSetVar(hintName, parameters);
                        setVar.setVarOnceInSql(ConnectContext.get().getStatementContext());
                        hints.add(setVar);
                        break;
                    case "leading":
                        List<String> leadingParameters = new ArrayList<>();
                        for (HintAssignmentContext kv : hintStatement.parameters) {
                            if (kv.key != null) {
                                String parameterName = visitIdentifierOrText(kv.key);
                                leadingParameters.add(parameterName);
                            }
                        }
                        hints.add(new SelectHintLeading(hintName, leadingParameters));
                        break;
                    case "ordered":
                        hints.add(new SelectHintOrdered(hintName));
                        break;
                    case "use_cbo_rule":
                        List<String> useRuleParameters = new ArrayList<>();
                        for (HintAssignmentContext kv : hintStatement.parameters) {
                            if (kv.key != null) {
                                String parameterName = visitIdentifierOrText(kv.key);
                                useRuleParameters.add(parameterName);
                            }
                        }
                        hints.add(new SelectHintUseCboRule(hintName, useRuleParameters, false));
                        break;
                    case "no_use_cbo_rule":
                        List<String> noUseRuleParameters = new ArrayList<>();
                        for (HintAssignmentContext kv : hintStatement.parameters) {
                            String parameterName = visitIdentifierOrText(kv.key);
                            if (kv.key != null) {
                                noUseRuleParameters.add(parameterName);
                            }
                        }
                        hints.add(new SelectHintUseCboRule(hintName, noUseRuleParameters, true));
                        break;
                    default:
                        break;
                }
            }
        }
        return new LogicalSelectHint<>(hints.build(), logicalPlan);
    }

    @Override
    public String visitBracketDistributeType(BracketDistributeTypeContext ctx) {
        return ctx.identifier().getText();
    }

    @Override
    public String visitCommentDistributeType(CommentDistributeTypeContext ctx) {
        return ctx.identifier().getText();
    }

    @Override
    public List<String> visitBracketRelationHint(BracketRelationHintContext ctx) {
        return ctx.identifier().stream()
                .map(RuleContext::getText)
                .collect(ImmutableList.toImmutableList());
    }

    @Override
    public Object visitCommentRelationHint(CommentRelationHintContext ctx) {
        return ctx.identifier().stream()
                .map(RuleContext::getText)
                .collect(ImmutableList.toImmutableList());
    }

    protected LogicalPlan withProjection(LogicalPlan input, SelectColumnClauseContext selectCtx,
                                         Optional<AggClauseContext> aggCtx, boolean isDistinct) {
        return ParserUtils.withOrigin(selectCtx, () -> {
            if (aggCtx.isPresent()) {
                if (isDistinct) {
                    return new LogicalProject<>(ImmutableList.of(new UnboundStar(ImmutableList.of())),
                            isDistinct, input);
                } else {
                    return input;
                }
            } else {
                List<NamedExpression> projects = getNamedExpressions(selectCtx.namedExpressionSeq());
                if (input instanceof OneRowRelation) {
                    if (projects.stream().anyMatch(project -> project instanceof UnboundStar)) {
                        throw new ParseException("SELECT * must have a FROM clause");
                    }
                }
                return new LogicalProject<>(projects, isDistinct, input);
            }
        });
    }

    private LogicalPlan withRelations(LogicalPlan inputPlan, List<RelationContext> relations) {
        if (relations == null) {
            return inputPlan;
        }
        LogicalPlan left = inputPlan;
        for (RelationContext relation : relations) {
            // build left deep join tree
            LogicalPlan right = withJoinRelations(visitRelation(relation), relation);
            left = (left == null) ? right :
                    new LogicalJoin<>(
                            JoinType.CROSS_JOIN,
                            ExpressionUtils.EMPTY_CONDITION,
                            ExpressionUtils.EMPTY_CONDITION,
                            new DistributeHint(DistributeType.NONE),
                            Optional.empty(),
                            left,
                            right, null);
            // TODO: pivot and lateral view
        }
        return left;
    }

    private LogicalPlan withFilter(LogicalPlan input, Optional<WhereClauseContext> whereCtx) {
        return input.optionalMap(whereCtx, () ->
            new LogicalFilter<>(ExpressionUtils.extractConjunctionToSet(
                    getExpression(whereCtx.get().booleanExpression())), input));
    }

    private LogicalPlan withAggregate(LogicalPlan input, SelectColumnClauseContext selectCtx,
                                      Optional<AggClauseContext> aggCtx) {
        return input.optionalMap(aggCtx, () -> {
            GroupingElementContext groupingElementContext = aggCtx.get().groupingElement();
            List<NamedExpression> namedExpressions = getNamedExpressions(selectCtx.namedExpressionSeq());
            if (groupingElementContext.GROUPING() != null) {
                ImmutableList.Builder<List<Expression>> groupingSets = ImmutableList.builder();
                for (GroupingSetContext groupingSetContext : groupingElementContext.groupingSet()) {
                    groupingSets.add(visit(groupingSetContext.expression(), Expression.class));
                }
                return new LogicalRepeat<>(groupingSets.build(), namedExpressions, input);
            } else if (groupingElementContext.CUBE() != null) {
                List<Expression> cubeExpressions = visit(groupingElementContext.expression(), Expression.class);
                List<List<Expression>> groupingSets = ExpressionUtils.cubeToGroupingSets(cubeExpressions);
                return new LogicalRepeat<>(groupingSets, namedExpressions, input);
            } else if (groupingElementContext.ROLLUP() != null) {
                List<Expression> rollupExpressions = visit(groupingElementContext.expression(), Expression.class);
                List<List<Expression>> groupingSets = ExpressionUtils.rollupToGroupingSets(rollupExpressions);
                return new LogicalRepeat<>(groupingSets, namedExpressions, input);
            } else {
                List<Expression> groupByExpressions = visit(groupingElementContext.expression(), Expression.class);
                return new LogicalAggregate<>(groupByExpressions, namedExpressions, input);
            }
        });
    }

    private LogicalPlan withHaving(LogicalPlan input, Optional<HavingClauseContext> havingCtx) {
        return input.optionalMap(havingCtx, () -> {
            if (!(input instanceof Aggregate)) {
                throw new ParseException("Having clause should be applied against an aggregation.", havingCtx.get());
            }
            return new LogicalHaving<>(ExpressionUtils.extractConjunctionToSet(
                    getExpression((havingCtx.get().booleanExpression()))), input);
        });
    }

    /**
     * match predicate type and generate different predicates.
     *
     * @param ctx PredicateContext
     * @param valueExpression valueExpression
     * @return Expression
     */
    private Expression withPredicate(Expression valueExpression, PredicateContext ctx) {
        return ParserUtils.withOrigin(ctx, () -> {
            Expression outExpression;
            switch (ctx.kind.getType()) {
                case DorisParser.BETWEEN:
                    Expression lower = getExpression(ctx.lower);
                    Expression upper = getExpression(ctx.upper);
                    if (lower.equals(upper)) {
                        outExpression = new EqualTo(valueExpression, lower);
                    } else {
                        outExpression = new And(
                                new GreaterThanEqual(valueExpression, getExpression(ctx.lower)),
                                new LessThanEqual(valueExpression, getExpression(ctx.upper))
                        );
                    }
                    break;
                case DorisParser.LIKE:
                    outExpression = new Like(
                        valueExpression,
                        getExpression(ctx.pattern)
                    );
                    break;
                case DorisParser.RLIKE:
                case DorisParser.REGEXP:
                    outExpression = new Regexp(
                        valueExpression,
                        getExpression(ctx.pattern)
                    );
                    break;
                case DorisParser.IN:
                    if (ctx.query() == null) {
                        outExpression = new InPredicate(
                                valueExpression,
                                withInList(ctx)
                        );
                    } else {
                        outExpression = new InSubquery(
                                valueExpression,
                                new ListQuery(typedVisit(ctx.query())),
                                ctx.NOT() != null
                        );
                    }
                    break;
                case DorisParser.NULL:
                    outExpression = new IsNull(valueExpression);
                    break;
                case DorisParser.TRUE:
                    outExpression = new Cast(valueExpression,
                            BooleanType.INSTANCE, true);
                    break;
                case DorisParser.FALSE:
                    outExpression = new Not(new Cast(valueExpression,
                            BooleanType.INSTANCE, true));
                    break;
                case DorisParser.MATCH:
                case DorisParser.MATCH_ANY:
                    outExpression = new MatchAny(
                        valueExpression,
                        getExpression(ctx.pattern)
                    );
                    break;
                case DorisParser.MATCH_ALL:
                    outExpression = new MatchAll(
                        valueExpression,
                        getExpression(ctx.pattern)
                    );
                    break;
                case DorisParser.MATCH_PHRASE:
                    outExpression = new MatchPhrase(
                        valueExpression,
                        getExpression(ctx.pattern)
                    );
                    break;
                case DorisParser.MATCH_PHRASE_PREFIX:
                    outExpression = new MatchPhrasePrefix(
                        valueExpression,
                        getExpression(ctx.pattern)
                    );
                    break;
                case DorisParser.MATCH_REGEXP:
                    outExpression = new MatchRegexp(
                        valueExpression,
                        getExpression(ctx.pattern)
                    );
                    break;
                case DorisParser.MATCH_PHRASE_EDGE:
                    outExpression = new MatchPhraseEdge(
                        valueExpression,
                        getExpression(ctx.pattern)
                    );
                    break;
                default:
                    throw new ParseException("Unsupported predicate type: " + ctx.kind.getText(), ctx);
            }
            return ctx.NOT() != null ? new Not(outExpression) : outExpression;
        });
    }

    private List<NamedExpression> getNamedExpressions(NamedExpressionSeqContext namedCtx) {
        return ParserUtils.withOrigin(namedCtx, () -> visit(namedCtx.namedExpression(), NamedExpression.class));
    }

    @Override
    public Expression visitSubqueryExpression(SubqueryExpressionContext subqueryExprCtx) {
        return ParserUtils.withOrigin(subqueryExprCtx, () -> new ScalarSubquery(typedVisit(subqueryExprCtx.query())));
    }

    @Override
    public Expression visitExist(ExistContext context) {
        return ParserUtils.withOrigin(context, () -> new Exists(typedVisit(context.query()), false));
    }

    @Override
    public Expression visitIsnull(IsnullContext context) {
        return ParserUtils.withOrigin(context, () -> new IsNull(typedVisit(context.valueExpression())));
    }

    @Override
    public Expression visitIs_not_null_pred(Is_not_null_predContext context) {
        return ParserUtils.withOrigin(context, () -> new Not(new IsNull(typedVisit(context.valueExpression()))));
    }

    public List<Expression> withInList(PredicateContext ctx) {
        return ctx.expression().stream().map(this::getExpression).collect(ImmutableList.toImmutableList());
    }

    @Override
    public Literal visitDecimalLiteral(DecimalLiteralContext ctx) {
        try {
            if (Config.enable_decimal_conversion) {
                return new DecimalV3Literal(new BigDecimal(ctx.getText()));
            } else {
                return new DecimalLiteral(new BigDecimal(ctx.getText()));
            }
        } catch (Exception e) {
            return new DoubleLiteral(Double.parseDouble(ctx.getText()));
        }
    }

    private String parsePropertyKey(PropertyKeyContext item) {
        if (item.constant() != null) {
            return parseConstant(item.constant()).trim();
        }
        return item.getText().trim();
    }

    private String parsePropertyValue(PropertyValueContext item) {
        if (item.constant() != null) {
            return parseConstant(item.constant());
        }
        return item.getText();
    }

    private ExplainLevel parseExplainPlanType(PlanTypeContext planTypeContext) {
        if (planTypeContext == null || planTypeContext.ALL() != null) {
            return ExplainLevel.ALL_PLAN;
        }
        if (planTypeContext.PHYSICAL() != null || planTypeContext.OPTIMIZED() != null) {
            return ExplainLevel.OPTIMIZED_PLAN;
        }
        if (planTypeContext.REWRITTEN() != null || planTypeContext.LOGICAL() != null) {
            return ExplainLevel.REWRITTEN_PLAN;
        }
        if (planTypeContext.ANALYZED() != null) {
            return ExplainLevel.ANALYZED_PLAN;
        }
        if (planTypeContext.PARSED() != null) {
            return ExplainLevel.PARSED_PLAN;
        }
        if (planTypeContext.SHAPE() != null) {
            return ExplainLevel.SHAPE_PLAN;
        }
        if (planTypeContext.MEMO() != null) {
            return ExplainLevel.MEMO_PLAN;
        }
        if (planTypeContext.DISTRIBUTED() != null) {
            return ExplainLevel.DISTRIBUTED_PLAN;
        }
        return ExplainLevel.ALL_PLAN;
    }

    @Override
    public Pair<DataType, Boolean> visitDataTypeWithNullable(DataTypeWithNullableContext ctx) {
        return ParserUtils.withOrigin(ctx, () -> Pair.of(typedVisit(ctx.dataType()), ctx.NOT() == null));
    }

    @Override
    public DataType visitAggStateDataType(AggStateDataTypeContext ctx) {
        return ParserUtils.withOrigin(ctx, () -> {
            List<Pair<DataType, Boolean>> dataTypeWithNullables = ctx.dataTypes.stream()
                    .map(this::visitDataTypeWithNullable)
                    .collect(Collectors.toList());
            List<DataType> dataTypes = dataTypeWithNullables.stream()
                    .map(dt -> dt.first)
                    .collect(ImmutableList.toImmutableList());
            List<Boolean> nullables = dataTypeWithNullables.stream()
                    .map(dt -> dt.second)
                    .collect(ImmutableList.toImmutableList());
            String functionName = ctx.functionNameIdentifier().getText();
            if (!BuiltinAggregateFunctions.INSTANCE.aggFuncNames.contains(functionName)) {
                // TODO use function binder to check function exists
                throw new ParseException("Can not found function '" + functionName + "'", ctx);
            }
            return new AggStateType(functionName, dataTypes, nullables);
        });
    }

    @Override
    public DataType visitPrimitiveDataType(PrimitiveDataTypeContext ctx) {
        return ParserUtils.withOrigin(ctx, () -> {
            String dataType = ctx.primitiveColType().type.getText().toLowerCase(Locale.ROOT);
            if (dataType.equalsIgnoreCase("all")) {
                throw new NotSupportedException("Disable to create table with `ALL` type columns");
            }
            List<String> l = Lists.newArrayList(dataType);
            ctx.INTEGER_VALUE().stream().map(ParseTree::getText).forEach(l::add);
            return DataType.convertPrimitiveFromStrings(l);
        });
    }

    @Override
    public DataType visitComplexDataType(ComplexDataTypeContext ctx) {
        return ParserUtils.withOrigin(ctx, () -> {
            switch (ctx.complex.getType()) {
                case DorisParser.ARRAY:
                    return ArrayType.of(typedVisit(ctx.dataType(0)), true);
                case DorisParser.MAP:
                    return MapType.of(typedVisit(ctx.dataType(0)), typedVisit(ctx.dataType(1)));
                case DorisParser.STRUCT:
                    return new StructType(visitComplexColTypeList(ctx.complexColTypeList()));
                default:
                    throw new AnalysisException("do not support " + ctx.complex.getText() + " type for Nereids");
            }
        });
    }

    @Override
    public List<StructField> visitComplexColTypeList(ComplexColTypeListContext ctx) {
        return ctx.complexColType().stream().map(this::visitComplexColType).collect(ImmutableList.toImmutableList());
    }

    @Override
    public StructField visitComplexColType(ComplexColTypeContext ctx) {
        String comment;
        if (ctx.commentSpec() != null) {
            comment = ctx.commentSpec().STRING_LITERAL().getText();
            comment = LogicalPlanBuilderAssistant.escapeBackSlash(comment.substring(1, comment.length() - 1));
        } else {
            comment = "";
        }
        return new StructField(ctx.identifier().getText(), typedVisit(ctx.dataType()), true, comment);
    }

    private String parseConstant(ConstantContext context) {
        Object constant = visit(context);
        if (constant instanceof Literal && ((Literal) constant).isStringLikeLiteral()) {
            return ((Literal) constant).getStringValue();
        }
        return context.getText();
    }

    @Override
    public Object visitCollate(CollateContext ctx) {
        return visit(ctx.primaryExpression());
    }

    @Override
    public Object visitSample(SampleContext ctx) {
        long seek = ctx.seed == null ? -1L : Long.parseLong(ctx.seed.getText());
        DorisParser.SampleMethodContext sampleContext = ctx.sampleMethod();
        if (sampleContext instanceof SampleByPercentileContext) {
            SampleByPercentileContext sampleByPercentileContext = (SampleByPercentileContext) sampleContext;
            long percent = Long.parseLong(sampleByPercentileContext.INTEGER_VALUE().getText());
            return new TableSample(percent, true, seek);
        }
        SampleByRowsContext sampleByRowsContext = (SampleByRowsContext) sampleContext;
        long rows = Long.parseLong(sampleByRowsContext.INTEGER_VALUE().getText());
        return new TableSample(rows, false, seek);
    }

    @Override
    public Object visitCallProcedure(CallProcedureContext ctx) {
        List<String> nameParts = visitMultipartIdentifier(ctx.name);
        FuncNameInfo procedureName = new FuncNameInfo(nameParts);
        List<Expression> arguments = ctx.expression().stream()
                .<Expression>map(this::typedVisit)
                .collect(ImmutableList.toImmutableList());
        UnboundFunction unboundFunction = new UnboundFunction(procedureName.getDbName(), procedureName.getName(),
                true, arguments);
        return new CallCommand(unboundFunction, getOriginSql(ctx));
    }

    @Override
    public LogicalPlan visitCreateProcedure(CreateProcedureContext ctx) {
        List<String> nameParts = visitMultipartIdentifier(ctx.name);
        FuncNameInfo procedureName = new FuncNameInfo(nameParts);
        return ParserUtils.withOrigin(ctx, () -> {
            LogicalPlan createProcedurePlan;
            createProcedurePlan = new CreateProcedureCommand(procedureName, getOriginSql(ctx),
                    ctx.REPLACE() != null);
            return createProcedurePlan;
        });
    }

    @Override
    public LogicalPlan visitDropProcedure(DropProcedureContext ctx) {
        List<String> nameParts = visitMultipartIdentifier(ctx.name);
        FuncNameInfo procedureName = new FuncNameInfo(nameParts);
        return ParserUtils.withOrigin(ctx, () -> new DropProcedureCommand(procedureName, getOriginSql(ctx)));
    }

    @Override
    public LogicalPlan visitShowProcedureStatus(ShowProcedureStatusContext ctx) {
        Set<Expression> whereExpr = Collections.emptySet();
        if (ctx.whereClause() != null) {
            whereExpr = ExpressionUtils.extractConjunctionToSet(
                    getExpression(ctx.whereClause().booleanExpression()));
        }

        if (ctx.valueExpression() != null) {
            // parser allows only LIKE or WhereClause.
            // Mysql grammar: SHOW PROCEDURE STATUS [LIKE 'pattern' | WHERE expr]
            whereExpr = Sets.newHashSet(new Like(new UnboundSlot("ProcedureName"), getExpression(ctx.pattern)));
        }

        final Set<Expression> whereExprConst = whereExpr;
        return ParserUtils.withOrigin(ctx, () -> new ShowProcedureStatusCommand(whereExprConst));
    }

    @Override
    public LogicalPlan visitShowCreateProcedure(ShowCreateProcedureContext ctx) {
        List<String> nameParts = visitMultipartIdentifier(ctx.name);
        FuncNameInfo procedureName = new FuncNameInfo(nameParts);
        return ParserUtils.withOrigin(ctx, () -> new ShowCreateProcedureCommand(procedureName));
    }

    @Override
    public LogicalPlan visitCreateSqlBlockRule(CreateSqlBlockRuleContext ctx) {
        Map<String, String> properties = ctx.propertyClause() != null
                        ? Maps.newHashMap(visitPropertyClause(ctx.propertyClause())) : Maps.newHashMap();
        return new CreateSqlBlockRuleCommand(stripQuotes(ctx.name.getText()), ctx.EXISTS() != null, properties);
    }

    @Override
    public LogicalPlan visitAlterSqlBlockRule(AlterSqlBlockRuleContext ctx) {
        Map<String, String> properties = ctx.propertyClause() != null
                        ? Maps.newHashMap(visitPropertyClause(ctx.propertyClause())) : Maps.newHashMap();
        return new AlterSqlBlockRuleCommand(stripQuotes(ctx.name.getText()), properties);
    }

    @Override
    public LogicalPlan visitDropCatalogRecycleBin(DropCatalogRecycleBinContext ctx) {
        String idTypeStr = ctx.idType.getText().substring(1, ctx.idType.getText().length() - 1);
        IdType idType = IdType.fromString(idTypeStr);
        long id = Long.parseLong(ctx.id.getText());

        return ParserUtils.withOrigin(ctx, () -> new DropCatalogRecycleBinCommand(idType, id));
    }

    @Override
    public Object visitUnsupported(UnsupportedContext ctx) {
        return UnsupportedCommand.INSTANCE;
    }

    @Override
    public LogicalPlan visitSupportedUnsetStatement(SupportedUnsetStatementContext ctx) {
        if (ctx.DEFAULT() != null && ctx.STORAGE() != null && ctx.VAULT() != null) {
            return new UnsetDefaultStorageVaultCommand();
        }
        SetType statementScope = visitStatementScope(ctx.statementScope());
        if (ctx.ALL() != null) {
            return new UnsetVariableCommand(statementScope, true);
        } else if (ctx.identifier() != null) {
            return new UnsetVariableCommand(statementScope, ctx.identifier().getText());
        }
        throw new AnalysisException("Should add 'ALL' or variable name");
    }

    @Override
    public LogicalPlan visitCreateTableLike(CreateTableLikeContext ctx) {
        List<String> nameParts = visitMultipartIdentifier(ctx.name);
        List<String> existedTableNameParts = visitMultipartIdentifier(ctx.existedTable);
        ArrayList<String> rollupNames = Lists.newArrayList();
        boolean withAllRollUp = false;
        if (ctx.WITH() != null && ctx.rollupNames != null) {
            rollupNames = new ArrayList<>(visitIdentifierList(ctx.rollupNames));
        } else if (ctx.WITH() != null && ctx.rollupNames == null) {
            withAllRollUp = true;
        }
        CreateTableLikeInfo info = new CreateTableLikeInfo(ctx.EXISTS() != null,
                ctx.TEMPORARY() != null,
                new TableNameInfo(nameParts), new TableNameInfo(existedTableNameParts),
                rollupNames, withAllRollUp);
        return new CreateTableLikeCommand(info);
    }

    @Override
    public Command visitCreateUserDefineFunction(CreateUserDefineFunctionContext ctx) {
        SetType statementScope = visitStatementScope(ctx.statementScope());
        boolean ifNotExists = ctx.EXISTS() != null;
        boolean isAggFunction = ctx.AGGREGATE() != null;
        boolean isTableFunction = ctx.TABLES() != null;
        FunctionName function = visitFunctionIdentifier(ctx.functionIdentifier());
        FunctionArgTypesInfo functionArgTypesInfo;
        if (ctx.functionArguments() != null) {
            functionArgTypesInfo = visitFunctionArguments(ctx.functionArguments());
        } else {
            functionArgTypesInfo = new FunctionArgTypesInfo(new ArrayList<>(), false);
        }
        DataType returnType = typedVisit(ctx.returnType);
        returnType = returnType.conversion();
        DataType intermediateType = ctx.intermediateType != null ? typedVisit(ctx.intermediateType) : null;
        if (intermediateType != null) {
            intermediateType = intermediateType.conversion();
        }
        Map<String, String> properties = ctx.propertyClause() != null
                ? Maps.newHashMap(visitPropertyClause(ctx.propertyClause()))
                : Maps.newHashMap();
        return new CreateFunctionCommand(statementScope, ifNotExists, isAggFunction, false, isTableFunction,
                function, functionArgTypesInfo, returnType, intermediateType,
                null, null, properties);
    }

    @Override
    public Command visitCreateAliasFunction(CreateAliasFunctionContext ctx) {
        SetType statementScope = visitStatementScope(ctx.statementScope());
        boolean ifNotExists = ctx.EXISTS() != null;
        FunctionName function = visitFunctionIdentifier(ctx.functionIdentifier());
        FunctionArgTypesInfo functionArgTypesInfo;
        if (ctx.functionArguments() != null) {
            functionArgTypesInfo = visitFunctionArguments(ctx.functionArguments());
        } else {
            functionArgTypesInfo = new FunctionArgTypesInfo(new ArrayList<>(), false);
        }
        List<String> parameters = ctx.parameters != null ? visitIdentifierSeq(ctx.parameters) : new ArrayList<>();
        Expression originFunction = getExpression(ctx.expression());
        return new CreateFunctionCommand(statementScope, ifNotExists, false, true, false,
                function, functionArgTypesInfo, VarcharType.MAX_VARCHAR_TYPE, null,
                parameters, originFunction, null);
    }

    @Override
    public Command visitDropFunction(DropFunctionContext ctx) {
        SetType statementScope = visitStatementScope(ctx.statementScope());
        boolean ifExists = ctx.EXISTS() != null;
        FunctionName function = visitFunctionIdentifier(ctx.functionIdentifier());
        FunctionArgTypesInfo functionArgTypesInfo;
        if (ctx.functionArguments() != null) {
            functionArgTypesInfo = visitFunctionArguments(ctx.functionArguments());
        } else {
            functionArgTypesInfo = new FunctionArgTypesInfo(new ArrayList<>(), false);
        }
        return new DropFunctionCommand(statementScope, ifExists, function, functionArgTypesInfo);
    }

    @Override
    public FunctionArgTypesInfo visitFunctionArguments(FunctionArgumentsContext ctx) {
        boolean isVariadic = ctx.DOTDOTDOT() != null;
        List<DataType> argTypeDefs;
        if (ctx.dataTypeList() != null) {
            argTypeDefs = visitDataTypeList(ctx.dataTypeList());
        } else {
            argTypeDefs = new ArrayList<>();
        }
        return new FunctionArgTypesInfo(argTypeDefs, isVariadic);
    }

    @Override
    public FunctionName visitFunctionIdentifier(FunctionIdentifierContext ctx) {
        String functionName = ctx.functionNameIdentifier().getText();
        String dbName = ctx.dbName != null ? ctx.dbName.getText() : null;
        return new FunctionName(dbName, functionName);
    }

    @Override
    public List<DataType> visitDataTypeList(DataTypeListContext ctx) {
        List<DataType> dataTypeList = new ArrayList<>(ctx.getChildCount());
        for (DorisParser.DataTypeContext dataTypeContext : ctx.dataType()) {
            DataType dataType = typedVisit(dataTypeContext);
            dataTypeList.add(dataType.conversion());
        }
        return dataTypeList;
    }

    @Override
    public LogicalPlan visitShowAuthors(ShowAuthorsContext ctx) {
        return new ShowAuthorsCommand();
    }

    @Override
    public LogicalPlan visitShowEvents(ShowEventsContext ctx) {
        return new ShowEventsCommand();
    }

    @Override
    public LogicalPlan visitShowConfig(ShowConfigContext ctx) {
        ShowConfigCommand command;
        if (ctx.type.getText().equalsIgnoreCase(NodeType.FRONTEND.name())) {
            command = new ShowConfigCommand(NodeType.FRONTEND);
        } else {
            command = new ShowConfigCommand(NodeType.BACKEND);
        }
        if (ctx.LIKE() != null && ctx.pattern != null) {
            Like like = new Like(new UnboundSlot("ProcedureName"), getExpression(ctx.pattern));
            String pattern = ((Literal) like.child(1)).getStringValue();
            command.setPattern(pattern);
        }
        if (ctx.FROM() != null && ctx.backendId != null) {
            long backendId = Long.parseLong(ctx.backendId.getText());
            command.setBackendId(backendId);
        }
        return command;
    }

    @Override
    public SetOptionsCommand visitSetOptions(SetOptionsContext ctx) {
        List<SetVarOp> setVarOpList = new ArrayList<>(1);
        for (Object child : ctx.children) {
            if (child instanceof RuleNode) {
                setVarOpList.add(typedVisit((RuleNode) child));
            }
        }
        return new SetOptionsCommand(setVarOpList);
    }

    @Override
    public SetVarOp visitSetSystemVariable(SetSystemVariableContext ctx) {
        SetType statementScope = visitStatementScope(ctx.statementScope());
        String name = stripQuotes(ctx.identifier().getText());
        Expression expression = ctx.expression() != null ? typedVisit(ctx.expression()) : null;
        return new SetSessionVarOp(statementScope, name, expression);
    }

    @Override
    public SetVarOp visitSetVariableWithType(SetVariableWithTypeContext ctx) {
        SetType statementScope = visitStatementScope(ctx.statementScope());
        String name = stripQuotes(ctx.identifier().getText());
        Expression expression = ctx.expression() != null ? typedVisit(ctx.expression()) : null;
        return new SetSessionVarOp(statementScope, name, expression);
    }

    @Override
    public SetVarOp visitSetPassword(SetPasswordContext ctx) {
        String user;
        String host;
        boolean isDomain;
        String passwordText;
        UserIdentity userIdentity = null;
        if (ctx.userIdentify() != null) {
            user = stripQuotes(ctx.userIdentify().user.getText());
            host = ctx.userIdentify().host != null ? stripQuotes(ctx.userIdentify().host.getText()) : "%";
            isDomain = ctx.userIdentify().ATSIGN() != null;
            userIdentity = new UserIdentity(user, host, isDomain);
        }
        passwordText = stripQuotes(ctx.STRING_LITERAL().getText());
        return new SetPassVarOp(userIdentity, new PassVar(passwordText, ctx.isPlain != null));
    }

    @Override
    public SetVarOp visitSetNames(SetNamesContext ctx) {
        return new SetNamesVarOp();
    }

    @Override
    public SetVarOp visitSetCharset(SetCharsetContext ctx) {
        String charset = ctx.charsetName != null ? stripQuotes(ctx.charsetName.getText()) : null;
        return new SetCharsetAndCollateVarOp(charset);
    }

    @Override
    public SetVarOp visitSetCollate(SetCollateContext ctx) {
        String charset = ctx.charsetName != null ? stripQuotes(ctx.charsetName.getText()) : null;
        String collate = ctx.collateName != null ? stripQuotes(ctx.collateName.getText()) : null;
        return new SetCharsetAndCollateVarOp(charset, collate);
    }

    @Override
    public SetVarOp visitSetLdapAdminPassword(SetLdapAdminPasswordContext ctx) {
        String passwordText = stripQuotes(ctx.STRING_LITERAL().getText());
        boolean isPlain = ctx.PASSWORD() != null;
        return new SetLdapPassVarOp(new PassVar(passwordText, isPlain));
    }

    @Override
    public SetVarOp visitSetUserVariable(SetUserVariableContext ctx) {
        String name = stripQuotes(ctx.identifier().getText());
        Expression expression = typedVisit(ctx.expression());
        return new SetUserDefinedVarOp(name, expression);
    }

    @Override
    public SetTransactionCommand visitSetTransaction(SetTransactionContext ctx) {
        return new SetTransactionCommand();
    }

    @Override
    public SetUserPropertiesCommand visitSetUserProperties(SetUserPropertiesContext ctx) {
        String user = ctx.user != null ? stripQuotes(ctx.user.getText()) : null;
        Map<String, String> userPropertiesMap = visitPropertyItemList(ctx.propertyItemList());
        List<SetUserPropertyVarOp> setUserPropertyVarOpList = new ArrayList<>(userPropertiesMap.size());
        for (Map.Entry<String, String> entry : userPropertiesMap.entrySet()) {
            setUserPropertyVarOpList.add(new SetUserPropertyVarOp(user, entry.getKey(), entry.getValue()));
        }
        return new SetUserPropertiesCommand(user, setUserPropertyVarOpList);
    }

    @Override
    public SetDefaultStorageVaultCommand visitSetDefaultStorageVault(SetDefaultStorageVaultContext ctx) {
        return new SetDefaultStorageVaultCommand(stripQuotes(ctx.identifier().getText()));
    }

    @Override
    public Object visitRefreshCatalog(RefreshCatalogContext ctx) {
        if (ctx.name != null) {
            String catalogName = ctx.name.getText();
            Map<String, String> properties = ctx.propertyClause() != null
                    ? Maps.newHashMap(visitPropertyClause(ctx.propertyClause())) : Maps.newHashMap();
            return new RefreshCatalogCommand(catalogName, properties);
        }
        throw new AnalysisException("catalog name can not be null");
    }

    @Override
    public RefreshDatabaseCommand visitRefreshDatabase(RefreshDatabaseContext ctx) {
        Map<String, String> properties = visitPropertyClause(ctx.propertyClause()) == null ? Maps.newHashMap()
                : visitPropertyClause(ctx.propertyClause());
        List<String> parts = visitMultipartIdentifier(ctx.name);
        int size = parts.size();
        if (size == 0) {
            throw new ParseException("database name can't be empty");
        }
        String dbName = parts.get(size - 1);

        // [db].
        if (size == 1) {
            return new RefreshDatabaseCommand(dbName, properties);
        } else if (parts.size() == 2) {  // [ctl,db].
            return new RefreshDatabaseCommand(parts.get(0), dbName, properties);
        }
        throw new ParseException("Only one dot can be in the name: " + String.join(".", parts));
    }

    @Override
    public Object visitRefreshTable(RefreshTableContext ctx) {
        List<String> parts = visitMultipartIdentifier(ctx.name);
        int size = parts.size();
        if (size == 0) {
            throw new ParseException("table name can't be empty");
        } else if (size <= 3) {
            return new RefreshTableCommand(new TableNameInfo(parts));
        }
        throw new ParseException("Only one or two dot can be in the name: " + String.join(".", parts));
    }

    @Override
    public LogicalPlan visitShowCreateRepository(ShowCreateRepositoryContext ctx) {
        return new ShowCreateRepositoryCommand(ctx.identifier().getText());
    }

    public LogicalPlan visitShowLastInsert(ShowLastInsertContext ctx) {
        return new ShowLastInsertCommand();
    }

    @Override
    public LogicalPlan visitShowLoadProfile(ShowLoadProfileContext ctx) {
        String loadIdPath = "/"; // default load id path
        if (ctx.loadIdPath != null) {
            loadIdPath = stripQuotes(ctx.loadIdPath.getText());
        }

        long limit = 20;
        if (ctx.limitClause() != null) {
            limit = Long.parseLong(ctx.limitClause().limit.getText());
            if (limit < 0) {
                throw new ParseException("Limit requires non-negative number, got " + String.valueOf(limit));
            }
        }
        return new ShowLoadProfileCommand(loadIdPath, limit);
    }

    @Override
    public LogicalPlan visitShowDataTypes(ShowDataTypesContext ctx) {
        return new ShowDataTypesCommand();
    }

    @Override
    public LogicalPlan visitShowGrants(ShowGrantsContext ctx) {
        boolean all = (ctx.ALL() != null) ? true : false;
        return new ShowGrantsCommand(null, all);
    }

    @Override
    public LogicalPlan visitShowGrantsForUser(ShowGrantsForUserContext ctx) {
        UserIdentity userIdent = visitUserIdentify(ctx.userIdentify());
        return new ShowGrantsCommand(userIdent, false);
    }

    @Override
    public LogicalPlan visitShowPartitionId(ShowPartitionIdContext ctx) {
        long partitionId = -1;
        if (ctx.partitionId != null) {
            partitionId = Long.parseLong(ctx.partitionId.getText());
        }
        return new ShowPartitionIdCommand(partitionId);
    }

    @Override
    public AlterTableCommand visitAlterTable(AlterTableContext ctx) {
        TableNameInfo tableNameInfo = new TableNameInfo(visitMultipartIdentifier(ctx.tableName));
        List<AlterTableOp> alterTableOps = new ArrayList<>();
        for (Object child : ctx.children) {
            if (child instanceof AlterTableClauseContext) {
                alterTableOps.add(typedVisit((AlterTableClauseContext) child));
            }
        }
        return new AlterTableCommand(tableNameInfo, alterTableOps);
    }

    @Override
    public AlterTableCommand visitAlterTableAddRollup(AlterTableAddRollupContext ctx) {
        TableNameInfo tableNameInfo = new TableNameInfo(visitMultipartIdentifier(ctx.tableName));
        List<AlterTableOp> alterTableOps = new ArrayList<>();
        for (Object child : ctx.children) {
            if (child instanceof AddRollupClauseContext) {
                alterTableOps.add(typedVisit((AddRollupClauseContext) child));
            }
        }
        return new AlterTableCommand(tableNameInfo, alterTableOps);
    }

    @Override
    public AlterTableCommand visitAlterTableDropRollup(AlterTableDropRollupContext ctx) {
        TableNameInfo tableNameInfo = new TableNameInfo(visitMultipartIdentifier(ctx.tableName));
        List<AlterTableOp> alterTableOps = new ArrayList<>();
        for (Object child : ctx.children) {
            if (child instanceof DropRollupClauseContext) {
                alterTableOps.add(typedVisit((DropRollupClauseContext) child));
            }
        }
        return new AlterTableCommand(tableNameInfo, alterTableOps);
    }

    @Override
    public AlterTableCommand visitAlterTableProperties(DorisParser.AlterTablePropertiesContext ctx) {
        TableNameInfo tableNameInfo = new TableNameInfo(visitMultipartIdentifier(ctx.name));
        List<AlterTableOp> alterTableOps = new ArrayList<>();
        Map<String, String> properties = ctx.propertyItemList() != null
                ? Maps.newHashMap(visitPropertyItemList(ctx.propertyItemList()))
                : Maps.newHashMap();
        alterTableOps.add(new ModifyTablePropertiesOp(properties));
        return new AlterTableCommand(tableNameInfo, alterTableOps);
    }

    @Override
    public AlterTableOp visitAddColumnClause(AddColumnClauseContext ctx) {
        ColumnDefinition columnDefinition = visitColumnDef(ctx.columnDef());
        ColumnPosition columnPosition = null;
        if (ctx.columnPosition() != null) {
            if (ctx.columnPosition().FIRST() != null) {
                columnPosition = ColumnPosition.FIRST;
            } else {
                columnPosition = new ColumnPosition(ctx.columnPosition().position.getText());
            }
        }
        String rollupName = ctx.toRollup() != null ? ctx.toRollup().rollup.getText() : null;
        Map<String, String> properties = ctx.properties != null
                ? Maps.newHashMap(visitPropertyClause(ctx.properties))
                : Maps.newHashMap();
        return new AddColumnOp(columnDefinition, columnPosition, rollupName, properties);
    }

    @Override
    public AlterTableOp visitAddColumnsClause(AddColumnsClauseContext ctx) {
        List<ColumnDefinition> columnDefinitions = visitColumnDefs(ctx.columnDefs());
        String rollupName = ctx.toRollup() != null ? ctx.toRollup().rollup.getText() : null;
        Map<String, String> properties = ctx.properties != null
                ? Maps.newHashMap(visitPropertyClause(ctx.properties))
                : Maps.newHashMap();
        return new AddColumnsOp(columnDefinitions, rollupName, properties);
    }

    @Override
    public AlterTableOp visitDropColumnClause(DropColumnClauseContext ctx) {
        String columnName = ctx.name.getText();
        String rollupName = ctx.fromRollup() != null ? ctx.fromRollup().rollup.getText() : null;
        Map<String, String> properties = ctx.properties != null
                ? Maps.newHashMap(visitPropertyClause(ctx.properties))
                : Maps.newHashMap();
        return new DropColumnOp(columnName, rollupName, properties);
    }

    @Override
    public AlterTableOp visitModifyColumnClause(ModifyColumnClauseContext ctx) {
        ColumnDefinition columnDefinition = visitColumnDef(ctx.columnDef());
        ColumnPosition columnPosition = null;
        if (ctx.columnPosition() != null) {
            if (ctx.columnPosition().FIRST() != null) {
                columnPosition = ColumnPosition.FIRST;
            } else {
                columnPosition = new ColumnPosition(ctx.columnPosition().position.getText());
            }
        }
        String rollupName = ctx.fromRollup() != null ? ctx.fromRollup().rollup.getText() : null;
        Map<String, String> properties = ctx.properties != null
                ? Maps.newHashMap(visitPropertyClause(ctx.properties))
                : Maps.newHashMap();
        return new ModifyColumnOp(columnDefinition, columnPosition, rollupName, properties);
    }

    @Override
    public AlterTableOp visitReorderColumnsClause(ReorderColumnsClauseContext ctx) {
        List<String> columnsByPos = visitIdentifierList(ctx.identifierList());
        String rollupName = ctx.fromRollup() != null ? ctx.fromRollup().rollup.getText() : null;
        Map<String, String> properties = ctx.properties != null
                ? Maps.newHashMap(visitPropertyClause(ctx.properties))
                : Maps.newHashMap();
        return new ReorderColumnsOp(columnsByPos, rollupName, properties);
    }

    @Override
    public AlterTableOp visitAddPartitionClause(AddPartitionClauseContext ctx) {
        boolean isTempPartition = ctx.TEMPORARY() != null;
        PartitionDefinition partitionDefinition = visitPartitionDef(ctx.partitionDef());
        DistributionDescriptor desc = null;
        int bucketNum = FeConstants.default_bucket_num;
        if (ctx.INTEGER_VALUE() != null) {
            bucketNum = Integer.parseInt(ctx.INTEGER_VALUE().getText());
        }
        if (ctx.HASH() != null) {
            desc = new DistributionDescriptor(true, ctx.autoBucket != null, bucketNum,
                    visitIdentifierList(ctx.hashKeys));
        } else if (ctx.RANDOM() != null) {
            desc = new DistributionDescriptor(false, ctx.autoBucket != null, bucketNum, null);
        }
        Map<String, String> properties = ctx.properties != null
                ? Maps.newHashMap(visitPropertyClause(ctx.properties))
                : Maps.newHashMap();
        return new AddPartitionOp(partitionDefinition, desc, properties, isTempPartition);
    }

    @Override
    public AlterTableOp visitDropPartitionClause(DropPartitionClauseContext ctx) {
        boolean isTempPartition = ctx.TEMPORARY() != null;
        boolean ifExists = ctx.IF() != null;
        boolean forceDrop = ctx.FORCE() != null;
        String partitionName = ctx.partitionName.getText();
        return ctx.indexName != null
                ? new DropPartitionFromIndexOp(ifExists, partitionName, isTempPartition, forceDrop,
                        ctx.indexName.getText())
                : new DropPartitionOp(ifExists, partitionName, isTempPartition, forceDrop);
    }

    @Override
    public AlterTableOp visitModifyPartitionClause(ModifyPartitionClauseContext ctx) {
        boolean isTempPartition = ctx.TEMPORARY() != null;
        Map<String, String> properties = visitPropertyItemList(ctx.partitionProperties);
        if (ctx.ASTERISK() != null) {
            return ModifyPartitionOp.createStarClause(properties, isTempPartition);
        } else {
            List<String> partitions;
            if (ctx.partitionNames != null) {
                partitions = visitIdentifierList(ctx.partitionNames);
            } else {
                partitions = new ArrayList<>();
                partitions.add(ctx.partitionName.getText());
            }
            return new ModifyPartitionOp(partitions, properties, isTempPartition);
        }
    }

    @Override
    public AlterTableOp visitReplacePartitionClause(ReplacePartitionClauseContext ctx) {
        boolean forceReplace = ctx.FORCE() != null;
        PartitionNamesInfo partitionNames = null;
        PartitionNamesInfo tempPartitionNames = null;
        if (ctx.partitions != null) {
            Pair<Boolean, List<String>> partitionSpec = visitPartitionSpec(ctx.partitions);
            partitionNames = new PartitionNamesInfo(partitionSpec.first, partitionSpec.second);
        }
        if (ctx.tempPartitions != null) {
            Pair<Boolean, List<String>> partitionSpec = visitPartitionSpec(ctx.tempPartitions);
            tempPartitionNames = new PartitionNamesInfo(partitionSpec.first, partitionSpec.second);
        }

        Map<String, String> properties = ctx.properties != null ? new HashMap<>(visitPropertyClause(ctx.properties))
                : Maps.newHashMap();
        return new ReplacePartitionOp(partitionNames, tempPartitionNames, forceReplace, properties);
    }

    @Override
    public AlterTableOp visitReplaceTableClause(ReplaceTableClauseContext ctx) {
        String tableName = ctx.name.getText();
        Map<String, String> properties = ctx.properties != null
                ? Maps.newHashMap(visitPropertyClause(ctx.properties))
                : Maps.newHashMap();
        return new ReplaceTableOp(tableName, properties, ctx.FORCE() != null);
    }

    @Override
    public AlterTableOp visitRenameClause(RenameClauseContext ctx) {
        return new RenameTableOp(ctx.newName.getText());
    }

    @Override
    public AlterTableOp visitRenameRollupClause(RenameRollupClauseContext ctx) {
        return new RenameRollupOp(ctx.name.getText(), ctx.newName.getText());
    }

    @Override
    public AlterTableOp visitRenamePartitionClause(RenamePartitionClauseContext ctx) {
        return new RenamePartitionOp(ctx.name.getText(), ctx.newName.getText());
    }

    @Override
    public AlterTableOp visitRenameColumnClause(RenameColumnClauseContext ctx) {
        return new RenameColumnOp(ctx.name.getText(), ctx.newName.getText());
    }

    @Override
    public AlterTableOp visitAddIndexClause(AddIndexClauseContext ctx) {
        IndexDefinition indexDefinition = visitIndexDef(ctx.indexDef());
        return new CreateIndexOp(null, indexDefinition, true);
    }

    @Override
    public Command visitCreateIndex(CreateIndexContext ctx) {
        String indexName = ctx.name.getText();
        boolean ifNotExists = ctx.EXISTS() != null;
        TableNameInfo tableNameInfo = new TableNameInfo(visitMultipartIdentifier(ctx.tableName));
        List<String> indexCols = visitIdentifierList(ctx.identifierList());
        Map<String, String> properties = ctx.properties != null
                ? Maps.newHashMap(visitPropertyClause(ctx.properties))
                : Maps.newHashMap();
        String indexType = null;
        if (ctx.BITMAP() != null) {
            indexType = "BITMAP";
        } else if (ctx.NGRAM_BF() != null) {
            indexType = "NGRAM_BF";
        } else if (ctx.INVERTED() != null) {
            indexType = "INVERTED";
        }
        String comment = ctx.STRING_LITERAL() == null ? "" : stripQuotes(ctx.STRING_LITERAL().getText());
        // change BITMAP index to INVERTED index
        if (Config.enable_create_bitmap_index_as_inverted_index
                && "BITMAP".equalsIgnoreCase(indexType)) {
            indexType = "INVERTED";
        }
        IndexDefinition indexDefinition = new IndexDefinition(indexName, ifNotExists, indexCols, indexType,
                properties, comment);
        List<AlterTableOp> alterTableOps = Lists.newArrayList(new CreateIndexOp(tableNameInfo,
                indexDefinition, false));
        return new AlterTableCommand(tableNameInfo, alterTableOps);
    }

    @Override
    public Command visitBuildIndex(BuildIndexContext ctx) {
        String name = ctx.name.getText();
        TableNameInfo tableName = new TableNameInfo(visitMultipartIdentifier(ctx.tableName));
        PartitionNamesInfo partitionNamesInfo = null;
        if (ctx.partitionSpec() != null) {
            Pair<Boolean, List<String>> partitionSpec = visitPartitionSpec(ctx.partitionSpec());
            partitionNamesInfo = new PartitionNamesInfo(partitionSpec.first, partitionSpec.second);
        }
        IndexDefinition indexDefinition = new IndexDefinition(name, partitionNamesInfo);
        List<AlterTableOp> alterTableOps = Lists.newArrayList(new BuildIndexOp(tableName, indexDefinition, false));
        return new AlterTableCommand(tableName, alterTableOps);
    }

    @Override
    public Command visitDropIndex(DropIndexContext ctx) {
        String name = ctx.name.getText();
        TableNameInfo tableName = new TableNameInfo(visitMultipartIdentifier(ctx.tableName));
        List<AlterTableOp> alterTableOps = Lists
                .newArrayList(new DropIndexOp(name, ctx.EXISTS() != null, tableName, false));
        return new AlterTableCommand(tableName, alterTableOps);
    }

    @Override
    public AlterTableOp visitDropIndexClause(DropIndexClauseContext ctx) {
        return new DropIndexOp(ctx.name.getText(), ctx.EXISTS() != null, null, true);
    }

    @Override
    public AlterTableOp visitEnableFeatureClause(EnableFeatureClauseContext ctx) {
        String featureName = stripQuotes(ctx.STRING_LITERAL().getText());
        Map<String, String> properties = ctx.properties != null
                ? Maps.newHashMap(visitPropertyClause(ctx.properties))
                : Maps.newHashMap();
        return new EnableFeatureOp(featureName, properties);
    }

    @Override
    public AlterTableOp visitModifyDistributionClause(ModifyDistributionClauseContext ctx) {
        int bucketNum = FeConstants.default_bucket_num;
        if (ctx.INTEGER_VALUE() != null) {
            bucketNum = Integer.parseInt(ctx.INTEGER_VALUE().getText());
        }
        DistributionDescriptor desc;
        if (ctx.HASH() != null) {
            desc = new DistributionDescriptor(true, ctx.AUTO() != null, bucketNum,
                    visitIdentifierList(ctx.hashKeys));
        } else if (ctx.RANDOM() != null) {
            desc = new DistributionDescriptor(false, ctx.AUTO() != null, bucketNum, null);
        } else {
            throw new ParseException("distribution can't be empty", ctx);
        }
        return new ModifyDistributionOp(desc);
    }

    @Override
    public AlterTableOp visitModifyTableCommentClause(ModifyTableCommentClauseContext ctx) {
        return new ModifyTableCommentOp(stripQuotes(ctx.STRING_LITERAL().getText()));
    }

    @Override
    public AlterTableOp visitModifyColumnCommentClause(ModifyColumnCommentClauseContext ctx) {
        String columnName = ctx.name.getText();
        String comment = stripQuotes(ctx.STRING_LITERAL().getText());
        return new ModifyColumnCommentOp(columnName, comment);
    }

    @Override
    public AlterTableOp visitModifyEngineClause(ModifyEngineClauseContext ctx) {
        String engineName = ctx.name.getText();
        Map<String, String> properties = ctx.properties != null
                ? Maps.newHashMap(visitPropertyClause(ctx.properties))
                : Maps.newHashMap();
        return new ModifyEngineOp(engineName, properties);
    }

    @Override
    public AlterTableOp visitAlterMultiPartitionClause(AlterMultiPartitionClauseContext ctx) {
        boolean isTempPartition = ctx.TEMPORARY() != null;
        List<Expression> from = visitPartitionValueList(ctx.from);
        List<Expression> to = visitPartitionValueList(ctx.to);
        int num = Integer.parseInt(ctx.INTEGER_VALUE().getText());
        String unitString = ctx.unit != null ? ctx.unit.getText() : null;
        Map<String, String> properties = ctx.properties != null
                ? Maps.newHashMap(visitPropertyClause(ctx.properties))
                : Maps.newHashMap();
        return new AlterMultiPartitionOp(from, to, num, unitString, properties, isTempPartition);
    }

    @Override
    public AlterTableOp visitAddRollupClause(DorisParser.AddRollupClauseContext ctx) {
        String rollupName = ctx.rollupName.getText();
        List<String> columnNames = visitIdentifierList(ctx.columns);
        List<String> dupKeys = ctx.dupKeys != null ? visitIdentifierList(ctx.dupKeys) : null;
        String baseRollupName = ctx.fromRollup() != null ? ctx.fromRollup().rollup.getText() : null;
        Map<String, String> properties = ctx.properties != null
                ? Maps.newHashMap(visitPropertyClause(ctx.properties))
                : Maps.newHashMap();
        return new AddRollupOp(rollupName, columnNames, dupKeys, baseRollupName, properties);
    }

    @Override
    public AlterTableOp visitDropRollupClause(DorisParser.DropRollupClauseContext ctx) {
        String rollupName = ctx.rollupName.getText();
        Map<String, String> properties = ctx.properties != null
                ? Maps.newHashMap(visitPropertyClause(ctx.properties))
                : Maps.newHashMap();
        return new DropRollupOp(rollupName, properties);
    }

    @Override
    public LogicalPlan visitShowVariables(ShowVariablesContext ctx) {
        SetType statementScope = visitStatementScope(ctx.statementScope());
        if (ctx.wildWhere() != null) {
            if (ctx.wildWhere().LIKE() != null) {
                return new ShowVariablesCommand(statementScope,
                        stripQuotes(ctx.wildWhere().STRING_LITERAL().getText()));
            } else {
                StringBuilder sb = new StringBuilder();
                sb.append("SELECT `VARIABLE_NAME` AS `Variable_name`, `VARIABLE_VALUE` AS `Value` FROM ");
                sb.append("`").append(InternalCatalog.INTERNAL_CATALOG_NAME).append("`");
                sb.append(".");
                sb.append("`").append(InfoSchemaDb.DATABASE_NAME).append("`");
                sb.append(".");
                if (statementScope == SetType.GLOBAL) {
                    sb.append("`global_variables` ");
                } else {
                    sb.append("`session_variables` ");
                }
                sb.append(getOriginSql(ctx.wildWhere()));
                return new NereidsParser().parseSingle(sb.toString());
            }
        } else {
            return new ShowVariablesCommand(statementScope, null);
        }
    }

    private Expression getWildWhere(DorisParser.WildWhereContext ctx) {
        if (ctx.LIKE() != null) {
            String pattern = stripQuotes(ctx.STRING_LITERAL().getText());
            return new Like(new UnboundSlot("ProcedureName"), new StringLiteral(pattern));
        } else if (ctx.WHERE() != null) {
            return getExpression(ctx.expression());
        } else {
            throw new AnalysisException("Wild where should contain like or where " + ctx.getText());
        }
    }

    @Override
    public ShowViewCommand visitShowView(ShowViewContext ctx) {
        List<String> tableNameParts = visitMultipartIdentifier(ctx.tableName);
        String databaseName = null;
        if (ctx.database != null) {
            databaseName = stripQuotes(ctx.database.getText());
        }
        return new ShowViewCommand(databaseName, new TableNameInfo(tableNameParts));
    }

    @Override
    public LogicalPlan visitShowBackends(ShowBackendsContext ctx) {
        return new ShowBackendsCommand();
    }

    @Override
    public LogicalPlan visitShowBackup(ShowBackupContext ctx) {
        String dbName = null;
        Expression wildWhere = null;
        if (ctx.database != null) {
            dbName = ctx.database.getText();
        }
        if (ctx.wildWhere() != null) {
            wildWhere = getWildWhere(ctx.wildWhere());
        }
        return new ShowBackupCommand(dbName, wildWhere);
    }

    @Override
    public LogicalPlan visitShowPlugins(ShowPluginsContext ctx) {
        return new ShowPluginsCommand();
    }

    @Override
    public LogicalPlan visitShowSmallFiles(ShowSmallFilesContext ctx) {
        String dbName = null;
        if (ctx.database != null) {
            List<String> nameParts = visitMultipartIdentifier(ctx.database);
            dbName = nameParts.get(0); // only one entry possible
        }
        return new ShowSmallFilesCommand(dbName);
    }

    @Override
    public LogicalPlan visitShowSnapshot(ShowSnapshotContext ctx) {
        String repoName = null;
        Expression wildWhere = null;
        if (ctx.wildWhere() != null) {
            wildWhere = getWildWhere(ctx.wildWhere());
        }
        if (ctx.repo != null) {
            repoName = ctx.repo.getText();
        }
        return new ShowSnapshotCommand(repoName, wildWhere);
    }

    @Override
    public LogicalPlan visitShowSqlBlockRule(ShowSqlBlockRuleContext ctx) {
        String ruleName = null;
        if (ctx.ruleName != null) {
            ruleName = ctx.ruleName.getText();
        }
        return new ShowSqlBlockRuleCommand(ruleName);
    }

    @Override
    public LogicalPlan visitShowTriggers(ShowTriggersContext ctx) {
        return new ShowTriggersCommand();
    }

    @Override
    public LogicalPlan visitShowTrash(ShowTrashContext ctx) {
        if (ctx.ON() != null) {
            String backend = stripQuotes(ctx.STRING_LITERAL().getText());
            new ShowTrashCommand(backend);
        } else {
            return new ShowTrashCommand();
        }
        return new ShowTrashCommand();
    }

    @Override
    public LogicalPlan visitAdminCleanTrash(DorisParser.AdminCleanTrashContext ctx) {
        if (ctx.ON() != null) {
            List<String> backendsQuery = Lists.newArrayList();
            ctx.backends.forEach(backend -> backendsQuery.add(stripQuotes(backend.getText())));
            return new AdminCleanTrashCommand(backendsQuery);
        }
        return new AdminCleanTrashCommand();
    }

    @Override
    public LogicalPlan visitAdminShowReplicaStatus(AdminShowReplicaStatusContext ctx) {
        Expression where = null;
        if (ctx.WHERE() != null) {
            StringLiteral left = new StringLiteral(stripQuotes(ctx.STATUS().toString()));
            StringLiteral right = new StringLiteral(stripQuotes(ctx.STRING_LITERAL().getText()));
            if (ctx.NEQ() != null) {
                where = new Not(new EqualTo(left, right));
            } else {
                where = new EqualTo(left, right);
            }
        }
        TableRefInfo tableRefInfo = visitBaseTableRefContext(ctx.baseTableRef());
        return new AdminShowReplicaStatusCommand(tableRefInfo, where);
    }

    @Override
    public LogicalPlan visitShowRepositories(ShowRepositoriesContext ctx) {
        return new ShowRepositoriesCommand();
    }

    @Override
    public LogicalPlan visitShowRestore(ShowRestoreContext ctx) {
        String dbName = null;
        Expression wildWhere = null;
        if (ctx.database != null) {
            dbName = ctx.database.getText();
        }
        if (ctx.wildWhere() != null) {
            wildWhere = getWildWhere(ctx.wildWhere());
        }
        return new ShowRestoreCommand(dbName, wildWhere, ctx.BRIEF() != null);
    }

    @Override
    public LogicalPlan visitShowRoles(ShowRolesContext ctx) {
        return new ShowRolesCommand();
    }

    @Override
    public LogicalPlan visitShowProc(ShowProcContext ctx) {
        String path = stripQuotes(ctx.path.getText());
        return new ShowProcCommand(path);
    }

    private TableScanParams visitOptScanParamsContex(OptScanParamsContext ctx) {
        if (ctx != null) {
            Map<String, String> map = visitPropertyItemList(ctx.properties);
            return new TableScanParams(ctx.funcName.getText(), map);
        }
        return null;
    }

    private TableSnapshot visitTableSnapshotContext(TableSnapshotContext ctx) {
        if (ctx != null) {
            if (ctx.TIME() != null) {
                return new TableSnapshot(stripQuotes(ctx.time.getText()));
            } else {
                return new TableSnapshot(Long.parseLong(ctx.version.getText()));
            }
        }
        return null;
    }

    private List<String> visitRelationHintContext(RelationHintContext ctx) {
        final List<String> relationHints;
        if (ctx != null) {
            relationHints = typedVisit(ctx);
        } else {
            relationHints = ImmutableList.of();
        }
        return relationHints;
    }

    private PartitionNamesInfo visitSpecifiedPartitionContext(SpecifiedPartitionContext ctx) {
        if (ctx != null) {
            List<String> partitions = new ArrayList<>();
            boolean isTempPart = ctx.TEMPORARY() != null;
            if (ctx.identifier() != null) {
                partitions.add(ctx.identifier().getText());
            } else {
                partitions.addAll(visitIdentifierList(ctx.identifierList()));
            }
            return new PartitionNamesInfo(isTempPart, partitions);
        }
        return null;
    }

    private List<Long> visitTabletListContext(TabletListContext ctx) {
        List<Long> tabletIdList = new ArrayList<>();
        if (ctx != null && ctx.tabletIdList != null) {
            ctx.tabletIdList.stream().forEach(tabletToken -> {
                tabletIdList.add(Long.parseLong(tabletToken.getText()));
            });
        }
        return tabletIdList;
    }

    private TableRefInfo visitBaseTableRefContext(BaseTableRefContext ctx) {
        List<String> nameParts = visitMultipartIdentifier(ctx.multipartIdentifier());
        TableScanParams scanParams = visitOptScanParamsContex(ctx.optScanParams());
        TableSnapshot tableSnapShot = visitTableSnapshotContext(ctx.tableSnapshot());
        PartitionNamesInfo partitionNameInfo = visitSpecifiedPartitionContext(ctx.specifiedPartition());
        List<Long> tabletIdList = visitTabletListContext(ctx.tabletList());

        String tableAlias = null;
        if (ctx.tableAlias().strictIdentifier() != null) {
            tableAlias = ctx.tableAlias().getText();
        }
        TableSample tableSample = ctx.sample() == null ? null : (TableSample) visit(ctx.sample());
        List<String> hints = visitRelationHintContext(ctx.relationHint());
        return new TableRefInfo(new TableNameInfo(nameParts), scanParams, tableSnapShot, partitionNameInfo,
                                    tabletIdList, tableAlias, tableSample, hints);
    }

    @Override
    public LogicalPlan visitShowReplicaDistribution(ShowReplicaDistributionContext ctx) {
        TableRefInfo tableRefInfo = visitBaseTableRefContext(ctx.baseTableRef());
        return new ShowReplicaDistributionCommand(tableRefInfo);
    }

    @Override
    public LogicalPlan visitAdminShowReplicaDistribution(AdminShowReplicaDistributionContext ctx) {
        TableRefInfo tableRefInfo = visitBaseTableRefContext(ctx.baseTableRef());
        return new ShowReplicaDistributionCommand(tableRefInfo);
    }

    @Override
    public LogicalPlan visitShowCreateCatalog(ShowCreateCatalogContext ctx) {
        return new ShowCreateCatalogCommand(ctx.identifier().getText());
    }

    @Override
    public LogicalPlan visitShowCatalog(DorisParser.ShowCatalogContext ctx) {
        return new ShowCatalogCommand(ctx.identifier().getText(), null);
    }

    @Override
    public LogicalPlan visitShowCatalogs(DorisParser.ShowCatalogsContext ctx) {
        String wild = null;
        if (ctx.wildWhere() != null) {
            if (ctx.wildWhere().LIKE() != null) {
                wild = stripQuotes(ctx.wildWhere().STRING_LITERAL().getText());
            } else if (ctx.wildWhere().WHERE() != null) {
                wild = ctx.wildWhere().expression().getText();
            }
        }
        return new ShowCatalogCommand(null, wild);
    }

    @Override
    public LogicalPlan visitShowStorageEngines(ShowStorageEnginesContext ctx) {
        return new ShowStorageEnginesCommand();
    }

    @Override
    public LogicalPlan visitAdminRebalanceDisk(AdminRebalanceDiskContext ctx) {
        if (ctx.ON() != null) {
            List<String> backendList = Lists.newArrayList();
            ctx.backends.forEach(backend -> backendList.add(stripQuotes(backend.getText())));
            return new AdminRebalanceDiskCommand(backendList);
        }
        return new AdminRebalanceDiskCommand();
    }

    @Override
    public LogicalPlan visitAdminCancelRebalanceDisk(AdminCancelRebalanceDiskContext ctx) {
        if (ctx.ON() != null) {
            List<String> backendList = Lists.newArrayList();
            ctx.backends.forEach(backend -> backendList.add(stripQuotes(backend.getText())));
            return new AdminCancelRebalanceDiskCommand(backendList);
        }
        return new AdminCancelRebalanceDiskCommand();
    }

    @Override
    public LogicalPlan visitShowDiagnoseTablet(ShowDiagnoseTabletContext ctx) {
        long tabletId = Long.parseLong(ctx.INTEGER_VALUE().getText());
        return new ShowDiagnoseTabletCommand(tabletId);
    }

    @Override
    public LogicalPlan visitAdminDiagnoseTablet(AdminDiagnoseTabletContext ctx) {
        long tabletId = Long.parseLong(ctx.INTEGER_VALUE().getText());
        return new ShowDiagnoseTabletCommand(tabletId);
    }

    @Override
    public LogicalPlan visitShowCreateTable(ShowCreateTableContext ctx) {
        List<String> nameParts = visitMultipartIdentifier(ctx.name);
        return new ShowCreateTableCommand(new TableNameInfo(nameParts), ctx.BRIEF() != null);
    }

    @Override
    public LogicalPlan visitShowCreateView(ShowCreateViewContext ctx) {
        List<String> nameParts = visitMultipartIdentifier(ctx.name);
        return new ShowCreateViewCommand(new TableNameInfo(nameParts));
    }

    @Override
    public LogicalPlan visitShowCreateMaterializedView(ShowCreateMaterializedViewContext ctx) {
        List<String> nameParts = visitMultipartIdentifier(ctx.tableName);
        return new ShowCreateMaterializedViewCommand(stripQuotes(ctx.mvName.getText()), new TableNameInfo(nameParts));
    }

    @Override
    public LogicalPlan visitAlterWorkloadGroup(AlterWorkloadGroupContext ctx) {
        Map<String, String> properties = ctx.propertyClause() != null
                        ? Maps.newHashMap(visitPropertyClause(ctx.propertyClause())) : Maps.newHashMap();
        return new AlterWorkloadGroupCommand(ctx.name.getText(), properties);
    }

    @Override
    public LogicalPlan visitAlterWorkloadPolicy(AlterWorkloadPolicyContext ctx) {
        Map<String, String> properties = ctx.propertyClause() != null
                        ? Maps.newHashMap(visitPropertyClause(ctx.propertyClause())) : Maps.newHashMap();
        return new AlterWorkloadPolicyCommand(ctx.name.getText(), properties);
    }

    @Override
    public LogicalPlan visitAlterRole(AlterRoleContext ctx) {
        String comment = visitCommentSpec(ctx.commentSpec());
        return new AlterRoleCommand(ctx.role.getText(), comment);
    }

    @Override
    public LogicalPlan visitShowDatabaseId(ShowDatabaseIdContext ctx) {
        long dbId = (ctx.databaseId != null) ? Long.parseLong(ctx.databaseId.getText()) : -1;
        return new ShowDatabaseIdCommand(dbId);
    }

    public LogicalPlan visitCreateRole(CreateRoleContext ctx) {
        String roleName = stripQuotes(ctx.name.getText());
        String comment = ctx.STRING_LITERAL() == null ? "" : LogicalPlanBuilderAssistant.escapeBackSlash(
                ctx.STRING_LITERAL().getText().substring(1, ctx.STRING_LITERAL().getText().length() - 1));
        return new CreateRoleCommand(ctx.EXISTS() != null, roleName, comment);
    }

    @Override
    public LogicalPlan visitCreateFile(CreateFileContext ctx) {
        String dbName = null;
        if (ctx.database != null) {
            dbName = ctx.database.getText();
        }
        Map<String, String> properties = ctx.propertyClause() != null
                                    ? Maps.newHashMap(visitPropertyClause(ctx.propertyClause())) : Maps.newHashMap();
        return new CreateFileCommand(stripQuotes(ctx.name.getText()), dbName, properties);
    }

    @Override
    public LogicalPlan visitShowCharset(ShowCharsetContext ctx) {
        return new ShowCharsetCommand();
    }

    @Override
    public LogicalPlan visitAdminSetTableStatus(AdminSetTableStatusContext ctx) {
        List<String> dbTblNameParts = visitMultipartIdentifier(ctx.name);
        Map<String, String> properties = ctx.propertyClause() != null
                        ? Maps.newHashMap(visitPropertyClause(ctx.propertyClause())) : Maps.newHashMap();
        return new AdminSetTableStatusCommand(new TableNameInfo(dbTblNameParts), properties);
    }

    @Override
    public LogicalPlan visitShowFrontends(ShowFrontendsContext ctx) {
        String detail = (ctx.name != null) ? ctx.name.getText() : null;
        return new ShowFrontendsCommand(detail);
    }

    @Override
    public LogicalPlan visitShowCreateDatabase(ShowCreateDatabaseContext ctx) {
        List<String> nameParts = visitMultipartIdentifier(ctx.name);
        String databaseName = "";
        String catalogName = "";
        if (nameParts.size() == 2) {
            // The identifier is in the form "internalcatalog.databasename"
            catalogName = nameParts.get(0);
            databaseName = nameParts.get(1);
        } else if (nameParts.size() == 1) {
            // The identifier is in the form "databasename"
            databaseName = nameParts.get(0);
        }

        return new ShowCreateDatabaseCommand(new DbName(catalogName, databaseName));
    }

    @Override
    public LogicalPlan visitCleanAllProfile(CleanAllProfileContext ctx) {
        return new CleanAllProfileCommand();
    }

    @Override
    public Object visitCleanLabel(CleanLabelContext ctx) {
        String label = ctx.label == null ? null : ctx.label.getText();
        IdentifierContext database = ctx.database;
        return new CleanLabelCommand(stripQuotes(database.getText()), label);
    }

    @Override
    public LogicalPlan visitShowWhitelist(ShowWhitelistContext ctx) {
        return new ShowWhiteListCommand();
    }

    @Override
    public LogicalPlan visitShowUserProperties(ShowUserPropertiesContext ctx) {
        String user = ctx.user != null ? stripQuotes(ctx.user.getText()) : null;
        String pattern = null;
        if (ctx.LIKE() != null) {
            pattern = stripQuotes(ctx.STRING_LITERAL().getText());
        }
        return new ShowUserPropertyCommand(user, pattern, false);
    }

    @Override
    public LogicalPlan visitShowAllProperties(ShowAllPropertiesContext ctx) {
        String pattern = null;
        if (ctx.LIKE() != null) {
            pattern = stripQuotes(ctx.STRING_LITERAL().getText());
        }
        return new ShowUserPropertyCommand(null, pattern, true);
    }

    @Override
    public LogicalPlan visitAlterCatalogComment(AlterCatalogCommentContext ctx) {
        String catalogName = stripQuotes(ctx.name.getText());
        String comment = stripQuotes(ctx.comment.getText());
        return new AlterCatalogCommentCommand(catalogName, comment);
    }

    @Override
    public LogicalPlan visitAlterDatabaseRename(AlterDatabaseRenameContext ctx) {
        String dbName = Optional.ofNullable(ctx.name)
                .map(ParserRuleContext::getText)
                .filter(s -> !s.isEmpty())
                .orElseThrow(() -> new ParseException("Database name is empty or cannot be an empty string"));
        String newDbName = Optional.ofNullable(ctx.newName)
                .map(ParserRuleContext::getText)
                .filter(s -> !s.isEmpty())
                .orElseThrow(() -> new ParseException("New Database name is empty or cannot be an empty string"));
        return new AlterDatabaseRenameCommand(dbName, newDbName);
    }

    @Override
    public LogicalPlan visitShowDynamicPartition(ShowDynamicPartitionContext ctx) {
        String dbName = null;
        if (ctx.database != null) {
            List<String> nameParts = visitMultipartIdentifier(ctx.database);
            dbName = nameParts.get(0); // only one entry possible
        }
        return new ShowDynamicPartitionCommand(dbName);
    }

    @Override
    public LogicalPlan visitCreateCatalog(CreateCatalogContext ctx) {
        String catalogName = ctx.catalogName.getText();
        boolean ifNotExists = ctx.IF() != null;
        String resourceName = ctx.resourceName == null ? null : (ctx.resourceName.getText());
        String comment = ctx.STRING_LITERAL() == null ? null : stripQuotes(ctx.STRING_LITERAL().getText());
        Map<String, String> properties = ctx.propertyClause() != null
                                    ? Maps.newHashMap(visitPropertyClause(ctx.propertyClause())) : Maps.newHashMap();

        return new CreateCatalogCommand(catalogName, ifNotExists, resourceName, comment, properties);
    }

    @Override
    public LogicalPlan visitShowStages(ShowStagesContext ctx) {
        return new ShowStagesCommand();
    }

    @Override
    public LogicalPlan visitRecoverDatabase(RecoverDatabaseContext ctx) {
        String dbName = ctx.name.getText();
        long dbId = (ctx.id != null) ? Long.parseLong(ctx.id.getText()) : -1;
        String newDbName = (ctx.alias != null) ? ctx.alias.getText() : null;
        return new RecoverDatabaseCommand(dbName, dbId, newDbName);
    }

    @Override
    public LogicalPlan visitShowWarningErrors(ShowWarningErrorsContext ctx) {
        boolean isWarning = ctx.WARNINGS() != null;

        // Extract the limit value if present
        long limit = 0;
        Optional<LimitClauseContext> limitCtx = Optional.ofNullable(ctx.limitClause());
        if (ctx.limitClause() != null) {
            limit = Long.parseLong(limitCtx.get().limit.getText());
            if (limit < 0) {
                throw new ParseException("Limit requires non-negative number", limitCtx.get());
            }
        }
        return new ShowWarningErrorsCommand(isWarning, limit);
    }

    @Override
    public LogicalPlan visitAlterCatalogProperties(AlterCatalogPropertiesContext ctx) {
        String catalogName = stripQuotes(ctx.name.getText());
        Map<String, String> properties = visitPropertyItemList(ctx.propertyItemList());
        return new AlterCatalogPropertiesCommand(catalogName, properties);
    }

    @Override
    public RecoverTableCommand visitRecoverTable(RecoverTableContext ctx) {
        List<String> dbTblNameParts = visitMultipartIdentifier(ctx.name);
        String newTableName = (ctx.alias != null) ? ctx.alias.getText() : null;
        long tableId = (ctx.id != null) ? Long.parseLong(ctx.id.getText()) : -1;
        return new RecoverTableCommand(new TableNameInfo(dbTblNameParts), tableId, newTableName);
    }

    @Override
    public RecoverPartitionCommand visitRecoverPartition(RecoverPartitionContext ctx) {
        String partitionName = ctx.name.getText();
        String newPartitionName = (ctx.alias != null) ? ctx.alias.getText() : null;
        long partitionId = (ctx.id != null) ? Long.parseLong(ctx.id.getText()) : -1;
        List<String> dbTblNameParts = visitMultipartIdentifier(ctx.tableName);
        return new RecoverPartitionCommand(new TableNameInfo(dbTblNameParts),
                                            partitionName, partitionId, newPartitionName);
    }

    @Override

    public LogicalPlan visitShowBroker(ShowBrokerContext ctx) {
        return new ShowBrokerCommand();
    }

    @Override
    public LogicalPlan visitDropRole(DropRoleContext ctx) {
        String roleName = stripQuotes(ctx.name.getText());
        return new DropRoleCommand(roleName, ctx.EXISTS() != null);
    }

    @Override
    public LogicalPlan visitDropTable(DropTableContext ctx) {
        String ctlName = null;
        String dbName = null;
        String tableName = null;
        List<String> nameParts = visitMultipartIdentifier(ctx.name);
        if (nameParts.size() == 1) {
            tableName = nameParts.get(0);
        } else if (nameParts.size() == 2) {
            dbName = nameParts.get(0);
            tableName = nameParts.get(1);
        } else if (nameParts.size() == 3) {
            ctlName = nameParts.get(0);
            dbName = nameParts.get(1);
            tableName = nameParts.get(2);
        } else {
            throw new AnalysisException("nameParts in create table should be [ctl.][db.]tbl");
        }

        boolean ifExists = ctx.EXISTS() != null;
        boolean forceDrop = ctx.FORCE() != null;
        TableNameInfo tblNameInfo = new TableNameInfo(ctlName, dbName, tableName);
        return new DropTableCommand(ifExists, tblNameInfo, forceDrop);
    }

    @Override
    public LogicalPlan visitDropCatalog(DropCatalogContext ctx) {
        String catalogName = stripQuotes(ctx.name.getText());
        boolean ifExists = ctx.EXISTS() != null;
        return new DropCatalogCommand(catalogName, ifExists);
    }

    @Override
    public LogicalPlan visitCreateEncryptkey(CreateEncryptkeyContext ctx) {
        List<String> nameParts = visitMultipartIdentifier(ctx.multipartIdentifier());
        return new CreateEncryptkeyCommand(new EncryptKeyName(nameParts), ctx.EXISTS() != null,
                                            stripQuotes(ctx.STRING_LITERAL().getText()));
    }

    @Override
    public LogicalPlan visitAlterCatalogRename(AlterCatalogRenameContext ctx) {
        String catalogName = stripQuotes(ctx.name.getText());
        String newName = stripQuotes(ctx.newName.getText());
        return new AlterCatalogRenameCommand(catalogName, newName);
    }

    @Override
    public LogicalPlan visitDropStoragePolicy(DropStoragePolicyContext ctx) {
        String policyName = ctx.name.getText();
        boolean ifExists = ctx.EXISTS() != null;
        return new DropStoragePolicyCommand(policyName, ifExists);
    }

    @Override
    public LogicalPlan visitDropEncryptkey(DropEncryptkeyContext ctx) {
        List<String> nameParts = visitMultipartIdentifier(ctx.name);
        return new DropEncryptkeyCommand(new EncryptKeyName(nameParts), ctx.EXISTS() != null);
    }

    @Override
    public LogicalPlan visitCreateWorkloadGroup(CreateWorkloadGroupContext ctx) {
        String workloadGroupName = stripQuotes(ctx.name.getText());
        boolean ifNotExists = ctx.EXISTS() != null;
        Map<String, String> properties = ctx.propertyClause() != null
                                    ? Maps.newHashMap(visitPropertyClause(ctx.propertyClause())) : Maps.newHashMap();
        return new CreateWorkloadGroupCommand(workloadGroupName, ifNotExists, properties);
    }

    @Override
    public LogicalPlan visitShowSyncJob(ShowSyncJobContext ctx) {
        String databaseName = null;
        if (ctx.multipartIdentifier() != null) {
            List<String> databaseParts = visitMultipartIdentifier(ctx.multipartIdentifier());
            databaseName = databaseParts.get(0);
        }
        return new ShowSyncJobCommand(databaseName);
    }

    @Override
    public LogicalPlan visitDropFile(DropFileContext ctx) {
        String dbName = null;
        if (ctx.database != null) {
            dbName = ctx.database.getText();
        }
        Map<String, String> properties = ctx.propertyClause() != null
                                    ? Maps.newHashMap(visitPropertyClause(ctx.propertyClause())) : Maps.newHashMap();
        return new DropFileCommand(stripQuotes(ctx.name.getText()), dbName, properties);
    }

    @Override
    public LogicalPlan visitDropRepository(DropRepositoryContext ctx) {
        return new DropRepositoryCommand(stripQuotes(ctx.name.getText()));
    }

    @Override
    public LogicalPlan visitDropSqlBlockRule(DropSqlBlockRuleContext ctx) {
        return new DropSqlBlockRuleCommand(visitIdentifierSeq(ctx.identifierSeq()), ctx.EXISTS() != null);
    }

    @Override
    public LogicalPlan visitDropUser(DropUserContext ctx) {
        UserIdentity userIdent = visitUserIdentify(ctx.userIdentify());
        return new DropUserCommand(userIdent, ctx.EXISTS() != null);
    }

    @Override
    public LogicalPlan visitDropWorkloadGroup(DropWorkloadGroupContext ctx) {
        return new DropWorkloadGroupCommand(ctx.name.getText(), ctx.EXISTS() != null);
    }

    @Override
    public LogicalPlan visitDropWorkloadPolicy(DropWorkloadPolicyContext ctx) {
        return new DropWorkloadPolicyCommand(ctx.name.getText(), ctx.EXISTS() != null);
    }

    @Override
    public LogicalPlan visitShowTableId(ShowTableIdContext ctx) {
        long tableId = -1;
        if (ctx.tableId != null) {
            tableId = Long.parseLong(ctx.tableId.getText());
        }
        return new ShowTableIdCommand(tableId);
    }

    @Override
    public LogicalPlan visitShowProcessList(ShowProcessListContext ctx) {
        return new ShowProcessListCommand(ctx.FULL() != null);
    }

    @Override
    public LogicalPlan visitHelp(HelpContext ctx) {
        String mark = ctx.mark.getText();
        return new HelpCommand(mark);
    }

    @Override
    public LogicalPlan visitSync(SyncContext ctx) {
        return new SyncCommand();
    }

    @Override
    public LogicalPlan visitShowDelete(ShowDeleteContext ctx) {
        String dbName = null;
        if (ctx.database != null) {
            List<String> nameParts = visitMultipartIdentifier(ctx.database);
            dbName = nameParts.get(0); // only one entry possible
        }
        return new ShowDeleteCommand(dbName);
    }

    @Override
    public LogicalPlan visitShowStoragePolicy(ShowStoragePolicyContext ctx) {
        String policyName = null;
        if (ctx.identifierOrText() != null) {
            policyName = stripQuotes(ctx.identifierOrText().getText());
        }
        return new ShowStoragePolicyCommand(policyName, ctx.USING() != null);
    }

    @Override
    public LogicalPlan visitShowPrivileges(ShowPrivilegesContext ctx) {
        return new ShowPrivilegesCommand();
    }

    @Override
    public LogicalPlan visitShowTabletsBelong(ShowTabletsBelongContext ctx) {
        List<Long> tabletIdLists = new ArrayList<>();
        ctx.tabletIds.stream().forEach(tabletToken -> {
            tabletIdLists.add(Long.parseLong(tabletToken.getText()));
        });
        return new ShowTabletsBelongCommand(tabletIdLists);
    }

    @Override
    public LogicalPlan visitShowCollation(ShowCollationContext ctx) {
        String wild = null;
        if (ctx.wildWhere() != null) {
            if (ctx.wildWhere().LIKE() != null) {
                wild = stripQuotes(ctx.wildWhere().STRING_LITERAL().getText());
            } else if (ctx.wildWhere().WHERE() != null) {
                wild = ctx.wildWhere().expression().getText();
            }
        }
        return new ShowCollationCommand(wild);
    }

    @Override
    public LogicalPlan visitAdminCheckTablets(AdminCheckTabletsContext ctx) {
        List<Long> tabletIdLists = new ArrayList<>();
        if (ctx.tabletList() != null) {
            ctx.tabletList().tabletIdList.stream().forEach(tabletToken -> {
                tabletIdLists.add(Long.parseLong(tabletToken.getText()));
            });
        }
        Map<String, String> properties = ctx.properties != null
                ? Maps.newHashMap(visitPropertyClause(ctx.properties))
                : Maps.newHashMap();
        return new AdminCheckTabletsCommand(tabletIdLists, properties);
    }

    @Override
    public LogicalPlan visitShowWarningErrorCount(ShowWarningErrorCountContext ctx) {
        boolean isWarning = ctx.WARNINGS() != null;
        return new ShowWarningErrorCountCommand(isWarning);
    }

    @Override
    public LogicalPlan visitShowStatus(ShowStatusContext ctx) {
        String scope = visitStatementScope(ctx.statementScope()).name();
        return new ShowStatusCommand(scope);
    }

    @Override
    public LogicalPlan visitShowDataSkew(ShowDataSkewContext ctx) {
        TableRefInfo tableRefInfo = visitBaseTableRefContext(ctx.baseTableRef());
        return new ShowDataSkewCommand(tableRefInfo);
    }

    @Override
    public LogicalPlan visitShowData(DorisParser.ShowDataContext ctx) {
        TableNameInfo tableNameInfo = null;
        if (ctx.tableName != null) {
            tableNameInfo = new TableNameInfo(visitMultipartIdentifier(ctx.tableName));
        }
        List<OrderKey> orderKeys = null;
        if (ctx.sortClause() != null) {
            orderKeys = visit(ctx.sortClause().sortItem(), OrderKey.class);
        }
        Map<String, String> properties = ctx.propertyClause() != null
                ? Maps.newHashMap(visitPropertyClause(ctx.propertyClause())) : Maps.newHashMap();
        boolean detailed = ctx.ALL() != null;
        return new ShowDataCommand(tableNameInfo, orderKeys, properties, detailed);
    }

    @Override
    public LogicalPlan visitShowTableCreation(ShowTableCreationContext ctx) {
        String dbName = null;
        String wild = null;
        if (ctx.database != null) {
            List<String> nameParts = visitMultipartIdentifier(ctx.database);
            dbName = nameParts.get(0); // only one entry possible
        }
        if (ctx.STRING_LITERAL() != null) {
            wild = ctx.STRING_LITERAL().getText();
        }
        return new ShowTableCreationCommand(dbName, wild);
    }

    @Override
    public SetType visitStatementScope(StatementScopeContext ctx) {
        SetType statementScope = SetType.DEFAULT;
        if (ctx != null) {
            if (ctx.GLOBAL() != null) {
                statementScope = SetType.GLOBAL;
            } else if (ctx.LOCAL() != null || ctx.SESSION() != null) {
                statementScope = SetType.SESSION;
            }
        }
        return statementScope;
    }

    @Override
    public LogicalPlan visitAdminShowTabletStorageFormat(AdminShowTabletStorageFormatContext ctx) {
        return new ShowTabletStorageFormatCommand(ctx.VERBOSE() != null);
    }

    @Override
    public LogicalPlan visitShowTabletStorageFormat(ShowTabletStorageFormatContext ctx) {
        return new ShowTabletStorageFormatCommand(ctx.VERBOSE() != null);
    }

    @Override
    public LogicalPlan visitShowTabletsFromTable(DorisParser.ShowTabletsFromTableContext ctx) {
        TableNameInfo tableName = new TableNameInfo(visitMultipartIdentifier(ctx.tableName));
        PartitionNamesInfo partitionNamesInfo = null;
        if (ctx.partitionSpec() != null) {
            Pair<Boolean, List<String>> partitionSpec = visitPartitionSpec(ctx.partitionSpec());
            partitionNamesInfo = new PartitionNamesInfo(partitionSpec.first, partitionSpec.second);
        }
        List<OrderKey> orderKeys = null;
        if (ctx.sortClause() != null) {
            orderKeys = visit(ctx.sortClause().sortItem(), OrderKey.class);
        }
        long limit = 0;
        long offset = 0;
        if (ctx.limitClause() != null) {
            limit = ctx.limitClause().limit != null
                    ? Long.parseLong(ctx.limitClause().limit.getText())
                    : 0;
            if (limit < 0) {
                throw new ParseException("Limit requires non-negative number", ctx.limitClause());
            }
            offset = ctx.limitClause().offset != null
                    ? Long.parseLong(ctx.limitClause().offset.getText())
                    : 0;
            if (offset < 0) {
                throw new ParseException("Offset requires non-negative number", ctx.limitClause());
            }
        }
        if (ctx.wildWhere() != null) {
            if (ctx.wildWhere().LIKE() != null) {
                throw new ParseException("Not support like clause");
            } else {
                Expression expr = (Expression) ctx.wildWhere().expression().accept(this);
                return new ShowTabletsFromTableCommand(tableName, partitionNamesInfo, expr, orderKeys, limit, offset);
            }
        }

        return new ShowTabletsFromTableCommand(tableName, partitionNamesInfo, null, orderKeys, limit, offset);
    }

    @Override
    public LogicalPlan visitShowQueryProfile(ShowQueryProfileContext ctx) {
        String queryIdPath = "/";
        if (ctx.queryIdPath != null) {
            queryIdPath = stripQuotes(ctx.queryIdPath.getText());
        }

        long limit = 20;
        if (ctx.limitClause() != null) {
            limit = Long.parseLong(ctx.limitClause().limit.getText());
            if (limit < 0) {
                throw new ParseException("Limit requires non-negative number, got " + String.valueOf(limit));
            }
        }
        return new ShowQueryProfileCommand(queryIdPath, limit);
    }

    @Override
    public LogicalPlan visitSwitchCatalog(SwitchCatalogContext ctx) {
        if (ctx.catalog != null) {
            return new SwitchCommand(ctx.catalog.getText());
        }
        throw new ParseException("catalog name can not be null");
    }

    @Override
    public LogicalPlan visitUseDatabase(UseDatabaseContext ctx) {
        if (ctx.database == null) {
            throw new ParseException("database name can not be null");
        }
        return ctx.catalog != null ? new UseCommand(ctx.catalog.getText(), ctx.database.getText())
                : new UseCommand(ctx.database.getText());
    }

    @Override
    public LogicalPlan visitShowConvertLsc(ShowConvertLscContext ctx) {
        if (ctx.database == null) {
            return new ShowConvertLSCCommand(null);
        }
        List<String> parts = visitMultipartIdentifier(ctx.database);
        String databaseName = parts.get(parts.size() - 1);
        if (parts.size() == 2 && !InternalCatalog.INTERNAL_CATALOG_NAME.equalsIgnoreCase(parts.get(0))) {
            throw new ParseException("The execution of this command is restricted to the internal catalog only.");
        } else if (parts.size() > 2) {
            throw new ParseException("Only one dot can be in the name: " + String.join(".", parts));
        }
        return new ShowConvertLSCCommand(databaseName);
    }

    @Override
    public Object visitAlterDatabaseSetQuota(AlterDatabaseSetQuotaContext ctx) {
        String databaseName = Optional.ofNullable(ctx.name)
                .map(ParseTree::getText).filter(s -> !s.isEmpty())
                .orElseThrow(() -> new ParseException("database name can not be null"));
        String quota = Optional.ofNullable(ctx.quota)
                .map(ParseTree::getText)
                .orElseGet(() -> Optional.ofNullable(ctx.INTEGER_VALUE())
                        .map(TerminalNode::getText)
                        .orElse(null));
        // Determine the quota type
        QuotaType quotaType;
        if (ctx.DATA() != null) {
            quotaType = QuotaType.DATA;
        } else if (ctx.REPLICA() != null) {
            quotaType = QuotaType.REPLICA;
        } else if (ctx.TRANSACTION() != null) {
            quotaType = QuotaType.TRANSACTION;
        } else {
            quotaType = QuotaType.NONE;
        }
        return new AlterDatabaseSetQuotaCommand(databaseName, quotaType, quota);
    }

    @Override
    public LogicalPlan visitDropDatabase(DropDatabaseContext ctx) {
        boolean ifExists = ctx.EXISTS() != null;
        List<String> databaseNameParts = visitMultipartIdentifier(ctx.name);
        boolean force = ctx.FORCE() != null;
        DropDatabaseInfo databaseInfo = new DropDatabaseInfo(ifExists, databaseNameParts, force);
        return new DropDatabaseCommand(databaseInfo);
    }

    @Override
    public LogicalPlan visitAlterRepository(AlterRepositoryContext ctx) {

        Map<String, String> properties = ctx.propertyClause() != null
                ? Maps.newHashMap(visitPropertyClause(ctx.propertyClause())) : Maps.newHashMap();

        return new AlterRepositoryCommand(ctx.name.getText(), properties);
    }

    @Override
    public LogicalPlan visitShowAnalyze(ShowAnalyzeContext ctx) {
        boolean isAuto = ctx.AUTO() != null;
        List<String> tableName = ctx.tableName == null ? null : visitMultipartIdentifier(ctx.tableName);
        long jobId = ctx.jobId == null ? 0 : Long.parseLong(ctx.jobId.getText());
        String stateKey = ctx.stateKey == null ? null : stripQuotes(ctx.stateKey.getText());
        String stateValue = ctx.stateValue == null ? null : stripQuotes(ctx.stateValue.getText());
        return new ShowAnalyzeCommand(tableName, jobId, stateKey, stateValue, isAuto);
    }

    @Override
    public LogicalPlan visitDropAllBrokerClause(DropAllBrokerClauseContext ctx) {
        String brokerName = stripQuotes(ctx.name.getText());
        AlterSystemOp alterSystemOp = new DropAllBrokerOp(brokerName);
        return new AlterSystemCommand(alterSystemOp, PlanType.ALTER_SYSTEM_DROP_ALL_BROKER);
    }

    @Override
    public LogicalPlan visitAlterSystem(DorisParser.AlterSystemContext ctx) {
        return plan(ctx.alterSystemClause());
    }

    @Override
    public LogicalPlan visitAddBrokerClause(AddBrokerClauseContext ctx) {
        String brokerName = stripQuotes(ctx.name.getText());
        List<String> hostPorts = ctx.hostPorts.stream()
                .map(e -> stripQuotes(e.getText()))
                .collect(Collectors.toList());
        AlterSystemOp alterSystemOp = new AddBrokerOp(brokerName, hostPorts);
        return new AlterSystemCommand(alterSystemOp, PlanType.ALTER_SYSTEM_ADD_BROKER);
    }

    @Override
    public LogicalPlan visitDropBrokerClause(DropBrokerClauseContext ctx) {
        String brokerName = stripQuotes(ctx.name.getText());
        List<String> hostPorts = ctx.hostPorts.stream()
                .map(e -> stripQuotes(e.getText()))
                .collect(Collectors.toList());
        AlterSystemOp alterSystemOp = new DropBrokerOp(brokerName, hostPorts);
        return new AlterSystemCommand(alterSystemOp, PlanType.ALTER_SYSTEM_DROP_BROKER);
    }

    @Override
    public LogicalPlan visitAddBackendClause(AddBackendClauseContext ctx) {
        List<String> hostPorts = ctx.hostPorts.stream()
                .map(e -> stripQuotes(e.getText()))
                .collect(Collectors.toList());
        Map<String, String> properties = visitPropertyClause(ctx.properties);
        AlterSystemOp alterSystemOp = new AddBackendOp(hostPorts, properties);
        return new AlterSystemCommand(alterSystemOp, PlanType.ALTER_SYSTEM_ADD_BACKEND);
    }

    @Override
    public LogicalPlan visitDropBackendClause(DorisParser.DropBackendClauseContext ctx) {
        List<String> hostPorts = ctx.hostPorts.stream()
                .map(e -> stripQuotes(e.getText()))
                .collect(Collectors.toList());
        boolean force = false;
        if (ctx.DROPP() != null) {
            force = true;
        }
        AlterSystemOp alterSystemOp = new DropBackendOp(hostPorts, force);
        return new AlterSystemCommand(alterSystemOp, PlanType.ALTER_SYSTEM_DROP_BACKEND);
    }

    @Override
    public LogicalPlan visitDecommissionBackendClause(DorisParser.DecommissionBackendClauseContext ctx) {
        List<String> hostPorts = ctx.hostPorts.stream()
                .map(e -> stripQuotes(e.getText()))
                .collect(Collectors.toList());
        AlterSystemOp alterSystemOp = new DecommissionBackendOp(hostPorts);
        return new AlterSystemCommand(alterSystemOp, PlanType.ALTER_SYSTEM_DECOMMISSION_BACKEND);
    }

    @Override
    public LogicalPlan visitAddFollowerClause(DorisParser.AddFollowerClauseContext ctx) {
        String hostPort = stripQuotes(ctx.hostPort.getText());
        AlterSystemOp alterSystemOp = new AddFollowerOp(hostPort);
        return new AlterSystemCommand(alterSystemOp, PlanType.ALTER_SYSTEM_ADD_FOLLOWER);
    }

    @Override
    public LogicalPlan visitDropFollowerClause(DorisParser.DropFollowerClauseContext ctx) {
        String hostPort = stripQuotes(ctx.hostPort.getText());
        AlterSystemOp alterSystemOp = new DropFollowerOp(hostPort);
        return new AlterSystemCommand(alterSystemOp, PlanType.ALTER_SYSTEM_DROP_FOLLOWER);
    }

    @Override
    public LogicalPlan visitAddObserverClause(DorisParser.AddObserverClauseContext ctx) {
        String hostPort = stripQuotes(ctx.hostPort.getText());
        AlterSystemOp alterSystemOp = new AddObserverOp(hostPort);
        return new AlterSystemCommand(alterSystemOp, PlanType.ALTER_SYSTEM_ADD_OBSERVER);
    }

    @Override
    public LogicalPlan visitDropObserverClause(DorisParser.DropObserverClauseContext ctx) {
        String hostPort = stripQuotes(ctx.hostPort.getText());
        AlterSystemOp alterSystemOp = new DropObserverOp(hostPort);
        return new AlterSystemCommand(alterSystemOp, PlanType.ALTER_SYSTEM_DROP_OBSERVER);
    }

    @Override
    public LogicalPlan visitAlterLoadErrorUrlClause(DorisParser.AlterLoadErrorUrlClauseContext ctx) {
        Map<String, String> properties = visitPropertyClause(ctx.properties);
        AlterSystemOp alterSystemOp = new AlterLoadErrorUrlOp(properties);
        return new AlterSystemCommand(alterSystemOp, PlanType.ALTER_SYSTEM_SET_LOAD_ERRORS_HU);
    }

    @Override
    public LogicalPlan visitModifyBackendClause(DorisParser.ModifyBackendClauseContext ctx) {
        List<String> hostPorts = ctx.hostPorts.stream()
                .map(e -> stripQuotes(e.getText()))
                .collect(Collectors.toList());
        Map<String, String> properties = visitPropertyItemList(ctx.propertyItemList());
        AlterSystemOp alterSystemOp = new ModifyBackendOp(hostPorts, properties);
        return new AlterSystemCommand(alterSystemOp, PlanType.ALTER_SYSTEM_MODIFY_BACKEND);
    }

    @Override
    public LogicalPlan visitModifyFrontendOrBackendHostNameClause(
            DorisParser.ModifyFrontendOrBackendHostNameClauseContext ctx) {
        String hostPort = stripQuotes(ctx.hostPort.getText());
        String hostName = stripQuotes(ctx.hostName.getText());
        AlterSystemOp alterSystemOp = null;
        if (ctx.FRONTEND() != null) {
            alterSystemOp = new ModifyFrontendOrBackendHostNameOp(hostPort, hostName, ModifyOpType.Frontend);
        } else if (ctx.BACKEND() != null) {
            alterSystemOp = new ModifyFrontendOrBackendHostNameOp(hostPort, hostName, ModifyOpType.Backend);
        }
        return new AlterSystemCommand(alterSystemOp, PlanType.ALTER_SYSTEM_MODIFY_FRONTEND_OR_BACKEND_HOSTNAME);
    }

    @Override
    public LogicalPlan visitShowQueuedAnalyzeJobs(ShowQueuedAnalyzeJobsContext ctx) {
        List<String> tableName = ctx.tableName == null ? null : visitMultipartIdentifier(ctx.tableName);
        String stateKey = ctx.stateKey == null ? null : stripQuotes(ctx.stateKey.getText());
        String stateValue = ctx.stateValue == null ? null : stripQuotes(ctx.stateValue.getText());
        return new ShowQueuedAnalyzeJobsCommand(tableName, stateKey, stateValue);
    }

    @Override
    public LogicalPlan visitShowIndexStats(DorisParser.ShowIndexStatsContext ctx) {
        TableNameInfo tableName = new TableNameInfo(visitMultipartIdentifier(ctx.tableName));
        String indexId = stripQuotes(ctx.indexId.getText());
        return new ShowIndexStatsCommand(tableName, indexId);
    }

    @Override
    public LogicalPlan visitShowTableStatus(DorisParser.ShowTableStatusContext ctx) {
        String ctlName = null;
        String dbName = null;
        if (ctx.database != null) {
            List<String> nameParts = visitMultipartIdentifier(ctx.database);
            if (nameParts.size() == 1) {
                dbName = nameParts.get(0);
            } else if (nameParts.size() == 2) {
                ctlName = nameParts.get(0);
                dbName = nameParts.get(1);
            } else {
                throw new AnalysisException("nameParts in analyze database should be [ctl.]db");
            }
        }

        if (ctx.wildWhere() != null) {
            if (ctx.wildWhere().LIKE() != null) {
                return new ShowTableStatusCommand(dbName, ctlName,
                    stripQuotes(ctx.wildWhere().STRING_LITERAL().getText()), null);
            } else {
                Expression expr = (Expression) ctx.wildWhere().expression().accept(this);
                return new ShowTableStatusCommand(dbName, ctlName, null, expr);
            }
        }
        return new ShowTableStatusCommand(dbName, ctlName);
    }

    @Override
    public LogicalPlan visitShowTables(DorisParser.ShowTablesContext ctx) {
        String ctlName = null;
        String dbName = null;
        if (ctx.database != null) {
            List<String> nameParts = visitMultipartIdentifier(ctx.database);
            if (nameParts.size() == 1) {
                dbName = nameParts.get(0);
            } else if (nameParts.size() == 2) {
                ctlName = nameParts.get(0);
                dbName = nameParts.get(1);
            } else {
                throw new AnalysisException("nameParts in analyze database should be [ctl.]db");
            }
        }

        boolean isVerbose = ctx.FULL() != null;

        if (ctx.wildWhere() != null) {
            if (ctx.wildWhere().LIKE() != null) {
                return new ShowTableCommand(dbName, ctlName, isVerbose,
                        stripQuotes(ctx.wildWhere().STRING_LITERAL().getText()), null, PlanType.SHOW_TABLES);
            } else {
                return new ShowTableCommand(dbName, ctlName, isVerbose, null,
                        getOriginSql(ctx.wildWhere()), PlanType.SHOW_TABLES);
            }
        }
        return new ShowTableCommand(dbName, ctlName, isVerbose, PlanType.SHOW_TABLES);
    }

    @Override
    public LogicalPlan visitShowViews(DorisParser.ShowViewsContext ctx) {
        String ctlName = null;
        String dbName = null;
        if (ctx.database != null) {
            List<String> nameParts = visitMultipartIdentifier(ctx.database);
            if (nameParts.size() == 1) {
                dbName = nameParts.get(0);
            } else if (nameParts.size() == 2) {
                ctlName = nameParts.get(0);
                dbName = nameParts.get(1);
            } else {
                throw new AnalysisException("nameParts in analyze database should be [ctl.]db");
            }
        }

        boolean isVerbose = ctx.FULL() != null;

        if (ctx.wildWhere() != null) {
            if (ctx.wildWhere().LIKE() != null) {
                return new ShowTableCommand(dbName, ctlName, isVerbose,
                    stripQuotes(ctx.wildWhere().STRING_LITERAL().getText()), null, PlanType.SHOW_VIEWS);
            } else {
                return new ShowTableCommand(dbName, ctlName, isVerbose, null,
                    getOriginSql(ctx.wildWhere()), PlanType.SHOW_VIEWS);
            }
        }
        return new ShowTableCommand(dbName, ctlName, isVerbose, PlanType.SHOW_VIEWS);
    }

    @Override
    public LogicalPlan visitShowTabletId(DorisParser.ShowTabletIdContext ctx) {
        long tabletId = Long.parseLong(ctx.tabletId.getText());
        return new ShowTabletIdCommand(tabletId);
    }

    @Override
    public LogicalPlan visitShowDatabases(DorisParser.ShowDatabasesContext ctx) {
        String ctlName = null;
        if (ctx.catalog != null) {
            ctlName = ctx.catalog.getText();
        }

        if (ctx.wildWhere() != null) {
            if (ctx.wildWhere().LIKE() != null) {
                return new ShowDatabasesCommand(ctlName,
                        stripQuotes(ctx.wildWhere().STRING_LITERAL().getText()), null);
            } else {
                Expression expr = (Expression) ctx.wildWhere().expression().accept(this);
                return new ShowDatabasesCommand(ctlName, null, expr);
            }
        }
        return new ShowDatabasesCommand(ctlName, null, null);
    }

    @Override
    public LogicalPlan visitDescribeTable(DorisParser.DescribeTableContext ctx) {
        TableNameInfo tableName = new TableNameInfo(visitMultipartIdentifier(ctx.multipartIdentifier()));
        PartitionNamesInfo partitionNames = null;
        boolean isTempPart = false;
        if (ctx.specifiedPartition() != null) {
            isTempPart = ctx.specifiedPartition().TEMPORARY() != null;
            if (ctx.specifiedPartition().identifier() != null) {
                partitionNames = new PartitionNamesInfo(isTempPart,
                        ImmutableList.of(ctx.specifiedPartition().identifier().getText()));
            } else {
                partitionNames = new PartitionNamesInfo(isTempPart,
                        visitIdentifierList(ctx.specifiedPartition().identifierList()));
            }
        }
        return new DescribeCommand(tableName, false, partitionNames);
    }

    @Override
    public LogicalPlan visitAnalyzeTable(DorisParser.AnalyzeTableContext ctx) {
        TableNameInfo tableNameInfo = new TableNameInfo(visitMultipartIdentifier(ctx.name));
        PartitionNamesInfo partitionNamesInfo = null;
        if (ctx.partitionSpec() != null) {
            Pair<Boolean, List<String>> partitionSpec = visitPartitionSpec(ctx.partitionSpec());
            partitionNamesInfo = new PartitionNamesInfo(partitionSpec.first, partitionSpec.second);
        }
        List<String> columnNames = null;
        if (ctx.columns != null) {
            columnNames = visitIdentifierList(ctx.columns);
        }
        Map<String, String> propertiesMap = new HashMap<>();
        // default values
        propertiesMap.put(AnalyzeProperties.PROPERTY_SYNC, "false");
        propertiesMap.put(AnalyzeProperties.PROPERTY_ANALYSIS_TYPE, AnalysisInfo.AnalysisType.FUNDAMENTALS.toString());
        for (DorisParser.AnalyzePropertiesContext aps : ctx.analyzeProperties()) {
            Map<String, String> map = visitAnalyzeProperties(aps);
            propertiesMap.putAll(map);
        }
        propertiesMap.putAll(visitPropertyClause(ctx.propertyClause()));
        AnalyzeProperties properties = new AnalyzeProperties(propertiesMap);
        return new AnalyzeTableCommand(tableNameInfo,
                partitionNamesInfo, columnNames, properties);
    }

    @Override
    public LogicalPlan visitAnalyzeDatabase(DorisParser.AnalyzeDatabaseContext ctx) {
        String ctlName = null;
        String dbName = null;
        List<String> nameParts = visitMultipartIdentifier(ctx.name);
        if (nameParts.size() == 1) {
            dbName = nameParts.get(0);
        } else if (nameParts.size() == 2) {
            ctlName = nameParts.get(0);
            dbName = nameParts.get(1);
        } else {
            throw new AnalysisException("nameParts in analyze database should be [ctl.]db");
        }

        Map<String, String> propertiesMap = new HashMap<>();
        // default values
        propertiesMap.put(AnalyzeProperties.PROPERTY_SYNC, "false");
        propertiesMap.put(AnalyzeProperties.PROPERTY_ANALYSIS_TYPE, AnalysisInfo.AnalysisType.FUNDAMENTALS.toString());
        for (DorisParser.AnalyzePropertiesContext aps : ctx.analyzeProperties()) {
            Map<String, String> map = visitAnalyzeProperties(aps);
            propertiesMap.putAll(map);
        }
        propertiesMap.putAll(visitPropertyClause(ctx.propertyClause()));
        AnalyzeProperties properties = new AnalyzeProperties(propertiesMap);
        return new AnalyzeDatabaseCommand(ctlName, dbName, properties);
    }

    @Override
    public Map<String, String> visitAnalyzeProperties(DorisParser.AnalyzePropertiesContext ctx) {
        Map<String, String> properties = new HashMap<>();
        if (ctx.SYNC() != null) {
            properties.put(AnalyzeProperties.PROPERTY_SYNC, "true");
        } else if (ctx.INCREMENTAL() != null) {
            properties.put(AnalyzeProperties.PROPERTY_INCREMENTAL, "true");
        } else if (ctx.FULL() != null) {
            properties.put(AnalyzeProperties.PROPERTY_FORCE_FULL, "true");
        } else if (ctx.SQL() != null) {
            properties.put(AnalyzeProperties.PROPERTY_EXTERNAL_TABLE_USE_SQL, "true");
        } else if (ctx.HISTOGRAM() != null) {
            properties.put(AnalyzeProperties.PROPERTY_ANALYSIS_TYPE, AnalysisInfo.AnalysisType.HISTOGRAM.toString());
        } else if (ctx.SAMPLE() != null) {
            if (ctx.ROWS() != null) {
                properties.put(AnalyzeProperties.PROPERTY_SAMPLE_ROWS, ctx.INTEGER_VALUE().getText());
            } else if (ctx.PERCENT() != null) {
                properties.put(AnalyzeProperties.PROPERTY_SAMPLE_PERCENT, ctx.INTEGER_VALUE().getText());
            }
        } else if (ctx.BUCKETS() != null) {
            properties.put(AnalyzeProperties.PROPERTY_NUM_BUCKETS, ctx.INTEGER_VALUE().getText());
        } else if (ctx.PERIOD() != null) {
            properties.put(AnalyzeProperties.PROPERTY_PERIOD_SECONDS, ctx.INTEGER_VALUE().getText());
        } else if (ctx.CRON() != null) {
            properties.put(AnalyzeProperties.PROPERTY_PERIOD_CRON, ctx.STRING_LITERAL().getText());
        }
        return properties;
    }

    @Override
    public LogicalPlan visitShowColumnHistogramStats(ShowColumnHistogramStatsContext ctx) {
        TableNameInfo tableNameInfo = new TableNameInfo(visitMultipartIdentifier(ctx.tableName));
        List<String> columnNames = visitIdentifierList(ctx.columnList);
        return new ShowColumnHistogramStatsCommand(tableNameInfo, columnNames);
    }

    @Override
    public LogicalPlan visitDescribeTableAll(DorisParser.DescribeTableAllContext ctx) {
        TableNameInfo tableName = new TableNameInfo(visitMultipartIdentifier(ctx.multipartIdentifier()));
        return new DescribeCommand(tableName, true, null);
    }

    @Override
    public String visitTableAlias(DorisParser.TableAliasContext ctx) {
        if (ctx.identifierList() != null) {
            throw new ParseException("Do not implemented", ctx);
        }
        return ctx.strictIdentifier() != null ? ctx.strictIdentifier().getText() : null;
    }

    @Override
    public LogicalPlan visitDescribeTableValuedFunction(DorisParser.DescribeTableValuedFunctionContext ctx) {
        String tvfName = ctx.tvfName.getText();
        String alias = visitTableAlias(ctx.tableAlias());
        Map<String, String> params = visitPropertyItemList(ctx.properties);

        TableValuedFunctionRef tableValuedFunctionRef = null;
        try {
            tableValuedFunctionRef = new TableValuedFunctionRef(tvfName, alias, params);
        } catch (org.apache.doris.common.AnalysisException e) {
            throw new AnalysisException(e.getDetailMessage());
        }
        return new DescribeCommand(tableValuedFunctionRef);
    }

    @Override
    public LogicalPlan visitShowTableStats(DorisParser.ShowTableStatsContext ctx) {
        if (ctx.tableId != null) {
            return new ShowTableStatsCommand(Long.parseLong(ctx.tableId.getText()));
        } else {
            TableNameInfo tableNameInfo = new TableNameInfo(visitMultipartIdentifier(ctx.tableName));

            PartitionNamesInfo partitionNamesInfo = null;
            if (ctx.partitionSpec() != null) {
                Pair<Boolean, List<String>> partitionSpec = visitPartitionSpec(ctx.partitionSpec());
                partitionNamesInfo = new PartitionNamesInfo(partitionSpec.first, partitionSpec.second);
            }

            List<String> columnNames = new ArrayList<>();
            if (ctx.columnList != null) {
                columnNames.addAll(visitIdentifierList(ctx.columnList));
            }
            return new ShowTableStatsCommand(tableNameInfo, columnNames, partitionNamesInfo);
        }
    }

    @Override
    public LogicalPlan visitDropStats(DorisParser.DropStatsContext ctx) {
        TableNameInfo tableNameInfo = new TableNameInfo(visitMultipartIdentifier(ctx.tableName));

        Set<String> columnNames = new HashSet<>();
        if (ctx.identifierList() != null) {
            columnNames.addAll(visitIdentifierList(ctx.identifierList()));
        }

        PartitionNamesInfo partitionNamesInfo = null;
        if (ctx.partitionSpec() != null) {
            Pair<Boolean, List<String>> partitionSpec = visitPartitionSpec(ctx.partitionSpec());
            partitionNamesInfo = new PartitionNamesInfo(partitionSpec.first, partitionSpec.second);
        }
        return new DropStatsCommand(tableNameInfo, columnNames, partitionNamesInfo);
    }

    @Override
    public LogicalPlan visitDropCachedStats(DorisParser.DropCachedStatsContext ctx) {
        TableNameInfo tableNameInfo = new TableNameInfo(visitMultipartIdentifier(ctx.tableName));
        return new DropCachedStatsCommand(tableNameInfo);
    }

    @Override
    public LogicalPlan visitDropExpiredStats(DorisParser.DropExpiredStatsContext ctx) {
        return new DropExpiredStatsCommand();
    }

    @Override
    public LogicalPlan visitAlterTableStats(DorisParser.AlterTableStatsContext ctx) {
        TableNameInfo tableNameInfo = new TableNameInfo(visitMultipartIdentifier(ctx.name));
        PartitionNamesInfo partitionNamesInfo = null;
        if (ctx.partitionSpec() != null) {
            Pair<Boolean, List<String>> partitionSpec = visitPartitionSpec(ctx.partitionSpec());
            partitionNamesInfo = new PartitionNamesInfo(partitionSpec.first, partitionSpec.second);
        }
        Map<String, String> properties = visitPropertyItemList(ctx.propertyItemList());
        return new AlterTableStatsCommand(tableNameInfo, partitionNamesInfo, properties);
    }

    @Override
    public LogicalPlan visitAlterColumnStats(DorisParser.AlterColumnStatsContext ctx) {
        TableNameInfo tableNameInfo = new TableNameInfo(visitMultipartIdentifier(ctx.name));
        PartitionNamesInfo partitionNamesInfo = null;
        if (ctx.partitionSpec() != null) {
            Pair<Boolean, List<String>> partitionSpec = visitPartitionSpec(ctx.partitionSpec());
            partitionNamesInfo = new PartitionNamesInfo(partitionSpec.first, partitionSpec.second);
        }

        String index = ctx.indexName != null ? ctx.indexName.getText() : null;
        String columnName = ctx.columnName.getText();
        Map<String, String> properties = visitPropertyItemList(ctx.propertyItemList());
        return new AlterColumnStatsCommand(tableNameInfo,
            partitionNamesInfo,
            index,
            columnName,
            properties);
    }

    @Override
<<<<<<< HEAD
    public LogicalPlan visitTransactionBegin(DorisParser.TransactionBeginContext ctx) {
        if (ctx.LABEL() != null) {
            return new TransactionBeginCommand(ctx.identifier().getText());
        } else {
            return new TransactionBeginCommand();
        }
    }

    @Override
    public LogicalPlan visitTranscationCommit(DorisParser.TranscationCommitContext ctx) {
        return new TransactionCommitCommand();
    }

    @Override
    public LogicalPlan visitTransactionRollback(DorisParser.TransactionRollbackContext ctx) {
        return new TransactionRollbackCommand();
=======
    public LogicalPlan visitDropAnalyzeJob(DorisParser.DropAnalyzeJobContext ctx) {
        long jobId = Long.parseLong(ctx.INTEGER_VALUE().getText());
        return new DropAnalyzeJobCommand(jobId);
    }

    @Override
    public LogicalPlan visitKillAnalyzeJob(DorisParser.KillAnalyzeJobContext ctx) {
        long jobId = Long.parseLong(ctx.jobId.getText());
        return new KillAnalyzeJobCommand(jobId);
>>>>>>> 211b491c
    }
}
<|MERGE_RESOLUTION|>--- conflicted
+++ resolved
@@ -6372,7 +6372,6 @@
     }
 
     @Override
-<<<<<<< HEAD
     public LogicalPlan visitTransactionBegin(DorisParser.TransactionBeginContext ctx) {
         if (ctx.LABEL() != null) {
             return new TransactionBeginCommand(ctx.identifier().getText());
@@ -6389,7 +6388,8 @@
     @Override
     public LogicalPlan visitTransactionRollback(DorisParser.TransactionRollbackContext ctx) {
         return new TransactionRollbackCommand();
-=======
+    }
+
     public LogicalPlan visitDropAnalyzeJob(DorisParser.DropAnalyzeJobContext ctx) {
         long jobId = Long.parseLong(ctx.INTEGER_VALUE().getText());
         return new DropAnalyzeJobCommand(jobId);
@@ -6399,6 +6399,5 @@
     public LogicalPlan visitKillAnalyzeJob(DorisParser.KillAnalyzeJobContext ctx) {
         long jobId = Long.parseLong(ctx.jobId.getText());
         return new KillAnalyzeJobCommand(jobId);
->>>>>>> 211b491c
     }
 }
