--- conflicted
+++ resolved
@@ -7754,7 +7754,6 @@
     }
 
     @Override
-<<<<<<< HEAD
     public LogicalPlan visitAdminShowReplicaStatus(DorisParser.AdminShowReplicaStatusContext ctx) {
         Expression where = null;
         if (ctx.WHERE() != null) {
@@ -7778,14 +7777,15 @@
             whereClause = getExpression(ctx.whereClause().booleanExpression());
         }
         return new ShowReplicaStatusCommand(tableRefInfo, whereClause);
-=======
+    }
+
+    @Override
     public LogicalPlan visitShowWarmUpJob(DorisParser.ShowWarmUpJobContext ctx) {
         Expression whereClause = null;
         if (ctx.wildWhere() != null) {
             whereClause = getWildWhere(ctx.wildWhere());
         }
         return new ShowWarmUpCommand(whereClause);
->>>>>>> e3b0cfa5
     }
 
     @Override
