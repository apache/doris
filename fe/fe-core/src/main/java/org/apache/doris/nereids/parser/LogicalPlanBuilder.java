// Licensed to the Apache Software Foundation (ASF) under one
// or more contributor license agreements.  See the NOTICE file
// distributed with this work for additional information
// regarding copyright ownership.  The ASF licenses this file
// to you under the Apache License, Version 2.0 (the
// "License"); you may not use this file except in compliance
// with the License.  You may obtain a copy of the License at
//
//   http://www.apache.org/licenses/LICENSE-2.0
//
// Unless required by applicable law or agreed to in writing,
// software distributed under the License is distributed on an
// "AS IS" BASIS, WITHOUT WARRANTIES OR CONDITIONS OF ANY
// KIND, either express or implied.  See the License for the
// specific language governing permissions and limitations
// under the License.

package org.apache.doris.nereids.parser;

import org.apache.doris.alter.AlterOpType;
import org.apache.doris.alter.QuotaType;
import org.apache.doris.analysis.AnalyzeProperties;
import org.apache.doris.analysis.ArithmeticExpr.Operator;
import org.apache.doris.analysis.BinlogDesc;
import org.apache.doris.analysis.BrokerDesc;
import org.apache.doris.analysis.ChannelDescription;
import org.apache.doris.analysis.ColumnNullableType;
import org.apache.doris.analysis.ColumnPosition;
import org.apache.doris.analysis.DbName;
import org.apache.doris.analysis.EncryptKeyName;
import org.apache.doris.analysis.FunctionName;
import org.apache.doris.analysis.PassVar;
import org.apache.doris.analysis.PasswordOptions;
import org.apache.doris.analysis.SetType;
import org.apache.doris.analysis.StageAndPattern;
import org.apache.doris.analysis.StorageBackend;
import org.apache.doris.analysis.TableName;
import org.apache.doris.analysis.TableScanParams;
import org.apache.doris.analysis.TableSnapshot;
import org.apache.doris.analysis.TableValuedFunctionRef;
import org.apache.doris.analysis.UserDesc;
import org.apache.doris.analysis.UserIdentity;
import org.apache.doris.catalog.AggregateType;
import org.apache.doris.catalog.BuiltinAggregateFunctions;
import org.apache.doris.catalog.BuiltinTableGeneratingFunctions;
import org.apache.doris.catalog.Env;
import org.apache.doris.catalog.InfoSchemaDb;
import org.apache.doris.catalog.KeysType;
import org.apache.doris.catalog.ScalarType;
import org.apache.doris.common.Config;
import org.apache.doris.common.FeConstants;
import org.apache.doris.common.Pair;
import org.apache.doris.datasource.InternalCatalog;
import org.apache.doris.dictionary.LayoutType;
import org.apache.doris.job.common.IntervalUnit;
import org.apache.doris.load.loadv2.LoadTask;
import org.apache.doris.mtmv.MTMVPartitionInfo.MTMVPartitionType;
import org.apache.doris.mtmv.MTMVRefreshEnum.BuildMode;
import org.apache.doris.mtmv.MTMVRefreshEnum.RefreshMethod;
import org.apache.doris.mtmv.MTMVRefreshEnum.RefreshTrigger;
import org.apache.doris.mtmv.MTMVRefreshInfo;
import org.apache.doris.mtmv.MTMVRefreshSchedule;
import org.apache.doris.mtmv.MTMVRefreshTriggerInfo;
import org.apache.doris.nereids.DorisParser;
import org.apache.doris.nereids.DorisParser.AddBackendClauseContext;
import org.apache.doris.nereids.DorisParser.AddBrokerClauseContext;
import org.apache.doris.nereids.DorisParser.AddColumnClauseContext;
import org.apache.doris.nereids.DorisParser.AddColumnsClauseContext;
import org.apache.doris.nereids.DorisParser.AddConstraintContext;
import org.apache.doris.nereids.DorisParser.AddIndexClauseContext;
import org.apache.doris.nereids.DorisParser.AddPartitionClauseContext;
import org.apache.doris.nereids.DorisParser.AddRollupClauseContext;
import org.apache.doris.nereids.DorisParser.AdminCancelRebalanceDiskContext;
import org.apache.doris.nereids.DorisParser.AdminCheckTabletsContext;
import org.apache.doris.nereids.DorisParser.AdminCompactTableContext;
import org.apache.doris.nereids.DorisParser.AdminDiagnoseTabletContext;
import org.apache.doris.nereids.DorisParser.AdminRebalanceDiskContext;
import org.apache.doris.nereids.DorisParser.AdminSetTableStatusContext;
import org.apache.doris.nereids.DorisParser.AdminShowReplicaDistributionContext;
import org.apache.doris.nereids.DorisParser.AdminShowReplicaStatusContext;
import org.apache.doris.nereids.DorisParser.AdminShowTabletStorageFormatContext;
import org.apache.doris.nereids.DorisParser.AggClauseContext;
import org.apache.doris.nereids.DorisParser.AggStateDataTypeContext;
import org.apache.doris.nereids.DorisParser.AliasQueryContext;
import org.apache.doris.nereids.DorisParser.AliasedQueryContext;
import org.apache.doris.nereids.DorisParser.AlterCatalogCommentContext;
import org.apache.doris.nereids.DorisParser.AlterCatalogPropertiesContext;
import org.apache.doris.nereids.DorisParser.AlterCatalogRenameContext;
import org.apache.doris.nereids.DorisParser.AlterDatabaseRenameContext;
import org.apache.doris.nereids.DorisParser.AlterDatabaseSetQuotaContext;
import org.apache.doris.nereids.DorisParser.AlterMTMVContext;
import org.apache.doris.nereids.DorisParser.AlterMultiPartitionClauseContext;
import org.apache.doris.nereids.DorisParser.AlterRepositoryContext;
import org.apache.doris.nereids.DorisParser.AlterRoleContext;
import org.apache.doris.nereids.DorisParser.AlterSqlBlockRuleContext;
import org.apache.doris.nereids.DorisParser.AlterStoragePolicyContext;
import org.apache.doris.nereids.DorisParser.AlterStorageVaultContext;
import org.apache.doris.nereids.DorisParser.AlterSystemRenameComputeGroupContext;
import org.apache.doris.nereids.DorisParser.AlterTableAddRollupContext;
import org.apache.doris.nereids.DorisParser.AlterTableClauseContext;
import org.apache.doris.nereids.DorisParser.AlterTableContext;
import org.apache.doris.nereids.DorisParser.AlterTableDropRollupContext;
import org.apache.doris.nereids.DorisParser.AlterViewContext;
import org.apache.doris.nereids.DorisParser.AlterWorkloadGroupContext;
import org.apache.doris.nereids.DorisParser.AlterWorkloadPolicyContext;
import org.apache.doris.nereids.DorisParser.ArithmeticBinaryContext;
import org.apache.doris.nereids.DorisParser.ArithmeticUnaryContext;
import org.apache.doris.nereids.DorisParser.ArrayLiteralContext;
import org.apache.doris.nereids.DorisParser.ArraySliceContext;
import org.apache.doris.nereids.DorisParser.BaseTableRefContext;
import org.apache.doris.nereids.DorisParser.BooleanExpressionContext;
import org.apache.doris.nereids.DorisParser.BooleanLiteralContext;
import org.apache.doris.nereids.DorisParser.BracketDistributeTypeContext;
import org.apache.doris.nereids.DorisParser.BracketRelationHintContext;
import org.apache.doris.nereids.DorisParser.BuildIndexContext;
import org.apache.doris.nereids.DorisParser.BuildModeContext;
import org.apache.doris.nereids.DorisParser.CallProcedureContext;
import org.apache.doris.nereids.DorisParser.CancelMTMVTaskContext;
import org.apache.doris.nereids.DorisParser.CastDataTypeContext;
import org.apache.doris.nereids.DorisParser.CleanAllProfileContext;
import org.apache.doris.nereids.DorisParser.CleanLabelContext;
import org.apache.doris.nereids.DorisParser.CollateContext;
import org.apache.doris.nereids.DorisParser.ColumnDefContext;
import org.apache.doris.nereids.DorisParser.ColumnDefsContext;
import org.apache.doris.nereids.DorisParser.ColumnReferenceContext;
import org.apache.doris.nereids.DorisParser.CommentDistributeTypeContext;
import org.apache.doris.nereids.DorisParser.CommentRelationHintContext;
import org.apache.doris.nereids.DorisParser.ComparisonContext;
import org.apache.doris.nereids.DorisParser.ComplexColTypeContext;
import org.apache.doris.nereids.DorisParser.ComplexColTypeListContext;
import org.apache.doris.nereids.DorisParser.ComplexDataTypeContext;
import org.apache.doris.nereids.DorisParser.ConstantContext;
import org.apache.doris.nereids.DorisParser.CreateAliasFunctionContext;
import org.apache.doris.nereids.DorisParser.CreateCatalogContext;
import org.apache.doris.nereids.DorisParser.CreateDictionaryContext;
import org.apache.doris.nereids.DorisParser.CreateEncryptkeyContext;
import org.apache.doris.nereids.DorisParser.CreateFileContext;
import org.apache.doris.nereids.DorisParser.CreateIndexContext;
import org.apache.doris.nereids.DorisParser.CreateMTMVContext;
import org.apache.doris.nereids.DorisParser.CreateProcedureContext;
import org.apache.doris.nereids.DorisParser.CreateRoleContext;
import org.apache.doris.nereids.DorisParser.CreateRoutineLoadContext;
import org.apache.doris.nereids.DorisParser.CreateRowPolicyContext;
import org.apache.doris.nereids.DorisParser.CreateSqlBlockRuleContext;
import org.apache.doris.nereids.DorisParser.CreateStoragePolicyContext;
import org.apache.doris.nereids.DorisParser.CreateTableContext;
import org.apache.doris.nereids.DorisParser.CreateTableLikeContext;
import org.apache.doris.nereids.DorisParser.CreateUserContext;
import org.apache.doris.nereids.DorisParser.CreateUserDefineFunctionContext;
import org.apache.doris.nereids.DorisParser.CreateViewContext;
import org.apache.doris.nereids.DorisParser.CreateWorkloadGroupContext;
import org.apache.doris.nereids.DorisParser.CteContext;
import org.apache.doris.nereids.DorisParser.DataTypeListContext;
import org.apache.doris.nereids.DorisParser.DataTypeWithNullableContext;
import org.apache.doris.nereids.DorisParser.DecimalLiteralContext;
import org.apache.doris.nereids.DorisParser.DeleteContext;
import org.apache.doris.nereids.DorisParser.DereferenceContext;
import org.apache.doris.nereids.DorisParser.DescribeDictionaryContext;
import org.apache.doris.nereids.DorisParser.DictionaryColumnDefContext;
import org.apache.doris.nereids.DorisParser.DropAllBrokerClauseContext;
import org.apache.doris.nereids.DorisParser.DropBrokerClauseContext;
import org.apache.doris.nereids.DorisParser.DropCatalogContext;
import org.apache.doris.nereids.DorisParser.DropCatalogRecycleBinContext;
import org.apache.doris.nereids.DorisParser.DropColumnClauseContext;
import org.apache.doris.nereids.DorisParser.DropConstraintContext;
import org.apache.doris.nereids.DorisParser.DropDatabaseContext;
import org.apache.doris.nereids.DorisParser.DropDictionaryContext;
import org.apache.doris.nereids.DorisParser.DropEncryptkeyContext;
import org.apache.doris.nereids.DorisParser.DropFileContext;
import org.apache.doris.nereids.DorisParser.DropFunctionContext;
import org.apache.doris.nereids.DorisParser.DropIndexClauseContext;
import org.apache.doris.nereids.DorisParser.DropIndexContext;
import org.apache.doris.nereids.DorisParser.DropMTMVContext;
import org.apache.doris.nereids.DorisParser.DropPartitionClauseContext;
import org.apache.doris.nereids.DorisParser.DropProcedureContext;
import org.apache.doris.nereids.DorisParser.DropRepositoryContext;
import org.apache.doris.nereids.DorisParser.DropRoleContext;
import org.apache.doris.nereids.DorisParser.DropRollupClauseContext;
import org.apache.doris.nereids.DorisParser.DropSqlBlockRuleContext;
import org.apache.doris.nereids.DorisParser.DropStoragePolicyContext;
import org.apache.doris.nereids.DorisParser.DropTableContext;
import org.apache.doris.nereids.DorisParser.DropUserContext;
import org.apache.doris.nereids.DorisParser.DropWorkloadGroupContext;
import org.apache.doris.nereids.DorisParser.DropWorkloadPolicyContext;
import org.apache.doris.nereids.DorisParser.ElementAtContext;
import org.apache.doris.nereids.DorisParser.EnableFeatureClauseContext;
import org.apache.doris.nereids.DorisParser.ExceptContext;
import org.apache.doris.nereids.DorisParser.ExceptOrReplaceContext;
import org.apache.doris.nereids.DorisParser.ExistContext;
import org.apache.doris.nereids.DorisParser.ExplainContext;
import org.apache.doris.nereids.DorisParser.ExportContext;
import org.apache.doris.nereids.DorisParser.FixedPartitionDefContext;
import org.apache.doris.nereids.DorisParser.FromClauseContext;
import org.apache.doris.nereids.DorisParser.FunctionArgumentsContext;
import org.apache.doris.nereids.DorisParser.FunctionIdentifierContext;
import org.apache.doris.nereids.DorisParser.GroupingElementContext;
import org.apache.doris.nereids.DorisParser.GroupingSetContext;
import org.apache.doris.nereids.DorisParser.HavingClauseContext;
import org.apache.doris.nereids.DorisParser.HelpContext;
import org.apache.doris.nereids.DorisParser.HintAssignmentContext;
import org.apache.doris.nereids.DorisParser.HintStatementContext;
import org.apache.doris.nereids.DorisParser.IdentifierContext;
import org.apache.doris.nereids.DorisParser.IdentifierListContext;
import org.apache.doris.nereids.DorisParser.IdentifierSeqContext;
import org.apache.doris.nereids.DorisParser.ImportColumnsContext;
import org.apache.doris.nereids.DorisParser.ImportDeleteOnContext;
import org.apache.doris.nereids.DorisParser.ImportPartitionsContext;
import org.apache.doris.nereids.DorisParser.ImportPrecedingFilterContext;
import org.apache.doris.nereids.DorisParser.ImportSequenceContext;
import org.apache.doris.nereids.DorisParser.ImportWhereContext;
import org.apache.doris.nereids.DorisParser.InPartitionDefContext;
import org.apache.doris.nereids.DorisParser.IndexDefContext;
import org.apache.doris.nereids.DorisParser.IndexDefsContext;
import org.apache.doris.nereids.DorisParser.InlineTableContext;
import org.apache.doris.nereids.DorisParser.InsertTableContext;
import org.apache.doris.nereids.DorisParser.IntegerLiteralContext;
import org.apache.doris.nereids.DorisParser.IntervalContext;
import org.apache.doris.nereids.DorisParser.Is_not_null_predContext;
import org.apache.doris.nereids.DorisParser.IsnullContext;
import org.apache.doris.nereids.DorisParser.JoinCriteriaContext;
import org.apache.doris.nereids.DorisParser.JoinRelationContext;
import org.apache.doris.nereids.DorisParser.KillQueryContext;
import org.apache.doris.nereids.DorisParser.LambdaExpressionContext;
import org.apache.doris.nereids.DorisParser.LateralViewContext;
import org.apache.doris.nereids.DorisParser.LessThanPartitionDefContext;
import org.apache.doris.nereids.DorisParser.LimitClauseContext;
import org.apache.doris.nereids.DorisParser.LoadPropertyContext;
import org.apache.doris.nereids.DorisParser.LogicalBinaryContext;
import org.apache.doris.nereids.DorisParser.LogicalNotContext;
import org.apache.doris.nereids.DorisParser.MapLiteralContext;
import org.apache.doris.nereids.DorisParser.ModifyColumnClauseContext;
import org.apache.doris.nereids.DorisParser.ModifyColumnCommentClauseContext;
import org.apache.doris.nereids.DorisParser.ModifyDistributionClauseContext;
import org.apache.doris.nereids.DorisParser.ModifyEngineClauseContext;
import org.apache.doris.nereids.DorisParser.ModifyPartitionClauseContext;
import org.apache.doris.nereids.DorisParser.ModifyTableCommentClauseContext;
import org.apache.doris.nereids.DorisParser.MultiStatementsContext;
import org.apache.doris.nereids.DorisParser.MultipartIdentifierContext;
import org.apache.doris.nereids.DorisParser.MvPartitionContext;
import org.apache.doris.nereids.DorisParser.NamedExpressionContext;
import org.apache.doris.nereids.DorisParser.NamedExpressionSeqContext;
import org.apache.doris.nereids.DorisParser.NullLiteralContext;
import org.apache.doris.nereids.DorisParser.OptScanParamsContext;
import org.apache.doris.nereids.DorisParser.OutFileClauseContext;
import org.apache.doris.nereids.DorisParser.ParenthesizedExpressionContext;
import org.apache.doris.nereids.DorisParser.PartitionSpecContext;
import org.apache.doris.nereids.DorisParser.PartitionValueDefContext;
import org.apache.doris.nereids.DorisParser.PartitionValueListContext;
import org.apache.doris.nereids.DorisParser.PartitionsDefContext;
import org.apache.doris.nereids.DorisParser.PauseMTMVContext;
import org.apache.doris.nereids.DorisParser.PlanTypeContext;
import org.apache.doris.nereids.DorisParser.PredicateContext;
import org.apache.doris.nereids.DorisParser.PredicatedContext;
import org.apache.doris.nereids.DorisParser.PrimitiveDataTypeContext;
import org.apache.doris.nereids.DorisParser.PropertyClauseContext;
import org.apache.doris.nereids.DorisParser.PropertyItemContext;
import org.apache.doris.nereids.DorisParser.PropertyItemListContext;
import org.apache.doris.nereids.DorisParser.PropertyKeyContext;
import org.apache.doris.nereids.DorisParser.PropertyValueContext;
import org.apache.doris.nereids.DorisParser.QualifiedNameContext;
import org.apache.doris.nereids.DorisParser.QualifyClauseContext;
import org.apache.doris.nereids.DorisParser.QueryContext;
import org.apache.doris.nereids.DorisParser.QueryOrganizationContext;
import org.apache.doris.nereids.DorisParser.QueryTermContext;
import org.apache.doris.nereids.DorisParser.RecoverDatabaseContext;
import org.apache.doris.nereids.DorisParser.RecoverPartitionContext;
import org.apache.doris.nereids.DorisParser.RecoverTableContext;
import org.apache.doris.nereids.DorisParser.RefreshCatalogContext;
import org.apache.doris.nereids.DorisParser.RefreshDatabaseContext;
import org.apache.doris.nereids.DorisParser.RefreshDictionaryContext;
import org.apache.doris.nereids.DorisParser.RefreshMTMVContext;
import org.apache.doris.nereids.DorisParser.RefreshMethodContext;
import org.apache.doris.nereids.DorisParser.RefreshScheduleContext;
import org.apache.doris.nereids.DorisParser.RefreshTableContext;
import org.apache.doris.nereids.DorisParser.RefreshTriggerContext;
import org.apache.doris.nereids.DorisParser.RegularQuerySpecificationContext;
import org.apache.doris.nereids.DorisParser.RelationContext;
import org.apache.doris.nereids.DorisParser.RelationHintContext;
import org.apache.doris.nereids.DorisParser.RenameClauseContext;
import org.apache.doris.nereids.DorisParser.RenameColumnClauseContext;
import org.apache.doris.nereids.DorisParser.RenamePartitionClauseContext;
import org.apache.doris.nereids.DorisParser.RenameRollupClauseContext;
import org.apache.doris.nereids.DorisParser.ReorderColumnsClauseContext;
import org.apache.doris.nereids.DorisParser.ReplaceContext;
import org.apache.doris.nereids.DorisParser.ReplacePartitionClauseContext;
import org.apache.doris.nereids.DorisParser.ReplaceTableClauseContext;
import org.apache.doris.nereids.DorisParser.ResumeMTMVContext;
import org.apache.doris.nereids.DorisParser.RollupDefContext;
import org.apache.doris.nereids.DorisParser.RollupDefsContext;
import org.apache.doris.nereids.DorisParser.RowConstructorContext;
import org.apache.doris.nereids.DorisParser.RowConstructorItemContext;
import org.apache.doris.nereids.DorisParser.SampleByPercentileContext;
import org.apache.doris.nereids.DorisParser.SampleByRowsContext;
import org.apache.doris.nereids.DorisParser.SampleContext;
import org.apache.doris.nereids.DorisParser.SelectClauseContext;
import org.apache.doris.nereids.DorisParser.SelectColumnClauseContext;
import org.apache.doris.nereids.DorisParser.SelectHintContext;
import org.apache.doris.nereids.DorisParser.SeparatorContext;
import org.apache.doris.nereids.DorisParser.SetCharsetContext;
import org.apache.doris.nereids.DorisParser.SetCollateContext;
import org.apache.doris.nereids.DorisParser.SetDefaultStorageVaultContext;
import org.apache.doris.nereids.DorisParser.SetLdapAdminPasswordContext;
import org.apache.doris.nereids.DorisParser.SetNamesContext;
import org.apache.doris.nereids.DorisParser.SetOperationContext;
import org.apache.doris.nereids.DorisParser.SetOptionsContext;
import org.apache.doris.nereids.DorisParser.SetPasswordContext;
import org.apache.doris.nereids.DorisParser.SetSystemVariableContext;
import org.apache.doris.nereids.DorisParser.SetTransactionContext;
import org.apache.doris.nereids.DorisParser.SetUserPropertiesContext;
import org.apache.doris.nereids.DorisParser.SetUserVariableContext;
import org.apache.doris.nereids.DorisParser.SetVariableWithTypeContext;
import org.apache.doris.nereids.DorisParser.ShowAllPropertiesContext;
import org.apache.doris.nereids.DorisParser.ShowAnalyzeContext;
import org.apache.doris.nereids.DorisParser.ShowAuthorsContext;
import org.apache.doris.nereids.DorisParser.ShowBackendsContext;
import org.apache.doris.nereids.DorisParser.ShowBackupContext;
import org.apache.doris.nereids.DorisParser.ShowBrokerContext;
import org.apache.doris.nereids.DorisParser.ShowCharsetContext;
import org.apache.doris.nereids.DorisParser.ShowClustersContext;
import org.apache.doris.nereids.DorisParser.ShowCollationContext;
import org.apache.doris.nereids.DorisParser.ShowColumnHistogramStatsContext;
import org.apache.doris.nereids.DorisParser.ShowConfigContext;
import org.apache.doris.nereids.DorisParser.ShowConstraintContext;
import org.apache.doris.nereids.DorisParser.ShowConvertLscContext;
import org.apache.doris.nereids.DorisParser.ShowCreateCatalogContext;
import org.apache.doris.nereids.DorisParser.ShowCreateDatabaseContext;
import org.apache.doris.nereids.DorisParser.ShowCreateMTMVContext;
import org.apache.doris.nereids.DorisParser.ShowCreateMaterializedViewContext;
import org.apache.doris.nereids.DorisParser.ShowCreateProcedureContext;
import org.apache.doris.nereids.DorisParser.ShowCreateRepositoryContext;
import org.apache.doris.nereids.DorisParser.ShowCreateTableContext;
import org.apache.doris.nereids.DorisParser.ShowCreateViewContext;
import org.apache.doris.nereids.DorisParser.ShowDataSkewContext;
import org.apache.doris.nereids.DorisParser.ShowDataTypesContext;
import org.apache.doris.nereids.DorisParser.ShowDatabaseIdContext;
import org.apache.doris.nereids.DorisParser.ShowDeleteContext;
import org.apache.doris.nereids.DorisParser.ShowDiagnoseTabletContext;
import org.apache.doris.nereids.DorisParser.ShowDictionariesContext;
import org.apache.doris.nereids.DorisParser.ShowDynamicPartitionContext;
import org.apache.doris.nereids.DorisParser.ShowEncryptKeysContext;
import org.apache.doris.nereids.DorisParser.ShowEventsContext;
import org.apache.doris.nereids.DorisParser.ShowFrontendsContext;
import org.apache.doris.nereids.DorisParser.ShowFunctionsContext;
import org.apache.doris.nereids.DorisParser.ShowGlobalFunctionsContext;
import org.apache.doris.nereids.DorisParser.ShowGrantsContext;
import org.apache.doris.nereids.DorisParser.ShowGrantsForUserContext;
import org.apache.doris.nereids.DorisParser.ShowLastInsertContext;
import org.apache.doris.nereids.DorisParser.ShowLoadProfileContext;
import org.apache.doris.nereids.DorisParser.ShowPartitionIdContext;
import org.apache.doris.nereids.DorisParser.ShowPluginsContext;
import org.apache.doris.nereids.DorisParser.ShowPrivilegesContext;
import org.apache.doris.nereids.DorisParser.ShowProcContext;
import org.apache.doris.nereids.DorisParser.ShowProcedureStatusContext;
import org.apache.doris.nereids.DorisParser.ShowProcessListContext;
import org.apache.doris.nereids.DorisParser.ShowQueryProfileContext;
import org.apache.doris.nereids.DorisParser.ShowQueuedAnalyzeJobsContext;
import org.apache.doris.nereids.DorisParser.ShowReplicaDistributionContext;
import org.apache.doris.nereids.DorisParser.ShowRepositoriesContext;
import org.apache.doris.nereids.DorisParser.ShowResourcesContext;
import org.apache.doris.nereids.DorisParser.ShowRestoreContext;
import org.apache.doris.nereids.DorisParser.ShowRolesContext;
import org.apache.doris.nereids.DorisParser.ShowRowPolicyContext;
import org.apache.doris.nereids.DorisParser.ShowSmallFilesContext;
import org.apache.doris.nereids.DorisParser.ShowSnapshotContext;
import org.apache.doris.nereids.DorisParser.ShowSqlBlockRuleContext;
import org.apache.doris.nereids.DorisParser.ShowStagesContext;
import org.apache.doris.nereids.DorisParser.ShowStatusContext;
import org.apache.doris.nereids.DorisParser.ShowStorageEnginesContext;
import org.apache.doris.nereids.DorisParser.ShowStoragePolicyContext;
import org.apache.doris.nereids.DorisParser.ShowSyncJobContext;
import org.apache.doris.nereids.DorisParser.ShowTableCreationContext;
import org.apache.doris.nereids.DorisParser.ShowTableIdContext;
import org.apache.doris.nereids.DorisParser.ShowTabletStorageFormatContext;
import org.apache.doris.nereids.DorisParser.ShowTabletsBelongContext;
import org.apache.doris.nereids.DorisParser.ShowTrashContext;
import org.apache.doris.nereids.DorisParser.ShowTriggersContext;
import org.apache.doris.nereids.DorisParser.ShowUserPropertiesContext;
import org.apache.doris.nereids.DorisParser.ShowVariablesContext;
import org.apache.doris.nereids.DorisParser.ShowViewContext;
import org.apache.doris.nereids.DorisParser.ShowWarningErrorCountContext;
import org.apache.doris.nereids.DorisParser.ShowWarningErrorsContext;
import org.apache.doris.nereids.DorisParser.ShowWhitelistContext;
import org.apache.doris.nereids.DorisParser.SimpleColumnDefContext;
import org.apache.doris.nereids.DorisParser.SimpleColumnDefsContext;
import org.apache.doris.nereids.DorisParser.SingleStatementContext;
import org.apache.doris.nereids.DorisParser.SortClauseContext;
import org.apache.doris.nereids.DorisParser.SortItemContext;
import org.apache.doris.nereids.DorisParser.SpecifiedPartitionContext;
import org.apache.doris.nereids.DorisParser.StarContext;
import org.apache.doris.nereids.DorisParser.StatementDefaultContext;
import org.apache.doris.nereids.DorisParser.StatementScopeContext;
import org.apache.doris.nereids.DorisParser.StepPartitionDefContext;
import org.apache.doris.nereids.DorisParser.StringLiteralContext;
import org.apache.doris.nereids.DorisParser.StructLiteralContext;
import org.apache.doris.nereids.DorisParser.SubqueryContext;
import org.apache.doris.nereids.DorisParser.SubqueryExpressionContext;
import org.apache.doris.nereids.DorisParser.SupportedUnsetStatementContext;
import org.apache.doris.nereids.DorisParser.SwitchCatalogContext;
import org.apache.doris.nereids.DorisParser.SyncContext;
import org.apache.doris.nereids.DorisParser.SystemVariableContext;
import org.apache.doris.nereids.DorisParser.TableAliasContext;
import org.apache.doris.nereids.DorisParser.TableNameContext;
import org.apache.doris.nereids.DorisParser.TableSnapshotContext;
import org.apache.doris.nereids.DorisParser.TableValuedFunctionContext;
import org.apache.doris.nereids.DorisParser.TabletListContext;
import org.apache.doris.nereids.DorisParser.TypeConstructorContext;
import org.apache.doris.nereids.DorisParser.UnitIdentifierContext;
import org.apache.doris.nereids.DorisParser.UnlockTablesContext;
import org.apache.doris.nereids.DorisParser.UnsupportedContext;
import org.apache.doris.nereids.DorisParser.UpdateAssignmentContext;
import org.apache.doris.nereids.DorisParser.UpdateAssignmentSeqContext;
import org.apache.doris.nereids.DorisParser.UpdateContext;
import org.apache.doris.nereids.DorisParser.UseDatabaseContext;
import org.apache.doris.nereids.DorisParser.UserIdentifyContext;
import org.apache.doris.nereids.DorisParser.UserVariableContext;
import org.apache.doris.nereids.DorisParser.WhereClauseContext;
import org.apache.doris.nereids.DorisParser.WindowFrameContext;
import org.apache.doris.nereids.DorisParser.WindowSpecContext;
import org.apache.doris.nereids.DorisParser.WithRemoteStorageSystemContext;
import org.apache.doris.nereids.DorisParserBaseVisitor;
import org.apache.doris.nereids.StatementContext;
import org.apache.doris.nereids.analyzer.UnboundAlias;
import org.apache.doris.nereids.analyzer.UnboundFunction;
import org.apache.doris.nereids.analyzer.UnboundInlineTable;
import org.apache.doris.nereids.analyzer.UnboundRelation;
import org.apache.doris.nereids.analyzer.UnboundResultSink;
import org.apache.doris.nereids.analyzer.UnboundSlot;
import org.apache.doris.nereids.analyzer.UnboundStar;
import org.apache.doris.nereids.analyzer.UnboundTVFRelation;
import org.apache.doris.nereids.analyzer.UnboundTableSinkCreator;
import org.apache.doris.nereids.analyzer.UnboundVariable;
import org.apache.doris.nereids.analyzer.UnboundVariable.VariableType;
import org.apache.doris.nereids.exceptions.AnalysisException;
import org.apache.doris.nereids.exceptions.NotSupportedException;
import org.apache.doris.nereids.exceptions.ParseException;
import org.apache.doris.nereids.hint.DistributeHint;
import org.apache.doris.nereids.properties.OrderKey;
import org.apache.doris.nereids.properties.SelectHint;
import org.apache.doris.nereids.properties.SelectHintLeading;
import org.apache.doris.nereids.properties.SelectHintOrdered;
import org.apache.doris.nereids.properties.SelectHintSetVar;
import org.apache.doris.nereids.properties.SelectHintUseCboRule;
import org.apache.doris.nereids.properties.SelectHintUseMv;
import org.apache.doris.nereids.trees.TableSample;
import org.apache.doris.nereids.trees.expressions.Add;
import org.apache.doris.nereids.trees.expressions.Alias;
import org.apache.doris.nereids.trees.expressions.And;
import org.apache.doris.nereids.trees.expressions.BitAnd;
import org.apache.doris.nereids.trees.expressions.BitNot;
import org.apache.doris.nereids.trees.expressions.BitOr;
import org.apache.doris.nereids.trees.expressions.BitXor;
import org.apache.doris.nereids.trees.expressions.CaseWhen;
import org.apache.doris.nereids.trees.expressions.Cast;
import org.apache.doris.nereids.trees.expressions.DefaultValueSlot;
import org.apache.doris.nereids.trees.expressions.Divide;
import org.apache.doris.nereids.trees.expressions.EqualTo;
import org.apache.doris.nereids.trees.expressions.Exists;
import org.apache.doris.nereids.trees.expressions.Expression;
import org.apache.doris.nereids.trees.expressions.GreaterThan;
import org.apache.doris.nereids.trees.expressions.GreaterThanEqual;
import org.apache.doris.nereids.trees.expressions.InPredicate;
import org.apache.doris.nereids.trees.expressions.InSubquery;
import org.apache.doris.nereids.trees.expressions.IntegralDivide;
import org.apache.doris.nereids.trees.expressions.IsNull;
import org.apache.doris.nereids.trees.expressions.LessThan;
import org.apache.doris.nereids.trees.expressions.LessThanEqual;
import org.apache.doris.nereids.trees.expressions.Like;
import org.apache.doris.nereids.trees.expressions.ListQuery;
import org.apache.doris.nereids.trees.expressions.MatchAll;
import org.apache.doris.nereids.trees.expressions.MatchAny;
import org.apache.doris.nereids.trees.expressions.MatchPhrase;
import org.apache.doris.nereids.trees.expressions.MatchPhraseEdge;
import org.apache.doris.nereids.trees.expressions.MatchPhrasePrefix;
import org.apache.doris.nereids.trees.expressions.MatchRegexp;
import org.apache.doris.nereids.trees.expressions.Mod;
import org.apache.doris.nereids.trees.expressions.Multiply;
import org.apache.doris.nereids.trees.expressions.NamedExpression;
import org.apache.doris.nereids.trees.expressions.Not;
import org.apache.doris.nereids.trees.expressions.NullSafeEqual;
import org.apache.doris.nereids.trees.expressions.Or;
import org.apache.doris.nereids.trees.expressions.OrderExpression;
import org.apache.doris.nereids.trees.expressions.Placeholder;
import org.apache.doris.nereids.trees.expressions.Properties;
import org.apache.doris.nereids.trees.expressions.Regexp;
import org.apache.doris.nereids.trees.expressions.ScalarSubquery;
import org.apache.doris.nereids.trees.expressions.Slot;
import org.apache.doris.nereids.trees.expressions.StatementScopeIdGenerator;
import org.apache.doris.nereids.trees.expressions.Subtract;
import org.apache.doris.nereids.trees.expressions.TimestampArithmetic;
import org.apache.doris.nereids.trees.expressions.WhenClause;
import org.apache.doris.nereids.trees.expressions.WindowExpression;
import org.apache.doris.nereids.trees.expressions.WindowFrame;
import org.apache.doris.nereids.trees.expressions.functions.Function;
import org.apache.doris.nereids.trees.expressions.functions.agg.Count;
import org.apache.doris.nereids.trees.expressions.functions.scalar.Array;
import org.apache.doris.nereids.trees.expressions.functions.scalar.ArraySlice;
import org.apache.doris.nereids.trees.expressions.functions.scalar.Char;
import org.apache.doris.nereids.trees.expressions.functions.scalar.ConvertTo;
import org.apache.doris.nereids.trees.expressions.functions.scalar.CurrentDate;
import org.apache.doris.nereids.trees.expressions.functions.scalar.CurrentTime;
import org.apache.doris.nereids.trees.expressions.functions.scalar.CurrentUser;
import org.apache.doris.nereids.trees.expressions.functions.scalar.ElementAt;
import org.apache.doris.nereids.trees.expressions.functions.scalar.EncryptKeyRef;
import org.apache.doris.nereids.trees.expressions.functions.scalar.Lambda;
import org.apache.doris.nereids.trees.expressions.functions.scalar.Now;
import org.apache.doris.nereids.trees.expressions.functions.scalar.SessionUser;
import org.apache.doris.nereids.trees.expressions.functions.scalar.Xor;
import org.apache.doris.nereids.trees.expressions.literal.ArrayLiteral;
import org.apache.doris.nereids.trees.expressions.literal.BigIntLiteral;
import org.apache.doris.nereids.trees.expressions.literal.BooleanLiteral;
import org.apache.doris.nereids.trees.expressions.literal.DateLiteral;
import org.apache.doris.nereids.trees.expressions.literal.DateTimeLiteral;
import org.apache.doris.nereids.trees.expressions.literal.DateTimeV2Literal;
import org.apache.doris.nereids.trees.expressions.literal.DateV2Literal;
import org.apache.doris.nereids.trees.expressions.literal.DecimalLiteral;
import org.apache.doris.nereids.trees.expressions.literal.DecimalV3Literal;
import org.apache.doris.nereids.trees.expressions.literal.DoubleLiteral;
import org.apache.doris.nereids.trees.expressions.literal.IntegerLiteral;
import org.apache.doris.nereids.trees.expressions.literal.Interval;
import org.apache.doris.nereids.trees.expressions.literal.LargeIntLiteral;
import org.apache.doris.nereids.trees.expressions.literal.Literal;
import org.apache.doris.nereids.trees.expressions.literal.MapLiteral;
import org.apache.doris.nereids.trees.expressions.literal.NullLiteral;
import org.apache.doris.nereids.trees.expressions.literal.SmallIntLiteral;
import org.apache.doris.nereids.trees.expressions.literal.StringLikeLiteral;
import org.apache.doris.nereids.trees.expressions.literal.StringLiteral;
import org.apache.doris.nereids.trees.expressions.literal.StructLiteral;
import org.apache.doris.nereids.trees.expressions.literal.TinyIntLiteral;
import org.apache.doris.nereids.trees.expressions.literal.VarcharLiteral;
import org.apache.doris.nereids.trees.plans.DistributeType;
import org.apache.doris.nereids.trees.plans.JoinType;
import org.apache.doris.nereids.trees.plans.LimitPhase;
import org.apache.doris.nereids.trees.plans.Plan;
import org.apache.doris.nereids.trees.plans.PlanType;
import org.apache.doris.nereids.trees.plans.algebra.Aggregate;
import org.apache.doris.nereids.trees.plans.algebra.InlineTable;
import org.apache.doris.nereids.trees.plans.algebra.OneRowRelation;
import org.apache.doris.nereids.trees.plans.algebra.SetOperation.Qualifier;
import org.apache.doris.nereids.trees.plans.commands.AddConstraintCommand;
import org.apache.doris.nereids.trees.plans.commands.AdminCancelRebalanceDiskCommand;
import org.apache.doris.nereids.trees.plans.commands.AdminCheckTabletsCommand;
import org.apache.doris.nereids.trees.plans.commands.AdminCleanTrashCommand;
import org.apache.doris.nereids.trees.plans.commands.AdminCompactTableCommand;
import org.apache.doris.nereids.trees.plans.commands.AdminRebalanceDiskCommand;
import org.apache.doris.nereids.trees.plans.commands.AdminSetTableStatusCommand;
import org.apache.doris.nereids.trees.plans.commands.AdminShowReplicaStatusCommand;
import org.apache.doris.nereids.trees.plans.commands.AlterCatalogCommentCommand;
import org.apache.doris.nereids.trees.plans.commands.AlterCatalogPropertiesCommand;
import org.apache.doris.nereids.trees.plans.commands.AlterCatalogRenameCommand;
import org.apache.doris.nereids.trees.plans.commands.AlterColumnStatsCommand;
import org.apache.doris.nereids.trees.plans.commands.AlterMTMVCommand;
import org.apache.doris.nereids.trees.plans.commands.AlterRoleCommand;
import org.apache.doris.nereids.trees.plans.commands.AlterSqlBlockRuleCommand;
import org.apache.doris.nereids.trees.plans.commands.AlterStoragePolicyCommand;
import org.apache.doris.nereids.trees.plans.commands.AlterStorageVaultCommand;
import org.apache.doris.nereids.trees.plans.commands.AlterSystemCommand;
import org.apache.doris.nereids.trees.plans.commands.AlterSystemRenameComputeGroupCommand;
import org.apache.doris.nereids.trees.plans.commands.AlterTableCommand;
import org.apache.doris.nereids.trees.plans.commands.AlterTableStatsCommand;
import org.apache.doris.nereids.trees.plans.commands.AlterUserCommand;
import org.apache.doris.nereids.trees.plans.commands.AlterViewCommand;
import org.apache.doris.nereids.trees.plans.commands.AlterWorkloadGroupCommand;
import org.apache.doris.nereids.trees.plans.commands.AlterWorkloadPolicyCommand;
import org.apache.doris.nereids.trees.plans.commands.AnalyzeDatabaseCommand;
import org.apache.doris.nereids.trees.plans.commands.AnalyzeTableCommand;
import org.apache.doris.nereids.trees.plans.commands.CallCommand;
import org.apache.doris.nereids.trees.plans.commands.CancelAlterTableCommand;
import org.apache.doris.nereids.trees.plans.commands.CancelExportCommand;
import org.apache.doris.nereids.trees.plans.commands.CancelJobTaskCommand;
import org.apache.doris.nereids.trees.plans.commands.CancelLoadCommand;
import org.apache.doris.nereids.trees.plans.commands.CancelMTMVTaskCommand;
import org.apache.doris.nereids.trees.plans.commands.CancelWarmUpJobCommand;
import org.apache.doris.nereids.trees.plans.commands.CleanAllProfileCommand;
import org.apache.doris.nereids.trees.plans.commands.CleanQueryStatsCommand;
import org.apache.doris.nereids.trees.plans.commands.Command;
import org.apache.doris.nereids.trees.plans.commands.Constraint;
import org.apache.doris.nereids.trees.plans.commands.CopyIntoCommand;
import org.apache.doris.nereids.trees.plans.commands.CreateCatalogCommand;
import org.apache.doris.nereids.trees.plans.commands.CreateDictionaryCommand;
import org.apache.doris.nereids.trees.plans.commands.CreateEncryptkeyCommand;
import org.apache.doris.nereids.trees.plans.commands.CreateFileCommand;
import org.apache.doris.nereids.trees.plans.commands.CreateFunctionCommand;
import org.apache.doris.nereids.trees.plans.commands.CreateJobCommand;
import org.apache.doris.nereids.trees.plans.commands.CreateMTMVCommand;
import org.apache.doris.nereids.trees.plans.commands.CreateMaterializedViewCommand;
import org.apache.doris.nereids.trees.plans.commands.CreatePolicyCommand;
import org.apache.doris.nereids.trees.plans.commands.CreateProcedureCommand;
import org.apache.doris.nereids.trees.plans.commands.CreateResourceCommand;
import org.apache.doris.nereids.trees.plans.commands.CreateRoleCommand;
import org.apache.doris.nereids.trees.plans.commands.CreateSqlBlockRuleCommand;
import org.apache.doris.nereids.trees.plans.commands.CreateStageCommand;
import org.apache.doris.nereids.trees.plans.commands.CreateTableCommand;
import org.apache.doris.nereids.trees.plans.commands.CreateTableLikeCommand;
import org.apache.doris.nereids.trees.plans.commands.CreateUserCommand;
import org.apache.doris.nereids.trees.plans.commands.CreateViewCommand;
import org.apache.doris.nereids.trees.plans.commands.CreateWorkloadGroupCommand;
import org.apache.doris.nereids.trees.plans.commands.DeleteFromCommand;
import org.apache.doris.nereids.trees.plans.commands.DeleteFromUsingCommand;
import org.apache.doris.nereids.trees.plans.commands.DescribeCommand;
import org.apache.doris.nereids.trees.plans.commands.DropAnalyzeJobCommand;
import org.apache.doris.nereids.trees.plans.commands.DropCachedStatsCommand;
import org.apache.doris.nereids.trees.plans.commands.DropCatalogCommand;
import org.apache.doris.nereids.trees.plans.commands.DropCatalogRecycleBinCommand;
import org.apache.doris.nereids.trees.plans.commands.DropCatalogRecycleBinCommand.IdType;
import org.apache.doris.nereids.trees.plans.commands.DropConstraintCommand;
import org.apache.doris.nereids.trees.plans.commands.DropDatabaseCommand;
import org.apache.doris.nereids.trees.plans.commands.DropDictionaryCommand;
import org.apache.doris.nereids.trees.plans.commands.DropEncryptkeyCommand;
import org.apache.doris.nereids.trees.plans.commands.DropExpiredStatsCommand;
import org.apache.doris.nereids.trees.plans.commands.DropFileCommand;
import org.apache.doris.nereids.trees.plans.commands.DropFunctionCommand;
import org.apache.doris.nereids.trees.plans.commands.DropJobCommand;
import org.apache.doris.nereids.trees.plans.commands.DropMTMVCommand;
import org.apache.doris.nereids.trees.plans.commands.DropProcedureCommand;
import org.apache.doris.nereids.trees.plans.commands.DropRepositoryCommand;
import org.apache.doris.nereids.trees.plans.commands.DropResourceCommand;
import org.apache.doris.nereids.trees.plans.commands.DropRoleCommand;
import org.apache.doris.nereids.trees.plans.commands.DropRowPolicyCommand;
import org.apache.doris.nereids.trees.plans.commands.DropSqlBlockRuleCommand;
import org.apache.doris.nereids.trees.plans.commands.DropStageCommand;
import org.apache.doris.nereids.trees.plans.commands.DropStatsCommand;
import org.apache.doris.nereids.trees.plans.commands.DropStoragePolicyCommand;
import org.apache.doris.nereids.trees.plans.commands.DropTableCommand;
import org.apache.doris.nereids.trees.plans.commands.DropUserCommand;
import org.apache.doris.nereids.trees.plans.commands.DropWorkloadGroupCommand;
import org.apache.doris.nereids.trees.plans.commands.DropWorkloadPolicyCommand;
import org.apache.doris.nereids.trees.plans.commands.ExplainCommand;
import org.apache.doris.nereids.trees.plans.commands.ExplainCommand.ExplainLevel;
import org.apache.doris.nereids.trees.plans.commands.ExplainDictionaryCommand;
import org.apache.doris.nereids.trees.plans.commands.ExportCommand;
import org.apache.doris.nereids.trees.plans.commands.HelpCommand;
import org.apache.doris.nereids.trees.plans.commands.KillAnalyzeJobCommand;
import org.apache.doris.nereids.trees.plans.commands.KillConnectionCommand;
import org.apache.doris.nereids.trees.plans.commands.KillQueryCommand;
import org.apache.doris.nereids.trees.plans.commands.LoadCommand;
import org.apache.doris.nereids.trees.plans.commands.PauseJobCommand;
import org.apache.doris.nereids.trees.plans.commands.PauseMTMVCommand;
import org.apache.doris.nereids.trees.plans.commands.RecoverDatabaseCommand;
import org.apache.doris.nereids.trees.plans.commands.RecoverPartitionCommand;
import org.apache.doris.nereids.trees.plans.commands.RecoverTableCommand;
import org.apache.doris.nereids.trees.plans.commands.RefreshMTMVCommand;
import org.apache.doris.nereids.trees.plans.commands.ReplayCommand;
import org.apache.doris.nereids.trees.plans.commands.ResumeJobCommand;
import org.apache.doris.nereids.trees.plans.commands.ResumeMTMVCommand;
import org.apache.doris.nereids.trees.plans.commands.SetDefaultStorageVaultCommand;
import org.apache.doris.nereids.trees.plans.commands.SetOptionsCommand;
import org.apache.doris.nereids.trees.plans.commands.SetTransactionCommand;
import org.apache.doris.nereids.trees.plans.commands.SetUserPropertiesCommand;
import org.apache.doris.nereids.trees.plans.commands.ShowAnalyzeCommand;
import org.apache.doris.nereids.trees.plans.commands.ShowAuthorsCommand;
import org.apache.doris.nereids.trees.plans.commands.ShowBackendsCommand;
import org.apache.doris.nereids.trees.plans.commands.ShowBackupCommand;
import org.apache.doris.nereids.trees.plans.commands.ShowBrokerCommand;
import org.apache.doris.nereids.trees.plans.commands.ShowCatalogCommand;
import org.apache.doris.nereids.trees.plans.commands.ShowCharsetCommand;
import org.apache.doris.nereids.trees.plans.commands.ShowClustersCommand;
import org.apache.doris.nereids.trees.plans.commands.ShowCollationCommand;
import org.apache.doris.nereids.trees.plans.commands.ShowColumnHistogramStatsCommand;
import org.apache.doris.nereids.trees.plans.commands.ShowConfigCommand;
import org.apache.doris.nereids.trees.plans.commands.ShowConstraintsCommand;
import org.apache.doris.nereids.trees.plans.commands.ShowConvertLSCCommand;
import org.apache.doris.nereids.trees.plans.commands.ShowCreateCatalogCommand;
import org.apache.doris.nereids.trees.plans.commands.ShowCreateDatabaseCommand;
import org.apache.doris.nereids.trees.plans.commands.ShowCreateMTMVCommand;
import org.apache.doris.nereids.trees.plans.commands.ShowCreateMaterializedViewCommand;
import org.apache.doris.nereids.trees.plans.commands.ShowCreateProcedureCommand;
import org.apache.doris.nereids.trees.plans.commands.ShowCreateRepositoryCommand;
import org.apache.doris.nereids.trees.plans.commands.ShowCreateTableCommand;
import org.apache.doris.nereids.trees.plans.commands.ShowCreateViewCommand;
import org.apache.doris.nereids.trees.plans.commands.ShowDataCommand;
import org.apache.doris.nereids.trees.plans.commands.ShowDataSkewCommand;
import org.apache.doris.nereids.trees.plans.commands.ShowDataTypesCommand;
import org.apache.doris.nereids.trees.plans.commands.ShowDatabaseIdCommand;
import org.apache.doris.nereids.trees.plans.commands.ShowDatabasesCommand;
import org.apache.doris.nereids.trees.plans.commands.ShowDeleteCommand;
import org.apache.doris.nereids.trees.plans.commands.ShowDiagnoseTabletCommand;
import org.apache.doris.nereids.trees.plans.commands.ShowDictionariesCommand;
import org.apache.doris.nereids.trees.plans.commands.ShowDynamicPartitionCommand;
import org.apache.doris.nereids.trees.plans.commands.ShowEncryptKeysCommand;
import org.apache.doris.nereids.trees.plans.commands.ShowEventsCommand;
import org.apache.doris.nereids.trees.plans.commands.ShowFrontendsCommand;
import org.apache.doris.nereids.trees.plans.commands.ShowFunctionsCommand;
import org.apache.doris.nereids.trees.plans.commands.ShowGrantsCommand;
import org.apache.doris.nereids.trees.plans.commands.ShowIndexStatsCommand;
import org.apache.doris.nereids.trees.plans.commands.ShowLastInsertCommand;
import org.apache.doris.nereids.trees.plans.commands.ShowLoadProfileCommand;
import org.apache.doris.nereids.trees.plans.commands.ShowPartitionIdCommand;
import org.apache.doris.nereids.trees.plans.commands.ShowPluginsCommand;
import org.apache.doris.nereids.trees.plans.commands.ShowPrivilegesCommand;
import org.apache.doris.nereids.trees.plans.commands.ShowProcCommand;
import org.apache.doris.nereids.trees.plans.commands.ShowProcedureStatusCommand;
import org.apache.doris.nereids.trees.plans.commands.ShowProcessListCommand;
import org.apache.doris.nereids.trees.plans.commands.ShowQueryProfileCommand;
import org.apache.doris.nereids.trees.plans.commands.ShowQueuedAnalyzeJobsCommand;
import org.apache.doris.nereids.trees.plans.commands.ShowReplicaDistributionCommand;
import org.apache.doris.nereids.trees.plans.commands.ShowRepositoriesCommand;
import org.apache.doris.nereids.trees.plans.commands.ShowResourcesCommand;
import org.apache.doris.nereids.trees.plans.commands.ShowRestoreCommand;
import org.apache.doris.nereids.trees.plans.commands.ShowRolesCommand;
import org.apache.doris.nereids.trees.plans.commands.ShowRowPolicyCommand;
import org.apache.doris.nereids.trees.plans.commands.ShowSmallFilesCommand;
import org.apache.doris.nereids.trees.plans.commands.ShowSnapshotCommand;
import org.apache.doris.nereids.trees.plans.commands.ShowSqlBlockRuleCommand;
import org.apache.doris.nereids.trees.plans.commands.ShowStagesCommand;
import org.apache.doris.nereids.trees.plans.commands.ShowStatusCommand;
import org.apache.doris.nereids.trees.plans.commands.ShowStorageEnginesCommand;
import org.apache.doris.nereids.trees.plans.commands.ShowStoragePolicyCommand;
import org.apache.doris.nereids.trees.plans.commands.ShowSyncJobCommand;
import org.apache.doris.nereids.trees.plans.commands.ShowTableCommand;
import org.apache.doris.nereids.trees.plans.commands.ShowTableCreationCommand;
import org.apache.doris.nereids.trees.plans.commands.ShowTableIdCommand;
import org.apache.doris.nereids.trees.plans.commands.ShowTableStatsCommand;
import org.apache.doris.nereids.trees.plans.commands.ShowTableStatusCommand;
import org.apache.doris.nereids.trees.plans.commands.ShowTabletIdCommand;
import org.apache.doris.nereids.trees.plans.commands.ShowTabletStorageFormatCommand;
import org.apache.doris.nereids.trees.plans.commands.ShowTabletsBelongCommand;
import org.apache.doris.nereids.trees.plans.commands.ShowTabletsFromTableCommand;
import org.apache.doris.nereids.trees.plans.commands.ShowTrashCommand;
import org.apache.doris.nereids.trees.plans.commands.ShowTriggersCommand;
import org.apache.doris.nereids.trees.plans.commands.ShowUserPropertyCommand;
import org.apache.doris.nereids.trees.plans.commands.ShowVariablesCommand;
import org.apache.doris.nereids.trees.plans.commands.ShowViewCommand;
import org.apache.doris.nereids.trees.plans.commands.ShowWarningErrorCountCommand;
import org.apache.doris.nereids.trees.plans.commands.ShowWarningErrorsCommand;
import org.apache.doris.nereids.trees.plans.commands.ShowWhiteListCommand;
import org.apache.doris.nereids.trees.plans.commands.SyncCommand;
import org.apache.doris.nereids.trees.plans.commands.TransactionBeginCommand;
import org.apache.doris.nereids.trees.plans.commands.TransactionCommitCommand;
import org.apache.doris.nereids.trees.plans.commands.TransactionRollbackCommand;
import org.apache.doris.nereids.trees.plans.commands.UnlockTablesCommand;
import org.apache.doris.nereids.trees.plans.commands.UnsetDefaultStorageVaultCommand;
import org.apache.doris.nereids.trees.plans.commands.UnsetVariableCommand;
import org.apache.doris.nereids.trees.plans.commands.UnsupportedCommand;
import org.apache.doris.nereids.trees.plans.commands.UpdateCommand;
import org.apache.doris.nereids.trees.plans.commands.alter.AlterDatabaseRenameCommand;
import org.apache.doris.nereids.trees.plans.commands.alter.AlterDatabaseSetQuotaCommand;
import org.apache.doris.nereids.trees.plans.commands.alter.AlterRepositoryCommand;
import org.apache.doris.nereids.trees.plans.commands.clean.CleanLabelCommand;
import org.apache.doris.nereids.trees.plans.commands.info.AddBackendOp;
import org.apache.doris.nereids.trees.plans.commands.info.AddBrokerOp;
import org.apache.doris.nereids.trees.plans.commands.info.AddColumnOp;
import org.apache.doris.nereids.trees.plans.commands.info.AddColumnsOp;
import org.apache.doris.nereids.trees.plans.commands.info.AddFollowerOp;
import org.apache.doris.nereids.trees.plans.commands.info.AddObserverOp;
import org.apache.doris.nereids.trees.plans.commands.info.AddPartitionOp;
import org.apache.doris.nereids.trees.plans.commands.info.AddRollupOp;
import org.apache.doris.nereids.trees.plans.commands.info.AlterLoadErrorUrlOp;
import org.apache.doris.nereids.trees.plans.commands.info.AlterMTMVInfo;
import org.apache.doris.nereids.trees.plans.commands.info.AlterMTMVPropertyInfo;
import org.apache.doris.nereids.trees.plans.commands.info.AlterMTMVRefreshInfo;
import org.apache.doris.nereids.trees.plans.commands.info.AlterMTMVRenameInfo;
import org.apache.doris.nereids.trees.plans.commands.info.AlterMTMVReplaceInfo;
import org.apache.doris.nereids.trees.plans.commands.info.AlterMultiPartitionOp;
import org.apache.doris.nereids.trees.plans.commands.info.AlterSystemOp;
import org.apache.doris.nereids.trees.plans.commands.info.AlterTableOp;
import org.apache.doris.nereids.trees.plans.commands.info.AlterUserInfo;
import org.apache.doris.nereids.trees.plans.commands.info.AlterViewInfo;
import org.apache.doris.nereids.trees.plans.commands.info.BuildIndexOp;
import org.apache.doris.nereids.trees.plans.commands.info.BulkLoadDataDesc;
import org.apache.doris.nereids.trees.plans.commands.info.BulkStorageDesc;
import org.apache.doris.nereids.trees.plans.commands.info.CancelMTMVTaskInfo;
import org.apache.doris.nereids.trees.plans.commands.info.ColumnDefinition;
import org.apache.doris.nereids.trees.plans.commands.info.CopyFromDesc;
import org.apache.doris.nereids.trees.plans.commands.info.CopyIntoInfo;
import org.apache.doris.nereids.trees.plans.commands.info.CreateIndexOp;
import org.apache.doris.nereids.trees.plans.commands.info.CreateJobInfo;
import org.apache.doris.nereids.trees.plans.commands.info.CreateMTMVInfo;
import org.apache.doris.nereids.trees.plans.commands.info.CreateResourceInfo;
import org.apache.doris.nereids.trees.plans.commands.info.CreateRoutineLoadInfo;
import org.apache.doris.nereids.trees.plans.commands.info.CreateTableInfo;
import org.apache.doris.nereids.trees.plans.commands.info.CreateTableLikeInfo;
import org.apache.doris.nereids.trees.plans.commands.info.CreateUserInfo;
import org.apache.doris.nereids.trees.plans.commands.info.CreateViewInfo;
import org.apache.doris.nereids.trees.plans.commands.info.DMLCommandType;
import org.apache.doris.nereids.trees.plans.commands.info.DecommissionBackendOp;
import org.apache.doris.nereids.trees.plans.commands.info.DefaultValue;
import org.apache.doris.nereids.trees.plans.commands.info.DictionaryColumnDefinition;
import org.apache.doris.nereids.trees.plans.commands.info.DistributionDescriptor;
import org.apache.doris.nereids.trees.plans.commands.info.DropAllBrokerOp;
import org.apache.doris.nereids.trees.plans.commands.info.DropBackendOp;
import org.apache.doris.nereids.trees.plans.commands.info.DropBrokerOp;
import org.apache.doris.nereids.trees.plans.commands.info.DropColumnOp;
import org.apache.doris.nereids.trees.plans.commands.info.DropDatabaseInfo;
import org.apache.doris.nereids.trees.plans.commands.info.DropFollowerOp;
import org.apache.doris.nereids.trees.plans.commands.info.DropIndexOp;
import org.apache.doris.nereids.trees.plans.commands.info.DropMTMVInfo;
import org.apache.doris.nereids.trees.plans.commands.info.DropObserverOp;
import org.apache.doris.nereids.trees.plans.commands.info.DropPartitionFromIndexOp;
import org.apache.doris.nereids.trees.plans.commands.info.DropPartitionOp;
import org.apache.doris.nereids.trees.plans.commands.info.DropRollupOp;
import org.apache.doris.nereids.trees.plans.commands.info.EnableFeatureOp;
import org.apache.doris.nereids.trees.plans.commands.info.FixedRangePartition;
import org.apache.doris.nereids.trees.plans.commands.info.FuncNameInfo;
import org.apache.doris.nereids.trees.plans.commands.info.FunctionArgTypesInfo;
import org.apache.doris.nereids.trees.plans.commands.info.GeneratedColumnDesc;
import org.apache.doris.nereids.trees.plans.commands.info.InPartition;
import org.apache.doris.nereids.trees.plans.commands.info.IndexDefinition;
import org.apache.doris.nereids.trees.plans.commands.info.LabelNameInfo;
import org.apache.doris.nereids.trees.plans.commands.info.LessThanPartition;
import org.apache.doris.nereids.trees.plans.commands.info.MTMVPartitionDefinition;
import org.apache.doris.nereids.trees.plans.commands.info.ModifyBackendOp;
import org.apache.doris.nereids.trees.plans.commands.info.ModifyColumnCommentOp;
import org.apache.doris.nereids.trees.plans.commands.info.ModifyColumnOp;
import org.apache.doris.nereids.trees.plans.commands.info.ModifyDistributionOp;
import org.apache.doris.nereids.trees.plans.commands.info.ModifyEngineOp;
import org.apache.doris.nereids.trees.plans.commands.info.ModifyFrontendOrBackendHostNameOp;
import org.apache.doris.nereids.trees.plans.commands.info.ModifyFrontendOrBackendHostNameOp.ModifyOpType;
import org.apache.doris.nereids.trees.plans.commands.info.ModifyPartitionOp;
import org.apache.doris.nereids.trees.plans.commands.info.ModifyTableCommentOp;
import org.apache.doris.nereids.trees.plans.commands.info.ModifyTablePropertiesOp;
import org.apache.doris.nereids.trees.plans.commands.info.PartitionDefinition;
import org.apache.doris.nereids.trees.plans.commands.info.PartitionDefinition.MaxValue;
import org.apache.doris.nereids.trees.plans.commands.info.PartitionNamesInfo;
import org.apache.doris.nereids.trees.plans.commands.info.PartitionTableInfo;
import org.apache.doris.nereids.trees.plans.commands.info.PauseMTMVInfo;
import org.apache.doris.nereids.trees.plans.commands.info.RefreshMTMVInfo;
import org.apache.doris.nereids.trees.plans.commands.info.RenameColumnOp;
import org.apache.doris.nereids.trees.plans.commands.info.RenamePartitionOp;
import org.apache.doris.nereids.trees.plans.commands.info.RenameRollupOp;
import org.apache.doris.nereids.trees.plans.commands.info.RenameTableOp;
import org.apache.doris.nereids.trees.plans.commands.info.ReorderColumnsOp;
import org.apache.doris.nereids.trees.plans.commands.info.ReplacePartitionOp;
import org.apache.doris.nereids.trees.plans.commands.info.ReplaceTableOp;
import org.apache.doris.nereids.trees.plans.commands.info.ResumeMTMVInfo;
import org.apache.doris.nereids.trees.plans.commands.info.RollupDefinition;
import org.apache.doris.nereids.trees.plans.commands.info.SetCharsetAndCollateVarOp;
import org.apache.doris.nereids.trees.plans.commands.info.SetLdapPassVarOp;
import org.apache.doris.nereids.trees.plans.commands.info.SetNamesVarOp;
import org.apache.doris.nereids.trees.plans.commands.info.SetPassVarOp;
import org.apache.doris.nereids.trees.plans.commands.info.SetSessionVarOp;
import org.apache.doris.nereids.trees.plans.commands.info.SetUserDefinedVarOp;
import org.apache.doris.nereids.trees.plans.commands.info.SetUserPropertyVarOp;
import org.apache.doris.nereids.trees.plans.commands.info.SetVarOp;
import org.apache.doris.nereids.trees.plans.commands.info.ShowCreateMTMVInfo;
import org.apache.doris.nereids.trees.plans.commands.info.SimpleColumnDefinition;
import org.apache.doris.nereids.trees.plans.commands.info.StepPartition;
import org.apache.doris.nereids.trees.plans.commands.info.TableNameInfo;
import org.apache.doris.nereids.trees.plans.commands.info.TableRefInfo;
import org.apache.doris.nereids.trees.plans.commands.insert.BatchInsertIntoTableCommand;
import org.apache.doris.nereids.trees.plans.commands.insert.InsertIntoTableCommand;
import org.apache.doris.nereids.trees.plans.commands.insert.InsertOverwriteTableCommand;
import org.apache.doris.nereids.trees.plans.commands.load.CreateDataSyncJobCommand;
import org.apache.doris.nereids.trees.plans.commands.load.CreateRoutineLoadCommand;
import org.apache.doris.nereids.trees.plans.commands.load.LoadColumnClause;
import org.apache.doris.nereids.trees.plans.commands.load.LoadColumnDesc;
import org.apache.doris.nereids.trees.plans.commands.load.LoadDeleteOnClause;
import org.apache.doris.nereids.trees.plans.commands.load.LoadPartitionNames;
import org.apache.doris.nereids.trees.plans.commands.load.LoadPrecedingFilterClause;
import org.apache.doris.nereids.trees.plans.commands.load.LoadProperty;
import org.apache.doris.nereids.trees.plans.commands.load.LoadSeparator;
import org.apache.doris.nereids.trees.plans.commands.load.LoadSequenceClause;
import org.apache.doris.nereids.trees.plans.commands.load.LoadWhereClause;
import org.apache.doris.nereids.trees.plans.commands.load.PauseDataSyncJobCommand;
import org.apache.doris.nereids.trees.plans.commands.load.PauseRoutineLoadCommand;
import org.apache.doris.nereids.trees.plans.commands.load.ResumeDataSyncJobCommand;
import org.apache.doris.nereids.trees.plans.commands.load.ResumeRoutineLoadCommand;
import org.apache.doris.nereids.trees.plans.commands.load.ShowCreateRoutineLoadCommand;
import org.apache.doris.nereids.trees.plans.commands.load.StopDataSyncJobCommand;
import org.apache.doris.nereids.trees.plans.commands.load.StopRoutineLoadCommand;
import org.apache.doris.nereids.trees.plans.commands.load.SyncJobName;
import org.apache.doris.nereids.trees.plans.commands.refresh.RefreshCatalogCommand;
import org.apache.doris.nereids.trees.plans.commands.refresh.RefreshDatabaseCommand;
import org.apache.doris.nereids.trees.plans.commands.refresh.RefreshDictionaryCommand;
import org.apache.doris.nereids.trees.plans.commands.refresh.RefreshTableCommand;
import org.apache.doris.nereids.trees.plans.commands.use.SwitchCommand;
import org.apache.doris.nereids.trees.plans.commands.use.UseCommand;
import org.apache.doris.nereids.trees.plans.logical.LogicalAggregate;
import org.apache.doris.nereids.trees.plans.logical.LogicalCTE;
import org.apache.doris.nereids.trees.plans.logical.LogicalExcept;
import org.apache.doris.nereids.trees.plans.logical.LogicalFileSink;
import org.apache.doris.nereids.trees.plans.logical.LogicalFilter;
import org.apache.doris.nereids.trees.plans.logical.LogicalGenerate;
import org.apache.doris.nereids.trees.plans.logical.LogicalHaving;
import org.apache.doris.nereids.trees.plans.logical.LogicalIntersect;
import org.apache.doris.nereids.trees.plans.logical.LogicalJoin;
import org.apache.doris.nereids.trees.plans.logical.LogicalLimit;
import org.apache.doris.nereids.trees.plans.logical.LogicalOneRowRelation;
import org.apache.doris.nereids.trees.plans.logical.LogicalPlan;
import org.apache.doris.nereids.trees.plans.logical.LogicalPreAggOnHint;
import org.apache.doris.nereids.trees.plans.logical.LogicalProject;
import org.apache.doris.nereids.trees.plans.logical.LogicalQualify;
import org.apache.doris.nereids.trees.plans.logical.LogicalRepeat;
import org.apache.doris.nereids.trees.plans.logical.LogicalSelectHint;
import org.apache.doris.nereids.trees.plans.logical.LogicalSink;
import org.apache.doris.nereids.trees.plans.logical.LogicalSort;
import org.apache.doris.nereids.trees.plans.logical.LogicalSubQueryAlias;
import org.apache.doris.nereids.trees.plans.logical.LogicalUnion;
import org.apache.doris.nereids.trees.plans.logical.LogicalUsingJoin;
import org.apache.doris.nereids.types.AggStateType;
import org.apache.doris.nereids.types.ArrayType;
import org.apache.doris.nereids.types.BigIntType;
import org.apache.doris.nereids.types.BooleanType;
import org.apache.doris.nereids.types.DataType;
import org.apache.doris.nereids.types.LargeIntType;
import org.apache.doris.nereids.types.MapType;
import org.apache.doris.nereids.types.StructField;
import org.apache.doris.nereids.types.StructType;
import org.apache.doris.nereids.types.VarcharType;
import org.apache.doris.nereids.types.coercion.CharacterType;
import org.apache.doris.nereids.util.ExpressionUtils;
import org.apache.doris.nereids.util.RelationUtil;
import org.apache.doris.nereids.util.Utils;
import org.apache.doris.policy.FilterType;
import org.apache.doris.policy.PolicyTypeEnum;
import org.apache.doris.qe.ConnectContext;
import org.apache.doris.qe.SqlModeHelper;
import org.apache.doris.statistics.AnalysisInfo;
import org.apache.doris.system.NodeType;

import com.google.common.collect.ImmutableList;
import com.google.common.collect.ImmutableMap;
import com.google.common.collect.ImmutableMap.Builder;
import com.google.common.collect.Lists;
import com.google.common.collect.Maps;
import com.google.common.collect.Sets;
import org.antlr.v4.runtime.ParserRuleContext;
import org.antlr.v4.runtime.RuleContext;
import org.antlr.v4.runtime.Token;
import org.antlr.v4.runtime.tree.ParseTree;
import org.antlr.v4.runtime.tree.RuleNode;
import org.antlr.v4.runtime.tree.TerminalNode;

import java.math.BigDecimal;
import java.math.BigInteger;
import java.util.ArrayList;
import java.util.Collections;
import java.util.HashMap;
import java.util.HashSet;
import java.util.List;
import java.util.Locale;
import java.util.Map;
import java.util.Optional;
import java.util.Set;
import java.util.function.Supplier;
import java.util.stream.Collectors;

/**
 * Build a logical plan tree with unbounded nodes.
 */
@SuppressWarnings({"OptionalUsedAsFieldOrParameterType", "OptionalGetWithoutIsPresent"})
public class LogicalPlanBuilder extends DorisParserBaseVisitor<Object> {
    private static String JOB_NAME = "jobName";
    private static String TASK_ID = "taskId";
    // Sort the parameters with token position to keep the order with original placeholders
    // in prepared statement.Otherwise, the order maybe broken
    private final Map<Token, Placeholder> tokenPosToParameters = Maps.newTreeMap((pos1, pos2) -> {
        int line = pos1.getLine() - pos2.getLine();
        if (line != 0) {
            return line;
        }
        return pos1.getCharPositionInLine() - pos2.getCharPositionInLine();
    });

    private final Map<Integer, ParserRuleContext> selectHintMap;

    public LogicalPlanBuilder(Map<Integer, ParserRuleContext> selectHintMap) {
        this.selectHintMap = selectHintMap;
    }

    @SuppressWarnings("unchecked")
    protected <T> T typedVisit(ParseTree ctx) {
        return (T) ctx.accept(this);
    }

    /**
     * Override the default behavior for all visit methods. This will only return a non-null result
     * when the context has only one child. This is done because there is no generic method to
     * combine the results of the context children. In all other cases null is returned.
     */
    @Override
    public Object visitChildren(RuleNode node) {
        if (node.getChildCount() == 1) {
            return node.getChild(0).accept(this);
        } else {
            return null;
        }
    }

    @Override
    public LogicalPlan visitSingleStatement(SingleStatementContext ctx) {
        return ParserUtils.withOrigin(ctx, () -> (LogicalPlan) visit(ctx.statement()));
    }

    @Override
    public LogicalPlan visitStatementDefault(StatementDefaultContext ctx) {
        LogicalPlan plan = plan(ctx.query());
        if (ctx.outFileClause() != null) {
            plan = withOutFile(plan, ctx.outFileClause());
        } else {
            plan = new UnboundResultSink<>(plan);
        }
        return withExplain(plan, ctx.explain());
    }

    @Override
    public LogicalPlan visitCreateScheduledJob(DorisParser.CreateScheduledJobContext ctx) {
        Optional<String> label = ctx.label == null ? Optional.empty() : Optional.of(ctx.label.getText());
        Optional<String> atTime = ctx.atTime == null ? Optional.empty() : Optional.of(ctx.atTime.getText());
        Optional<Boolean> immediateStartOptional = ctx.CURRENT_TIMESTAMP() == null ? Optional.of(false) :
                Optional.of(true);
        Optional<String> startTime = ctx.startTime == null ? Optional.empty() : Optional.of(ctx.startTime.getText());
        Optional<String> endsTime = ctx.endsTime == null ? Optional.empty() : Optional.of(ctx.endsTime.getText());
        Optional<Long> interval = ctx.timeInterval == null ? Optional.empty() :
                Optional.of(Long.valueOf(ctx.timeInterval.getText()));
        Optional<String> intervalUnit = ctx.timeUnit == null ? Optional.empty() : Optional.of(ctx.timeUnit.getText());
        String comment =
                visitCommentSpec(ctx.commentSpec());
        String executeSql = getOriginSql(ctx.supportedDmlStatement());
        CreateJobInfo createJobInfo = new CreateJobInfo(label, atTime, interval, intervalUnit, startTime,
                endsTime, immediateStartOptional, comment, executeSql);
        return new CreateJobCommand(createJobInfo);
    }

    private void checkJobNameKey(String key, String keyFormat, DorisParser.SupportedJobStatementContext parseContext) {
        if (key.isEmpty() || !key.equalsIgnoreCase(keyFormat)) {
            throw new ParseException(keyFormat + " should be: '" + keyFormat + "'", parseContext);
        }
    }

    @Override
    public LogicalPlan visitPauseJob(DorisParser.PauseJobContext ctx) {
        checkJobNameKey(stripQuotes(ctx.jobNameKey.getText()), JOB_NAME, ctx);
        return new PauseJobCommand(stripQuotes(ctx.jobNameValue.getText()));
    }

    @Override
    public LogicalPlan visitDropJob(DorisParser.DropJobContext ctx) {
        checkJobNameKey(stripQuotes(ctx.jobNameKey.getText()), JOB_NAME, ctx);
        boolean ifExists = ctx.EXISTS() != null;
        return new DropJobCommand(stripQuotes(ctx.jobNameValue.getText()), ifExists);
    }

    @Override
    public LogicalPlan visitResumeJob(DorisParser.ResumeJobContext ctx) {
        checkJobNameKey(stripQuotes(ctx.jobNameKey.getText()), JOB_NAME, ctx);
        return new ResumeJobCommand(stripQuotes(ctx.jobNameValue.getText()));
    }

    @Override
    public LogicalPlan visitCancelJobTask(DorisParser.CancelJobTaskContext ctx) {
        checkJobNameKey(stripQuotes(ctx.jobNameKey.getText()), JOB_NAME, ctx);
        checkJobNameKey(stripQuotes(ctx.taskIdKey.getText()), TASK_ID, ctx);
        String jobName = stripQuotes(ctx.jobNameValue.getText());
        Long taskId = Long.valueOf(ctx.taskIdValue.getText());
        return new CancelJobTaskCommand(jobName, taskId);
    }

    private StageAndPattern getStageAndPattern(DorisParser.StageAndPatternContext ctx) {
        if (ctx.pattern != null) {
            return new StageAndPattern(stripQuotes(ctx.stage.getText()), stripQuotes(ctx.pattern.getText()));
        } else {
            return new StageAndPattern(stripQuotes(ctx.stage.getText()), null);
        }
    }

    @Override
    public LogicalPlan visitCopyInto(DorisParser.CopyIntoContext ctx) {
        ImmutableList.Builder<String> tableName = ImmutableList.builder();
        if (null != ctx.name) {
            List<String> nameParts = visitMultipartIdentifier(ctx.name);
            tableName.addAll(nameParts);
        }
        List<String> columns = (null != ctx.columns) ? visitIdentifierList(ctx.columns) : null;
        StageAndPattern stageAndPattern = getStageAndPattern(ctx.stageAndPattern());
        CopyFromDesc copyFromDesc = null;
        if (null != ctx.SELECT()) {
            List<NamedExpression> projects = getNamedExpressions(ctx.selectColumnClause().namedExpressionSeq());
            Optional<Expression> where = Optional.empty();
            if (ctx.whereClause() != null) {
                where = Optional.of(getExpression(ctx.whereClause().booleanExpression()));
            }
            copyFromDesc = new CopyFromDesc(stageAndPattern, projects, where);
        } else {
            copyFromDesc = new CopyFromDesc(stageAndPattern);
        }
        Map<String, String> properties = visitPropertyClause(ctx.properties);
        copyFromDesc.setTargetColumns(columns);
        CopyIntoInfo copyInfoInfo = null;
        if (null != ctx.selectHint()) {
            if ((selectHintMap == null) || selectHintMap.isEmpty()) {
                throw new AnalysisException("hint should be in right place: " + ctx.getText());
            }
            List<ParserRuleContext> selectHintContexts = Lists.newArrayList();
            for (Integer key : selectHintMap.keySet()) {
                if (key > ctx.getStart().getStopIndex() && key < ctx.getStop().getStartIndex()) {
                    selectHintContexts.add(selectHintMap.get(key));
                }
            }
            if (selectHintContexts.size() != 1) {
                throw new AnalysisException("only one hint is allowed in: " + ctx.getText());
            }
            SelectHintContext selectHintContext = (SelectHintContext) selectHintContexts.get(0);
            Map<String, String> parameterNames = Maps.newLinkedHashMap();
            for (HintStatementContext hintStatement : selectHintContext.hintStatements) {
                String hintName = hintStatement.hintName.getText().toLowerCase(Locale.ROOT);
                if (!hintName.equalsIgnoreCase("set_var")) {
                    throw new AnalysisException("only set_var hint is allowed in: " + ctx.getText());
                }
                for (HintAssignmentContext kv : hintStatement.parameters) {
                    if (kv.key != null) {
                        String parameterName = visitIdentifierOrText(kv.key);
                        Optional<String> value = Optional.empty();
                        if (kv.constantValue != null) {
                            Literal literal = (Literal) visit(kv.constantValue);
                            value = Optional.ofNullable(literal.toLegacyLiteral().getStringValue());
                        } else if (kv.identifierValue != null) {
                            // maybe we should throw exception when the identifierValue is quoted identifier
                            value = Optional.ofNullable(kv.identifierValue.getText());
                        }
                        parameterNames.put(parameterName, value.get());
                    }
                }
            }
            Map<String, Map<String, String>> setVarHint = Maps.newLinkedHashMap();
            setVarHint.put("set_var", parameterNames);
            copyInfoInfo = new CopyIntoInfo(tableName.build(), copyFromDesc, properties, setVarHint);
        } else {
            copyInfoInfo = new CopyIntoInfo(tableName.build(), copyFromDesc, properties, null);
        }

        return new CopyIntoCommand(copyInfoInfo);
    }

    @Override
    public String visitCommentSpec(DorisParser.CommentSpecContext ctx) {
        String commentSpec = ctx == null ? "''" : ctx.STRING_LITERAL().getText();
        return
                LogicalPlanBuilderAssistant.escapeBackSlash(commentSpec.substring(1, commentSpec.length() - 1));
    }

    /**
     * This function may be used in some task like InsertTask, RefreshDictionary, etc. the target could be many type of
     * tables.
     */
    @Override
    public LogicalPlan visitInsertTable(InsertTableContext ctx) {
        boolean isOverwrite = ctx.INTO() == null;
        ImmutableList.Builder<String> tableName = ImmutableList.builder();
        if (null != ctx.tableName) {
            List<String> nameParts = visitMultipartIdentifier(ctx.tableName);
            tableName.addAll(nameParts);
        } else if (null != ctx.tableId) {
            // process group commit insert table command send by be
            TableName name = Env.getCurrentEnv().getCurrentCatalog()
                    .getTableNameByTableId(Long.valueOf(ctx.tableId.getText()));
            tableName.add(name.getDb());
            tableName.add(name.getTbl());
            ConnectContext.get().setDatabase(name.getDb());
        } else {
            throw new ParseException("tableName and tableId cannot both be null");
        }
        Optional<String> labelName = (ctx.labelName == null) ? Optional.empty() : Optional.of(ctx.labelName.getText());
        List<String> colNames = ctx.cols == null ? ImmutableList.of() : visitIdentifierList(ctx.cols);
        // TODO visit partitionSpecCtx
        LogicalPlan plan = visitQuery(ctx.query());
        // partitionSpec may be NULL. means auto detect partition. only available when IOT
        Pair<Boolean, List<String>> partitionSpec = visitPartitionSpec(ctx.partitionSpec());
        // partitionSpec.second :
        // null - auto detect
        // zero - whole table
        // others - specific partitions
        boolean isAutoDetect = partitionSpec.second == null;
        LogicalSink<?> sink = UnboundTableSinkCreator.createUnboundTableSinkMaybeOverwrite(
                tableName.build(),
                colNames,
                ImmutableList.of(), // hints
                partitionSpec.first, // isTemp
                partitionSpec.second, // partition names
                isAutoDetect,
                isOverwrite,
                ConnectContext.get().getSessionVariable().isEnableUniqueKeyPartialUpdate(),
                ctx.tableId == null ? DMLCommandType.INSERT : DMLCommandType.GROUP_COMMIT,
                plan);
        Optional<LogicalPlan> cte = Optional.empty();
        if (ctx.cte() != null) {
            cte = Optional.ofNullable(withCte(plan, ctx.cte()));
        }
        LogicalPlan command;
        if (isOverwrite) {
            command = new InsertOverwriteTableCommand(sink, labelName, cte);
        } else {
            if (ConnectContext.get() != null && ConnectContext.get().isTxnModel()
                    && sink.child() instanceof InlineTable
                    && sink.child().getExpressions().stream().allMatch(Expression::isConstant)) {
                // FIXME: In legacy, the `insert into select 1` is handled as `insert into values`.
                //  In nereids, the original way is throw an AnalysisException and fallback to legacy.
                //  Now handle it as `insert into select`(a separate load job), should fix it as the legacy.
                command = new BatchInsertIntoTableCommand(sink);
            } else {
                command = new InsertIntoTableCommand(sink, labelName, Optional.empty(), cte);
            }
        }
        return withExplain(command, ctx.explain());
    }

    /**
     * return a pair, first will be true if partitions is temp partition, select is a list to present partition list.
     */
    @Override
    public Pair<Boolean, List<String>> visitPartitionSpec(PartitionSpecContext ctx) {
        List<String> partitions = ImmutableList.of();
        boolean temporaryPartition = false;
        if (ctx != null) {
            temporaryPartition = ctx.TEMPORARY() != null;
            if (ctx.ASTERISK() != null) {
                partitions = null;
            } else if (ctx.partition != null) {
                partitions = ImmutableList.of(ctx.partition.getText());
            } else {
                partitions = visitIdentifierList(ctx.partitions);
            }
        }
        return Pair.of(temporaryPartition, partitions);
    }

    @Override
    public Command visitCreateMTMV(CreateMTMVContext ctx) {
        if (ctx.buildMode() == null && ctx.refreshMethod() == null && ctx.refreshTrigger() == null
                && ctx.cols == null && ctx.keys == null
                && ctx.HASH() == null && ctx.RANDOM() == null && ctx.BUCKETS() == null) {
            return visitCreateSyncMvCommand(ctx);
        }

        List<String> nameParts = visitMultipartIdentifier(ctx.mvName);
        BuildMode buildMode = visitBuildMode(ctx.buildMode());
        RefreshMethod refreshMethod = visitRefreshMethod(ctx.refreshMethod());
        MTMVRefreshTriggerInfo refreshTriggerInfo = visitRefreshTrigger(ctx.refreshTrigger());
        LogicalPlan logicalPlan = visitQuery(ctx.query());
        String querySql = getOriginSql(ctx.query());

        int bucketNum = FeConstants.default_bucket_num;
        if (ctx.INTEGER_VALUE() != null) {
            bucketNum = Integer.parseInt(ctx.INTEGER_VALUE().getText());
        }
        DistributionDescriptor desc;
        if (ctx.HASH() != null) {
            desc = new DistributionDescriptor(true, ctx.AUTO() != null, bucketNum,
                    visitIdentifierList(ctx.hashKeys));
        } else {
            desc = new DistributionDescriptor(false, ctx.AUTO() != null, bucketNum, null);
        }

        Map<String, String> properties = ctx.propertyClause() != null
                ? Maps.newHashMap(visitPropertyClause(ctx.propertyClause())) : Maps.newHashMap();
        String comment = ctx.STRING_LITERAL() == null ? "" : LogicalPlanBuilderAssistant.escapeBackSlash(
                ctx.STRING_LITERAL().getText().substring(1, ctx.STRING_LITERAL().getText().length() - 1));

        return new CreateMTMVCommand(new CreateMTMVInfo(ctx.EXISTS() != null, new TableNameInfo(nameParts),
                ctx.keys != null ? visitIdentifierList(ctx.keys) : ImmutableList.of(),
                comment,
                desc, properties, logicalPlan, querySql,
                new MTMVRefreshInfo(buildMode, refreshMethod, refreshTriggerInfo),
                ctx.cols == null ? Lists.newArrayList() : visitSimpleColumnDefs(ctx.cols),
                visitMTMVPartitionInfo(ctx.mvPartition())
        ));
    }

    private Command visitCreateSyncMvCommand(CreateMTMVContext ctx) {
        List<String> nameParts = visitMultipartIdentifier(ctx.mvName);
        LogicalPlan logicalPlan = new UnboundResultSink<>(visitQuery(ctx.query()));
        Map<String, String> properties = ctx.propertyClause() != null
                ? Maps.newHashMap(visitPropertyClause(ctx.propertyClause())) : Maps.newHashMap();
        return new CreateMaterializedViewCommand(new TableNameInfo(nameParts), logicalPlan, properties);
    }

    /**
     * get MTMVPartitionDefinition
     *
     * @param ctx MvPartitionContext
     * @return MTMVPartitionDefinition
     */
    public MTMVPartitionDefinition visitMTMVPartitionInfo(MvPartitionContext ctx) {
        MTMVPartitionDefinition mtmvPartitionDefinition = new MTMVPartitionDefinition();
        if (ctx == null) {
            mtmvPartitionDefinition.setPartitionType(MTMVPartitionType.SELF_MANAGE);
        } else if (ctx.partitionKey != null) {
            mtmvPartitionDefinition.setPartitionType(MTMVPartitionType.FOLLOW_BASE_TABLE);
            mtmvPartitionDefinition.setPartitionCol(ctx.partitionKey.getText());
        } else {
            mtmvPartitionDefinition.setPartitionType(MTMVPartitionType.EXPR);
            Expression functionCallExpression = visitFunctionCallExpression(ctx.partitionExpr);
            mtmvPartitionDefinition.setFunctionCallExpression(functionCallExpression);
        }
        return mtmvPartitionDefinition;
    }

    @Override
    public List<SimpleColumnDefinition> visitSimpleColumnDefs(SimpleColumnDefsContext ctx) {
        if (ctx == null) {
            return null;
        }
        return ctx.cols.stream()
                .map(this::visitSimpleColumnDef)
                .collect(ImmutableList.toImmutableList());
    }

    @Override
    public SimpleColumnDefinition visitSimpleColumnDef(SimpleColumnDefContext ctx) {
        String comment = ctx.STRING_LITERAL() == null ? "" : LogicalPlanBuilderAssistant.escapeBackSlash(
                ctx.STRING_LITERAL().getText().substring(1, ctx.STRING_LITERAL().getText().length() - 1));
        return new SimpleColumnDefinition(ctx.colName.getText(), comment);
    }

    /**
     * get originSql
     *
     * @param ctx context
     * @return originSql
     */
    public String getOriginSql(ParserRuleContext ctx) {
        int startIndex = ctx.start.getStartIndex();
        int stopIndex = ctx.stop.getStopIndex();
        org.antlr.v4.runtime.misc.Interval interval = new org.antlr.v4.runtime.misc.Interval(startIndex, stopIndex);
        return ctx.start.getInputStream().getText(interval);
    }

    @Override
    public MTMVRefreshTriggerInfo visitRefreshTrigger(RefreshTriggerContext ctx) {
        if (ctx == null) {
            return new MTMVRefreshTriggerInfo(RefreshTrigger.MANUAL);
        }
        if (ctx.MANUAL() != null) {
            return new MTMVRefreshTriggerInfo(RefreshTrigger.MANUAL);
        }
        if (ctx.COMMIT() != null) {
            return new MTMVRefreshTriggerInfo(RefreshTrigger.COMMIT);
        }
        if (ctx.SCHEDULE() != null) {
            return new MTMVRefreshTriggerInfo(RefreshTrigger.SCHEDULE, visitRefreshSchedule(ctx.refreshSchedule()));
        }
        return new MTMVRefreshTriggerInfo(RefreshTrigger.MANUAL);
    }

    @Override
    public ReplayCommand visitReplay(DorisParser.ReplayContext ctx) {
        if (ctx.replayCommand().replayType().DUMP() != null) {
            LogicalPlan plan = plan(ctx.replayCommand().replayType().query());
            return new ReplayCommand(PlanType.REPLAY_COMMAND, null, plan, ReplayCommand.ReplayType.DUMP);
        } else if (ctx.replayCommand().replayType().PLAY() != null) {
            String tmpPath = ctx.replayCommand().replayType().filePath.getText();
            String path = LogicalPlanBuilderAssistant.escapeBackSlash(tmpPath.substring(1, tmpPath.length() - 1));
            return new ReplayCommand(PlanType.REPLAY_COMMAND, path, null, ReplayCommand.ReplayType.PLAY);
        }
        return null;
    }

    @Override
    public MTMVRefreshSchedule visitRefreshSchedule(RefreshScheduleContext ctx) {
        int interval = Integer.parseInt(ctx.INTEGER_VALUE().getText());
        String startTime = ctx.STARTS() == null ? null
                : ctx.STRING_LITERAL().getText().substring(1, ctx.STRING_LITERAL().getText().length() - 1);
        IntervalUnit unit = visitMvRefreshUnit(ctx.refreshUnit);
        return new MTMVRefreshSchedule(startTime, interval, unit);
    }

    /**
     * get IntervalUnit,only enable_job_schedule_second_for_test is true, can use second
     *
     * @param ctx ctx
     * @return IntervalUnit
     */
    public IntervalUnit visitMvRefreshUnit(IdentifierContext ctx) {
        IntervalUnit intervalUnit = IntervalUnit.fromString(ctx.getText().toUpperCase());
        if (null == intervalUnit) {
            throw new AnalysisException("interval time unit can not be " + ctx.getText());
        }
        if (intervalUnit.equals(IntervalUnit.SECOND)
                && !Config.enable_job_schedule_second_for_test) {
            throw new AnalysisException("interval time unit can not be second");
        }
        return intervalUnit;
    }

    @Override
    public RefreshMethod visitRefreshMethod(RefreshMethodContext ctx) {
        if (ctx == null) {
            return RefreshMethod.AUTO;
        }
        return RefreshMethod.valueOf(ctx.getText().toUpperCase());
    }

    @Override
    public BuildMode visitBuildMode(BuildModeContext ctx) {
        if (ctx == null) {
            return BuildMode.IMMEDIATE;
        }
        if (ctx.DEFERRED() != null) {
            return BuildMode.DEFERRED;
        } else if (ctx.IMMEDIATE() != null) {
            return BuildMode.IMMEDIATE;
        }
        return BuildMode.IMMEDIATE;
    }

    @Override
    public RefreshMTMVCommand visitRefreshMTMV(RefreshMTMVContext ctx) {
        List<String> nameParts = visitMultipartIdentifier(ctx.mvName);
        List<String> partitions = ImmutableList.of();
        if (ctx.partitionSpec() != null) {
            if (ctx.partitionSpec().TEMPORARY() != null) {
                throw new AnalysisException("Not allowed to specify TEMPORARY ");
            }
            if (ctx.partitionSpec().partition != null) {
                partitions = ImmutableList.of(ctx.partitionSpec().partition.getText());
            } else {
                partitions = visitIdentifierList(ctx.partitionSpec().partitions);
            }
        }
        return new RefreshMTMVCommand(new RefreshMTMVInfo(new TableNameInfo(nameParts),
                partitions, ctx.COMPLETE() != null));
    }

    @Override
    public Command visitDropMTMV(DropMTMVContext ctx) {
        if (ctx.tableName != null) {
            // TODO support drop sync mv
            return new UnsupportedCommand();
        }
        List<String> nameParts = visitMultipartIdentifier(ctx.mvName);
        return new DropMTMVCommand(new DropMTMVInfo(new TableNameInfo(nameParts), ctx.EXISTS() != null));
    }

    @Override
    public PauseMTMVCommand visitPauseMTMV(PauseMTMVContext ctx) {
        List<String> nameParts = visitMultipartIdentifier(ctx.mvName);
        return new PauseMTMVCommand(new PauseMTMVInfo(new TableNameInfo(nameParts)));
    }

    @Override
    public ResumeMTMVCommand visitResumeMTMV(ResumeMTMVContext ctx) {
        List<String> nameParts = visitMultipartIdentifier(ctx.mvName);
        return new ResumeMTMVCommand(new ResumeMTMVInfo(new TableNameInfo(nameParts)));
    }

    @Override
    public ShowCreateMTMVCommand visitShowCreateMTMV(ShowCreateMTMVContext ctx) {
        List<String> nameParts = visitMultipartIdentifier(ctx.mvName);
        return new ShowCreateMTMVCommand(new ShowCreateMTMVInfo(new TableNameInfo(nameParts)));
    }

    @Override
    public CancelExportCommand visitCancelExport(DorisParser.CancelExportContext ctx) {
        String databaseName = null;
        if (ctx.database != null) {
            databaseName = stripQuotes(ctx.database.getText());
        }
        Expression wildWhere = null;
        if (ctx.wildWhere() != null) {
            wildWhere = getWildWhere(ctx.wildWhere());
        }
        return new CancelExportCommand(databaseName, wildWhere);
    }

    @Override
    public CancelLoadCommand visitCancelLoad(DorisParser.CancelLoadContext ctx) {
        String databaseName = null;
        if (ctx.database != null) {
            databaseName = stripQuotes(ctx.database.getText());
        }
        Expression wildWhere = null;
        if (ctx.wildWhere() != null) {
            wildWhere = getWildWhere(ctx.wildWhere());
        }
        return new CancelLoadCommand(databaseName, wildWhere);
    }

    @Override
    public CancelWarmUpJobCommand visitCancelWarmUpJob(DorisParser.CancelWarmUpJobContext ctx) {
        Expression wildWhere = null;
        if (ctx.wildWhere() != null) {
            wildWhere = getWildWhere(ctx.wildWhere());
        }
        return new CancelWarmUpJobCommand(wildWhere);
    }

    @Override
    public CancelMTMVTaskCommand visitCancelMTMVTask(CancelMTMVTaskContext ctx) {
        List<String> nameParts = visitMultipartIdentifier(ctx.mvName);
        long taskId = Long.parseLong(ctx.taskId.getText());
        return new CancelMTMVTaskCommand(new CancelMTMVTaskInfo(new TableNameInfo(nameParts), taskId));
    }

    @Override
    public AdminCompactTableCommand visitAdminCompactTable(AdminCompactTableContext ctx) {
        TableRefInfo tableRefInfo = visitBaseTableRefContext(ctx.baseTableRef());
        EqualTo equalTo = null;
        if (ctx.WHERE() != null) {
            StringLiteral left = new StringLiteral(stripQuotes(ctx.TYPE().getText()));
            StringLiteral right = new StringLiteral(stripQuotes(ctx.STRING_LITERAL().getText()));
            equalTo = new EqualTo(left, right);
        }
        return new AdminCompactTableCommand(tableRefInfo, equalTo);
    }

    @Override
    public AlterMTMVCommand visitAlterMTMV(AlterMTMVContext ctx) {
        List<String> nameParts = visitMultipartIdentifier(ctx.mvName);
        TableNameInfo mvName = new TableNameInfo(nameParts);
        AlterMTMVInfo alterMTMVInfo = null;
        if (ctx.RENAME() != null) {
            alterMTMVInfo = new AlterMTMVRenameInfo(mvName, ctx.newName.getText());
        } else if (ctx.REFRESH() != null) {
            MTMVRefreshInfo refreshInfo = new MTMVRefreshInfo();
            if (ctx.refreshMethod() != null) {
                refreshInfo.setRefreshMethod(visitRefreshMethod(ctx.refreshMethod()));
            }
            if (ctx.refreshTrigger() != null) {
                refreshInfo.setRefreshTriggerInfo(visitRefreshTrigger(ctx.refreshTrigger()));
            }
            alterMTMVInfo = new AlterMTMVRefreshInfo(mvName, refreshInfo);
        } else if (ctx.SET() != null) {
            alterMTMVInfo = new AlterMTMVPropertyInfo(mvName,
                    Maps.newHashMap(visitPropertyItemList(ctx.fileProperties)));
        } else if (ctx.REPLACE() != null) {
            String newName = ctx.newName.getText();
            Map<String, String> properties = ctx.propertyClause() != null
                    ? Maps.newHashMap(visitPropertyClause(ctx.propertyClause())) : Maps.newHashMap();
            alterMTMVInfo = new AlterMTMVReplaceInfo(mvName, newName, properties);
        }
        return new AlterMTMVCommand(alterMTMVInfo);
    }

    @Override
    public LogicalPlan visitAlterView(AlterViewContext ctx) {
        List<String> nameParts = visitMultipartIdentifier(ctx.name);
        String comment = ctx.commentSpec() == null ? null : visitCommentSpec(ctx.commentSpec());
        AlterViewInfo info;
        if (comment != null) {
            info = new AlterViewInfo(new TableNameInfo(nameParts), comment);
        } else {
            String querySql = getOriginSql(ctx.query());
            info = new AlterViewInfo(new TableNameInfo(nameParts), querySql,
                    ctx.cols == null ? Lists.newArrayList() : visitSimpleColumnDefs(ctx.cols));
        }
        return new AlterViewCommand(info);
    }

    @Override
    public LogicalPlan visitAlterStorageVault(AlterStorageVaultContext ctx) {
        List<String> nameParts = this.visitMultipartIdentifier(ctx.name);
        String vaultName = nameParts.get(0);
        Map<String, String> properties = this.visitPropertyClause(ctx.properties);
        return new AlterStorageVaultCommand(vaultName, properties);
    }

    @Override
    public LogicalPlan visitAlterSystemRenameComputeGroup(AlterSystemRenameComputeGroupContext ctx) {
        return new AlterSystemRenameComputeGroupCommand(ctx.name.getText(), ctx.newName.getText());
    }

    @Override
    public LogicalPlan visitShowConstraint(ShowConstraintContext ctx) {
        List<String> parts = visitMultipartIdentifier(ctx.table);
        return new ShowConstraintsCommand(parts);
    }

    @Override
    public LogicalPlan visitAddConstraint(AddConstraintContext ctx) {
        List<String> parts = visitMultipartIdentifier(ctx.table);
        UnboundRelation curTable = new UnboundRelation(StatementScopeIdGenerator.newRelationId(), parts);
        ImmutableList<Slot> slots = visitIdentifierList(ctx.constraint().slots).stream()
                .map(UnboundSlot::new)
                .collect(ImmutableList.toImmutableList());
        Constraint constraint;
        if (ctx.constraint().UNIQUE() != null) {
            constraint = Constraint.newUniqueConstraint(curTable, slots);
        } else if (ctx.constraint().PRIMARY() != null) {
            constraint = Constraint.newPrimaryKeyConstraint(curTable, slots);
        } else if (ctx.constraint().FOREIGN() != null) {
            ImmutableList<Slot> referencedSlots = visitIdentifierList(ctx.constraint().referencedSlots).stream()
                    .map(UnboundSlot::new)
                    .collect(ImmutableList.toImmutableList());
            List<String> nameParts = visitMultipartIdentifier(ctx.constraint().referenceTable);
            LogicalPlan referenceTable = new UnboundRelation(StatementScopeIdGenerator.newRelationId(), nameParts);
            constraint = Constraint.newForeignKeyConstraint(curTable, slots, referenceTable, referencedSlots);
        } else {
            throw new AnalysisException("Unsupported constraint " + ctx.getText());
        }
        return new AddConstraintCommand(ctx.constraintName.getText().toLowerCase(), constraint);
    }

    @Override
    public LogicalPlan visitDropConstraint(DropConstraintContext ctx) {
        List<String> parts = visitMultipartIdentifier(ctx.table);
        UnboundRelation curTable = new UnboundRelation(StatementScopeIdGenerator.newRelationId(), parts);
        return new DropConstraintCommand(ctx.constraintName.getText().toLowerCase(), curTable);
    }

    @Override
    public LogicalPlan visitUpdate(UpdateContext ctx) {
        LogicalPlan query = LogicalPlanBuilderAssistant.withCheckPolicy(new UnboundRelation(
                StatementScopeIdGenerator.newRelationId(), visitMultipartIdentifier(ctx.tableName)));
        query = withTableAlias(query, ctx.tableAlias());
        if (ctx.fromClause() != null) {
            query = withRelations(query, ctx.fromClause().relations().relation());
        }
        query = withFilter(query, Optional.ofNullable(ctx.whereClause()));
        String tableAlias = null;
        if (ctx.tableAlias().strictIdentifier() != null) {
            tableAlias = ctx.tableAlias().getText();
        }
        Optional<LogicalPlan> cte = Optional.empty();
        if (ctx.cte() != null) {
            cte = Optional.ofNullable(withCte(query, ctx.cte()));
        }
        return withExplain(new UpdateCommand(visitMultipartIdentifier(ctx.tableName), tableAlias,
                visitUpdateAssignmentSeq(ctx.updateAssignmentSeq()), query, cte), ctx.explain());
    }

    @Override
    public LogicalPlan visitDelete(DeleteContext ctx) {
        List<String> tableName = visitMultipartIdentifier(ctx.tableName);
        Pair<Boolean, List<String>> partitionSpec = visitPartitionSpec(ctx.partitionSpec());
        // TODO: now dont support delete auto detect partition.
        if (partitionSpec == null) {
            throw new ParseException("Now don't support auto detect partitions in deleting", ctx);
        }
        LogicalPlan query = withTableAlias(LogicalPlanBuilderAssistant.withCheckPolicy(
                new UnboundRelation(StatementScopeIdGenerator.newRelationId(), tableName,
                        partitionSpec.second, partitionSpec.first)), ctx.tableAlias());
        String tableAlias = null;
        if (ctx.tableAlias().strictIdentifier() != null) {
            tableAlias = ctx.tableAlias().getText();
        }

        Command deleteCommand;
        if (ctx.USING() == null && ctx.cte() == null) {
            query = withFilter(query, Optional.ofNullable(ctx.whereClause()));
            deleteCommand = new DeleteFromCommand(tableName, tableAlias, partitionSpec.first,
                    partitionSpec.second, query);
        } else {
            // convert to insert into select
            if (ctx.USING() != null) {
                query = withRelations(query, ctx.relations().relation());
            }
            query = withFilter(query, Optional.ofNullable(ctx.whereClause()));
            Optional<LogicalPlan> cte = Optional.empty();
            if (ctx.cte() != null) {
                cte = Optional.ofNullable(withCte(query, ctx.cte()));
            }
            deleteCommand = new DeleteFromUsingCommand(tableName, tableAlias,
                    partitionSpec.first, partitionSpec.second, query, cte);
        }
        if (ctx.explain() != null) {
            return withExplain(deleteCommand, ctx.explain());
        } else {
            return deleteCommand;
        }
    }

    @Override
    public LogicalPlan visitExport(ExportContext ctx) {
        // TODO: replace old class name like ExportStmt, BrokerDesc, Expr with new nereid class name
        List<String> tableName = visitMultipartIdentifier(ctx.tableName);
        List<String> partitions = ctx.partition == null ? ImmutableList.of() : visitIdentifierList(ctx.partition);

        // handle path string
        String tmpPath = ctx.filePath.getText();
        String path = LogicalPlanBuilderAssistant.escapeBackSlash(tmpPath.substring(1, tmpPath.length() - 1));

        Optional<Expression> expr = Optional.empty();
        if (ctx.whereClause() != null) {
            expr = Optional.of(getExpression(ctx.whereClause().booleanExpression()));
        }

        Map<String, String> filePropertiesMap = ImmutableMap.of();
        if (ctx.propertyClause() != null) {
            filePropertiesMap = visitPropertyClause(ctx.propertyClause());
        }

        Optional<BrokerDesc> brokerDesc = Optional.empty();
        if (ctx.withRemoteStorageSystem() != null) {
            brokerDesc = Optional.ofNullable(visitWithRemoteStorageSystem(ctx.withRemoteStorageSystem()));
        }
        return new ExportCommand(tableName, partitions, expr, path, filePropertiesMap, brokerDesc);
    }

    @Override
    public Map<String, String> visitPropertyClause(PropertyClauseContext ctx) {
        return ctx == null ? ImmutableMap.of() : visitPropertyItemList(ctx.fileProperties);
    }

    @Override
    public Map<String, String> visitPropertyItemList(PropertyItemListContext ctx) {
        if (ctx == null || ctx.properties == null) {
            return ImmutableMap.of();
        }
        Builder<String, String> propertiesMap = ImmutableMap.builder();
        for (PropertyItemContext argument : ctx.properties) {
            String key = parsePropertyKey(argument.key);
            String value = parsePropertyValue(argument.value);
            propertiesMap.put(key, value);
        }
        return propertiesMap.build();
    }

    @Override
    public BrokerDesc visitWithRemoteStorageSystem(WithRemoteStorageSystemContext ctx) {
        BrokerDesc brokerDesc = null;

        Map<String, String> brokerPropertiesMap = visitPropertyItemList(ctx.brokerProperties);

        if (ctx.S3() != null) {
            brokerDesc = new BrokerDesc("S3", StorageBackend.StorageType.S3, brokerPropertiesMap);
        } else if (ctx.HDFS() != null) {
            brokerDesc = new BrokerDesc("HDFS", StorageBackend.StorageType.HDFS, brokerPropertiesMap);
        } else if (ctx.LOCAL() != null) {
            brokerDesc = new BrokerDesc("HDFS", StorageBackend.StorageType.LOCAL, brokerPropertiesMap);
        } else if (ctx.BROKER() != null) {
            brokerDesc = new BrokerDesc(visitIdentifierOrText(ctx.brokerName), brokerPropertiesMap);
        }
        return brokerDesc;
    }

    /**
     * Visit multi-statements.
     */
    @Override
    public List<Pair<LogicalPlan, StatementContext>> visitMultiStatements(MultiStatementsContext ctx) {
        List<Pair<LogicalPlan, StatementContext>> logicalPlans = Lists.newArrayList();
        for (DorisParser.StatementContext statement : ctx.statement()) {
            StatementContext statementContext = new StatementContext();
            ConnectContext connectContext = ConnectContext.get();
            if (connectContext != null) {
                connectContext.setStatementContext(statementContext);
                statementContext.setConnectContext(connectContext);
            }
            logicalPlans.add(Pair.of(
                    ParserUtils.withOrigin(ctx, () -> (LogicalPlan) visit(statement)), statementContext));
            List<Placeholder> params = new ArrayList<>(tokenPosToParameters.values());
            statementContext.setPlaceholders(params);
            tokenPosToParameters.clear();
        }
        return logicalPlans;
    }

    /**
     * Visit load-statements.
     */
    @Override
    public LogicalPlan visitLoad(DorisParser.LoadContext ctx) {

        BulkStorageDesc bulkDesc = null;
        if (ctx.withRemoteStorageSystem() != null) {
            Map<String, String> bulkProperties =
                    new HashMap<>(visitPropertyItemList(ctx.withRemoteStorageSystem().brokerProperties));
            if (ctx.withRemoteStorageSystem().S3() != null) {
                bulkDesc = new BulkStorageDesc("S3", BulkStorageDesc.StorageType.S3, bulkProperties);
            } else if (ctx.withRemoteStorageSystem().HDFS() != null) {
                bulkDesc = new BulkStorageDesc("HDFS", BulkStorageDesc.StorageType.HDFS, bulkProperties);
            } else if (ctx.withRemoteStorageSystem().LOCAL() != null) {
                bulkDesc = new BulkStorageDesc("LOCAL_HDFS", BulkStorageDesc.StorageType.LOCAL, bulkProperties);
            } else if (ctx.withRemoteStorageSystem().BROKER() != null
                    && ctx.withRemoteStorageSystem().identifierOrText().getText() != null) {
                bulkDesc = new BulkStorageDesc(ctx.withRemoteStorageSystem().identifierOrText().getText(),
                        bulkProperties);
            }
        }
        ImmutableList.Builder<BulkLoadDataDesc> dataDescriptions = new ImmutableList.Builder<>();
        List<String> labelParts = visitMultipartIdentifier(ctx.lableName);
        String labelName = null;
        String labelDbName = null;
        if (ConnectContext.get().getDatabase().isEmpty() && labelParts.size() == 1) {
            throw new AnalysisException("Current database is not set.");
        } else if (labelParts.size() == 1) {
            labelName = labelParts.get(0);
        } else if (labelParts.size() == 2) {
            labelDbName = labelParts.get(0);
            labelName = labelParts.get(1);
        } else if (labelParts.size() == 3) {
            labelDbName = labelParts.get(1);
            labelName = labelParts.get(2);
        } else {
            throw new AnalysisException("labelParts in load should be [ctl.][db.]label");
        }

        for (DorisParser.DataDescContext ddc : ctx.dataDescs) {
            List<String> nameParts = Lists.newArrayList();
            if (labelDbName != null) {
                nameParts.add(labelDbName);
            }
            nameParts.add(ddc.targetTableName.getText());
            List<String> tableName = RelationUtil.getQualifierName(ConnectContext.get(), nameParts);
            List<String> colNames = (ddc.columns == null ? ImmutableList.of() : visitIdentifierList(ddc.columns));
            List<String> columnsFromPath = (ddc.columnsFromPath == null ? ImmutableList.of()
                        : visitIdentifierList(ddc.columnsFromPath.identifierList()));
            List<String> partitions = ddc.partition == null ? ImmutableList.of() : visitIdentifierList(ddc.partition);
            // TODO: multi location
            List<String> multiFilePaths = new ArrayList<>();
            for (Token filePath : ddc.filePaths) {
                multiFilePaths.add(filePath.getText().substring(1, filePath.getText().length() - 1));
            }
            List<String> filePaths = ddc.filePath == null ? ImmutableList.of() : multiFilePaths;
            Map<String, Expression> colMappings;
            if (ddc.columnMapping == null) {
                colMappings = ImmutableMap.of();
            } else {
                colMappings = new HashMap<>();
                for (DorisParser.MappingExprContext mappingExpr : ddc.columnMapping.mappingSet) {
                    colMappings.put(mappingExpr.mappingCol.getText(), getExpression(mappingExpr.expression()));
                }
            }

            LoadTask.MergeType mergeType = ddc.mergeType() == null ? LoadTask.MergeType.APPEND
                        : LoadTask.MergeType.valueOf(ddc.mergeType().getText());

            Optional<String> fileFormat = ddc.format == null ? Optional.empty()
                    : Optional.of(visitIdentifierOrText(ddc.format));
            Optional<String> separator = ddc.separator == null ? Optional.empty() : Optional.of(ddc.separator.getText()
                        .substring(1, ddc.separator.getText().length() - 1));
            Optional<String> comma = ddc.comma == null ? Optional.empty() : Optional.of(ddc.comma.getText()
                        .substring(1, ddc.comma.getText().length() - 1));
            Map<String, String> dataProperties = ddc.propertyClause() == null ? new HashMap<>()
                        : visitPropertyClause(ddc.propertyClause());
            dataDescriptions.add(new BulkLoadDataDesc(
                    tableName,
                    partitions,
                    filePaths,
                    colNames,
                    columnsFromPath,
                    colMappings,
                    new BulkLoadDataDesc.FileFormatDesc(separator, comma, fileFormat),
                    false,
                    ddc.preFilter == null ? Optional.empty() : Optional.of(getExpression(ddc.preFilter.expression())),
                    ddc.where == null ? Optional.empty() : Optional.of(getExpression(ddc.where.booleanExpression())),
                    mergeType,
                    ddc.deleteOn == null ? Optional.empty() : Optional.of(getExpression(ddc.deleteOn.expression())),
                    ddc.sequenceColumn == null ? Optional.empty()
                            : Optional.of(ddc.sequenceColumn.identifier().getText()), dataProperties));
        }
        Map<String, String> properties = Collections.emptyMap();
        if (ctx.propertyClause() != null) {
            properties = visitPropertyItemList(ctx.propertyClause().propertyItemList());
        }
        String commentSpec = ctx.commentSpec() == null ? "''" : ctx.commentSpec().STRING_LITERAL().getText();
        String comment =
                LogicalPlanBuilderAssistant.escapeBackSlash(commentSpec.substring(1, commentSpec.length() - 1));
        return new LoadCommand(labelName, dataDescriptions.build(), bulkDesc, properties, comment);
    }

    /* ********************************************************************************************
     * Plan parsing
     * ******************************************************************************************** */

    /**
     * process lateral view, add a {@link LogicalGenerate} on plan.
     */
    protected LogicalPlan withGenerate(LogicalPlan plan, LateralViewContext ctx) {
        if (ctx.LATERAL() == null) {
            return plan;
        }
        String generateName = ctx.tableName.getText();
        // if later view explode map type, we need to add a project to convert map to struct
        String columnName = ctx.columnNames.get(0).getText();
        List<String> expandColumnNames = ImmutableList.of();

        // explode can pass multiple columns
        // then use struct to return the result of the expansion of multiple columns.
        if (ctx.columnNames.size() > 1
                || BuiltinTableGeneratingFunctions.INSTANCE.getReturnManyColumnFunctions()
                    .contains(ctx.functionName.getText())) {
            columnName = ConnectContext.get() != null
                    ? ConnectContext.get().getStatementContext().generateColumnName() : "expand_cols";
            expandColumnNames = ctx.columnNames.stream()
                    .map(RuleContext::getText).collect(ImmutableList.toImmutableList());
        }
        String functionName = ctx.functionName.getText();
        List<Expression> arguments = ctx.expression().stream()
                .<Expression>map(this::typedVisit)
                .collect(ImmutableList.toImmutableList());
        Function unboundFunction = new UnboundFunction(functionName, arguments);
        return new LogicalGenerate<>(ImmutableList.of(unboundFunction),
                ImmutableList.of(new UnboundSlot(generateName, columnName)), ImmutableList.of(expandColumnNames), plan);
    }

    /**
     * process CTE and store the results in a logical plan node LogicalCTE
     */
    private LogicalPlan withCte(LogicalPlan plan, CteContext ctx) {
        if (ctx == null) {
            return plan;
        }
        return new LogicalCTE<>((List) visit(ctx.aliasQuery(), LogicalSubQueryAlias.class), plan);
    }

    /**
     * process CTE's alias queries and column aliases
     */
    @Override
    public LogicalSubQueryAlias<Plan> visitAliasQuery(AliasQueryContext ctx) {
        return ParserUtils.withOrigin(ctx, () -> {
            LogicalPlan queryPlan = plan(ctx.query());
            Optional<List<String>> columnNames = optionalVisit(ctx.columnAliases(), () ->
                    ctx.columnAliases().identifier().stream()
                    .map(RuleContext::getText)
                    .collect(ImmutableList.toImmutableList())
            );
            return new LogicalSubQueryAlias<>(ctx.identifier().getText(), columnNames, queryPlan);
        });
    }

    /**
     * process LoadProperty in routine load
     */
    public LoadProperty visitLoadProperty(LoadPropertyContext ctx) {
        LoadProperty loadProperty = null;
        if (ctx instanceof SeparatorContext) {
            String separator = stripQuotes(((SeparatorContext) ctx).STRING_LITERAL().getText());
            loadProperty = new LoadSeparator(separator);
        } else if (ctx instanceof ImportColumnsContext) {
            List<LoadColumnDesc> descList = new ArrayList<>();
            for (DorisParser.ImportColumnDescContext loadColumnDescCtx : ((ImportColumnsContext) ctx)
                    .importColumnsStatement().importColumnDesc()) {
                LoadColumnDesc desc;
                if (loadColumnDescCtx.booleanExpression() != null) {
                    desc = new LoadColumnDesc(loadColumnDescCtx.name.getText(),
                        getExpression(loadColumnDescCtx.booleanExpression()));
                } else {
                    desc = new LoadColumnDesc(loadColumnDescCtx.name.getText());
                }
                descList.add(desc);
            }
            loadProperty = new LoadColumnClause(descList);
        } else if (ctx instanceof ImportDeleteOnContext) {
            loadProperty = new LoadDeleteOnClause(getExpression(((ImportDeleteOnContext) ctx)
                    .importDeleteOnStatement().booleanExpression()));
        } else if (ctx instanceof ImportPartitionsContext) {
            Pair<Boolean, List<String>> partitionSpec = visitPartitionSpec(
                    ((ImportPartitionsContext) ctx).partitionSpec());
            loadProperty = new LoadPartitionNames(partitionSpec.first, partitionSpec.second);
        } else if (ctx instanceof ImportPrecedingFilterContext) {
            loadProperty = new LoadPrecedingFilterClause(getExpression(((ImportPrecedingFilterContext) ctx)
                    .importPrecedingFilterStatement().booleanExpression()));
        } else if (ctx instanceof ImportSequenceContext) {
            loadProperty = new LoadSequenceClause(((ImportSequenceContext) ctx)
                    .importSequenceStatement().identifier().getText());
        } else if (ctx instanceof ImportWhereContext) {
            loadProperty = new LoadWhereClause(getExpression(((ImportWhereContext) ctx)
                    .importWhereStatement().booleanExpression()));
        }
        return loadProperty;
    }

    @Override
    public LogicalPlan visitCreateRoutineLoad(CreateRoutineLoadContext ctx) {
        List<String> labelParts = visitMultipartIdentifier(ctx.label);
        String labelName = null;
        String labelDbName = null;
        if (ConnectContext.get().getDatabase().isEmpty() && labelParts.size() == 1) {
            throw new AnalysisException("Current database is not set.");
        } else if (labelParts.size() == 1) {
            labelName = labelParts.get(0);
        } else if (labelParts.size() == 2) {
            labelDbName = labelParts.get(0);
            labelName = labelParts.get(1);
        } else {
            throw new AnalysisException("labelParts in load should be [db.]label");
        }
        LabelNameInfo jobLabelInfo = new LabelNameInfo(labelDbName, labelName);
        String tableName = null;
        if (ctx.table != null) {
            tableName = ctx.table.getText();
        }
        Map<String, String> properties = ctx.propertyClause() != null
                // NOTICE: we should not generate immutable map here, because it will be modified when analyzing.
                ? Maps.newHashMap(visitPropertyClause(ctx.propertyClause()))
                : Maps.newHashMap();
        String type = ctx.type.getText();
        Map<String, String> customProperties = ctx.customProperties != null
                // NOTICE: we should not generate immutable map here, because it will be modified when analyzing.
                ? Maps.newHashMap(visitPropertyItemList(ctx.customProperties))
                : Maps.newHashMap();
        LoadTask.MergeType mergeType = LoadTask.MergeType.APPEND;
        if (ctx.WITH() != null) {
            if (ctx.DELETE() != null) {
                mergeType = LoadTask.MergeType.DELETE;
            } else if (ctx.MERGE() != null) {
                mergeType = LoadTask.MergeType.MERGE;
            }
        }
        String comment = visitCommentSpec(ctx.commentSpec());
        Map<String, LoadProperty> loadPropertyMap = new HashMap<>();
        for (DorisParser.LoadPropertyContext oneLoadPropertyCOntext : ctx.loadProperty()) {
            LoadProperty loadProperty = visitLoadProperty(oneLoadPropertyCOntext);
            if (loadProperty == null) {
                throw new AnalysisException("invalid clause of routine load");
            }
            if (loadPropertyMap.get(loadProperty.getClass().getName()) != null) {
                throw new AnalysisException("repeat setting of clause load property: "
                    + loadProperty.getClass().getName());
            } else {
                loadPropertyMap.put(loadProperty.getClass().getName(), loadProperty);
            }
        }
        CreateRoutineLoadInfo createRoutineLoadInfo = new CreateRoutineLoadInfo(jobLabelInfo, tableName,
                loadPropertyMap, properties, type, customProperties, mergeType, comment);
        return new CreateRoutineLoadCommand(createRoutineLoadInfo);

    }

    @Override
    public Command visitCreateRowPolicy(CreateRowPolicyContext ctx) {
        FilterType filterType = FilterType.of(ctx.type.getText());
        List<String> nameParts = visitMultipartIdentifier(ctx.table);
        return new CreatePolicyCommand(PolicyTypeEnum.ROW, ctx.name.getText(),
                ctx.EXISTS() != null, new TableNameInfo(nameParts), Optional.of(filterType),
                ctx.user == null ? null : visitUserIdentify(ctx.user),
                ctx.roleName == null ? null : ctx.roleName.getText(),
                Optional.of(getExpression(ctx.booleanExpression())), ImmutableMap.of());
    }

    @Override
    public Command visitCreateStoragePolicy(CreateStoragePolicyContext ctx) {
        Map<String, String> properties = ctx.properties != null
                ? Maps.newHashMap(visitPropertyClause(ctx.properties))
                : Maps.newHashMap();
        return new CreatePolicyCommand(PolicyTypeEnum.STORAGE, ctx.name.getText(),
                ctx.EXISTS() != null, null, Optional.empty(),
                null, null, Optional.empty(), properties);
    }

    @Override
    public String visitIdentifierOrText(DorisParser.IdentifierOrTextContext ctx) {
        if (ctx.STRING_LITERAL() != null) {
            return ctx.STRING_LITERAL().getText().substring(1, ctx.STRING_LITERAL().getText().length() - 1);
        } else {
            return ctx.identifier().getText();
        }
    }

    @Override
    public UserIdentity visitUserIdentify(UserIdentifyContext ctx) {
        String user = visitIdentifierOrText(ctx.user);
        String host = null;
        if (ctx.host != null) {
            host = visitIdentifierOrText(ctx.host);
        }
        if (host == null) {
            host = "%";
        }
        boolean isDomain = ctx.LEFT_PAREN() != null;
        return new UserIdentity(user, host, isDomain);
    }

    @Override
    public LogicalPlan visitQuery(QueryContext ctx) {
        return ParserUtils.withOrigin(ctx, () -> {
            // TODO: need to add withQueryResultClauses and withCTE
            LogicalPlan query = plan(ctx.queryTerm());
            query = withCte(query, ctx.cte());
            return withQueryOrganization(query, ctx.queryOrganization());
        });
    }

    @Override
    public LogicalPlan visitSetOperation(SetOperationContext ctx) {
        return ParserUtils.withOrigin(ctx, () -> {

            if (ctx.UNION() != null) {
                Qualifier qualifier = getQualifier(ctx);
                List<QueryTermContext> contexts = Lists.newArrayList(ctx.right);
                QueryTermContext current = ctx.left;
                while (true) {
                    if (current instanceof SetOperationContext
                            && getQualifier((SetOperationContext) current) == qualifier
                            && ((SetOperationContext) current).UNION() != null) {
                        contexts.add(((SetOperationContext) current).right);
                        current = ((SetOperationContext) current).left;
                    } else {
                        contexts.add(current);
                        break;
                    }
                }
                Collections.reverse(contexts);
                List<LogicalPlan> logicalPlans = contexts.stream().map(this::plan).collect(Collectors.toList());
                return reduceToLogicalPlanTree(0, logicalPlans.size() - 1, logicalPlans, qualifier);
            } else {
                LogicalPlan leftQuery = plan(ctx.left);
                LogicalPlan rightQuery = plan(ctx.right);
                Qualifier qualifier = getQualifier(ctx);

                List<Plan> newChildren = ImmutableList.of(leftQuery, rightQuery);
                LogicalPlan plan;
                if (ctx.UNION() != null) {
                    plan = new LogicalUnion(qualifier, newChildren);
                } else if (ctx.EXCEPT() != null || ctx.MINUS() != null) {
                    plan = new LogicalExcept(qualifier, newChildren);
                } else if (ctx.INTERSECT() != null) {
                    plan = new LogicalIntersect(qualifier, newChildren);
                } else {
                    throw new ParseException("not support", ctx);
                }
                return plan;
            }
        });
    }

    private Qualifier getQualifier(SetOperationContext ctx) {
        if (ctx.setQuantifier() == null || ctx.setQuantifier().DISTINCT() != null) {
            return Qualifier.DISTINCT;
        } else {
            return Qualifier.ALL;
        }
    }

    private static LogicalPlan logicalPlanCombiner(LogicalPlan left, LogicalPlan right, Qualifier qualifier) {
        return new LogicalUnion(qualifier, ImmutableList.of(left, right));
    }

    /**
     * construct avl union tree
     */
    public static LogicalPlan reduceToLogicalPlanTree(int low, int high,
            List<LogicalPlan> logicalPlans, Qualifier qualifier) {
        switch (high - low) {
            case 0:
                return logicalPlans.get(low);
            case 1:
                return logicalPlanCombiner(logicalPlans.get(low), logicalPlans.get(high), qualifier);
            default:
                int mid = low + (high - low) / 2;
                return logicalPlanCombiner(
                        reduceToLogicalPlanTree(low, mid, logicalPlans, qualifier),
                        reduceToLogicalPlanTree(mid + 1, high, logicalPlans, qualifier),
                        qualifier
                );
        }
    }

    @Override
    public LogicalPlan visitSubquery(SubqueryContext ctx) {
        return ParserUtils.withOrigin(ctx, () -> plan(ctx.query()));
    }

    @Override
    public LogicalPlan visitRegularQuerySpecification(RegularQuerySpecificationContext ctx) {
        return ParserUtils.withOrigin(ctx, () -> {
            SelectClauseContext selectCtx = ctx.selectClause();
            LogicalPlan selectPlan;
            LogicalPlan relation;
            if (ctx.fromClause() == null) {
                relation = new LogicalOneRowRelation(StatementScopeIdGenerator.newRelationId(),
                        ImmutableList.of(new Alias(Literal.of(0))));
            } else {
                relation = visitFromClause(ctx.fromClause());
            }
            if (ctx.intoClause() != null && !ConnectContext.get().isRunProcedure()) {
                throw new ParseException("Only procedure supports insert into variables", selectCtx);
            }
            selectPlan = withSelectQuerySpecification(
                    ctx, relation,
                    selectCtx,
                    Optional.ofNullable(ctx.whereClause()),
                    Optional.ofNullable(ctx.aggClause()),
                    Optional.ofNullable(ctx.havingClause()),
                    Optional.ofNullable(ctx.qualifyClause()));
            selectPlan = withQueryOrganization(selectPlan, ctx.queryOrganization());
            if ((selectHintMap == null) || selectHintMap.isEmpty()) {
                return selectPlan;
            }
            List<ParserRuleContext> selectHintContexts = Lists.newArrayList();
            List<ParserRuleContext> preAggOnHintContexts = Lists.newArrayList();
            for (Integer key : selectHintMap.keySet()) {
                if (key > selectCtx.getStart().getStopIndex() && key < selectCtx.getStop().getStartIndex()) {
                    selectHintContexts.add(selectHintMap.get(key));
                } else {
                    preAggOnHintContexts.add(selectHintMap.get(key));
                }
            }
            return withHints(selectPlan, selectHintContexts, preAggOnHintContexts);
        });
    }

    @Override
    public LogicalPlan visitInlineTable(InlineTableContext ctx) {
        List<RowConstructorContext> rowConstructorContexts = ctx.rowConstructor();
        ImmutableList.Builder<List<NamedExpression>> rows
                = ImmutableList.builderWithExpectedSize(rowConstructorContexts.size());
        for (RowConstructorContext rowConstructorContext : rowConstructorContexts) {
            rows.add(visitRowConstructor(rowConstructorContext));
        }
        return new UnboundInlineTable(rows.build());
    }

    /**
     * Create an aliased table reference. This is typically used in FROM clauses.
     */
    protected LogicalPlan withTableAlias(LogicalPlan plan, TableAliasContext ctx) {
        if (ctx.strictIdentifier() == null) {
            return plan;
        }
        return ParserUtils.withOrigin(ctx.strictIdentifier(), () -> {
            String alias = ctx.strictIdentifier().getText();
            if (null != ctx.identifierList()) {
                throw new ParseException("Do not implemented", ctx);
                // TODO: multi-colName
            }
            return new LogicalSubQueryAlias<>(alias, plan);
        });
    }

    @Override
    public LogicalPlan visitTableName(TableNameContext ctx) {
        List<String> nameParts = visitMultipartIdentifier(ctx.multipartIdentifier());
        List<String> partitionNames = new ArrayList<>();
        boolean isTempPart = false;
        if (ctx.specifiedPartition() != null) {
            isTempPart = ctx.specifiedPartition().TEMPORARY() != null;
            if (ctx.specifiedPartition().identifier() != null) {
                partitionNames.add(ctx.specifiedPartition().identifier().getText());
            } else {
                partitionNames.addAll(visitIdentifierList(ctx.specifiedPartition().identifierList()));
            }
        }

        Optional<String> indexName = Optional.empty();
        if (ctx.materializedViewName() != null) {
            indexName = Optional.ofNullable(ctx.materializedViewName().indexName.getText());
        }

        List<Long> tabletIdLists = new ArrayList<>();
        if (ctx.tabletList() != null) {
            ctx.tabletList().tabletIdList.stream().forEach(tabletToken -> {
                tabletIdLists.add(Long.parseLong(tabletToken.getText()));
            });
        }

        final List<String> relationHints;
        if (ctx.relationHint() != null) {
            relationHints = typedVisit(ctx.relationHint());
        } else {
            relationHints = ImmutableList.of();
        }

        TableScanParams scanParams = null;
        if (ctx.optScanParams() != null) {
            Map<String, String> map = visitPropertyItemList(ctx.optScanParams().properties);
            scanParams = new TableScanParams(ctx.optScanParams().funcName.getText(), map);
        }

        TableSnapshot tableSnapshot = null;
        if (ctx.tableSnapshot() != null) {
            if (ctx.tableSnapshot().TIME() != null) {
                tableSnapshot = new TableSnapshot(stripQuotes(ctx.tableSnapshot().time.getText()));
            } else {
                tableSnapshot = new TableSnapshot(Long.parseLong(ctx.tableSnapshot().version.getText()));
            }
        }

        TableSample tableSample = ctx.sample() == null ? null : (TableSample) visit(ctx.sample());
        UnboundRelation relation = new UnboundRelation(StatementScopeIdGenerator.newRelationId(),
                nameParts, partitionNames, isTempPart, tabletIdLists, relationHints,
                Optional.ofNullable(tableSample), indexName, scanParams, Optional.ofNullable(tableSnapshot));

        LogicalPlan checkedRelation = LogicalPlanBuilderAssistant.withCheckPolicy(relation);
        LogicalPlan plan = withTableAlias(checkedRelation, ctx.tableAlias());
        for (LateralViewContext lateralViewContext : ctx.lateralView()) {
            plan = withGenerate(plan, lateralViewContext);
        }
        return plan;
    }

    public static String stripQuotes(String str) {
        if ((str.charAt(0) == '\'' && str.charAt(str.length() - 1) == '\'')
                || (str.charAt(0) == '\"' && str.charAt(str.length() - 1) == '\"')) {
            str = str.substring(1, str.length() - 1);
        }
        return str;
    }

    @Override
    public LogicalPlan visitShowEncryptKeys(ShowEncryptKeysContext ctx) {
        String dbName = null;
        if (ctx.database != null) {
            List<String> nameParts = visitMultipartIdentifier(ctx.database);
            dbName = nameParts.get(0); // only one entry possible
        }

        String likeString = null;
        if (ctx.LIKE() != null) {
            likeString = stripQuotes(ctx.STRING_LITERAL().getText());
        }
        return new ShowEncryptKeysCommand(dbName, likeString);
    }

    @Override
    public LogicalPlan visitAliasedQuery(AliasedQueryContext ctx) {
        if (ctx.tableAlias().getText().equals("")) {
            throw new ParseException("Every derived table must have its own alias", ctx);
        }
        LogicalPlan plan = withTableAlias(visitQuery(ctx.query()), ctx.tableAlias());
        for (LateralViewContext lateralViewContext : ctx.lateralView()) {
            plan = withGenerate(plan, lateralViewContext);
        }
        return plan;
    }

    @Override
    public LogicalPlan visitTableValuedFunction(TableValuedFunctionContext ctx) {
        return ParserUtils.withOrigin(ctx, () -> {
            String functionName = ctx.tvfName.getText();

            Map<String, String> map = visitPropertyItemList(ctx.properties);
            LogicalPlan relation = new UnboundTVFRelation(StatementScopeIdGenerator.newRelationId(),
                    functionName, new Properties(map));
            return withTableAlias(relation, ctx.tableAlias());
        });
    }

    /**
     * Create a star (i.e. all) expression; this selects all elements (in the specified object).
     * Both un-targeted (global) and targeted aliases are supported.
     */
    @Override
    public Expression visitStar(StarContext ctx) {
        return ParserUtils.withOrigin(ctx, () -> {
            final QualifiedNameContext qualifiedNameContext = ctx.qualifiedName();
            List<String> target;
            if (qualifiedNameContext != null) {
                target = qualifiedNameContext.identifier()
                        .stream()
                        .map(RuleContext::getText)
                        .collect(ImmutableList.toImmutableList());
            } else {
                target = ImmutableList.of();
            }
            List<ExceptOrReplaceContext> exceptOrReplaceList = ctx.exceptOrReplace();
            if (exceptOrReplaceList != null && !exceptOrReplaceList.isEmpty()) {
                List<NamedExpression> finalExpectSlots = ImmutableList.of();
                List<NamedExpression> finalReplacedAlias = ImmutableList.of();
                for (ExceptOrReplaceContext exceptOrReplace : exceptOrReplaceList) {
                    if (exceptOrReplace instanceof ExceptContext) {
                        if (!finalExpectSlots.isEmpty()) {
                            throw new ParseException("only one except clause is supported", ctx);
                        }
                        ExceptContext exceptContext = (ExceptContext) exceptOrReplace;
                        List<NamedExpression> expectSlots = getNamedExpressions(exceptContext.namedExpressionSeq());
                        boolean allSlots = expectSlots.stream().allMatch(UnboundSlot.class::isInstance);
                        if (expectSlots.isEmpty() || !allSlots) {
                            throw new ParseException(
                                    "only column name is supported in except clause", ctx);
                        }
                        finalExpectSlots = expectSlots;
                    } else if (exceptOrReplace instanceof ReplaceContext) {
                        if (!finalReplacedAlias.isEmpty()) {
                            throw new ParseException("only one replace clause is supported", ctx);
                        }
                        ReplaceContext replaceContext = (ReplaceContext) exceptOrReplace;
                        List<NamedExpression> expectAlias = Lists.newArrayList();
                        NamedExpressionSeqContext namedExpressions = replaceContext.namedExpressionSeq();
                        for (NamedExpressionContext namedExpressionContext : namedExpressions.namedExpression()) {
                            if (namedExpressionContext.identifierOrText() == null) {
                                throw new ParseException("only alias is supported in select-replace clause", ctx);
                            }
                            expectAlias.add((NamedExpression) namedExpressionContext.accept(this));
                        }
                        if (expectAlias.isEmpty()) {
                            throw new ParseException("only alias is supported in select-replace clause", ctx);
                        }
                        finalReplacedAlias = expectAlias;
                    } else {
                        throw new ParseException(
                                "Unsupported except or replace clause: " + exceptOrReplace.getText(), ctx
                        );
                    }
                }
                return new UnboundStar(target, finalExpectSlots, finalReplacedAlias);
            } else {
                return new UnboundStar(target);
            }
        });
    }

    /**
     * Create an aliased expression if an alias is specified. Both single and multi-aliases are
     * supported.
     */
    @Override
    public NamedExpression visitNamedExpression(NamedExpressionContext ctx) {
        return ParserUtils.withOrigin(ctx, () -> {
            Expression expression = getExpression(ctx.expression());
            if (ctx.identifierOrText() == null) {
                if (expression instanceof NamedExpression) {
                    return (NamedExpression) expression;
                } else {
                    int start = ctx.expression().start.getStartIndex();
                    int stop = ctx.expression().stop.getStopIndex();
                    String alias = ctx.start.getInputStream()
                            .getText(new org.antlr.v4.runtime.misc.Interval(start, stop));
                    if (expression instanceof Literal) {
                        return new Alias(expression, alias, true);
                    } else {
                        return new UnboundAlias(expression, alias, true);
                    }
                }
            }
            String alias = visitIdentifierOrText(ctx.identifierOrText());
            if (expression instanceof Literal) {
                return new Alias(expression, alias);
            }
            return new UnboundAlias(expression, alias);
        });
    }

    @Override
    public Expression visitSystemVariable(SystemVariableContext ctx) {
        VariableType type = null;
        if (ctx.kind == null) {
            type = VariableType.DEFAULT;
        } else if (ctx.kind.getType() == DorisParser.SESSION) {
            type = VariableType.SESSION;
        } else if (ctx.kind.getType() == DorisParser.GLOBAL) {
            type = VariableType.GLOBAL;
        }
        if (type == null) {
            throw new ParseException("Unsupported system variable: " + ctx.getText(), ctx);
        }
        return new UnboundVariable(ctx.identifier().getText(), type);
    }

    @Override
    public Expression visitUserVariable(UserVariableContext ctx) {
        return new UnboundVariable(ctx.identifierOrText().getText(), VariableType.USER);
    }

    /**
     * Create a comparison expression. This compares two expressions. The following comparison
     * operators are supported:
     * - Equal: '=' or '=='
     * - Null-safe Equal: '<=>'
     * - Not Equal: '<>' or '!='
     * - Less than: '<'
     * - Less then or Equal: '<='
     * - Greater than: '>'
     * - Greater then or Equal: '>='
     */
    @Override
    public Expression visitComparison(ComparisonContext ctx) {
        return ParserUtils.withOrigin(ctx, () -> {
            Expression left = getExpression(ctx.left);
            Expression right = getExpression(ctx.right);
            TerminalNode operator = (TerminalNode) ctx.comparisonOperator().getChild(0);
            switch (operator.getSymbol().getType()) {
                case DorisParser.EQ:
                    return new EqualTo(left, right);
                case DorisParser.NEQ:
                    return new Not(new EqualTo(left, right));
                case DorisParser.LT:
                    return new LessThan(left, right);
                case DorisParser.GT:
                    return new GreaterThan(left, right);
                case DorisParser.LTE:
                    return new LessThanEqual(left, right);
                case DorisParser.GTE:
                    return new GreaterThanEqual(left, right);
                case DorisParser.NSEQ:
                    return new NullSafeEqual(left, right);
                default:
                    throw new ParseException("Unsupported comparison expression: "
                        + operator.getSymbol().getText(), ctx);
            }
        });
    }

    /**
     * Create a not expression.
     * format: NOT Expression
     * for example:
     * not 1
     * not 1=1
     */
    @Override
    public Expression visitLogicalNot(LogicalNotContext ctx) {
        return ParserUtils.withOrigin(ctx, () -> new Not(getExpression(ctx.booleanExpression())));
    }

    @Override
    public Expression visitLogicalBinary(LogicalBinaryContext ctx) {
        return ParserUtils.withOrigin(ctx, () -> {
            // Code block copy from Spark
            // sql/catalyst/src/main/scala/org/apache/spark/sql/catalyst/parser/AstBuilder.scala

            // Collect all similar left hand contexts.
            List<BooleanExpressionContext> contexts = Lists.newArrayList(ctx.right);
            BooleanExpressionContext current = ctx.left;
            while (true) {
                if (current instanceof LogicalBinaryContext
                        && ((LogicalBinaryContext) current).operator.getType() == ctx.operator.getType()) {
                    contexts.add(((LogicalBinaryContext) current).right);
                    current = ((LogicalBinaryContext) current).left;
                } else {
                    contexts.add(current);
                    break;
                }
            }
            // Reverse the contexts to have them in the same sequence as in the SQL statement & turn them
            // into expressions.
            Collections.reverse(contexts);
            List<Expression> expressions = contexts.stream().map(this::getExpression).collect(Collectors.toList());
            if (ctx.operator.getType() == DorisParser.AND) {
                return new And(expressions);
            } else if (ctx.operator.getType() == DorisParser.OR) {
                return new Or(expressions);
            } else {
                // Create a balanced tree.
                return reduceToExpressionTree(0, expressions.size() - 1, expressions, ctx);
            }
        });
    }

    @Override
    public Expression visitLambdaExpression(LambdaExpressionContext ctx) {
        ImmutableList<String> args = ctx.args.stream()
                .map(RuleContext::getText)
                .collect(ImmutableList.toImmutableList());
        Expression body = (Expression) visit(ctx.body);
        return new Lambda(args, body);
    }

    private Expression expressionCombiner(Expression left, Expression right, LogicalBinaryContext ctx) {
        switch (ctx.operator.getType()) {
            case DorisParser.LOGICALAND:
            case DorisParser.AND:
                return new And(left, right);
            case DorisParser.OR:
                return new Or(left, right);
            case DorisParser.XOR:
                return new Xor(left, right);
            default:
                throw new ParseException("Unsupported logical binary type: " + ctx.operator.getText(), ctx);
        }
    }

    private Expression reduceToExpressionTree(int low, int high,
            List<Expression> expressions, LogicalBinaryContext ctx) {
        switch (high - low) {
            case 0:
                return expressions.get(low);
            case 1:
                return expressionCombiner(expressions.get(low), expressions.get(high), ctx);
            default:
                int mid = low + (high - low) / 2;
                return expressionCombiner(
                        reduceToExpressionTree(low, mid, expressions, ctx),
                        reduceToExpressionTree(mid + 1, high, expressions, ctx),
                        ctx
                );
        }
    }

    /**
     * Create a predicated expression. A predicated expression is a normal expression with a
     * predicate attached to it, for example:
     * {{{
     * a + 1 IS NULL
     * }}}
     */
    @Override
    public Expression visitPredicated(PredicatedContext ctx) {
        return ParserUtils.withOrigin(ctx, () -> {
            Expression e = getExpression(ctx.valueExpression());
            return ctx.predicate() == null ? e : withPredicate(e, ctx.predicate());
        });
    }

    @Override
    public Expression visitArithmeticUnary(ArithmeticUnaryContext ctx) {
        return ParserUtils.withOrigin(ctx, () -> {
            Expression e = typedVisit(ctx.valueExpression());
            switch (ctx.operator.getType()) {
                case DorisParser.PLUS:
                    return e;
                case DorisParser.SUBTRACT:
                    IntegerLiteral zero = new IntegerLiteral(0);
                    return new Subtract(zero, e);
                case DorisParser.TILDE:
                    return new BitNot(e);
                default:
                    throw new ParseException("Unsupported arithmetic unary type: " + ctx.operator.getText(), ctx);
            }
        });
    }

    @Override
    public Expression visitArithmeticBinary(ArithmeticBinaryContext ctx) {
        return ParserUtils.withOrigin(ctx, () -> {
            Expression left = getExpression(ctx.left);
            Expression right = getExpression(ctx.right);

            int type = ctx.operator.getType();
            if (left instanceof Interval) {
                if (type != DorisParser.PLUS) {
                    throw new ParseException("Only supported: " + Operator.ADD, ctx);
                }
                Interval interval = (Interval) left;
                return new TimestampArithmetic(Operator.ADD, right, interval.value(), interval.timeUnit());
            }

            if (right instanceof Interval) {
                Operator op;
                if (type == DorisParser.PLUS) {
                    op = Operator.ADD;
                } else if (type == DorisParser.SUBTRACT) {
                    op = Operator.SUBTRACT;
                } else {
                    throw new ParseException("Only supported: " + Operator.ADD + " and " + Operator.SUBTRACT, ctx);
                }
                Interval interval = (Interval) right;
                return new TimestampArithmetic(op, left, interval.value(), interval.timeUnit());
            }

            return ParserUtils.withOrigin(ctx, () -> {
                switch (type) {
                    case DorisParser.ASTERISK:
                        return new Multiply(left, right);
                    case DorisParser.SLASH:
                        return new Divide(left, right);
                    case DorisParser.MOD:
                        return new Mod(left, right);
                    case DorisParser.PLUS:
                        return new Add(left, right);
                    case DorisParser.SUBTRACT:
                        return new Subtract(left, right);
                    case DorisParser.DIV:
                        return new IntegralDivide(left, right);
                    case DorisParser.HAT:
                        return new BitXor(left, right);
                    case DorisParser.PIPE:
                        return new BitOr(left, right);
                    case DorisParser.AMPERSAND:
                        return new BitAnd(left, right);
                    default:
                        throw new ParseException(
                                "Unsupported arithmetic binary type: " + ctx.operator.getText(), ctx);
                }
            });
        });
    }

    @Override
    public Expression visitCurrentDate(DorisParser.CurrentDateContext ctx) {
        return new CurrentDate();
    }

    @Override
    public Expression visitCurrentTime(DorisParser.CurrentTimeContext ctx) {
        return new CurrentTime();
    }

    @Override
    public Expression visitCurrentTimestamp(DorisParser.CurrentTimestampContext ctx) {
        return new Now();
    }

    @Override
    public Expression visitLocalTime(DorisParser.LocalTimeContext ctx) {
        return new CurrentTime();
    }

    @Override
    public Expression visitLocalTimestamp(DorisParser.LocalTimestampContext ctx) {
        return new Now();
    }

    @Override
    public Expression visitCurrentUser(DorisParser.CurrentUserContext ctx) {
        return new CurrentUser();
    }

    @Override
    public Expression visitSessionUser(DorisParser.SessionUserContext ctx) {
        return new SessionUser();
    }

    @Override
    public Expression visitDoublePipes(DorisParser.DoublePipesContext ctx) {
        return ParserUtils.withOrigin(ctx, () -> {
            Expression left = getExpression(ctx.left);
            Expression right = getExpression(ctx.right);
            if (SqlModeHelper.hasPipeAsConcat()) {
                return new UnboundFunction("concat", Lists.newArrayList(left, right));
            } else {
                return new Or(left, right);
            }
        });
    }

    /**
     * Create a value based [[CaseWhen]] expression. This has the following SQL form:
     * {{{
     *   CASE [expression]
     *    WHEN [value] THEN [expression]
     *    ...
     *    ELSE [expression]
     *   END
     * }}}
     */
    @Override
    public Expression visitSimpleCase(DorisParser.SimpleCaseContext context) {
        Expression e = getExpression(context.value);
        List<WhenClause> whenClauses = context.whenClause().stream()
                .map(w -> new WhenClause(new EqualTo(e, getExpression(w.condition)), getExpression(w.result)))
                .collect(ImmutableList.toImmutableList());
        if (context.elseExpression == null) {
            return new CaseWhen(whenClauses);
        }
        return new CaseWhen(whenClauses, getExpression(context.elseExpression));
    }

    /**
     * Create a condition based [[CaseWhen]] expression. This has the following SQL syntax:
     * {{{
     *   CASE
     *    WHEN [predicate] THEN [expression]
     *    ...
     *    ELSE [expression]
     *   END
     * }}}
     *
     * @param context the parse tree
     */
    @Override
    public Expression visitSearchedCase(DorisParser.SearchedCaseContext context) {
        List<WhenClause> whenClauses = context.whenClause().stream()
                .map(w -> new WhenClause(getExpression(w.condition), getExpression(w.result)))
                .collect(ImmutableList.toImmutableList());
        if (context.elseExpression == null) {
            return new CaseWhen(whenClauses);
        }
        return new CaseWhen(whenClauses, getExpression(context.elseExpression));
    }

    @Override
    public Expression visitCast(DorisParser.CastContext ctx) {
        return ParserUtils.withOrigin(ctx, () -> processCast(getExpression(ctx.expression()), ctx.castDataType()));
    }

    @Override
    public UnboundFunction visitExtract(DorisParser.ExtractContext ctx) {
        return ParserUtils.withOrigin(ctx, () -> {
            String functionName = ctx.field.getText();
            return new UnboundFunction(functionName, false,
                    Collections.singletonList(getExpression(ctx.source)));
        });
    }

    @Override
    public Expression visitEncryptKey(DorisParser.EncryptKeyContext ctx) {
        return ParserUtils.withOrigin(ctx, () -> {
            String db = ctx.dbName == null ? "" : ctx.dbName.getText();
            String key = ctx.keyName.getText();
            return new EncryptKeyRef(new StringLiteral(db), new StringLiteral(key));
        });
    }

    @Override
    public Expression visitCharFunction(DorisParser.CharFunctionContext ctx) {
        return ParserUtils.withOrigin(ctx, () -> {
            String charSet = ctx.charSet == null ? "utf8" : ctx.charSet.getText();
            List<Expression> arguments = ImmutableList.<Expression>builder()
                    .add(new StringLiteral(charSet))
                    .addAll(visit(ctx.arguments, Expression.class))
                    .build();
            return new Char(arguments);
        });
    }

    @Override
    public Expression visitConvertCharSet(DorisParser.ConvertCharSetContext ctx) {
        return ParserUtils.withOrigin(ctx,
                () -> new ConvertTo(getExpression(ctx.argument), new StringLiteral(ctx.charSet.getText())));
    }

    @Override
    public Expression visitConvertType(DorisParser.ConvertTypeContext ctx) {
        return ParserUtils.withOrigin(ctx, () -> processCast(getExpression(ctx.argument), ctx.castDataType()));
    }

    @Override
    public DataType visitCastDataType(CastDataTypeContext ctx) {
        return ParserUtils.withOrigin(ctx, () -> {
            if (ctx.dataType() != null) {
                return ((DataType) typedVisit(ctx.dataType())).conversion();
            } else if (ctx.UNSIGNED() != null) {
                return LargeIntType.UNSIGNED;
            } else {
                return BigIntType.SIGNED;
            }
        });
    }

    private Expression processCast(Expression expression, CastDataTypeContext castDataTypeContext) {
        DataType dataType = visitCastDataType(castDataTypeContext);
        Expression cast = new Cast(expression, dataType, true);
        if (dataType.isStringLikeType() && ((CharacterType) dataType).getLen() >= 0) {
            if (dataType.isVarcharType() && ((VarcharType) dataType).isWildcardVarchar()) {
                return cast;
            }
            List<Expression> args = ImmutableList.of(
                    cast,
                    new TinyIntLiteral((byte) 1),
                    Literal.of(((CharacterType) dataType).getLen())
            );
            return new UnboundFunction("substr", args);
        } else {
            return cast;
        }
    }

    @Override
    public Expression visitFunctionCallExpression(DorisParser.FunctionCallExpressionContext ctx) {
        return ParserUtils.withOrigin(ctx, () -> {
            String functionName = ctx.functionIdentifier().functionNameIdentifier().getText();
            boolean isDistinct = ctx.DISTINCT() != null;
            List<Expression> params = Lists.newArrayList();
            params.addAll(visit(ctx.expression(), Expression.class));
            List<OrderKey> orderKeys = visit(ctx.sortItem(), OrderKey.class);
            params.addAll(orderKeys.stream().map(OrderExpression::new).collect(Collectors.toList()));

            List<UnboundStar> unboundStars = ExpressionUtils.collectAll(params, UnboundStar.class::isInstance);
            if (!unboundStars.isEmpty()) {
                if (ctx.functionIdentifier().dbName == null && functionName.equalsIgnoreCase("count")) {
                    if (unboundStars.size() > 1) {
                        throw new ParseException(
                                "'*' can only be used once in conjunction with COUNT: " + functionName, ctx);
                    }
                    if (!unboundStars.get(0).getQualifier().isEmpty()) {
                        throw new ParseException("'*' can not has qualifier: " + unboundStars.size(), ctx);
                    }
                    if (ctx.windowSpec() != null) {
                        if (isDistinct) {
                            throw new ParseException("DISTINCT not allowed in analytic function: " + functionName, ctx);
                        }
                        return withWindowSpec(ctx.windowSpec(), new Count());
                    }
                    return new Count();
                }
                throw new ParseException("'*' can only be used in conjunction with COUNT: " + functionName, ctx);
            } else {
                String dbName = null;
                if (ctx.functionIdentifier().dbName != null) {
                    dbName = ctx.functionIdentifier().dbName.getText();
                }
                UnboundFunction function = new UnboundFunction(dbName, functionName, isDistinct, params);
                if (ctx.windowSpec() != null) {
                    if (isDistinct) {
                        throw new ParseException("DISTINCT not allowed in analytic function: " + functionName, ctx);
                    }
                    return withWindowSpec(ctx.windowSpec(), function);
                }
                return function;
            }
        });
    }

    /**
     * deal with window function definition
     */
    private WindowExpression withWindowSpec(WindowSpecContext ctx, Expression function) {
        List<Expression> partitionKeyList = Lists.newArrayList();
        if (ctx.partitionClause() != null) {
            partitionKeyList = visit(ctx.partitionClause().expression(), Expression.class);
        }

        List<OrderExpression> orderKeyList = Lists.newArrayList();
        if (ctx.sortClause() != null) {
            orderKeyList = visit(ctx.sortClause().sortItem(), OrderKey.class).stream()
                .map(orderKey -> new OrderExpression(orderKey))
                .collect(Collectors.toList());
        }

        if (ctx.windowFrame() != null) {
            return new WindowExpression(function, partitionKeyList, orderKeyList, withWindowFrame(ctx.windowFrame()));
        }
        return new WindowExpression(function, partitionKeyList, orderKeyList);
    }

    /**
     * deal with optional expressions
     */
    private <T, C> Optional<C> optionalVisit(T ctx, Supplier<C> func) {
        return Optional.ofNullable(ctx).map(a -> func.get());
    }

    /**
     * deal with window frame
     */
    private WindowFrame withWindowFrame(WindowFrameContext ctx) {
        WindowFrame.FrameUnitsType frameUnitsType = WindowFrame.FrameUnitsType.valueOf(
                ctx.frameUnits().getText().toUpperCase());
        WindowFrame.FrameBoundary leftBoundary = withFrameBound(ctx.start);
        if (ctx.end != null) {
            WindowFrame.FrameBoundary rightBoundary = withFrameBound(ctx.end);
            return new WindowFrame(frameUnitsType, leftBoundary, rightBoundary);
        }
        return new WindowFrame(frameUnitsType, leftBoundary);
    }

    private WindowFrame.FrameBoundary withFrameBound(DorisParser.FrameBoundaryContext ctx) {
        Optional<Expression> expression = Optional.empty();
        if (ctx.expression() != null) {
            expression = Optional.of(getExpression(ctx.expression()));
            // todo: use isConstant() to resolve Function in expression; currently we only
            //  support literal expression
            if (!expression.get().isLiteral()) {
                throw new ParseException("Unsupported expression in WindowFrame : " + expression, ctx);
            }
        }

        WindowFrame.FrameBoundType frameBoundType = null;
        switch (ctx.boundType.getType()) {
            case DorisParser.PRECEDING:
                if (ctx.UNBOUNDED() != null) {
                    frameBoundType = WindowFrame.FrameBoundType.UNBOUNDED_PRECEDING;
                } else {
                    frameBoundType = WindowFrame.FrameBoundType.PRECEDING;
                }
                break;
            case DorisParser.CURRENT:
                frameBoundType = WindowFrame.FrameBoundType.CURRENT_ROW;
                break;
            case DorisParser.FOLLOWING:
                if (ctx.UNBOUNDED() != null) {
                    frameBoundType = WindowFrame.FrameBoundType.UNBOUNDED_FOLLOWING;
                } else {
                    frameBoundType = WindowFrame.FrameBoundType.FOLLOWING;
                }
                break;
            default:
        }
        return new WindowFrame.FrameBoundary(expression, frameBoundType);
    }

    @Override
    public Expression visitInterval(IntervalContext ctx) {
        return new Interval(getExpression(ctx.value), visitUnitIdentifier(ctx.unit));
    }

    @Override
    public String visitUnitIdentifier(UnitIdentifierContext ctx) {
        return ctx.getText();
    }

    @Override
    public Literal visitTypeConstructor(TypeConstructorContext ctx) {
        String value = ctx.STRING_LITERAL().getText();
        value = value.substring(1, value.length() - 1);
        String type = ctx.type.getText().toUpperCase();
        switch (type) {
            case "DATE":
                return Config.enable_date_conversion ? new DateV2Literal(value) : new DateLiteral(value);
            case "TIMESTAMP":
                return Config.enable_date_conversion ? new DateTimeV2Literal(value) : new DateTimeLiteral(value);
            case "DATEV2":
                return new DateV2Literal(value);
            case "DATEV1":
                return new DateLiteral(value);
            default:
                throw new ParseException("Unsupported data type : " + type, ctx);
        }
    }

    @Override
    public Expression visitDereference(DereferenceContext ctx) {
        return ParserUtils.withOrigin(ctx, () -> {
            Expression e = getExpression(ctx.base);
            if (e instanceof UnboundSlot) {
                UnboundSlot unboundAttribute = (UnboundSlot) e;
                List<String> nameParts = Lists.newArrayList(unboundAttribute.getNameParts());
                nameParts.add(ctx.fieldName.getText());
                UnboundSlot slot = new UnboundSlot(nameParts, Optional.empty());
                return slot;
            } else {
                // todo: base is an expression, may be not a table name.
                throw new ParseException("Unsupported dereference expression: " + ctx.getText(), ctx);
            }
        });
    }

    @Override
    public Expression visitElementAt(ElementAtContext ctx) {
        return new ElementAt(typedVisit(ctx.value), typedVisit(ctx.index));
    }

    @Override
    public Expression visitArraySlice(ArraySliceContext ctx) {
        if (ctx.end != null) {
            return new ArraySlice(typedVisit(ctx.value), typedVisit(ctx.begin), typedVisit(ctx.end));
        } else {
            return new ArraySlice(typedVisit(ctx.value), typedVisit(ctx.begin));
        }
    }

    @Override
    public Expression visitColumnReference(ColumnReferenceContext ctx) {
        // todo: handle quoted and unquoted
        return UnboundSlot.quoted(ctx.getText());
    }

    /**
     * Create a NULL literal expression.
     */
    @Override
    public Literal visitNullLiteral(NullLiteralContext ctx) {
        return new NullLiteral();
    }

    @Override
    public Literal visitBooleanLiteral(BooleanLiteralContext ctx) {
        Boolean b = Boolean.valueOf(ctx.getText());
        return BooleanLiteral.of(b);
    }

    @Override
    public Literal visitIntegerLiteral(IntegerLiteralContext ctx) {
        BigInteger bigInt = new BigInteger(ctx.getText());
        if (BigInteger.valueOf(bigInt.byteValue()).equals(bigInt)) {
            return new TinyIntLiteral(bigInt.byteValue());
        } else if (BigInteger.valueOf(bigInt.shortValue()).equals(bigInt)) {
            return new SmallIntLiteral(bigInt.shortValue());
        } else if (BigInteger.valueOf(bigInt.intValue()).equals(bigInt)) {
            return new IntegerLiteral(bigInt.intValue());
        } else if (BigInteger.valueOf(bigInt.longValue()).equals(bigInt)) {
            return new BigIntLiteral(bigInt.longValueExact());
        } else {
            return new LargeIntLiteral(bigInt);
        }
    }

    @Override
    public Literal visitStringLiteral(StringLiteralContext ctx) {
        String txt = ctx.STRING_LITERAL().getText();
        String s = txt.substring(1, txt.length() - 1);
        if (txt.charAt(0) == '\'') {
            // for single quote string, '' should be converted to '
            s = s.replace("''", "'");
        } else if (txt.charAt(0) == '"') {
            // for double quote string, "" should be converted to "
            s = s.replace("\"\"", "\"");
        }
        if (!SqlModeHelper.hasNoBackSlashEscapes()) {
            s = LogicalPlanBuilderAssistant.escapeBackSlash(s);
        }
        int strLength = Utils.containChinese(s) ? s.length() * StringLikeLiteral.CHINESE_CHAR_BYTE_LENGTH : s.length();
        if (strLength > ScalarType.MAX_VARCHAR_LENGTH) {
            return new StringLiteral(s);
        }
        return new VarcharLiteral(s, strLength);
    }

    @Override
    public Expression visitPlaceholder(DorisParser.PlaceholderContext ctx) {
        Placeholder parameter = new Placeholder(ConnectContext.get().getStatementContext().getNextPlaceholderId());
        tokenPosToParameters.put(ctx.start, parameter);
        return parameter;
    }

    /**
     * cast all items to same types.
     * TODO remove this function after we refactor type coercion.
     */
    private List<Literal> typeCoercionItems(List<Literal> items) {
        Array array = new Array(items.toArray(new Literal[0]));
        if (array.expectedInputTypes().isEmpty()) {
            return ImmutableList.of();
        }
        DataType dataType = array.expectedInputTypes().get(0);
        return items.stream()
                .map(item -> item.checkedCastTo(dataType))
                .map(Literal.class::cast)
                .collect(ImmutableList.toImmutableList());
    }

    @Override
    public ArrayLiteral visitArrayLiteral(ArrayLiteralContext ctx) {
        List<Literal> items = ctx.items.stream().<Literal>map(this::typedVisit).collect(Collectors.toList());
        if (items.isEmpty()) {
            return new ArrayLiteral(items);
        }
        return new ArrayLiteral(typeCoercionItems(items));
    }

    @Override
    public MapLiteral visitMapLiteral(MapLiteralContext ctx) {
        List<Literal> items = ctx.items.stream().<Literal>map(this::typedVisit).collect(Collectors.toList());
        if (items.size() % 2 != 0) {
            throw new ParseException("map can't be odd parameters, need even parameters", ctx);
        }
        List<Literal> keys = Lists.newArrayList();
        List<Literal> values = Lists.newArrayList();
        for (int i = 0; i < items.size(); i++) {
            if (i % 2 == 0) {
                keys.add(items.get(i));
            } else {
                values.add(items.get(i));
            }
        }
        return new MapLiteral(typeCoercionItems(keys), typeCoercionItems(values));
    }

    @Override
    public Object visitStructLiteral(StructLiteralContext ctx) {
        List<Literal> fields = ctx.items.stream().<Literal>map(this::typedVisit).collect(Collectors.toList());
        return new StructLiteral(fields);
    }

    @Override
    public Expression visitParenthesizedExpression(ParenthesizedExpressionContext ctx) {
        return getExpression(ctx.expression());
    }

    @Override
    public List<NamedExpression> visitRowConstructor(RowConstructorContext ctx) {
        List<RowConstructorItemContext> rowConstructorItemContexts = ctx.rowConstructorItem();
        ImmutableList.Builder<NamedExpression> columns
                = ImmutableList.builderWithExpectedSize(rowConstructorItemContexts.size());
        for (RowConstructorItemContext rowConstructorItemContext : rowConstructorItemContexts) {
            columns.add(visitRowConstructorItem(rowConstructorItemContext));
        }
        return columns.build();
    }

    @Override
    public NamedExpression visitRowConstructorItem(RowConstructorItemContext ctx) {
        ConstantContext constant = ctx.constant();
        if (constant != null) {
            return new Alias((Expression) constant.accept(this));
        } else if (ctx.DEFAULT() != null) {
            return new DefaultValueSlot();
        } else {
            return visitNamedExpression(ctx.namedExpression());
        }
    }

    @Override
    public List<Expression> visitNamedExpressionSeq(NamedExpressionSeqContext namedCtx) {
        return visit(namedCtx.namedExpression(), Expression.class);
    }

    @Override
    public LogicalPlan visitRelation(RelationContext ctx) {
        return plan(ctx.relationPrimary());
    }

    @Override
    public LogicalPlan visitFromClause(FromClauseContext ctx) {
        return ParserUtils.withOrigin(ctx, () -> visitRelations(ctx.relations()));
    }

    @Override
    public LogicalPlan visitRelations(DorisParser.RelationsContext ctx) {
        return ParserUtils.withOrigin(ctx, () -> withRelations(null, ctx.relation()));
    }

    @Override
    public LogicalPlan visitRelationList(DorisParser.RelationListContext ctx) {
        return ParserUtils.withOrigin(ctx, () -> withRelations(null, ctx.relations().relation()));
    }

    /* ********************************************************************************************
     * Table Identifier parsing
     * ******************************************************************************************** */

    @Override
    public List<String> visitMultipartIdentifier(MultipartIdentifierContext ctx) {
        return ctx.parts.stream()
            .map(RuleContext::getText)
            .collect(ImmutableList.toImmutableList());
    }

    /**
     * Create a Sequence of Strings for a parenthesis enclosed alias list.
     */
    @Override
    public List<String> visitIdentifierList(IdentifierListContext ctx) {
        return visitIdentifierSeq(ctx.identifierSeq());
    }

    /**
     * Create a Sequence of Strings for an identifier list.
     */
    @Override
    public List<String> visitIdentifierSeq(IdentifierSeqContext ctx) {
        return ctx.ident.stream()
            .map(RuleContext::getText)
            .collect(ImmutableList.toImmutableList());
    }

    @Override
    public EqualTo visitUpdateAssignment(UpdateAssignmentContext ctx) {
        return new EqualTo(new UnboundSlot(visitMultipartIdentifier(ctx.multipartIdentifier()), Optional.empty()),
                getExpression(ctx.expression()));
    }

    @Override
    public List<EqualTo> visitUpdateAssignmentSeq(UpdateAssignmentSeqContext ctx) {
        return ctx.assignments.stream()
                .map(this::visitUpdateAssignment)
                .collect(Collectors.toList());
    }

    /**
     * get OrderKey.
     *
     * @param ctx SortItemContext
     * @return SortItems
     */
    @Override
    public OrderKey visitSortItem(SortItemContext ctx) {
        return ParserUtils.withOrigin(ctx, () -> {
            boolean isAsc = ctx.DESC() == null;
            boolean isNullFirst = ctx.FIRST() != null || (ctx.LAST() == null && isAsc);
            Expression expression = typedVisit(ctx.expression());
            return new OrderKey(expression, isAsc, isNullFirst);
        });
    }

    private <T> List<T> visit(List<? extends ParserRuleContext> contexts, Class<T> clazz) {
        return contexts.stream()
                .map(this::visit)
                .map(clazz::cast)
                .collect(ImmutableList.toImmutableList());
    }

    private LogicalPlan plan(ParserRuleContext tree) {
        return (LogicalPlan) tree.accept(this);
    }

    /* ********************************************************************************************
     * create table parsing
     * ******************************************************************************************** */

    @Override
    public LogicalPlan visitCreateView(CreateViewContext ctx) {
        List<String> nameParts = visitMultipartIdentifier(ctx.name);
        String comment = ctx.STRING_LITERAL() == null ? "" : LogicalPlanBuilderAssistant.escapeBackSlash(
                ctx.STRING_LITERAL().getText().substring(1, ctx.STRING_LITERAL().getText().length() - 1));
        String querySql = getOriginSql(ctx.query());
        if (ctx.REPLACE() != null && ctx.EXISTS() != null) {
            throw new AnalysisException("[OR REPLACE] and [IF NOT EXISTS] cannot used at the same time");
        }
        CreateViewInfo info = new CreateViewInfo(ctx.EXISTS() != null, ctx.REPLACE() != null,
                new TableNameInfo(nameParts),
                comment, querySql,
                ctx.cols == null ? Lists.newArrayList() : visitSimpleColumnDefs(ctx.cols));
        return new CreateViewCommand(info);
    }

    @Override
    public LogicalPlan visitCreateTable(CreateTableContext ctx) {
        String ctlName = null;
        String dbName = null;
        String tableName = null;
        List<String> nameParts = visitMultipartIdentifier(ctx.name);
        // TODO: support catalog
        if (nameParts.size() == 1) {
            // dbName should be set
            dbName = ConnectContext.get().getDatabase();
            tableName = nameParts.get(0);
        } else if (nameParts.size() == 2) {
            dbName = nameParts.get(0);
            tableName = nameParts.get(1);
        } else if (nameParts.size() == 3) {
            ctlName = nameParts.get(0);
            dbName = nameParts.get(1);
            tableName = nameParts.get(2);
        } else {
            throw new AnalysisException("nameParts in create table should be [ctl.][db.]tbl");
        }
        KeysType keysType = null;
        if (ctx.DUPLICATE() != null) {
            keysType = KeysType.DUP_KEYS;
        } else if (ctx.AGGREGATE() != null) {
            keysType = KeysType.AGG_KEYS;
        } else if (ctx.UNIQUE() != null) {
            keysType = KeysType.UNIQUE_KEYS;
        }
        // when engineName is null, get engineName from current catalog later
        String engineName = ctx.engine != null ? ctx.engine.getText().toLowerCase() : null;
        int bucketNum = FeConstants.default_bucket_num;
        if (ctx.INTEGER_VALUE() != null) {
            bucketNum = Integer.parseInt(ctx.INTEGER_VALUE().getText());
        }
        String comment = ctx.STRING_LITERAL() == null ? "" : LogicalPlanBuilderAssistant.escapeBackSlash(
                ctx.STRING_LITERAL().getText().substring(1, ctx.STRING_LITERAL().getText().length() - 1));
        DistributionDescriptor desc = null;
        if (ctx.HASH() != null) {
            desc = new DistributionDescriptor(true, ctx.autoBucket != null, bucketNum,
                    visitIdentifierList(ctx.hashKeys));
        } else if (ctx.RANDOM() != null) {
            desc = new DistributionDescriptor(false, ctx.autoBucket != null, bucketNum, null);
        }
        Map<String, String> properties = ctx.properties != null
                // NOTICE: we should not generate immutable map here, because it will be modified when analyzing.
                ? Maps.newHashMap(visitPropertyClause(ctx.properties))
                : Maps.newHashMap();
        Map<String, String> extProperties = ctx.extProperties != null
                // NOTICE: we should not generate immutable map here, because it will be modified when analyzing.
                ? Maps.newHashMap(visitPropertyClause(ctx.extProperties))
                : Maps.newHashMap();

        // solve partition by
        PartitionTableInfo partitionInfo;
        if (ctx.partition != null) {
            partitionInfo = (PartitionTableInfo) ctx.partitionTable().accept(this);
        } else {
            partitionInfo = PartitionTableInfo.EMPTY;
        }

        if (ctx.columnDefs() != null) {
            if (ctx.AS() != null) {
                throw new AnalysisException("Should not define the entire column in CTAS");
            }
            return new CreateTableCommand(Optional.empty(), new CreateTableInfo(
                    ctx.EXISTS() != null,
                    ctx.EXTERNAL() != null,
                    ctx.TEMPORARY() != null,
                    ctlName,
                    dbName,
                    tableName,
                    visitColumnDefs(ctx.columnDefs()),
                    ctx.indexDefs() != null ? visitIndexDefs(ctx.indexDefs()) : ImmutableList.of(),
                    engineName,
                    keysType,
                    ctx.keys != null ? visitIdentifierList(ctx.keys) : ImmutableList.of(),
                    comment,
                    partitionInfo,
                    desc,
                    ctx.rollupDefs() != null ? visitRollupDefs(ctx.rollupDefs()) : ImmutableList.of(),
                    properties,
                    extProperties,
                    ctx.clusterKeys != null ? visitIdentifierList(ctx.clusterKeys) : ImmutableList.of()));
        } else if (ctx.AS() != null) {
            return new CreateTableCommand(Optional.of(visitQuery(ctx.query())), new CreateTableInfo(
                    ctx.EXISTS() != null,
                    ctx.EXTERNAL() != null,
                    ctx.TEMPORARY() != null,
                    ctlName,
                    dbName,
                    tableName,
                    ctx.ctasCols != null ? visitIdentifierList(ctx.ctasCols) : null,
                    engineName,
                    keysType,
                    ctx.keys != null ? visitIdentifierList(ctx.keys) : ImmutableList.of(),
                    comment,
                    partitionInfo,
                    desc,
                    ctx.rollupDefs() != null ? visitRollupDefs(ctx.rollupDefs()) : ImmutableList.of(),
                    properties,
                    extProperties,
                    ctx.clusterKeys != null ? visitIdentifierList(ctx.clusterKeys) : ImmutableList.of()));
        } else {
            throw new AnalysisException("Should contain at least one column in a table");
        }
    }

    @Override
    public PartitionTableInfo visitPartitionTable(DorisParser.PartitionTableContext ctx) {
        boolean isAutoPartition = ctx.autoPartition != null;
        ImmutableList<Expression> partitionList = ctx.partitionList.identityOrFunction().stream()
                .map(partition -> {
                    IdentifierContext identifier = partition.identifier();
                    if (identifier != null) {
                        return UnboundSlot.quoted(identifier.getText());
                    } else {
                        return visitFunctionCallExpression(partition.functionCallExpression());
                    }
                })
                .collect(ImmutableList.toImmutableList());
        return new PartitionTableInfo(
            isAutoPartition,
            ctx.RANGE() != null ? "RANGE" : "LIST",
            ctx.partitions != null ? visitPartitionsDef(ctx.partitions) : null,
            partitionList);
    }

    @Override
    public List<ColumnDefinition> visitColumnDefs(ColumnDefsContext ctx) {
        return ctx.cols.stream().map(this::visitColumnDef).collect(Collectors.toList());
    }

    @Override
    public ColumnDefinition visitColumnDef(ColumnDefContext ctx) {
        String colName = ctx.colName.getText();
        DataType colType = ctx.type instanceof PrimitiveDataTypeContext
                ? visitPrimitiveDataType(((PrimitiveDataTypeContext) ctx.type))
                : ctx.type instanceof ComplexDataTypeContext
                        ? visitComplexDataType((ComplexDataTypeContext) ctx.type)
                        : visitAggStateDataType((AggStateDataTypeContext) ctx.type);
        colType = colType.conversion();
        boolean isKey = ctx.KEY() != null;
        ColumnNullableType nullableType = ColumnNullableType.DEFAULT;
        if (ctx.NOT() != null) {
            nullableType = ColumnNullableType.NOT_NULLABLE;
        } else if (ctx.nullable != null) {
            nullableType = ColumnNullableType.NULLABLE;
        }
        String aggTypeString = ctx.aggType != null ? ctx.aggType.getText() : null;
        Optional<DefaultValue> defaultValue = Optional.empty();
        Optional<DefaultValue> onUpdateDefaultValue = Optional.empty();
        if (ctx.DEFAULT() != null) {
            if (ctx.INTEGER_VALUE() != null) {
                if (ctx.SUBTRACT() == null) {
                    defaultValue = Optional.of(new DefaultValue(ctx.INTEGER_VALUE().getText()));
                } else {
                    defaultValue = Optional.of(new DefaultValue("-" + ctx.INTEGER_VALUE().getText()));
                }
            } else if (ctx.DECIMAL_VALUE() != null) {
                if (ctx.SUBTRACT() == null) {
                    defaultValue = Optional.of(new DefaultValue(ctx.DECIMAL_VALUE().getText()));
                } else {
                    defaultValue = Optional.of(new DefaultValue("-" + ctx.DECIMAL_VALUE().getText()));
                }
            } else if (ctx.stringValue != null) {
                defaultValue = Optional.of(new DefaultValue(toStringValue(ctx.stringValue.getText())));
            } else if (ctx.nullValue != null) {
                defaultValue = Optional.of(DefaultValue.NULL_DEFAULT_VALUE);
            } else if (ctx.defaultTimestamp != null) {
                if (ctx.defaultValuePrecision == null) {
                    defaultValue = Optional.of(DefaultValue.CURRENT_TIMESTAMP_DEFAULT_VALUE);
                } else {
                    defaultValue = Optional.of(DefaultValue
                            .currentTimeStampDefaultValueWithPrecision(
                                    Long.valueOf(ctx.defaultValuePrecision.getText())));
                }
            } else if (ctx.CURRENT_DATE() != null) {
                defaultValue = Optional.of(DefaultValue.CURRENT_DATE_DEFAULT_VALUE);
            } else if (ctx.PI() != null) {
                defaultValue = Optional.of(DefaultValue.PI_DEFAULT_VALUE);
            } else if (ctx.E() != null) {
                defaultValue = Optional.of(DefaultValue.E_NUM_DEFAULT_VALUE);
            } else if (ctx.BITMAP_EMPTY() != null) {
                defaultValue = Optional.of(DefaultValue.BITMAP_EMPTY_DEFAULT_VALUE);
            }
        }
        if (ctx.UPDATE() != null) {
            if (ctx.onUpdateValuePrecision == null) {
                onUpdateDefaultValue = Optional.of(DefaultValue.CURRENT_TIMESTAMP_DEFAULT_VALUE);
            } else {
                onUpdateDefaultValue = Optional.of(DefaultValue
                        .currentTimeStampDefaultValueWithPrecision(
                                Long.valueOf(ctx.onUpdateValuePrecision.getText())));
            }
        }
        AggregateType aggType = null;
        if (aggTypeString != null) {
            try {
                aggType = AggregateType.valueOf(aggTypeString.toUpperCase());
            } catch (Exception e) {
                throw new AnalysisException(String.format("Aggregate type %s is unsupported", aggTypeString),
                        e.getCause());
            }
        }
        //comment should remove '\' and '(") at the beginning and end
        String comment = ctx.comment != null ? ctx.comment.getText().substring(1, ctx.comment.getText().length() - 1)
                .replace("\\", "") : "";
        long autoIncInitValue = -1;
        if (ctx.AUTO_INCREMENT() != null) {
            if (ctx.autoIncInitValue != null) {
                // AUTO_INCREMENT(Value) Value >= 0.
                autoIncInitValue = Long.valueOf(ctx.autoIncInitValue.getText());
                if (autoIncInitValue < 0) {
                    throw new AnalysisException("AUTO_INCREMENT start value can not be negative.");
                }
            } else {
                // AUTO_INCREMENT default 1.
                autoIncInitValue = Long.valueOf(1);
            }
        }
        Optional<GeneratedColumnDesc> desc = ctx.generatedExpr != null
                ? Optional.of(new GeneratedColumnDesc(ctx.generatedExpr.getText(), getExpression(ctx.generatedExpr)))
                : Optional.empty();
        return new ColumnDefinition(colName, colType, isKey, aggType, nullableType, autoIncInitValue, defaultValue,
                onUpdateDefaultValue, comment, desc);
    }

    @Override
    public List<IndexDefinition> visitIndexDefs(IndexDefsContext ctx) {
        return ctx.indexes.stream().map(this::visitIndexDef).collect(Collectors.toList());
    }

    @Override
    public IndexDefinition visitIndexDef(IndexDefContext ctx) {
        String indexName = ctx.indexName.getText();
        boolean ifNotExists = ctx.ifNotExists != null;
        List<String> indexCols = visitIdentifierList(ctx.cols);
        Map<String, String> properties = visitPropertyItemList(ctx.properties);
        String indexType = ctx.indexType != null ? ctx.indexType.getText().toUpperCase() : null;
        //comment should remove '\' and '(") at the beginning and end
        String comment = ctx.comment == null ? "" : LogicalPlanBuilderAssistant.escapeBackSlash(
                        ctx.comment.getText().substring(1, ctx.STRING_LITERAL().getText().length() - 1));
        // change BITMAP index to INVERTED index
        if (Config.enable_create_bitmap_index_as_inverted_index
                && "BITMAP".equalsIgnoreCase(indexType)) {
            indexType = "INVERTED";
        }
        return new IndexDefinition(indexName, ifNotExists, indexCols, indexType, properties, comment);
    }

    @Override
    public List<PartitionDefinition> visitPartitionsDef(PartitionsDefContext ctx) {
        return ctx.partitions.stream()
                .map(p -> ((PartitionDefinition) visit(p))).collect(Collectors.toList());
    }

    @Override
    public PartitionDefinition visitPartitionDef(DorisParser.PartitionDefContext ctx) {
        PartitionDefinition partitionDefinition = (PartitionDefinition) visit(ctx.getChild(0));
        if (ctx.partitionProperties != null) {
            partitionDefinition.withProperties(visitPropertyItemList(ctx.partitionProperties));
        }
        return partitionDefinition;
    }

    @Override
    public PartitionDefinition visitLessThanPartitionDef(LessThanPartitionDefContext ctx) {
        String partitionName = ctx.partitionName.getText();
        if (ctx.MAXVALUE() == null) {
            List<Expression> lessThanValues = visitPartitionValueList(ctx.partitionValueList());
            return new LessThanPartition(ctx.EXISTS() != null, partitionName, lessThanValues);
        } else {
            return new LessThanPartition(ctx.EXISTS() != null, partitionName,
                    ImmutableList.of(MaxValue.INSTANCE));
        }
    }

    @Override
    public PartitionDefinition visitFixedPartitionDef(FixedPartitionDefContext ctx) {
        String partitionName = ctx.partitionName.getText();
        List<Expression> lowerBounds = visitPartitionValueList(ctx.lower);
        List<Expression> upperBounds = visitPartitionValueList(ctx.upper);
        return new FixedRangePartition(ctx.EXISTS() != null, partitionName, lowerBounds, upperBounds);
    }

    @Override
    public PartitionDefinition visitStepPartitionDef(StepPartitionDefContext ctx) {
        List<Expression> fromExpression = visitPartitionValueList(ctx.from);
        List<Expression> toExpression = visitPartitionValueList(ctx.to);
        return new StepPartition(false, null, fromExpression, toExpression,
                Long.parseLong(ctx.unitsAmount.getText()), ctx.unit != null ? ctx.unit.getText() : null);
    }

    @Override
    public PartitionDefinition visitInPartitionDef(InPartitionDefContext ctx) {
        List<List<Expression>> values;
        if (ctx.constants == null) {
            values = ctx.partitionValueLists.stream().map(this::visitPartitionValueList)
                    .collect(Collectors.toList());
        } else {
            values = visitPartitionValueList(ctx.constants).stream().map(ImmutableList::of)
                    .collect(Collectors.toList());
        }
        return new InPartition(ctx.EXISTS() != null, ctx.partitionName.getText(), values);
    }

    @Override
    public List<Expression> visitPartitionValueList(PartitionValueListContext ctx) {
        return ctx.values.stream()
                .map(this::visitPartitionValueDef)
                .collect(Collectors.toList());
    }

    @Override
    public Expression visitPartitionValueDef(PartitionValueDefContext ctx) {
        if (ctx.INTEGER_VALUE() != null) {
            if (ctx.SUBTRACT() != null) {
                return Literal.of("-" + ctx.INTEGER_VALUE().getText());
            }
            return Literal.of(ctx.INTEGER_VALUE().getText());
        } else if (ctx.STRING_LITERAL() != null) {
            return Literal.of(toStringValue(ctx.STRING_LITERAL().getText()));
        } else if (ctx.MAXVALUE() != null) {
            return MaxValue.INSTANCE;
        } else if (ctx.NULL() != null) {
            return Literal.of(null);
        }
        throw new AnalysisException("Unsupported partition value: " + ctx.getText());
    }

    @Override
    public List<RollupDefinition> visitRollupDefs(RollupDefsContext ctx) {
        return ctx.rollups.stream().map(this::visitRollupDef).collect(Collectors.toList());
    }

    @Override
    public RollupDefinition visitRollupDef(RollupDefContext ctx) {
        String rollupName = ctx.rollupName.getText();
        List<String> rollupCols = visitIdentifierList(ctx.rollupCols);
        List<String> dupKeys = ctx.dupKeys == null ? ImmutableList.of() : visitIdentifierList(ctx.dupKeys);
        Map<String, String> properties = ctx.properties == null ? Maps.newHashMap()
                : visitPropertyClause(ctx.properties);
        return new RollupDefinition(rollupName, rollupCols, dupKeys, properties);
    }

    private String toStringValue(String literal) {
        return literal.substring(1, literal.length() - 1);
    }

    /* ********************************************************************************************
     * Expression parsing
     * ******************************************************************************************** */

    /**
     * Create an expression from the given context. This method just passes the context on to the
     * visitor and only takes care of typing (We assume that the visitor returns an Expression here).
     */
    private Expression getExpression(ParserRuleContext ctx) {
        return typedVisit(ctx);
    }

    private LogicalPlan withExplain(LogicalPlan inputPlan, ExplainContext ctx) {
        if (ctx == null) {
            return inputPlan;
        }
        return ParserUtils.withOrigin(ctx, () -> {
            ExplainLevel explainLevel = ExplainLevel.NORMAL;

            if (ctx.planType() != null) {
                if (ctx.level == null || !ctx.level.getText().equalsIgnoreCase("plan")) {
                    throw new ParseException("Only explain plan can use plan type: " + ctx.planType().getText(), ctx);
                }
            }

            boolean showPlanProcess = false;
            if (ctx.level != null) {
                if (!ctx.level.getText().equalsIgnoreCase("plan")) {
                    explainLevel = ExplainLevel.valueOf(ctx.level.getText().toUpperCase(Locale.ROOT));
                } else {
                    explainLevel = parseExplainPlanType(ctx.planType());

                    if (ctx.PROCESS() != null) {
                        showPlanProcess = true;
                    }
                }
            }
            return new ExplainCommand(explainLevel, inputPlan, showPlanProcess);
        });
    }

    private LogicalPlan withOutFile(LogicalPlan plan, OutFileClauseContext ctx) {
        if (ctx == null) {
            return plan;
        }
        String format = "csv";
        if (ctx.format != null) {
            format = ctx.format.getText();
        }

        Map<String, String> properties = ImmutableMap.of();
        if (ctx.propertyClause() != null) {
            properties = visitPropertyClause(ctx.propertyClause());
        }
        Literal filePath = (Literal) visit(ctx.filePath);
        return new LogicalFileSink<>(filePath.getStringValue(), format, properties, ImmutableList.of(), plan);
    }

    private LogicalPlan withQueryOrganization(LogicalPlan inputPlan, QueryOrganizationContext ctx) {
        if (ctx == null) {
            return inputPlan;
        }
        Optional<SortClauseContext> sortClauseContext = Optional.ofNullable(ctx.sortClause());
        Optional<LimitClauseContext> limitClauseContext = Optional.ofNullable(ctx.limitClause());
        LogicalPlan sort = withSort(inputPlan, sortClauseContext);
        return withLimit(sort, limitClauseContext);
    }

    private LogicalPlan withSort(LogicalPlan input, Optional<SortClauseContext> sortCtx) {
        return input.optionalMap(sortCtx, () -> {
            List<OrderKey> orderKeys = visit(sortCtx.get().sortItem(), OrderKey.class);
            return new LogicalSort<>(orderKeys, input);
        });
    }

    private LogicalPlan withLimit(LogicalPlan input, Optional<LimitClauseContext> limitCtx) {
        return input.optionalMap(limitCtx, () -> {
            long limit = Long.parseLong(limitCtx.get().limit.getText());
            if (limit < 0) {
                throw new ParseException("Limit requires non-negative number", limitCtx.get());
            }
            long offset = 0;
            Token offsetToken = limitCtx.get().offset;
            if (offsetToken != null) {
                offset = Long.parseLong(offsetToken.getText());
            }
            return new LogicalLimit<>(limit, offset, LimitPhase.ORIGIN, input);
        });
    }

    /**
     * Add a regular (SELECT) query specification to a logical plan. The query specification
     * is the core of the logical plan, this is where sourcing (FROM clause), projection (SELECT),
     * aggregation (GROUP BY ... HAVING ...) and filtering (WHERE) takes place.
     *
     * <p>Note that query hints are ignored (both by the parser and the builder).
     */
    protected LogicalPlan withSelectQuerySpecification(
            ParserRuleContext ctx,
            LogicalPlan inputRelation,
            SelectClauseContext selectClause,
            Optional<WhereClauseContext> whereClause,
            Optional<AggClauseContext> aggClause,
            Optional<HavingClauseContext> havingClause,
            Optional<QualifyClauseContext> qualifyClause) {
        return ParserUtils.withOrigin(ctx, () -> {
            // from -> where -> group by -> having -> select
            LogicalPlan filter = withFilter(inputRelation, whereClause);
            SelectColumnClauseContext selectColumnCtx = selectClause.selectColumnClause();
            LogicalPlan aggregate = withAggregate(filter, selectColumnCtx, aggClause);
            boolean isDistinct = (selectClause.DISTINCT() != null);
            LogicalPlan selectPlan;
            if (!(aggregate instanceof Aggregate) && havingClause.isPresent()) {
                // create a project node for pattern match of ProjectToGlobalAggregate rule
                // then ProjectToGlobalAggregate rule can insert agg node as LogicalHaving node's child
                List<NamedExpression> projects = getNamedExpressions(selectColumnCtx.namedExpressionSeq());
                LogicalPlan project = new LogicalProject<>(projects, isDistinct, aggregate);
                selectPlan = new LogicalHaving<>(ExpressionUtils.extractConjunctionToSet(
                        getExpression((havingClause.get().booleanExpression()))), project);
            } else {
                LogicalPlan having = withHaving(aggregate, havingClause);
                selectPlan = withProjection(having, selectColumnCtx, aggClause, isDistinct);
            }
            // support qualify clause
            if (qualifyClause.isPresent()) {
                Expression qualifyExpr = getExpression(qualifyClause.get().booleanExpression());
                selectPlan = new LogicalQualify<>(Sets.newHashSet(qualifyExpr), selectPlan);
            }
            return selectPlan;
        });
    }

    /**
     * Join one more [[LogicalPlan]]s to the current logical plan.
     */
    private LogicalPlan withJoinRelations(LogicalPlan input, RelationContext ctx) {
        LogicalPlan last = input;
        for (JoinRelationContext join : ctx.joinRelation()) {
            JoinType joinType;
            if (join.joinType().CROSS() != null) {
                joinType = JoinType.CROSS_JOIN;
            } else if (join.joinType().FULL() != null) {
                joinType = JoinType.FULL_OUTER_JOIN;
            } else if (join.joinType().SEMI() != null) {
                if (join.joinType().LEFT() != null) {
                    joinType = JoinType.LEFT_SEMI_JOIN;
                } else {
                    joinType = JoinType.RIGHT_SEMI_JOIN;
                }
            } else if (join.joinType().ANTI() != null) {
                if (join.joinType().LEFT() != null) {
                    joinType = JoinType.LEFT_ANTI_JOIN;
                } else {
                    joinType = JoinType.RIGHT_ANTI_JOIN;
                }
            } else if (join.joinType().LEFT() != null) {
                joinType = JoinType.LEFT_OUTER_JOIN;
            } else if (join.joinType().RIGHT() != null) {
                joinType = JoinType.RIGHT_OUTER_JOIN;
            } else if (join.joinType().INNER() != null) {
                joinType = JoinType.INNER_JOIN;
            } else if (join.joinCriteria() != null) {
                joinType = JoinType.INNER_JOIN;
            } else {
                joinType = JoinType.CROSS_JOIN;
            }
            DistributeType distributeType = Optional.ofNullable(join.distributeType()).map(hintCtx -> {
                String hint = typedVisit(join.distributeType());
                if (DistributeType.JoinDistributeType.SHUFFLE.toString().equalsIgnoreCase(hint)) {
                    return DistributeType.SHUFFLE_RIGHT;
                } else if (DistributeType.JoinDistributeType.BROADCAST.toString().equalsIgnoreCase(hint)) {
                    return DistributeType.BROADCAST_RIGHT;
                } else {
                    throw new ParseException("Invalid join hint: " + hint, hintCtx);
                }
            }).orElse(DistributeType.NONE);
            DistributeHint distributeHint = new DistributeHint(distributeType);
            // TODO: natural join, lateral join, union join
            JoinCriteriaContext joinCriteria = join.joinCriteria();
            Optional<Expression> condition = Optional.empty();
            List<Expression> ids = null;
            if (joinCriteria != null) {
                if (join.joinType().CROSS() != null) {
                    throw new ParseException("Cross join can't be used with ON clause", joinCriteria);
                }
                if (joinCriteria.booleanExpression() != null) {
                    condition = Optional.ofNullable(getExpression(joinCriteria.booleanExpression()));
                } else if (joinCriteria.USING() != null) {
                    ids = visitIdentifierList(joinCriteria.identifierList())
                            .stream().map(UnboundSlot::quoted)
                            .collect(ImmutableList.toImmutableList());
                }
            } else {
                // keep same with original planner, allow cross/inner join
                if (!joinType.isInnerOrCrossJoin()) {
                    throw new ParseException("on mustn't be empty except for cross/inner join", join);
                }
            }
            if (ids == null) {
                last = new LogicalJoin<>(joinType, ExpressionUtils.EMPTY_CONDITION,
                        condition.map(ExpressionUtils::extractConjunction)
                                .orElse(ExpressionUtils.EMPTY_CONDITION),
                        distributeHint,
                        Optional.empty(),
                        last,
                        plan(join.relationPrimary()), null);
            } else {
                last = new LogicalUsingJoin<>(joinType, last, plan(join.relationPrimary()), ids, distributeHint);

            }
            if (distributeHint.distributeType != DistributeType.NONE
                    && ConnectContext.get().getStatementContext() != null
                    && !ConnectContext.get().getStatementContext().getHints().contains(distributeHint)) {
                ConnectContext.get().getStatementContext().addHint(distributeHint);
            }
        }
        return last;
    }

    private List<List<String>> getTableList(List<MultipartIdentifierContext> ctx) {
        List<List<String>> tableList = new ArrayList<>();
        for (MultipartIdentifierContext tableCtx : ctx) {
            tableList.add(visitMultipartIdentifier(tableCtx));
        }
        return tableList;
    }

    private LogicalPlan withHints(LogicalPlan logicalPlan, List<ParserRuleContext> selectHintContexts,
            List<ParserRuleContext> preAggOnHintContexts) {
        if (selectHintContexts.isEmpty() && preAggOnHintContexts.isEmpty()) {
            return logicalPlan;
        }
        LogicalPlan newPlan = logicalPlan;
        if (!selectHintContexts.isEmpty()) {
            ImmutableList.Builder<SelectHint> hints = ImmutableList.builder();
            for (ParserRuleContext hintContext : selectHintContexts) {
                SelectHintContext selectHintContext = (SelectHintContext) hintContext;
                for (HintStatementContext hintStatement : selectHintContext.hintStatements) {
                    if (hintStatement.USE_MV() != null) {
                        hints.add(new SelectHintUseMv("USE_MV", getTableList(hintStatement.tableList), true));
                        continue;
                    } else if (hintStatement.NO_USE_MV() != null) {
                        hints.add(new SelectHintUseMv("NO_USE_MV", getTableList(hintStatement.tableList), false));
                        continue;
                    }
                    String hintName = hintStatement.hintName.getText().toLowerCase(Locale.ROOT);
                    switch (hintName) {
                        case "set_var":
                            Map<String, Optional<String>> parameters = Maps.newLinkedHashMap();
                            for (HintAssignmentContext kv : hintStatement.parameters) {
                                if (kv.key != null) {
                                    String parameterName = visitIdentifierOrText(kv.key);
                                    Optional<String> value = Optional.empty();
                                    if (kv.constantValue != null) {
                                        Literal literal = (Literal) visit(kv.constantValue);
                                        value = Optional.ofNullable(literal.toLegacyLiteral().getStringValue());
                                    } else if (kv.identifierValue != null) {
                                        // maybe we should throw exception when the identifierValue is quoted identifier
                                        value = Optional.ofNullable(kv.identifierValue.getText());
                                    }
                                    parameters.put(parameterName, value);
                                }
                            }
                            SelectHintSetVar setVar = new SelectHintSetVar(hintName, parameters);
                            setVar.setVarOnceInSql(ConnectContext.get().getStatementContext());
                            hints.add(setVar);
                            break;
                        case "leading":
                            List<String> leadingParameters = new ArrayList<>();
                            for (HintAssignmentContext kv : hintStatement.parameters) {
                                if (kv.key != null) {
                                    String parameterName = visitIdentifierOrText(kv.key);
                                    leadingParameters.add(parameterName);
                                }
                            }
                            hints.add(new SelectHintLeading(hintName, leadingParameters));
                            break;
                        case "ordered":
                            hints.add(new SelectHintOrdered(hintName));
                            break;
                        case "use_cbo_rule":
                            List<String> useRuleParameters = new ArrayList<>();
                            for (HintAssignmentContext kv : hintStatement.parameters) {
                                if (kv.key != null) {
                                    String parameterName = visitIdentifierOrText(kv.key);
                                    useRuleParameters.add(parameterName);
                                }
                            }
                            hints.add(new SelectHintUseCboRule(hintName, useRuleParameters, false));
                            break;
                        case "no_use_cbo_rule":
                            List<String> noUseRuleParameters = new ArrayList<>();
                            for (HintAssignmentContext kv : hintStatement.parameters) {
                                String parameterName = visitIdentifierOrText(kv.key);
                                if (kv.key != null) {
                                    noUseRuleParameters.add(parameterName);
                                }
                            }
                            hints.add(new SelectHintUseCboRule(hintName, noUseRuleParameters, true));
                            break;
                        default:
                            break;
                    }
                }
            }
            newPlan = new LogicalSelectHint<>(hints.build(), newPlan);
        }
        if (!preAggOnHintContexts.isEmpty()) {
            for (ParserRuleContext hintContext : preAggOnHintContexts) {
                if (hintContext instanceof SelectHintContext) {
                    SelectHintContext preAggOnHintContext = (SelectHintContext) hintContext;
                    if (preAggOnHintContext.hintStatement != null
                            && preAggOnHintContext.hintStatement.hintName != null) {
                        String text = preAggOnHintContext.hintStatement.hintName.getText();
                        if (text.equalsIgnoreCase("PREAGGOPEN")) {
                            newPlan = new LogicalPreAggOnHint<>(newPlan);
                            break;
                        }
                    }
                }
            }
        }
        return newPlan;
    }

    @Override
    public String visitBracketDistributeType(BracketDistributeTypeContext ctx) {
        return ctx.identifier().getText();
    }

    @Override
    public String visitCommentDistributeType(CommentDistributeTypeContext ctx) {
        return ctx.identifier().getText();
    }

    @Override
    public List<String> visitBracketRelationHint(BracketRelationHintContext ctx) {
        return ctx.identifier().stream()
                .map(RuleContext::getText)
                .collect(ImmutableList.toImmutableList());
    }

    @Override
    public Object visitCommentRelationHint(CommentRelationHintContext ctx) {
        return ctx.identifier().stream()
                .map(RuleContext::getText)
                .collect(ImmutableList.toImmutableList());
    }

    protected LogicalPlan withProjection(LogicalPlan input, SelectColumnClauseContext selectCtx,
                                         Optional<AggClauseContext> aggCtx, boolean isDistinct) {
        return ParserUtils.withOrigin(selectCtx, () -> {
            if (aggCtx.isPresent()) {
                if (isDistinct) {
                    return new LogicalProject<>(ImmutableList.of(new UnboundStar(ImmutableList.of())),
                            isDistinct, input);
                } else {
                    return input;
                }
            } else {
                List<NamedExpression> projects = getNamedExpressions(selectCtx.namedExpressionSeq());
                if (input instanceof OneRowRelation) {
                    if (projects.stream().anyMatch(project -> project instanceof UnboundStar)) {
                        throw new ParseException("SELECT * must have a FROM clause");
                    }
                }
                return new LogicalProject<>(projects, isDistinct, input);
            }
        });
    }

    private LogicalPlan withRelations(LogicalPlan inputPlan, List<RelationContext> relations) {
        if (relations == null) {
            return inputPlan;
        }
        LogicalPlan left = inputPlan;
        for (RelationContext relation : relations) {
            // build left deep join tree
            LogicalPlan right = withJoinRelations(visitRelation(relation), relation);
            left = (left == null) ? right :
                    new LogicalJoin<>(
                            JoinType.CROSS_JOIN,
                            ExpressionUtils.EMPTY_CONDITION,
                            ExpressionUtils.EMPTY_CONDITION,
                            new DistributeHint(DistributeType.NONE),
                            Optional.empty(),
                            left,
                            right, null);
            // TODO: pivot and lateral view
        }
        return left;
    }

    private LogicalPlan withFilter(LogicalPlan input, Optional<WhereClauseContext> whereCtx) {
        return input.optionalMap(whereCtx, () ->
            new LogicalFilter<>(ExpressionUtils.extractConjunctionToSet(
                    getExpression(whereCtx.get().booleanExpression())), input));
    }

    private LogicalPlan withAggregate(LogicalPlan input, SelectColumnClauseContext selectCtx,
                                      Optional<AggClauseContext> aggCtx) {
        return input.optionalMap(aggCtx, () -> {
            GroupingElementContext groupingElementContext = aggCtx.get().groupingElement();
            List<NamedExpression> namedExpressions = getNamedExpressions(selectCtx.namedExpressionSeq());
            if (groupingElementContext.GROUPING() != null) {
                ImmutableList.Builder<List<Expression>> groupingSets = ImmutableList.builder();
                for (GroupingSetContext groupingSetContext : groupingElementContext.groupingSet()) {
                    groupingSets.add(visit(groupingSetContext.expression(), Expression.class));
                }
                return new LogicalRepeat<>(groupingSets.build(), namedExpressions, input);
            } else if (groupingElementContext.CUBE() != null) {
                List<Expression> cubeExpressions = visit(groupingElementContext.expression(), Expression.class);
                List<List<Expression>> groupingSets = ExpressionUtils.cubeToGroupingSets(cubeExpressions);
                return new LogicalRepeat<>(groupingSets, namedExpressions, input);
            } else if (groupingElementContext.ROLLUP() != null) {
                List<Expression> rollupExpressions = visit(groupingElementContext.expression(), Expression.class);
                List<List<Expression>> groupingSets = ExpressionUtils.rollupToGroupingSets(rollupExpressions);
                return new LogicalRepeat<>(groupingSets, namedExpressions, input);
            } else {
                List<Expression> groupByExpressions = visit(groupingElementContext.expression(), Expression.class);
                return new LogicalAggregate<>(groupByExpressions, namedExpressions, input);
            }
        });
    }

    private LogicalPlan withHaving(LogicalPlan input, Optional<HavingClauseContext> havingCtx) {
        return input.optionalMap(havingCtx, () -> {
            if (!(input instanceof Aggregate)) {
                throw new ParseException("Having clause should be applied against an aggregation.", havingCtx.get());
            }
            return new LogicalHaving<>(ExpressionUtils.extractConjunctionToSet(
                    getExpression((havingCtx.get().booleanExpression()))), input);
        });
    }

    /**
     * match predicate type and generate different predicates.
     *
     * @param ctx PredicateContext
     * @param valueExpression valueExpression
     * @return Expression
     */
    private Expression withPredicate(Expression valueExpression, PredicateContext ctx) {
        return ParserUtils.withOrigin(ctx, () -> {
            Expression outExpression;
            switch (ctx.kind.getType()) {
                case DorisParser.BETWEEN:
                    Expression lower = getExpression(ctx.lower);
                    Expression upper = getExpression(ctx.upper);
                    if (lower.equals(upper)) {
                        outExpression = new EqualTo(valueExpression, lower);
                    } else {
                        outExpression = new And(
                                new GreaterThanEqual(valueExpression, getExpression(ctx.lower)),
                                new LessThanEqual(valueExpression, getExpression(ctx.upper))
                        );
                    }
                    break;
                case DorisParser.LIKE:
                    outExpression = new Like(
                        valueExpression,
                        getExpression(ctx.pattern)
                    );
                    break;
                case DorisParser.RLIKE:
                case DorisParser.REGEXP:
                    outExpression = new Regexp(
                        valueExpression,
                        getExpression(ctx.pattern)
                    );
                    break;
                case DorisParser.IN:
                    if (ctx.query() == null) {
                        outExpression = new InPredicate(
                                valueExpression,
                                withInList(ctx)
                        );
                    } else {
                        outExpression = new InSubquery(
                                valueExpression,
                                new ListQuery(typedVisit(ctx.query())),
                                ctx.NOT() != null
                        );
                    }
                    break;
                case DorisParser.NULL:
                    outExpression = new IsNull(valueExpression);
                    break;
                case DorisParser.TRUE:
                    outExpression = new Cast(valueExpression,
                            BooleanType.INSTANCE, true);
                    break;
                case DorisParser.FALSE:
                    outExpression = new Not(new Cast(valueExpression,
                            BooleanType.INSTANCE, true));
                    break;
                case DorisParser.MATCH:
                case DorisParser.MATCH_ANY:
                    outExpression = new MatchAny(
                        valueExpression,
                        getExpression(ctx.pattern)
                    );
                    break;
                case DorisParser.MATCH_ALL:
                    outExpression = new MatchAll(
                        valueExpression,
                        getExpression(ctx.pattern)
                    );
                    break;
                case DorisParser.MATCH_PHRASE:
                    outExpression = new MatchPhrase(
                        valueExpression,
                        getExpression(ctx.pattern)
                    );
                    break;
                case DorisParser.MATCH_PHRASE_PREFIX:
                    outExpression = new MatchPhrasePrefix(
                        valueExpression,
                        getExpression(ctx.pattern)
                    );
                    break;
                case DorisParser.MATCH_REGEXP:
                    outExpression = new MatchRegexp(
                        valueExpression,
                        getExpression(ctx.pattern)
                    );
                    break;
                case DorisParser.MATCH_PHRASE_EDGE:
                    outExpression = new MatchPhraseEdge(
                        valueExpression,
                        getExpression(ctx.pattern)
                    );
                    break;
                default:
                    throw new ParseException("Unsupported predicate type: " + ctx.kind.getText(), ctx);
            }
            return ctx.NOT() != null ? new Not(outExpression) : outExpression;
        });
    }

    private List<NamedExpression> getNamedExpressions(NamedExpressionSeqContext namedCtx) {
        return ParserUtils.withOrigin(namedCtx, () -> visit(namedCtx.namedExpression(), NamedExpression.class));
    }

    @Override
    public Expression visitSubqueryExpression(SubqueryExpressionContext subqueryExprCtx) {
        return ParserUtils.withOrigin(subqueryExprCtx, () -> new ScalarSubquery(typedVisit(subqueryExprCtx.query())));
    }

    @Override
    public Expression visitExist(ExistContext context) {
        return ParserUtils.withOrigin(context, () -> new Exists(typedVisit(context.query()), false));
    }

    @Override
    public Expression visitIsnull(IsnullContext context) {
        return ParserUtils.withOrigin(context, () -> new IsNull(typedVisit(context.valueExpression())));
    }

    @Override
    public Expression visitIs_not_null_pred(Is_not_null_predContext context) {
        return ParserUtils.withOrigin(context, () -> new Not(new IsNull(typedVisit(context.valueExpression()))));
    }

    public List<Expression> withInList(PredicateContext ctx) {
        return ctx.expression().stream().map(this::getExpression).collect(ImmutableList.toImmutableList());
    }

    @Override
    public Literal visitDecimalLiteral(DecimalLiteralContext ctx) {
        try {
            if (Config.enable_decimal_conversion) {
                return new DecimalV3Literal(new BigDecimal(ctx.getText()));
            } else {
                return new DecimalLiteral(new BigDecimal(ctx.getText()));
            }
        } catch (Exception e) {
            return new DoubleLiteral(Double.parseDouble(ctx.getText()));
        }
    }

    private String parsePropertyKey(PropertyKeyContext item) {
        if (item.constant() != null) {
            return parseConstant(item.constant()).trim();
        }
        return item.getText().trim();
    }

    private String parsePropertyValue(PropertyValueContext item) {
        if (item.constant() != null) {
            return parseConstant(item.constant());
        }
        return item.getText();
    }

    private ExplainLevel parseExplainPlanType(PlanTypeContext planTypeContext) {
        if (planTypeContext == null || planTypeContext.ALL() != null) {
            return ExplainLevel.ALL_PLAN;
        }
        if (planTypeContext.PHYSICAL() != null || planTypeContext.OPTIMIZED() != null) {
            return ExplainLevel.OPTIMIZED_PLAN;
        }
        if (planTypeContext.REWRITTEN() != null || planTypeContext.LOGICAL() != null) {
            return ExplainLevel.REWRITTEN_PLAN;
        }
        if (planTypeContext.ANALYZED() != null) {
            return ExplainLevel.ANALYZED_PLAN;
        }
        if (planTypeContext.PARSED() != null) {
            return ExplainLevel.PARSED_PLAN;
        }
        if (planTypeContext.SHAPE() != null) {
            return ExplainLevel.SHAPE_PLAN;
        }
        if (planTypeContext.MEMO() != null) {
            return ExplainLevel.MEMO_PLAN;
        }
        if (planTypeContext.DISTRIBUTED() != null) {
            return ExplainLevel.DISTRIBUTED_PLAN;
        }
        return ExplainLevel.ALL_PLAN;
    }

    @Override
    public Pair<DataType, Boolean> visitDataTypeWithNullable(DataTypeWithNullableContext ctx) {
        return ParserUtils.withOrigin(ctx, () -> Pair.of(typedVisit(ctx.dataType()), ctx.NOT() == null));
    }

    @Override
    public DataType visitAggStateDataType(AggStateDataTypeContext ctx) {
        return ParserUtils.withOrigin(ctx, () -> {
            List<Pair<DataType, Boolean>> dataTypeWithNullables = ctx.dataTypes.stream()
                    .map(this::visitDataTypeWithNullable)
                    .collect(Collectors.toList());
            List<DataType> dataTypes = dataTypeWithNullables.stream()
                    .map(dt -> dt.first)
                    .collect(ImmutableList.toImmutableList());
            List<Boolean> nullables = dataTypeWithNullables.stream()
                    .map(dt -> dt.second)
                    .collect(ImmutableList.toImmutableList());
            String functionName = ctx.functionNameIdentifier().getText();
            if (!BuiltinAggregateFunctions.INSTANCE.aggFuncNames.contains(functionName)) {
                // TODO use function binder to check function exists
                throw new ParseException("Can not found function '" + functionName + "'", ctx);
            }
            return new AggStateType(functionName, dataTypes, nullables);
        });
    }

    @Override
    public DataType visitPrimitiveDataType(PrimitiveDataTypeContext ctx) {
        return ParserUtils.withOrigin(ctx, () -> {
            String dataType = ctx.primitiveColType().type.getText().toLowerCase(Locale.ROOT);
            if (dataType.equalsIgnoreCase("all")) {
                throw new NotSupportedException("Disable to create table with `ALL` type columns");
            }
            List<String> l = Lists.newArrayList(dataType);
            ctx.INTEGER_VALUE().stream().map(ParseTree::getText).forEach(l::add);
            return DataType.convertPrimitiveFromStrings(l);
        });
    }

    @Override
    public DataType visitComplexDataType(ComplexDataTypeContext ctx) {
        return ParserUtils.withOrigin(ctx, () -> {
            switch (ctx.complex.getType()) {
                case DorisParser.ARRAY:
                    return ArrayType.of(typedVisit(ctx.dataType(0)), true);
                case DorisParser.MAP:
                    return MapType.of(typedVisit(ctx.dataType(0)), typedVisit(ctx.dataType(1)));
                case DorisParser.STRUCT:
                    return new StructType(visitComplexColTypeList(ctx.complexColTypeList()));
                default:
                    throw new AnalysisException("do not support " + ctx.complex.getText() + " type for Nereids");
            }
        });
    }

    @Override
    public List<StructField> visitComplexColTypeList(ComplexColTypeListContext ctx) {
        return ctx.complexColType().stream().map(this::visitComplexColType).collect(ImmutableList.toImmutableList());
    }

    @Override
    public StructField visitComplexColType(ComplexColTypeContext ctx) {
        String comment;
        if (ctx.commentSpec() != null) {
            comment = ctx.commentSpec().STRING_LITERAL().getText();
            comment = LogicalPlanBuilderAssistant.escapeBackSlash(comment.substring(1, comment.length() - 1));
        } else {
            comment = "";
        }
        return new StructField(ctx.identifier().getText(), typedVisit(ctx.dataType()), true, comment);
    }

    private String parseConstant(ConstantContext context) {
        Object constant = visit(context);
        if (constant instanceof Literal && ((Literal) constant).isStringLikeLiteral()) {
            return ((Literal) constant).getStringValue();
        }
        return context.getText();
    }

    @Override
    public Object visitCollate(CollateContext ctx) {
        return visit(ctx.primaryExpression());
    }

    @Override
    public Object visitSample(SampleContext ctx) {
        long seek = ctx.seed == null ? -1L : Long.parseLong(ctx.seed.getText());
        DorisParser.SampleMethodContext sampleContext = ctx.sampleMethod();
        if (sampleContext instanceof SampleByPercentileContext) {
            SampleByPercentileContext sampleByPercentileContext = (SampleByPercentileContext) sampleContext;
            long percent = Long.parseLong(sampleByPercentileContext.INTEGER_VALUE().getText());
            return new TableSample(percent, true, seek);
        }
        SampleByRowsContext sampleByRowsContext = (SampleByRowsContext) sampleContext;
        long rows = Long.parseLong(sampleByRowsContext.INTEGER_VALUE().getText());
        return new TableSample(rows, false, seek);
    }

    @Override
    public Object visitCallProcedure(CallProcedureContext ctx) {
        List<String> nameParts = visitMultipartIdentifier(ctx.name);
        FuncNameInfo procedureName = new FuncNameInfo(nameParts);
        List<Expression> arguments = ctx.expression().stream()
                .<Expression>map(this::typedVisit)
                .collect(ImmutableList.toImmutableList());
        UnboundFunction unboundFunction = new UnboundFunction(procedureName.getDbName(), procedureName.getName(),
                true, arguments);
        return new CallCommand(unboundFunction, getOriginSql(ctx));
    }

    @Override
    public LogicalPlan visitCreateProcedure(CreateProcedureContext ctx) {
        List<String> nameParts = visitMultipartIdentifier(ctx.name);
        FuncNameInfo procedureName = new FuncNameInfo(nameParts);
        return ParserUtils.withOrigin(ctx, () -> {
            LogicalPlan createProcedurePlan;
            createProcedurePlan = new CreateProcedureCommand(procedureName, getOriginSql(ctx),
                    ctx.REPLACE() != null);
            return createProcedurePlan;
        });
    }

    @Override
    public LogicalPlan visitDropProcedure(DropProcedureContext ctx) {
        List<String> nameParts = visitMultipartIdentifier(ctx.name);
        FuncNameInfo procedureName = new FuncNameInfo(nameParts);
        return ParserUtils.withOrigin(ctx, () -> new DropProcedureCommand(procedureName, getOriginSql(ctx)));
    }

    @Override
    public LogicalPlan visitShowProcedureStatus(ShowProcedureStatusContext ctx) {
        Set<Expression> whereExpr = Collections.emptySet();
        if (ctx.whereClause() != null) {
            whereExpr = ExpressionUtils.extractConjunctionToSet(
                    getExpression(ctx.whereClause().booleanExpression()));
        }

        if (ctx.valueExpression() != null) {
            // parser allows only LIKE or WhereClause.
            // Mysql grammar: SHOW PROCEDURE STATUS [LIKE 'pattern' | WHERE expr]
            whereExpr = Sets.newHashSet(new Like(new UnboundSlot("ProcedureName"), getExpression(ctx.pattern)));
        }

        final Set<Expression> whereExprConst = whereExpr;
        return ParserUtils.withOrigin(ctx, () -> new ShowProcedureStatusCommand(whereExprConst));
    }

    @Override
    public LogicalPlan visitShowCreateProcedure(ShowCreateProcedureContext ctx) {
        List<String> nameParts = visitMultipartIdentifier(ctx.name);
        FuncNameInfo procedureName = new FuncNameInfo(nameParts);
        return ParserUtils.withOrigin(ctx, () -> new ShowCreateProcedureCommand(procedureName));
    }

    @Override
    public LogicalPlan visitCreateSqlBlockRule(CreateSqlBlockRuleContext ctx) {
        Map<String, String> properties = ctx.propertyClause() != null
                        ? Maps.newHashMap(visitPropertyClause(ctx.propertyClause())) : Maps.newHashMap();
        return new CreateSqlBlockRuleCommand(stripQuotes(ctx.name.getText()), ctx.EXISTS() != null, properties);
    }

    @Override
    public LogicalPlan visitAlterSqlBlockRule(AlterSqlBlockRuleContext ctx) {
        Map<String, String> properties = ctx.propertyClause() != null
                        ? Maps.newHashMap(visitPropertyClause(ctx.propertyClause())) : Maps.newHashMap();
        return new AlterSqlBlockRuleCommand(stripQuotes(ctx.name.getText()), properties);
    }

    @Override
    public LogicalPlan visitDropCatalogRecycleBin(DropCatalogRecycleBinContext ctx) {
        String idTypeStr = ctx.idType.getText().substring(1, ctx.idType.getText().length() - 1);
        IdType idType = IdType.fromString(idTypeStr);
        long id = Long.parseLong(ctx.id.getText());

        return ParserUtils.withOrigin(ctx, () -> new DropCatalogRecycleBinCommand(idType, id));
    }

    @Override
    public Object visitUnsupported(UnsupportedContext ctx) {
        return UnsupportedCommand.INSTANCE;
    }

    @Override
    public LogicalPlan visitSupportedUnsetStatement(SupportedUnsetStatementContext ctx) {
        if (ctx.DEFAULT() != null && ctx.STORAGE() != null && ctx.VAULT() != null) {
            return new UnsetDefaultStorageVaultCommand();
        }
        SetType statementScope = visitStatementScope(ctx.statementScope());
        if (ctx.ALL() != null) {
            return new UnsetVariableCommand(statementScope, true);
        } else if (ctx.identifier() != null) {
            return new UnsetVariableCommand(statementScope, ctx.identifier().getText());
        }
        throw new AnalysisException("Should add 'ALL' or variable name");
    }

    @Override
    public LogicalPlan visitCreateTableLike(CreateTableLikeContext ctx) {
        List<String> nameParts = visitMultipartIdentifier(ctx.name);
        List<String> existedTableNameParts = visitMultipartIdentifier(ctx.existedTable);
        ArrayList<String> rollupNames = Lists.newArrayList();
        boolean withAllRollUp = false;
        if (ctx.WITH() != null && ctx.rollupNames != null) {
            rollupNames = new ArrayList<>(visitIdentifierList(ctx.rollupNames));
        } else if (ctx.WITH() != null && ctx.rollupNames == null) {
            withAllRollUp = true;
        }
        CreateTableLikeInfo info = new CreateTableLikeInfo(ctx.EXISTS() != null,
                ctx.TEMPORARY() != null,
                new TableNameInfo(nameParts), new TableNameInfo(existedTableNameParts),
                rollupNames, withAllRollUp);
        return new CreateTableLikeCommand(info);
    }

    @Override
    public Command visitCreateUserDefineFunction(CreateUserDefineFunctionContext ctx) {
        SetType statementScope = visitStatementScope(ctx.statementScope());
        boolean ifNotExists = ctx.EXISTS() != null;
        boolean isAggFunction = ctx.AGGREGATE() != null;
        boolean isTableFunction = ctx.TABLES() != null;
        FunctionName function = visitFunctionIdentifier(ctx.functionIdentifier());
        FunctionArgTypesInfo functionArgTypesInfo;
        if (ctx.functionArguments() != null) {
            functionArgTypesInfo = visitFunctionArguments(ctx.functionArguments());
        } else {
            functionArgTypesInfo = new FunctionArgTypesInfo(new ArrayList<>(), false);
        }
        DataType returnType = typedVisit(ctx.returnType);
        returnType = returnType.conversion();
        DataType intermediateType = ctx.intermediateType != null ? typedVisit(ctx.intermediateType) : null;
        if (intermediateType != null) {
            intermediateType = intermediateType.conversion();
        }
        Map<String, String> properties = ctx.propertyClause() != null
                ? Maps.newHashMap(visitPropertyClause(ctx.propertyClause()))
                : Maps.newHashMap();
        return new CreateFunctionCommand(statementScope, ifNotExists, isAggFunction, false, isTableFunction,
                function, functionArgTypesInfo, returnType, intermediateType,
                null, null, properties);
    }

    @Override
    public Command visitCreateAliasFunction(CreateAliasFunctionContext ctx) {
        SetType statementScope = visitStatementScope(ctx.statementScope());
        boolean ifNotExists = ctx.EXISTS() != null;
        FunctionName function = visitFunctionIdentifier(ctx.functionIdentifier());
        FunctionArgTypesInfo functionArgTypesInfo;
        if (ctx.functionArguments() != null) {
            functionArgTypesInfo = visitFunctionArguments(ctx.functionArguments());
        } else {
            functionArgTypesInfo = new FunctionArgTypesInfo(new ArrayList<>(), false);
        }
        List<String> parameters = ctx.parameters != null ? visitIdentifierSeq(ctx.parameters) : new ArrayList<>();
        Expression originFunction = getExpression(ctx.expression());
        return new CreateFunctionCommand(statementScope, ifNotExists, false, true, false,
                function, functionArgTypesInfo, VarcharType.MAX_VARCHAR_TYPE, null,
                parameters, originFunction, null);
    }

    @Override
    public Command visitDropFunction(DropFunctionContext ctx) {
        SetType statementScope = visitStatementScope(ctx.statementScope());
        boolean ifExists = ctx.EXISTS() != null;
        FunctionName function = visitFunctionIdentifier(ctx.functionIdentifier());
        FunctionArgTypesInfo functionArgTypesInfo;
        if (ctx.functionArguments() != null) {
            functionArgTypesInfo = visitFunctionArguments(ctx.functionArguments());
        } else {
            functionArgTypesInfo = new FunctionArgTypesInfo(new ArrayList<>(), false);
        }
        return new DropFunctionCommand(statementScope, ifExists, function, functionArgTypesInfo);
    }

    @Override
    public FunctionArgTypesInfo visitFunctionArguments(FunctionArgumentsContext ctx) {
        boolean isVariadic = ctx.DOTDOTDOT() != null;
        List<DataType> argTypeDefs;
        if (ctx.dataTypeList() != null) {
            argTypeDefs = visitDataTypeList(ctx.dataTypeList());
        } else {
            argTypeDefs = new ArrayList<>();
        }
        return new FunctionArgTypesInfo(argTypeDefs, isVariadic);
    }

    @Override
    public FunctionName visitFunctionIdentifier(FunctionIdentifierContext ctx) {
        String functionName = ctx.functionNameIdentifier().getText();
        String dbName = ctx.dbName != null ? ctx.dbName.getText() : null;
        return new FunctionName(dbName, functionName);
    }

    @Override
    public List<DataType> visitDataTypeList(DataTypeListContext ctx) {
        List<DataType> dataTypeList = new ArrayList<>(ctx.getChildCount());
        for (DorisParser.DataTypeContext dataTypeContext : ctx.dataType()) {
            DataType dataType = typedVisit(dataTypeContext);
            dataTypeList.add(dataType.conversion());
        }
        return dataTypeList;
    }

    @Override
    public LogicalPlan visitShowAuthors(ShowAuthorsContext ctx) {
        return new ShowAuthorsCommand();
    }

    @Override
    public LogicalPlan visitShowEvents(ShowEventsContext ctx) {
        return new ShowEventsCommand();
    }

    @Override
    public LogicalPlan visitShowConfig(ShowConfigContext ctx) {
        ShowConfigCommand command;
        if (ctx.type.getText().equalsIgnoreCase(NodeType.FRONTEND.name())) {
            command = new ShowConfigCommand(NodeType.FRONTEND);
        } else {
            command = new ShowConfigCommand(NodeType.BACKEND);
        }
        if (ctx.LIKE() != null && ctx.pattern != null) {
            Like like = new Like(new UnboundSlot("ProcedureName"), getExpression(ctx.pattern));
            String pattern = ((Literal) like.child(1)).getStringValue();
            command.setPattern(pattern);
        }
        if (ctx.FROM() != null && ctx.backendId != null) {
            long backendId = Long.parseLong(ctx.backendId.getText());
            command.setBackendId(backendId);
        }
        return command;
    }

    @Override
    public SetOptionsCommand visitSetOptions(SetOptionsContext ctx) {
        List<SetVarOp> setVarOpList = new ArrayList<>(1);
        for (Object child : ctx.children) {
            if (child instanceof RuleNode) {
                setVarOpList.add(typedVisit((RuleNode) child));
            }
        }
        return new SetOptionsCommand(setVarOpList);
    }

    @Override
    public SetVarOp visitSetSystemVariable(SetSystemVariableContext ctx) {
        SetType statementScope = visitStatementScope(ctx.statementScope());
        String name = stripQuotes(ctx.identifier().getText());
        Expression expression = ctx.expression() != null ? typedVisit(ctx.expression()) : null;
        return new SetSessionVarOp(statementScope, name, expression);
    }

    @Override
    public SetVarOp visitSetVariableWithType(SetVariableWithTypeContext ctx) {
        SetType statementScope = visitStatementScope(ctx.statementScope());
        String name = stripQuotes(ctx.identifier().getText());
        Expression expression = ctx.expression() != null ? typedVisit(ctx.expression()) : null;
        return new SetSessionVarOp(statementScope, name, expression);
    }

    @Override
    public SetVarOp visitSetPassword(SetPasswordContext ctx) {
        String user;
        String host;
        boolean isDomain;
        String passwordText;
        UserIdentity userIdentity = null;
        if (ctx.userIdentify() != null) {
            user = stripQuotes(ctx.userIdentify().user.getText());
            host = ctx.userIdentify().host != null ? stripQuotes(ctx.userIdentify().host.getText()) : "%";
            isDomain = ctx.userIdentify().ATSIGN() != null;
            userIdentity = new UserIdentity(user, host, isDomain);
        }
        passwordText = stripQuotes(ctx.STRING_LITERAL().getText());
        return new SetPassVarOp(userIdentity, new PassVar(passwordText, ctx.isPlain != null));
    }

    @Override
    public SetVarOp visitSetNames(SetNamesContext ctx) {
        return new SetNamesVarOp();
    }

    @Override
    public SetVarOp visitSetCharset(SetCharsetContext ctx) {
        String charset = ctx.charsetName != null ? stripQuotes(ctx.charsetName.getText()) : null;
        return new SetCharsetAndCollateVarOp(charset);
    }

    @Override
    public SetVarOp visitSetCollate(SetCollateContext ctx) {
        String charset = ctx.charsetName != null ? stripQuotes(ctx.charsetName.getText()) : null;
        String collate = ctx.collateName != null ? stripQuotes(ctx.collateName.getText()) : null;
        return new SetCharsetAndCollateVarOp(charset, collate);
    }

    @Override
    public SetVarOp visitSetLdapAdminPassword(SetLdapAdminPasswordContext ctx) {
        String passwordText = stripQuotes(ctx.STRING_LITERAL().getText());
        boolean isPlain = ctx.PASSWORD() != null;
        return new SetLdapPassVarOp(new PassVar(passwordText, isPlain));
    }

    @Override
    public SetVarOp visitSetUserVariable(SetUserVariableContext ctx) {
        String name = stripQuotes(ctx.identifier().getText());
        Expression expression = typedVisit(ctx.expression());
        return new SetUserDefinedVarOp(name, expression);
    }

    @Override
    public SetTransactionCommand visitSetTransaction(SetTransactionContext ctx) {
        return new SetTransactionCommand();
    }

    @Override
    public SetUserPropertiesCommand visitSetUserProperties(SetUserPropertiesContext ctx) {
        String user = ctx.user != null ? stripQuotes(ctx.user.getText()) : null;
        Map<String, String> userPropertiesMap = visitPropertyItemList(ctx.propertyItemList());
        List<SetUserPropertyVarOp> setUserPropertyVarOpList = new ArrayList<>(userPropertiesMap.size());
        for (Map.Entry<String, String> entry : userPropertiesMap.entrySet()) {
            setUserPropertyVarOpList.add(new SetUserPropertyVarOp(user, entry.getKey(), entry.getValue()));
        }
        return new SetUserPropertiesCommand(user, setUserPropertyVarOpList);
    }

    @Override
    public SetDefaultStorageVaultCommand visitSetDefaultStorageVault(SetDefaultStorageVaultContext ctx) {
        return new SetDefaultStorageVaultCommand(stripQuotes(ctx.identifier().getText()));
    }

    @Override
    public Object visitRefreshCatalog(RefreshCatalogContext ctx) {
        if (ctx.name != null) {
            String catalogName = ctx.name.getText();
            Map<String, String> properties = ctx.propertyClause() != null
                    ? Maps.newHashMap(visitPropertyClause(ctx.propertyClause())) : Maps.newHashMap();
            return new RefreshCatalogCommand(catalogName, properties);
        }
        throw new AnalysisException("catalog name can not be null");
    }

    @Override
    public RefreshDatabaseCommand visitRefreshDatabase(RefreshDatabaseContext ctx) {
        Map<String, String> properties = visitPropertyClause(ctx.propertyClause()) == null ? Maps.newHashMap()
                : visitPropertyClause(ctx.propertyClause());
        List<String> parts = visitMultipartIdentifier(ctx.name);
        int size = parts.size();
        if (size == 0) {
            throw new ParseException("database name can't be empty");
        }
        String dbName = parts.get(size - 1);

        // [db].
        if (size == 1) {
            return new RefreshDatabaseCommand(dbName, properties);
        } else if (parts.size() == 2) {  // [ctl,db].
            return new RefreshDatabaseCommand(parts.get(0), dbName, properties);
        }
        throw new ParseException("Only one dot can be in the name: " + String.join(".", parts));
    }

    @Override
    public Object visitRefreshTable(RefreshTableContext ctx) {
        List<String> parts = visitMultipartIdentifier(ctx.name);
        int size = parts.size();
        if (size == 0) {
            throw new ParseException("table name can't be empty");
        } else if (size <= 3) {
            return new RefreshTableCommand(new TableNameInfo(parts));
        }
        throw new ParseException("Only one or two dot can be in the name: " + String.join(".", parts));
    }

    @Override
    public LogicalPlan visitShowCreateRepository(ShowCreateRepositoryContext ctx) {
        return new ShowCreateRepositoryCommand(ctx.identifier().getText());
    }

    public LogicalPlan visitShowLastInsert(ShowLastInsertContext ctx) {
        return new ShowLastInsertCommand();
    }

    @Override
    public LogicalPlan visitShowLoadProfile(ShowLoadProfileContext ctx) {
        String loadIdPath = "/"; // default load id path
        if (ctx.loadIdPath != null) {
            loadIdPath = stripQuotes(ctx.loadIdPath.getText());
        }

        long limit = 20;
        if (ctx.limitClause() != null) {
            limit = Long.parseLong(ctx.limitClause().limit.getText());
            if (limit < 0) {
                throw new ParseException("Limit requires non-negative number, got " + String.valueOf(limit));
            }
        }
        return new ShowLoadProfileCommand(loadIdPath, limit);
    }

    @Override
    public LogicalPlan visitShowDataTypes(ShowDataTypesContext ctx) {
        return new ShowDataTypesCommand();
    }

    @Override
    public LogicalPlan visitShowGrants(ShowGrantsContext ctx) {
        boolean all = (ctx.ALL() != null) ? true : false;
        return new ShowGrantsCommand(null, all);
    }

    @Override
    public LogicalPlan visitAlterStoragePolicy(AlterStoragePolicyContext ctx) {
        String policyName = visitIdentifierOrText(ctx.identifierOrText());
        Map<String, String> properties = visitPropertyClause(ctx.propertyClause()) == null ? Maps.newHashMap()
                : visitPropertyClause(ctx.propertyClause());

        return new AlterStoragePolicyCommand(policyName, properties);
    }

    @Override
    public LogicalPlan visitShowGrantsForUser(ShowGrantsForUserContext ctx) {
        UserIdentity userIdent = visitUserIdentify(ctx.userIdentify());
        return new ShowGrantsCommand(userIdent, false);
    }

    @Override
    public LogicalPlan visitShowRowPolicy(ShowRowPolicyContext ctx) {
        UserIdentity user = null;
        String role = null;
        if (ctx.userIdentify() != null) {
            user = visitUserIdentify(ctx.userIdentify());
        } else if (ctx.role != null) {
            role = ctx.role.getText();
        }

        return new ShowRowPolicyCommand(user, role);
    }

    @Override
    public LogicalPlan visitShowPartitionId(ShowPartitionIdContext ctx) {
        long partitionId = -1;
        if (ctx.partitionId != null) {
            partitionId = Long.parseLong(ctx.partitionId.getText());
        }
        return new ShowPartitionIdCommand(partitionId);
    }

    @Override
    public AlterTableCommand visitAlterTable(AlterTableContext ctx) {
        TableNameInfo tableNameInfo = new TableNameInfo(visitMultipartIdentifier(ctx.tableName));
        List<AlterTableOp> alterTableOps = new ArrayList<>();
        for (Object child : ctx.children) {
            if (child instanceof AlterTableClauseContext) {
                alterTableOps.add(typedVisit((AlterTableClauseContext) child));
            }
        }
        return new AlterTableCommand(tableNameInfo, alterTableOps);
    }

    @Override
    public AlterTableCommand visitAlterTableAddRollup(AlterTableAddRollupContext ctx) {
        TableNameInfo tableNameInfo = new TableNameInfo(visitMultipartIdentifier(ctx.tableName));
        List<AlterTableOp> alterTableOps = new ArrayList<>();
        for (Object child : ctx.children) {
            if (child instanceof AddRollupClauseContext) {
                alterTableOps.add(typedVisit((AddRollupClauseContext) child));
            }
        }
        return new AlterTableCommand(tableNameInfo, alterTableOps);
    }

    @Override
    public AlterTableCommand visitAlterTableDropRollup(AlterTableDropRollupContext ctx) {
        TableNameInfo tableNameInfo = new TableNameInfo(visitMultipartIdentifier(ctx.tableName));
        List<AlterTableOp> alterTableOps = new ArrayList<>();
        for (Object child : ctx.children) {
            if (child instanceof DropRollupClauseContext) {
                alterTableOps.add(typedVisit((DropRollupClauseContext) child));
            }
        }
        return new AlterTableCommand(tableNameInfo, alterTableOps);
    }

    @Override
    public AlterTableCommand visitAlterTableProperties(DorisParser.AlterTablePropertiesContext ctx) {
        TableNameInfo tableNameInfo = new TableNameInfo(visitMultipartIdentifier(ctx.name));
        List<AlterTableOp> alterTableOps = new ArrayList<>();
        Map<String, String> properties = ctx.propertyItemList() != null
                ? Maps.newHashMap(visitPropertyItemList(ctx.propertyItemList()))
                : Maps.newHashMap();
        alterTableOps.add(new ModifyTablePropertiesOp(properties));
        return new AlterTableCommand(tableNameInfo, alterTableOps);
    }

    @Override
    public AlterTableOp visitAddColumnClause(AddColumnClauseContext ctx) {
        ColumnDefinition columnDefinition = visitColumnDef(ctx.columnDef());
        ColumnPosition columnPosition = null;
        if (ctx.columnPosition() != null) {
            if (ctx.columnPosition().FIRST() != null) {
                columnPosition = ColumnPosition.FIRST;
            } else {
                columnPosition = new ColumnPosition(ctx.columnPosition().position.getText());
            }
        }
        String rollupName = ctx.toRollup() != null ? ctx.toRollup().rollup.getText() : null;
        Map<String, String> properties = ctx.properties != null
                ? Maps.newHashMap(visitPropertyClause(ctx.properties))
                : Maps.newHashMap();
        return new AddColumnOp(columnDefinition, columnPosition, rollupName, properties);
    }

    @Override
    public AlterTableOp visitAddColumnsClause(AddColumnsClauseContext ctx) {
        List<ColumnDefinition> columnDefinitions = visitColumnDefs(ctx.columnDefs());
        String rollupName = ctx.toRollup() != null ? ctx.toRollup().rollup.getText() : null;
        Map<String, String> properties = ctx.properties != null
                ? Maps.newHashMap(visitPropertyClause(ctx.properties))
                : Maps.newHashMap();
        return new AddColumnsOp(columnDefinitions, rollupName, properties);
    }

    @Override
    public AlterTableOp visitDropColumnClause(DropColumnClauseContext ctx) {
        String columnName = ctx.name.getText();
        String rollupName = ctx.fromRollup() != null ? ctx.fromRollup().rollup.getText() : null;
        Map<String, String> properties = ctx.properties != null
                ? Maps.newHashMap(visitPropertyClause(ctx.properties))
                : Maps.newHashMap();
        return new DropColumnOp(columnName, rollupName, properties);
    }

    @Override
    public AlterTableOp visitModifyColumnClause(ModifyColumnClauseContext ctx) {
        ColumnDefinition columnDefinition = visitColumnDef(ctx.columnDef());
        ColumnPosition columnPosition = null;
        if (ctx.columnPosition() != null) {
            if (ctx.columnPosition().FIRST() != null) {
                columnPosition = ColumnPosition.FIRST;
            } else {
                columnPosition = new ColumnPosition(ctx.columnPosition().position.getText());
            }
        }
        String rollupName = ctx.fromRollup() != null ? ctx.fromRollup().rollup.getText() : null;
        Map<String, String> properties = ctx.properties != null
                ? Maps.newHashMap(visitPropertyClause(ctx.properties))
                : Maps.newHashMap();
        return new ModifyColumnOp(columnDefinition, columnPosition, rollupName, properties);
    }

    @Override
    public AlterTableOp visitReorderColumnsClause(ReorderColumnsClauseContext ctx) {
        List<String> columnsByPos = visitIdentifierList(ctx.identifierList());
        String rollupName = ctx.fromRollup() != null ? ctx.fromRollup().rollup.getText() : null;
        Map<String, String> properties = ctx.properties != null
                ? Maps.newHashMap(visitPropertyClause(ctx.properties))
                : Maps.newHashMap();
        return new ReorderColumnsOp(columnsByPos, rollupName, properties);
    }

    @Override
    public AlterTableOp visitAddPartitionClause(AddPartitionClauseContext ctx) {
        boolean isTempPartition = ctx.TEMPORARY() != null;
        PartitionDefinition partitionDefinition = visitPartitionDef(ctx.partitionDef());
        DistributionDescriptor desc = null;
        int bucketNum = FeConstants.default_bucket_num;
        if (ctx.INTEGER_VALUE() != null) {
            bucketNum = Integer.parseInt(ctx.INTEGER_VALUE().getText());
        }
        if (ctx.HASH() != null) {
            desc = new DistributionDescriptor(true, ctx.autoBucket != null, bucketNum,
                    visitIdentifierList(ctx.hashKeys));
        } else if (ctx.RANDOM() != null) {
            desc = new DistributionDescriptor(false, ctx.autoBucket != null, bucketNum, null);
        }
        Map<String, String> properties = ctx.properties != null
                ? Maps.newHashMap(visitPropertyClause(ctx.properties))
                : Maps.newHashMap();
        return new AddPartitionOp(partitionDefinition, desc, properties, isTempPartition);
    }

    @Override
    public AlterTableOp visitDropPartitionClause(DropPartitionClauseContext ctx) {
        boolean isTempPartition = ctx.TEMPORARY() != null;
        boolean ifExists = ctx.IF() != null;
        boolean forceDrop = ctx.FORCE() != null;
        String partitionName = ctx.partitionName.getText();
        return ctx.indexName != null
                ? new DropPartitionFromIndexOp(ifExists, partitionName, isTempPartition, forceDrop,
                        ctx.indexName.getText())
                : new DropPartitionOp(ifExists, partitionName, isTempPartition, forceDrop);
    }

    @Override
    public AlterTableOp visitModifyPartitionClause(ModifyPartitionClauseContext ctx) {
        boolean isTempPartition = ctx.TEMPORARY() != null;
        Map<String, String> properties = visitPropertyItemList(ctx.partitionProperties);
        if (ctx.ASTERISK() != null) {
            return ModifyPartitionOp.createStarClause(properties, isTempPartition);
        } else {
            List<String> partitions;
            if (ctx.partitionNames != null) {
                partitions = visitIdentifierList(ctx.partitionNames);
            } else {
                partitions = new ArrayList<>();
                partitions.add(ctx.partitionName.getText());
            }
            return new ModifyPartitionOp(partitions, properties, isTempPartition);
        }
    }

    @Override
    public AlterTableOp visitReplacePartitionClause(ReplacePartitionClauseContext ctx) {
        boolean forceReplace = ctx.FORCE() != null;
        PartitionNamesInfo partitionNames = null;
        PartitionNamesInfo tempPartitionNames = null;
        if (ctx.partitions != null) {
            Pair<Boolean, List<String>> partitionSpec = visitPartitionSpec(ctx.partitions);
            partitionNames = new PartitionNamesInfo(partitionSpec.first, partitionSpec.second);
        }
        if (ctx.tempPartitions != null) {
            Pair<Boolean, List<String>> partitionSpec = visitPartitionSpec(ctx.tempPartitions);
            tempPartitionNames = new PartitionNamesInfo(partitionSpec.first, partitionSpec.second);
        }

        Map<String, String> properties = ctx.properties != null ? new HashMap<>(visitPropertyClause(ctx.properties))
                : Maps.newHashMap();
        return new ReplacePartitionOp(partitionNames, tempPartitionNames, forceReplace, properties);
    }

    @Override
    public AlterTableOp visitReplaceTableClause(ReplaceTableClauseContext ctx) {
        String tableName = ctx.name.getText();
        Map<String, String> properties = ctx.properties != null
                ? Maps.newHashMap(visitPropertyClause(ctx.properties))
                : Maps.newHashMap();
        return new ReplaceTableOp(tableName, properties, ctx.FORCE() != null);
    }

    @Override
    public AlterTableOp visitRenameClause(RenameClauseContext ctx) {
        return new RenameTableOp(ctx.newName.getText());
    }

    @Override
    public AlterTableOp visitRenameRollupClause(RenameRollupClauseContext ctx) {
        return new RenameRollupOp(ctx.name.getText(), ctx.newName.getText());
    }

    @Override
    public AlterTableOp visitRenamePartitionClause(RenamePartitionClauseContext ctx) {
        return new RenamePartitionOp(ctx.name.getText(), ctx.newName.getText());
    }

    @Override
    public AlterTableOp visitRenameColumnClause(RenameColumnClauseContext ctx) {
        return new RenameColumnOp(ctx.name.getText(), ctx.newName.getText());
    }

    @Override
    public AlterTableOp visitAddIndexClause(AddIndexClauseContext ctx) {
        IndexDefinition indexDefinition = visitIndexDef(ctx.indexDef());
        return new CreateIndexOp(null, indexDefinition, true);
    }

    @Override
    public Command visitCreateIndex(CreateIndexContext ctx) {
        String indexName = ctx.name.getText();
        boolean ifNotExists = ctx.EXISTS() != null;
        TableNameInfo tableNameInfo = new TableNameInfo(visitMultipartIdentifier(ctx.tableName));
        List<String> indexCols = visitIdentifierList(ctx.identifierList());
        Map<String, String> properties = ctx.properties != null
                ? Maps.newHashMap(visitPropertyClause(ctx.properties))
                : Maps.newHashMap();
        String indexType = null;
        if (ctx.BITMAP() != null) {
            indexType = "BITMAP";
        } else if (ctx.NGRAM_BF() != null) {
            indexType = "NGRAM_BF";
        } else if (ctx.INVERTED() != null) {
            indexType = "INVERTED";
        }
        String comment = ctx.STRING_LITERAL() == null ? "" : stripQuotes(ctx.STRING_LITERAL().getText());
        // change BITMAP index to INVERTED index
        if (Config.enable_create_bitmap_index_as_inverted_index
                && "BITMAP".equalsIgnoreCase(indexType)) {
            indexType = "INVERTED";
        }
        IndexDefinition indexDefinition = new IndexDefinition(indexName, ifNotExists, indexCols, indexType,
                properties, comment);
        List<AlterTableOp> alterTableOps = Lists.newArrayList(new CreateIndexOp(tableNameInfo,
                indexDefinition, false));
        return new AlterTableCommand(tableNameInfo, alterTableOps);
    }

    @Override
    public Command visitBuildIndex(BuildIndexContext ctx) {
        String name = ctx.name.getText();
        TableNameInfo tableName = new TableNameInfo(visitMultipartIdentifier(ctx.tableName));
        PartitionNamesInfo partitionNamesInfo = null;
        if (ctx.partitionSpec() != null) {
            Pair<Boolean, List<String>> partitionSpec = visitPartitionSpec(ctx.partitionSpec());
            partitionNamesInfo = new PartitionNamesInfo(partitionSpec.first, partitionSpec.second);
        }
        IndexDefinition indexDefinition = new IndexDefinition(name, partitionNamesInfo);
        List<AlterTableOp> alterTableOps = Lists.newArrayList(new BuildIndexOp(tableName, indexDefinition, false));
        return new AlterTableCommand(tableName, alterTableOps);
    }

    @Override
    public Command visitDropIndex(DropIndexContext ctx) {
        String name = ctx.name.getText();
        TableNameInfo tableName = new TableNameInfo(visitMultipartIdentifier(ctx.tableName));
        List<AlterTableOp> alterTableOps = Lists
                .newArrayList(new DropIndexOp(name, ctx.EXISTS() != null, tableName, false));
        return new AlterTableCommand(tableName, alterTableOps);
    }

    @Override
    public AlterTableOp visitDropIndexClause(DropIndexClauseContext ctx) {
        return new DropIndexOp(ctx.name.getText(), ctx.EXISTS() != null, null, true);
    }

    @Override
    public AlterTableOp visitEnableFeatureClause(EnableFeatureClauseContext ctx) {
        String featureName = stripQuotes(ctx.STRING_LITERAL().getText());
        Map<String, String> properties = ctx.properties != null
                ? Maps.newHashMap(visitPropertyClause(ctx.properties))
                : Maps.newHashMap();
        return new EnableFeatureOp(featureName, properties);
    }

    @Override
    public AlterTableOp visitModifyDistributionClause(ModifyDistributionClauseContext ctx) {
        int bucketNum = FeConstants.default_bucket_num;
        if (ctx.INTEGER_VALUE() != null) {
            bucketNum = Integer.parseInt(ctx.INTEGER_VALUE().getText());
        }
        DistributionDescriptor desc;
        if (ctx.HASH() != null) {
            desc = new DistributionDescriptor(true, ctx.AUTO() != null, bucketNum,
                    visitIdentifierList(ctx.hashKeys));
        } else if (ctx.RANDOM() != null) {
            desc = new DistributionDescriptor(false, ctx.AUTO() != null, bucketNum, null);
        } else {
            throw new ParseException("distribution can't be empty", ctx);
        }
        return new ModifyDistributionOp(desc);
    }

    @Override
    public AlterTableOp visitModifyTableCommentClause(ModifyTableCommentClauseContext ctx) {
        return new ModifyTableCommentOp(stripQuotes(ctx.STRING_LITERAL().getText()));
    }

    @Override
    public AlterTableOp visitModifyColumnCommentClause(ModifyColumnCommentClauseContext ctx) {
        String columnName = ctx.name.getText();
        String comment = stripQuotes(ctx.STRING_LITERAL().getText());
        return new ModifyColumnCommentOp(columnName, comment);
    }

    @Override
    public AlterTableOp visitModifyEngineClause(ModifyEngineClauseContext ctx) {
        String engineName = ctx.name.getText();
        Map<String, String> properties = ctx.properties != null
                ? Maps.newHashMap(visitPropertyClause(ctx.properties))
                : Maps.newHashMap();
        return new ModifyEngineOp(engineName, properties);
    }

    @Override
    public AlterTableOp visitAlterMultiPartitionClause(AlterMultiPartitionClauseContext ctx) {
        boolean isTempPartition = ctx.TEMPORARY() != null;
        List<Expression> from = visitPartitionValueList(ctx.from);
        List<Expression> to = visitPartitionValueList(ctx.to);
        int num = Integer.parseInt(ctx.INTEGER_VALUE().getText());
        String unitString = ctx.unit != null ? ctx.unit.getText() : null;
        Map<String, String> properties = ctx.properties != null
                ? Maps.newHashMap(visitPropertyClause(ctx.properties))
                : Maps.newHashMap();
        return new AlterMultiPartitionOp(from, to, num, unitString, properties, isTempPartition);
    }

    @Override
    public AlterTableOp visitAddRollupClause(DorisParser.AddRollupClauseContext ctx) {
        String rollupName = ctx.rollupName.getText();
        List<String> columnNames = visitIdentifierList(ctx.columns);
        List<String> dupKeys = ctx.dupKeys != null ? visitIdentifierList(ctx.dupKeys) : null;
        String baseRollupName = ctx.fromRollup() != null ? ctx.fromRollup().rollup.getText() : null;
        Map<String, String> properties = ctx.properties != null
                ? Maps.newHashMap(visitPropertyClause(ctx.properties))
                : Maps.newHashMap();
        return new AddRollupOp(rollupName, columnNames, dupKeys, baseRollupName, properties);
    }

    @Override
    public AlterTableOp visitDropRollupClause(DorisParser.DropRollupClauseContext ctx) {
        String rollupName = ctx.rollupName.getText();
        Map<String, String> properties = ctx.properties != null
                ? Maps.newHashMap(visitPropertyClause(ctx.properties))
                : Maps.newHashMap();
        return new DropRollupOp(rollupName, properties);
    }

    @Override
    public LogicalPlan visitShowVariables(ShowVariablesContext ctx) {
        SetType statementScope = visitStatementScope(ctx.statementScope());
        if (ctx.wildWhere() != null) {
            if (ctx.wildWhere().LIKE() != null) {
                return new ShowVariablesCommand(statementScope,
                        stripQuotes(ctx.wildWhere().STRING_LITERAL().getText()));
            } else {
                StringBuilder sb = new StringBuilder();
                sb.append("SELECT `VARIABLE_NAME` AS `Variable_name`, `VARIABLE_VALUE` AS `Value` FROM ");
                sb.append("`").append(InternalCatalog.INTERNAL_CATALOG_NAME).append("`");
                sb.append(".");
                sb.append("`").append(InfoSchemaDb.DATABASE_NAME).append("`");
                sb.append(".");
                if (statementScope == SetType.GLOBAL) {
                    sb.append("`global_variables` ");
                } else {
                    sb.append("`session_variables` ");
                }
                sb.append(getOriginSql(ctx.wildWhere()));
                return new NereidsParser().parseSingle(sb.toString());
            }
        } else {
            return new ShowVariablesCommand(statementScope, null);
        }
    }

    private Expression getWildWhere(DorisParser.WildWhereContext ctx) {
        if (ctx.LIKE() != null) {
            String pattern = stripQuotes(ctx.STRING_LITERAL().getText());
            return new Like(new UnboundSlot("ProcedureName"), new StringLiteral(pattern));
        } else if (ctx.WHERE() != null) {
            return getExpression(ctx.expression());
        } else {
            throw new AnalysisException("Wild where should contain like or where " + ctx.getText());
        }
    }

    @Override
    public ShowViewCommand visitShowView(ShowViewContext ctx) {
        List<String> tableNameParts = visitMultipartIdentifier(ctx.tableName);
        String databaseName = null;
        if (ctx.database != null) {
            databaseName = stripQuotes(ctx.database.getText());
        }
        return new ShowViewCommand(databaseName, new TableNameInfo(tableNameParts));
    }

    @Override
    public LogicalPlan visitShowBackends(ShowBackendsContext ctx) {
        return new ShowBackendsCommand();
    }

    @Override
    public LogicalPlan visitShowBackup(ShowBackupContext ctx) {
        String dbName = null;
        Expression wildWhere = null;
        if (ctx.database != null) {
            dbName = ctx.database.getText();
        }
        if (ctx.wildWhere() != null) {
            wildWhere = getWildWhere(ctx.wildWhere());
        }
        return new ShowBackupCommand(dbName, wildWhere);
    }

    @Override
    public LogicalPlan visitShowPlugins(ShowPluginsContext ctx) {
        return new ShowPluginsCommand();
    }

    @Override
    public LogicalPlan visitShowSmallFiles(ShowSmallFilesContext ctx) {
        String dbName = null;
        if (ctx.database != null) {
            List<String> nameParts = visitMultipartIdentifier(ctx.database);
            dbName = nameParts.get(0); // only one entry possible
        }
        return new ShowSmallFilesCommand(dbName);
    }

    @Override
    public LogicalPlan visitShowSnapshot(ShowSnapshotContext ctx) {
        String repoName = null;
        Expression wildWhere = null;
        if (ctx.wildWhere() != null) {
            wildWhere = getWildWhere(ctx.wildWhere());
        }
        if (ctx.repo != null) {
            repoName = ctx.repo.getText();
        }
        return new ShowSnapshotCommand(repoName, wildWhere);
    }

    @Override
    public LogicalPlan visitShowSqlBlockRule(ShowSqlBlockRuleContext ctx) {
        String ruleName = null;
        if (ctx.ruleName != null) {
            ruleName = ctx.ruleName.getText();
        }
        return new ShowSqlBlockRuleCommand(ruleName);
    }

    @Override
    public LogicalPlan visitShowTriggers(ShowTriggersContext ctx) {
        return new ShowTriggersCommand();
    }

    @Override
    public LogicalPlan visitShowTrash(ShowTrashContext ctx) {
        if (ctx.ON() != null) {
            String backend = stripQuotes(ctx.STRING_LITERAL().getText());
            new ShowTrashCommand(backend);
        } else {
            return new ShowTrashCommand();
        }
        return new ShowTrashCommand();
    }

    @Override
    public LogicalPlan visitAdminCleanTrash(DorisParser.AdminCleanTrashContext ctx) {
        if (ctx.ON() != null) {
            List<String> backendsQuery = Lists.newArrayList();
            ctx.backends.forEach(backend -> backendsQuery.add(stripQuotes(backend.getText())));
            return new AdminCleanTrashCommand(backendsQuery);
        }
        return new AdminCleanTrashCommand();
    }

    @Override
    public LogicalPlan visitAdminShowReplicaStatus(AdminShowReplicaStatusContext ctx) {
        Expression where = null;
        if (ctx.WHERE() != null) {
            StringLiteral left = new StringLiteral(stripQuotes(ctx.STATUS().toString()));
            StringLiteral right = new StringLiteral(stripQuotes(ctx.STRING_LITERAL().getText()));
            if (ctx.NEQ() != null) {
                where = new Not(new EqualTo(left, right));
            } else {
                where = new EqualTo(left, right);
            }
        }
        TableRefInfo tableRefInfo = visitBaseTableRefContext(ctx.baseTableRef());
        return new AdminShowReplicaStatusCommand(tableRefInfo, where);
    }

    @Override
    public LogicalPlan visitShowRepositories(ShowRepositoriesContext ctx) {
        return new ShowRepositoriesCommand();
    }

    @Override
    public LogicalPlan visitShowResources(ShowResourcesContext ctx) {
        Expression wildWhere = null;
        List<OrderKey> orderKeys = null;
        String likePattern = null;
        long limit = -1L;
        long offset = 0L;
        if (ctx.sortClause() != null) {
            orderKeys = visit(ctx.sortClause().sortItem(), OrderKey.class);
        }
        if (ctx.wildWhere() != null) {
            wildWhere = getWildWhere(ctx.wildWhere());
            if (ctx.wildWhere().LIKE() != null) {
                likePattern = stripQuotes(ctx.wildWhere().STRING_LITERAL().getText());
            } else {
                wildWhere = (Expression) ctx.wildWhere().expression().accept(this);
            }
        }
        if (ctx.limitClause() != null) {
            limit = ctx.limitClause().limit != null
                    ? Long.parseLong(ctx.limitClause().limit.getText())
                    : 0;
            if (limit < 0) {
                throw new ParseException("Limit requires non-negative number", ctx.limitClause());
            }
            offset = ctx.limitClause().offset != null
                    ? Long.parseLong(ctx.limitClause().offset.getText())
                    : 0;
            if (offset < 0) {
                throw new ParseException("Offset requires non-negative number", ctx.limitClause());
            }
        }
        return new ShowResourcesCommand(wildWhere, likePattern, orderKeys, limit, offset);
    }

    @Override
    public LogicalPlan visitShowRestore(ShowRestoreContext ctx) {
        String dbName = null;
        Expression wildWhere = null;
        if (ctx.database != null) {
            dbName = ctx.database.getText();
        }
        if (ctx.wildWhere() != null) {
            wildWhere = getWildWhere(ctx.wildWhere());
        }
        return new ShowRestoreCommand(dbName, wildWhere, ctx.BRIEF() != null);
    }

    @Override
    public LogicalPlan visitShowRoles(ShowRolesContext ctx) {
        return new ShowRolesCommand();
    }

    @Override
    public LogicalPlan visitShowProc(ShowProcContext ctx) {
        String path = stripQuotes(ctx.path.getText());
        return new ShowProcCommand(path);
    }

    private TableScanParams visitOptScanParamsContex(OptScanParamsContext ctx) {
        if (ctx != null) {
            Map<String, String> map = visitPropertyItemList(ctx.properties);
            return new TableScanParams(ctx.funcName.getText(), map);
        }
        return null;
    }

    private TableSnapshot visitTableSnapshotContext(TableSnapshotContext ctx) {
        if (ctx != null) {
            if (ctx.TIME() != null) {
                return new TableSnapshot(stripQuotes(ctx.time.getText()));
            } else {
                return new TableSnapshot(Long.parseLong(ctx.version.getText()));
            }
        }
        return null;
    }

    private List<String> visitRelationHintContext(RelationHintContext ctx) {
        final List<String> relationHints;
        if (ctx != null) {
            relationHints = typedVisit(ctx);
        } else {
            relationHints = ImmutableList.of();
        }
        return relationHints;
    }

    private PartitionNamesInfo visitSpecifiedPartitionContext(SpecifiedPartitionContext ctx) {
        if (ctx != null) {
            List<String> partitions = new ArrayList<>();
            boolean isTempPart = ctx.TEMPORARY() != null;
            if (ctx.identifier() != null) {
                partitions.add(ctx.identifier().getText());
            } else {
                partitions.addAll(visitIdentifierList(ctx.identifierList()));
            }
            return new PartitionNamesInfo(isTempPart, partitions);
        }
        return null;
    }

    private List<Long> visitTabletListContext(TabletListContext ctx) {
        List<Long> tabletIdList = new ArrayList<>();
        if (ctx != null && ctx.tabletIdList != null) {
            ctx.tabletIdList.stream().forEach(tabletToken -> {
                tabletIdList.add(Long.parseLong(tabletToken.getText()));
            });
        }
        return tabletIdList;
    }

    private TableRefInfo visitBaseTableRefContext(BaseTableRefContext ctx) {
        List<String> nameParts = visitMultipartIdentifier(ctx.multipartIdentifier());
        TableScanParams scanParams = visitOptScanParamsContex(ctx.optScanParams());
        TableSnapshot tableSnapShot = visitTableSnapshotContext(ctx.tableSnapshot());
        PartitionNamesInfo partitionNameInfo = visitSpecifiedPartitionContext(ctx.specifiedPartition());
        List<Long> tabletIdList = visitTabletListContext(ctx.tabletList());

        String tableAlias = null;
        if (ctx.tableAlias().strictIdentifier() != null) {
            tableAlias = ctx.tableAlias().getText();
        }
        TableSample tableSample = ctx.sample() == null ? null : (TableSample) visit(ctx.sample());
        List<String> hints = visitRelationHintContext(ctx.relationHint());
        return new TableRefInfo(new TableNameInfo(nameParts), scanParams, tableSnapShot, partitionNameInfo,
                                    tabletIdList, tableAlias, tableSample, hints);
    }

    @Override
    public LogicalPlan visitShowReplicaDistribution(ShowReplicaDistributionContext ctx) {
        TableRefInfo tableRefInfo = visitBaseTableRefContext(ctx.baseTableRef());
        return new ShowReplicaDistributionCommand(tableRefInfo);
    }

    @Override
    public LogicalPlan visitAdminShowReplicaDistribution(AdminShowReplicaDistributionContext ctx) {
        TableRefInfo tableRefInfo = visitBaseTableRefContext(ctx.baseTableRef());
        return new ShowReplicaDistributionCommand(tableRefInfo);
    }

    @Override
    public LogicalPlan visitShowCreateCatalog(ShowCreateCatalogContext ctx) {
        return new ShowCreateCatalogCommand(ctx.identifier().getText());
    }

    @Override
    public LogicalPlan visitShowCatalog(DorisParser.ShowCatalogContext ctx) {
        return new ShowCatalogCommand(ctx.identifier().getText(), null);
    }

    @Override
    public LogicalPlan visitShowCatalogs(DorisParser.ShowCatalogsContext ctx) {
        String wild = null;
        if (ctx.wildWhere() != null) {
            if (ctx.wildWhere().LIKE() != null) {
                wild = stripQuotes(ctx.wildWhere().STRING_LITERAL().getText());
            } else if (ctx.wildWhere().WHERE() != null) {
                wild = ctx.wildWhere().expression().getText();
            }
        }
        return new ShowCatalogCommand(null, wild);
    }

    @Override
    public LogicalPlan visitShowStorageEngines(ShowStorageEnginesContext ctx) {
        return new ShowStorageEnginesCommand();
    }

    @Override
    public LogicalPlan visitAdminRebalanceDisk(AdminRebalanceDiskContext ctx) {
        if (ctx.ON() != null) {
            List<String> backendList = Lists.newArrayList();
            ctx.backends.forEach(backend -> backendList.add(stripQuotes(backend.getText())));
            return new AdminRebalanceDiskCommand(backendList);
        }
        return new AdminRebalanceDiskCommand();
    }

    @Override
    public LogicalPlan visitAdminCancelRebalanceDisk(AdminCancelRebalanceDiskContext ctx) {
        if (ctx.ON() != null) {
            List<String> backendList = Lists.newArrayList();
            ctx.backends.forEach(backend -> backendList.add(stripQuotes(backend.getText())));
            return new AdminCancelRebalanceDiskCommand(backendList);
        }
        return new AdminCancelRebalanceDiskCommand();
    }

    @Override
    public LogicalPlan visitShowDiagnoseTablet(ShowDiagnoseTabletContext ctx) {
        long tabletId = Long.parseLong(ctx.INTEGER_VALUE().getText());
        return new ShowDiagnoseTabletCommand(tabletId);
    }

    @Override
    public LogicalPlan visitAdminDiagnoseTablet(AdminDiagnoseTabletContext ctx) {
        long tabletId = Long.parseLong(ctx.INTEGER_VALUE().getText());
        return new ShowDiagnoseTabletCommand(tabletId);
    }

    @Override
    public LogicalPlan visitShowCreateTable(ShowCreateTableContext ctx) {
        List<String> nameParts = visitMultipartIdentifier(ctx.name);
        return new ShowCreateTableCommand(new TableNameInfo(nameParts), ctx.BRIEF() != null);
    }

    @Override
    public LogicalPlan visitShowCreateView(ShowCreateViewContext ctx) {
        List<String> nameParts = visitMultipartIdentifier(ctx.name);
        return new ShowCreateViewCommand(new TableNameInfo(nameParts));
    }

    @Override
    public LogicalPlan visitShowCreateMaterializedView(ShowCreateMaterializedViewContext ctx) {
        List<String> nameParts = visitMultipartIdentifier(ctx.tableName);
        return new ShowCreateMaterializedViewCommand(stripQuotes(ctx.mvName.getText()), new TableNameInfo(nameParts));
    }

    @Override
    public LogicalPlan visitAlterWorkloadGroup(AlterWorkloadGroupContext ctx) {
        String cgName = ctx.computeGroup == null ? "" : stripQuotes(ctx.computeGroup.getText());
        Map<String, String> properties = ctx.propertyClause() != null
                        ? Maps.newHashMap(visitPropertyClause(ctx.propertyClause())) : Maps.newHashMap();
        return new AlterWorkloadGroupCommand(cgName, ctx.name.getText(), properties);
    }

    @Override
    public LogicalPlan visitAlterWorkloadPolicy(AlterWorkloadPolicyContext ctx) {
        Map<String, String> properties = ctx.propertyClause() != null
                        ? Maps.newHashMap(visitPropertyClause(ctx.propertyClause())) : Maps.newHashMap();
        return new AlterWorkloadPolicyCommand(ctx.name.getText(), properties);
    }

    @Override
    public LogicalPlan visitAlterRole(AlterRoleContext ctx) {
        String comment = visitCommentSpec(ctx.commentSpec());
        return new AlterRoleCommand(ctx.role.getText(), comment);
    }

    @Override
    public LogicalPlan visitShowDatabaseId(ShowDatabaseIdContext ctx) {
        long dbId = (ctx.databaseId != null) ? Long.parseLong(ctx.databaseId.getText()) : -1;
        return new ShowDatabaseIdCommand(dbId);
    }

    public LogicalPlan visitCreateRole(CreateRoleContext ctx) {
        String roleName = stripQuotes(ctx.name.getText());
        String comment = ctx.STRING_LITERAL() == null ? "" : LogicalPlanBuilderAssistant.escapeBackSlash(
                ctx.STRING_LITERAL().getText().substring(1, ctx.STRING_LITERAL().getText().length() - 1));
        return new CreateRoleCommand(ctx.EXISTS() != null, roleName, comment);
    }

    @Override
    public LogicalPlan visitCreateFile(CreateFileContext ctx) {
        String dbName = null;
        if (ctx.database != null) {
            dbName = ctx.database.getText();
        }
        Map<String, String> properties = ctx.propertyClause() != null
                                    ? Maps.newHashMap(visitPropertyClause(ctx.propertyClause())) : Maps.newHashMap();
        return new CreateFileCommand(stripQuotes(ctx.name.getText()), dbName, properties);
    }

    @Override
    public LogicalPlan visitShowCharset(ShowCharsetContext ctx) {
        return new ShowCharsetCommand();
    }

    @Override
    public LogicalPlan visitAdminSetTableStatus(AdminSetTableStatusContext ctx) {
        List<String> dbTblNameParts = visitMultipartIdentifier(ctx.name);
        Map<String, String> properties = ctx.propertyClause() != null
                        ? Maps.newHashMap(visitPropertyClause(ctx.propertyClause())) : Maps.newHashMap();
        return new AdminSetTableStatusCommand(new TableNameInfo(dbTblNameParts), properties);
    }

    @Override
    public LogicalPlan visitShowFrontends(ShowFrontendsContext ctx) {
        String detail = (ctx.name != null) ? ctx.name.getText() : null;
        return new ShowFrontendsCommand(detail);
    }

    @Override
    public LogicalPlan visitShowFunctions(ShowFunctionsContext ctx) {
        String dbName = null;
        if (ctx.database != null) {
            List<String> nameParts = visitMultipartIdentifier(ctx.database);
            if (nameParts.size() == 1) {
                dbName = nameParts.get(0);
            } else if (nameParts.size() == 2) {
                dbName = nameParts.get(1);
            } else {
                throw new AnalysisException("nameParts in analyze database should be [ctl.]db");
            }
        }

        boolean isVerbose = ctx.FULL() != null;
        boolean isBuiltin = ctx.BUILTIN() != null;

        String wild = null;
        if (ctx.STRING_LITERAL() != null) {
            wild = stripQuotes(ctx.STRING_LITERAL().getText());
        }
        return new ShowFunctionsCommand(dbName, isBuiltin, isVerbose, wild);
    }

    @Override
    public LogicalPlan visitShowGlobalFunctions(ShowGlobalFunctionsContext ctx) {
        boolean isVerbose = ctx.FULL() != null;

        String wild = null;
        if (ctx.STRING_LITERAL() != null) {
            wild = stripQuotes(ctx.STRING_LITERAL().getText());
        }
        return new ShowFunctionsCommand(isVerbose, wild, true);
    }

    @Override
    public LogicalPlan visitShowCreateDatabase(ShowCreateDatabaseContext ctx) {
        List<String> nameParts = visitMultipartIdentifier(ctx.name);
        String databaseName = "";
        String catalogName = "";
        if (nameParts.size() == 2) {
            // The identifier is in the form "internalcatalog.databasename"
            catalogName = nameParts.get(0);
            databaseName = nameParts.get(1);
        } else if (nameParts.size() == 1) {
            // The identifier is in the form "databasename"
            databaseName = nameParts.get(0);
        }

        return new ShowCreateDatabaseCommand(new DbName(catalogName, databaseName));
    }

    @Override
    public LogicalPlan visitCleanAllProfile(CleanAllProfileContext ctx) {
        return new CleanAllProfileCommand();
    }

    @Override
    public Object visitCleanLabel(CleanLabelContext ctx) {
        String label = ctx.label == null ? null : ctx.label.getText();
        IdentifierContext database = ctx.database;
        return new CleanLabelCommand(stripQuotes(database.getText()), label);
    }

    @Override
    public LogicalPlan visitShowWhitelist(ShowWhitelistContext ctx) {
        return new ShowWhiteListCommand();
    }

    @Override
    public LogicalPlan visitShowUserProperties(ShowUserPropertiesContext ctx) {
        String user = ctx.user != null ? stripQuotes(ctx.user.getText()) : null;
        String pattern = null;
        if (ctx.LIKE() != null) {
            pattern = stripQuotes(ctx.STRING_LITERAL().getText());
        }
        return new ShowUserPropertyCommand(user, pattern, false);
    }

    @Override
    public LogicalPlan visitShowAllProperties(ShowAllPropertiesContext ctx) {
        String pattern = null;
        if (ctx.LIKE() != null) {
            pattern = stripQuotes(ctx.STRING_LITERAL().getText());
        }
        return new ShowUserPropertyCommand(null, pattern, true);
    }

    @Override
    public LogicalPlan visitAlterCatalogComment(AlterCatalogCommentContext ctx) {
        String catalogName = stripQuotes(ctx.name.getText());
        String comment = stripQuotes(ctx.comment.getText());
        return new AlterCatalogCommentCommand(catalogName, comment);
    }

    @Override
    public LogicalPlan visitAlterDatabaseRename(AlterDatabaseRenameContext ctx) {
        String dbName = Optional.ofNullable(ctx.name)
                .map(ParserRuleContext::getText)
                .filter(s -> !s.isEmpty())
                .orElseThrow(() -> new ParseException("Database name is empty or cannot be an empty string"));
        String newDbName = Optional.ofNullable(ctx.newName)
                .map(ParserRuleContext::getText)
                .filter(s -> !s.isEmpty())
                .orElseThrow(() -> new ParseException("New Database name is empty or cannot be an empty string"));
        return new AlterDatabaseRenameCommand(dbName, newDbName);
    }

    @Override
    public LogicalPlan visitShowDynamicPartition(ShowDynamicPartitionContext ctx) {
        String dbName = null;
        if (ctx.database != null) {
            List<String> nameParts = visitMultipartIdentifier(ctx.database);
            dbName = nameParts.get(0); // only one entry possible
        }
        return new ShowDynamicPartitionCommand(dbName);
    }

    @Override
    public LogicalPlan visitCreateCatalog(CreateCatalogContext ctx) {
        String catalogName = ctx.catalogName.getText();
        boolean ifNotExists = ctx.IF() != null;
        String resourceName = ctx.resourceName == null ? null : (ctx.resourceName.getText());
        String comment = ctx.STRING_LITERAL() == null ? null : stripQuotes(ctx.STRING_LITERAL().getText());
        Map<String, String> properties = ctx.propertyClause() != null
                                    ? Maps.newHashMap(visitPropertyClause(ctx.propertyClause())) : Maps.newHashMap();

        return new CreateCatalogCommand(catalogName, ifNotExists, resourceName, comment, properties);
    }

    @Override
    public LogicalPlan visitShowStages(ShowStagesContext ctx) {
        return new ShowStagesCommand();
    }

    @Override
    public LogicalPlan visitRecoverDatabase(RecoverDatabaseContext ctx) {
        String dbName = ctx.name.getText();
        long dbId = (ctx.id != null) ? Long.parseLong(ctx.id.getText()) : -1;
        String newDbName = (ctx.alias != null) ? ctx.alias.getText() : null;
        return new RecoverDatabaseCommand(dbName, dbId, newDbName);
    }

    @Override
    public LogicalPlan visitShowWarningErrors(ShowWarningErrorsContext ctx) {
        boolean isWarning = ctx.WARNINGS() != null;

        // Extract the limit value if present
        long limit = 0;
        Optional<LimitClauseContext> limitCtx = Optional.ofNullable(ctx.limitClause());
        if (ctx.limitClause() != null) {
            limit = Long.parseLong(limitCtx.get().limit.getText());
            if (limit < 0) {
                throw new ParseException("Limit requires non-negative number", limitCtx.get());
            }
        }
        return new ShowWarningErrorsCommand(isWarning, limit);
    }

    @Override
    public LogicalPlan visitAlterCatalogProperties(AlterCatalogPropertiesContext ctx) {
        String catalogName = stripQuotes(ctx.name.getText());
        Map<String, String> properties = visitPropertyItemList(ctx.propertyItemList());
        return new AlterCatalogPropertiesCommand(catalogName, properties);
    }

    @Override
    public RecoverTableCommand visitRecoverTable(RecoverTableContext ctx) {
        List<String> dbTblNameParts = visitMultipartIdentifier(ctx.name);
        String newTableName = (ctx.alias != null) ? ctx.alias.getText() : null;
        long tableId = (ctx.id != null) ? Long.parseLong(ctx.id.getText()) : -1;
        return new RecoverTableCommand(new TableNameInfo(dbTblNameParts), tableId, newTableName);
    }

    @Override
    public RecoverPartitionCommand visitRecoverPartition(RecoverPartitionContext ctx) {
        String partitionName = ctx.name.getText();
        String newPartitionName = (ctx.alias != null) ? ctx.alias.getText() : null;
        long partitionId = (ctx.id != null) ? Long.parseLong(ctx.id.getText()) : -1;
        List<String> dbTblNameParts = visitMultipartIdentifier(ctx.tableName);
        return new RecoverPartitionCommand(new TableNameInfo(dbTblNameParts),
                                            partitionName, partitionId, newPartitionName);
    }

    @Override

    public LogicalPlan visitShowBroker(ShowBrokerContext ctx) {
        return new ShowBrokerCommand();
    }

    @Override
    public LogicalPlan visitDropRole(DropRoleContext ctx) {
        String roleName = stripQuotes(ctx.name.getText());
        return new DropRoleCommand(roleName, ctx.EXISTS() != null);
    }

    @Override
    public LogicalPlan visitDropTable(DropTableContext ctx) {
        String ctlName = null;
        String dbName = null;
        String tableName = null;
        List<String> nameParts = visitMultipartIdentifier(ctx.name);
        if (nameParts.size() == 1) {
            tableName = nameParts.get(0);
        } else if (nameParts.size() == 2) {
            dbName = nameParts.get(0);
            tableName = nameParts.get(1);
        } else if (nameParts.size() == 3) {
            ctlName = nameParts.get(0);
            dbName = nameParts.get(1);
            tableName = nameParts.get(2);
        } else {
            throw new AnalysisException("nameParts in create table should be [ctl.][db.]tbl");
        }

        boolean ifExists = ctx.EXISTS() != null;
        boolean forceDrop = ctx.FORCE() != null;
        TableNameInfo tblNameInfo = new TableNameInfo(ctlName, dbName, tableName);
        return new DropTableCommand(ifExists, tblNameInfo, forceDrop);
    }

    @Override
    public LogicalPlan visitDropCatalog(DropCatalogContext ctx) {
        String catalogName = stripQuotes(ctx.name.getText());
        boolean ifExists = ctx.EXISTS() != null;
        return new DropCatalogCommand(catalogName, ifExists);
    }

    @Override
    public LogicalPlan visitCreateEncryptkey(CreateEncryptkeyContext ctx) {
        List<String> nameParts = visitMultipartIdentifier(ctx.multipartIdentifier());
        return new CreateEncryptkeyCommand(new EncryptKeyName(nameParts), ctx.EXISTS() != null,
                                            stripQuotes(ctx.STRING_LITERAL().getText()));
    }

    @Override
    public LogicalPlan visitAlterCatalogRename(AlterCatalogRenameContext ctx) {
        String catalogName = stripQuotes(ctx.name.getText());
        String newName = stripQuotes(ctx.newName.getText());
        return new AlterCatalogRenameCommand(catalogName, newName);
    }

    @Override
    public LogicalPlan visitDropStoragePolicy(DropStoragePolicyContext ctx) {
        String policyName = ctx.name.getText();
        boolean ifExists = ctx.EXISTS() != null;
        return new DropStoragePolicyCommand(policyName, ifExists);
    }

    @Override
    public LogicalPlan visitDropEncryptkey(DropEncryptkeyContext ctx) {
        List<String> nameParts = visitMultipartIdentifier(ctx.name);
        return new DropEncryptkeyCommand(new EncryptKeyName(nameParts), ctx.EXISTS() != null);
    }

    @Override
    public LogicalPlan visitCreateWorkloadGroup(CreateWorkloadGroupContext ctx) {
        String workloadGroupName = stripQuotes(ctx.name.getText());
        String cgName = ctx.computeGroup == null ? "" : stripQuotes(ctx.computeGroup.getText());
        boolean ifNotExists = ctx.EXISTS() != null;
        Map<String, String> properties = ctx.propertyClause() != null
                                    ? Maps.newHashMap(visitPropertyClause(ctx.propertyClause())) : Maps.newHashMap();
        return new CreateWorkloadGroupCommand(cgName, workloadGroupName, ifNotExists, properties);
    }

    @Override
    public LogicalPlan visitShowSyncJob(ShowSyncJobContext ctx) {
        String databaseName = null;
        if (ctx.multipartIdentifier() != null) {
            List<String> databaseParts = visitMultipartIdentifier(ctx.multipartIdentifier());
            databaseName = databaseParts.get(0);
        }
        return new ShowSyncJobCommand(databaseName);
    }

    @Override
    public LogicalPlan visitDropFile(DropFileContext ctx) {
        String dbName = null;
        if (ctx.database != null) {
            dbName = ctx.database.getText();
        }
        Map<String, String> properties = ctx.propertyClause() != null
                                    ? Maps.newHashMap(visitPropertyClause(ctx.propertyClause())) : Maps.newHashMap();
        return new DropFileCommand(stripQuotes(ctx.name.getText()), dbName, properties);
    }

    @Override
    public LogicalPlan visitDropRepository(DropRepositoryContext ctx) {
        return new DropRepositoryCommand(stripQuotes(ctx.name.getText()));
    }

    @Override
    public LogicalPlan visitDropSqlBlockRule(DropSqlBlockRuleContext ctx) {
        return new DropSqlBlockRuleCommand(visitIdentifierSeq(ctx.identifierSeq()), ctx.EXISTS() != null);
    }

    @Override
    public LogicalPlan visitDropUser(DropUserContext ctx) {
        UserIdentity userIdent = visitUserIdentify(ctx.userIdentify());
        return new DropUserCommand(userIdent, ctx.EXISTS() != null);
    }

    @Override
    public LogicalPlan visitDropWorkloadGroup(DropWorkloadGroupContext ctx) {
        String cgName = ctx.computeGroup == null ? "" : stripQuotes(ctx.computeGroup.getText());
        return new DropWorkloadGroupCommand(cgName, ctx.name.getText(), ctx.EXISTS() != null);
    }

    @Override
    public LogicalPlan visitDropWorkloadPolicy(DropWorkloadPolicyContext ctx) {
        return new DropWorkloadPolicyCommand(ctx.name.getText(), ctx.EXISTS() != null);
    }

    @Override
    public LogicalPlan visitShowTableId(ShowTableIdContext ctx) {
        long tableId = -1;
        if (ctx.tableId != null) {
            tableId = Long.parseLong(ctx.tableId.getText());
        }
        return new ShowTableIdCommand(tableId);
    }

    @Override
    public LogicalPlan visitShowProcessList(ShowProcessListContext ctx) {
        return new ShowProcessListCommand(ctx.FULL() != null);
    }

    @Override
    public LogicalPlan visitHelp(HelpContext ctx) {
        String mark = ctx.mark.getText();
        return new HelpCommand(mark);
    }

    @Override
    public LogicalPlan visitSync(SyncContext ctx) {
        return new SyncCommand();
    }

    @Override
    public LogicalPlan visitShowDelete(ShowDeleteContext ctx) {
        String dbName = null;
        if (ctx.database != null) {
            List<String> nameParts = visitMultipartIdentifier(ctx.database);
            dbName = nameParts.get(0); // only one entry possible
        }
        return new ShowDeleteCommand(dbName);
    }

    @Override
    public LogicalPlan visitShowStoragePolicy(ShowStoragePolicyContext ctx) {
        String policyName = null;
        if (ctx.identifierOrText() != null) {
            policyName = stripQuotes(ctx.identifierOrText().getText());
        }
        return new ShowStoragePolicyCommand(policyName, ctx.USING() != null);
    }

    @Override
    public LogicalPlan visitShowPrivileges(ShowPrivilegesContext ctx) {
        return new ShowPrivilegesCommand();
    }

    @Override
    public LogicalPlan visitShowTabletsBelong(ShowTabletsBelongContext ctx) {
        List<Long> tabletIdLists = new ArrayList<>();
        ctx.tabletIds.stream().forEach(tabletToken -> {
            tabletIdLists.add(Long.parseLong(tabletToken.getText()));
        });
        return new ShowTabletsBelongCommand(tabletIdLists);
    }

    @Override
    public LogicalPlan visitShowCollation(ShowCollationContext ctx) {
        String wild = null;
        if (ctx.wildWhere() != null) {
            if (ctx.wildWhere().LIKE() != null) {
                wild = stripQuotes(ctx.wildWhere().STRING_LITERAL().getText());
            } else if (ctx.wildWhere().WHERE() != null) {
                wild = ctx.wildWhere().expression().getText();
            }
        }
        return new ShowCollationCommand(wild);
    }

    @Override
    public LogicalPlan visitAdminCheckTablets(AdminCheckTabletsContext ctx) {
        List<Long> tabletIdLists = new ArrayList<>();
        if (ctx.tabletList() != null) {
            ctx.tabletList().tabletIdList.stream().forEach(tabletToken -> {
                tabletIdLists.add(Long.parseLong(tabletToken.getText()));
            });
        }
        Map<String, String> properties = ctx.properties != null
                ? Maps.newHashMap(visitPropertyClause(ctx.properties))
                : Maps.newHashMap();
        return new AdminCheckTabletsCommand(tabletIdLists, properties);
    }

    @Override
    public LogicalPlan visitShowWarningErrorCount(ShowWarningErrorCountContext ctx) {
        boolean isWarning = ctx.WARNINGS() != null;
        return new ShowWarningErrorCountCommand(isWarning);
    }

    @Override
    public LogicalPlan visitShowStatus(ShowStatusContext ctx) {
        String scope = visitStatementScope(ctx.statementScope()).name();
        return new ShowStatusCommand(scope);
    }

    @Override
    public LogicalPlan visitShowDataSkew(ShowDataSkewContext ctx) {
        TableRefInfo tableRefInfo = visitBaseTableRefContext(ctx.baseTableRef());
        return new ShowDataSkewCommand(tableRefInfo);
    }

    @Override
    public LogicalPlan visitShowData(DorisParser.ShowDataContext ctx) {
        TableNameInfo tableNameInfo = null;
        if (ctx.tableName != null) {
            tableNameInfo = new TableNameInfo(visitMultipartIdentifier(ctx.tableName));
        }
        List<OrderKey> orderKeys = null;
        if (ctx.sortClause() != null) {
            orderKeys = visit(ctx.sortClause().sortItem(), OrderKey.class);
        }
        Map<String, String> properties = ctx.propertyClause() != null
                ? Maps.newHashMap(visitPropertyClause(ctx.propertyClause())) : Maps.newHashMap();
        boolean detailed = ctx.ALL() != null;
        return new ShowDataCommand(tableNameInfo, orderKeys, properties, detailed);
    }

    @Override
    public LogicalPlan visitShowTableCreation(ShowTableCreationContext ctx) {
        String dbName = null;
        String wild = null;
        if (ctx.database != null) {
            List<String> nameParts = visitMultipartIdentifier(ctx.database);
            dbName = nameParts.get(0); // only one entry possible
        }
        if (ctx.STRING_LITERAL() != null) {
            wild = ctx.STRING_LITERAL().getText();
        }
        return new ShowTableCreationCommand(dbName, wild);
    }

    @Override
    public SetType visitStatementScope(StatementScopeContext ctx) {
        SetType statementScope = SetType.DEFAULT;
        if (ctx != null) {
            if (ctx.GLOBAL() != null) {
                statementScope = SetType.GLOBAL;
            } else if (ctx.LOCAL() != null || ctx.SESSION() != null) {
                statementScope = SetType.SESSION;
            }
        }
        return statementScope;
    }

    @Override
    public LogicalPlan visitAdminShowTabletStorageFormat(AdminShowTabletStorageFormatContext ctx) {
        return new ShowTabletStorageFormatCommand(ctx.VERBOSE() != null);
    }

    @Override
    public LogicalPlan visitShowTabletStorageFormat(ShowTabletStorageFormatContext ctx) {
        return new ShowTabletStorageFormatCommand(ctx.VERBOSE() != null);
    }

    @Override
    public LogicalPlan visitShowTabletsFromTable(DorisParser.ShowTabletsFromTableContext ctx) {
        TableNameInfo tableName = new TableNameInfo(visitMultipartIdentifier(ctx.tableName));
        PartitionNamesInfo partitionNamesInfo = null;
        if (ctx.partitionSpec() != null) {
            Pair<Boolean, List<String>> partitionSpec = visitPartitionSpec(ctx.partitionSpec());
            partitionNamesInfo = new PartitionNamesInfo(partitionSpec.first, partitionSpec.second);
        }
        List<OrderKey> orderKeys = null;
        if (ctx.sortClause() != null) {
            orderKeys = visit(ctx.sortClause().sortItem(), OrderKey.class);
        }
        long limit = 0;
        long offset = 0;
        if (ctx.limitClause() != null) {
            limit = ctx.limitClause().limit != null
                    ? Long.parseLong(ctx.limitClause().limit.getText())
                    : 0;
            if (limit < 0) {
                throw new ParseException("Limit requires non-negative number", ctx.limitClause());
            }
            offset = ctx.limitClause().offset != null
                    ? Long.parseLong(ctx.limitClause().offset.getText())
                    : 0;
            if (offset < 0) {
                throw new ParseException("Offset requires non-negative number", ctx.limitClause());
            }
        }
        if (ctx.wildWhere() != null) {
            if (ctx.wildWhere().LIKE() != null) {
                throw new ParseException("Not support like clause");
            } else {
                Expression expr = (Expression) ctx.wildWhere().expression().accept(this);
                return new ShowTabletsFromTableCommand(tableName, partitionNamesInfo, expr, orderKeys, limit, offset);
            }
        }

        return new ShowTabletsFromTableCommand(tableName, partitionNamesInfo, null, orderKeys, limit, offset);
    }

    @Override
    public LogicalPlan visitShowQueryProfile(ShowQueryProfileContext ctx) {
        String queryIdPath = "/";
        if (ctx.queryIdPath != null) {
            queryIdPath = stripQuotes(ctx.queryIdPath.getText());
        }

        long limit = 20;
        if (ctx.limitClause() != null) {
            limit = Long.parseLong(ctx.limitClause().limit.getText());
            if (limit < 0) {
                throw new ParseException("Limit requires non-negative number, got " + String.valueOf(limit));
            }
        }
        return new ShowQueryProfileCommand(queryIdPath, limit);
    }

    @Override
    public LogicalPlan visitSwitchCatalog(SwitchCatalogContext ctx) {
        if (ctx.catalog != null) {
            return new SwitchCommand(ctx.catalog.getText());
        }
        throw new ParseException("catalog name can not be null");
    }

    @Override
    public LogicalPlan visitUseDatabase(UseDatabaseContext ctx) {
        if (ctx.database == null) {
            throw new ParseException("database name can not be null");
        }
        return ctx.catalog != null ? new UseCommand(ctx.catalog.getText(), ctx.database.getText())
                : new UseCommand(ctx.database.getText());
    }

    @Override
    public LogicalPlan visitShowConvertLsc(ShowConvertLscContext ctx) {
        if (ctx.database == null) {
            return new ShowConvertLSCCommand(null);
        }
        List<String> parts = visitMultipartIdentifier(ctx.database);
        String databaseName = parts.get(parts.size() - 1);
        if (parts.size() == 2 && !InternalCatalog.INTERNAL_CATALOG_NAME.equalsIgnoreCase(parts.get(0))) {
            throw new ParseException("The execution of this command is restricted to the internal catalog only.");
        } else if (parts.size() > 2) {
            throw new ParseException("Only one dot can be in the name: " + String.join(".", parts));
        }
        return new ShowConvertLSCCommand(databaseName);
    }

    @Override
    public LogicalPlan visitKillQuery(KillQueryContext ctx) {
        String queryId;
        TerminalNode integerValue = ctx.INTEGER_VALUE();
        if (integerValue != null) {
            queryId = integerValue.getText();
        } else {
            queryId = stripQuotes(ctx.STRING_LITERAL().getText());
        }
        return new KillQueryCommand(queryId);
    }

    @Override
    public LogicalPlan visitKillConnection(DorisParser.KillConnectionContext ctx) {
        int connectionId = Integer.parseInt(ctx.INTEGER_VALUE().getText());
        return new KillConnectionCommand(connectionId);
    }

    @Override
    public Object visitAlterDatabaseSetQuota(AlterDatabaseSetQuotaContext ctx) {
        String databaseName = Optional.ofNullable(ctx.name)
                .map(ParseTree::getText).filter(s -> !s.isEmpty())
                .orElseThrow(() -> new ParseException("database name can not be null"));
        String quota = Optional.ofNullable(ctx.quota)
                .map(ParseTree::getText)
                .orElseGet(() -> Optional.ofNullable(ctx.INTEGER_VALUE())
                        .map(TerminalNode::getText)
                        .orElse(null));
        // Determine the quota type
        QuotaType quotaType;
        if (ctx.DATA() != null) {
            quotaType = QuotaType.DATA;
        } else if (ctx.REPLICA() != null) {
            quotaType = QuotaType.REPLICA;
        } else if (ctx.TRANSACTION() != null) {
            quotaType = QuotaType.TRANSACTION;
        } else {
            quotaType = QuotaType.NONE;
        }
        return new AlterDatabaseSetQuotaCommand(databaseName, quotaType, quota);
    }

    @Override
    public LogicalPlan visitDropDatabase(DropDatabaseContext ctx) {
        boolean ifExists = ctx.EXISTS() != null;
        List<String> databaseNameParts = visitMultipartIdentifier(ctx.name);
        boolean force = ctx.FORCE() != null;
        DropDatabaseInfo databaseInfo = new DropDatabaseInfo(ifExists, databaseNameParts, force);
        return new DropDatabaseCommand(databaseInfo);
    }

    @Override
    public LogicalPlan visitAlterRepository(AlterRepositoryContext ctx) {

        Map<String, String> properties = ctx.propertyClause() != null
                ? Maps.newHashMap(visitPropertyClause(ctx.propertyClause())) : Maps.newHashMap();

        return new AlterRepositoryCommand(ctx.name.getText(), properties);
    }

    @Override
    public LogicalPlan visitShowAnalyze(ShowAnalyzeContext ctx) {
        boolean isAuto = ctx.AUTO() != null;
        List<String> tableName = ctx.tableName == null ? null : visitMultipartIdentifier(ctx.tableName);
        long jobId = ctx.jobId == null ? 0 : Long.parseLong(ctx.jobId.getText());
        String stateKey = ctx.stateKey == null ? null : stripQuotes(ctx.stateKey.getText());
        String stateValue = ctx.stateValue == null ? null : stripQuotes(ctx.stateValue.getText());
        return new ShowAnalyzeCommand(tableName, jobId, stateKey, stateValue, isAuto);
    }

    @Override
    public LogicalPlan visitDropAllBrokerClause(DropAllBrokerClauseContext ctx) {
        String brokerName = stripQuotes(ctx.name.getText());
        AlterSystemOp alterSystemOp = new DropAllBrokerOp(brokerName);
        return new AlterSystemCommand(alterSystemOp, PlanType.ALTER_SYSTEM_DROP_ALL_BROKER);
    }

    @Override
    public LogicalPlan visitAlterSystem(DorisParser.AlterSystemContext ctx) {
        return plan(ctx.alterSystemClause());
    }

    @Override
    public LogicalPlan visitAddBrokerClause(AddBrokerClauseContext ctx) {
        String brokerName = stripQuotes(ctx.name.getText());
        List<String> hostPorts = ctx.hostPorts.stream()
                .map(e -> stripQuotes(e.getText()))
                .collect(Collectors.toList());
        AlterSystemOp alterSystemOp = new AddBrokerOp(brokerName, hostPorts);
        return new AlterSystemCommand(alterSystemOp, PlanType.ALTER_SYSTEM_ADD_BROKER);
    }

    @Override
    public LogicalPlan visitDropBrokerClause(DropBrokerClauseContext ctx) {
        String brokerName = stripQuotes(ctx.name.getText());
        List<String> hostPorts = ctx.hostPorts.stream()
                .map(e -> stripQuotes(e.getText()))
                .collect(Collectors.toList());
        AlterSystemOp alterSystemOp = new DropBrokerOp(brokerName, hostPorts);
        return new AlterSystemCommand(alterSystemOp, PlanType.ALTER_SYSTEM_DROP_BROKER);
    }

    @Override
    public LogicalPlan visitAddBackendClause(AddBackendClauseContext ctx) {
        List<String> hostPorts = ctx.hostPorts.stream()
                .map(e -> stripQuotes(e.getText()))
                .collect(Collectors.toList());
        Map<String, String> properties = visitPropertyClause(ctx.properties);
        AlterSystemOp alterSystemOp = new AddBackendOp(hostPorts, properties);
        return new AlterSystemCommand(alterSystemOp, PlanType.ALTER_SYSTEM_ADD_BACKEND);
    }

    @Override
    public LogicalPlan visitDropBackendClause(DorisParser.DropBackendClauseContext ctx) {
        List<String> hostPorts = ctx.hostPorts.stream()
                .map(e -> stripQuotes(e.getText()))
                .collect(Collectors.toList());
        boolean force = false;
        if (ctx.DROPP() != null) {
            force = true;
        }
        AlterSystemOp alterSystemOp = new DropBackendOp(hostPorts, force);
        return new AlterSystemCommand(alterSystemOp, PlanType.ALTER_SYSTEM_DROP_BACKEND);
    }

    @Override
    public LogicalPlan visitDecommissionBackendClause(DorisParser.DecommissionBackendClauseContext ctx) {
        List<String> hostPorts = ctx.hostPorts.stream()
                .map(e -> stripQuotes(e.getText()))
                .collect(Collectors.toList());
        AlterSystemOp alterSystemOp = new DecommissionBackendOp(hostPorts);
        return new AlterSystemCommand(alterSystemOp, PlanType.ALTER_SYSTEM_DECOMMISSION_BACKEND);
    }

    @Override
    public LogicalPlan visitAddFollowerClause(DorisParser.AddFollowerClauseContext ctx) {
        String hostPort = stripQuotes(ctx.hostPort.getText());
        AlterSystemOp alterSystemOp = new AddFollowerOp(hostPort);
        return new AlterSystemCommand(alterSystemOp, PlanType.ALTER_SYSTEM_ADD_FOLLOWER);
    }

    @Override
    public LogicalPlan visitDropFollowerClause(DorisParser.DropFollowerClauseContext ctx) {
        String hostPort = stripQuotes(ctx.hostPort.getText());
        AlterSystemOp alterSystemOp = new DropFollowerOp(hostPort);
        return new AlterSystemCommand(alterSystemOp, PlanType.ALTER_SYSTEM_DROP_FOLLOWER);
    }

    @Override
    public LogicalPlan visitAddObserverClause(DorisParser.AddObserverClauseContext ctx) {
        String hostPort = stripQuotes(ctx.hostPort.getText());
        AlterSystemOp alterSystemOp = new AddObserverOp(hostPort);
        return new AlterSystemCommand(alterSystemOp, PlanType.ALTER_SYSTEM_ADD_OBSERVER);
    }

    @Override
    public LogicalPlan visitDropObserverClause(DorisParser.DropObserverClauseContext ctx) {
        String hostPort = stripQuotes(ctx.hostPort.getText());
        AlterSystemOp alterSystemOp = new DropObserverOp(hostPort);
        return new AlterSystemCommand(alterSystemOp, PlanType.ALTER_SYSTEM_DROP_OBSERVER);
    }

    @Override
    public LogicalPlan visitAlterLoadErrorUrlClause(DorisParser.AlterLoadErrorUrlClauseContext ctx) {
        Map<String, String> properties = visitPropertyClause(ctx.properties);
        AlterSystemOp alterSystemOp = new AlterLoadErrorUrlOp(properties);
        return new AlterSystemCommand(alterSystemOp, PlanType.ALTER_SYSTEM_SET_LOAD_ERRORS_HU);
    }

    @Override
    public LogicalPlan visitModifyBackendClause(DorisParser.ModifyBackendClauseContext ctx) {
        List<String> hostPorts = ctx.hostPorts.stream()
                .map(e -> stripQuotes(e.getText()))
                .collect(Collectors.toList());
        Map<String, String> properties = visitPropertyItemList(ctx.propertyItemList());
        AlterSystemOp alterSystemOp = new ModifyBackendOp(hostPorts, properties);
        return new AlterSystemCommand(alterSystemOp, PlanType.ALTER_SYSTEM_MODIFY_BACKEND);
    }

    @Override
    public LogicalPlan visitModifyFrontendOrBackendHostNameClause(
            DorisParser.ModifyFrontendOrBackendHostNameClauseContext ctx) {
        String hostPort = stripQuotes(ctx.hostPort.getText());
        String hostName = stripQuotes(ctx.hostName.getText());
        AlterSystemOp alterSystemOp = null;
        if (ctx.FRONTEND() != null) {
            alterSystemOp = new ModifyFrontendOrBackendHostNameOp(hostPort, hostName, ModifyOpType.Frontend);
        } else if (ctx.BACKEND() != null) {
            alterSystemOp = new ModifyFrontendOrBackendHostNameOp(hostPort, hostName, ModifyOpType.Backend);
        }
        return new AlterSystemCommand(alterSystemOp, PlanType.ALTER_SYSTEM_MODIFY_FRONTEND_OR_BACKEND_HOSTNAME);
    }

    @Override
    public LogicalPlan visitShowQueuedAnalyzeJobs(ShowQueuedAnalyzeJobsContext ctx) {
        List<String> tableName = ctx.tableName == null ? null : visitMultipartIdentifier(ctx.tableName);
        String stateKey = ctx.stateKey == null ? null : stripQuotes(ctx.stateKey.getText());
        String stateValue = ctx.stateValue == null ? null : stripQuotes(ctx.stateValue.getText());
        return new ShowQueuedAnalyzeJobsCommand(tableName, stateKey, stateValue);
    }

    @Override
    public LogicalPlan visitShowIndexStats(DorisParser.ShowIndexStatsContext ctx) {
        TableNameInfo tableName = new TableNameInfo(visitMultipartIdentifier(ctx.tableName));
        String indexId = stripQuotes(ctx.indexId.getText());
        return new ShowIndexStatsCommand(tableName, indexId);
    }

    @Override
    public LogicalPlan visitShowTableStatus(DorisParser.ShowTableStatusContext ctx) {
        String ctlName = null;
        String dbName = null;
        if (ctx.database != null) {
            List<String> nameParts = visitMultipartIdentifier(ctx.database);
            if (nameParts.size() == 1) {
                dbName = nameParts.get(0);
            } else if (nameParts.size() == 2) {
                ctlName = nameParts.get(0);
                dbName = nameParts.get(1);
            } else {
                throw new AnalysisException("nameParts in analyze database should be [ctl.]db");
            }
        }

        if (ctx.wildWhere() != null) {
            if (ctx.wildWhere().LIKE() != null) {
                return new ShowTableStatusCommand(dbName, ctlName,
                    stripQuotes(ctx.wildWhere().STRING_LITERAL().getText()), null);
            } else {
                Expression expr = (Expression) ctx.wildWhere().expression().accept(this);
                return new ShowTableStatusCommand(dbName, ctlName, null, expr);
            }
        }
        return new ShowTableStatusCommand(dbName, ctlName);
    }

    @Override
    public LogicalPlan visitShowTables(DorisParser.ShowTablesContext ctx) {
        String ctlName = null;
        String dbName = null;
        if (ctx.database != null) {
            List<String> nameParts = visitMultipartIdentifier(ctx.database);
            if (nameParts.size() == 1) {
                dbName = nameParts.get(0);
            } else if (nameParts.size() == 2) {
                ctlName = nameParts.get(0);
                dbName = nameParts.get(1);
            } else {
                throw new AnalysisException("nameParts in analyze database should be [ctl.]db");
            }
        }

        boolean isVerbose = ctx.FULL() != null;

        if (ctx.wildWhere() != null) {
            if (ctx.wildWhere().LIKE() != null) {
                return new ShowTableCommand(dbName, ctlName, isVerbose,
                        stripQuotes(ctx.wildWhere().STRING_LITERAL().getText()), null, PlanType.SHOW_TABLES);
            } else {
                return new ShowTableCommand(dbName, ctlName, isVerbose, null,
                        getOriginSql(ctx.wildWhere()), PlanType.SHOW_TABLES);
            }
        }
        return new ShowTableCommand(dbName, ctlName, isVerbose, PlanType.SHOW_TABLES);
    }

    @Override
    public Plan visitUnlockTables(UnlockTablesContext ctx) {
        return new UnlockTablesCommand();
    }

    @Override
    public LogicalPlan visitShowViews(DorisParser.ShowViewsContext ctx) {
        String ctlName = null;
        String dbName = null;
        if (ctx.database != null) {
            List<String> nameParts = visitMultipartIdentifier(ctx.database);
            if (nameParts.size() == 1) {
                dbName = nameParts.get(0);
            } else if (nameParts.size() == 2) {
                ctlName = nameParts.get(0);
                dbName = nameParts.get(1);
            } else {
                throw new AnalysisException("nameParts in analyze database should be [ctl.]db");
            }
        }

        boolean isVerbose = ctx.FULL() != null;

        if (ctx.wildWhere() != null) {
            if (ctx.wildWhere().LIKE() != null) {
                return new ShowTableCommand(dbName, ctlName, isVerbose,
                    stripQuotes(ctx.wildWhere().STRING_LITERAL().getText()), null, PlanType.SHOW_VIEWS);
            } else {
                return new ShowTableCommand(dbName, ctlName, isVerbose, null,
                    getOriginSql(ctx.wildWhere()), PlanType.SHOW_VIEWS);
            }
        }
        return new ShowTableCommand(dbName, ctlName, isVerbose, PlanType.SHOW_VIEWS);
    }

    @Override
    public LogicalPlan visitShowTabletId(DorisParser.ShowTabletIdContext ctx) {
        long tabletId = Long.parseLong(ctx.tabletId.getText());
        return new ShowTabletIdCommand(tabletId);
    }

    @Override
    public LogicalPlan visitShowDatabases(DorisParser.ShowDatabasesContext ctx) {
        String ctlName = null;
        if (ctx.catalog != null) {
            ctlName = ctx.catalog.getText();
        }

        if (ctx.wildWhere() != null) {
            if (ctx.wildWhere().LIKE() != null) {
                return new ShowDatabasesCommand(ctlName,
                        stripQuotes(ctx.wildWhere().STRING_LITERAL().getText()), null);
            } else {
                Expression expr = (Expression) ctx.wildWhere().expression().accept(this);
                return new ShowDatabasesCommand(ctlName, null, expr);
            }
        }
        return new ShowDatabasesCommand(ctlName, null, null);
    }

    @Override
    public LogicalPlan visitDescribeTable(DorisParser.DescribeTableContext ctx) {
        TableNameInfo tableName = new TableNameInfo(visitMultipartIdentifier(ctx.multipartIdentifier()));
        PartitionNamesInfo partitionNames = null;
        boolean isTempPart = false;
        if (ctx.specifiedPartition() != null) {
            isTempPart = ctx.specifiedPartition().TEMPORARY() != null;
            if (ctx.specifiedPartition().identifier() != null) {
                partitionNames = new PartitionNamesInfo(isTempPart,
                        ImmutableList.of(ctx.specifiedPartition().identifier().getText()));
            } else {
                partitionNames = new PartitionNamesInfo(isTempPart,
                        visitIdentifierList(ctx.specifiedPartition().identifierList()));
            }
        }
        return new DescribeCommand(tableName, false, partitionNames);
    }

    @Override
    public LogicalPlan visitAnalyzeTable(DorisParser.AnalyzeTableContext ctx) {
        TableNameInfo tableNameInfo = new TableNameInfo(visitMultipartIdentifier(ctx.name));
        PartitionNamesInfo partitionNamesInfo = null;
        if (ctx.partitionSpec() != null) {
            Pair<Boolean, List<String>> partitionSpec = visitPartitionSpec(ctx.partitionSpec());
            partitionNamesInfo = new PartitionNamesInfo(partitionSpec.first, partitionSpec.second);
        }
        List<String> columnNames = null;
        if (ctx.columns != null) {
            columnNames = visitIdentifierList(ctx.columns);
        }
        Map<String, String> propertiesMap = new HashMap<>();
        // default values
        propertiesMap.put(AnalyzeProperties.PROPERTY_SYNC, "false");
        propertiesMap.put(AnalyzeProperties.PROPERTY_ANALYSIS_TYPE, AnalysisInfo.AnalysisType.FUNDAMENTALS.toString());
        for (DorisParser.AnalyzePropertiesContext aps : ctx.analyzeProperties()) {
            Map<String, String> map = visitAnalyzeProperties(aps);
            propertiesMap.putAll(map);
        }
        propertiesMap.putAll(visitPropertyClause(ctx.propertyClause()));
        AnalyzeProperties properties = new AnalyzeProperties(propertiesMap);
        return new AnalyzeTableCommand(tableNameInfo,
                partitionNamesInfo, columnNames, properties);
    }

    @Override
    public LogicalPlan visitAnalyzeDatabase(DorisParser.AnalyzeDatabaseContext ctx) {
        String ctlName = null;
        String dbName = null;
        List<String> nameParts = visitMultipartIdentifier(ctx.name);
        if (nameParts.size() == 1) {
            dbName = nameParts.get(0);
        } else if (nameParts.size() == 2) {
            ctlName = nameParts.get(0);
            dbName = nameParts.get(1);
        } else {
            throw new AnalysisException("nameParts in analyze database should be [ctl.]db");
        }

        Map<String, String> propertiesMap = new HashMap<>();
        // default values
        propertiesMap.put(AnalyzeProperties.PROPERTY_SYNC, "false");
        propertiesMap.put(AnalyzeProperties.PROPERTY_ANALYSIS_TYPE, AnalysisInfo.AnalysisType.FUNDAMENTALS.toString());
        for (DorisParser.AnalyzePropertiesContext aps : ctx.analyzeProperties()) {
            Map<String, String> map = visitAnalyzeProperties(aps);
            propertiesMap.putAll(map);
        }
        propertiesMap.putAll(visitPropertyClause(ctx.propertyClause()));
        AnalyzeProperties properties = new AnalyzeProperties(propertiesMap);
        return new AnalyzeDatabaseCommand(ctlName, dbName, properties);
    }

    @Override
    public Map<String, String> visitAnalyzeProperties(DorisParser.AnalyzePropertiesContext ctx) {
        Map<String, String> properties = new HashMap<>();
        if (ctx.SYNC() != null) {
            properties.put(AnalyzeProperties.PROPERTY_SYNC, "true");
        } else if (ctx.INCREMENTAL() != null) {
            properties.put(AnalyzeProperties.PROPERTY_INCREMENTAL, "true");
        } else if (ctx.FULL() != null) {
            properties.put(AnalyzeProperties.PROPERTY_FORCE_FULL, "true");
        } else if (ctx.SQL() != null) {
            properties.put(AnalyzeProperties.PROPERTY_EXTERNAL_TABLE_USE_SQL, "true");
        } else if (ctx.HISTOGRAM() != null) {
            properties.put(AnalyzeProperties.PROPERTY_ANALYSIS_TYPE, AnalysisInfo.AnalysisType.HISTOGRAM.toString());
        } else if (ctx.SAMPLE() != null) {
            if (ctx.ROWS() != null) {
                properties.put(AnalyzeProperties.PROPERTY_SAMPLE_ROWS, ctx.INTEGER_VALUE().getText());
            } else if (ctx.PERCENT() != null) {
                properties.put(AnalyzeProperties.PROPERTY_SAMPLE_PERCENT, ctx.INTEGER_VALUE().getText());
            }
        } else if (ctx.BUCKETS() != null) {
            properties.put(AnalyzeProperties.PROPERTY_NUM_BUCKETS, ctx.INTEGER_VALUE().getText());
        } else if (ctx.PERIOD() != null) {
            properties.put(AnalyzeProperties.PROPERTY_PERIOD_SECONDS, ctx.INTEGER_VALUE().getText());
        } else if (ctx.CRON() != null) {
            properties.put(AnalyzeProperties.PROPERTY_PERIOD_CRON, ctx.STRING_LITERAL().getText());
        }
        return properties;
    }

    @Override
    public LogicalPlan visitShowColumnHistogramStats(ShowColumnHistogramStatsContext ctx) {
        TableNameInfo tableNameInfo = new TableNameInfo(visitMultipartIdentifier(ctx.tableName));
        List<String> columnNames = visitIdentifierList(ctx.columnList);
        return new ShowColumnHistogramStatsCommand(tableNameInfo, columnNames);
    }

    @Override
    public LogicalPlan visitDescribeTableAll(DorisParser.DescribeTableAllContext ctx) {
        TableNameInfo tableName = new TableNameInfo(visitMultipartIdentifier(ctx.multipartIdentifier()));
        return new DescribeCommand(tableName, true, null);
    }

    @Override
    public String visitTableAlias(DorisParser.TableAliasContext ctx) {
        if (ctx.identifierList() != null) {
            throw new ParseException("Do not implemented", ctx);
        }
        return ctx.strictIdentifier() != null ? ctx.strictIdentifier().getText() : null;
    }

    @Override
    public LogicalPlan visitDescribeTableValuedFunction(DorisParser.DescribeTableValuedFunctionContext ctx) {
        String tvfName = ctx.tvfName.getText();
        String alias = visitTableAlias(ctx.tableAlias());
        Map<String, String> params = visitPropertyItemList(ctx.properties);

        TableValuedFunctionRef tableValuedFunctionRef = null;
        try {
            tableValuedFunctionRef = new TableValuedFunctionRef(tvfName, alias, params);
        } catch (org.apache.doris.common.AnalysisException e) {
            throw new AnalysisException(e.getDetailMessage());
        }
        return new DescribeCommand(tableValuedFunctionRef);
    }

    @Override
    public LogicalPlan visitCreateStage(DorisParser.CreateStageContext ctx) {
        String stageName = stripQuotes(ctx.name.getText());
        Map<String, String> properties = visitPropertyClause(ctx.properties);

        return new CreateStageCommand(
            ctx.IF() != null,
                stageName,
                properties
        );
    }

    @Override
    public LogicalPlan visitDropStage(DorisParser.DropStageContext ctx) {
        return new DropStageCommand(
            ctx.IF() != null,
            stripQuotes(ctx.name.getText()));
    }

    @Override
    public LogicalPlan visitAlterUser(DorisParser.AlterUserContext ctx) {
        boolean ifExist = ctx.EXISTS() != null;
        UserDesc userDesc = visitGrantUserIdentify(ctx.grantUserIdentify());
        PasswordOptions passwordOptions = visitPasswordOption(ctx.passwordOption());
        String comment = ctx.STRING_LITERAL() != null ? stripQuotes(ctx.STRING_LITERAL().getText()) : null;
        AlterUserInfo alterUserInfo = new AlterUserInfo(ifExist, userDesc, passwordOptions, comment);
        return new AlterUserCommand(alterUserInfo);
    }

    @Override
    public LogicalPlan visitShowTableStats(DorisParser.ShowTableStatsContext ctx) {
        if (ctx.tableId != null) {
            return new ShowTableStatsCommand(Long.parseLong(ctx.tableId.getText()));
        } else {
            TableNameInfo tableNameInfo = new TableNameInfo(visitMultipartIdentifier(ctx.tableName));

            PartitionNamesInfo partitionNamesInfo = null;
            if (ctx.partitionSpec() != null) {
                Pair<Boolean, List<String>> partitionSpec = visitPartitionSpec(ctx.partitionSpec());
                partitionNamesInfo = new PartitionNamesInfo(partitionSpec.first, partitionSpec.second);
            }

            List<String> columnNames = new ArrayList<>();
            if (ctx.columnList != null) {
                columnNames.addAll(visitIdentifierList(ctx.columnList));
            }
            return new ShowTableStatsCommand(tableNameInfo, columnNames, partitionNamesInfo);
        }
    }

    @Override
    public LogicalPlan visitDropStats(DorisParser.DropStatsContext ctx) {
        TableNameInfo tableNameInfo = new TableNameInfo(visitMultipartIdentifier(ctx.tableName));

        Set<String> columnNames = new HashSet<>();
        if (ctx.identifierList() != null) {
            columnNames.addAll(visitIdentifierList(ctx.identifierList()));
        }

        PartitionNamesInfo partitionNamesInfo = null;
        if (ctx.partitionSpec() != null) {
            Pair<Boolean, List<String>> partitionSpec = visitPartitionSpec(ctx.partitionSpec());
            partitionNamesInfo = new PartitionNamesInfo(partitionSpec.first, partitionSpec.second);
        }
        return new DropStatsCommand(tableNameInfo, columnNames, partitionNamesInfo);
    }

    @Override
    public LogicalPlan visitDropCachedStats(DorisParser.DropCachedStatsContext ctx) {
        TableNameInfo tableNameInfo = new TableNameInfo(visitMultipartIdentifier(ctx.tableName));
        return new DropCachedStatsCommand(tableNameInfo);
    }

    @Override
    public LogicalPlan visitDropExpiredStats(DorisParser.DropExpiredStatsContext ctx) {
        return new DropExpiredStatsCommand();
    }

    @Override
    public LogicalPlan visitShowClusters(ShowClustersContext ctx) {
        boolean showComputeGroups = ctx.COMPUTE() != null;
        return new ShowClustersCommand(showComputeGroups);
    }

    @Override
    public LogicalPlan visitAlterTableStats(DorisParser.AlterTableStatsContext ctx) {
        TableNameInfo tableNameInfo = new TableNameInfo(visitMultipartIdentifier(ctx.name));
        PartitionNamesInfo partitionNamesInfo = null;
        if (ctx.partitionSpec() != null) {
            Pair<Boolean, List<String>> partitionSpec = visitPartitionSpec(ctx.partitionSpec());
            partitionNamesInfo = new PartitionNamesInfo(partitionSpec.first, partitionSpec.second);
        }
        Map<String, String> properties = visitPropertyItemList(ctx.propertyItemList());
        return new AlterTableStatsCommand(tableNameInfo, partitionNamesInfo, properties);
    }

    @Override
    public LogicalPlan visitAlterColumnStats(DorisParser.AlterColumnStatsContext ctx) {
        TableNameInfo tableNameInfo = new TableNameInfo(visitMultipartIdentifier(ctx.name));
        PartitionNamesInfo partitionNamesInfo = null;
        if (ctx.partitionSpec() != null) {
            Pair<Boolean, List<String>> partitionSpec = visitPartitionSpec(ctx.partitionSpec());
            partitionNamesInfo = new PartitionNamesInfo(partitionSpec.first, partitionSpec.second);
        }

        String index = ctx.indexName != null ? ctx.indexName.getText() : null;
        String columnName = ctx.columnName.getText();
        Map<String, String> properties = visitPropertyItemList(ctx.propertyItemList());
        return new AlterColumnStatsCommand(tableNameInfo,
            partitionNamesInfo,
            index,
            columnName,
            properties);
    }

    @Override
<<<<<<< HEAD
    public LogicalPlan visitCancelAlterTable(DorisParser.CancelAlterTableContext ctx) {
        TableNameInfo tableNameInfo = new TableNameInfo(visitMultipartIdentifier(ctx.tableName));

        AlterOpType alterOpType;
        if (ctx.ROLLUP() != null) {
            alterOpType = AlterOpType.CANCEL_ROLLUP;
        } else if (ctx.MATERIALIZED() != null && ctx.VIEW() != null) {
            alterOpType = AlterOpType.CANCEL_MV;
        } else if (ctx.COLUMN() != null) {
            alterOpType = AlterOpType.CANCEL_COLUMN;
        } else {
            throw new AnalysisException("invalid AlterOpType, it must be one of 'ROLLUP',"
                    + "'MATERIALIZED VIEW' or 'COLUMN'");
        }

        List<Long> jobIs = new ArrayList<>();
        for (Token token : ctx.jobIds) {
            jobIs.add(Long.parseLong(token.getText()));
        }
        return new CancelAlterTableCommand(tableNameInfo, alterOpType, jobIs);
    }

=======
    public LogicalPlan visitShowCreateRoutineLoad(DorisParser.ShowCreateRoutineLoadContext ctx) {
        boolean isAll = ctx.ALL() != null;
        List<String> labelParts = visitMultipartIdentifier(ctx.label);
        String jobName;
        String dbName = null;
        if (labelParts.size() == 1) {
            jobName = labelParts.get(0);
        } else if (labelParts.size() == 2) {
            dbName = labelParts.get(0);
            jobName = labelParts.get(1);
        } else {
            throw new ParseException("only support [<db>.]<job_name>", ctx.label);
        }
        LabelNameInfo labelNameInfo = new LabelNameInfo(dbName, jobName);
        return new ShowCreateRoutineLoadCommand(labelNameInfo, isAll);
    }

    @Override
>>>>>>> e956872d
    public LogicalPlan visitPauseRoutineLoad(DorisParser.PauseRoutineLoadContext ctx) {
        List<String> labelParts = visitMultipartIdentifier(ctx.label);
        String jobName;
        String dbName = null;
        if (labelParts.size() == 1) {
            jobName = labelParts.get(0);
        } else if (labelParts.size() == 2) {
            dbName = labelParts.get(0);
            jobName = labelParts.get(1);
        } else {
            throw new ParseException("only support [<db>.]<job_name>", ctx.label);
        }
        LabelNameInfo labelNameInfo = new LabelNameInfo(dbName, jobName);
        return new PauseRoutineLoadCommand(labelNameInfo);
    }

    @Override
    public LogicalPlan visitPauseAllRoutineLoad(DorisParser.PauseAllRoutineLoadContext ctx) {
        return new PauseRoutineLoadCommand();
    }

    @Override
    public LogicalPlan visitResumeRoutineLoad(DorisParser.ResumeRoutineLoadContext ctx) {
        List<String> labelParts = visitMultipartIdentifier(ctx.label);
        String jobName;
        String dbName = null;
        if (labelParts.size() == 1) {
            jobName = labelParts.get(0);
        } else if (labelParts.size() == 2) {
            dbName = labelParts.get(0);
            jobName = labelParts.get(1);
        } else {
            throw new ParseException("only support [<db>.]<job_name>", ctx.label);
        }
        LabelNameInfo labelNameInfo = new LabelNameInfo(dbName, jobName);
        return new ResumeRoutineLoadCommand(labelNameInfo);
    }

    @Override
    public LogicalPlan visitResumeAllRoutineLoad(DorisParser.ResumeAllRoutineLoadContext ctx) {
        return new ResumeRoutineLoadCommand();
    }

    @Override
    public LogicalPlan visitStopRoutineLoad(DorisParser.StopRoutineLoadContext ctx) {
        List<String> labelParts = visitMultipartIdentifier(ctx.label);
        String jobName;
        String dbName = null;
        if (labelParts.size() == 1) {
            jobName = labelParts.get(0);
        } else if (labelParts.size() == 2) {
            dbName = labelParts.get(0);
            jobName = labelParts.get(1);
        } else {
            throw new ParseException("only support [<db>.]<job_name>", ctx.label);
        }
        LabelNameInfo labelNameInfo = new LabelNameInfo(dbName, jobName);
        return new StopRoutineLoadCommand(labelNameInfo);
    }

    public LogicalPlan visitCleanAllQueryStats(DorisParser.CleanAllQueryStatsContext ctx) {
        return new CleanQueryStatsCommand();
    }

    @Override
    public LogicalPlan visitCleanQueryStats(DorisParser.CleanQueryStatsContext ctx) {
        if (ctx.database != null) {
            return new CleanQueryStatsCommand(ctx.identifier().getText());
        } else {
            TableNameInfo tableNameInfo = new TableNameInfo(visitMultipartIdentifier(ctx.table));
            return new CleanQueryStatsCommand(tableNameInfo);
        }
    }

    @Override
    public LogicalPlan visitStopDataSyncJob(DorisParser.StopDataSyncJobContext ctx) {
        List<String> nameParts = visitMultipartIdentifier(ctx.name);
        int size = nameParts.size();
        String jobName = nameParts.get(size - 1);
        String dbName;
        if (size == 1) {
            dbName = null;
        } else if (size == 2) {
            dbName = nameParts.get(0);
        } else {
            throw new ParseException("only support [<db>.]<job_name>", ctx.name);
        }
        SyncJobName syncJobName = new SyncJobName(jobName, dbName);
        return new StopDataSyncJobCommand(syncJobName);
    }

    @Override
    public LogicalPlan visitResumeDataSyncJob(DorisParser.ResumeDataSyncJobContext ctx) {
        List<String> nameParts = visitMultipartIdentifier(ctx.name);
        int size = nameParts.size();
        String jobName = nameParts.get(size - 1);
        String dbName;
        if (size == 1) {
            dbName = null;
        } else if (size == 2) {
            dbName = nameParts.get(0);
        } else {
            throw new ParseException("only support [<db>.]<job_name>", ctx.name);
        }
        SyncJobName syncJobName = new SyncJobName(jobName, dbName);
        return new ResumeDataSyncJobCommand(syncJobName);
    }

    @Override
    public LogicalPlan visitPauseDataSyncJob(DorisParser.PauseDataSyncJobContext ctx) {
        List<String> nameParts = visitMultipartIdentifier(ctx.name);
        int size = nameParts.size();
        String jobName = nameParts.get(size - 1);
        String dbName;
        if (size == 1) {
            dbName = null;
        } else if (size == 2) {
            dbName = nameParts.get(0);
        } else {
            throw new ParseException("only support [<db>.]<job_name>", ctx.name);
        }
        SyncJobName syncJobName = new SyncJobName(jobName, dbName);
        return new PauseDataSyncJobCommand(syncJobName);
    }

    @Override
    public List<ChannelDescription> visitChannelDescriptions(DorisParser.ChannelDescriptionsContext ctx) {
        List<ChannelDescription> channelDescriptions = new ArrayList<>();
        for (DorisParser.ChannelDescriptionContext channelDescriptionContext : ctx.channelDescription()) {
            List<String> soureParts = visitMultipartIdentifier(channelDescriptionContext.source);
            if (soureParts.size() != 2) {
                throw new ParseException("only support mysql_db.src_tbl", channelDescriptionContext.source);
            }
            TableNameInfo srcTableInfo = new TableNameInfo(soureParts);

            List<String> targetParts = visitMultipartIdentifier(channelDescriptionContext.destination);
            if (targetParts.isEmpty()) {
                throw new ParseException("contains at least one target table", channelDescriptionContext.destination);
            }
            TableNameInfo targetTableInfo = new TableNameInfo(targetParts);

            PartitionNamesInfo partitionNamesInfo = null;
            if (channelDescriptionContext.partitionSpec() != null) {
                Pair<Boolean, List<String>> partitionSpec =
                        visitPartitionSpec(channelDescriptionContext.partitionSpec());
                partitionNamesInfo = new PartitionNamesInfo(partitionSpec.first, partitionSpec.second);
            }

            List<String> columns;
            if (channelDescriptionContext.columnList != null) {
                columns = visitIdentifierList(channelDescriptionContext.columnList);
            } else {
                columns = ImmutableList.of();
            }

            ChannelDescription channelDescription = new ChannelDescription(
                    srcTableInfo.getDb(),
                    srcTableInfo.getTbl(),
                    targetTableInfo.getTbl(),
                    partitionNamesInfo != null ? partitionNamesInfo.translateToLegacyPartitionNames() : null,
                    columns
            );
            channelDescriptions.add(channelDescription);
        }
        return channelDescriptions;
    }

    @Override
    public LogicalPlan visitCreateDataSyncJob(DorisParser.CreateDataSyncJobContext ctx) {
        List<ChannelDescription> channelDescriptions = visitChannelDescriptions(ctx.channelDescriptions());
        List<String> labelParts = visitMultipartIdentifier(ctx.label);
        int size = labelParts.size();
        String jobName = labelParts.get(size - 1);
        String dbName;
        if (size == 1) {
            dbName = null;
        } else if (size == 2) {
            dbName = labelParts.get(0);
        } else {
            throw new ParseException("only support [<db>.]<job_name>", ctx.label);
        }

        Map<String, String> propertieItem = visitPropertyItemList(ctx.propertyItemList());
        BinlogDesc binlogDesc = new BinlogDesc(propertieItem);
        Map<String, String> properties = visitPropertyClause(ctx.properties);
        CreateDataSyncJobCommand createDataSyncJobCommand = new CreateDataSyncJobCommand(
                dbName,
                jobName,
                channelDescriptions,
                binlogDesc,
                properties
        );
        return createDataSyncJobCommand;
    }

    public LogicalPlan visitDropResource(DorisParser.DropResourceContext ctx) {
        boolean ifExist = ctx.EXISTS() != null;
        String resouceName = visitIdentifierOrText(ctx.identifierOrText());
        return new DropResourceCommand(ifExist, resouceName);
    }

    @Override
    public LogicalPlan visitDropRowPolicy(DorisParser.DropRowPolicyContext ctx) {
        boolean ifExist = ctx.EXISTS() != null;
        String policyName = ctx.policyName.getText();
        TableNameInfo tableNameInfo = new TableNameInfo(visitMultipartIdentifier(ctx.tableName));
        UserIdentity userIdentity = ctx.userIdentify() != null ? visitUserIdentify(ctx.userIdentify()) : null;
        String roleName = ctx.roleName != null ? ctx.roleName.getText() : null;
        return new DropRowPolicyCommand(ifExist, policyName, tableNameInfo, userIdentity, roleName);
    }

    @Override
    public LogicalPlan visitTransactionBegin(DorisParser.TransactionBeginContext ctx) {
        if (ctx.LABEL() != null) {
            return new TransactionBeginCommand(ctx.identifier().getText());
        } else {
            return new TransactionBeginCommand();
        }
    }

    @Override
    public LogicalPlan visitTranscationCommit(DorisParser.TranscationCommitContext ctx) {
        return new TransactionCommitCommand();
    }

    @Override
    public LogicalPlan visitTransactionRollback(DorisParser.TransactionRollbackContext ctx) {
        return new TransactionRollbackCommand();
    }

    public LogicalPlan visitDropAnalyzeJob(DorisParser.DropAnalyzeJobContext ctx) {
        long jobId = Long.parseLong(ctx.INTEGER_VALUE().getText());
        return new DropAnalyzeJobCommand(jobId);
    }

    @Override
    public LogicalPlan visitKillAnalyzeJob(DorisParser.KillAnalyzeJobContext ctx) {
        long jobId = Long.parseLong(ctx.jobId.getText());
        return new KillAnalyzeJobCommand(jobId);
    }

    @Override
    public PasswordOptions visitPasswordOption(DorisParser.PasswordOptionContext ctx) {
        int historyPolicy = PasswordOptions.UNSET;
        long expirePolicySecond = PasswordOptions.UNSET;
        int reusePolicy = PasswordOptions.UNSET;
        int loginAttempts = PasswordOptions.UNSET;
        long passwordLockSecond = PasswordOptions.UNSET;
        int accountUnlocked = PasswordOptions.UNSET;

        if (ctx.historyDefault != null) {
            historyPolicy = -1;
        } else if (ctx.historyValue != null) {
            historyPolicy = Integer.parseInt(ctx.historyValue.getText());
        }

        if (ctx.expireDefault != null) {
            expirePolicySecond = -1;
        } else if (ctx.expireNever != null) {
            expirePolicySecond = 0;
        } else if (ctx.expireValue != null) {
            long value = Long.parseLong(ctx.expireValue.getText());
            expirePolicySecond = ParserUtils.getSecond(value, ctx.expireTimeUnit.getText());
        }

        if (ctx.reuseValue != null) {
            reusePolicy = Integer.parseInt(ctx.reuseValue.getText());
        }

        if (ctx.attemptsValue != null) {
            loginAttempts = Integer.parseInt(ctx.attemptsValue.getText());
        }

        if (ctx.lockUnbounded != null) {
            passwordLockSecond = -1;
        } else if (ctx.lockValue != null) {
            long value = Long.parseLong(ctx.lockValue.getText());
            passwordLockSecond = ParserUtils.getSecond(value, ctx.lockTimeUint.getText());
        }

        if (ctx.ACCOUNT_LOCK() != null) {
            accountUnlocked = -1;
        } else if (ctx.ACCOUNT_UNLOCK() != null) {
            accountUnlocked = 1;
        }

        return new PasswordOptions(expirePolicySecond,
            historyPolicy,
            reusePolicy,
            loginAttempts,
            passwordLockSecond,
            accountUnlocked);
    }

    @Override
    public LogicalPlan visitCreateUser(CreateUserContext ctx) {
        String comment = visitCommentSpec(ctx.commentSpec());
        PasswordOptions passwordOptions = visitPasswordOption(ctx.passwordOption());
        UserDesc userDesc = (UserDesc) ctx.grantUserIdentify().accept(this);

        String role = null;
        if (ctx.role != null) {
            role = stripQuotes(ctx.role.getText());
        }

        CreateUserInfo userInfo = new CreateUserInfo(ctx.IF() != null,
                userDesc,
                role,
                passwordOptions,
                comment);

        return new CreateUserCommand(userInfo);
    }

    @Override
    public UserDesc visitGrantUserIdentify(DorisParser.GrantUserIdentifyContext ctx) {
        UserIdentity userIdentity = visitUserIdentify(ctx.userIdentify());
        if (ctx.IDENTIFIED() == null) {
            return new UserDesc(userIdentity);
        }
        String password = stripQuotes(ctx.STRING_LITERAL().getText());
        boolean isPlain = ctx.PASSWORD() == null;
        return new UserDesc(userIdentity, new PassVar(password, isPlain));
    }

    @Override
    public LogicalPlan visitCreateResource(DorisParser.CreateResourceContext ctx) {
        String resourceName = visitIdentifierOrText(ctx.name);
        ImmutableMap<String, String> properties = ImmutableMap.copyOf(visitPropertyClause(ctx.properties));

        CreateResourceInfo createResourceInfo = new CreateResourceInfo(
                ctx.EXTERNAL() != null,
                ctx.IF() != null,
                resourceName,
                properties
        );

        return new CreateResourceCommand(createResourceInfo);
    }

    @Override
    public LogicalPlan visitCreateDictionary(CreateDictionaryContext ctx) {
        List<String> nameParts = visitMultipartIdentifier(ctx.name);
        String dbName = null;
        String dictName = null;
        if (nameParts.size() == 1) {
            dictName = nameParts.get(0);
        } else if (nameParts.size() == 2) {
            dbName = nameParts.get(0);
            dictName = nameParts.get(1);
        } else {
            throw new AnalysisException("Dictionary name should be [db.]dictionary_name");
        }

        // the source tableName parts
        String sCatalogName = null;
        String sDbName = null;
        String sTableName = null;
        List<String> sourceNames = visitMultipartIdentifier(ctx.source);
        if (sourceNames.size() == 1) {
            sTableName = sourceNames.get(0);
        } else if (sourceNames.size() == 2) {
            sDbName = sourceNames.get(0);
            sTableName = sourceNames.get(1);
        } else if (sourceNames.size() == 3) {
            sCatalogName = sourceNames.get(0);
            sDbName = sourceNames.get(1);
            sTableName = sourceNames.get(2);
        } else {
            throw new AnalysisException("nameParts in create table should be [ctl.][db.]tbl");
        }

        List<DictionaryColumnDefinition> columns = new ArrayList<>();
        for (DictionaryColumnDefContext colCtx : ctx.dictionaryColumnDefs().dictionaryColumnDef()) {
            String colName = colCtx.colName.getText();
            boolean isKey = colCtx.columnType.getType() == DorisParser.KEY;
            columns.add(new DictionaryColumnDefinition(colName, isKey));
        }

        Map<String, String> properties = ctx.properties != null ? Maps.newHashMap(visitPropertyClause(ctx.properties))
                : Maps.newHashMap();

        LayoutType layoutType;
        try {
            layoutType = LayoutType.of(ctx.layoutType.getText());
        } catch (IllegalArgumentException e) {
            throw new AnalysisException(
                    "Unknown layout type: " + ctx.layoutType.getText() + ". must be IP_TRIE or HASH_MAP");
        }

        return new CreateDictionaryCommand(ctx.EXISTS() != null, // if not exists
                dbName, dictName, sCatalogName, sDbName, sTableName, columns, properties, layoutType);
    }

    @Override
    public LogicalPlan visitDropDictionary(DropDictionaryContext ctx) {
        List<String> nameParts = visitMultipartIdentifier(ctx.name);
        if (nameParts.size() == 0 || nameParts.size() > 2) {
            throw new AnalysisException("Dictionary name should be [db.]dictionary_name");
        }
        String dbName;
        String dictName;
        if (nameParts.size() == 1) { // only dict name
            dbName = null;
            dictName = nameParts.get(0);
        } else {
            dbName = nameParts.get(0);
            dictName = nameParts.get(1);
        }

        return new DropDictionaryCommand(dbName, dictName, ctx.EXISTS() != null);
    }

    @Override
    public Plan visitShowDictionaries(ShowDictionariesContext ctx) {
        String wild = null;
        if (ctx.wildWhere() != null) {
            if (ctx.wildWhere().LIKE() != null) {
                // if like, it's a pattern
                wild = stripQuotes(ctx.wildWhere().STRING_LITERAL().getText());
            } else if (ctx.wildWhere().WHERE() != null) {
                // if where, it's a expression
                wild = ctx.wildWhere().expression().getText();
            }
        }
        try {
            return new ShowDictionariesCommand(wild);
        } catch (org.apache.doris.common.AnalysisException e) {
            throw new ParseException(e.getMessage());
        }
    }

    @Override
    public Plan visitDescribeDictionary(DescribeDictionaryContext ctx) {
        List<String> nameParts = visitMultipartIdentifier(ctx.multipartIdentifier());
        if (nameParts.size() == 0 || nameParts.size() > 2) {
            throw new AnalysisException("Dictionary name should be [db.]dictionary_name");
        }
        String dbName;
        String dictName;
        if (nameParts.size() == 1) { // only dict name
            dbName = null;
            dictName = nameParts.get(0);
        } else {
            dbName = nameParts.get(0);
            dictName = nameParts.get(1);
        }

        return new ExplainDictionaryCommand(dbName, dictName);
    }

    @Override
    public LogicalPlan visitRefreshDictionary(RefreshDictionaryContext ctx) {
        List<String> nameParts = visitMultipartIdentifier(ctx.name);
        if (nameParts.size() == 0 || nameParts.size() > 2) {
            throw new AnalysisException("Dictionary name should be [db.]dictionary_name");
        }
        String dbName;
        String dictName;
        if (nameParts.size() == 1) { // only dict name
            dbName = null;
            dictName = nameParts.get(0);
        } else {
            dbName = nameParts.get(0);
            dictName = nameParts.get(1);
        }

        return new RefreshDictionaryCommand(dbName, dictName);
    }
}<|MERGE_RESOLUTION|>--- conflicted
+++ resolved
@@ -6693,7 +6693,6 @@
     }
 
     @Override
-<<<<<<< HEAD
     public LogicalPlan visitCancelAlterTable(DorisParser.CancelAlterTableContext ctx) {
         TableNameInfo tableNameInfo = new TableNameInfo(visitMultipartIdentifier(ctx.tableName));
 
@@ -6716,7 +6715,7 @@
         return new CancelAlterTableCommand(tableNameInfo, alterOpType, jobIs);
     }
 
-=======
+    @Override
     public LogicalPlan visitShowCreateRoutineLoad(DorisParser.ShowCreateRoutineLoadContext ctx) {
         boolean isAll = ctx.ALL() != null;
         List<String> labelParts = visitMultipartIdentifier(ctx.label);
@@ -6735,7 +6734,6 @@
     }
 
     @Override
->>>>>>> e956872d
     public LogicalPlan visitPauseRoutineLoad(DorisParser.PauseRoutineLoadContext ctx) {
         List<String> labelParts = visitMultipartIdentifier(ctx.label);
         String jobName;
