// Licensed to the Apache Software Foundation (ASF) under one
// or more contributor license agreements.  See the NOTICE file
// distributed with this work for additional information
// regarding copyright ownership.  The ASF licenses this file
// to you under the Apache License, Version 2.0 (the
// "License"); you may not use this file except in compliance
// with the License.  You may obtain a copy of the License at
//
//   http://www.apache.org/licenses/LICENSE-2.0
//
// Unless required by applicable law or agreed to in writing,
// software distributed under the License is distributed on an
// "AS IS" BASIS, WITHOUT WARRANTIES OR CONDITIONS OF ANY
// KIND, either express or implied.  See the License for the
// specific language governing permissions and limitations
// under the License.

package org.apache.doris.nereids.parser;

import org.apache.doris.alter.QuotaType;
import org.apache.doris.analysis.AnalyzeProperties;
import org.apache.doris.analysis.ArithmeticExpr.Operator;
import org.apache.doris.analysis.BinlogDesc;
import org.apache.doris.analysis.BrokerDesc;
import org.apache.doris.analysis.ChannelDescription;
import org.apache.doris.analysis.ColumnNullableType;
import org.apache.doris.analysis.ColumnPosition;
import org.apache.doris.analysis.DbName;
import org.apache.doris.analysis.EncryptKeyName;
import org.apache.doris.analysis.FunctionName;
import org.apache.doris.analysis.PassVar;
import org.apache.doris.analysis.PasswordOptions;
import org.apache.doris.analysis.SetType;
import org.apache.doris.analysis.StageAndPattern;
import org.apache.doris.analysis.StorageBackend;
import org.apache.doris.analysis.TableName;
import org.apache.doris.analysis.TableScanParams;
import org.apache.doris.analysis.TableSnapshot;
import org.apache.doris.analysis.TableValuedFunctionRef;
import org.apache.doris.analysis.UserDesc;
import org.apache.doris.analysis.UserIdentity;
import org.apache.doris.catalog.AggregateType;
import org.apache.doris.catalog.BuiltinAggregateFunctions;
import org.apache.doris.catalog.BuiltinTableGeneratingFunctions;
import org.apache.doris.catalog.Env;
import org.apache.doris.catalog.InfoSchemaDb;
import org.apache.doris.catalog.KeysType;
import org.apache.doris.catalog.ScalarType;
import org.apache.doris.common.Config;
import org.apache.doris.common.FeConstants;
import org.apache.doris.common.Pair;
import org.apache.doris.datasource.InternalCatalog;
import org.apache.doris.dictionary.LayoutType;
import org.apache.doris.job.common.IntervalUnit;
import org.apache.doris.load.loadv2.LoadTask;
import org.apache.doris.mtmv.MTMVPartitionInfo.MTMVPartitionType;
import org.apache.doris.mtmv.MTMVRefreshEnum.BuildMode;
import org.apache.doris.mtmv.MTMVRefreshEnum.RefreshMethod;
import org.apache.doris.mtmv.MTMVRefreshEnum.RefreshTrigger;
import org.apache.doris.mtmv.MTMVRefreshInfo;
import org.apache.doris.mtmv.MTMVRefreshSchedule;
import org.apache.doris.mtmv.MTMVRefreshTriggerInfo;
import org.apache.doris.nereids.DorisParser;
import org.apache.doris.nereids.DorisParser.AddBackendClauseContext;
import org.apache.doris.nereids.DorisParser.AddBrokerClauseContext;
import org.apache.doris.nereids.DorisParser.AddColumnClauseContext;
import org.apache.doris.nereids.DorisParser.AddColumnsClauseContext;
import org.apache.doris.nereids.DorisParser.AddConstraintContext;
import org.apache.doris.nereids.DorisParser.AddIndexClauseContext;
import org.apache.doris.nereids.DorisParser.AddPartitionClauseContext;
import org.apache.doris.nereids.DorisParser.AddRollupClauseContext;
import org.apache.doris.nereids.DorisParser.AdminCancelRebalanceDiskContext;
import org.apache.doris.nereids.DorisParser.AdminCheckTabletsContext;
import org.apache.doris.nereids.DorisParser.AdminCompactTableContext;
import org.apache.doris.nereids.DorisParser.AdminDiagnoseTabletContext;
import org.apache.doris.nereids.DorisParser.AdminRebalanceDiskContext;
import org.apache.doris.nereids.DorisParser.AdminSetTableStatusContext;
import org.apache.doris.nereids.DorisParser.AdminShowReplicaDistributionContext;
import org.apache.doris.nereids.DorisParser.AdminShowReplicaStatusContext;
import org.apache.doris.nereids.DorisParser.AdminShowTabletStorageFormatContext;
import org.apache.doris.nereids.DorisParser.AggClauseContext;
import org.apache.doris.nereids.DorisParser.AggStateDataTypeContext;
import org.apache.doris.nereids.DorisParser.AliasQueryContext;
import org.apache.doris.nereids.DorisParser.AliasedQueryContext;
import org.apache.doris.nereids.DorisParser.AlterCatalogCommentContext;
import org.apache.doris.nereids.DorisParser.AlterCatalogPropertiesContext;
import org.apache.doris.nereids.DorisParser.AlterCatalogRenameContext;
import org.apache.doris.nereids.DorisParser.AlterDatabaseRenameContext;
import org.apache.doris.nereids.DorisParser.AlterDatabaseSetQuotaContext;
import org.apache.doris.nereids.DorisParser.AlterMTMVContext;
import org.apache.doris.nereids.DorisParser.AlterMultiPartitionClauseContext;
import org.apache.doris.nereids.DorisParser.AlterRepositoryContext;
import org.apache.doris.nereids.DorisParser.AlterRoleContext;
import org.apache.doris.nereids.DorisParser.AlterSqlBlockRuleContext;
import org.apache.doris.nereids.DorisParser.AlterStoragePolicyContext;
import org.apache.doris.nereids.DorisParser.AlterStorageVaultContext;
import org.apache.doris.nereids.DorisParser.AlterSystemRenameComputeGroupContext;
import org.apache.doris.nereids.DorisParser.AlterTableAddRollupContext;
import org.apache.doris.nereids.DorisParser.AlterTableClauseContext;
import org.apache.doris.nereids.DorisParser.AlterTableContext;
import org.apache.doris.nereids.DorisParser.AlterTableDropRollupContext;
import org.apache.doris.nereids.DorisParser.AlterViewContext;
import org.apache.doris.nereids.DorisParser.AlterWorkloadGroupContext;
import org.apache.doris.nereids.DorisParser.AlterWorkloadPolicyContext;
import org.apache.doris.nereids.DorisParser.ArithmeticBinaryContext;
import org.apache.doris.nereids.DorisParser.ArithmeticUnaryContext;
import org.apache.doris.nereids.DorisParser.ArrayLiteralContext;
import org.apache.doris.nereids.DorisParser.ArraySliceContext;
import org.apache.doris.nereids.DorisParser.BaseTableRefContext;
import org.apache.doris.nereids.DorisParser.BooleanExpressionContext;
import org.apache.doris.nereids.DorisParser.BooleanLiteralContext;
import org.apache.doris.nereids.DorisParser.BracketDistributeTypeContext;
import org.apache.doris.nereids.DorisParser.BracketRelationHintContext;
import org.apache.doris.nereids.DorisParser.BuildIndexContext;
import org.apache.doris.nereids.DorisParser.BuildModeContext;
import org.apache.doris.nereids.DorisParser.CallProcedureContext;
import org.apache.doris.nereids.DorisParser.CancelMTMVTaskContext;
import org.apache.doris.nereids.DorisParser.CastDataTypeContext;
import org.apache.doris.nereids.DorisParser.CleanAllProfileContext;
import org.apache.doris.nereids.DorisParser.CleanLabelContext;
import org.apache.doris.nereids.DorisParser.CollateContext;
import org.apache.doris.nereids.DorisParser.ColumnDefContext;
import org.apache.doris.nereids.DorisParser.ColumnDefsContext;
import org.apache.doris.nereids.DorisParser.ColumnReferenceContext;
import org.apache.doris.nereids.DorisParser.CommentDistributeTypeContext;
import org.apache.doris.nereids.DorisParser.CommentRelationHintContext;
import org.apache.doris.nereids.DorisParser.ComparisonContext;
import org.apache.doris.nereids.DorisParser.ComplexColTypeContext;
import org.apache.doris.nereids.DorisParser.ComplexColTypeListContext;
import org.apache.doris.nereids.DorisParser.ComplexDataTypeContext;
import org.apache.doris.nereids.DorisParser.ConstantContext;
import org.apache.doris.nereids.DorisParser.CreateAliasFunctionContext;
import org.apache.doris.nereids.DorisParser.CreateCatalogContext;
import org.apache.doris.nereids.DorisParser.CreateDictionaryContext;
import org.apache.doris.nereids.DorisParser.CreateEncryptkeyContext;
import org.apache.doris.nereids.DorisParser.CreateFileContext;
import org.apache.doris.nereids.DorisParser.CreateIndexContext;
import org.apache.doris.nereids.DorisParser.CreateMTMVContext;
import org.apache.doris.nereids.DorisParser.CreateProcedureContext;
import org.apache.doris.nereids.DorisParser.CreateRoleContext;
import org.apache.doris.nereids.DorisParser.CreateRoutineLoadContext;
import org.apache.doris.nereids.DorisParser.CreateRowPolicyContext;
import org.apache.doris.nereids.DorisParser.CreateSqlBlockRuleContext;
import org.apache.doris.nereids.DorisParser.CreateStoragePolicyContext;
import org.apache.doris.nereids.DorisParser.CreateTableContext;
import org.apache.doris.nereids.DorisParser.CreateTableLikeContext;
import org.apache.doris.nereids.DorisParser.CreateUserContext;
import org.apache.doris.nereids.DorisParser.CreateUserDefineFunctionContext;
import org.apache.doris.nereids.DorisParser.CreateViewContext;
import org.apache.doris.nereids.DorisParser.CreateWorkloadGroupContext;
import org.apache.doris.nereids.DorisParser.CteContext;
import org.apache.doris.nereids.DorisParser.DataTypeListContext;
import org.apache.doris.nereids.DorisParser.DataTypeWithNullableContext;
import org.apache.doris.nereids.DorisParser.DecimalLiteralContext;
import org.apache.doris.nereids.DorisParser.DeleteContext;
import org.apache.doris.nereids.DorisParser.DereferenceContext;
import org.apache.doris.nereids.DorisParser.DescribeDictionaryContext;
import org.apache.doris.nereids.DorisParser.DictionaryColumnDefContext;
import org.apache.doris.nereids.DorisParser.DropAllBrokerClauseContext;
import org.apache.doris.nereids.DorisParser.DropBrokerClauseContext;
import org.apache.doris.nereids.DorisParser.DropCatalogContext;
import org.apache.doris.nereids.DorisParser.DropCatalogRecycleBinContext;
import org.apache.doris.nereids.DorisParser.DropColumnClauseContext;
import org.apache.doris.nereids.DorisParser.DropConstraintContext;
import org.apache.doris.nereids.DorisParser.DropDatabaseContext;
import org.apache.doris.nereids.DorisParser.DropDictionaryContext;
import org.apache.doris.nereids.DorisParser.DropEncryptkeyContext;
import org.apache.doris.nereids.DorisParser.DropFileContext;
import org.apache.doris.nereids.DorisParser.DropFunctionContext;
import org.apache.doris.nereids.DorisParser.DropIndexClauseContext;
import org.apache.doris.nereids.DorisParser.DropIndexContext;
import org.apache.doris.nereids.DorisParser.DropMTMVContext;
import org.apache.doris.nereids.DorisParser.DropPartitionClauseContext;
import org.apache.doris.nereids.DorisParser.DropProcedureContext;
import org.apache.doris.nereids.DorisParser.DropRepositoryContext;
import org.apache.doris.nereids.DorisParser.DropRoleContext;
import org.apache.doris.nereids.DorisParser.DropRollupClauseContext;
import org.apache.doris.nereids.DorisParser.DropSqlBlockRuleContext;
import org.apache.doris.nereids.DorisParser.DropStoragePolicyContext;
import org.apache.doris.nereids.DorisParser.DropTableContext;
import org.apache.doris.nereids.DorisParser.DropUserContext;
import org.apache.doris.nereids.DorisParser.DropWorkloadGroupContext;
import org.apache.doris.nereids.DorisParser.DropWorkloadPolicyContext;
import org.apache.doris.nereids.DorisParser.ElementAtContext;
import org.apache.doris.nereids.DorisParser.EnableFeatureClauseContext;
import org.apache.doris.nereids.DorisParser.ExceptContext;
import org.apache.doris.nereids.DorisParser.ExceptOrReplaceContext;
import org.apache.doris.nereids.DorisParser.ExistContext;
import org.apache.doris.nereids.DorisParser.ExplainContext;
import org.apache.doris.nereids.DorisParser.ExportContext;
import org.apache.doris.nereids.DorisParser.FixedPartitionDefContext;
import org.apache.doris.nereids.DorisParser.FromClauseContext;
import org.apache.doris.nereids.DorisParser.FunctionArgumentsContext;
import org.apache.doris.nereids.DorisParser.FunctionIdentifierContext;
import org.apache.doris.nereids.DorisParser.GroupingElementContext;
import org.apache.doris.nereids.DorisParser.GroupingSetContext;
import org.apache.doris.nereids.DorisParser.HavingClauseContext;
import org.apache.doris.nereids.DorisParser.HelpContext;
import org.apache.doris.nereids.DorisParser.HintAssignmentContext;
import org.apache.doris.nereids.DorisParser.HintStatementContext;
import org.apache.doris.nereids.DorisParser.IdentifierContext;
import org.apache.doris.nereids.DorisParser.IdentifierListContext;
import org.apache.doris.nereids.DorisParser.IdentifierSeqContext;
import org.apache.doris.nereids.DorisParser.ImportColumnsContext;
import org.apache.doris.nereids.DorisParser.ImportDeleteOnContext;
import org.apache.doris.nereids.DorisParser.ImportPartitionsContext;
import org.apache.doris.nereids.DorisParser.ImportPrecedingFilterContext;
import org.apache.doris.nereids.DorisParser.ImportSequenceContext;
import org.apache.doris.nereids.DorisParser.ImportWhereContext;
import org.apache.doris.nereids.DorisParser.InPartitionDefContext;
import org.apache.doris.nereids.DorisParser.IndexDefContext;
import org.apache.doris.nereids.DorisParser.IndexDefsContext;
import org.apache.doris.nereids.DorisParser.InlineTableContext;
import org.apache.doris.nereids.DorisParser.InsertTableContext;
import org.apache.doris.nereids.DorisParser.IntegerLiteralContext;
import org.apache.doris.nereids.DorisParser.IntervalContext;
import org.apache.doris.nereids.DorisParser.Is_not_null_predContext;
import org.apache.doris.nereids.DorisParser.IsnullContext;
import org.apache.doris.nereids.DorisParser.JoinCriteriaContext;
import org.apache.doris.nereids.DorisParser.JoinRelationContext;
import org.apache.doris.nereids.DorisParser.KillQueryContext;
import org.apache.doris.nereids.DorisParser.LambdaExpressionContext;
import org.apache.doris.nereids.DorisParser.LateralViewContext;
import org.apache.doris.nereids.DorisParser.LessThanPartitionDefContext;
import org.apache.doris.nereids.DorisParser.LimitClauseContext;
import org.apache.doris.nereids.DorisParser.LoadPropertyContext;
import org.apache.doris.nereids.DorisParser.LogicalBinaryContext;
import org.apache.doris.nereids.DorisParser.LogicalNotContext;
import org.apache.doris.nereids.DorisParser.MapLiteralContext;
import org.apache.doris.nereids.DorisParser.ModifyColumnClauseContext;
import org.apache.doris.nereids.DorisParser.ModifyColumnCommentClauseContext;
import org.apache.doris.nereids.DorisParser.ModifyDistributionClauseContext;
import org.apache.doris.nereids.DorisParser.ModifyEngineClauseContext;
import org.apache.doris.nereids.DorisParser.ModifyPartitionClauseContext;
import org.apache.doris.nereids.DorisParser.ModifyTableCommentClauseContext;
import org.apache.doris.nereids.DorisParser.MultiStatementsContext;
import org.apache.doris.nereids.DorisParser.MultipartIdentifierContext;
import org.apache.doris.nereids.DorisParser.MvPartitionContext;
import org.apache.doris.nereids.DorisParser.NamedExpressionContext;
import org.apache.doris.nereids.DorisParser.NamedExpressionSeqContext;
import org.apache.doris.nereids.DorisParser.NullLiteralContext;
import org.apache.doris.nereids.DorisParser.OptScanParamsContext;
import org.apache.doris.nereids.DorisParser.OutFileClauseContext;
import org.apache.doris.nereids.DorisParser.ParenthesizedExpressionContext;
import org.apache.doris.nereids.DorisParser.PartitionSpecContext;
import org.apache.doris.nereids.DorisParser.PartitionValueDefContext;
import org.apache.doris.nereids.DorisParser.PartitionValueListContext;
import org.apache.doris.nereids.DorisParser.PartitionsDefContext;
import org.apache.doris.nereids.DorisParser.PauseMTMVContext;
import org.apache.doris.nereids.DorisParser.PlanTypeContext;
import org.apache.doris.nereids.DorisParser.PredicateContext;
import org.apache.doris.nereids.DorisParser.PredicatedContext;
import org.apache.doris.nereids.DorisParser.PrimitiveDataTypeContext;
import org.apache.doris.nereids.DorisParser.PropertyClauseContext;
import org.apache.doris.nereids.DorisParser.PropertyItemContext;
import org.apache.doris.nereids.DorisParser.PropertyItemListContext;
import org.apache.doris.nereids.DorisParser.PropertyKeyContext;
import org.apache.doris.nereids.DorisParser.PropertyValueContext;
import org.apache.doris.nereids.DorisParser.QualifiedNameContext;
import org.apache.doris.nereids.DorisParser.QualifyClauseContext;
import org.apache.doris.nereids.DorisParser.QueryContext;
import org.apache.doris.nereids.DorisParser.QueryOrganizationContext;
import org.apache.doris.nereids.DorisParser.QueryTermContext;
import org.apache.doris.nereids.DorisParser.RecoverDatabaseContext;
import org.apache.doris.nereids.DorisParser.RecoverPartitionContext;
import org.apache.doris.nereids.DorisParser.RecoverTableContext;
import org.apache.doris.nereids.DorisParser.RefreshCatalogContext;
import org.apache.doris.nereids.DorisParser.RefreshDatabaseContext;
import org.apache.doris.nereids.DorisParser.RefreshDictionaryContext;
import org.apache.doris.nereids.DorisParser.RefreshMTMVContext;
import org.apache.doris.nereids.DorisParser.RefreshMethodContext;
import org.apache.doris.nereids.DorisParser.RefreshScheduleContext;
import org.apache.doris.nereids.DorisParser.RefreshTableContext;
import org.apache.doris.nereids.DorisParser.RefreshTriggerContext;
import org.apache.doris.nereids.DorisParser.RegularQuerySpecificationContext;
import org.apache.doris.nereids.DorisParser.RelationContext;
import org.apache.doris.nereids.DorisParser.RelationHintContext;
import org.apache.doris.nereids.DorisParser.RenameClauseContext;
import org.apache.doris.nereids.DorisParser.RenameColumnClauseContext;
import org.apache.doris.nereids.DorisParser.RenamePartitionClauseContext;
import org.apache.doris.nereids.DorisParser.RenameRollupClauseContext;
import org.apache.doris.nereids.DorisParser.ReorderColumnsClauseContext;
import org.apache.doris.nereids.DorisParser.ReplaceContext;
import org.apache.doris.nereids.DorisParser.ReplacePartitionClauseContext;
import org.apache.doris.nereids.DorisParser.ReplaceTableClauseContext;
import org.apache.doris.nereids.DorisParser.ResumeMTMVContext;
import org.apache.doris.nereids.DorisParser.RollupDefContext;
import org.apache.doris.nereids.DorisParser.RollupDefsContext;
import org.apache.doris.nereids.DorisParser.RowConstructorContext;
import org.apache.doris.nereids.DorisParser.RowConstructorItemContext;
import org.apache.doris.nereids.DorisParser.SampleByPercentileContext;
import org.apache.doris.nereids.DorisParser.SampleByRowsContext;
import org.apache.doris.nereids.DorisParser.SampleContext;
import org.apache.doris.nereids.DorisParser.SelectClauseContext;
import org.apache.doris.nereids.DorisParser.SelectColumnClauseContext;
import org.apache.doris.nereids.DorisParser.SelectHintContext;
import org.apache.doris.nereids.DorisParser.SeparatorContext;
import org.apache.doris.nereids.DorisParser.SetCharsetContext;
import org.apache.doris.nereids.DorisParser.SetCollateContext;
import org.apache.doris.nereids.DorisParser.SetDefaultStorageVaultContext;
import org.apache.doris.nereids.DorisParser.SetLdapAdminPasswordContext;
import org.apache.doris.nereids.DorisParser.SetNamesContext;
import org.apache.doris.nereids.DorisParser.SetOperationContext;
import org.apache.doris.nereids.DorisParser.SetOptionsContext;
import org.apache.doris.nereids.DorisParser.SetPasswordContext;
import org.apache.doris.nereids.DorisParser.SetSystemVariableContext;
import org.apache.doris.nereids.DorisParser.SetTransactionContext;
import org.apache.doris.nereids.DorisParser.SetUserPropertiesContext;
import org.apache.doris.nereids.DorisParser.SetUserVariableContext;
import org.apache.doris.nereids.DorisParser.SetVariableWithTypeContext;
import org.apache.doris.nereids.DorisParser.ShowAllPropertiesContext;
import org.apache.doris.nereids.DorisParser.ShowAnalyzeContext;
import org.apache.doris.nereids.DorisParser.ShowAuthorsContext;
import org.apache.doris.nereids.DorisParser.ShowBackendsContext;
import org.apache.doris.nereids.DorisParser.ShowBackupContext;
import org.apache.doris.nereids.DorisParser.ShowBrokerContext;
import org.apache.doris.nereids.DorisParser.ShowCharsetContext;
import org.apache.doris.nereids.DorisParser.ShowClustersContext;
import org.apache.doris.nereids.DorisParser.ShowCollationContext;
import org.apache.doris.nereids.DorisParser.ShowColumnHistogramStatsContext;
import org.apache.doris.nereids.DorisParser.ShowConfigContext;
import org.apache.doris.nereids.DorisParser.ShowConstraintContext;
import org.apache.doris.nereids.DorisParser.ShowConvertLscContext;
import org.apache.doris.nereids.DorisParser.ShowCreateCatalogContext;
import org.apache.doris.nereids.DorisParser.ShowCreateDatabaseContext;
import org.apache.doris.nereids.DorisParser.ShowCreateMTMVContext;
import org.apache.doris.nereids.DorisParser.ShowCreateMaterializedViewContext;
import org.apache.doris.nereids.DorisParser.ShowCreateProcedureContext;
import org.apache.doris.nereids.DorisParser.ShowCreateRepositoryContext;
import org.apache.doris.nereids.DorisParser.ShowCreateTableContext;
import org.apache.doris.nereids.DorisParser.ShowCreateViewContext;
import org.apache.doris.nereids.DorisParser.ShowDataSkewContext;
import org.apache.doris.nereids.DorisParser.ShowDataTypesContext;
import org.apache.doris.nereids.DorisParser.ShowDatabaseIdContext;
import org.apache.doris.nereids.DorisParser.ShowDeleteContext;
import org.apache.doris.nereids.DorisParser.ShowDiagnoseTabletContext;
import org.apache.doris.nereids.DorisParser.ShowDictionariesContext;
import org.apache.doris.nereids.DorisParser.ShowDynamicPartitionContext;
import org.apache.doris.nereids.DorisParser.ShowEncryptKeysContext;
import org.apache.doris.nereids.DorisParser.ShowEventsContext;
import org.apache.doris.nereids.DorisParser.ShowFrontendsContext;
import org.apache.doris.nereids.DorisParser.ShowFunctionsContext;
import org.apache.doris.nereids.DorisParser.ShowGlobalFunctionsContext;
import org.apache.doris.nereids.DorisParser.ShowGrantsContext;
import org.apache.doris.nereids.DorisParser.ShowGrantsForUserContext;
import org.apache.doris.nereids.DorisParser.ShowLastInsertContext;
import org.apache.doris.nereids.DorisParser.ShowLoadProfileContext;
import org.apache.doris.nereids.DorisParser.ShowPartitionIdContext;
import org.apache.doris.nereids.DorisParser.ShowPluginsContext;
import org.apache.doris.nereids.DorisParser.ShowPrivilegesContext;
import org.apache.doris.nereids.DorisParser.ShowProcContext;
import org.apache.doris.nereids.DorisParser.ShowProcedureStatusContext;
import org.apache.doris.nereids.DorisParser.ShowProcessListContext;
import org.apache.doris.nereids.DorisParser.ShowQueryProfileContext;
import org.apache.doris.nereids.DorisParser.ShowQueuedAnalyzeJobsContext;
import org.apache.doris.nereids.DorisParser.ShowReplicaDistributionContext;
import org.apache.doris.nereids.DorisParser.ShowRepositoriesContext;
import org.apache.doris.nereids.DorisParser.ShowResourcesContext;
import org.apache.doris.nereids.DorisParser.ShowRestoreContext;
import org.apache.doris.nereids.DorisParser.ShowRolesContext;
import org.apache.doris.nereids.DorisParser.ShowRowPolicyContext;
import org.apache.doris.nereids.DorisParser.ShowSmallFilesContext;
import org.apache.doris.nereids.DorisParser.ShowSnapshotContext;
import org.apache.doris.nereids.DorisParser.ShowSqlBlockRuleContext;
import org.apache.doris.nereids.DorisParser.ShowStagesContext;
import org.apache.doris.nereids.DorisParser.ShowStatusContext;
import org.apache.doris.nereids.DorisParser.ShowStorageEnginesContext;
import org.apache.doris.nereids.DorisParser.ShowStoragePolicyContext;
import org.apache.doris.nereids.DorisParser.ShowSyncJobContext;
import org.apache.doris.nereids.DorisParser.ShowTableCreationContext;
import org.apache.doris.nereids.DorisParser.ShowTableIdContext;
import org.apache.doris.nereids.DorisParser.ShowTabletStorageFormatContext;
import org.apache.doris.nereids.DorisParser.ShowTabletsBelongContext;
import org.apache.doris.nereids.DorisParser.ShowTrashContext;
import org.apache.doris.nereids.DorisParser.ShowTriggersContext;
import org.apache.doris.nereids.DorisParser.ShowUserPropertiesContext;
import org.apache.doris.nereids.DorisParser.ShowVariablesContext;
import org.apache.doris.nereids.DorisParser.ShowViewContext;
import org.apache.doris.nereids.DorisParser.ShowWarningErrorCountContext;
import org.apache.doris.nereids.DorisParser.ShowWarningErrorsContext;
import org.apache.doris.nereids.DorisParser.ShowWhitelistContext;
import org.apache.doris.nereids.DorisParser.SimpleColumnDefContext;
import org.apache.doris.nereids.DorisParser.SimpleColumnDefsContext;
import org.apache.doris.nereids.DorisParser.SingleStatementContext;
import org.apache.doris.nereids.DorisParser.SortClauseContext;
import org.apache.doris.nereids.DorisParser.SortItemContext;
import org.apache.doris.nereids.DorisParser.SpecifiedPartitionContext;
import org.apache.doris.nereids.DorisParser.StarContext;
import org.apache.doris.nereids.DorisParser.StatementDefaultContext;
import org.apache.doris.nereids.DorisParser.StatementScopeContext;
import org.apache.doris.nereids.DorisParser.StepPartitionDefContext;
import org.apache.doris.nereids.DorisParser.StringLiteralContext;
import org.apache.doris.nereids.DorisParser.StructLiteralContext;
import org.apache.doris.nereids.DorisParser.SubqueryContext;
import org.apache.doris.nereids.DorisParser.SubqueryExpressionContext;
import org.apache.doris.nereids.DorisParser.SupportedUnsetStatementContext;
import org.apache.doris.nereids.DorisParser.SwitchCatalogContext;
import org.apache.doris.nereids.DorisParser.SyncContext;
import org.apache.doris.nereids.DorisParser.SystemVariableContext;
import org.apache.doris.nereids.DorisParser.TableAliasContext;
import org.apache.doris.nereids.DorisParser.TableNameContext;
import org.apache.doris.nereids.DorisParser.TableSnapshotContext;
import org.apache.doris.nereids.DorisParser.TableValuedFunctionContext;
import org.apache.doris.nereids.DorisParser.TabletListContext;
import org.apache.doris.nereids.DorisParser.TypeConstructorContext;
import org.apache.doris.nereids.DorisParser.UnitIdentifierContext;
import org.apache.doris.nereids.DorisParser.UnlockTablesContext;
import org.apache.doris.nereids.DorisParser.UnsupportedContext;
import org.apache.doris.nereids.DorisParser.UpdateAssignmentContext;
import org.apache.doris.nereids.DorisParser.UpdateAssignmentSeqContext;
import org.apache.doris.nereids.DorisParser.UpdateContext;
import org.apache.doris.nereids.DorisParser.UseDatabaseContext;
import org.apache.doris.nereids.DorisParser.UserIdentifyContext;
import org.apache.doris.nereids.DorisParser.UserVariableContext;
import org.apache.doris.nereids.DorisParser.WhereClauseContext;
import org.apache.doris.nereids.DorisParser.WindowFrameContext;
import org.apache.doris.nereids.DorisParser.WindowSpecContext;
import org.apache.doris.nereids.DorisParser.WithRemoteStorageSystemContext;
import org.apache.doris.nereids.DorisParserBaseVisitor;
import org.apache.doris.nereids.StatementContext;
import org.apache.doris.nereids.analyzer.UnboundAlias;
import org.apache.doris.nereids.analyzer.UnboundFunction;
import org.apache.doris.nereids.analyzer.UnboundInlineTable;
import org.apache.doris.nereids.analyzer.UnboundRelation;
import org.apache.doris.nereids.analyzer.UnboundResultSink;
import org.apache.doris.nereids.analyzer.UnboundSlot;
import org.apache.doris.nereids.analyzer.UnboundStar;
import org.apache.doris.nereids.analyzer.UnboundTVFRelation;
import org.apache.doris.nereids.analyzer.UnboundTableSinkCreator;
import org.apache.doris.nereids.analyzer.UnboundVariable;
import org.apache.doris.nereids.analyzer.UnboundVariable.VariableType;
import org.apache.doris.nereids.exceptions.AnalysisException;
import org.apache.doris.nereids.exceptions.NotSupportedException;
import org.apache.doris.nereids.exceptions.ParseException;
import org.apache.doris.nereids.hint.DistributeHint;
import org.apache.doris.nereids.properties.OrderKey;
import org.apache.doris.nereids.properties.SelectHint;
import org.apache.doris.nereids.properties.SelectHintLeading;
import org.apache.doris.nereids.properties.SelectHintOrdered;
import org.apache.doris.nereids.properties.SelectHintSetVar;
import org.apache.doris.nereids.properties.SelectHintUseCboRule;
import org.apache.doris.nereids.properties.SelectHintUseMv;
import org.apache.doris.nereids.trees.TableSample;
import org.apache.doris.nereids.trees.expressions.Add;
import org.apache.doris.nereids.trees.expressions.Alias;
import org.apache.doris.nereids.trees.expressions.And;
import org.apache.doris.nereids.trees.expressions.BitAnd;
import org.apache.doris.nereids.trees.expressions.BitNot;
import org.apache.doris.nereids.trees.expressions.BitOr;
import org.apache.doris.nereids.trees.expressions.BitXor;
import org.apache.doris.nereids.trees.expressions.CaseWhen;
import org.apache.doris.nereids.trees.expressions.Cast;
import org.apache.doris.nereids.trees.expressions.DefaultValueSlot;
import org.apache.doris.nereids.trees.expressions.Divide;
import org.apache.doris.nereids.trees.expressions.EqualTo;
import org.apache.doris.nereids.trees.expressions.Exists;
import org.apache.doris.nereids.trees.expressions.Expression;
import org.apache.doris.nereids.trees.expressions.GreaterThan;
import org.apache.doris.nereids.trees.expressions.GreaterThanEqual;
import org.apache.doris.nereids.trees.expressions.InPredicate;
import org.apache.doris.nereids.trees.expressions.InSubquery;
import org.apache.doris.nereids.trees.expressions.IntegralDivide;
import org.apache.doris.nereids.trees.expressions.IsNull;
import org.apache.doris.nereids.trees.expressions.LessThan;
import org.apache.doris.nereids.trees.expressions.LessThanEqual;
import org.apache.doris.nereids.trees.expressions.Like;
import org.apache.doris.nereids.trees.expressions.ListQuery;
import org.apache.doris.nereids.trees.expressions.MatchAll;
import org.apache.doris.nereids.trees.expressions.MatchAny;
import org.apache.doris.nereids.trees.expressions.MatchPhrase;
import org.apache.doris.nereids.trees.expressions.MatchPhraseEdge;
import org.apache.doris.nereids.trees.expressions.MatchPhrasePrefix;
import org.apache.doris.nereids.trees.expressions.MatchRegexp;
import org.apache.doris.nereids.trees.expressions.Mod;
import org.apache.doris.nereids.trees.expressions.Multiply;
import org.apache.doris.nereids.trees.expressions.NamedExpression;
import org.apache.doris.nereids.trees.expressions.Not;
import org.apache.doris.nereids.trees.expressions.NullSafeEqual;
import org.apache.doris.nereids.trees.expressions.Or;
import org.apache.doris.nereids.trees.expressions.OrderExpression;
import org.apache.doris.nereids.trees.expressions.Placeholder;
import org.apache.doris.nereids.trees.expressions.Properties;
import org.apache.doris.nereids.trees.expressions.Regexp;
import org.apache.doris.nereids.trees.expressions.ScalarSubquery;
import org.apache.doris.nereids.trees.expressions.Slot;
import org.apache.doris.nereids.trees.expressions.StatementScopeIdGenerator;
import org.apache.doris.nereids.trees.expressions.Subtract;
import org.apache.doris.nereids.trees.expressions.TimestampArithmetic;
import org.apache.doris.nereids.trees.expressions.WhenClause;
import org.apache.doris.nereids.trees.expressions.WindowExpression;
import org.apache.doris.nereids.trees.expressions.WindowFrame;
import org.apache.doris.nereids.trees.expressions.functions.Function;
import org.apache.doris.nereids.trees.expressions.functions.agg.Count;
import org.apache.doris.nereids.trees.expressions.functions.scalar.Array;
import org.apache.doris.nereids.trees.expressions.functions.scalar.ArraySlice;
import org.apache.doris.nereids.trees.expressions.functions.scalar.Char;
import org.apache.doris.nereids.trees.expressions.functions.scalar.ConvertTo;
import org.apache.doris.nereids.trees.expressions.functions.scalar.CurrentDate;
import org.apache.doris.nereids.trees.expressions.functions.scalar.CurrentTime;
import org.apache.doris.nereids.trees.expressions.functions.scalar.CurrentUser;
import org.apache.doris.nereids.trees.expressions.functions.scalar.ElementAt;
import org.apache.doris.nereids.trees.expressions.functions.scalar.EncryptKeyRef;
import org.apache.doris.nereids.trees.expressions.functions.scalar.Lambda;
import org.apache.doris.nereids.trees.expressions.functions.scalar.Now;
import org.apache.doris.nereids.trees.expressions.functions.scalar.SessionUser;
import org.apache.doris.nereids.trees.expressions.functions.scalar.Xor;
import org.apache.doris.nereids.trees.expressions.literal.ArrayLiteral;
import org.apache.doris.nereids.trees.expressions.literal.BigIntLiteral;
import org.apache.doris.nereids.trees.expressions.literal.BooleanLiteral;
import org.apache.doris.nereids.trees.expressions.literal.DateLiteral;
import org.apache.doris.nereids.trees.expressions.literal.DateTimeLiteral;
import org.apache.doris.nereids.trees.expressions.literal.DateTimeV2Literal;
import org.apache.doris.nereids.trees.expressions.literal.DateV2Literal;
import org.apache.doris.nereids.trees.expressions.literal.DecimalLiteral;
import org.apache.doris.nereids.trees.expressions.literal.DecimalV3Literal;
import org.apache.doris.nereids.trees.expressions.literal.DoubleLiteral;
import org.apache.doris.nereids.trees.expressions.literal.IntegerLiteral;
import org.apache.doris.nereids.trees.expressions.literal.Interval;
import org.apache.doris.nereids.trees.expressions.literal.LargeIntLiteral;
import org.apache.doris.nereids.trees.expressions.literal.Literal;
import org.apache.doris.nereids.trees.expressions.literal.MapLiteral;
import org.apache.doris.nereids.trees.expressions.literal.NullLiteral;
import org.apache.doris.nereids.trees.expressions.literal.SmallIntLiteral;
import org.apache.doris.nereids.trees.expressions.literal.StringLikeLiteral;
import org.apache.doris.nereids.trees.expressions.literal.StringLiteral;
import org.apache.doris.nereids.trees.expressions.literal.StructLiteral;
import org.apache.doris.nereids.trees.expressions.literal.TinyIntLiteral;
import org.apache.doris.nereids.trees.expressions.literal.VarcharLiteral;
import org.apache.doris.nereids.trees.plans.DistributeType;
import org.apache.doris.nereids.trees.plans.JoinType;
import org.apache.doris.nereids.trees.plans.LimitPhase;
import org.apache.doris.nereids.trees.plans.Plan;
import org.apache.doris.nereids.trees.plans.PlanType;
import org.apache.doris.nereids.trees.plans.algebra.Aggregate;
import org.apache.doris.nereids.trees.plans.algebra.InlineTable;
import org.apache.doris.nereids.trees.plans.algebra.OneRowRelation;
import org.apache.doris.nereids.trees.plans.algebra.SetOperation.Qualifier;
import org.apache.doris.nereids.trees.plans.commands.AddConstraintCommand;
import org.apache.doris.nereids.trees.plans.commands.AdminCancelRebalanceDiskCommand;
import org.apache.doris.nereids.trees.plans.commands.AdminCancelRepairTableCommand;
import org.apache.doris.nereids.trees.plans.commands.AdminCheckTabletsCommand;
import org.apache.doris.nereids.trees.plans.commands.AdminCleanTrashCommand;
import org.apache.doris.nereids.trees.plans.commands.AdminCompactTableCommand;
import org.apache.doris.nereids.trees.plans.commands.AdminRebalanceDiskCommand;
import org.apache.doris.nereids.trees.plans.commands.AdminRepairTableCommand;
import org.apache.doris.nereids.trees.plans.commands.AdminSetReplicaStatusCommand;
import org.apache.doris.nereids.trees.plans.commands.AdminSetTableStatusCommand;
import org.apache.doris.nereids.trees.plans.commands.AdminShowReplicaStatusCommand;
import org.apache.doris.nereids.trees.plans.commands.AlterCatalogCommentCommand;
import org.apache.doris.nereids.trees.plans.commands.AlterCatalogPropertiesCommand;
import org.apache.doris.nereids.trees.plans.commands.AlterCatalogRenameCommand;
import org.apache.doris.nereids.trees.plans.commands.AlterColumnStatsCommand;
import org.apache.doris.nereids.trees.plans.commands.AlterMTMVCommand;
import org.apache.doris.nereids.trees.plans.commands.AlterRoleCommand;
import org.apache.doris.nereids.trees.plans.commands.AlterSqlBlockRuleCommand;
import org.apache.doris.nereids.trees.plans.commands.AlterStoragePolicyCommand;
import org.apache.doris.nereids.trees.plans.commands.AlterStorageVaultCommand;
import org.apache.doris.nereids.trees.plans.commands.AlterSystemCommand;
import org.apache.doris.nereids.trees.plans.commands.AlterSystemRenameComputeGroupCommand;
import org.apache.doris.nereids.trees.plans.commands.AlterTableCommand;
import org.apache.doris.nereids.trees.plans.commands.AlterTableStatsCommand;
import org.apache.doris.nereids.trees.plans.commands.AlterUserCommand;
import org.apache.doris.nereids.trees.plans.commands.AlterViewCommand;
import org.apache.doris.nereids.trees.plans.commands.AlterWorkloadGroupCommand;
import org.apache.doris.nereids.trees.plans.commands.AlterWorkloadPolicyCommand;
import org.apache.doris.nereids.trees.plans.commands.AnalyzeDatabaseCommand;
import org.apache.doris.nereids.trees.plans.commands.AnalyzeTableCommand;
import org.apache.doris.nereids.trees.plans.commands.CallCommand;
import org.apache.doris.nereids.trees.plans.commands.CancelExportCommand;
import org.apache.doris.nereids.trees.plans.commands.CancelJobTaskCommand;
import org.apache.doris.nereids.trees.plans.commands.CancelLoadCommand;
import org.apache.doris.nereids.trees.plans.commands.CancelMTMVTaskCommand;
import org.apache.doris.nereids.trees.plans.commands.CancelWarmUpJobCommand;
import org.apache.doris.nereids.trees.plans.commands.CleanAllProfileCommand;
import org.apache.doris.nereids.trees.plans.commands.CleanQueryStatsCommand;
import org.apache.doris.nereids.trees.plans.commands.Command;
import org.apache.doris.nereids.trees.plans.commands.Constraint;
import org.apache.doris.nereids.trees.plans.commands.CopyIntoCommand;
import org.apache.doris.nereids.trees.plans.commands.CreateCatalogCommand;
import org.apache.doris.nereids.trees.plans.commands.CreateDictionaryCommand;
import org.apache.doris.nereids.trees.plans.commands.CreateEncryptkeyCommand;
import org.apache.doris.nereids.trees.plans.commands.CreateFileCommand;
import org.apache.doris.nereids.trees.plans.commands.CreateFunctionCommand;
import org.apache.doris.nereids.trees.plans.commands.CreateJobCommand;
import org.apache.doris.nereids.trees.plans.commands.CreateMTMVCommand;
import org.apache.doris.nereids.trees.plans.commands.CreateMaterializedViewCommand;
import org.apache.doris.nereids.trees.plans.commands.CreatePolicyCommand;
import org.apache.doris.nereids.trees.plans.commands.CreateProcedureCommand;
import org.apache.doris.nereids.trees.plans.commands.CreateResourceCommand;
import org.apache.doris.nereids.trees.plans.commands.CreateRoleCommand;
import org.apache.doris.nereids.trees.plans.commands.CreateSqlBlockRuleCommand;
import org.apache.doris.nereids.trees.plans.commands.CreateTableCommand;
import org.apache.doris.nereids.trees.plans.commands.CreateTableLikeCommand;
import org.apache.doris.nereids.trees.plans.commands.CreateUserCommand;
import org.apache.doris.nereids.trees.plans.commands.CreateViewCommand;
import org.apache.doris.nereids.trees.plans.commands.CreateWorkloadGroupCommand;
import org.apache.doris.nereids.trees.plans.commands.DeleteFromCommand;
import org.apache.doris.nereids.trees.plans.commands.DeleteFromUsingCommand;
import org.apache.doris.nereids.trees.plans.commands.DescribeCommand;
import org.apache.doris.nereids.trees.plans.commands.DropAnalyzeJobCommand;
import org.apache.doris.nereids.trees.plans.commands.DropCachedStatsCommand;
import org.apache.doris.nereids.trees.plans.commands.DropCatalogCommand;
import org.apache.doris.nereids.trees.plans.commands.DropCatalogRecycleBinCommand;
import org.apache.doris.nereids.trees.plans.commands.DropCatalogRecycleBinCommand.IdType;
import org.apache.doris.nereids.trees.plans.commands.DropConstraintCommand;
import org.apache.doris.nereids.trees.plans.commands.DropDatabaseCommand;
import org.apache.doris.nereids.trees.plans.commands.DropDictionaryCommand;
import org.apache.doris.nereids.trees.plans.commands.DropEncryptkeyCommand;
import org.apache.doris.nereids.trees.plans.commands.DropExpiredStatsCommand;
import org.apache.doris.nereids.trees.plans.commands.DropFileCommand;
import org.apache.doris.nereids.trees.plans.commands.DropFunctionCommand;
import org.apache.doris.nereids.trees.plans.commands.DropJobCommand;
import org.apache.doris.nereids.trees.plans.commands.DropMTMVCommand;
import org.apache.doris.nereids.trees.plans.commands.DropProcedureCommand;
import org.apache.doris.nereids.trees.plans.commands.DropRepositoryCommand;
import org.apache.doris.nereids.trees.plans.commands.DropResourceCommand;
import org.apache.doris.nereids.trees.plans.commands.DropRoleCommand;
import org.apache.doris.nereids.trees.plans.commands.DropRowPolicyCommand;
import org.apache.doris.nereids.trees.plans.commands.DropSqlBlockRuleCommand;
import org.apache.doris.nereids.trees.plans.commands.DropStatsCommand;
import org.apache.doris.nereids.trees.plans.commands.DropStoragePolicyCommand;
import org.apache.doris.nereids.trees.plans.commands.DropTableCommand;
import org.apache.doris.nereids.trees.plans.commands.DropUserCommand;
import org.apache.doris.nereids.trees.plans.commands.DropWorkloadGroupCommand;
import org.apache.doris.nereids.trees.plans.commands.DropWorkloadPolicyCommand;
import org.apache.doris.nereids.trees.plans.commands.ExplainCommand;
import org.apache.doris.nereids.trees.plans.commands.ExplainCommand.ExplainLevel;
import org.apache.doris.nereids.trees.plans.commands.ExplainDictionaryCommand;
import org.apache.doris.nereids.trees.plans.commands.ExportCommand;
import org.apache.doris.nereids.trees.plans.commands.HelpCommand;
import org.apache.doris.nereids.trees.plans.commands.KillAnalyzeJobCommand;
import org.apache.doris.nereids.trees.plans.commands.KillConnectionCommand;
import org.apache.doris.nereids.trees.plans.commands.KillQueryCommand;
import org.apache.doris.nereids.trees.plans.commands.LoadCommand;
import org.apache.doris.nereids.trees.plans.commands.PauseJobCommand;
import org.apache.doris.nereids.trees.plans.commands.PauseMTMVCommand;
import org.apache.doris.nereids.trees.plans.commands.RecoverDatabaseCommand;
import org.apache.doris.nereids.trees.plans.commands.RecoverPartitionCommand;
import org.apache.doris.nereids.trees.plans.commands.RecoverTableCommand;
import org.apache.doris.nereids.trees.plans.commands.RefreshMTMVCommand;
import org.apache.doris.nereids.trees.plans.commands.ReplayCommand;
import org.apache.doris.nereids.trees.plans.commands.ResumeJobCommand;
import org.apache.doris.nereids.trees.plans.commands.ResumeMTMVCommand;
import org.apache.doris.nereids.trees.plans.commands.SetDefaultStorageVaultCommand;
import org.apache.doris.nereids.trees.plans.commands.SetOptionsCommand;
import org.apache.doris.nereids.trees.plans.commands.SetTransactionCommand;
import org.apache.doris.nereids.trees.plans.commands.SetUserPropertiesCommand;
import org.apache.doris.nereids.trees.plans.commands.ShowAnalyzeCommand;
import org.apache.doris.nereids.trees.plans.commands.ShowAuthorsCommand;
import org.apache.doris.nereids.trees.plans.commands.ShowBackendsCommand;
import org.apache.doris.nereids.trees.plans.commands.ShowBackupCommand;
import org.apache.doris.nereids.trees.plans.commands.ShowBrokerCommand;
import org.apache.doris.nereids.trees.plans.commands.ShowCatalogCommand;
import org.apache.doris.nereids.trees.plans.commands.ShowCharsetCommand;
import org.apache.doris.nereids.trees.plans.commands.ShowClustersCommand;
import org.apache.doris.nereids.trees.plans.commands.ShowCollationCommand;
import org.apache.doris.nereids.trees.plans.commands.ShowColumnHistogramStatsCommand;
import org.apache.doris.nereids.trees.plans.commands.ShowConfigCommand;
import org.apache.doris.nereids.trees.plans.commands.ShowConstraintsCommand;
import org.apache.doris.nereids.trees.plans.commands.ShowConvertLSCCommand;
import org.apache.doris.nereids.trees.plans.commands.ShowCreateCatalogCommand;
import org.apache.doris.nereids.trees.plans.commands.ShowCreateDatabaseCommand;
import org.apache.doris.nereids.trees.plans.commands.ShowCreateMTMVCommand;
import org.apache.doris.nereids.trees.plans.commands.ShowCreateMaterializedViewCommand;
import org.apache.doris.nereids.trees.plans.commands.ShowCreateProcedureCommand;
import org.apache.doris.nereids.trees.plans.commands.ShowCreateRepositoryCommand;
import org.apache.doris.nereids.trees.plans.commands.ShowCreateTableCommand;
import org.apache.doris.nereids.trees.plans.commands.ShowCreateViewCommand;
import org.apache.doris.nereids.trees.plans.commands.ShowDataCommand;
import org.apache.doris.nereids.trees.plans.commands.ShowDataSkewCommand;
import org.apache.doris.nereids.trees.plans.commands.ShowDataTypesCommand;
import org.apache.doris.nereids.trees.plans.commands.ShowDatabaseIdCommand;
import org.apache.doris.nereids.trees.plans.commands.ShowDatabasesCommand;
import org.apache.doris.nereids.trees.plans.commands.ShowDeleteCommand;
import org.apache.doris.nereids.trees.plans.commands.ShowDiagnoseTabletCommand;
import org.apache.doris.nereids.trees.plans.commands.ShowDictionariesCommand;
import org.apache.doris.nereids.trees.plans.commands.ShowDynamicPartitionCommand;
import org.apache.doris.nereids.trees.plans.commands.ShowEncryptKeysCommand;
import org.apache.doris.nereids.trees.plans.commands.ShowEventsCommand;
import org.apache.doris.nereids.trees.plans.commands.ShowFrontendsCommand;
import org.apache.doris.nereids.trees.plans.commands.ShowFunctionsCommand;
import org.apache.doris.nereids.trees.plans.commands.ShowGrantsCommand;
import org.apache.doris.nereids.trees.plans.commands.ShowIndexStatsCommand;
import org.apache.doris.nereids.trees.plans.commands.ShowLastInsertCommand;
import org.apache.doris.nereids.trees.plans.commands.ShowLoadProfileCommand;
import org.apache.doris.nereids.trees.plans.commands.ShowPartitionIdCommand;
import org.apache.doris.nereids.trees.plans.commands.ShowPluginsCommand;
import org.apache.doris.nereids.trees.plans.commands.ShowPrivilegesCommand;
import org.apache.doris.nereids.trees.plans.commands.ShowProcCommand;
import org.apache.doris.nereids.trees.plans.commands.ShowProcedureStatusCommand;
import org.apache.doris.nereids.trees.plans.commands.ShowProcessListCommand;
import org.apache.doris.nereids.trees.plans.commands.ShowQueryProfileCommand;
import org.apache.doris.nereids.trees.plans.commands.ShowQueuedAnalyzeJobsCommand;
import org.apache.doris.nereids.trees.plans.commands.ShowReplicaDistributionCommand;
import org.apache.doris.nereids.trees.plans.commands.ShowRepositoriesCommand;
import org.apache.doris.nereids.trees.plans.commands.ShowResourcesCommand;
import org.apache.doris.nereids.trees.plans.commands.ShowRestoreCommand;
import org.apache.doris.nereids.trees.plans.commands.ShowRolesCommand;
import org.apache.doris.nereids.trees.plans.commands.ShowRowPolicyCommand;
import org.apache.doris.nereids.trees.plans.commands.ShowSmallFilesCommand;
import org.apache.doris.nereids.trees.plans.commands.ShowSnapshotCommand;
import org.apache.doris.nereids.trees.plans.commands.ShowSqlBlockRuleCommand;
import org.apache.doris.nereids.trees.plans.commands.ShowStagesCommand;
import org.apache.doris.nereids.trees.plans.commands.ShowStatusCommand;
import org.apache.doris.nereids.trees.plans.commands.ShowStorageEnginesCommand;
import org.apache.doris.nereids.trees.plans.commands.ShowStoragePolicyCommand;
import org.apache.doris.nereids.trees.plans.commands.ShowSyncJobCommand;
import org.apache.doris.nereids.trees.plans.commands.ShowTableCommand;
import org.apache.doris.nereids.trees.plans.commands.ShowTableCreationCommand;
import org.apache.doris.nereids.trees.plans.commands.ShowTableIdCommand;
import org.apache.doris.nereids.trees.plans.commands.ShowTableStatsCommand;
import org.apache.doris.nereids.trees.plans.commands.ShowTableStatusCommand;
import org.apache.doris.nereids.trees.plans.commands.ShowTabletIdCommand;
import org.apache.doris.nereids.trees.plans.commands.ShowTabletStorageFormatCommand;
import org.apache.doris.nereids.trees.plans.commands.ShowTabletsBelongCommand;
import org.apache.doris.nereids.trees.plans.commands.ShowTabletsFromTableCommand;
import org.apache.doris.nereids.trees.plans.commands.ShowTrashCommand;
import org.apache.doris.nereids.trees.plans.commands.ShowTriggersCommand;
import org.apache.doris.nereids.trees.plans.commands.ShowUserPropertyCommand;
import org.apache.doris.nereids.trees.plans.commands.ShowVariablesCommand;
import org.apache.doris.nereids.trees.plans.commands.ShowViewCommand;
import org.apache.doris.nereids.trees.plans.commands.ShowWarningErrorCountCommand;
import org.apache.doris.nereids.trees.plans.commands.ShowWarningErrorsCommand;
import org.apache.doris.nereids.trees.plans.commands.ShowWhiteListCommand;
import org.apache.doris.nereids.trees.plans.commands.SyncCommand;
import org.apache.doris.nereids.trees.plans.commands.TransactionBeginCommand;
import org.apache.doris.nereids.trees.plans.commands.TransactionCommitCommand;
import org.apache.doris.nereids.trees.plans.commands.TransactionRollbackCommand;
import org.apache.doris.nereids.trees.plans.commands.UnlockTablesCommand;
import org.apache.doris.nereids.trees.plans.commands.UnsetDefaultStorageVaultCommand;
import org.apache.doris.nereids.trees.plans.commands.UnsetVariableCommand;
import org.apache.doris.nereids.trees.plans.commands.UnsupportedCommand;
import org.apache.doris.nereids.trees.plans.commands.UpdateCommand;
import org.apache.doris.nereids.trees.plans.commands.alter.AlterDatabaseRenameCommand;
import org.apache.doris.nereids.trees.plans.commands.alter.AlterDatabaseSetQuotaCommand;
import org.apache.doris.nereids.trees.plans.commands.alter.AlterRepositoryCommand;
import org.apache.doris.nereids.trees.plans.commands.clean.CleanLabelCommand;
import org.apache.doris.nereids.trees.plans.commands.info.AddBackendOp;
import org.apache.doris.nereids.trees.plans.commands.info.AddBrokerOp;
import org.apache.doris.nereids.trees.plans.commands.info.AddColumnOp;
import org.apache.doris.nereids.trees.plans.commands.info.AddColumnsOp;
import org.apache.doris.nereids.trees.plans.commands.info.AddFollowerOp;
import org.apache.doris.nereids.trees.plans.commands.info.AddObserverOp;
import org.apache.doris.nereids.trees.plans.commands.info.AddPartitionOp;
import org.apache.doris.nereids.trees.plans.commands.info.AddRollupOp;
import org.apache.doris.nereids.trees.plans.commands.info.AlterLoadErrorUrlOp;
import org.apache.doris.nereids.trees.plans.commands.info.AlterMTMVInfo;
import org.apache.doris.nereids.trees.plans.commands.info.AlterMTMVPropertyInfo;
import org.apache.doris.nereids.trees.plans.commands.info.AlterMTMVRefreshInfo;
import org.apache.doris.nereids.trees.plans.commands.info.AlterMTMVRenameInfo;
import org.apache.doris.nereids.trees.plans.commands.info.AlterMTMVReplaceInfo;
import org.apache.doris.nereids.trees.plans.commands.info.AlterMultiPartitionOp;
import org.apache.doris.nereids.trees.plans.commands.info.AlterSystemOp;
import org.apache.doris.nereids.trees.plans.commands.info.AlterTableOp;
import org.apache.doris.nereids.trees.plans.commands.info.AlterUserInfo;
import org.apache.doris.nereids.trees.plans.commands.info.AlterViewInfo;
import org.apache.doris.nereids.trees.plans.commands.info.BuildIndexOp;
import org.apache.doris.nereids.trees.plans.commands.info.BulkLoadDataDesc;
import org.apache.doris.nereids.trees.plans.commands.info.BulkStorageDesc;
import org.apache.doris.nereids.trees.plans.commands.info.CancelMTMVTaskInfo;
import org.apache.doris.nereids.trees.plans.commands.info.ColumnDefinition;
import org.apache.doris.nereids.trees.plans.commands.info.CopyFromDesc;
import org.apache.doris.nereids.trees.plans.commands.info.CopyIntoInfo;
import org.apache.doris.nereids.trees.plans.commands.info.CreateIndexOp;
import org.apache.doris.nereids.trees.plans.commands.info.CreateJobInfo;
import org.apache.doris.nereids.trees.plans.commands.info.CreateMTMVInfo;
import org.apache.doris.nereids.trees.plans.commands.info.CreateResourceInfo;
import org.apache.doris.nereids.trees.plans.commands.info.CreateRoutineLoadInfo;
import org.apache.doris.nereids.trees.plans.commands.info.CreateTableInfo;
import org.apache.doris.nereids.trees.plans.commands.info.CreateTableLikeInfo;
import org.apache.doris.nereids.trees.plans.commands.info.CreateUserInfo;
import org.apache.doris.nereids.trees.plans.commands.info.CreateViewInfo;
import org.apache.doris.nereids.trees.plans.commands.info.DMLCommandType;
import org.apache.doris.nereids.trees.plans.commands.info.DecommissionBackendOp;
import org.apache.doris.nereids.trees.plans.commands.info.DefaultValue;
import org.apache.doris.nereids.trees.plans.commands.info.DictionaryColumnDefinition;
import org.apache.doris.nereids.trees.plans.commands.info.DistributionDescriptor;
import org.apache.doris.nereids.trees.plans.commands.info.DropAllBrokerOp;
import org.apache.doris.nereids.trees.plans.commands.info.DropBackendOp;
import org.apache.doris.nereids.trees.plans.commands.info.DropBrokerOp;
import org.apache.doris.nereids.trees.plans.commands.info.DropColumnOp;
import org.apache.doris.nereids.trees.plans.commands.info.DropDatabaseInfo;
import org.apache.doris.nereids.trees.plans.commands.info.DropFollowerOp;
import org.apache.doris.nereids.trees.plans.commands.info.DropIndexOp;
import org.apache.doris.nereids.trees.plans.commands.info.DropMTMVInfo;
import org.apache.doris.nereids.trees.plans.commands.info.DropObserverOp;
import org.apache.doris.nereids.trees.plans.commands.info.DropPartitionFromIndexOp;
import org.apache.doris.nereids.trees.plans.commands.info.DropPartitionOp;
import org.apache.doris.nereids.trees.plans.commands.info.DropRollupOp;
import org.apache.doris.nereids.trees.plans.commands.info.EnableFeatureOp;
import org.apache.doris.nereids.trees.plans.commands.info.FixedRangePartition;
import org.apache.doris.nereids.trees.plans.commands.info.FuncNameInfo;
import org.apache.doris.nereids.trees.plans.commands.info.FunctionArgTypesInfo;
import org.apache.doris.nereids.trees.plans.commands.info.GeneratedColumnDesc;
import org.apache.doris.nereids.trees.plans.commands.info.InPartition;
import org.apache.doris.nereids.trees.plans.commands.info.IndexDefinition;
import org.apache.doris.nereids.trees.plans.commands.info.LabelNameInfo;
import org.apache.doris.nereids.trees.plans.commands.info.LessThanPartition;
import org.apache.doris.nereids.trees.plans.commands.info.MTMVPartitionDefinition;
import org.apache.doris.nereids.trees.plans.commands.info.ModifyBackendOp;
import org.apache.doris.nereids.trees.plans.commands.info.ModifyColumnCommentOp;
import org.apache.doris.nereids.trees.plans.commands.info.ModifyColumnOp;
import org.apache.doris.nereids.trees.plans.commands.info.ModifyDistributionOp;
import org.apache.doris.nereids.trees.plans.commands.info.ModifyEngineOp;
import org.apache.doris.nereids.trees.plans.commands.info.ModifyFrontendOrBackendHostNameOp;
import org.apache.doris.nereids.trees.plans.commands.info.ModifyFrontendOrBackendHostNameOp.ModifyOpType;
import org.apache.doris.nereids.trees.plans.commands.info.ModifyPartitionOp;
import org.apache.doris.nereids.trees.plans.commands.info.ModifyTableCommentOp;
import org.apache.doris.nereids.trees.plans.commands.info.ModifyTablePropertiesOp;
import org.apache.doris.nereids.trees.plans.commands.info.PartitionDefinition;
import org.apache.doris.nereids.trees.plans.commands.info.PartitionDefinition.MaxValue;
import org.apache.doris.nereids.trees.plans.commands.info.PartitionNamesInfo;
import org.apache.doris.nereids.trees.plans.commands.info.PartitionTableInfo;
import org.apache.doris.nereids.trees.plans.commands.info.PauseMTMVInfo;
import org.apache.doris.nereids.trees.plans.commands.info.RefreshMTMVInfo;
import org.apache.doris.nereids.trees.plans.commands.info.RenameColumnOp;
import org.apache.doris.nereids.trees.plans.commands.info.RenamePartitionOp;
import org.apache.doris.nereids.trees.plans.commands.info.RenameRollupOp;
import org.apache.doris.nereids.trees.plans.commands.info.RenameTableOp;
import org.apache.doris.nereids.trees.plans.commands.info.ReorderColumnsOp;
import org.apache.doris.nereids.trees.plans.commands.info.ReplacePartitionOp;
import org.apache.doris.nereids.trees.plans.commands.info.ReplaceTableOp;
import org.apache.doris.nereids.trees.plans.commands.info.ResumeMTMVInfo;
import org.apache.doris.nereids.trees.plans.commands.info.RollupDefinition;
import org.apache.doris.nereids.trees.plans.commands.info.SetCharsetAndCollateVarOp;
import org.apache.doris.nereids.trees.plans.commands.info.SetLdapPassVarOp;
import org.apache.doris.nereids.trees.plans.commands.info.SetNamesVarOp;
import org.apache.doris.nereids.trees.plans.commands.info.SetPassVarOp;
import org.apache.doris.nereids.trees.plans.commands.info.SetSessionVarOp;
import org.apache.doris.nereids.trees.plans.commands.info.SetUserDefinedVarOp;
import org.apache.doris.nereids.trees.plans.commands.info.SetUserPropertyVarOp;
import org.apache.doris.nereids.trees.plans.commands.info.SetVarOp;
import org.apache.doris.nereids.trees.plans.commands.info.ShowCreateMTMVInfo;
import org.apache.doris.nereids.trees.plans.commands.info.SimpleColumnDefinition;
import org.apache.doris.nereids.trees.plans.commands.info.StepPartition;
import org.apache.doris.nereids.trees.plans.commands.info.TableNameInfo;
import org.apache.doris.nereids.trees.plans.commands.info.TableRefInfo;
import org.apache.doris.nereids.trees.plans.commands.insert.BatchInsertIntoTableCommand;
import org.apache.doris.nereids.trees.plans.commands.insert.InsertIntoTableCommand;
import org.apache.doris.nereids.trees.plans.commands.insert.InsertOverwriteTableCommand;
import org.apache.doris.nereids.trees.plans.commands.load.CreateDataSyncJobCommand;
import org.apache.doris.nereids.trees.plans.commands.load.CreateRoutineLoadCommand;
import org.apache.doris.nereids.trees.plans.commands.load.LoadColumnClause;
import org.apache.doris.nereids.trees.plans.commands.load.LoadColumnDesc;
import org.apache.doris.nereids.trees.plans.commands.load.LoadDeleteOnClause;
import org.apache.doris.nereids.trees.plans.commands.load.LoadPartitionNames;
import org.apache.doris.nereids.trees.plans.commands.load.LoadPrecedingFilterClause;
import org.apache.doris.nereids.trees.plans.commands.load.LoadProperty;
import org.apache.doris.nereids.trees.plans.commands.load.LoadSeparator;
import org.apache.doris.nereids.trees.plans.commands.load.LoadSequenceClause;
import org.apache.doris.nereids.trees.plans.commands.load.LoadWhereClause;
import org.apache.doris.nereids.trees.plans.commands.load.PauseDataSyncJobCommand;
import org.apache.doris.nereids.trees.plans.commands.load.PauseRoutineLoadCommand;
import org.apache.doris.nereids.trees.plans.commands.load.ResumeDataSyncJobCommand;
import org.apache.doris.nereids.trees.plans.commands.load.ResumeRoutineLoadCommand;
import org.apache.doris.nereids.trees.plans.commands.load.StopDataSyncJobCommand;
import org.apache.doris.nereids.trees.plans.commands.load.StopRoutineLoadCommand;
import org.apache.doris.nereids.trees.plans.commands.load.SyncJobName;
import org.apache.doris.nereids.trees.plans.commands.refresh.RefreshCatalogCommand;
import org.apache.doris.nereids.trees.plans.commands.refresh.RefreshDatabaseCommand;
import org.apache.doris.nereids.trees.plans.commands.refresh.RefreshDictionaryCommand;
import org.apache.doris.nereids.trees.plans.commands.refresh.RefreshTableCommand;
import org.apache.doris.nereids.trees.plans.commands.use.SwitchCommand;
import org.apache.doris.nereids.trees.plans.commands.use.UseCommand;
import org.apache.doris.nereids.trees.plans.logical.LogicalAggregate;
import org.apache.doris.nereids.trees.plans.logical.LogicalCTE;
import org.apache.doris.nereids.trees.plans.logical.LogicalExcept;
import org.apache.doris.nereids.trees.plans.logical.LogicalFileSink;
import org.apache.doris.nereids.trees.plans.logical.LogicalFilter;
import org.apache.doris.nereids.trees.plans.logical.LogicalGenerate;
import org.apache.doris.nereids.trees.plans.logical.LogicalHaving;
import org.apache.doris.nereids.trees.plans.logical.LogicalIntersect;
import org.apache.doris.nereids.trees.plans.logical.LogicalJoin;
import org.apache.doris.nereids.trees.plans.logical.LogicalLimit;
import org.apache.doris.nereids.trees.plans.logical.LogicalOneRowRelation;
import org.apache.doris.nereids.trees.plans.logical.LogicalPlan;
import org.apache.doris.nereids.trees.plans.logical.LogicalPreAggOnHint;
import org.apache.doris.nereids.trees.plans.logical.LogicalProject;
import org.apache.doris.nereids.trees.plans.logical.LogicalQualify;
import org.apache.doris.nereids.trees.plans.logical.LogicalRepeat;
import org.apache.doris.nereids.trees.plans.logical.LogicalSelectHint;
import org.apache.doris.nereids.trees.plans.logical.LogicalSink;
import org.apache.doris.nereids.trees.plans.logical.LogicalSort;
import org.apache.doris.nereids.trees.plans.logical.LogicalSubQueryAlias;
import org.apache.doris.nereids.trees.plans.logical.LogicalUnion;
import org.apache.doris.nereids.trees.plans.logical.LogicalUsingJoin;
import org.apache.doris.nereids.types.AggStateType;
import org.apache.doris.nereids.types.ArrayType;
import org.apache.doris.nereids.types.BigIntType;
import org.apache.doris.nereids.types.BooleanType;
import org.apache.doris.nereids.types.DataType;
import org.apache.doris.nereids.types.LargeIntType;
import org.apache.doris.nereids.types.MapType;
import org.apache.doris.nereids.types.StructField;
import org.apache.doris.nereids.types.StructType;
import org.apache.doris.nereids.types.VarcharType;
import org.apache.doris.nereids.types.coercion.CharacterType;
import org.apache.doris.nereids.util.ExpressionUtils;
import org.apache.doris.nereids.util.RelationUtil;
import org.apache.doris.nereids.util.Utils;
import org.apache.doris.policy.FilterType;
import org.apache.doris.policy.PolicyTypeEnum;
import org.apache.doris.qe.ConnectContext;
import org.apache.doris.qe.SqlModeHelper;
import org.apache.doris.statistics.AnalysisInfo;
import org.apache.doris.system.NodeType;

import com.google.common.collect.ImmutableList;
import com.google.common.collect.ImmutableMap;
import com.google.common.collect.ImmutableMap.Builder;
import com.google.common.collect.Lists;
import com.google.common.collect.Maps;
import com.google.common.collect.Sets;
import org.antlr.v4.runtime.ParserRuleContext;
import org.antlr.v4.runtime.RuleContext;
import org.antlr.v4.runtime.Token;
import org.antlr.v4.runtime.tree.ParseTree;
import org.antlr.v4.runtime.tree.RuleNode;
import org.antlr.v4.runtime.tree.TerminalNode;

import java.math.BigDecimal;
import java.math.BigInteger;
import java.util.ArrayList;
import java.util.Collections;
import java.util.HashMap;
import java.util.HashSet;
import java.util.List;
import java.util.Locale;
import java.util.Map;
import java.util.Optional;
import java.util.Set;
import java.util.function.Supplier;
import java.util.stream.Collectors;

/**
 * Build a logical plan tree with unbounded nodes.
 */
@SuppressWarnings({"OptionalUsedAsFieldOrParameterType", "OptionalGetWithoutIsPresent"})
public class LogicalPlanBuilder extends DorisParserBaseVisitor<Object> {
    private static String JOB_NAME = "jobName";
    private static String TASK_ID = "taskId";
    // Sort the parameters with token position to keep the order with original placeholders
    // in prepared statement.Otherwise, the order maybe broken
    private final Map<Token, Placeholder> tokenPosToParameters = Maps.newTreeMap((pos1, pos2) -> {
        int line = pos1.getLine() - pos2.getLine();
        if (line != 0) {
            return line;
        }
        return pos1.getCharPositionInLine() - pos2.getCharPositionInLine();
    });

    private final Map<Integer, ParserRuleContext> selectHintMap;

    public LogicalPlanBuilder(Map<Integer, ParserRuleContext> selectHintMap) {
        this.selectHintMap = selectHintMap;
    }

    @SuppressWarnings("unchecked")
    protected <T> T typedVisit(ParseTree ctx) {
        return (T) ctx.accept(this);
    }

    /**
     * Override the default behavior for all visit methods. This will only return a non-null result
     * when the context has only one child. This is done because there is no generic method to
     * combine the results of the context children. In all other cases null is returned.
     */
    @Override
    public Object visitChildren(RuleNode node) {
        if (node.getChildCount() == 1) {
            return node.getChild(0).accept(this);
        } else {
            return null;
        }
    }

    @Override
    public LogicalPlan visitSingleStatement(SingleStatementContext ctx) {
        return ParserUtils.withOrigin(ctx, () -> (LogicalPlan) visit(ctx.statement()));
    }

    @Override
    public LogicalPlan visitStatementDefault(StatementDefaultContext ctx) {
        LogicalPlan plan = plan(ctx.query());
        if (ctx.outFileClause() != null) {
            plan = withOutFile(plan, ctx.outFileClause());
        } else {
            plan = new UnboundResultSink<>(plan);
        }
        return withExplain(plan, ctx.explain());
    }

    @Override
    public LogicalPlan visitCreateScheduledJob(DorisParser.CreateScheduledJobContext ctx) {
        Optional<String> label = ctx.label == null ? Optional.empty() : Optional.of(ctx.label.getText());
        Optional<String> atTime = ctx.atTime == null ? Optional.empty() : Optional.of(ctx.atTime.getText());
        Optional<Boolean> immediateStartOptional = ctx.CURRENT_TIMESTAMP() == null ? Optional.of(false) :
                Optional.of(true);
        Optional<String> startTime = ctx.startTime == null ? Optional.empty() : Optional.of(ctx.startTime.getText());
        Optional<String> endsTime = ctx.endsTime == null ? Optional.empty() : Optional.of(ctx.endsTime.getText());
        Optional<Long> interval = ctx.timeInterval == null ? Optional.empty() :
                Optional.of(Long.valueOf(ctx.timeInterval.getText()));
        Optional<String> intervalUnit = ctx.timeUnit == null ? Optional.empty() : Optional.of(ctx.timeUnit.getText());
        String comment =
                visitCommentSpec(ctx.commentSpec());
        String executeSql = getOriginSql(ctx.supportedDmlStatement());
        CreateJobInfo createJobInfo = new CreateJobInfo(label, atTime, interval, intervalUnit, startTime,
                endsTime, immediateStartOptional, comment, executeSql);
        return new CreateJobCommand(createJobInfo);
    }

    private void checkJobNameKey(String key, String keyFormat, DorisParser.SupportedJobStatementContext parseContext) {
        if (key.isEmpty() || !key.equalsIgnoreCase(keyFormat)) {
            throw new ParseException(keyFormat + " should be: '" + keyFormat + "'", parseContext);
        }
    }

    @Override
    public LogicalPlan visitPauseJob(DorisParser.PauseJobContext ctx) {
        checkJobNameKey(stripQuotes(ctx.jobNameKey.getText()), JOB_NAME, ctx);
        return new PauseJobCommand(stripQuotes(ctx.jobNameValue.getText()));
    }

    @Override
    public LogicalPlan visitDropJob(DorisParser.DropJobContext ctx) {
        checkJobNameKey(stripQuotes(ctx.jobNameKey.getText()), JOB_NAME, ctx);
        boolean ifExists = ctx.EXISTS() != null;
        return new DropJobCommand(stripQuotes(ctx.jobNameValue.getText()), ifExists);
    }

    @Override
    public LogicalPlan visitResumeJob(DorisParser.ResumeJobContext ctx) {
        checkJobNameKey(stripQuotes(ctx.jobNameKey.getText()), JOB_NAME, ctx);
        return new ResumeJobCommand(stripQuotes(ctx.jobNameValue.getText()));
    }

    @Override
    public LogicalPlan visitCancelJobTask(DorisParser.CancelJobTaskContext ctx) {
        checkJobNameKey(stripQuotes(ctx.jobNameKey.getText()), JOB_NAME, ctx);
        checkJobNameKey(stripQuotes(ctx.taskIdKey.getText()), TASK_ID, ctx);
        String jobName = stripQuotes(ctx.jobNameValue.getText());
        Long taskId = Long.valueOf(ctx.taskIdValue.getText());
        return new CancelJobTaskCommand(jobName, taskId);
    }

    private StageAndPattern getStageAndPattern(DorisParser.StageAndPatternContext ctx) {
        if (ctx.pattern != null) {
            return new StageAndPattern(stripQuotes(ctx.stage.getText()), stripQuotes(ctx.pattern.getText()));
        } else {
            return new StageAndPattern(stripQuotes(ctx.stage.getText()), null);
        }
    }

    @Override
    public LogicalPlan visitCopyInto(DorisParser.CopyIntoContext ctx) {
        ImmutableList.Builder<String> tableName = ImmutableList.builder();
        if (null != ctx.name) {
            List<String> nameParts = visitMultipartIdentifier(ctx.name);
            tableName.addAll(nameParts);
        }
        List<String> columns = (null != ctx.columns) ? visitIdentifierList(ctx.columns) : null;
        StageAndPattern stageAndPattern = getStageAndPattern(ctx.stageAndPattern());
        CopyFromDesc copyFromDesc = null;
        if (null != ctx.SELECT()) {
            List<NamedExpression> projects = getNamedExpressions(ctx.selectColumnClause().namedExpressionSeq());
            Optional<Expression> where = Optional.empty();
            if (ctx.whereClause() != null) {
                where = Optional.of(getExpression(ctx.whereClause().booleanExpression()));
            }
            copyFromDesc = new CopyFromDesc(stageAndPattern, projects, where);
        } else {
            copyFromDesc = new CopyFromDesc(stageAndPattern);
        }
        Map<String, String> properties = visitPropertyClause(ctx.properties);
        copyFromDesc.setTargetColumns(columns);
        CopyIntoInfo copyInfoInfo = null;
        if (null != ctx.selectHint()) {
            if ((selectHintMap == null) || selectHintMap.isEmpty()) {
                throw new AnalysisException("hint should be in right place: " + ctx.getText());
            }
            List<ParserRuleContext> selectHintContexts = Lists.newArrayList();
            for (Integer key : selectHintMap.keySet()) {
                if (key > ctx.getStart().getStopIndex() && key < ctx.getStop().getStartIndex()) {
                    selectHintContexts.add(selectHintMap.get(key));
                }
            }
            if (selectHintContexts.size() != 1) {
                throw new AnalysisException("only one hint is allowed in: " + ctx.getText());
            }
            SelectHintContext selectHintContext = (SelectHintContext) selectHintContexts.get(0);
            Map<String, String> parameterNames = Maps.newLinkedHashMap();
            for (HintStatementContext hintStatement : selectHintContext.hintStatements) {
                String hintName = hintStatement.hintName.getText().toLowerCase(Locale.ROOT);
                if (!hintName.equalsIgnoreCase("set_var")) {
                    throw new AnalysisException("only set_var hint is allowed in: " + ctx.getText());
                }
                for (HintAssignmentContext kv : hintStatement.parameters) {
                    if (kv.key != null) {
                        String parameterName = visitIdentifierOrText(kv.key);
                        Optional<String> value = Optional.empty();
                        if (kv.constantValue != null) {
                            Literal literal = (Literal) visit(kv.constantValue);
                            value = Optional.ofNullable(literal.toLegacyLiteral().getStringValue());
                        } else if (kv.identifierValue != null) {
                            // maybe we should throw exception when the identifierValue is quoted identifier
                            value = Optional.ofNullable(kv.identifierValue.getText());
                        }
                        parameterNames.put(parameterName, value.get());
                    }
                }
            }
            Map<String, Map<String, String>> setVarHint = Maps.newLinkedHashMap();
            setVarHint.put("set_var", parameterNames);
            copyInfoInfo = new CopyIntoInfo(tableName.build(), copyFromDesc, properties, setVarHint);
        } else {
            copyInfoInfo = new CopyIntoInfo(tableName.build(), copyFromDesc, properties, null);
        }

        return new CopyIntoCommand(copyInfoInfo);
    }

    @Override
    public String visitCommentSpec(DorisParser.CommentSpecContext ctx) {
        String commentSpec = ctx == null ? "''" : ctx.STRING_LITERAL().getText();
        return
                LogicalPlanBuilderAssistant.escapeBackSlash(commentSpec.substring(1, commentSpec.length() - 1));
    }

    /**
     * This function may be used in some task like InsertTask, RefreshDictionary, etc. the target could be many type of
     * tables.
     */
    @Override
    public LogicalPlan visitInsertTable(InsertTableContext ctx) {
        boolean isOverwrite = ctx.INTO() == null;
        ImmutableList.Builder<String> tableName = ImmutableList.builder();
        if (null != ctx.tableName) {
            List<String> nameParts = visitMultipartIdentifier(ctx.tableName);
            tableName.addAll(nameParts);
        } else if (null != ctx.tableId) {
            // process group commit insert table command send by be
            TableName name = Env.getCurrentEnv().getCurrentCatalog()
                    .getTableNameByTableId(Long.valueOf(ctx.tableId.getText()));
            tableName.add(name.getDb());
            tableName.add(name.getTbl());
            ConnectContext.get().setDatabase(name.getDb());
        } else {
            throw new ParseException("tableName and tableId cannot both be null");
        }
        Optional<String> labelName = (ctx.labelName == null) ? Optional.empty() : Optional.of(ctx.labelName.getText());
        List<String> colNames = ctx.cols == null ? ImmutableList.of() : visitIdentifierList(ctx.cols);
        // TODO visit partitionSpecCtx
        LogicalPlan plan = visitQuery(ctx.query());
        // partitionSpec may be NULL. means auto detect partition. only available when IOT
        Pair<Boolean, List<String>> partitionSpec = visitPartitionSpec(ctx.partitionSpec());
        // partitionSpec.second :
        // null - auto detect
        // zero - whole table
        // others - specific partitions
        boolean isAutoDetect = partitionSpec.second == null;
        LogicalSink<?> sink = UnboundTableSinkCreator.createUnboundTableSinkMaybeOverwrite(
                tableName.build(),
                colNames,
                ImmutableList.of(), // hints
                partitionSpec.first, // isTemp
                partitionSpec.second, // partition names
                isAutoDetect,
                isOverwrite,
                ConnectContext.get().getSessionVariable().isEnableUniqueKeyPartialUpdate(),
                ctx.tableId == null ? DMLCommandType.INSERT : DMLCommandType.GROUP_COMMIT,
                plan);
        Optional<LogicalPlan> cte = Optional.empty();
        if (ctx.cte() != null) {
            cte = Optional.ofNullable(withCte(plan, ctx.cte()));
        }
        LogicalPlan command;
        if (isOverwrite) {
            command = new InsertOverwriteTableCommand(sink, labelName, cte);
        } else {
            if (ConnectContext.get() != null && ConnectContext.get().isTxnModel()
                    && sink.child() instanceof InlineTable
                    && sink.child().getExpressions().stream().allMatch(Expression::isConstant)) {
                // FIXME: In legacy, the `insert into select 1` is handled as `insert into values`.
                //  In nereids, the original way is throw an AnalysisException and fallback to legacy.
                //  Now handle it as `insert into select`(a separate load job), should fix it as the legacy.
                command = new BatchInsertIntoTableCommand(sink);
            } else {
                command = new InsertIntoTableCommand(sink, labelName, Optional.empty(), cte);
            }
        }
        return withExplain(command, ctx.explain());
    }

    /**
     * return a pair, first will be true if partitions is temp partition, select is a list to present partition list.
     */
    @Override
    public Pair<Boolean, List<String>> visitPartitionSpec(PartitionSpecContext ctx) {
        List<String> partitions = ImmutableList.of();
        boolean temporaryPartition = false;
        if (ctx != null) {
            temporaryPartition = ctx.TEMPORARY() != null;
            if (ctx.ASTERISK() != null) {
                partitions = null;
            } else if (ctx.partition != null) {
                partitions = ImmutableList.of(ctx.partition.getText());
            } else {
                partitions = visitIdentifierList(ctx.partitions);
            }
        }
        return Pair.of(temporaryPartition, partitions);
    }

    @Override
    public Command visitCreateMTMV(CreateMTMVContext ctx) {
        if (ctx.buildMode() == null && ctx.refreshMethod() == null && ctx.refreshTrigger() == null
                && ctx.cols == null && ctx.keys == null
                && ctx.HASH() == null && ctx.RANDOM() == null && ctx.BUCKETS() == null) {
            return visitCreateSyncMvCommand(ctx);
        }

        List<String> nameParts = visitMultipartIdentifier(ctx.mvName);
        BuildMode buildMode = visitBuildMode(ctx.buildMode());
        RefreshMethod refreshMethod = visitRefreshMethod(ctx.refreshMethod());
        MTMVRefreshTriggerInfo refreshTriggerInfo = visitRefreshTrigger(ctx.refreshTrigger());
        LogicalPlan logicalPlan = visitQuery(ctx.query());
        String querySql = getOriginSql(ctx.query());

        int bucketNum = FeConstants.default_bucket_num;
        if (ctx.INTEGER_VALUE() != null) {
            bucketNum = Integer.parseInt(ctx.INTEGER_VALUE().getText());
        }
        DistributionDescriptor desc;
        if (ctx.HASH() != null) {
            desc = new DistributionDescriptor(true, ctx.AUTO() != null, bucketNum,
                    visitIdentifierList(ctx.hashKeys));
        } else {
            desc = new DistributionDescriptor(false, ctx.AUTO() != null, bucketNum, null);
        }

        Map<String, String> properties = ctx.propertyClause() != null
                ? Maps.newHashMap(visitPropertyClause(ctx.propertyClause())) : Maps.newHashMap();
        String comment = ctx.STRING_LITERAL() == null ? "" : LogicalPlanBuilderAssistant.escapeBackSlash(
                ctx.STRING_LITERAL().getText().substring(1, ctx.STRING_LITERAL().getText().length() - 1));

        return new CreateMTMVCommand(new CreateMTMVInfo(ctx.EXISTS() != null, new TableNameInfo(nameParts),
                ctx.keys != null ? visitIdentifierList(ctx.keys) : ImmutableList.of(),
                comment,
                desc, properties, logicalPlan, querySql,
                new MTMVRefreshInfo(buildMode, refreshMethod, refreshTriggerInfo),
                ctx.cols == null ? Lists.newArrayList() : visitSimpleColumnDefs(ctx.cols),
                visitMTMVPartitionInfo(ctx.mvPartition())
        ));
    }

    private Command visitCreateSyncMvCommand(CreateMTMVContext ctx) {
        List<String> nameParts = visitMultipartIdentifier(ctx.mvName);
        LogicalPlan logicalPlan = new UnboundResultSink<>(visitQuery(ctx.query()));
        Map<String, String> properties = ctx.propertyClause() != null
                ? Maps.newHashMap(visitPropertyClause(ctx.propertyClause())) : Maps.newHashMap();
        return new CreateMaterializedViewCommand(new TableNameInfo(nameParts), logicalPlan, properties);
    }

    /**
     * get MTMVPartitionDefinition
     *
     * @param ctx MvPartitionContext
     * @return MTMVPartitionDefinition
     */
    public MTMVPartitionDefinition visitMTMVPartitionInfo(MvPartitionContext ctx) {
        MTMVPartitionDefinition mtmvPartitionDefinition = new MTMVPartitionDefinition();
        if (ctx == null) {
            mtmvPartitionDefinition.setPartitionType(MTMVPartitionType.SELF_MANAGE);
        } else if (ctx.partitionKey != null) {
            mtmvPartitionDefinition.setPartitionType(MTMVPartitionType.FOLLOW_BASE_TABLE);
            mtmvPartitionDefinition.setPartitionCol(ctx.partitionKey.getText());
        } else {
            mtmvPartitionDefinition.setPartitionType(MTMVPartitionType.EXPR);
            Expression functionCallExpression = visitFunctionCallExpression(ctx.partitionExpr);
            mtmvPartitionDefinition.setFunctionCallExpression(functionCallExpression);
        }
        return mtmvPartitionDefinition;
    }

    @Override
    public List<SimpleColumnDefinition> visitSimpleColumnDefs(SimpleColumnDefsContext ctx) {
        if (ctx == null) {
            return null;
        }
        return ctx.cols.stream()
                .map(this::visitSimpleColumnDef)
                .collect(ImmutableList.toImmutableList());
    }

    @Override
    public SimpleColumnDefinition visitSimpleColumnDef(SimpleColumnDefContext ctx) {
        String comment = ctx.STRING_LITERAL() == null ? "" : LogicalPlanBuilderAssistant.escapeBackSlash(
                ctx.STRING_LITERAL().getText().substring(1, ctx.STRING_LITERAL().getText().length() - 1));
        return new SimpleColumnDefinition(ctx.colName.getText(), comment);
    }

    /**
     * get originSql
     *
     * @param ctx context
     * @return originSql
     */
    public String getOriginSql(ParserRuleContext ctx) {
        int startIndex = ctx.start.getStartIndex();
        int stopIndex = ctx.stop.getStopIndex();
        org.antlr.v4.runtime.misc.Interval interval = new org.antlr.v4.runtime.misc.Interval(startIndex, stopIndex);
        return ctx.start.getInputStream().getText(interval);
    }

    @Override
    public MTMVRefreshTriggerInfo visitRefreshTrigger(RefreshTriggerContext ctx) {
        if (ctx == null) {
            return new MTMVRefreshTriggerInfo(RefreshTrigger.MANUAL);
        }
        if (ctx.MANUAL() != null) {
            return new MTMVRefreshTriggerInfo(RefreshTrigger.MANUAL);
        }
        if (ctx.COMMIT() != null) {
            return new MTMVRefreshTriggerInfo(RefreshTrigger.COMMIT);
        }
        if (ctx.SCHEDULE() != null) {
            return new MTMVRefreshTriggerInfo(RefreshTrigger.SCHEDULE, visitRefreshSchedule(ctx.refreshSchedule()));
        }
        return new MTMVRefreshTriggerInfo(RefreshTrigger.MANUAL);
    }

    @Override
    public ReplayCommand visitReplay(DorisParser.ReplayContext ctx) {
        if (ctx.replayCommand().replayType().DUMP() != null) {
            LogicalPlan plan = plan(ctx.replayCommand().replayType().query());
            return new ReplayCommand(PlanType.REPLAY_COMMAND, null, plan, ReplayCommand.ReplayType.DUMP);
        } else if (ctx.replayCommand().replayType().PLAY() != null) {
            String tmpPath = ctx.replayCommand().replayType().filePath.getText();
            String path = LogicalPlanBuilderAssistant.escapeBackSlash(tmpPath.substring(1, tmpPath.length() - 1));
            return new ReplayCommand(PlanType.REPLAY_COMMAND, path, null, ReplayCommand.ReplayType.PLAY);
        }
        return null;
    }

    @Override
    public MTMVRefreshSchedule visitRefreshSchedule(RefreshScheduleContext ctx) {
        int interval = Integer.parseInt(ctx.INTEGER_VALUE().getText());
        String startTime = ctx.STARTS() == null ? null
                : ctx.STRING_LITERAL().getText().substring(1, ctx.STRING_LITERAL().getText().length() - 1);
        IntervalUnit unit = visitMvRefreshUnit(ctx.refreshUnit);
        return new MTMVRefreshSchedule(startTime, interval, unit);
    }

    /**
     * get IntervalUnit,only enable_job_schedule_second_for_test is true, can use second
     *
     * @param ctx ctx
     * @return IntervalUnit
     */
    public IntervalUnit visitMvRefreshUnit(IdentifierContext ctx) {
        IntervalUnit intervalUnit = IntervalUnit.fromString(ctx.getText().toUpperCase());
        if (null == intervalUnit) {
            throw new AnalysisException("interval time unit can not be " + ctx.getText());
        }
        if (intervalUnit.equals(IntervalUnit.SECOND)
                && !Config.enable_job_schedule_second_for_test) {
            throw new AnalysisException("interval time unit can not be second");
        }
        return intervalUnit;
    }

    @Override
    public RefreshMethod visitRefreshMethod(RefreshMethodContext ctx) {
        if (ctx == null) {
            return RefreshMethod.AUTO;
        }
        return RefreshMethod.valueOf(ctx.getText().toUpperCase());
    }

    @Override
    public BuildMode visitBuildMode(BuildModeContext ctx) {
        if (ctx == null) {
            return BuildMode.IMMEDIATE;
        }
        if (ctx.DEFERRED() != null) {
            return BuildMode.DEFERRED;
        } else if (ctx.IMMEDIATE() != null) {
            return BuildMode.IMMEDIATE;
        }
        return BuildMode.IMMEDIATE;
    }

    @Override
    public RefreshMTMVCommand visitRefreshMTMV(RefreshMTMVContext ctx) {
        List<String> nameParts = visitMultipartIdentifier(ctx.mvName);
        List<String> partitions = ImmutableList.of();
        if (ctx.partitionSpec() != null) {
            if (ctx.partitionSpec().TEMPORARY() != null) {
                throw new AnalysisException("Not allowed to specify TEMPORARY ");
            }
            if (ctx.partitionSpec().partition != null) {
                partitions = ImmutableList.of(ctx.partitionSpec().partition.getText());
            } else {
                partitions = visitIdentifierList(ctx.partitionSpec().partitions);
            }
        }
        return new RefreshMTMVCommand(new RefreshMTMVInfo(new TableNameInfo(nameParts),
                partitions, ctx.COMPLETE() != null));
    }

    @Override
    public Command visitDropMTMV(DropMTMVContext ctx) {
        if (ctx.tableName != null) {
            // TODO support drop sync mv
            return new UnsupportedCommand();
        }
        List<String> nameParts = visitMultipartIdentifier(ctx.mvName);
        return new DropMTMVCommand(new DropMTMVInfo(new TableNameInfo(nameParts), ctx.EXISTS() != null));
    }

    @Override
    public PauseMTMVCommand visitPauseMTMV(PauseMTMVContext ctx) {
        List<String> nameParts = visitMultipartIdentifier(ctx.mvName);
        return new PauseMTMVCommand(new PauseMTMVInfo(new TableNameInfo(nameParts)));
    }

    @Override
    public ResumeMTMVCommand visitResumeMTMV(ResumeMTMVContext ctx) {
        List<String> nameParts = visitMultipartIdentifier(ctx.mvName);
        return new ResumeMTMVCommand(new ResumeMTMVInfo(new TableNameInfo(nameParts)));
    }

    @Override
    public ShowCreateMTMVCommand visitShowCreateMTMV(ShowCreateMTMVContext ctx) {
        List<String> nameParts = visitMultipartIdentifier(ctx.mvName);
        return new ShowCreateMTMVCommand(new ShowCreateMTMVInfo(new TableNameInfo(nameParts)));
    }

    @Override
    public CancelExportCommand visitCancelExport(DorisParser.CancelExportContext ctx) {
        String databaseName = null;
        if (ctx.database != null) {
            databaseName = stripQuotes(ctx.database.getText());
        }
        Expression wildWhere = null;
        if (ctx.wildWhere() != null) {
            wildWhere = getWildWhere(ctx.wildWhere());
        }
        return new CancelExportCommand(databaseName, wildWhere);
    }

    @Override
    public CancelLoadCommand visitCancelLoad(DorisParser.CancelLoadContext ctx) {
        String databaseName = null;
        if (ctx.database != null) {
            databaseName = stripQuotes(ctx.database.getText());
        }
        Expression wildWhere = null;
        if (ctx.wildWhere() != null) {
            wildWhere = getWildWhere(ctx.wildWhere());
        }
        return new CancelLoadCommand(databaseName, wildWhere);
    }

    @Override
    public CancelWarmUpJobCommand visitCancelWarmUpJob(DorisParser.CancelWarmUpJobContext ctx) {
        Expression wildWhere = null;
        if (ctx.wildWhere() != null) {
            wildWhere = getWildWhere(ctx.wildWhere());
        }
        return new CancelWarmUpJobCommand(wildWhere);
    }

    @Override
    public CancelMTMVTaskCommand visitCancelMTMVTask(CancelMTMVTaskContext ctx) {
        List<String> nameParts = visitMultipartIdentifier(ctx.mvName);
        long taskId = Long.parseLong(ctx.taskId.getText());
        return new CancelMTMVTaskCommand(new CancelMTMVTaskInfo(new TableNameInfo(nameParts), taskId));
    }

    @Override
    public AdminCompactTableCommand visitAdminCompactTable(AdminCompactTableContext ctx) {
        TableRefInfo tableRefInfo = visitBaseTableRefContext(ctx.baseTableRef());
        EqualTo equalTo = null;
        if (ctx.WHERE() != null) {
            StringLiteral left = new StringLiteral(stripQuotes(ctx.TYPE().getText()));
            StringLiteral right = new StringLiteral(stripQuotes(ctx.STRING_LITERAL().getText()));
            equalTo = new EqualTo(left, right);
        }
        return new AdminCompactTableCommand(tableRefInfo, equalTo);
    }

    @Override
    public AlterMTMVCommand visitAlterMTMV(AlterMTMVContext ctx) {
        List<String> nameParts = visitMultipartIdentifier(ctx.mvName);
        TableNameInfo mvName = new TableNameInfo(nameParts);
        AlterMTMVInfo alterMTMVInfo = null;
        if (ctx.RENAME() != null) {
            alterMTMVInfo = new AlterMTMVRenameInfo(mvName, ctx.newName.getText());
        } else if (ctx.REFRESH() != null) {
            MTMVRefreshInfo refreshInfo = new MTMVRefreshInfo();
            if (ctx.refreshMethod() != null) {
                refreshInfo.setRefreshMethod(visitRefreshMethod(ctx.refreshMethod()));
            }
            if (ctx.refreshTrigger() != null) {
                refreshInfo.setRefreshTriggerInfo(visitRefreshTrigger(ctx.refreshTrigger()));
            }
            alterMTMVInfo = new AlterMTMVRefreshInfo(mvName, refreshInfo);
        } else if (ctx.SET() != null) {
            alterMTMVInfo = new AlterMTMVPropertyInfo(mvName,
                    Maps.newHashMap(visitPropertyItemList(ctx.fileProperties)));
        } else if (ctx.REPLACE() != null) {
            String newName = ctx.newName.getText();
            Map<String, String> properties = ctx.propertyClause() != null
                    ? Maps.newHashMap(visitPropertyClause(ctx.propertyClause())) : Maps.newHashMap();
            alterMTMVInfo = new AlterMTMVReplaceInfo(mvName, newName, properties);
        }
        return new AlterMTMVCommand(alterMTMVInfo);
    }

    @Override
    public LogicalPlan visitAlterView(AlterViewContext ctx) {
        List<String> nameParts = visitMultipartIdentifier(ctx.name);
        String comment = ctx.commentSpec() == null ? null : visitCommentSpec(ctx.commentSpec());
        AlterViewInfo info;
        if (comment != null) {
            info = new AlterViewInfo(new TableNameInfo(nameParts), comment);
        } else {
            String querySql = getOriginSql(ctx.query());
            info = new AlterViewInfo(new TableNameInfo(nameParts), querySql,
                    ctx.cols == null ? Lists.newArrayList() : visitSimpleColumnDefs(ctx.cols));
        }
        return new AlterViewCommand(info);
    }

    @Override
    public LogicalPlan visitAlterStorageVault(AlterStorageVaultContext ctx) {
        List<String> nameParts = this.visitMultipartIdentifier(ctx.name);
        String vaultName = nameParts.get(0);
        Map<String, String> properties = this.visitPropertyClause(ctx.properties);
        return new AlterStorageVaultCommand(vaultName, properties);
    }

    @Override
    public LogicalPlan visitAlterSystemRenameComputeGroup(AlterSystemRenameComputeGroupContext ctx) {
        return new AlterSystemRenameComputeGroupCommand(ctx.name.getText(), ctx.newName.getText());
    }

    @Override
    public LogicalPlan visitShowConstraint(ShowConstraintContext ctx) {
        List<String> parts = visitMultipartIdentifier(ctx.table);
        return new ShowConstraintsCommand(parts);
    }

    @Override
    public LogicalPlan visitAddConstraint(AddConstraintContext ctx) {
        List<String> parts = visitMultipartIdentifier(ctx.table);
        UnboundRelation curTable = new UnboundRelation(StatementScopeIdGenerator.newRelationId(), parts);
        ImmutableList<Slot> slots = visitIdentifierList(ctx.constraint().slots).stream()
                .map(UnboundSlot::new)
                .collect(ImmutableList.toImmutableList());
        Constraint constraint;
        if (ctx.constraint().UNIQUE() != null) {
            constraint = Constraint.newUniqueConstraint(curTable, slots);
        } else if (ctx.constraint().PRIMARY() != null) {
            constraint = Constraint.newPrimaryKeyConstraint(curTable, slots);
        } else if (ctx.constraint().FOREIGN() != null) {
            ImmutableList<Slot> referencedSlots = visitIdentifierList(ctx.constraint().referencedSlots).stream()
                    .map(UnboundSlot::new)
                    .collect(ImmutableList.toImmutableList());
            List<String> nameParts = visitMultipartIdentifier(ctx.constraint().referenceTable);
            LogicalPlan referenceTable = new UnboundRelation(StatementScopeIdGenerator.newRelationId(), nameParts);
            constraint = Constraint.newForeignKeyConstraint(curTable, slots, referenceTable, referencedSlots);
        } else {
            throw new AnalysisException("Unsupported constraint " + ctx.getText());
        }
        return new AddConstraintCommand(ctx.constraintName.getText().toLowerCase(), constraint);
    }

    @Override
    public LogicalPlan visitDropConstraint(DropConstraintContext ctx) {
        List<String> parts = visitMultipartIdentifier(ctx.table);
        UnboundRelation curTable = new UnboundRelation(StatementScopeIdGenerator.newRelationId(), parts);
        return new DropConstraintCommand(ctx.constraintName.getText().toLowerCase(), curTable);
    }

    @Override
    public LogicalPlan visitUpdate(UpdateContext ctx) {
        LogicalPlan query = LogicalPlanBuilderAssistant.withCheckPolicy(new UnboundRelation(
                StatementScopeIdGenerator.newRelationId(), visitMultipartIdentifier(ctx.tableName)));
        query = withTableAlias(query, ctx.tableAlias());
        if (ctx.fromClause() != null) {
            query = withRelations(query, ctx.fromClause().relations().relation());
        }
        query = withFilter(query, Optional.ofNullable(ctx.whereClause()));
        String tableAlias = null;
        if (ctx.tableAlias().strictIdentifier() != null) {
            tableAlias = ctx.tableAlias().getText();
        }
        Optional<LogicalPlan> cte = Optional.empty();
        if (ctx.cte() != null) {
            cte = Optional.ofNullable(withCte(query, ctx.cte()));
        }
        return withExplain(new UpdateCommand(visitMultipartIdentifier(ctx.tableName), tableAlias,
                visitUpdateAssignmentSeq(ctx.updateAssignmentSeq()), query, cte), ctx.explain());
    }

    @Override
    public LogicalPlan visitDelete(DeleteContext ctx) {
        List<String> tableName = visitMultipartIdentifier(ctx.tableName);
        Pair<Boolean, List<String>> partitionSpec = visitPartitionSpec(ctx.partitionSpec());
        // TODO: now dont support delete auto detect partition.
        if (partitionSpec == null) {
            throw new ParseException("Now don't support auto detect partitions in deleting", ctx);
        }
        LogicalPlan query = withTableAlias(LogicalPlanBuilderAssistant.withCheckPolicy(
                new UnboundRelation(StatementScopeIdGenerator.newRelationId(), tableName,
                        partitionSpec.second, partitionSpec.first)), ctx.tableAlias());
        String tableAlias = null;
        if (ctx.tableAlias().strictIdentifier() != null) {
            tableAlias = ctx.tableAlias().getText();
        }

        Command deleteCommand;
        if (ctx.USING() == null && ctx.cte() == null) {
            query = withFilter(query, Optional.ofNullable(ctx.whereClause()));
            deleteCommand = new DeleteFromCommand(tableName, tableAlias, partitionSpec.first,
                    partitionSpec.second, query);
        } else {
            // convert to insert into select
            if (ctx.USING() != null) {
                query = withRelations(query, ctx.relations().relation());
            }
            query = withFilter(query, Optional.ofNullable(ctx.whereClause()));
            Optional<LogicalPlan> cte = Optional.empty();
            if (ctx.cte() != null) {
                cte = Optional.ofNullable(withCte(query, ctx.cte()));
            }
            deleteCommand = new DeleteFromUsingCommand(tableName, tableAlias,
                    partitionSpec.first, partitionSpec.second, query, cte);
        }
        if (ctx.explain() != null) {
            return withExplain(deleteCommand, ctx.explain());
        } else {
            return deleteCommand;
        }
    }

    @Override
    public LogicalPlan visitExport(ExportContext ctx) {
        // TODO: replace old class name like ExportStmt, BrokerDesc, Expr with new nereid class name
        List<String> tableName = visitMultipartIdentifier(ctx.tableName);
        List<String> partitions = ctx.partition == null ? ImmutableList.of() : visitIdentifierList(ctx.partition);

        // handle path string
        String tmpPath = ctx.filePath.getText();
        String path = LogicalPlanBuilderAssistant.escapeBackSlash(tmpPath.substring(1, tmpPath.length() - 1));

        Optional<Expression> expr = Optional.empty();
        if (ctx.whereClause() != null) {
            expr = Optional.of(getExpression(ctx.whereClause().booleanExpression()));
        }

        Map<String, String> filePropertiesMap = ImmutableMap.of();
        if (ctx.propertyClause() != null) {
            filePropertiesMap = visitPropertyClause(ctx.propertyClause());
        }

        Optional<BrokerDesc> brokerDesc = Optional.empty();
        if (ctx.withRemoteStorageSystem() != null) {
            brokerDesc = Optional.ofNullable(visitWithRemoteStorageSystem(ctx.withRemoteStorageSystem()));
        }
        return new ExportCommand(tableName, partitions, expr, path, filePropertiesMap, brokerDesc);
    }

    @Override
    public Map<String, String> visitPropertyClause(PropertyClauseContext ctx) {
        return ctx == null ? ImmutableMap.of() : visitPropertyItemList(ctx.fileProperties);
    }

    @Override
    public Map<String, String> visitPropertyItemList(PropertyItemListContext ctx) {
        if (ctx == null || ctx.properties == null) {
            return ImmutableMap.of();
        }
        Builder<String, String> propertiesMap = ImmutableMap.builder();
        for (PropertyItemContext argument : ctx.properties) {
            String key = parsePropertyKey(argument.key);
            String value = parsePropertyValue(argument.value);
            propertiesMap.put(key, value);
        }
        return propertiesMap.build();
    }

    @Override
    public BrokerDesc visitWithRemoteStorageSystem(WithRemoteStorageSystemContext ctx) {
        BrokerDesc brokerDesc = null;

        Map<String, String> brokerPropertiesMap = visitPropertyItemList(ctx.brokerProperties);

        if (ctx.S3() != null) {
            brokerDesc = new BrokerDesc("S3", StorageBackend.StorageType.S3, brokerPropertiesMap);
        } else if (ctx.HDFS() != null) {
            brokerDesc = new BrokerDesc("HDFS", StorageBackend.StorageType.HDFS, brokerPropertiesMap);
        } else if (ctx.LOCAL() != null) {
            brokerDesc = new BrokerDesc("HDFS", StorageBackend.StorageType.LOCAL, brokerPropertiesMap);
        } else if (ctx.BROKER() != null) {
            brokerDesc = new BrokerDesc(visitIdentifierOrText(ctx.brokerName), brokerPropertiesMap);
        }
        return brokerDesc;
    }

    /**
     * Visit multi-statements.
     */
    @Override
    public List<Pair<LogicalPlan, StatementContext>> visitMultiStatements(MultiStatementsContext ctx) {
        List<Pair<LogicalPlan, StatementContext>> logicalPlans = Lists.newArrayList();
        for (DorisParser.StatementContext statement : ctx.statement()) {
            StatementContext statementContext = new StatementContext();
            ConnectContext connectContext = ConnectContext.get();
            if (connectContext != null) {
                connectContext.setStatementContext(statementContext);
                statementContext.setConnectContext(connectContext);
            }
            logicalPlans.add(Pair.of(
                    ParserUtils.withOrigin(ctx, () -> (LogicalPlan) visit(statement)), statementContext));
            List<Placeholder> params = new ArrayList<>(tokenPosToParameters.values());
            statementContext.setPlaceholders(params);
            tokenPosToParameters.clear();
        }
        return logicalPlans;
    }

    /**
     * Visit load-statements.
     */
    @Override
    public LogicalPlan visitLoad(DorisParser.LoadContext ctx) {

        BulkStorageDesc bulkDesc = null;
        if (ctx.withRemoteStorageSystem() != null) {
            Map<String, String> bulkProperties =
                    new HashMap<>(visitPropertyItemList(ctx.withRemoteStorageSystem().brokerProperties));
            if (ctx.withRemoteStorageSystem().S3() != null) {
                bulkDesc = new BulkStorageDesc("S3", BulkStorageDesc.StorageType.S3, bulkProperties);
            } else if (ctx.withRemoteStorageSystem().HDFS() != null) {
                bulkDesc = new BulkStorageDesc("HDFS", BulkStorageDesc.StorageType.HDFS, bulkProperties);
            } else if (ctx.withRemoteStorageSystem().LOCAL() != null) {
                bulkDesc = new BulkStorageDesc("LOCAL_HDFS", BulkStorageDesc.StorageType.LOCAL, bulkProperties);
            } else if (ctx.withRemoteStorageSystem().BROKER() != null
                    && ctx.withRemoteStorageSystem().identifierOrText().getText() != null) {
                bulkDesc = new BulkStorageDesc(ctx.withRemoteStorageSystem().identifierOrText().getText(),
                        bulkProperties);
            }
        }
        ImmutableList.Builder<BulkLoadDataDesc> dataDescriptions = new ImmutableList.Builder<>();
        List<String> labelParts = visitMultipartIdentifier(ctx.lableName);
        String labelName = null;
        String labelDbName = null;
        if (ConnectContext.get().getDatabase().isEmpty() && labelParts.size() == 1) {
            throw new AnalysisException("Current database is not set.");
        } else if (labelParts.size() == 1) {
            labelName = labelParts.get(0);
        } else if (labelParts.size() == 2) {
            labelDbName = labelParts.get(0);
            labelName = labelParts.get(1);
        } else if (labelParts.size() == 3) {
            labelDbName = labelParts.get(1);
            labelName = labelParts.get(2);
        } else {
            throw new AnalysisException("labelParts in load should be [ctl.][db.]label");
        }

        for (DorisParser.DataDescContext ddc : ctx.dataDescs) {
            List<String> nameParts = Lists.newArrayList();
            if (labelDbName != null) {
                nameParts.add(labelDbName);
            }
            nameParts.add(ddc.targetTableName.getText());
            List<String> tableName = RelationUtil.getQualifierName(ConnectContext.get(), nameParts);
            List<String> colNames = (ddc.columns == null ? ImmutableList.of() : visitIdentifierList(ddc.columns));
            List<String> columnsFromPath = (ddc.columnsFromPath == null ? ImmutableList.of()
                        : visitIdentifierList(ddc.columnsFromPath.identifierList()));
            List<String> partitions = ddc.partition == null ? ImmutableList.of() : visitIdentifierList(ddc.partition);
            // TODO: multi location
            List<String> multiFilePaths = new ArrayList<>();
            for (Token filePath : ddc.filePaths) {
                multiFilePaths.add(filePath.getText().substring(1, filePath.getText().length() - 1));
            }
            List<String> filePaths = ddc.filePath == null ? ImmutableList.of() : multiFilePaths;
            Map<String, Expression> colMappings;
            if (ddc.columnMapping == null) {
                colMappings = ImmutableMap.of();
            } else {
                colMappings = new HashMap<>();
                for (DorisParser.MappingExprContext mappingExpr : ddc.columnMapping.mappingSet) {
                    colMappings.put(mappingExpr.mappingCol.getText(), getExpression(mappingExpr.expression()));
                }
            }

            LoadTask.MergeType mergeType = ddc.mergeType() == null ? LoadTask.MergeType.APPEND
                        : LoadTask.MergeType.valueOf(ddc.mergeType().getText());

            Optional<String> fileFormat = ddc.format == null ? Optional.empty()
                    : Optional.of(visitIdentifierOrText(ddc.format));
            Optional<String> separator = ddc.separator == null ? Optional.empty() : Optional.of(ddc.separator.getText()
                        .substring(1, ddc.separator.getText().length() - 1));
            Optional<String> comma = ddc.comma == null ? Optional.empty() : Optional.of(ddc.comma.getText()
                        .substring(1, ddc.comma.getText().length() - 1));
            Map<String, String> dataProperties = ddc.propertyClause() == null ? new HashMap<>()
                        : visitPropertyClause(ddc.propertyClause());
            dataDescriptions.add(new BulkLoadDataDesc(
                    tableName,
                    partitions,
                    filePaths,
                    colNames,
                    columnsFromPath,
                    colMappings,
                    new BulkLoadDataDesc.FileFormatDesc(separator, comma, fileFormat),
                    false,
                    ddc.preFilter == null ? Optional.empty() : Optional.of(getExpression(ddc.preFilter.expression())),
                    ddc.where == null ? Optional.empty() : Optional.of(getExpression(ddc.where.booleanExpression())),
                    mergeType,
                    ddc.deleteOn == null ? Optional.empty() : Optional.of(getExpression(ddc.deleteOn.expression())),
                    ddc.sequenceColumn == null ? Optional.empty()
                            : Optional.of(ddc.sequenceColumn.identifier().getText()), dataProperties));
        }
        Map<String, String> properties = Collections.emptyMap();
        if (ctx.propertyClause() != null) {
            properties = visitPropertyItemList(ctx.propertyClause().propertyItemList());
        }
        String commentSpec = ctx.commentSpec() == null ? "''" : ctx.commentSpec().STRING_LITERAL().getText();
        String comment =
                LogicalPlanBuilderAssistant.escapeBackSlash(commentSpec.substring(1, commentSpec.length() - 1));
        return new LoadCommand(labelName, dataDescriptions.build(), bulkDesc, properties, comment);
    }

    /* ********************************************************************************************
     * Plan parsing
     * ******************************************************************************************** */

    /**
     * process lateral view, add a {@link LogicalGenerate} on plan.
     */
    protected LogicalPlan withGenerate(LogicalPlan plan, LateralViewContext ctx) {
        if (ctx.LATERAL() == null) {
            return plan;
        }
        String generateName = ctx.tableName.getText();
        // if later view explode map type, we need to add a project to convert map to struct
        String columnName = ctx.columnNames.get(0).getText();
        List<String> expandColumnNames = ImmutableList.of();

        // explode can pass multiple columns
        // then use struct to return the result of the expansion of multiple columns.
        if (ctx.columnNames.size() > 1
                || BuiltinTableGeneratingFunctions.INSTANCE.getReturnManyColumnFunctions()
                    .contains(ctx.functionName.getText())) {
            columnName = ConnectContext.get() != null
                    ? ConnectContext.get().getStatementContext().generateColumnName() : "expand_cols";
            expandColumnNames = ctx.columnNames.stream()
                    .map(RuleContext::getText).collect(ImmutableList.toImmutableList());
        }
        String functionName = ctx.functionName.getText();
        List<Expression> arguments = ctx.expression().stream()
                .<Expression>map(this::typedVisit)
                .collect(ImmutableList.toImmutableList());
        Function unboundFunction = new UnboundFunction(functionName, arguments);
        return new LogicalGenerate<>(ImmutableList.of(unboundFunction),
                ImmutableList.of(new UnboundSlot(generateName, columnName)), ImmutableList.of(expandColumnNames), plan);
    }

    /**
     * process CTE and store the results in a logical plan node LogicalCTE
     */
    private LogicalPlan withCte(LogicalPlan plan, CteContext ctx) {
        if (ctx == null) {
            return plan;
        }
        return new LogicalCTE<>((List) visit(ctx.aliasQuery(), LogicalSubQueryAlias.class), plan);
    }

    /**
     * process CTE's alias queries and column aliases
     */
    @Override
    public LogicalSubQueryAlias<Plan> visitAliasQuery(AliasQueryContext ctx) {
        return ParserUtils.withOrigin(ctx, () -> {
            LogicalPlan queryPlan = plan(ctx.query());
            Optional<List<String>> columnNames = optionalVisit(ctx.columnAliases(), () ->
                    ctx.columnAliases().identifier().stream()
                    .map(RuleContext::getText)
                    .collect(ImmutableList.toImmutableList())
            );
            return new LogicalSubQueryAlias<>(ctx.identifier().getText(), columnNames, queryPlan);
        });
    }

    /**
     * process LoadProperty in routine load
     */
    public LoadProperty visitLoadProperty(LoadPropertyContext ctx) {
        LoadProperty loadProperty = null;
        if (ctx instanceof SeparatorContext) {
            String separator = stripQuotes(((SeparatorContext) ctx).STRING_LITERAL().getText());
            loadProperty = new LoadSeparator(separator);
        } else if (ctx instanceof ImportColumnsContext) {
            List<LoadColumnDesc> descList = new ArrayList<>();
            for (DorisParser.ImportColumnDescContext loadColumnDescCtx : ((ImportColumnsContext) ctx)
                    .importColumnsStatement().importColumnDesc()) {
                LoadColumnDesc desc;
                if (loadColumnDescCtx.booleanExpression() != null) {
                    desc = new LoadColumnDesc(loadColumnDescCtx.name.getText(),
                        getExpression(loadColumnDescCtx.booleanExpression()));
                } else {
                    desc = new LoadColumnDesc(loadColumnDescCtx.name.getText());
                }
                descList.add(desc);
            }
            loadProperty = new LoadColumnClause(descList);
        } else if (ctx instanceof ImportDeleteOnContext) {
            loadProperty = new LoadDeleteOnClause(getExpression(((ImportDeleteOnContext) ctx)
                    .importDeleteOnStatement().booleanExpression()));
        } else if (ctx instanceof ImportPartitionsContext) {
            Pair<Boolean, List<String>> partitionSpec = visitPartitionSpec(
                    ((ImportPartitionsContext) ctx).partitionSpec());
            loadProperty = new LoadPartitionNames(partitionSpec.first, partitionSpec.second);
        } else if (ctx instanceof ImportPrecedingFilterContext) {
            loadProperty = new LoadPrecedingFilterClause(getExpression(((ImportPrecedingFilterContext) ctx)
                    .importPrecedingFilterStatement().booleanExpression()));
        } else if (ctx instanceof ImportSequenceContext) {
            loadProperty = new LoadSequenceClause(((ImportSequenceContext) ctx)
                    .importSequenceStatement().identifier().getText());
        } else if (ctx instanceof ImportWhereContext) {
            loadProperty = new LoadWhereClause(getExpression(((ImportWhereContext) ctx)
                    .importWhereStatement().booleanExpression()));
        }
        return loadProperty;
    }

    @Override
    public LogicalPlan visitCreateRoutineLoad(CreateRoutineLoadContext ctx) {
        List<String> labelParts = visitMultipartIdentifier(ctx.label);
        String labelName = null;
        String labelDbName = null;
        if (ConnectContext.get().getDatabase().isEmpty() && labelParts.size() == 1) {
            throw new AnalysisException("Current database is not set.");
        } else if (labelParts.size() == 1) {
            labelName = labelParts.get(0);
        } else if (labelParts.size() == 2) {
            labelDbName = labelParts.get(0);
            labelName = labelParts.get(1);
        } else {
            throw new AnalysisException("labelParts in load should be [db.]label");
        }
        LabelNameInfo jobLabelInfo = new LabelNameInfo(labelDbName, labelName);
        String tableName = null;
        if (ctx.table != null) {
            tableName = ctx.table.getText();
        }
        Map<String, String> properties = ctx.propertyClause() != null
                // NOTICE: we should not generate immutable map here, because it will be modified when analyzing.
                ? Maps.newHashMap(visitPropertyClause(ctx.propertyClause()))
                : Maps.newHashMap();
        String type = ctx.type.getText();
        Map<String, String> customProperties = ctx.customProperties != null
                // NOTICE: we should not generate immutable map here, because it will be modified when analyzing.
                ? Maps.newHashMap(visitPropertyItemList(ctx.customProperties))
                : Maps.newHashMap();
        LoadTask.MergeType mergeType = LoadTask.MergeType.APPEND;
        if (ctx.WITH() != null) {
            if (ctx.DELETE() != null) {
                mergeType = LoadTask.MergeType.DELETE;
            } else if (ctx.MERGE() != null) {
                mergeType = LoadTask.MergeType.MERGE;
            }
        }
        String comment = visitCommentSpec(ctx.commentSpec());
        Map<String, LoadProperty> loadPropertyMap = new HashMap<>();
        for (DorisParser.LoadPropertyContext oneLoadPropertyCOntext : ctx.loadProperty()) {
            LoadProperty loadProperty = visitLoadProperty(oneLoadPropertyCOntext);
            if (loadProperty == null) {
                throw new AnalysisException("invalid clause of routine load");
            }
            if (loadPropertyMap.get(loadProperty.getClass().getName()) != null) {
                throw new AnalysisException("repeat setting of clause load property: "
                    + loadProperty.getClass().getName());
            } else {
                loadPropertyMap.put(loadProperty.getClass().getName(), loadProperty);
            }
        }
        CreateRoutineLoadInfo createRoutineLoadInfo = new CreateRoutineLoadInfo(jobLabelInfo, tableName,
                loadPropertyMap, properties, type, customProperties, mergeType, comment);
        return new CreateRoutineLoadCommand(createRoutineLoadInfo);

    }

    @Override
    public Command visitCreateRowPolicy(CreateRowPolicyContext ctx) {
        FilterType filterType = FilterType.of(ctx.type.getText());
        List<String> nameParts = visitMultipartIdentifier(ctx.table);
        return new CreatePolicyCommand(PolicyTypeEnum.ROW, ctx.name.getText(),
                ctx.EXISTS() != null, new TableNameInfo(nameParts), Optional.of(filterType),
                ctx.user == null ? null : visitUserIdentify(ctx.user),
                ctx.roleName == null ? null : ctx.roleName.getText(),
                Optional.of(getExpression(ctx.booleanExpression())), ImmutableMap.of());
    }

    @Override
    public Command visitCreateStoragePolicy(CreateStoragePolicyContext ctx) {
        Map<String, String> properties = ctx.properties != null
                ? Maps.newHashMap(visitPropertyClause(ctx.properties))
                : Maps.newHashMap();
        return new CreatePolicyCommand(PolicyTypeEnum.STORAGE, ctx.name.getText(),
                ctx.EXISTS() != null, null, Optional.empty(),
                null, null, Optional.empty(), properties);
    }

    @Override
    public String visitIdentifierOrText(DorisParser.IdentifierOrTextContext ctx) {
        if (ctx.STRING_LITERAL() != null) {
            return ctx.STRING_LITERAL().getText().substring(1, ctx.STRING_LITERAL().getText().length() - 1);
        } else {
            return ctx.identifier().getText();
        }
    }

    @Override
    public UserIdentity visitUserIdentify(UserIdentifyContext ctx) {
        String user = visitIdentifierOrText(ctx.user);
        String host = null;
        if (ctx.host != null) {
            host = visitIdentifierOrText(ctx.host);
        }
        if (host == null) {
            host = "%";
        }
        boolean isDomain = ctx.LEFT_PAREN() != null;
        return new UserIdentity(user, host, isDomain);
    }

    @Override
    public LogicalPlan visitQuery(QueryContext ctx) {
        return ParserUtils.withOrigin(ctx, () -> {
            // TODO: need to add withQueryResultClauses and withCTE
            LogicalPlan query = plan(ctx.queryTerm());
            query = withCte(query, ctx.cte());
            return withQueryOrganization(query, ctx.queryOrganization());
        });
    }

    @Override
    public LogicalPlan visitSetOperation(SetOperationContext ctx) {
        return ParserUtils.withOrigin(ctx, () -> {

            if (ctx.UNION() != null) {
                Qualifier qualifier = getQualifier(ctx);
                List<QueryTermContext> contexts = Lists.newArrayList(ctx.right);
                QueryTermContext current = ctx.left;
                while (true) {
                    if (current instanceof SetOperationContext
                            && getQualifier((SetOperationContext) current) == qualifier
                            && ((SetOperationContext) current).UNION() != null) {
                        contexts.add(((SetOperationContext) current).right);
                        current = ((SetOperationContext) current).left;
                    } else {
                        contexts.add(current);
                        break;
                    }
                }
                Collections.reverse(contexts);
                List<LogicalPlan> logicalPlans = contexts.stream().map(this::plan).collect(Collectors.toList());
                return reduceToLogicalPlanTree(0, logicalPlans.size() - 1, logicalPlans, qualifier);
            } else {
                LogicalPlan leftQuery = plan(ctx.left);
                LogicalPlan rightQuery = plan(ctx.right);
                Qualifier qualifier = getQualifier(ctx);

                List<Plan> newChildren = ImmutableList.of(leftQuery, rightQuery);
                LogicalPlan plan;
                if (ctx.UNION() != null) {
                    plan = new LogicalUnion(qualifier, newChildren);
                } else if (ctx.EXCEPT() != null || ctx.MINUS() != null) {
                    plan = new LogicalExcept(qualifier, newChildren);
                } else if (ctx.INTERSECT() != null) {
                    plan = new LogicalIntersect(qualifier, newChildren);
                } else {
                    throw new ParseException("not support", ctx);
                }
                return plan;
            }
        });
    }

    private Qualifier getQualifier(SetOperationContext ctx) {
        if (ctx.setQuantifier() == null || ctx.setQuantifier().DISTINCT() != null) {
            return Qualifier.DISTINCT;
        } else {
            return Qualifier.ALL;
        }
    }

    private static LogicalPlan logicalPlanCombiner(LogicalPlan left, LogicalPlan right, Qualifier qualifier) {
        return new LogicalUnion(qualifier, ImmutableList.of(left, right));
    }

    /**
     * construct avl union tree
     */
    public static LogicalPlan reduceToLogicalPlanTree(int low, int high,
            List<LogicalPlan> logicalPlans, Qualifier qualifier) {
        switch (high - low) {
            case 0:
                return logicalPlans.get(low);
            case 1:
                return logicalPlanCombiner(logicalPlans.get(low), logicalPlans.get(high), qualifier);
            default:
                int mid = low + (high - low) / 2;
                return logicalPlanCombiner(
                        reduceToLogicalPlanTree(low, mid, logicalPlans, qualifier),
                        reduceToLogicalPlanTree(mid + 1, high, logicalPlans, qualifier),
                        qualifier
                );
        }
    }

    @Override
    public LogicalPlan visitSubquery(SubqueryContext ctx) {
        return ParserUtils.withOrigin(ctx, () -> plan(ctx.query()));
    }

    @Override
    public LogicalPlan visitRegularQuerySpecification(RegularQuerySpecificationContext ctx) {
        return ParserUtils.withOrigin(ctx, () -> {
            SelectClauseContext selectCtx = ctx.selectClause();
            LogicalPlan selectPlan;
            LogicalPlan relation;
            if (ctx.fromClause() == null) {
                relation = new LogicalOneRowRelation(StatementScopeIdGenerator.newRelationId(),
                        ImmutableList.of(new Alias(Literal.of(0))));
            } else {
                relation = visitFromClause(ctx.fromClause());
            }
            if (ctx.intoClause() != null && !ConnectContext.get().isRunProcedure()) {
                throw new ParseException("Only procedure supports insert into variables", selectCtx);
            }
            selectPlan = withSelectQuerySpecification(
                    ctx, relation,
                    selectCtx,
                    Optional.ofNullable(ctx.whereClause()),
                    Optional.ofNullable(ctx.aggClause()),
                    Optional.ofNullable(ctx.havingClause()),
                    Optional.ofNullable(ctx.qualifyClause()));
            selectPlan = withQueryOrganization(selectPlan, ctx.queryOrganization());
            if ((selectHintMap == null) || selectHintMap.isEmpty()) {
                return selectPlan;
            }
            List<ParserRuleContext> selectHintContexts = Lists.newArrayList();
            List<ParserRuleContext> preAggOnHintContexts = Lists.newArrayList();
            for (Integer key : selectHintMap.keySet()) {
                if (key > selectCtx.getStart().getStopIndex() && key < selectCtx.getStop().getStartIndex()) {
                    selectHintContexts.add(selectHintMap.get(key));
                } else {
                    preAggOnHintContexts.add(selectHintMap.get(key));
                }
            }
            return withHints(selectPlan, selectHintContexts, preAggOnHintContexts);
        });
    }

    @Override
    public LogicalPlan visitInlineTable(InlineTableContext ctx) {
        List<RowConstructorContext> rowConstructorContexts = ctx.rowConstructor();
        ImmutableList.Builder<List<NamedExpression>> rows
                = ImmutableList.builderWithExpectedSize(rowConstructorContexts.size());
        for (RowConstructorContext rowConstructorContext : rowConstructorContexts) {
            rows.add(visitRowConstructor(rowConstructorContext));
        }
        return new UnboundInlineTable(rows.build());
    }

    /**
     * Create an aliased table reference. This is typically used in FROM clauses.
     */
    protected LogicalPlan withTableAlias(LogicalPlan plan, TableAliasContext ctx) {
        if (ctx.strictIdentifier() == null) {
            return plan;
        }
        return ParserUtils.withOrigin(ctx.strictIdentifier(), () -> {
            String alias = ctx.strictIdentifier().getText();
            if (null != ctx.identifierList()) {
                throw new ParseException("Do not implemented", ctx);
                // TODO: multi-colName
            }
            return new LogicalSubQueryAlias<>(alias, plan);
        });
    }

    @Override
    public LogicalPlan visitTableName(TableNameContext ctx) {
        List<String> nameParts = visitMultipartIdentifier(ctx.multipartIdentifier());
        List<String> partitionNames = new ArrayList<>();
        boolean isTempPart = false;
        if (ctx.specifiedPartition() != null) {
            isTempPart = ctx.specifiedPartition().TEMPORARY() != null;
            if (ctx.specifiedPartition().identifier() != null) {
                partitionNames.add(ctx.specifiedPartition().identifier().getText());
            } else {
                partitionNames.addAll(visitIdentifierList(ctx.specifiedPartition().identifierList()));
            }
        }

        Optional<String> indexName = Optional.empty();
        if (ctx.materializedViewName() != null) {
            indexName = Optional.ofNullable(ctx.materializedViewName().indexName.getText());
        }

        List<Long> tabletIdLists = new ArrayList<>();
        if (ctx.tabletList() != null) {
            ctx.tabletList().tabletIdList.stream().forEach(tabletToken -> {
                tabletIdLists.add(Long.parseLong(tabletToken.getText()));
            });
        }

        final List<String> relationHints;
        if (ctx.relationHint() != null) {
            relationHints = typedVisit(ctx.relationHint());
        } else {
            relationHints = ImmutableList.of();
        }

        TableScanParams scanParams = null;
        if (ctx.optScanParams() != null) {
            Map<String, String> map = visitPropertyItemList(ctx.optScanParams().properties);
            scanParams = new TableScanParams(ctx.optScanParams().funcName.getText(), map);
        }

        TableSnapshot tableSnapshot = null;
        if (ctx.tableSnapshot() != null) {
            if (ctx.tableSnapshot().TIME() != null) {
                tableSnapshot = new TableSnapshot(stripQuotes(ctx.tableSnapshot().time.getText()));
            } else {
                tableSnapshot = new TableSnapshot(Long.parseLong(ctx.tableSnapshot().version.getText()));
            }
        }

        TableSample tableSample = ctx.sample() == null ? null : (TableSample) visit(ctx.sample());
        UnboundRelation relation = new UnboundRelation(StatementScopeIdGenerator.newRelationId(),
                nameParts, partitionNames, isTempPart, tabletIdLists, relationHints,
                Optional.ofNullable(tableSample), indexName, scanParams, Optional.ofNullable(tableSnapshot));

        LogicalPlan checkedRelation = LogicalPlanBuilderAssistant.withCheckPolicy(relation);
        LogicalPlan plan = withTableAlias(checkedRelation, ctx.tableAlias());
        for (LateralViewContext lateralViewContext : ctx.lateralView()) {
            plan = withGenerate(plan, lateralViewContext);
        }
        return plan;
    }

    public static String stripQuotes(String str) {
        if ((str.charAt(0) == '\'' && str.charAt(str.length() - 1) == '\'')
                || (str.charAt(0) == '\"' && str.charAt(str.length() - 1) == '\"')) {
            str = str.substring(1, str.length() - 1);
        }
        return str;
    }

    @Override
    public LogicalPlan visitShowEncryptKeys(ShowEncryptKeysContext ctx) {
        String dbName = null;
        if (ctx.database != null) {
            List<String> nameParts = visitMultipartIdentifier(ctx.database);
            dbName = nameParts.get(0); // only one entry possible
        }

        String likeString = null;
        if (ctx.LIKE() != null) {
            likeString = stripQuotes(ctx.STRING_LITERAL().getText());
        }
        return new ShowEncryptKeysCommand(dbName, likeString);
    }

    @Override
    public LogicalPlan visitAliasedQuery(AliasedQueryContext ctx) {
        if (ctx.tableAlias().getText().equals("")) {
            throw new ParseException("Every derived table must have its own alias", ctx);
        }
        LogicalPlan plan = withTableAlias(visitQuery(ctx.query()), ctx.tableAlias());
        for (LateralViewContext lateralViewContext : ctx.lateralView()) {
            plan = withGenerate(plan, lateralViewContext);
        }
        return plan;
    }

    @Override
    public LogicalPlan visitTableValuedFunction(TableValuedFunctionContext ctx) {
        return ParserUtils.withOrigin(ctx, () -> {
            String functionName = ctx.tvfName.getText();

            Map<String, String> map = visitPropertyItemList(ctx.properties);
            LogicalPlan relation = new UnboundTVFRelation(StatementScopeIdGenerator.newRelationId(),
                    functionName, new Properties(map));
            return withTableAlias(relation, ctx.tableAlias());
        });
    }

    /**
     * Create a star (i.e. all) expression; this selects all elements (in the specified object).
     * Both un-targeted (global) and targeted aliases are supported.
     */
    @Override
    public Expression visitStar(StarContext ctx) {
        return ParserUtils.withOrigin(ctx, () -> {
            final QualifiedNameContext qualifiedNameContext = ctx.qualifiedName();
            List<String> target;
            if (qualifiedNameContext != null) {
                target = qualifiedNameContext.identifier()
                        .stream()
                        .map(RuleContext::getText)
                        .collect(ImmutableList.toImmutableList());
            } else {
                target = ImmutableList.of();
            }
            List<ExceptOrReplaceContext> exceptOrReplaceList = ctx.exceptOrReplace();
            if (exceptOrReplaceList != null && !exceptOrReplaceList.isEmpty()) {
                List<NamedExpression> finalExpectSlots = ImmutableList.of();
                List<NamedExpression> finalReplacedAlias = ImmutableList.of();
                for (ExceptOrReplaceContext exceptOrReplace : exceptOrReplaceList) {
                    if (exceptOrReplace instanceof ExceptContext) {
                        if (!finalExpectSlots.isEmpty()) {
                            throw new ParseException("only one except clause is supported", ctx);
                        }
                        ExceptContext exceptContext = (ExceptContext) exceptOrReplace;
                        List<NamedExpression> expectSlots = getNamedExpressions(exceptContext.namedExpressionSeq());
                        boolean allSlots = expectSlots.stream().allMatch(UnboundSlot.class::isInstance);
                        if (expectSlots.isEmpty() || !allSlots) {
                            throw new ParseException(
                                    "only column name is supported in except clause", ctx);
                        }
                        finalExpectSlots = expectSlots;
                    } else if (exceptOrReplace instanceof ReplaceContext) {
                        if (!finalReplacedAlias.isEmpty()) {
                            throw new ParseException("only one replace clause is supported", ctx);
                        }
                        ReplaceContext replaceContext = (ReplaceContext) exceptOrReplace;
                        List<NamedExpression> expectAlias = Lists.newArrayList();
                        NamedExpressionSeqContext namedExpressions = replaceContext.namedExpressionSeq();
                        for (NamedExpressionContext namedExpressionContext : namedExpressions.namedExpression()) {
                            if (namedExpressionContext.identifierOrText() == null) {
                                throw new ParseException("only alias is supported in select-replace clause", ctx);
                            }
                            expectAlias.add((NamedExpression) namedExpressionContext.accept(this));
                        }
                        if (expectAlias.isEmpty()) {
                            throw new ParseException("only alias is supported in select-replace clause", ctx);
                        }
                        finalReplacedAlias = expectAlias;
                    } else {
                        throw new ParseException(
                                "Unsupported except or replace clause: " + exceptOrReplace.getText(), ctx
                        );
                    }
                }
                return new UnboundStar(target, finalExpectSlots, finalReplacedAlias);
            } else {
                return new UnboundStar(target);
            }
        });
    }

    /**
     * Create an aliased expression if an alias is specified. Both single and multi-aliases are
     * supported.
     */
    @Override
    public NamedExpression visitNamedExpression(NamedExpressionContext ctx) {
        return ParserUtils.withOrigin(ctx, () -> {
            Expression expression = getExpression(ctx.expression());
            if (ctx.identifierOrText() == null) {
                if (expression instanceof NamedExpression) {
                    return (NamedExpression) expression;
                } else {
                    int start = ctx.expression().start.getStartIndex();
                    int stop = ctx.expression().stop.getStopIndex();
                    String alias = ctx.start.getInputStream()
                            .getText(new org.antlr.v4.runtime.misc.Interval(start, stop));
                    if (expression instanceof Literal) {
                        return new Alias(expression, alias, true);
                    } else {
                        return new UnboundAlias(expression, alias, true);
                    }
                }
            }
            String alias = visitIdentifierOrText(ctx.identifierOrText());
            if (expression instanceof Literal) {
                return new Alias(expression, alias);
            }
            return new UnboundAlias(expression, alias);
        });
    }

    @Override
    public Expression visitSystemVariable(SystemVariableContext ctx) {
        VariableType type = null;
        if (ctx.kind == null) {
            type = VariableType.DEFAULT;
        } else if (ctx.kind.getType() == DorisParser.SESSION) {
            type = VariableType.SESSION;
        } else if (ctx.kind.getType() == DorisParser.GLOBAL) {
            type = VariableType.GLOBAL;
        }
        if (type == null) {
            throw new ParseException("Unsupported system variable: " + ctx.getText(), ctx);
        }
        return new UnboundVariable(ctx.identifier().getText(), type);
    }

    @Override
    public Expression visitUserVariable(UserVariableContext ctx) {
        return new UnboundVariable(ctx.identifierOrText().getText(), VariableType.USER);
    }

    /**
     * Create a comparison expression. This compares two expressions. The following comparison
     * operators are supported:
     * - Equal: '=' or '=='
     * - Null-safe Equal: '<=>'
     * - Not Equal: '<>' or '!='
     * - Less than: '<'
     * - Less then or Equal: '<='
     * - Greater than: '>'
     * - Greater then or Equal: '>='
     */
    @Override
    public Expression visitComparison(ComparisonContext ctx) {
        return ParserUtils.withOrigin(ctx, () -> {
            Expression left = getExpression(ctx.left);
            Expression right = getExpression(ctx.right);
            TerminalNode operator = (TerminalNode) ctx.comparisonOperator().getChild(0);
            switch (operator.getSymbol().getType()) {
                case DorisParser.EQ:
                    return new EqualTo(left, right);
                case DorisParser.NEQ:
                    return new Not(new EqualTo(left, right));
                case DorisParser.LT:
                    return new LessThan(left, right);
                case DorisParser.GT:
                    return new GreaterThan(left, right);
                case DorisParser.LTE:
                    return new LessThanEqual(left, right);
                case DorisParser.GTE:
                    return new GreaterThanEqual(left, right);
                case DorisParser.NSEQ:
                    return new NullSafeEqual(left, right);
                default:
                    throw new ParseException("Unsupported comparison expression: "
                        + operator.getSymbol().getText(), ctx);
            }
        });
    }

    /**
     * Create a not expression.
     * format: NOT Expression
     * for example:
     * not 1
     * not 1=1
     */
    @Override
    public Expression visitLogicalNot(LogicalNotContext ctx) {
        return ParserUtils.withOrigin(ctx, () -> new Not(getExpression(ctx.booleanExpression())));
    }

    @Override
    public Expression visitLogicalBinary(LogicalBinaryContext ctx) {
        return ParserUtils.withOrigin(ctx, () -> {
            // Code block copy from Spark
            // sql/catalyst/src/main/scala/org/apache/spark/sql/catalyst/parser/AstBuilder.scala

            // Collect all similar left hand contexts.
            List<BooleanExpressionContext> contexts = Lists.newArrayList(ctx.right);
            BooleanExpressionContext current = ctx.left;
            while (true) {
                if (current instanceof LogicalBinaryContext
                        && ((LogicalBinaryContext) current).operator.getType() == ctx.operator.getType()) {
                    contexts.add(((LogicalBinaryContext) current).right);
                    current = ((LogicalBinaryContext) current).left;
                } else {
                    contexts.add(current);
                    break;
                }
            }
            // Reverse the contexts to have them in the same sequence as in the SQL statement & turn them
            // into expressions.
            Collections.reverse(contexts);
            List<Expression> expressions = contexts.stream().map(this::getExpression).collect(Collectors.toList());
            if (ctx.operator.getType() == DorisParser.AND) {
                return new And(expressions);
            } else if (ctx.operator.getType() == DorisParser.OR) {
                return new Or(expressions);
            } else {
                // Create a balanced tree.
                return reduceToExpressionTree(0, expressions.size() - 1, expressions, ctx);
            }
        });
    }

    @Override
    public Expression visitLambdaExpression(LambdaExpressionContext ctx) {
        ImmutableList<String> args = ctx.args.stream()
                .map(RuleContext::getText)
                .collect(ImmutableList.toImmutableList());
        Expression body = (Expression) visit(ctx.body);
        return new Lambda(args, body);
    }

    private Expression expressionCombiner(Expression left, Expression right, LogicalBinaryContext ctx) {
        switch (ctx.operator.getType()) {
            case DorisParser.LOGICALAND:
            case DorisParser.AND:
                return new And(left, right);
            case DorisParser.OR:
                return new Or(left, right);
            case DorisParser.XOR:
                return new Xor(left, right);
            default:
                throw new ParseException("Unsupported logical binary type: " + ctx.operator.getText(), ctx);
        }
    }

    private Expression reduceToExpressionTree(int low, int high,
            List<Expression> expressions, LogicalBinaryContext ctx) {
        switch (high - low) {
            case 0:
                return expressions.get(low);
            case 1:
                return expressionCombiner(expressions.get(low), expressions.get(high), ctx);
            default:
                int mid = low + (high - low) / 2;
                return expressionCombiner(
                        reduceToExpressionTree(low, mid, expressions, ctx),
                        reduceToExpressionTree(mid + 1, high, expressions, ctx),
                        ctx
                );
        }
    }

    /**
     * Create a predicated expression. A predicated expression is a normal expression with a
     * predicate attached to it, for example:
     * {{{
     * a + 1 IS NULL
     * }}}
     */
    @Override
    public Expression visitPredicated(PredicatedContext ctx) {
        return ParserUtils.withOrigin(ctx, () -> {
            Expression e = getExpression(ctx.valueExpression());
            return ctx.predicate() == null ? e : withPredicate(e, ctx.predicate());
        });
    }

    @Override
    public Expression visitArithmeticUnary(ArithmeticUnaryContext ctx) {
        return ParserUtils.withOrigin(ctx, () -> {
            Expression e = typedVisit(ctx.valueExpression());
            switch (ctx.operator.getType()) {
                case DorisParser.PLUS:
                    return e;
                case DorisParser.SUBTRACT:
                    IntegerLiteral zero = new IntegerLiteral(0);
                    return new Subtract(zero, e);
                case DorisParser.TILDE:
                    return new BitNot(e);
                default:
                    throw new ParseException("Unsupported arithmetic unary type: " + ctx.operator.getText(), ctx);
            }
        });
    }

    @Override
    public Expression visitArithmeticBinary(ArithmeticBinaryContext ctx) {
        return ParserUtils.withOrigin(ctx, () -> {
            Expression left = getExpression(ctx.left);
            Expression right = getExpression(ctx.right);

            int type = ctx.operator.getType();
            if (left instanceof Interval) {
                if (type != DorisParser.PLUS) {
                    throw new ParseException("Only supported: " + Operator.ADD, ctx);
                }
                Interval interval = (Interval) left;
                return new TimestampArithmetic(Operator.ADD, right, interval.value(), interval.timeUnit());
            }

            if (right instanceof Interval) {
                Operator op;
                if (type == DorisParser.PLUS) {
                    op = Operator.ADD;
                } else if (type == DorisParser.SUBTRACT) {
                    op = Operator.SUBTRACT;
                } else {
                    throw new ParseException("Only supported: " + Operator.ADD + " and " + Operator.SUBTRACT, ctx);
                }
                Interval interval = (Interval) right;
                return new TimestampArithmetic(op, left, interval.value(), interval.timeUnit());
            }

            return ParserUtils.withOrigin(ctx, () -> {
                switch (type) {
                    case DorisParser.ASTERISK:
                        return new Multiply(left, right);
                    case DorisParser.SLASH:
                        return new Divide(left, right);
                    case DorisParser.MOD:
                        return new Mod(left, right);
                    case DorisParser.PLUS:
                        return new Add(left, right);
                    case DorisParser.SUBTRACT:
                        return new Subtract(left, right);
                    case DorisParser.DIV:
                        return new IntegralDivide(left, right);
                    case DorisParser.HAT:
                        return new BitXor(left, right);
                    case DorisParser.PIPE:
                        return new BitOr(left, right);
                    case DorisParser.AMPERSAND:
                        return new BitAnd(left, right);
                    default:
                        throw new ParseException(
                                "Unsupported arithmetic binary type: " + ctx.operator.getText(), ctx);
                }
            });
        });
    }

    @Override
    public Expression visitCurrentDate(DorisParser.CurrentDateContext ctx) {
        return new CurrentDate();
    }

    @Override
    public Expression visitCurrentTime(DorisParser.CurrentTimeContext ctx) {
        return new CurrentTime();
    }

    @Override
    public Expression visitCurrentTimestamp(DorisParser.CurrentTimestampContext ctx) {
        return new Now();
    }

    @Override
    public Expression visitLocalTime(DorisParser.LocalTimeContext ctx) {
        return new CurrentTime();
    }

    @Override
    public Expression visitLocalTimestamp(DorisParser.LocalTimestampContext ctx) {
        return new Now();
    }

    @Override
    public Expression visitCurrentUser(DorisParser.CurrentUserContext ctx) {
        return new CurrentUser();
    }

    @Override
    public Expression visitSessionUser(DorisParser.SessionUserContext ctx) {
        return new SessionUser();
    }

    @Override
    public Expression visitDoublePipes(DorisParser.DoublePipesContext ctx) {
        return ParserUtils.withOrigin(ctx, () -> {
            Expression left = getExpression(ctx.left);
            Expression right = getExpression(ctx.right);
            if (SqlModeHelper.hasPipeAsConcat()) {
                return new UnboundFunction("concat", Lists.newArrayList(left, right));
            } else {
                return new Or(left, right);
            }
        });
    }

    /**
     * Create a value based [[CaseWhen]] expression. This has the following SQL form:
     * {{{
     *   CASE [expression]
     *    WHEN [value] THEN [expression]
     *    ...
     *    ELSE [expression]
     *   END
     * }}}
     */
    @Override
    public Expression visitSimpleCase(DorisParser.SimpleCaseContext context) {
        Expression e = getExpression(context.value);
        List<WhenClause> whenClauses = context.whenClause().stream()
                .map(w -> new WhenClause(new EqualTo(e, getExpression(w.condition)), getExpression(w.result)))
                .collect(ImmutableList.toImmutableList());
        if (context.elseExpression == null) {
            return new CaseWhen(whenClauses);
        }
        return new CaseWhen(whenClauses, getExpression(context.elseExpression));
    }

    /**
     * Create a condition based [[CaseWhen]] expression. This has the following SQL syntax:
     * {{{
     *   CASE
     *    WHEN [predicate] THEN [expression]
     *    ...
     *    ELSE [expression]
     *   END
     * }}}
     *
     * @param context the parse tree
     */
    @Override
    public Expression visitSearchedCase(DorisParser.SearchedCaseContext context) {
        List<WhenClause> whenClauses = context.whenClause().stream()
                .map(w -> new WhenClause(getExpression(w.condition), getExpression(w.result)))
                .collect(ImmutableList.toImmutableList());
        if (context.elseExpression == null) {
            return new CaseWhen(whenClauses);
        }
        return new CaseWhen(whenClauses, getExpression(context.elseExpression));
    }

    @Override
    public Expression visitCast(DorisParser.CastContext ctx) {
        return ParserUtils.withOrigin(ctx, () -> processCast(getExpression(ctx.expression()), ctx.castDataType()));
    }

    @Override
    public UnboundFunction visitExtract(DorisParser.ExtractContext ctx) {
        return ParserUtils.withOrigin(ctx, () -> {
            String functionName = ctx.field.getText();
            return new UnboundFunction(functionName, false,
                    Collections.singletonList(getExpression(ctx.source)));
        });
    }

    @Override
    public Expression visitEncryptKey(DorisParser.EncryptKeyContext ctx) {
        return ParserUtils.withOrigin(ctx, () -> {
            String db = ctx.dbName == null ? "" : ctx.dbName.getText();
            String key = ctx.keyName.getText();
            return new EncryptKeyRef(new StringLiteral(db), new StringLiteral(key));
        });
    }

    @Override
    public Expression visitCharFunction(DorisParser.CharFunctionContext ctx) {
        return ParserUtils.withOrigin(ctx, () -> {
            String charSet = ctx.charSet == null ? "utf8" : ctx.charSet.getText();
            List<Expression> arguments = ImmutableList.<Expression>builder()
                    .add(new StringLiteral(charSet))
                    .addAll(visit(ctx.arguments, Expression.class))
                    .build();
            return new Char(arguments);
        });
    }

    @Override
    public Expression visitConvertCharSet(DorisParser.ConvertCharSetContext ctx) {
        return ParserUtils.withOrigin(ctx,
                () -> new ConvertTo(getExpression(ctx.argument), new StringLiteral(ctx.charSet.getText())));
    }

    @Override
    public Expression visitConvertType(DorisParser.ConvertTypeContext ctx) {
        return ParserUtils.withOrigin(ctx, () -> processCast(getExpression(ctx.argument), ctx.castDataType()));
    }

    @Override
    public DataType visitCastDataType(CastDataTypeContext ctx) {
        return ParserUtils.withOrigin(ctx, () -> {
            if (ctx.dataType() != null) {
                return ((DataType) typedVisit(ctx.dataType())).conversion();
            } else if (ctx.UNSIGNED() != null) {
                return LargeIntType.UNSIGNED;
            } else {
                return BigIntType.SIGNED;
            }
        });
    }

    private Expression processCast(Expression expression, CastDataTypeContext castDataTypeContext) {
        DataType dataType = visitCastDataType(castDataTypeContext);
        Expression cast = new Cast(expression, dataType, true);
        if (dataType.isStringLikeType() && ((CharacterType) dataType).getLen() >= 0) {
            if (dataType.isVarcharType() && ((VarcharType) dataType).isWildcardVarchar()) {
                return cast;
            }
            List<Expression> args = ImmutableList.of(
                    cast,
                    new TinyIntLiteral((byte) 1),
                    Literal.of(((CharacterType) dataType).getLen())
            );
            return new UnboundFunction("substr", args);
        } else {
            return cast;
        }
    }

    @Override
    public Expression visitFunctionCallExpression(DorisParser.FunctionCallExpressionContext ctx) {
        return ParserUtils.withOrigin(ctx, () -> {
            String functionName = ctx.functionIdentifier().functionNameIdentifier().getText();
            boolean isDistinct = ctx.DISTINCT() != null;
            List<Expression> params = Lists.newArrayList();
            params.addAll(visit(ctx.expression(), Expression.class));
            List<OrderKey> orderKeys = visit(ctx.sortItem(), OrderKey.class);
            params.addAll(orderKeys.stream().map(OrderExpression::new).collect(Collectors.toList()));

            List<UnboundStar> unboundStars = ExpressionUtils.collectAll(params, UnboundStar.class::isInstance);
            if (!unboundStars.isEmpty()) {
                if (ctx.functionIdentifier().dbName == null && functionName.equalsIgnoreCase("count")) {
                    if (unboundStars.size() > 1) {
                        throw new ParseException(
                                "'*' can only be used once in conjunction with COUNT: " + functionName, ctx);
                    }
                    if (!unboundStars.get(0).getQualifier().isEmpty()) {
                        throw new ParseException("'*' can not has qualifier: " + unboundStars.size(), ctx);
                    }
                    if (ctx.windowSpec() != null) {
                        if (isDistinct) {
                            throw new ParseException("DISTINCT not allowed in analytic function: " + functionName, ctx);
                        }
                        return withWindowSpec(ctx.windowSpec(), new Count());
                    }
                    return new Count();
                }
                throw new ParseException("'*' can only be used in conjunction with COUNT: " + functionName, ctx);
            } else {
                String dbName = null;
                if (ctx.functionIdentifier().dbName != null) {
                    dbName = ctx.functionIdentifier().dbName.getText();
                }
                UnboundFunction function = new UnboundFunction(dbName, functionName, isDistinct, params);
                if (ctx.windowSpec() != null) {
                    if (isDistinct) {
                        throw new ParseException("DISTINCT not allowed in analytic function: " + functionName, ctx);
                    }
                    return withWindowSpec(ctx.windowSpec(), function);
                }
                return function;
            }
        });
    }

    /**
     * deal with window function definition
     */
    private WindowExpression withWindowSpec(WindowSpecContext ctx, Expression function) {
        List<Expression> partitionKeyList = Lists.newArrayList();
        if (ctx.partitionClause() != null) {
            partitionKeyList = visit(ctx.partitionClause().expression(), Expression.class);
        }

        List<OrderExpression> orderKeyList = Lists.newArrayList();
        if (ctx.sortClause() != null) {
            orderKeyList = visit(ctx.sortClause().sortItem(), OrderKey.class).stream()
                .map(orderKey -> new OrderExpression(orderKey))
                .collect(Collectors.toList());
        }

        if (ctx.windowFrame() != null) {
            return new WindowExpression(function, partitionKeyList, orderKeyList, withWindowFrame(ctx.windowFrame()));
        }
        return new WindowExpression(function, partitionKeyList, orderKeyList);
    }

    /**
     * deal with optional expressions
     */
    private <T, C> Optional<C> optionalVisit(T ctx, Supplier<C> func) {
        return Optional.ofNullable(ctx).map(a -> func.get());
    }

    /**
     * deal with window frame
     */
    private WindowFrame withWindowFrame(WindowFrameContext ctx) {
        WindowFrame.FrameUnitsType frameUnitsType = WindowFrame.FrameUnitsType.valueOf(
                ctx.frameUnits().getText().toUpperCase());
        WindowFrame.FrameBoundary leftBoundary = withFrameBound(ctx.start);
        if (ctx.end != null) {
            WindowFrame.FrameBoundary rightBoundary = withFrameBound(ctx.end);
            return new WindowFrame(frameUnitsType, leftBoundary, rightBoundary);
        }
        return new WindowFrame(frameUnitsType, leftBoundary);
    }

    private WindowFrame.FrameBoundary withFrameBound(DorisParser.FrameBoundaryContext ctx) {
        Optional<Expression> expression = Optional.empty();
        if (ctx.expression() != null) {
            expression = Optional.of(getExpression(ctx.expression()));
            // todo: use isConstant() to resolve Function in expression; currently we only
            //  support literal expression
            if (!expression.get().isLiteral()) {
                throw new ParseException("Unsupported expression in WindowFrame : " + expression, ctx);
            }
        }

        WindowFrame.FrameBoundType frameBoundType = null;
        switch (ctx.boundType.getType()) {
            case DorisParser.PRECEDING:
                if (ctx.UNBOUNDED() != null) {
                    frameBoundType = WindowFrame.FrameBoundType.UNBOUNDED_PRECEDING;
                } else {
                    frameBoundType = WindowFrame.FrameBoundType.PRECEDING;
                }
                break;
            case DorisParser.CURRENT:
                frameBoundType = WindowFrame.FrameBoundType.CURRENT_ROW;
                break;
            case DorisParser.FOLLOWING:
                if (ctx.UNBOUNDED() != null) {
                    frameBoundType = WindowFrame.FrameBoundType.UNBOUNDED_FOLLOWING;
                } else {
                    frameBoundType = WindowFrame.FrameBoundType.FOLLOWING;
                }
                break;
            default:
        }
        return new WindowFrame.FrameBoundary(expression, frameBoundType);
    }

    @Override
    public Expression visitInterval(IntervalContext ctx) {
        return new Interval(getExpression(ctx.value), visitUnitIdentifier(ctx.unit));
    }

    @Override
    public String visitUnitIdentifier(UnitIdentifierContext ctx) {
        return ctx.getText();
    }

    @Override
    public Literal visitTypeConstructor(TypeConstructorContext ctx) {
        String value = ctx.STRING_LITERAL().getText();
        value = value.substring(1, value.length() - 1);
        String type = ctx.type.getText().toUpperCase();
        switch (type) {
            case "DATE":
                return Config.enable_date_conversion ? new DateV2Literal(value) : new DateLiteral(value);
            case "TIMESTAMP":
                return Config.enable_date_conversion ? new DateTimeV2Literal(value) : new DateTimeLiteral(value);
            case "DATEV2":
                return new DateV2Literal(value);
            case "DATEV1":
                return new DateLiteral(value);
            default:
                throw new ParseException("Unsupported data type : " + type, ctx);
        }
    }

    @Override
    public Expression visitDereference(DereferenceContext ctx) {
        return ParserUtils.withOrigin(ctx, () -> {
            Expression e = getExpression(ctx.base);
            if (e instanceof UnboundSlot) {
                UnboundSlot unboundAttribute = (UnboundSlot) e;
                List<String> nameParts = Lists.newArrayList(unboundAttribute.getNameParts());
                nameParts.add(ctx.fieldName.getText());
                UnboundSlot slot = new UnboundSlot(nameParts, Optional.empty());
                return slot;
            } else {
                // todo: base is an expression, may be not a table name.
                throw new ParseException("Unsupported dereference expression: " + ctx.getText(), ctx);
            }
        });
    }

    @Override
    public Expression visitElementAt(ElementAtContext ctx) {
        return new ElementAt(typedVisit(ctx.value), typedVisit(ctx.index));
    }

    @Override
    public Expression visitArraySlice(ArraySliceContext ctx) {
        if (ctx.end != null) {
            return new ArraySlice(typedVisit(ctx.value), typedVisit(ctx.begin), typedVisit(ctx.end));
        } else {
            return new ArraySlice(typedVisit(ctx.value), typedVisit(ctx.begin));
        }
    }

    @Override
    public Expression visitColumnReference(ColumnReferenceContext ctx) {
        // todo: handle quoted and unquoted
        return UnboundSlot.quoted(ctx.getText());
    }

    /**
     * Create a NULL literal expression.
     */
    @Override
    public Literal visitNullLiteral(NullLiteralContext ctx) {
        return new NullLiteral();
    }

    @Override
    public Literal visitBooleanLiteral(BooleanLiteralContext ctx) {
        Boolean b = Boolean.valueOf(ctx.getText());
        return BooleanLiteral.of(b);
    }

    @Override
    public Literal visitIntegerLiteral(IntegerLiteralContext ctx) {
        BigInteger bigInt = new BigInteger(ctx.getText());
        if (BigInteger.valueOf(bigInt.byteValue()).equals(bigInt)) {
            return new TinyIntLiteral(bigInt.byteValue());
        } else if (BigInteger.valueOf(bigInt.shortValue()).equals(bigInt)) {
            return new SmallIntLiteral(bigInt.shortValue());
        } else if (BigInteger.valueOf(bigInt.intValue()).equals(bigInt)) {
            return new IntegerLiteral(bigInt.intValue());
        } else if (BigInteger.valueOf(bigInt.longValue()).equals(bigInt)) {
            return new BigIntLiteral(bigInt.longValueExact());
        } else {
            return new LargeIntLiteral(bigInt);
        }
    }

    @Override
    public Literal visitStringLiteral(StringLiteralContext ctx) {
        String txt = ctx.STRING_LITERAL().getText();
        String s = txt.substring(1, txt.length() - 1);
        if (txt.charAt(0) == '\'') {
            // for single quote string, '' should be converted to '
            s = s.replace("''", "'");
        } else if (txt.charAt(0) == '"') {
            // for double quote string, "" should be converted to "
            s = s.replace("\"\"", "\"");
        }
        if (!SqlModeHelper.hasNoBackSlashEscapes()) {
            s = LogicalPlanBuilderAssistant.escapeBackSlash(s);
        }
        int strLength = Utils.containChinese(s) ? s.length() * StringLikeLiteral.CHINESE_CHAR_BYTE_LENGTH : s.length();
        if (strLength > ScalarType.MAX_VARCHAR_LENGTH) {
            return new StringLiteral(s);
        }
        return new VarcharLiteral(s, strLength);
    }

    @Override
    public Expression visitPlaceholder(DorisParser.PlaceholderContext ctx) {
        Placeholder parameter = new Placeholder(ConnectContext.get().getStatementContext().getNextPlaceholderId());
        tokenPosToParameters.put(ctx.start, parameter);
        return parameter;
    }

    /**
     * cast all items to same types.
     * TODO remove this function after we refactor type coercion.
     */
    private List<Literal> typeCoercionItems(List<Literal> items) {
        Array array = new Array(items.toArray(new Literal[0]));
        if (array.expectedInputTypes().isEmpty()) {
            return ImmutableList.of();
        }
        DataType dataType = array.expectedInputTypes().get(0);
        return items.stream()
                .map(item -> item.checkedCastTo(dataType))
                .map(Literal.class::cast)
                .collect(ImmutableList.toImmutableList());
    }

    @Override
    public ArrayLiteral visitArrayLiteral(ArrayLiteralContext ctx) {
        List<Literal> items = ctx.items.stream().<Literal>map(this::typedVisit).collect(Collectors.toList());
        if (items.isEmpty()) {
            return new ArrayLiteral(items);
        }
        return new ArrayLiteral(typeCoercionItems(items));
    }

    @Override
    public MapLiteral visitMapLiteral(MapLiteralContext ctx) {
        List<Literal> items = ctx.items.stream().<Literal>map(this::typedVisit).collect(Collectors.toList());
        if (items.size() % 2 != 0) {
            throw new ParseException("map can't be odd parameters, need even parameters", ctx);
        }
        List<Literal> keys = Lists.newArrayList();
        List<Literal> values = Lists.newArrayList();
        for (int i = 0; i < items.size(); i++) {
            if (i % 2 == 0) {
                keys.add(items.get(i));
            } else {
                values.add(items.get(i));
            }
        }
        return new MapLiteral(typeCoercionItems(keys), typeCoercionItems(values));
    }

    @Override
    public Object visitStructLiteral(StructLiteralContext ctx) {
        List<Literal> fields = ctx.items.stream().<Literal>map(this::typedVisit).collect(Collectors.toList());
        return new StructLiteral(fields);
    }

    @Override
    public Expression visitParenthesizedExpression(ParenthesizedExpressionContext ctx) {
        return getExpression(ctx.expression());
    }

    @Override
    public List<NamedExpression> visitRowConstructor(RowConstructorContext ctx) {
        List<RowConstructorItemContext> rowConstructorItemContexts = ctx.rowConstructorItem();
        ImmutableList.Builder<NamedExpression> columns
                = ImmutableList.builderWithExpectedSize(rowConstructorItemContexts.size());
        for (RowConstructorItemContext rowConstructorItemContext : rowConstructorItemContexts) {
            columns.add(visitRowConstructorItem(rowConstructorItemContext));
        }
        return columns.build();
    }

    @Override
    public NamedExpression visitRowConstructorItem(RowConstructorItemContext ctx) {
        ConstantContext constant = ctx.constant();
        if (constant != null) {
            return new Alias((Expression) constant.accept(this));
        } else if (ctx.DEFAULT() != null) {
            return new DefaultValueSlot();
        } else {
            return visitNamedExpression(ctx.namedExpression());
        }
    }

    @Override
    public List<Expression> visitNamedExpressionSeq(NamedExpressionSeqContext namedCtx) {
        return visit(namedCtx.namedExpression(), Expression.class);
    }

    @Override
    public LogicalPlan visitRelation(RelationContext ctx) {
        return plan(ctx.relationPrimary());
    }

    @Override
    public LogicalPlan visitFromClause(FromClauseContext ctx) {
        return ParserUtils.withOrigin(ctx, () -> visitRelations(ctx.relations()));
    }

    @Override
    public LogicalPlan visitRelations(DorisParser.RelationsContext ctx) {
        return ParserUtils.withOrigin(ctx, () -> withRelations(null, ctx.relation()));
    }

    @Override
    public LogicalPlan visitRelationList(DorisParser.RelationListContext ctx) {
        return ParserUtils.withOrigin(ctx, () -> withRelations(null, ctx.relations().relation()));
    }

    /* ********************************************************************************************
     * Table Identifier parsing
     * ******************************************************************************************** */

    @Override
    public List<String> visitMultipartIdentifier(MultipartIdentifierContext ctx) {
        return ctx.parts.stream()
            .map(RuleContext::getText)
            .collect(ImmutableList.toImmutableList());
    }

    /**
     * Create a Sequence of Strings for a parenthesis enclosed alias list.
     */
    @Override
    public List<String> visitIdentifierList(IdentifierListContext ctx) {
        return visitIdentifierSeq(ctx.identifierSeq());
    }

    /**
     * Create a Sequence of Strings for an identifier list.
     */
    @Override
    public List<String> visitIdentifierSeq(IdentifierSeqContext ctx) {
        return ctx.ident.stream()
            .map(RuleContext::getText)
            .collect(ImmutableList.toImmutableList());
    }

    @Override
    public EqualTo visitUpdateAssignment(UpdateAssignmentContext ctx) {
        return new EqualTo(new UnboundSlot(visitMultipartIdentifier(ctx.multipartIdentifier()), Optional.empty()),
                getExpression(ctx.expression()));
    }

    @Override
    public List<EqualTo> visitUpdateAssignmentSeq(UpdateAssignmentSeqContext ctx) {
        return ctx.assignments.stream()
                .map(this::visitUpdateAssignment)
                .collect(Collectors.toList());
    }

    /**
     * get OrderKey.
     *
     * @param ctx SortItemContext
     * @return SortItems
     */
    @Override
    public OrderKey visitSortItem(SortItemContext ctx) {
        return ParserUtils.withOrigin(ctx, () -> {
            boolean isAsc = ctx.DESC() == null;
            boolean isNullFirst = ctx.FIRST() != null || (ctx.LAST() == null && isAsc);
            Expression expression = typedVisit(ctx.expression());
            return new OrderKey(expression, isAsc, isNullFirst);
        });
    }

    private <T> List<T> visit(List<? extends ParserRuleContext> contexts, Class<T> clazz) {
        return contexts.stream()
                .map(this::visit)
                .map(clazz::cast)
                .collect(ImmutableList.toImmutableList());
    }

    private LogicalPlan plan(ParserRuleContext tree) {
        return (LogicalPlan) tree.accept(this);
    }

    /* ********************************************************************************************
     * create table parsing
     * ******************************************************************************************** */

    @Override
    public LogicalPlan visitCreateView(CreateViewContext ctx) {
        List<String> nameParts = visitMultipartIdentifier(ctx.name);
        String comment = ctx.STRING_LITERAL() == null ? "" : LogicalPlanBuilderAssistant.escapeBackSlash(
                ctx.STRING_LITERAL().getText().substring(1, ctx.STRING_LITERAL().getText().length() - 1));
        String querySql = getOriginSql(ctx.query());
        if (ctx.REPLACE() != null && ctx.EXISTS() != null) {
            throw new AnalysisException("[OR REPLACE] and [IF NOT EXISTS] cannot used at the same time");
        }
        CreateViewInfo info = new CreateViewInfo(ctx.EXISTS() != null, ctx.REPLACE() != null,
                new TableNameInfo(nameParts),
                comment, querySql,
                ctx.cols == null ? Lists.newArrayList() : visitSimpleColumnDefs(ctx.cols));
        return new CreateViewCommand(info);
    }

    @Override
    public LogicalPlan visitCreateTable(CreateTableContext ctx) {
        String ctlName = null;
        String dbName = null;
        String tableName = null;
        List<String> nameParts = visitMultipartIdentifier(ctx.name);
        // TODO: support catalog
        if (nameParts.size() == 1) {
            // dbName should be set
            dbName = ConnectContext.get().getDatabase();
            tableName = nameParts.get(0);
        } else if (nameParts.size() == 2) {
            dbName = nameParts.get(0);
            tableName = nameParts.get(1);
        } else if (nameParts.size() == 3) {
            ctlName = nameParts.get(0);
            dbName = nameParts.get(1);
            tableName = nameParts.get(2);
        } else {
            throw new AnalysisException("nameParts in create table should be [ctl.][db.]tbl");
        }
        KeysType keysType = null;
        if (ctx.DUPLICATE() != null) {
            keysType = KeysType.DUP_KEYS;
        } else if (ctx.AGGREGATE() != null) {
            keysType = KeysType.AGG_KEYS;
        } else if (ctx.UNIQUE() != null) {
            keysType = KeysType.UNIQUE_KEYS;
        }
        // when engineName is null, get engineName from current catalog later
        String engineName = ctx.engine != null ? ctx.engine.getText().toLowerCase() : null;
        int bucketNum = FeConstants.default_bucket_num;
        if (ctx.INTEGER_VALUE() != null) {
            bucketNum = Integer.parseInt(ctx.INTEGER_VALUE().getText());
        }
        String comment = ctx.STRING_LITERAL() == null ? "" : LogicalPlanBuilderAssistant.escapeBackSlash(
                ctx.STRING_LITERAL().getText().substring(1, ctx.STRING_LITERAL().getText().length() - 1));
        DistributionDescriptor desc = null;
        if (ctx.HASH() != null) {
            desc = new DistributionDescriptor(true, ctx.autoBucket != null, bucketNum,
                    visitIdentifierList(ctx.hashKeys));
        } else if (ctx.RANDOM() != null) {
            desc = new DistributionDescriptor(false, ctx.autoBucket != null, bucketNum, null);
        }
        Map<String, String> properties = ctx.properties != null
                // NOTICE: we should not generate immutable map here, because it will be modified when analyzing.
                ? Maps.newHashMap(visitPropertyClause(ctx.properties))
                : Maps.newHashMap();
        Map<String, String> extProperties = ctx.extProperties != null
                // NOTICE: we should not generate immutable map here, because it will be modified when analyzing.
                ? Maps.newHashMap(visitPropertyClause(ctx.extProperties))
                : Maps.newHashMap();

        // solve partition by
        PartitionTableInfo partitionInfo;
        if (ctx.partition != null) {
            partitionInfo = (PartitionTableInfo) ctx.partitionTable().accept(this);
        } else {
            partitionInfo = PartitionTableInfo.EMPTY;
        }

        if (ctx.columnDefs() != null) {
            if (ctx.AS() != null) {
                throw new AnalysisException("Should not define the entire column in CTAS");
            }
            return new CreateTableCommand(Optional.empty(), new CreateTableInfo(
                    ctx.EXISTS() != null,
                    ctx.EXTERNAL() != null,
                    ctx.TEMPORARY() != null,
                    ctlName,
                    dbName,
                    tableName,
                    visitColumnDefs(ctx.columnDefs()),
                    ctx.indexDefs() != null ? visitIndexDefs(ctx.indexDefs()) : ImmutableList.of(),
                    engineName,
                    keysType,
                    ctx.keys != null ? visitIdentifierList(ctx.keys) : ImmutableList.of(),
                    comment,
                    partitionInfo,
                    desc,
                    ctx.rollupDefs() != null ? visitRollupDefs(ctx.rollupDefs()) : ImmutableList.of(),
                    properties,
                    extProperties,
                    ctx.clusterKeys != null ? visitIdentifierList(ctx.clusterKeys) : ImmutableList.of()));
        } else if (ctx.AS() != null) {
            return new CreateTableCommand(Optional.of(visitQuery(ctx.query())), new CreateTableInfo(
                    ctx.EXISTS() != null,
                    ctx.EXTERNAL() != null,
                    ctx.TEMPORARY() != null,
                    ctlName,
                    dbName,
                    tableName,
                    ctx.ctasCols != null ? visitIdentifierList(ctx.ctasCols) : null,
                    engineName,
                    keysType,
                    ctx.keys != null ? visitIdentifierList(ctx.keys) : ImmutableList.of(),
                    comment,
                    partitionInfo,
                    desc,
                    ctx.rollupDefs() != null ? visitRollupDefs(ctx.rollupDefs()) : ImmutableList.of(),
                    properties,
                    extProperties,
                    ctx.clusterKeys != null ? visitIdentifierList(ctx.clusterKeys) : ImmutableList.of()));
        } else {
            throw new AnalysisException("Should contain at least one column in a table");
        }
    }

    @Override
    public PartitionTableInfo visitPartitionTable(DorisParser.PartitionTableContext ctx) {
        boolean isAutoPartition = ctx.autoPartition != null;
        ImmutableList<Expression> partitionList = ctx.partitionList.identityOrFunction().stream()
                .map(partition -> {
                    IdentifierContext identifier = partition.identifier();
                    if (identifier != null) {
                        return UnboundSlot.quoted(identifier.getText());
                    } else {
                        return visitFunctionCallExpression(partition.functionCallExpression());
                    }
                })
                .collect(ImmutableList.toImmutableList());
        return new PartitionTableInfo(
            isAutoPartition,
            ctx.RANGE() != null ? "RANGE" : "LIST",
            ctx.partitions != null ? visitPartitionsDef(ctx.partitions) : null,
            partitionList);
    }

    @Override
    public List<ColumnDefinition> visitColumnDefs(ColumnDefsContext ctx) {
        return ctx.cols.stream().map(this::visitColumnDef).collect(Collectors.toList());
    }

    @Override
    public ColumnDefinition visitColumnDef(ColumnDefContext ctx) {
        String colName = ctx.colName.getText();
        DataType colType = ctx.type instanceof PrimitiveDataTypeContext
                ? visitPrimitiveDataType(((PrimitiveDataTypeContext) ctx.type))
                : ctx.type instanceof ComplexDataTypeContext
                        ? visitComplexDataType((ComplexDataTypeContext) ctx.type)
                        : visitAggStateDataType((AggStateDataTypeContext) ctx.type);
        colType = colType.conversion();
        boolean isKey = ctx.KEY() != null;
        ColumnNullableType nullableType = ColumnNullableType.DEFAULT;
        if (ctx.NOT() != null) {
            nullableType = ColumnNullableType.NOT_NULLABLE;
        } else if (ctx.nullable != null) {
            nullableType = ColumnNullableType.NULLABLE;
        }
        String aggTypeString = ctx.aggType != null ? ctx.aggType.getText() : null;
        Optional<DefaultValue> defaultValue = Optional.empty();
        Optional<DefaultValue> onUpdateDefaultValue = Optional.empty();
        if (ctx.DEFAULT() != null) {
            if (ctx.INTEGER_VALUE() != null) {
                if (ctx.SUBTRACT() == null) {
                    defaultValue = Optional.of(new DefaultValue(ctx.INTEGER_VALUE().getText()));
                } else {
                    defaultValue = Optional.of(new DefaultValue("-" + ctx.INTEGER_VALUE().getText()));
                }
            } else if (ctx.DECIMAL_VALUE() != null) {
                if (ctx.SUBTRACT() == null) {
                    defaultValue = Optional.of(new DefaultValue(ctx.DECIMAL_VALUE().getText()));
                } else {
                    defaultValue = Optional.of(new DefaultValue("-" + ctx.DECIMAL_VALUE().getText()));
                }
            } else if (ctx.stringValue != null) {
                defaultValue = Optional.of(new DefaultValue(toStringValue(ctx.stringValue.getText())));
            } else if (ctx.nullValue != null) {
                defaultValue = Optional.of(DefaultValue.NULL_DEFAULT_VALUE);
            } else if (ctx.defaultTimestamp != null) {
                if (ctx.defaultValuePrecision == null) {
                    defaultValue = Optional.of(DefaultValue.CURRENT_TIMESTAMP_DEFAULT_VALUE);
                } else {
                    defaultValue = Optional.of(DefaultValue
                            .currentTimeStampDefaultValueWithPrecision(
                                    Long.valueOf(ctx.defaultValuePrecision.getText())));
                }
            } else if (ctx.CURRENT_DATE() != null) {
                defaultValue = Optional.of(DefaultValue.CURRENT_DATE_DEFAULT_VALUE);
            } else if (ctx.PI() != null) {
                defaultValue = Optional.of(DefaultValue.PI_DEFAULT_VALUE);
            } else if (ctx.E() != null) {
                defaultValue = Optional.of(DefaultValue.E_NUM_DEFAULT_VALUE);
            } else if (ctx.BITMAP_EMPTY() != null) {
                defaultValue = Optional.of(DefaultValue.BITMAP_EMPTY_DEFAULT_VALUE);
            }
        }
        if (ctx.UPDATE() != null) {
            if (ctx.onUpdateValuePrecision == null) {
                onUpdateDefaultValue = Optional.of(DefaultValue.CURRENT_TIMESTAMP_DEFAULT_VALUE);
            } else {
                onUpdateDefaultValue = Optional.of(DefaultValue
                        .currentTimeStampDefaultValueWithPrecision(
                                Long.valueOf(ctx.onUpdateValuePrecision.getText())));
            }
        }
        AggregateType aggType = null;
        if (aggTypeString != null) {
            try {
                aggType = AggregateType.valueOf(aggTypeString.toUpperCase());
            } catch (Exception e) {
                throw new AnalysisException(String.format("Aggregate type %s is unsupported", aggTypeString),
                        e.getCause());
            }
        }
        //comment should remove '\' and '(") at the beginning and end
        String comment = ctx.comment != null ? ctx.comment.getText().substring(1, ctx.comment.getText().length() - 1)
                .replace("\\", "") : "";
        long autoIncInitValue = -1;
        if (ctx.AUTO_INCREMENT() != null) {
            if (ctx.autoIncInitValue != null) {
                // AUTO_INCREMENT(Value) Value >= 0.
                autoIncInitValue = Long.valueOf(ctx.autoIncInitValue.getText());
                if (autoIncInitValue < 0) {
                    throw new AnalysisException("AUTO_INCREMENT start value can not be negative.");
                }
            } else {
                // AUTO_INCREMENT default 1.
                autoIncInitValue = Long.valueOf(1);
            }
        }
        Optional<GeneratedColumnDesc> desc = ctx.generatedExpr != null
                ? Optional.of(new GeneratedColumnDesc(ctx.generatedExpr.getText(), getExpression(ctx.generatedExpr)))
                : Optional.empty();
        return new ColumnDefinition(colName, colType, isKey, aggType, nullableType, autoIncInitValue, defaultValue,
                onUpdateDefaultValue, comment, desc);
    }

    @Override
    public List<IndexDefinition> visitIndexDefs(IndexDefsContext ctx) {
        return ctx.indexes.stream().map(this::visitIndexDef).collect(Collectors.toList());
    }

    @Override
    public IndexDefinition visitIndexDef(IndexDefContext ctx) {
        String indexName = ctx.indexName.getText();
        boolean ifNotExists = ctx.ifNotExists != null;
        List<String> indexCols = visitIdentifierList(ctx.cols);
        Map<String, String> properties = visitPropertyItemList(ctx.properties);
        String indexType = ctx.indexType != null ? ctx.indexType.getText().toUpperCase() : null;
        //comment should remove '\' and '(") at the beginning and end
        String comment = ctx.comment == null ? "" : LogicalPlanBuilderAssistant.escapeBackSlash(
                        ctx.comment.getText().substring(1, ctx.STRING_LITERAL().getText().length() - 1));
        // change BITMAP index to INVERTED index
        if (Config.enable_create_bitmap_index_as_inverted_index
                && "BITMAP".equalsIgnoreCase(indexType)) {
            indexType = "INVERTED";
        }
        return new IndexDefinition(indexName, ifNotExists, indexCols, indexType, properties, comment);
    }

    @Override
    public List<PartitionDefinition> visitPartitionsDef(PartitionsDefContext ctx) {
        return ctx.partitions.stream()
                .map(p -> ((PartitionDefinition) visit(p))).collect(Collectors.toList());
    }

    @Override
    public PartitionDefinition visitPartitionDef(DorisParser.PartitionDefContext ctx) {
        PartitionDefinition partitionDefinition = (PartitionDefinition) visit(ctx.getChild(0));
        if (ctx.partitionProperties != null) {
            partitionDefinition.withProperties(visitPropertyItemList(ctx.partitionProperties));
        }
        return partitionDefinition;
    }

    @Override
    public PartitionDefinition visitLessThanPartitionDef(LessThanPartitionDefContext ctx) {
        String partitionName = ctx.partitionName.getText();
        if (ctx.MAXVALUE() == null) {
            List<Expression> lessThanValues = visitPartitionValueList(ctx.partitionValueList());
            return new LessThanPartition(ctx.EXISTS() != null, partitionName, lessThanValues);
        } else {
            return new LessThanPartition(ctx.EXISTS() != null, partitionName,
                    ImmutableList.of(MaxValue.INSTANCE));
        }
    }

    @Override
    public PartitionDefinition visitFixedPartitionDef(FixedPartitionDefContext ctx) {
        String partitionName = ctx.partitionName.getText();
        List<Expression> lowerBounds = visitPartitionValueList(ctx.lower);
        List<Expression> upperBounds = visitPartitionValueList(ctx.upper);
        return new FixedRangePartition(ctx.EXISTS() != null, partitionName, lowerBounds, upperBounds);
    }

    @Override
    public PartitionDefinition visitStepPartitionDef(StepPartitionDefContext ctx) {
        List<Expression> fromExpression = visitPartitionValueList(ctx.from);
        List<Expression> toExpression = visitPartitionValueList(ctx.to);
        return new StepPartition(false, null, fromExpression, toExpression,
                Long.parseLong(ctx.unitsAmount.getText()), ctx.unit != null ? ctx.unit.getText() : null);
    }

    @Override
    public PartitionDefinition visitInPartitionDef(InPartitionDefContext ctx) {
        List<List<Expression>> values;
        if (ctx.constants == null) {
            values = ctx.partitionValueLists.stream().map(this::visitPartitionValueList)
                    .collect(Collectors.toList());
        } else {
            values = visitPartitionValueList(ctx.constants).stream().map(ImmutableList::of)
                    .collect(Collectors.toList());
        }
        return new InPartition(ctx.EXISTS() != null, ctx.partitionName.getText(), values);
    }

    @Override
    public List<Expression> visitPartitionValueList(PartitionValueListContext ctx) {
        return ctx.values.stream()
                .map(this::visitPartitionValueDef)
                .collect(Collectors.toList());
    }

    @Override
    public Expression visitPartitionValueDef(PartitionValueDefContext ctx) {
        if (ctx.INTEGER_VALUE() != null) {
            if (ctx.SUBTRACT() != null) {
                return Literal.of("-" + ctx.INTEGER_VALUE().getText());
            }
            return Literal.of(ctx.INTEGER_VALUE().getText());
        } else if (ctx.STRING_LITERAL() != null) {
            return Literal.of(toStringValue(ctx.STRING_LITERAL().getText()));
        } else if (ctx.MAXVALUE() != null) {
            return MaxValue.INSTANCE;
        } else if (ctx.NULL() != null) {
            return Literal.of(null);
        }
        throw new AnalysisException("Unsupported partition value: " + ctx.getText());
    }

    @Override
    public List<RollupDefinition> visitRollupDefs(RollupDefsContext ctx) {
        return ctx.rollups.stream().map(this::visitRollupDef).collect(Collectors.toList());
    }

    @Override
    public RollupDefinition visitRollupDef(RollupDefContext ctx) {
        String rollupName = ctx.rollupName.getText();
        List<String> rollupCols = visitIdentifierList(ctx.rollupCols);
        List<String> dupKeys = ctx.dupKeys == null ? ImmutableList.of() : visitIdentifierList(ctx.dupKeys);
        Map<String, String> properties = ctx.properties == null ? Maps.newHashMap()
                : visitPropertyClause(ctx.properties);
        return new RollupDefinition(rollupName, rollupCols, dupKeys, properties);
    }

    private String toStringValue(String literal) {
        return literal.substring(1, literal.length() - 1);
    }

    /* ********************************************************************************************
     * Expression parsing
     * ******************************************************************************************** */

    /**
     * Create an expression from the given context. This method just passes the context on to the
     * visitor and only takes care of typing (We assume that the visitor returns an Expression here).
     */
    private Expression getExpression(ParserRuleContext ctx) {
        return typedVisit(ctx);
    }

    private LogicalPlan withExplain(LogicalPlan inputPlan, ExplainContext ctx) {
        if (ctx == null) {
            return inputPlan;
        }
        return ParserUtils.withOrigin(ctx, () -> {
            ExplainLevel explainLevel = ExplainLevel.NORMAL;

            if (ctx.planType() != null) {
                if (ctx.level == null || !ctx.level.getText().equalsIgnoreCase("plan")) {
                    throw new ParseException("Only explain plan can use plan type: " + ctx.planType().getText(), ctx);
                }
            }

            boolean showPlanProcess = false;
            if (ctx.level != null) {
                if (!ctx.level.getText().equalsIgnoreCase("plan")) {
                    explainLevel = ExplainLevel.valueOf(ctx.level.getText().toUpperCase(Locale.ROOT));
                } else {
                    explainLevel = parseExplainPlanType(ctx.planType());

                    if (ctx.PROCESS() != null) {
                        showPlanProcess = true;
                    }
                }
            }
            return new ExplainCommand(explainLevel, inputPlan, showPlanProcess);
        });
    }

    private LogicalPlan withOutFile(LogicalPlan plan, OutFileClauseContext ctx) {
        if (ctx == null) {
            return plan;
        }
        String format = "csv";
        if (ctx.format != null) {
            format = ctx.format.getText();
        }

        Map<String, String> properties = ImmutableMap.of();
        if (ctx.propertyClause() != null) {
            properties = visitPropertyClause(ctx.propertyClause());
        }
        Literal filePath = (Literal) visit(ctx.filePath);
        return new LogicalFileSink<>(filePath.getStringValue(), format, properties, ImmutableList.of(), plan);
    }

    private LogicalPlan withQueryOrganization(LogicalPlan inputPlan, QueryOrganizationContext ctx) {
        if (ctx == null) {
            return inputPlan;
        }
        Optional<SortClauseContext> sortClauseContext = Optional.ofNullable(ctx.sortClause());
        Optional<LimitClauseContext> limitClauseContext = Optional.ofNullable(ctx.limitClause());
        LogicalPlan sort = withSort(inputPlan, sortClauseContext);
        return withLimit(sort, limitClauseContext);
    }

    private LogicalPlan withSort(LogicalPlan input, Optional<SortClauseContext> sortCtx) {
        return input.optionalMap(sortCtx, () -> {
            List<OrderKey> orderKeys = visit(sortCtx.get().sortItem(), OrderKey.class);
            return new LogicalSort<>(orderKeys, input);
        });
    }

    private LogicalPlan withLimit(LogicalPlan input, Optional<LimitClauseContext> limitCtx) {
        return input.optionalMap(limitCtx, () -> {
            long limit = Long.parseLong(limitCtx.get().limit.getText());
            if (limit < 0) {
                throw new ParseException("Limit requires non-negative number", limitCtx.get());
            }
            long offset = 0;
            Token offsetToken = limitCtx.get().offset;
            if (offsetToken != null) {
                offset = Long.parseLong(offsetToken.getText());
            }
            return new LogicalLimit<>(limit, offset, LimitPhase.ORIGIN, input);
        });
    }

    /**
     * Add a regular (SELECT) query specification to a logical plan. The query specification
     * is the core of the logical plan, this is where sourcing (FROM clause), projection (SELECT),
     * aggregation (GROUP BY ... HAVING ...) and filtering (WHERE) takes place.
     *
     * <p>Note that query hints are ignored (both by the parser and the builder).
     */
    protected LogicalPlan withSelectQuerySpecification(
            ParserRuleContext ctx,
            LogicalPlan inputRelation,
            SelectClauseContext selectClause,
            Optional<WhereClauseContext> whereClause,
            Optional<AggClauseContext> aggClause,
            Optional<HavingClauseContext> havingClause,
            Optional<QualifyClauseContext> qualifyClause) {
        return ParserUtils.withOrigin(ctx, () -> {
            // from -> where -> group by -> having -> select
            LogicalPlan filter = withFilter(inputRelation, whereClause);
            SelectColumnClauseContext selectColumnCtx = selectClause.selectColumnClause();
            LogicalPlan aggregate = withAggregate(filter, selectColumnCtx, aggClause);
            boolean isDistinct = (selectClause.DISTINCT() != null);
            LogicalPlan selectPlan;
            if (!(aggregate instanceof Aggregate) && havingClause.isPresent()) {
                // create a project node for pattern match of ProjectToGlobalAggregate rule
                // then ProjectToGlobalAggregate rule can insert agg node as LogicalHaving node's child
                List<NamedExpression> projects = getNamedExpressions(selectColumnCtx.namedExpressionSeq());
                LogicalPlan project = new LogicalProject<>(projects, isDistinct, aggregate);
                selectPlan = new LogicalHaving<>(ExpressionUtils.extractConjunctionToSet(
                        getExpression((havingClause.get().booleanExpression()))), project);
            } else {
                LogicalPlan having = withHaving(aggregate, havingClause);
                selectPlan = withProjection(having, selectColumnCtx, aggClause, isDistinct);
            }
            // support qualify clause
            if (qualifyClause.isPresent()) {
                Expression qualifyExpr = getExpression(qualifyClause.get().booleanExpression());
                selectPlan = new LogicalQualify<>(Sets.newHashSet(qualifyExpr), selectPlan);
            }
            return selectPlan;
        });
    }

    /**
     * Join one more [[LogicalPlan]]s to the current logical plan.
     */
    private LogicalPlan withJoinRelations(LogicalPlan input, RelationContext ctx) {
        LogicalPlan last = input;
        for (JoinRelationContext join : ctx.joinRelation()) {
            JoinType joinType;
            if (join.joinType().CROSS() != null) {
                joinType = JoinType.CROSS_JOIN;
            } else if (join.joinType().FULL() != null) {
                joinType = JoinType.FULL_OUTER_JOIN;
            } else if (join.joinType().SEMI() != null) {
                if (join.joinType().LEFT() != null) {
                    joinType = JoinType.LEFT_SEMI_JOIN;
                } else {
                    joinType = JoinType.RIGHT_SEMI_JOIN;
                }
            } else if (join.joinType().ANTI() != null) {
                if (join.joinType().LEFT() != null) {
                    joinType = JoinType.LEFT_ANTI_JOIN;
                } else {
                    joinType = JoinType.RIGHT_ANTI_JOIN;
                }
            } else if (join.joinType().LEFT() != null) {
                joinType = JoinType.LEFT_OUTER_JOIN;
            } else if (join.joinType().RIGHT() != null) {
                joinType = JoinType.RIGHT_OUTER_JOIN;
            } else if (join.joinType().INNER() != null) {
                joinType = JoinType.INNER_JOIN;
            } else if (join.joinCriteria() != null) {
                joinType = JoinType.INNER_JOIN;
            } else {
                joinType = JoinType.CROSS_JOIN;
            }
            DistributeType distributeType = Optional.ofNullable(join.distributeType()).map(hintCtx -> {
                String hint = typedVisit(join.distributeType());
                if (DistributeType.JoinDistributeType.SHUFFLE.toString().equalsIgnoreCase(hint)) {
                    return DistributeType.SHUFFLE_RIGHT;
                } else if (DistributeType.JoinDistributeType.BROADCAST.toString().equalsIgnoreCase(hint)) {
                    return DistributeType.BROADCAST_RIGHT;
                } else {
                    throw new ParseException("Invalid join hint: " + hint, hintCtx);
                }
            }).orElse(DistributeType.NONE);
            DistributeHint distributeHint = new DistributeHint(distributeType);
            // TODO: natural join, lateral join, union join
            JoinCriteriaContext joinCriteria = join.joinCriteria();
            Optional<Expression> condition = Optional.empty();
            List<Expression> ids = null;
            if (joinCriteria != null) {
                if (join.joinType().CROSS() != null) {
                    throw new ParseException("Cross join can't be used with ON clause", joinCriteria);
                }
                if (joinCriteria.booleanExpression() != null) {
                    condition = Optional.ofNullable(getExpression(joinCriteria.booleanExpression()));
                } else if (joinCriteria.USING() != null) {
                    ids = visitIdentifierList(joinCriteria.identifierList())
                            .stream().map(UnboundSlot::quoted)
                            .collect(ImmutableList.toImmutableList());
                }
            } else {
                // keep same with original planner, allow cross/inner join
                if (!joinType.isInnerOrCrossJoin()) {
                    throw new ParseException("on mustn't be empty except for cross/inner join", join);
                }
            }
            if (ids == null) {
                last = new LogicalJoin<>(joinType, ExpressionUtils.EMPTY_CONDITION,
                        condition.map(ExpressionUtils::extractConjunction)
                                .orElse(ExpressionUtils.EMPTY_CONDITION),
                        distributeHint,
                        Optional.empty(),
                        last,
                        plan(join.relationPrimary()), null);
            } else {
                last = new LogicalUsingJoin<>(joinType, last, plan(join.relationPrimary()), ids, distributeHint);

            }
            if (distributeHint.distributeType != DistributeType.NONE
                    && ConnectContext.get().getStatementContext() != null
                    && !ConnectContext.get().getStatementContext().getHints().contains(distributeHint)) {
                ConnectContext.get().getStatementContext().addHint(distributeHint);
            }
        }
        return last;
    }

    private List<List<String>> getTableList(List<MultipartIdentifierContext> ctx) {
        List<List<String>> tableList = new ArrayList<>();
        for (MultipartIdentifierContext tableCtx : ctx) {
            tableList.add(visitMultipartIdentifier(tableCtx));
        }
        return tableList;
    }

    private LogicalPlan withHints(LogicalPlan logicalPlan, List<ParserRuleContext> selectHintContexts,
            List<ParserRuleContext> preAggOnHintContexts) {
        if (selectHintContexts.isEmpty() && preAggOnHintContexts.isEmpty()) {
            return logicalPlan;
        }
        LogicalPlan newPlan = logicalPlan;
        if (!selectHintContexts.isEmpty()) {
            ImmutableList.Builder<SelectHint> hints = ImmutableList.builder();
            for (ParserRuleContext hintContext : selectHintContexts) {
                SelectHintContext selectHintContext = (SelectHintContext) hintContext;
                for (HintStatementContext hintStatement : selectHintContext.hintStatements) {
                    if (hintStatement.USE_MV() != null) {
                        hints.add(new SelectHintUseMv("USE_MV", getTableList(hintStatement.tableList), true));
                        continue;
                    } else if (hintStatement.NO_USE_MV() != null) {
                        hints.add(new SelectHintUseMv("NO_USE_MV", getTableList(hintStatement.tableList), false));
                        continue;
                    }
                    String hintName = hintStatement.hintName.getText().toLowerCase(Locale.ROOT);
                    switch (hintName) {
                        case "set_var":
                            Map<String, Optional<String>> parameters = Maps.newLinkedHashMap();
                            for (HintAssignmentContext kv : hintStatement.parameters) {
                                if (kv.key != null) {
                                    String parameterName = visitIdentifierOrText(kv.key);
                                    Optional<String> value = Optional.empty();
                                    if (kv.constantValue != null) {
                                        Literal literal = (Literal) visit(kv.constantValue);
                                        value = Optional.ofNullable(literal.toLegacyLiteral().getStringValue());
                                    } else if (kv.identifierValue != null) {
                                        // maybe we should throw exception when the identifierValue is quoted identifier
                                        value = Optional.ofNullable(kv.identifierValue.getText());
                                    }
                                    parameters.put(parameterName, value);
                                }
                            }
                            SelectHintSetVar setVar = new SelectHintSetVar(hintName, parameters);
                            setVar.setVarOnceInSql(ConnectContext.get().getStatementContext());
                            hints.add(setVar);
                            break;
                        case "leading":
                            List<String> leadingParameters = new ArrayList<>();
                            for (HintAssignmentContext kv : hintStatement.parameters) {
                                if (kv.key != null) {
                                    String parameterName = visitIdentifierOrText(kv.key);
                                    leadingParameters.add(parameterName);
                                }
                            }
                            hints.add(new SelectHintLeading(hintName, leadingParameters));
                            break;
                        case "ordered":
                            hints.add(new SelectHintOrdered(hintName));
                            break;
                        case "use_cbo_rule":
                            List<String> useRuleParameters = new ArrayList<>();
                            for (HintAssignmentContext kv : hintStatement.parameters) {
                                if (kv.key != null) {
                                    String parameterName = visitIdentifierOrText(kv.key);
                                    useRuleParameters.add(parameterName);
                                }
                            }
                            hints.add(new SelectHintUseCboRule(hintName, useRuleParameters, false));
                            break;
                        case "no_use_cbo_rule":
                            List<String> noUseRuleParameters = new ArrayList<>();
                            for (HintAssignmentContext kv : hintStatement.parameters) {
                                String parameterName = visitIdentifierOrText(kv.key);
                                if (kv.key != null) {
                                    noUseRuleParameters.add(parameterName);
                                }
                            }
                            hints.add(new SelectHintUseCboRule(hintName, noUseRuleParameters, true));
                            break;
                        default:
                            break;
                    }
                }
            }
            newPlan = new LogicalSelectHint<>(hints.build(), newPlan);
        }
        if (!preAggOnHintContexts.isEmpty()) {
            for (ParserRuleContext hintContext : preAggOnHintContexts) {
                if (hintContext instanceof SelectHintContext) {
                    SelectHintContext preAggOnHintContext = (SelectHintContext) hintContext;
                    if (preAggOnHintContext.hintStatement != null
                            && preAggOnHintContext.hintStatement.hintName != null) {
                        String text = preAggOnHintContext.hintStatement.hintName.getText();
                        if (text.equalsIgnoreCase("PREAGGOPEN")) {
                            newPlan = new LogicalPreAggOnHint<>(newPlan);
                            break;
                        }
                    }
                }
            }
        }
        return newPlan;
    }

    @Override
    public String visitBracketDistributeType(BracketDistributeTypeContext ctx) {
        return ctx.identifier().getText();
    }

    @Override
    public String visitCommentDistributeType(CommentDistributeTypeContext ctx) {
        return ctx.identifier().getText();
    }

    @Override
    public List<String> visitBracketRelationHint(BracketRelationHintContext ctx) {
        return ctx.identifier().stream()
                .map(RuleContext::getText)
                .collect(ImmutableList.toImmutableList());
    }

    @Override
    public Object visitCommentRelationHint(CommentRelationHintContext ctx) {
        return ctx.identifier().stream()
                .map(RuleContext::getText)
                .collect(ImmutableList.toImmutableList());
    }

    protected LogicalPlan withProjection(LogicalPlan input, SelectColumnClauseContext selectCtx,
                                         Optional<AggClauseContext> aggCtx, boolean isDistinct) {
        return ParserUtils.withOrigin(selectCtx, () -> {
            if (aggCtx.isPresent()) {
                if (isDistinct) {
                    return new LogicalProject<>(ImmutableList.of(new UnboundStar(ImmutableList.of())),
                            isDistinct, input);
                } else {
                    return input;
                }
            } else {
                List<NamedExpression> projects = getNamedExpressions(selectCtx.namedExpressionSeq());
                if (input instanceof OneRowRelation) {
                    if (projects.stream().anyMatch(project -> project instanceof UnboundStar)) {
                        throw new ParseException("SELECT * must have a FROM clause");
                    }
                }
                return new LogicalProject<>(projects, isDistinct, input);
            }
        });
    }

    private LogicalPlan withRelations(LogicalPlan inputPlan, List<RelationContext> relations) {
        if (relations == null) {
            return inputPlan;
        }
        LogicalPlan left = inputPlan;
        for (RelationContext relation : relations) {
            // build left deep join tree
            LogicalPlan right = withJoinRelations(visitRelation(relation), relation);
            left = (left == null) ? right :
                    new LogicalJoin<>(
                            JoinType.CROSS_JOIN,
                            ExpressionUtils.EMPTY_CONDITION,
                            ExpressionUtils.EMPTY_CONDITION,
                            new DistributeHint(DistributeType.NONE),
                            Optional.empty(),
                            left,
                            right, null);
            // TODO: pivot and lateral view
        }
        return left;
    }

    private LogicalPlan withFilter(LogicalPlan input, Optional<WhereClauseContext> whereCtx) {
        return input.optionalMap(whereCtx, () ->
            new LogicalFilter<>(ExpressionUtils.extractConjunctionToSet(
                    getExpression(whereCtx.get().booleanExpression())), input));
    }

    private LogicalPlan withAggregate(LogicalPlan input, SelectColumnClauseContext selectCtx,
                                      Optional<AggClauseContext> aggCtx) {
        return input.optionalMap(aggCtx, () -> {
            GroupingElementContext groupingElementContext = aggCtx.get().groupingElement();
            List<NamedExpression> namedExpressions = getNamedExpressions(selectCtx.namedExpressionSeq());
            if (groupingElementContext.GROUPING() != null) {
                ImmutableList.Builder<List<Expression>> groupingSets = ImmutableList.builder();
                for (GroupingSetContext groupingSetContext : groupingElementContext.groupingSet()) {
                    groupingSets.add(visit(groupingSetContext.expression(), Expression.class));
                }
                return new LogicalRepeat<>(groupingSets.build(), namedExpressions, input);
            } else if (groupingElementContext.CUBE() != null) {
                List<Expression> cubeExpressions = visit(groupingElementContext.expression(), Expression.class);
                List<List<Expression>> groupingSets = ExpressionUtils.cubeToGroupingSets(cubeExpressions);
                return new LogicalRepeat<>(groupingSets, namedExpressions, input);
            } else if (groupingElementContext.ROLLUP() != null) {
                List<Expression> rollupExpressions = visit(groupingElementContext.expression(), Expression.class);
                List<List<Expression>> groupingSets = ExpressionUtils.rollupToGroupingSets(rollupExpressions);
                return new LogicalRepeat<>(groupingSets, namedExpressions, input);
            } else {
                List<Expression> groupByExpressions = visit(groupingElementContext.expression(), Expression.class);
                return new LogicalAggregate<>(groupByExpressions, namedExpressions, input);
            }
        });
    }

    private LogicalPlan withHaving(LogicalPlan input, Optional<HavingClauseContext> havingCtx) {
        return input.optionalMap(havingCtx, () -> {
            if (!(input instanceof Aggregate)) {
                throw new ParseException("Having clause should be applied against an aggregation.", havingCtx.get());
            }
            return new LogicalHaving<>(ExpressionUtils.extractConjunctionToSet(
                    getExpression((havingCtx.get().booleanExpression()))), input);
        });
    }

    /**
     * match predicate type and generate different predicates.
     *
     * @param ctx PredicateContext
     * @param valueExpression valueExpression
     * @return Expression
     */
    private Expression withPredicate(Expression valueExpression, PredicateContext ctx) {
        return ParserUtils.withOrigin(ctx, () -> {
            Expression outExpression;
            switch (ctx.kind.getType()) {
                case DorisParser.BETWEEN:
                    Expression lower = getExpression(ctx.lower);
                    Expression upper = getExpression(ctx.upper);
                    if (lower.equals(upper)) {
                        outExpression = new EqualTo(valueExpression, lower);
                    } else {
                        outExpression = new And(
                                new GreaterThanEqual(valueExpression, getExpression(ctx.lower)),
                                new LessThanEqual(valueExpression, getExpression(ctx.upper))
                        );
                    }
                    break;
                case DorisParser.LIKE:
                    outExpression = new Like(
                        valueExpression,
                        getExpression(ctx.pattern)
                    );
                    break;
                case DorisParser.RLIKE:
                case DorisParser.REGEXP:
                    outExpression = new Regexp(
                        valueExpression,
                        getExpression(ctx.pattern)
                    );
                    break;
                case DorisParser.IN:
                    if (ctx.query() == null) {
                        outExpression = new InPredicate(
                                valueExpression,
                                withInList(ctx)
                        );
                    } else {
                        outExpression = new InSubquery(
                                valueExpression,
                                new ListQuery(typedVisit(ctx.query())),
                                ctx.NOT() != null
                        );
                    }
                    break;
                case DorisParser.NULL:
                    outExpression = new IsNull(valueExpression);
                    break;
                case DorisParser.TRUE:
                    outExpression = new Cast(valueExpression,
                            BooleanType.INSTANCE, true);
                    break;
                case DorisParser.FALSE:
                    outExpression = new Not(new Cast(valueExpression,
                            BooleanType.INSTANCE, true));
                    break;
                case DorisParser.MATCH:
                case DorisParser.MATCH_ANY:
                    outExpression = new MatchAny(
                        valueExpression,
                        getExpression(ctx.pattern)
                    );
                    break;
                case DorisParser.MATCH_ALL:
                    outExpression = new MatchAll(
                        valueExpression,
                        getExpression(ctx.pattern)
                    );
                    break;
                case DorisParser.MATCH_PHRASE:
                    outExpression = new MatchPhrase(
                        valueExpression,
                        getExpression(ctx.pattern)
                    );
                    break;
                case DorisParser.MATCH_PHRASE_PREFIX:
                    outExpression = new MatchPhrasePrefix(
                        valueExpression,
                        getExpression(ctx.pattern)
                    );
                    break;
                case DorisParser.MATCH_REGEXP:
                    outExpression = new MatchRegexp(
                        valueExpression,
                        getExpression(ctx.pattern)
                    );
                    break;
                case DorisParser.MATCH_PHRASE_EDGE:
                    outExpression = new MatchPhraseEdge(
                        valueExpression,
                        getExpression(ctx.pattern)
                    );
                    break;
                default:
                    throw new ParseException("Unsupported predicate type: " + ctx.kind.getText(), ctx);
            }
            return ctx.NOT() != null ? new Not(outExpression) : outExpression;
        });
    }

    private List<NamedExpression> getNamedExpressions(NamedExpressionSeqContext namedCtx) {
        return ParserUtils.withOrigin(namedCtx, () -> visit(namedCtx.namedExpression(), NamedExpression.class));
    }

    @Override
    public Expression visitSubqueryExpression(SubqueryExpressionContext subqueryExprCtx) {
        return ParserUtils.withOrigin(subqueryExprCtx, () -> new ScalarSubquery(typedVisit(subqueryExprCtx.query())));
    }

    @Override
    public Expression visitExist(ExistContext context) {
        return ParserUtils.withOrigin(context, () -> new Exists(typedVisit(context.query()), false));
    }

    @Override
    public Expression visitIsnull(IsnullContext context) {
        return ParserUtils.withOrigin(context, () -> new IsNull(typedVisit(context.valueExpression())));
    }

    @Override
    public Expression visitIs_not_null_pred(Is_not_null_predContext context) {
        return ParserUtils.withOrigin(context, () -> new Not(new IsNull(typedVisit(context.valueExpression()))));
    }

    public List<Expression> withInList(PredicateContext ctx) {
        return ctx.expression().stream().map(this::getExpression).collect(ImmutableList.toImmutableList());
    }

    @Override
    public Literal visitDecimalLiteral(DecimalLiteralContext ctx) {
        try {
            if (Config.enable_decimal_conversion) {
                return new DecimalV3Literal(new BigDecimal(ctx.getText()));
            } else {
                return new DecimalLiteral(new BigDecimal(ctx.getText()));
            }
        } catch (Exception e) {
            return new DoubleLiteral(Double.parseDouble(ctx.getText()));
        }
    }

    private String parsePropertyKey(PropertyKeyContext item) {
        if (item.constant() != null) {
            return parseConstant(item.constant()).trim();
        }
        return item.getText().trim();
    }

    private String parsePropertyValue(PropertyValueContext item) {
        if (item.constant() != null) {
            return parseConstant(item.constant());
        }
        return item.getText();
    }

    private ExplainLevel parseExplainPlanType(PlanTypeContext planTypeContext) {
        if (planTypeContext == null || planTypeContext.ALL() != null) {
            return ExplainLevel.ALL_PLAN;
        }
        if (planTypeContext.PHYSICAL() != null || planTypeContext.OPTIMIZED() != null) {
            return ExplainLevel.OPTIMIZED_PLAN;
        }
        if (planTypeContext.REWRITTEN() != null || planTypeContext.LOGICAL() != null) {
            return ExplainLevel.REWRITTEN_PLAN;
        }
        if (planTypeContext.ANALYZED() != null) {
            return ExplainLevel.ANALYZED_PLAN;
        }
        if (planTypeContext.PARSED() != null) {
            return ExplainLevel.PARSED_PLAN;
        }
        if (planTypeContext.SHAPE() != null) {
            return ExplainLevel.SHAPE_PLAN;
        }
        if (planTypeContext.MEMO() != null) {
            return ExplainLevel.MEMO_PLAN;
        }
        if (planTypeContext.DISTRIBUTED() != null) {
            return ExplainLevel.DISTRIBUTED_PLAN;
        }
        return ExplainLevel.ALL_PLAN;
    }

    @Override
    public Pair<DataType, Boolean> visitDataTypeWithNullable(DataTypeWithNullableContext ctx) {
        return ParserUtils.withOrigin(ctx, () -> Pair.of(typedVisit(ctx.dataType()), ctx.NOT() == null));
    }

    @Override
    public DataType visitAggStateDataType(AggStateDataTypeContext ctx) {
        return ParserUtils.withOrigin(ctx, () -> {
            List<Pair<DataType, Boolean>> dataTypeWithNullables = ctx.dataTypes.stream()
                    .map(this::visitDataTypeWithNullable)
                    .collect(Collectors.toList());
            List<DataType> dataTypes = dataTypeWithNullables.stream()
                    .map(dt -> dt.first)
                    .collect(ImmutableList.toImmutableList());
            List<Boolean> nullables = dataTypeWithNullables.stream()
                    .map(dt -> dt.second)
                    .collect(ImmutableList.toImmutableList());
            String functionName = ctx.functionNameIdentifier().getText();
            if (!BuiltinAggregateFunctions.INSTANCE.aggFuncNames.contains(functionName)) {
                // TODO use function binder to check function exists
                throw new ParseException("Can not found function '" + functionName + "'", ctx);
            }
            return new AggStateType(functionName, dataTypes, nullables);
        });
    }

    @Override
    public DataType visitPrimitiveDataType(PrimitiveDataTypeContext ctx) {
        return ParserUtils.withOrigin(ctx, () -> {
            String dataType = ctx.primitiveColType().type.getText().toLowerCase(Locale.ROOT);
            if (dataType.equalsIgnoreCase("all")) {
                throw new NotSupportedException("Disable to create table with `ALL` type columns");
            }
            List<String> l = Lists.newArrayList(dataType);
            ctx.INTEGER_VALUE().stream().map(ParseTree::getText).forEach(l::add);
            return DataType.convertPrimitiveFromStrings(l);
        });
    }

    @Override
    public DataType visitComplexDataType(ComplexDataTypeContext ctx) {
        return ParserUtils.withOrigin(ctx, () -> {
            switch (ctx.complex.getType()) {
                case DorisParser.ARRAY:
                    return ArrayType.of(typedVisit(ctx.dataType(0)), true);
                case DorisParser.MAP:
                    return MapType.of(typedVisit(ctx.dataType(0)), typedVisit(ctx.dataType(1)));
                case DorisParser.STRUCT:
                    return new StructType(visitComplexColTypeList(ctx.complexColTypeList()));
                default:
                    throw new AnalysisException("do not support " + ctx.complex.getText() + " type for Nereids");
            }
        });
    }

    @Override
    public List<StructField> visitComplexColTypeList(ComplexColTypeListContext ctx) {
        return ctx.complexColType().stream().map(this::visitComplexColType).collect(ImmutableList.toImmutableList());
    }

    @Override
    public StructField visitComplexColType(ComplexColTypeContext ctx) {
        String comment;
        if (ctx.commentSpec() != null) {
            comment = ctx.commentSpec().STRING_LITERAL().getText();
            comment = LogicalPlanBuilderAssistant.escapeBackSlash(comment.substring(1, comment.length() - 1));
        } else {
            comment = "";
        }
        return new StructField(ctx.identifier().getText(), typedVisit(ctx.dataType()), true, comment);
    }

    private String parseConstant(ConstantContext context) {
        Object constant = visit(context);
        if (constant instanceof Literal && ((Literal) constant).isStringLikeLiteral()) {
            return ((Literal) constant).getStringValue();
        }
        return context.getText();
    }

    @Override
    public Object visitCollate(CollateContext ctx) {
        return visit(ctx.primaryExpression());
    }

    @Override
    public Object visitSample(SampleContext ctx) {
        long seek = ctx.seed == null ? -1L : Long.parseLong(ctx.seed.getText());
        DorisParser.SampleMethodContext sampleContext = ctx.sampleMethod();
        if (sampleContext instanceof SampleByPercentileContext) {
            SampleByPercentileContext sampleByPercentileContext = (SampleByPercentileContext) sampleContext;
            long percent = Long.parseLong(sampleByPercentileContext.INTEGER_VALUE().getText());
            return new TableSample(percent, true, seek);
        }
        SampleByRowsContext sampleByRowsContext = (SampleByRowsContext) sampleContext;
        long rows = Long.parseLong(sampleByRowsContext.INTEGER_VALUE().getText());
        return new TableSample(rows, false, seek);
    }

    @Override
    public Object visitCallProcedure(CallProcedureContext ctx) {
        List<String> nameParts = visitMultipartIdentifier(ctx.name);
        FuncNameInfo procedureName = new FuncNameInfo(nameParts);
        List<Expression> arguments = ctx.expression().stream()
                .<Expression>map(this::typedVisit)
                .collect(ImmutableList.toImmutableList());
        UnboundFunction unboundFunction = new UnboundFunction(procedureName.getDbName(), procedureName.getName(),
                true, arguments);
        return new CallCommand(unboundFunction, getOriginSql(ctx));
    }

    @Override
    public LogicalPlan visitCreateProcedure(CreateProcedureContext ctx) {
        List<String> nameParts = visitMultipartIdentifier(ctx.name);
        FuncNameInfo procedureName = new FuncNameInfo(nameParts);
        return ParserUtils.withOrigin(ctx, () -> {
            LogicalPlan createProcedurePlan;
            createProcedurePlan = new CreateProcedureCommand(procedureName, getOriginSql(ctx),
                    ctx.REPLACE() != null);
            return createProcedurePlan;
        });
    }

    @Override
    public LogicalPlan visitDropProcedure(DropProcedureContext ctx) {
        List<String> nameParts = visitMultipartIdentifier(ctx.name);
        FuncNameInfo procedureName = new FuncNameInfo(nameParts);
        return ParserUtils.withOrigin(ctx, () -> new DropProcedureCommand(procedureName, getOriginSql(ctx)));
    }

    @Override
    public LogicalPlan visitShowProcedureStatus(ShowProcedureStatusContext ctx) {
        Set<Expression> whereExpr = Collections.emptySet();
        if (ctx.whereClause() != null) {
            whereExpr = ExpressionUtils.extractConjunctionToSet(
                    getExpression(ctx.whereClause().booleanExpression()));
        }

        if (ctx.valueExpression() != null) {
            // parser allows only LIKE or WhereClause.
            // Mysql grammar: SHOW PROCEDURE STATUS [LIKE 'pattern' | WHERE expr]
            whereExpr = Sets.newHashSet(new Like(new UnboundSlot("ProcedureName"), getExpression(ctx.pattern)));
        }

        final Set<Expression> whereExprConst = whereExpr;
        return ParserUtils.withOrigin(ctx, () -> new ShowProcedureStatusCommand(whereExprConst));
    }

    @Override
    public LogicalPlan visitShowCreateProcedure(ShowCreateProcedureContext ctx) {
        List<String> nameParts = visitMultipartIdentifier(ctx.name);
        FuncNameInfo procedureName = new FuncNameInfo(nameParts);
        return ParserUtils.withOrigin(ctx, () -> new ShowCreateProcedureCommand(procedureName));
    }

    @Override
    public LogicalPlan visitCreateSqlBlockRule(CreateSqlBlockRuleContext ctx) {
        Map<String, String> properties = ctx.propertyClause() != null
                        ? Maps.newHashMap(visitPropertyClause(ctx.propertyClause())) : Maps.newHashMap();
        return new CreateSqlBlockRuleCommand(stripQuotes(ctx.name.getText()), ctx.EXISTS() != null, properties);
    }

    @Override
    public LogicalPlan visitAlterSqlBlockRule(AlterSqlBlockRuleContext ctx) {
        Map<String, String> properties = ctx.propertyClause() != null
                        ? Maps.newHashMap(visitPropertyClause(ctx.propertyClause())) : Maps.newHashMap();
        return new AlterSqlBlockRuleCommand(stripQuotes(ctx.name.getText()), properties);
    }

    @Override
    public LogicalPlan visitDropCatalogRecycleBin(DropCatalogRecycleBinContext ctx) {
        String idTypeStr = ctx.idType.getText().substring(1, ctx.idType.getText().length() - 1);
        IdType idType = IdType.fromString(idTypeStr);
        long id = Long.parseLong(ctx.id.getText());

        return ParserUtils.withOrigin(ctx, () -> new DropCatalogRecycleBinCommand(idType, id));
    }

    @Override
    public Object visitUnsupported(UnsupportedContext ctx) {
        return UnsupportedCommand.INSTANCE;
    }

    @Override
    public LogicalPlan visitSupportedUnsetStatement(SupportedUnsetStatementContext ctx) {
        if (ctx.DEFAULT() != null && ctx.STORAGE() != null && ctx.VAULT() != null) {
            return new UnsetDefaultStorageVaultCommand();
        }
        SetType statementScope = visitStatementScope(ctx.statementScope());
        if (ctx.ALL() != null) {
            return new UnsetVariableCommand(statementScope, true);
        } else if (ctx.identifier() != null) {
            return new UnsetVariableCommand(statementScope, ctx.identifier().getText());
        }
        throw new AnalysisException("Should add 'ALL' or variable name");
    }

    @Override
    public LogicalPlan visitCreateTableLike(CreateTableLikeContext ctx) {
        List<String> nameParts = visitMultipartIdentifier(ctx.name);
        List<String> existedTableNameParts = visitMultipartIdentifier(ctx.existedTable);
        ArrayList<String> rollupNames = Lists.newArrayList();
        boolean withAllRollUp = false;
        if (ctx.WITH() != null && ctx.rollupNames != null) {
            rollupNames = new ArrayList<>(visitIdentifierList(ctx.rollupNames));
        } else if (ctx.WITH() != null && ctx.rollupNames == null) {
            withAllRollUp = true;
        }
        CreateTableLikeInfo info = new CreateTableLikeInfo(ctx.EXISTS() != null,
                ctx.TEMPORARY() != null,
                new TableNameInfo(nameParts), new TableNameInfo(existedTableNameParts),
                rollupNames, withAllRollUp);
        return new CreateTableLikeCommand(info);
    }

    @Override
    public Command visitCreateUserDefineFunction(CreateUserDefineFunctionContext ctx) {
        SetType statementScope = visitStatementScope(ctx.statementScope());
        boolean ifNotExists = ctx.EXISTS() != null;
        boolean isAggFunction = ctx.AGGREGATE() != null;
        boolean isTableFunction = ctx.TABLES() != null;
        FunctionName function = visitFunctionIdentifier(ctx.functionIdentifier());
        FunctionArgTypesInfo functionArgTypesInfo;
        if (ctx.functionArguments() != null) {
            functionArgTypesInfo = visitFunctionArguments(ctx.functionArguments());
        } else {
            functionArgTypesInfo = new FunctionArgTypesInfo(new ArrayList<>(), false);
        }
        DataType returnType = typedVisit(ctx.returnType);
        returnType = returnType.conversion();
        DataType intermediateType = ctx.intermediateType != null ? typedVisit(ctx.intermediateType) : null;
        if (intermediateType != null) {
            intermediateType = intermediateType.conversion();
        }
        Map<String, String> properties = ctx.propertyClause() != null
                ? Maps.newHashMap(visitPropertyClause(ctx.propertyClause()))
                : Maps.newHashMap();
        return new CreateFunctionCommand(statementScope, ifNotExists, isAggFunction, false, isTableFunction,
                function, functionArgTypesInfo, returnType, intermediateType,
                null, null, properties);
    }

    @Override
    public Command visitCreateAliasFunction(CreateAliasFunctionContext ctx) {
        SetType statementScope = visitStatementScope(ctx.statementScope());
        boolean ifNotExists = ctx.EXISTS() != null;
        FunctionName function = visitFunctionIdentifier(ctx.functionIdentifier());
        FunctionArgTypesInfo functionArgTypesInfo;
        if (ctx.functionArguments() != null) {
            functionArgTypesInfo = visitFunctionArguments(ctx.functionArguments());
        } else {
            functionArgTypesInfo = new FunctionArgTypesInfo(new ArrayList<>(), false);
        }
        List<String> parameters = ctx.parameters != null ? visitIdentifierSeq(ctx.parameters) : new ArrayList<>();
        Expression originFunction = getExpression(ctx.expression());
        return new CreateFunctionCommand(statementScope, ifNotExists, false, true, false,
                function, functionArgTypesInfo, VarcharType.MAX_VARCHAR_TYPE, null,
                parameters, originFunction, null);
    }

    @Override
    public Command visitDropFunction(DropFunctionContext ctx) {
        SetType statementScope = visitStatementScope(ctx.statementScope());
        boolean ifExists = ctx.EXISTS() != null;
        FunctionName function = visitFunctionIdentifier(ctx.functionIdentifier());
        FunctionArgTypesInfo functionArgTypesInfo;
        if (ctx.functionArguments() != null) {
            functionArgTypesInfo = visitFunctionArguments(ctx.functionArguments());
        } else {
            functionArgTypesInfo = new FunctionArgTypesInfo(new ArrayList<>(), false);
        }
        return new DropFunctionCommand(statementScope, ifExists, function, functionArgTypesInfo);
    }

    @Override
    public FunctionArgTypesInfo visitFunctionArguments(FunctionArgumentsContext ctx) {
        boolean isVariadic = ctx.DOTDOTDOT() != null;
        List<DataType> argTypeDefs;
        if (ctx.dataTypeList() != null) {
            argTypeDefs = visitDataTypeList(ctx.dataTypeList());
        } else {
            argTypeDefs = new ArrayList<>();
        }
        return new FunctionArgTypesInfo(argTypeDefs, isVariadic);
    }

    @Override
    public FunctionName visitFunctionIdentifier(FunctionIdentifierContext ctx) {
        String functionName = ctx.functionNameIdentifier().getText();
        String dbName = ctx.dbName != null ? ctx.dbName.getText() : null;
        return new FunctionName(dbName, functionName);
    }

    @Override
    public List<DataType> visitDataTypeList(DataTypeListContext ctx) {
        List<DataType> dataTypeList = new ArrayList<>(ctx.getChildCount());
        for (DorisParser.DataTypeContext dataTypeContext : ctx.dataType()) {
            DataType dataType = typedVisit(dataTypeContext);
            dataTypeList.add(dataType.conversion());
        }
        return dataTypeList;
    }

    @Override
    public LogicalPlan visitShowAuthors(ShowAuthorsContext ctx) {
        return new ShowAuthorsCommand();
    }

    @Override
    public LogicalPlan visitShowEvents(ShowEventsContext ctx) {
        return new ShowEventsCommand();
    }

    @Override
    public LogicalPlan visitShowConfig(ShowConfigContext ctx) {
        ShowConfigCommand command;
        if (ctx.type.getText().equalsIgnoreCase(NodeType.FRONTEND.name())) {
            command = new ShowConfigCommand(NodeType.FRONTEND);
        } else {
            command = new ShowConfigCommand(NodeType.BACKEND);
        }
        if (ctx.LIKE() != null && ctx.pattern != null) {
            Like like = new Like(new UnboundSlot("ProcedureName"), getExpression(ctx.pattern));
            String pattern = ((Literal) like.child(1)).getStringValue();
            command.setPattern(pattern);
        }
        if (ctx.FROM() != null && ctx.backendId != null) {
            long backendId = Long.parseLong(ctx.backendId.getText());
            command.setBackendId(backendId);
        }
        return command;
    }

    @Override
    public SetOptionsCommand visitSetOptions(SetOptionsContext ctx) {
        List<SetVarOp> setVarOpList = new ArrayList<>(1);
        for (Object child : ctx.children) {
            if (child instanceof RuleNode) {
                setVarOpList.add(typedVisit((RuleNode) child));
            }
        }
        return new SetOptionsCommand(setVarOpList);
    }

    @Override
    public SetVarOp visitSetSystemVariable(SetSystemVariableContext ctx) {
        SetType statementScope = visitStatementScope(ctx.statementScope());
        String name = stripQuotes(ctx.identifier().getText());
        Expression expression = ctx.expression() != null ? typedVisit(ctx.expression()) : null;
        return new SetSessionVarOp(statementScope, name, expression);
    }

    @Override
    public SetVarOp visitSetVariableWithType(SetVariableWithTypeContext ctx) {
        SetType statementScope = visitStatementScope(ctx.statementScope());
        String name = stripQuotes(ctx.identifier().getText());
        Expression expression = ctx.expression() != null ? typedVisit(ctx.expression()) : null;
        return new SetSessionVarOp(statementScope, name, expression);
    }

    @Override
    public SetVarOp visitSetPassword(SetPasswordContext ctx) {
        String user;
        String host;
        boolean isDomain;
        String passwordText;
        UserIdentity userIdentity = null;
        if (ctx.userIdentify() != null) {
            user = stripQuotes(ctx.userIdentify().user.getText());
            host = ctx.userIdentify().host != null ? stripQuotes(ctx.userIdentify().host.getText()) : "%";
            isDomain = ctx.userIdentify().ATSIGN() != null;
            userIdentity = new UserIdentity(user, host, isDomain);
        }
        passwordText = stripQuotes(ctx.STRING_LITERAL().getText());
        return new SetPassVarOp(userIdentity, new PassVar(passwordText, ctx.isPlain != null));
    }

    @Override
    public SetVarOp visitSetNames(SetNamesContext ctx) {
        return new SetNamesVarOp();
    }

    @Override
    public SetVarOp visitSetCharset(SetCharsetContext ctx) {
        String charset = ctx.charsetName != null ? stripQuotes(ctx.charsetName.getText()) : null;
        return new SetCharsetAndCollateVarOp(charset);
    }

    @Override
    public SetVarOp visitSetCollate(SetCollateContext ctx) {
        String charset = ctx.charsetName != null ? stripQuotes(ctx.charsetName.getText()) : null;
        String collate = ctx.collateName != null ? stripQuotes(ctx.collateName.getText()) : null;
        return new SetCharsetAndCollateVarOp(charset, collate);
    }

    @Override
    public SetVarOp visitSetLdapAdminPassword(SetLdapAdminPasswordContext ctx) {
        String passwordText = stripQuotes(ctx.STRING_LITERAL().getText());
        boolean isPlain = ctx.PASSWORD() != null;
        return new SetLdapPassVarOp(new PassVar(passwordText, isPlain));
    }

    @Override
    public SetVarOp visitSetUserVariable(SetUserVariableContext ctx) {
        String name = stripQuotes(ctx.identifier().getText());
        Expression expression = typedVisit(ctx.expression());
        return new SetUserDefinedVarOp(name, expression);
    }

    @Override
    public SetTransactionCommand visitSetTransaction(SetTransactionContext ctx) {
        return new SetTransactionCommand();
    }

    @Override
    public SetUserPropertiesCommand visitSetUserProperties(SetUserPropertiesContext ctx) {
        String user = ctx.user != null ? stripQuotes(ctx.user.getText()) : null;
        Map<String, String> userPropertiesMap = visitPropertyItemList(ctx.propertyItemList());
        List<SetUserPropertyVarOp> setUserPropertyVarOpList = new ArrayList<>(userPropertiesMap.size());
        for (Map.Entry<String, String> entry : userPropertiesMap.entrySet()) {
            setUserPropertyVarOpList.add(new SetUserPropertyVarOp(user, entry.getKey(), entry.getValue()));
        }
        return new SetUserPropertiesCommand(user, setUserPropertyVarOpList);
    }

    @Override
    public SetDefaultStorageVaultCommand visitSetDefaultStorageVault(SetDefaultStorageVaultContext ctx) {
        return new SetDefaultStorageVaultCommand(stripQuotes(ctx.identifier().getText()));
    }

    @Override
    public Object visitRefreshCatalog(RefreshCatalogContext ctx) {
        if (ctx.name != null) {
            String catalogName = ctx.name.getText();
            Map<String, String> properties = ctx.propertyClause() != null
                    ? Maps.newHashMap(visitPropertyClause(ctx.propertyClause())) : Maps.newHashMap();
            return new RefreshCatalogCommand(catalogName, properties);
        }
        throw new AnalysisException("catalog name can not be null");
    }

    @Override
    public RefreshDatabaseCommand visitRefreshDatabase(RefreshDatabaseContext ctx) {
        Map<String, String> properties = visitPropertyClause(ctx.propertyClause()) == null ? Maps.newHashMap()
                : visitPropertyClause(ctx.propertyClause());
        List<String> parts = visitMultipartIdentifier(ctx.name);
        int size = parts.size();
        if (size == 0) {
            throw new ParseException("database name can't be empty");
        }
        String dbName = parts.get(size - 1);

        // [db].
        if (size == 1) {
            return new RefreshDatabaseCommand(dbName, properties);
        } else if (parts.size() == 2) {  // [ctl,db].
            return new RefreshDatabaseCommand(parts.get(0), dbName, properties);
        }
        throw new ParseException("Only one dot can be in the name: " + String.join(".", parts));
    }

    @Override
    public Object visitRefreshTable(RefreshTableContext ctx) {
        List<String> parts = visitMultipartIdentifier(ctx.name);
        int size = parts.size();
        if (size == 0) {
            throw new ParseException("table name can't be empty");
        } else if (size <= 3) {
            return new RefreshTableCommand(new TableNameInfo(parts));
        }
        throw new ParseException("Only one or two dot can be in the name: " + String.join(".", parts));
    }

    @Override
    public LogicalPlan visitShowCreateRepository(ShowCreateRepositoryContext ctx) {
        return new ShowCreateRepositoryCommand(ctx.identifier().getText());
    }

    public LogicalPlan visitShowLastInsert(ShowLastInsertContext ctx) {
        return new ShowLastInsertCommand();
    }

    @Override
    public LogicalPlan visitShowLoadProfile(ShowLoadProfileContext ctx) {
        String loadIdPath = "/"; // default load id path
        if (ctx.loadIdPath != null) {
            loadIdPath = stripQuotes(ctx.loadIdPath.getText());
        }

        long limit = 20;
        if (ctx.limitClause() != null) {
            limit = Long.parseLong(ctx.limitClause().limit.getText());
            if (limit < 0) {
                throw new ParseException("Limit requires non-negative number, got " + String.valueOf(limit));
            }
        }
        return new ShowLoadProfileCommand(loadIdPath, limit);
    }

    @Override
    public LogicalPlan visitShowDataTypes(ShowDataTypesContext ctx) {
        return new ShowDataTypesCommand();
    }

    @Override
    public LogicalPlan visitShowGrants(ShowGrantsContext ctx) {
        boolean all = (ctx.ALL() != null) ? true : false;
        return new ShowGrantsCommand(null, all);
    }

    @Override
    public LogicalPlan visitAlterStoragePolicy(AlterStoragePolicyContext ctx) {
        String policyName = visitIdentifierOrText(ctx.identifierOrText());
        Map<String, String> properties = visitPropertyClause(ctx.propertyClause()) == null ? Maps.newHashMap()
                : visitPropertyClause(ctx.propertyClause());

        return new AlterStoragePolicyCommand(policyName, properties);
    }

    @Override
    public LogicalPlan visitShowGrantsForUser(ShowGrantsForUserContext ctx) {
        UserIdentity userIdent = visitUserIdentify(ctx.userIdentify());
        return new ShowGrantsCommand(userIdent, false);
    }

    @Override
    public LogicalPlan visitShowRowPolicy(ShowRowPolicyContext ctx) {
        UserIdentity user = null;
        String role = null;
        if (ctx.userIdentify() != null) {
            user = visitUserIdentify(ctx.userIdentify());
        } else if (ctx.role != null) {
            role = ctx.role.getText();
        }

        return new ShowRowPolicyCommand(user, role);
    }

    @Override
    public LogicalPlan visitShowPartitionId(ShowPartitionIdContext ctx) {
        long partitionId = -1;
        if (ctx.partitionId != null) {
            partitionId = Long.parseLong(ctx.partitionId.getText());
        }
        return new ShowPartitionIdCommand(partitionId);
    }

    @Override
    public AlterTableCommand visitAlterTable(AlterTableContext ctx) {
        TableNameInfo tableNameInfo = new TableNameInfo(visitMultipartIdentifier(ctx.tableName));
        List<AlterTableOp> alterTableOps = new ArrayList<>();
        for (Object child : ctx.children) {
            if (child instanceof AlterTableClauseContext) {
                alterTableOps.add(typedVisit((AlterTableClauseContext) child));
            }
        }
        return new AlterTableCommand(tableNameInfo, alterTableOps);
    }

    @Override
    public AlterTableCommand visitAlterTableAddRollup(AlterTableAddRollupContext ctx) {
        TableNameInfo tableNameInfo = new TableNameInfo(visitMultipartIdentifier(ctx.tableName));
        List<AlterTableOp> alterTableOps = new ArrayList<>();
        for (Object child : ctx.children) {
            if (child instanceof AddRollupClauseContext) {
                alterTableOps.add(typedVisit((AddRollupClauseContext) child));
            }
        }
        return new AlterTableCommand(tableNameInfo, alterTableOps);
    }

    @Override
    public AlterTableCommand visitAlterTableDropRollup(AlterTableDropRollupContext ctx) {
        TableNameInfo tableNameInfo = new TableNameInfo(visitMultipartIdentifier(ctx.tableName));
        List<AlterTableOp> alterTableOps = new ArrayList<>();
        for (Object child : ctx.children) {
            if (child instanceof DropRollupClauseContext) {
                alterTableOps.add(typedVisit((DropRollupClauseContext) child));
            }
        }
        return new AlterTableCommand(tableNameInfo, alterTableOps);
    }

    @Override
    public AlterTableCommand visitAlterTableProperties(DorisParser.AlterTablePropertiesContext ctx) {
        TableNameInfo tableNameInfo = new TableNameInfo(visitMultipartIdentifier(ctx.name));
        List<AlterTableOp> alterTableOps = new ArrayList<>();
        Map<String, String> properties = ctx.propertyItemList() != null
                ? Maps.newHashMap(visitPropertyItemList(ctx.propertyItemList()))
                : Maps.newHashMap();
        alterTableOps.add(new ModifyTablePropertiesOp(properties));
        return new AlterTableCommand(tableNameInfo, alterTableOps);
    }

    @Override
    public AlterTableOp visitAddColumnClause(AddColumnClauseContext ctx) {
        ColumnDefinition columnDefinition = visitColumnDef(ctx.columnDef());
        ColumnPosition columnPosition = null;
        if (ctx.columnPosition() != null) {
            if (ctx.columnPosition().FIRST() != null) {
                columnPosition = ColumnPosition.FIRST;
            } else {
                columnPosition = new ColumnPosition(ctx.columnPosition().position.getText());
            }
        }
        String rollupName = ctx.toRollup() != null ? ctx.toRollup().rollup.getText() : null;
        Map<String, String> properties = ctx.properties != null
                ? Maps.newHashMap(visitPropertyClause(ctx.properties))
                : Maps.newHashMap();
        return new AddColumnOp(columnDefinition, columnPosition, rollupName, properties);
    }

    @Override
    public AlterTableOp visitAddColumnsClause(AddColumnsClauseContext ctx) {
        List<ColumnDefinition> columnDefinitions = visitColumnDefs(ctx.columnDefs());
        String rollupName = ctx.toRollup() != null ? ctx.toRollup().rollup.getText() : null;
        Map<String, String> properties = ctx.properties != null
                ? Maps.newHashMap(visitPropertyClause(ctx.properties))
                : Maps.newHashMap();
        return new AddColumnsOp(columnDefinitions, rollupName, properties);
    }

    @Override
    public AlterTableOp visitDropColumnClause(DropColumnClauseContext ctx) {
        String columnName = ctx.name.getText();
        String rollupName = ctx.fromRollup() != null ? ctx.fromRollup().rollup.getText() : null;
        Map<String, String> properties = ctx.properties != null
                ? Maps.newHashMap(visitPropertyClause(ctx.properties))
                : Maps.newHashMap();
        return new DropColumnOp(columnName, rollupName, properties);
    }

    @Override
    public AlterTableOp visitModifyColumnClause(ModifyColumnClauseContext ctx) {
        ColumnDefinition columnDefinition = visitColumnDef(ctx.columnDef());
        ColumnPosition columnPosition = null;
        if (ctx.columnPosition() != null) {
            if (ctx.columnPosition().FIRST() != null) {
                columnPosition = ColumnPosition.FIRST;
            } else {
                columnPosition = new ColumnPosition(ctx.columnPosition().position.getText());
            }
        }
        String rollupName = ctx.fromRollup() != null ? ctx.fromRollup().rollup.getText() : null;
        Map<String, String> properties = ctx.properties != null
                ? Maps.newHashMap(visitPropertyClause(ctx.properties))
                : Maps.newHashMap();
        return new ModifyColumnOp(columnDefinition, columnPosition, rollupName, properties);
    }

    @Override
    public AlterTableOp visitReorderColumnsClause(ReorderColumnsClauseContext ctx) {
        List<String> columnsByPos = visitIdentifierList(ctx.identifierList());
        String rollupName = ctx.fromRollup() != null ? ctx.fromRollup().rollup.getText() : null;
        Map<String, String> properties = ctx.properties != null
                ? Maps.newHashMap(visitPropertyClause(ctx.properties))
                : Maps.newHashMap();
        return new ReorderColumnsOp(columnsByPos, rollupName, properties);
    }

    @Override
    public AlterTableOp visitAddPartitionClause(AddPartitionClauseContext ctx) {
        boolean isTempPartition = ctx.TEMPORARY() != null;
        PartitionDefinition partitionDefinition = visitPartitionDef(ctx.partitionDef());
        DistributionDescriptor desc = null;
        int bucketNum = FeConstants.default_bucket_num;
        if (ctx.INTEGER_VALUE() != null) {
            bucketNum = Integer.parseInt(ctx.INTEGER_VALUE().getText());
        }
        if (ctx.HASH() != null) {
            desc = new DistributionDescriptor(true, ctx.autoBucket != null, bucketNum,
                    visitIdentifierList(ctx.hashKeys));
        } else if (ctx.RANDOM() != null) {
            desc = new DistributionDescriptor(false, ctx.autoBucket != null, bucketNum, null);
        }
        Map<String, String> properties = ctx.properties != null
                ? Maps.newHashMap(visitPropertyClause(ctx.properties))
                : Maps.newHashMap();
        return new AddPartitionOp(partitionDefinition, desc, properties, isTempPartition);
    }

    @Override
    public AlterTableOp visitDropPartitionClause(DropPartitionClauseContext ctx) {
        boolean isTempPartition = ctx.TEMPORARY() != null;
        boolean ifExists = ctx.IF() != null;
        boolean forceDrop = ctx.FORCE() != null;
        String partitionName = ctx.partitionName.getText();
        return ctx.indexName != null
                ? new DropPartitionFromIndexOp(ifExists, partitionName, isTempPartition, forceDrop,
                        ctx.indexName.getText())
                : new DropPartitionOp(ifExists, partitionName, isTempPartition, forceDrop);
    }

    @Override
    public AlterTableOp visitModifyPartitionClause(ModifyPartitionClauseContext ctx) {
        boolean isTempPartition = ctx.TEMPORARY() != null;
        Map<String, String> properties = visitPropertyItemList(ctx.partitionProperties);
        if (ctx.ASTERISK() != null) {
            return ModifyPartitionOp.createStarClause(properties, isTempPartition);
        } else {
            List<String> partitions;
            if (ctx.partitionNames != null) {
                partitions = visitIdentifierList(ctx.partitionNames);
            } else {
                partitions = new ArrayList<>();
                partitions.add(ctx.partitionName.getText());
            }
            return new ModifyPartitionOp(partitions, properties, isTempPartition);
        }
    }

    @Override
    public AlterTableOp visitReplacePartitionClause(ReplacePartitionClauseContext ctx) {
        boolean forceReplace = ctx.FORCE() != null;
        PartitionNamesInfo partitionNames = null;
        PartitionNamesInfo tempPartitionNames = null;
        if (ctx.partitions != null) {
            Pair<Boolean, List<String>> partitionSpec = visitPartitionSpec(ctx.partitions);
            partitionNames = new PartitionNamesInfo(partitionSpec.first, partitionSpec.second);
        }
        if (ctx.tempPartitions != null) {
            Pair<Boolean, List<String>> partitionSpec = visitPartitionSpec(ctx.tempPartitions);
            tempPartitionNames = new PartitionNamesInfo(partitionSpec.first, partitionSpec.second);
        }

        Map<String, String> properties = ctx.properties != null ? new HashMap<>(visitPropertyClause(ctx.properties))
                : Maps.newHashMap();
        return new ReplacePartitionOp(partitionNames, tempPartitionNames, forceReplace, properties);
    }

    @Override
    public AlterTableOp visitReplaceTableClause(ReplaceTableClauseContext ctx) {
        String tableName = ctx.name.getText();
        Map<String, String> properties = ctx.properties != null
                ? Maps.newHashMap(visitPropertyClause(ctx.properties))
                : Maps.newHashMap();
        return new ReplaceTableOp(tableName, properties, ctx.FORCE() != null);
    }

    @Override
    public AlterTableOp visitRenameClause(RenameClauseContext ctx) {
        return new RenameTableOp(ctx.newName.getText());
    }

    @Override
    public AlterTableOp visitRenameRollupClause(RenameRollupClauseContext ctx) {
        return new RenameRollupOp(ctx.name.getText(), ctx.newName.getText());
    }

    @Override
    public AlterTableOp visitRenamePartitionClause(RenamePartitionClauseContext ctx) {
        return new RenamePartitionOp(ctx.name.getText(), ctx.newName.getText());
    }

    @Override
    public AlterTableOp visitRenameColumnClause(RenameColumnClauseContext ctx) {
        return new RenameColumnOp(ctx.name.getText(), ctx.newName.getText());
    }

    @Override
    public AlterTableOp visitAddIndexClause(AddIndexClauseContext ctx) {
        IndexDefinition indexDefinition = visitIndexDef(ctx.indexDef());
        return new CreateIndexOp(null, indexDefinition, true);
    }

    @Override
    public Command visitCreateIndex(CreateIndexContext ctx) {
        String indexName = ctx.name.getText();
        boolean ifNotExists = ctx.EXISTS() != null;
        TableNameInfo tableNameInfo = new TableNameInfo(visitMultipartIdentifier(ctx.tableName));
        List<String> indexCols = visitIdentifierList(ctx.identifierList());
        Map<String, String> properties = ctx.properties != null
                ? Maps.newHashMap(visitPropertyClause(ctx.properties))
                : Maps.newHashMap();
        String indexType = null;
        if (ctx.BITMAP() != null) {
            indexType = "BITMAP";
        } else if (ctx.NGRAM_BF() != null) {
            indexType = "NGRAM_BF";
        } else if (ctx.INVERTED() != null) {
            indexType = "INVERTED";
        }
        String comment = ctx.STRING_LITERAL() == null ? "" : stripQuotes(ctx.STRING_LITERAL().getText());
        // change BITMAP index to INVERTED index
        if (Config.enable_create_bitmap_index_as_inverted_index
                && "BITMAP".equalsIgnoreCase(indexType)) {
            indexType = "INVERTED";
        }
        IndexDefinition indexDefinition = new IndexDefinition(indexName, ifNotExists, indexCols, indexType,
                properties, comment);
        List<AlterTableOp> alterTableOps = Lists.newArrayList(new CreateIndexOp(tableNameInfo,
                indexDefinition, false));
        return new AlterTableCommand(tableNameInfo, alterTableOps);
    }

    @Override
    public Command visitBuildIndex(BuildIndexContext ctx) {
        String name = ctx.name.getText();
        TableNameInfo tableName = new TableNameInfo(visitMultipartIdentifier(ctx.tableName));
        PartitionNamesInfo partitionNamesInfo = null;
        if (ctx.partitionSpec() != null) {
            Pair<Boolean, List<String>> partitionSpec = visitPartitionSpec(ctx.partitionSpec());
            partitionNamesInfo = new PartitionNamesInfo(partitionSpec.first, partitionSpec.second);
        }
        IndexDefinition indexDefinition = new IndexDefinition(name, partitionNamesInfo);
        List<AlterTableOp> alterTableOps = Lists.newArrayList(new BuildIndexOp(tableName, indexDefinition, false));
        return new AlterTableCommand(tableName, alterTableOps);
    }

    @Override
    public Command visitDropIndex(DropIndexContext ctx) {
        String name = ctx.name.getText();
        TableNameInfo tableName = new TableNameInfo(visitMultipartIdentifier(ctx.tableName));
        List<AlterTableOp> alterTableOps = Lists
                .newArrayList(new DropIndexOp(name, ctx.EXISTS() != null, tableName, false));
        return new AlterTableCommand(tableName, alterTableOps);
    }

    @Override
    public AlterTableOp visitDropIndexClause(DropIndexClauseContext ctx) {
        return new DropIndexOp(ctx.name.getText(), ctx.EXISTS() != null, null, true);
    }

    @Override
    public AlterTableOp visitEnableFeatureClause(EnableFeatureClauseContext ctx) {
        String featureName = stripQuotes(ctx.STRING_LITERAL().getText());
        Map<String, String> properties = ctx.properties != null
                ? Maps.newHashMap(visitPropertyClause(ctx.properties))
                : Maps.newHashMap();
        return new EnableFeatureOp(featureName, properties);
    }

    @Override
    public AlterTableOp visitModifyDistributionClause(ModifyDistributionClauseContext ctx) {
        int bucketNum = FeConstants.default_bucket_num;
        if (ctx.INTEGER_VALUE() != null) {
            bucketNum = Integer.parseInt(ctx.INTEGER_VALUE().getText());
        }
        DistributionDescriptor desc;
        if (ctx.HASH() != null) {
            desc = new DistributionDescriptor(true, ctx.AUTO() != null, bucketNum,
                    visitIdentifierList(ctx.hashKeys));
        } else if (ctx.RANDOM() != null) {
            desc = new DistributionDescriptor(false, ctx.AUTO() != null, bucketNum, null);
        } else {
            throw new ParseException("distribution can't be empty", ctx);
        }
        return new ModifyDistributionOp(desc);
    }

    @Override
    public AlterTableOp visitModifyTableCommentClause(ModifyTableCommentClauseContext ctx) {
        return new ModifyTableCommentOp(stripQuotes(ctx.STRING_LITERAL().getText()));
    }

    @Override
    public AlterTableOp visitModifyColumnCommentClause(ModifyColumnCommentClauseContext ctx) {
        String columnName = ctx.name.getText();
        String comment = stripQuotes(ctx.STRING_LITERAL().getText());
        return new ModifyColumnCommentOp(columnName, comment);
    }

    @Override
    public AlterTableOp visitModifyEngineClause(ModifyEngineClauseContext ctx) {
        String engineName = ctx.name.getText();
        Map<String, String> properties = ctx.properties != null
                ? Maps.newHashMap(visitPropertyClause(ctx.properties))
                : Maps.newHashMap();
        return new ModifyEngineOp(engineName, properties);
    }

    @Override
    public AlterTableOp visitAlterMultiPartitionClause(AlterMultiPartitionClauseContext ctx) {
        boolean isTempPartition = ctx.TEMPORARY() != null;
        List<Expression> from = visitPartitionValueList(ctx.from);
        List<Expression> to = visitPartitionValueList(ctx.to);
        int num = Integer.parseInt(ctx.INTEGER_VALUE().getText());
        String unitString = ctx.unit != null ? ctx.unit.getText() : null;
        Map<String, String> properties = ctx.properties != null
                ? Maps.newHashMap(visitPropertyClause(ctx.properties))
                : Maps.newHashMap();
        return new AlterMultiPartitionOp(from, to, num, unitString, properties, isTempPartition);
    }

    @Override
    public AlterTableOp visitAddRollupClause(DorisParser.AddRollupClauseContext ctx) {
        String rollupName = ctx.rollupName.getText();
        List<String> columnNames = visitIdentifierList(ctx.columns);
        List<String> dupKeys = ctx.dupKeys != null ? visitIdentifierList(ctx.dupKeys) : null;
        String baseRollupName = ctx.fromRollup() != null ? ctx.fromRollup().rollup.getText() : null;
        Map<String, String> properties = ctx.properties != null
                ? Maps.newHashMap(visitPropertyClause(ctx.properties))
                : Maps.newHashMap();
        return new AddRollupOp(rollupName, columnNames, dupKeys, baseRollupName, properties);
    }

    @Override
    public AlterTableOp visitDropRollupClause(DorisParser.DropRollupClauseContext ctx) {
        String rollupName = ctx.rollupName.getText();
        Map<String, String> properties = ctx.properties != null
                ? Maps.newHashMap(visitPropertyClause(ctx.properties))
                : Maps.newHashMap();
        return new DropRollupOp(rollupName, properties);
    }

    @Override
    public LogicalPlan visitShowVariables(ShowVariablesContext ctx) {
        SetType statementScope = visitStatementScope(ctx.statementScope());
        if (ctx.wildWhere() != null) {
            if (ctx.wildWhere().LIKE() != null) {
                return new ShowVariablesCommand(statementScope,
                        stripQuotes(ctx.wildWhere().STRING_LITERAL().getText()));
            } else {
                StringBuilder sb = new StringBuilder();
                sb.append("SELECT `VARIABLE_NAME` AS `Variable_name`, `VARIABLE_VALUE` AS `Value` FROM ");
                sb.append("`").append(InternalCatalog.INTERNAL_CATALOG_NAME).append("`");
                sb.append(".");
                sb.append("`").append(InfoSchemaDb.DATABASE_NAME).append("`");
                sb.append(".");
                if (statementScope == SetType.GLOBAL) {
                    sb.append("`global_variables` ");
                } else {
                    sb.append("`session_variables` ");
                }
                sb.append(getOriginSql(ctx.wildWhere()));
                return new NereidsParser().parseSingle(sb.toString());
            }
        } else {
            return new ShowVariablesCommand(statementScope, null);
        }
    }

    private Expression getWildWhere(DorisParser.WildWhereContext ctx) {
        if (ctx.LIKE() != null) {
            String pattern = stripQuotes(ctx.STRING_LITERAL().getText());
            return new Like(new UnboundSlot("ProcedureName"), new StringLiteral(pattern));
        } else if (ctx.WHERE() != null) {
            return getExpression(ctx.expression());
        } else {
            throw new AnalysisException("Wild where should contain like or where " + ctx.getText());
        }
    }

    @Override
    public ShowViewCommand visitShowView(ShowViewContext ctx) {
        List<String> tableNameParts = visitMultipartIdentifier(ctx.tableName);
        String databaseName = null;
        if (ctx.database != null) {
            databaseName = stripQuotes(ctx.database.getText());
        }
        return new ShowViewCommand(databaseName, new TableNameInfo(tableNameParts));
    }

    @Override
    public LogicalPlan visitShowBackends(ShowBackendsContext ctx) {
        return new ShowBackendsCommand();
    }

    @Override
    public LogicalPlan visitShowBackup(ShowBackupContext ctx) {
        String dbName = null;
        Expression wildWhere = null;
        if (ctx.database != null) {
            dbName = ctx.database.getText();
        }
        if (ctx.wildWhere() != null) {
            wildWhere = getWildWhere(ctx.wildWhere());
        }
        return new ShowBackupCommand(dbName, wildWhere);
    }

    @Override
    public LogicalPlan visitShowPlugins(ShowPluginsContext ctx) {
        return new ShowPluginsCommand();
    }

    @Override
    public LogicalPlan visitShowSmallFiles(ShowSmallFilesContext ctx) {
        String dbName = null;
        if (ctx.database != null) {
            List<String> nameParts = visitMultipartIdentifier(ctx.database);
            dbName = nameParts.get(0); // only one entry possible
        }
        return new ShowSmallFilesCommand(dbName);
    }

    @Override
    public LogicalPlan visitShowSnapshot(ShowSnapshotContext ctx) {
        String repoName = null;
        Expression wildWhere = null;
        if (ctx.wildWhere() != null) {
            wildWhere = getWildWhere(ctx.wildWhere());
        }
        if (ctx.repo != null) {
            repoName = ctx.repo.getText();
        }
        return new ShowSnapshotCommand(repoName, wildWhere);
    }

    @Override
    public LogicalPlan visitShowSqlBlockRule(ShowSqlBlockRuleContext ctx) {
        String ruleName = null;
        if (ctx.ruleName != null) {
            ruleName = ctx.ruleName.getText();
        }
        return new ShowSqlBlockRuleCommand(ruleName);
    }

    @Override
    public LogicalPlan visitShowTriggers(ShowTriggersContext ctx) {
        return new ShowTriggersCommand();
    }

    @Override
    public LogicalPlan visitShowTrash(ShowTrashContext ctx) {
        if (ctx.ON() != null) {
            String backend = stripQuotes(ctx.STRING_LITERAL().getText());
            new ShowTrashCommand(backend);
        } else {
            return new ShowTrashCommand();
        }
        return new ShowTrashCommand();
    }

    @Override
    public LogicalPlan visitAdminCleanTrash(DorisParser.AdminCleanTrashContext ctx) {
        if (ctx.ON() != null) {
            List<String> backendsQuery = Lists.newArrayList();
            ctx.backends.forEach(backend -> backendsQuery.add(stripQuotes(backend.getText())));
            return new AdminCleanTrashCommand(backendsQuery);
        }
        return new AdminCleanTrashCommand();
    }

    @Override
    public LogicalPlan visitAdminShowReplicaStatus(AdminShowReplicaStatusContext ctx) {
        Expression where = null;
        if (ctx.WHERE() != null) {
            StringLiteral left = new StringLiteral(stripQuotes(ctx.STATUS().toString()));
            StringLiteral right = new StringLiteral(stripQuotes(ctx.STRING_LITERAL().getText()));
            if (ctx.NEQ() != null) {
                where = new Not(new EqualTo(left, right));
            } else {
                where = new EqualTo(left, right);
            }
        }
        TableRefInfo tableRefInfo = visitBaseTableRefContext(ctx.baseTableRef());
        return new AdminShowReplicaStatusCommand(tableRefInfo, where);
    }

    @Override
    public LogicalPlan visitShowRepositories(ShowRepositoriesContext ctx) {
        return new ShowRepositoriesCommand();
    }

    @Override
    public LogicalPlan visitShowResources(ShowResourcesContext ctx) {
        Expression wildWhere = null;
        List<OrderKey> orderKeys = null;
        String likePattern = null;
        long limit = -1L;
        long offset = 0L;
        if (ctx.sortClause() != null) {
            orderKeys = visit(ctx.sortClause().sortItem(), OrderKey.class);
        }
        if (ctx.wildWhere() != null) {
            wildWhere = getWildWhere(ctx.wildWhere());
            if (ctx.wildWhere().LIKE() != null) {
                likePattern = stripQuotes(ctx.wildWhere().STRING_LITERAL().getText());
            } else {
                wildWhere = (Expression) ctx.wildWhere().expression().accept(this);
            }
        }
        if (ctx.limitClause() != null) {
            limit = ctx.limitClause().limit != null
                    ? Long.parseLong(ctx.limitClause().limit.getText())
                    : 0;
            if (limit < 0) {
                throw new ParseException("Limit requires non-negative number", ctx.limitClause());
            }
            offset = ctx.limitClause().offset != null
                    ? Long.parseLong(ctx.limitClause().offset.getText())
                    : 0;
            if (offset < 0) {
                throw new ParseException("Offset requires non-negative number", ctx.limitClause());
            }
        }
        return new ShowResourcesCommand(wildWhere, likePattern, orderKeys, limit, offset);
    }

    @Override
    public LogicalPlan visitShowRestore(ShowRestoreContext ctx) {
        String dbName = null;
        Expression wildWhere = null;
        if (ctx.database != null) {
            dbName = ctx.database.getText();
        }
        if (ctx.wildWhere() != null) {
            wildWhere = getWildWhere(ctx.wildWhere());
        }
        return new ShowRestoreCommand(dbName, wildWhere, ctx.BRIEF() != null);
    }

    @Override
    public LogicalPlan visitShowRoles(ShowRolesContext ctx) {
        return new ShowRolesCommand();
    }

    @Override
    public LogicalPlan visitShowProc(ShowProcContext ctx) {
        String path = stripQuotes(ctx.path.getText());
        return new ShowProcCommand(path);
    }

    private TableScanParams visitOptScanParamsContex(OptScanParamsContext ctx) {
        if (ctx != null) {
            Map<String, String> map = visitPropertyItemList(ctx.properties);
            return new TableScanParams(ctx.funcName.getText(), map);
        }
        return null;
    }

    private TableSnapshot visitTableSnapshotContext(TableSnapshotContext ctx) {
        if (ctx != null) {
            if (ctx.TIME() != null) {
                return new TableSnapshot(stripQuotes(ctx.time.getText()));
            } else {
                return new TableSnapshot(Long.parseLong(ctx.version.getText()));
            }
        }
        return null;
    }

    private List<String> visitRelationHintContext(RelationHintContext ctx) {
        final List<String> relationHints;
        if (ctx != null) {
            relationHints = typedVisit(ctx);
        } else {
            relationHints = ImmutableList.of();
        }
        return relationHints;
    }

    private PartitionNamesInfo visitSpecifiedPartitionContext(SpecifiedPartitionContext ctx) {
        if (ctx != null) {
            List<String> partitions = new ArrayList<>();
            boolean isTempPart = ctx.TEMPORARY() != null;
            if (ctx.identifier() != null) {
                partitions.add(ctx.identifier().getText());
            } else {
                partitions.addAll(visitIdentifierList(ctx.identifierList()));
            }
            return new PartitionNamesInfo(isTempPart, partitions);
        }
        return null;
    }

    private List<Long> visitTabletListContext(TabletListContext ctx) {
        List<Long> tabletIdList = new ArrayList<>();
        if (ctx != null && ctx.tabletIdList != null) {
            ctx.tabletIdList.stream().forEach(tabletToken -> {
                tabletIdList.add(Long.parseLong(tabletToken.getText()));
            });
        }
        return tabletIdList;
    }

    private TableRefInfo visitBaseTableRefContext(BaseTableRefContext ctx) {
        List<String> nameParts = visitMultipartIdentifier(ctx.multipartIdentifier());
        TableScanParams scanParams = visitOptScanParamsContex(ctx.optScanParams());
        TableSnapshot tableSnapShot = visitTableSnapshotContext(ctx.tableSnapshot());
        PartitionNamesInfo partitionNameInfo = visitSpecifiedPartitionContext(ctx.specifiedPartition());
        List<Long> tabletIdList = visitTabletListContext(ctx.tabletList());

        String tableAlias = null;
        if (ctx.tableAlias().strictIdentifier() != null) {
            tableAlias = ctx.tableAlias().getText();
        }
        TableSample tableSample = ctx.sample() == null ? null : (TableSample) visit(ctx.sample());
        List<String> hints = visitRelationHintContext(ctx.relationHint());
        return new TableRefInfo(new TableNameInfo(nameParts), scanParams, tableSnapShot, partitionNameInfo,
                                    tabletIdList, tableAlias, tableSample, hints);
    }

    @Override
    public LogicalPlan visitShowReplicaDistribution(ShowReplicaDistributionContext ctx) {
        TableRefInfo tableRefInfo = visitBaseTableRefContext(ctx.baseTableRef());
        return new ShowReplicaDistributionCommand(tableRefInfo);
    }

    @Override
    public LogicalPlan visitAdminShowReplicaDistribution(AdminShowReplicaDistributionContext ctx) {
        TableRefInfo tableRefInfo = visitBaseTableRefContext(ctx.baseTableRef());
        return new ShowReplicaDistributionCommand(tableRefInfo);
    }

    @Override
    public LogicalPlan visitShowCreateCatalog(ShowCreateCatalogContext ctx) {
        return new ShowCreateCatalogCommand(ctx.identifier().getText());
    }

    @Override
    public LogicalPlan visitShowCatalog(DorisParser.ShowCatalogContext ctx) {
        return new ShowCatalogCommand(ctx.identifier().getText(), null);
    }

    @Override
    public LogicalPlan visitShowCatalogs(DorisParser.ShowCatalogsContext ctx) {
        String wild = null;
        if (ctx.wildWhere() != null) {
            if (ctx.wildWhere().LIKE() != null) {
                wild = stripQuotes(ctx.wildWhere().STRING_LITERAL().getText());
            } else if (ctx.wildWhere().WHERE() != null) {
                wild = ctx.wildWhere().expression().getText();
            }
        }
        return new ShowCatalogCommand(null, wild);
    }

    @Override
    public LogicalPlan visitShowStorageEngines(ShowStorageEnginesContext ctx) {
        return new ShowStorageEnginesCommand();
    }

    @Override
    public LogicalPlan visitAdminRebalanceDisk(AdminRebalanceDiskContext ctx) {
        if (ctx.ON() != null) {
            List<String> backendList = Lists.newArrayList();
            ctx.backends.forEach(backend -> backendList.add(stripQuotes(backend.getText())));
            return new AdminRebalanceDiskCommand(backendList);
        }
        return new AdminRebalanceDiskCommand();
    }

    @Override
    public LogicalPlan visitAdminCancelRebalanceDisk(AdminCancelRebalanceDiskContext ctx) {
        if (ctx.ON() != null) {
            List<String> backendList = Lists.newArrayList();
            ctx.backends.forEach(backend -> backendList.add(stripQuotes(backend.getText())));
            return new AdminCancelRebalanceDiskCommand(backendList);
        }
        return new AdminCancelRebalanceDiskCommand();
    }

    @Override
    public LogicalPlan visitShowDiagnoseTablet(ShowDiagnoseTabletContext ctx) {
        long tabletId = Long.parseLong(ctx.INTEGER_VALUE().getText());
        return new ShowDiagnoseTabletCommand(tabletId);
    }

    @Override
    public LogicalPlan visitAdminDiagnoseTablet(AdminDiagnoseTabletContext ctx) {
        long tabletId = Long.parseLong(ctx.INTEGER_VALUE().getText());
        return new ShowDiagnoseTabletCommand(tabletId);
    }

    @Override
    public LogicalPlan visitShowCreateTable(ShowCreateTableContext ctx) {
        List<String> nameParts = visitMultipartIdentifier(ctx.name);
        return new ShowCreateTableCommand(new TableNameInfo(nameParts), ctx.BRIEF() != null);
    }

    @Override
    public LogicalPlan visitShowCreateView(ShowCreateViewContext ctx) {
        List<String> nameParts = visitMultipartIdentifier(ctx.name);
        return new ShowCreateViewCommand(new TableNameInfo(nameParts));
    }

    @Override
    public LogicalPlan visitShowCreateMaterializedView(ShowCreateMaterializedViewContext ctx) {
        List<String> nameParts = visitMultipartIdentifier(ctx.tableName);
        return new ShowCreateMaterializedViewCommand(stripQuotes(ctx.mvName.getText()), new TableNameInfo(nameParts));
    }

    @Override
    public LogicalPlan visitAlterWorkloadGroup(AlterWorkloadGroupContext ctx) {
        String cgName = ctx.computeGroup == null ? "" : stripQuotes(ctx.computeGroup.getText());
        Map<String, String> properties = ctx.propertyClause() != null
                        ? Maps.newHashMap(visitPropertyClause(ctx.propertyClause())) : Maps.newHashMap();
        return new AlterWorkloadGroupCommand(cgName, ctx.name.getText(), properties);
    }

    @Override
    public LogicalPlan visitAlterWorkloadPolicy(AlterWorkloadPolicyContext ctx) {
        Map<String, String> properties = ctx.propertyClause() != null
                        ? Maps.newHashMap(visitPropertyClause(ctx.propertyClause())) : Maps.newHashMap();
        return new AlterWorkloadPolicyCommand(ctx.name.getText(), properties);
    }

    @Override
    public LogicalPlan visitAlterRole(AlterRoleContext ctx) {
        String comment = visitCommentSpec(ctx.commentSpec());
        return new AlterRoleCommand(ctx.role.getText(), comment);
    }

    @Override
    public LogicalPlan visitShowDatabaseId(ShowDatabaseIdContext ctx) {
        long dbId = (ctx.databaseId != null) ? Long.parseLong(ctx.databaseId.getText()) : -1;
        return new ShowDatabaseIdCommand(dbId);
    }

    public LogicalPlan visitCreateRole(CreateRoleContext ctx) {
        String roleName = stripQuotes(ctx.name.getText());
        String comment = ctx.STRING_LITERAL() == null ? "" : LogicalPlanBuilderAssistant.escapeBackSlash(
                ctx.STRING_LITERAL().getText().substring(1, ctx.STRING_LITERAL().getText().length() - 1));
        return new CreateRoleCommand(ctx.EXISTS() != null, roleName, comment);
    }

    @Override
    public LogicalPlan visitCreateFile(CreateFileContext ctx) {
        String dbName = null;
        if (ctx.database != null) {
            dbName = ctx.database.getText();
        }
        Map<String, String> properties = ctx.propertyClause() != null
                                    ? Maps.newHashMap(visitPropertyClause(ctx.propertyClause())) : Maps.newHashMap();
        return new CreateFileCommand(stripQuotes(ctx.name.getText()), dbName, properties);
    }

    @Override
    public LogicalPlan visitShowCharset(ShowCharsetContext ctx) {
        return new ShowCharsetCommand();
    }

    @Override
    public LogicalPlan visitAdminSetTableStatus(AdminSetTableStatusContext ctx) {
        List<String> dbTblNameParts = visitMultipartIdentifier(ctx.name);
        Map<String, String> properties = ctx.propertyClause() != null
                        ? Maps.newHashMap(visitPropertyClause(ctx.propertyClause())) : Maps.newHashMap();
        return new AdminSetTableStatusCommand(new TableNameInfo(dbTblNameParts), properties);
    }

    @Override
    public LogicalPlan visitShowFrontends(ShowFrontendsContext ctx) {
        String detail = (ctx.name != null) ? ctx.name.getText() : null;
        return new ShowFrontendsCommand(detail);
    }

    @Override
    public LogicalPlan visitShowFunctions(ShowFunctionsContext ctx) {
        String dbName = null;
        if (ctx.database != null) {
            List<String> nameParts = visitMultipartIdentifier(ctx.database);
            if (nameParts.size() == 1) {
                dbName = nameParts.get(0);
            } else if (nameParts.size() == 2) {
                dbName = nameParts.get(1);
            } else {
                throw new AnalysisException("nameParts in analyze database should be [ctl.]db");
            }
        }

        boolean isVerbose = ctx.FULL() != null;
        boolean isBuiltin = ctx.BUILTIN() != null;

        String wild = null;
        if (ctx.STRING_LITERAL() != null) {
            wild = stripQuotes(ctx.STRING_LITERAL().getText());
        }
        return new ShowFunctionsCommand(dbName, isBuiltin, isVerbose, wild);
    }

    @Override
    public LogicalPlan visitShowGlobalFunctions(ShowGlobalFunctionsContext ctx) {
        boolean isVerbose = ctx.FULL() != null;

        String wild = null;
        if (ctx.STRING_LITERAL() != null) {
            wild = stripQuotes(ctx.STRING_LITERAL().getText());
        }
        return new ShowFunctionsCommand(isVerbose, wild, true);
    }

    @Override
    public LogicalPlan visitShowCreateDatabase(ShowCreateDatabaseContext ctx) {
        List<String> nameParts = visitMultipartIdentifier(ctx.name);
        String databaseName = "";
        String catalogName = "";
        if (nameParts.size() == 2) {
            // The identifier is in the form "internalcatalog.databasename"
            catalogName = nameParts.get(0);
            databaseName = nameParts.get(1);
        } else if (nameParts.size() == 1) {
            // The identifier is in the form "databasename"
            databaseName = nameParts.get(0);
        }

        return new ShowCreateDatabaseCommand(new DbName(catalogName, databaseName));
    }

    @Override
    public LogicalPlan visitCleanAllProfile(CleanAllProfileContext ctx) {
        return new CleanAllProfileCommand();
    }

    @Override
    public Object visitCleanLabel(CleanLabelContext ctx) {
        String label = ctx.label == null ? null : ctx.label.getText();
        IdentifierContext database = ctx.database;
        return new CleanLabelCommand(stripQuotes(database.getText()), label);
    }

    @Override
    public LogicalPlan visitShowWhitelist(ShowWhitelistContext ctx) {
        return new ShowWhiteListCommand();
    }

    @Override
    public LogicalPlan visitShowUserProperties(ShowUserPropertiesContext ctx) {
        String user = ctx.user != null ? stripQuotes(ctx.user.getText()) : null;
        String pattern = null;
        if (ctx.LIKE() != null) {
            pattern = stripQuotes(ctx.STRING_LITERAL().getText());
        }
        return new ShowUserPropertyCommand(user, pattern, false);
    }

    @Override
    public LogicalPlan visitShowAllProperties(ShowAllPropertiesContext ctx) {
        String pattern = null;
        if (ctx.LIKE() != null) {
            pattern = stripQuotes(ctx.STRING_LITERAL().getText());
        }
        return new ShowUserPropertyCommand(null, pattern, true);
    }

    @Override
    public LogicalPlan visitAlterCatalogComment(AlterCatalogCommentContext ctx) {
        String catalogName = stripQuotes(ctx.name.getText());
        String comment = stripQuotes(ctx.comment.getText());
        return new AlterCatalogCommentCommand(catalogName, comment);
    }

    @Override
    public LogicalPlan visitAlterDatabaseRename(AlterDatabaseRenameContext ctx) {
        String dbName = Optional.ofNullable(ctx.name)
                .map(ParserRuleContext::getText)
                .filter(s -> !s.isEmpty())
                .orElseThrow(() -> new ParseException("Database name is empty or cannot be an empty string"));
        String newDbName = Optional.ofNullable(ctx.newName)
                .map(ParserRuleContext::getText)
                .filter(s -> !s.isEmpty())
                .orElseThrow(() -> new ParseException("New Database name is empty or cannot be an empty string"));
        return new AlterDatabaseRenameCommand(dbName, newDbName);
    }

    @Override
    public LogicalPlan visitShowDynamicPartition(ShowDynamicPartitionContext ctx) {
        String dbName = null;
        if (ctx.database != null) {
            List<String> nameParts = visitMultipartIdentifier(ctx.database);
            dbName = nameParts.get(0); // only one entry possible
        }
        return new ShowDynamicPartitionCommand(dbName);
    }

    @Override
    public LogicalPlan visitCreateCatalog(CreateCatalogContext ctx) {
        String catalogName = ctx.catalogName.getText();
        boolean ifNotExists = ctx.IF() != null;
        String resourceName = ctx.resourceName == null ? null : (ctx.resourceName.getText());
        String comment = ctx.STRING_LITERAL() == null ? null : stripQuotes(ctx.STRING_LITERAL().getText());
        Map<String, String> properties = ctx.propertyClause() != null
                                    ? Maps.newHashMap(visitPropertyClause(ctx.propertyClause())) : Maps.newHashMap();

        return new CreateCatalogCommand(catalogName, ifNotExists, resourceName, comment, properties);
    }

    @Override
    public LogicalPlan visitShowStages(ShowStagesContext ctx) {
        return new ShowStagesCommand();
    }

    @Override
    public LogicalPlan visitRecoverDatabase(RecoverDatabaseContext ctx) {
        String dbName = ctx.name.getText();
        long dbId = (ctx.id != null) ? Long.parseLong(ctx.id.getText()) : -1;
        String newDbName = (ctx.alias != null) ? ctx.alias.getText() : null;
        return new RecoverDatabaseCommand(dbName, dbId, newDbName);
    }

    @Override
    public LogicalPlan visitShowWarningErrors(ShowWarningErrorsContext ctx) {
        boolean isWarning = ctx.WARNINGS() != null;

        // Extract the limit value if present
        long limit = 0;
        Optional<LimitClauseContext> limitCtx = Optional.ofNullable(ctx.limitClause());
        if (ctx.limitClause() != null) {
            limit = Long.parseLong(limitCtx.get().limit.getText());
            if (limit < 0) {
                throw new ParseException("Limit requires non-negative number", limitCtx.get());
            }
        }
        return new ShowWarningErrorsCommand(isWarning, limit);
    }

    @Override
    public LogicalPlan visitAlterCatalogProperties(AlterCatalogPropertiesContext ctx) {
        String catalogName = stripQuotes(ctx.name.getText());
        Map<String, String> properties = visitPropertyItemList(ctx.propertyItemList());
        return new AlterCatalogPropertiesCommand(catalogName, properties);
    }

    @Override
    public RecoverTableCommand visitRecoverTable(RecoverTableContext ctx) {
        List<String> dbTblNameParts = visitMultipartIdentifier(ctx.name);
        String newTableName = (ctx.alias != null) ? ctx.alias.getText() : null;
        long tableId = (ctx.id != null) ? Long.parseLong(ctx.id.getText()) : -1;
        return new RecoverTableCommand(new TableNameInfo(dbTblNameParts), tableId, newTableName);
    }

    @Override
    public RecoverPartitionCommand visitRecoverPartition(RecoverPartitionContext ctx) {
        String partitionName = ctx.name.getText();
        String newPartitionName = (ctx.alias != null) ? ctx.alias.getText() : null;
        long partitionId = (ctx.id != null) ? Long.parseLong(ctx.id.getText()) : -1;
        List<String> dbTblNameParts = visitMultipartIdentifier(ctx.tableName);
        return new RecoverPartitionCommand(new TableNameInfo(dbTblNameParts),
                                            partitionName, partitionId, newPartitionName);
    }

    @Override

    public LogicalPlan visitShowBroker(ShowBrokerContext ctx) {
        return new ShowBrokerCommand();
    }

    @Override
    public LogicalPlan visitDropRole(DropRoleContext ctx) {
        String roleName = stripQuotes(ctx.name.getText());
        return new DropRoleCommand(roleName, ctx.EXISTS() != null);
    }

    @Override
    public LogicalPlan visitDropTable(DropTableContext ctx) {
        String ctlName = null;
        String dbName = null;
        String tableName = null;
        List<String> nameParts = visitMultipartIdentifier(ctx.name);
        if (nameParts.size() == 1) {
            tableName = nameParts.get(0);
        } else if (nameParts.size() == 2) {
            dbName = nameParts.get(0);
            tableName = nameParts.get(1);
        } else if (nameParts.size() == 3) {
            ctlName = nameParts.get(0);
            dbName = nameParts.get(1);
            tableName = nameParts.get(2);
        } else {
            throw new AnalysisException("nameParts in create table should be [ctl.][db.]tbl");
        }

        boolean ifExists = ctx.EXISTS() != null;
        boolean forceDrop = ctx.FORCE() != null;
        TableNameInfo tblNameInfo = new TableNameInfo(ctlName, dbName, tableName);
        return new DropTableCommand(ifExists, tblNameInfo, forceDrop);
    }

    @Override
    public LogicalPlan visitDropCatalog(DropCatalogContext ctx) {
        String catalogName = stripQuotes(ctx.name.getText());
        boolean ifExists = ctx.EXISTS() != null;
        return new DropCatalogCommand(catalogName, ifExists);
    }

    @Override
    public LogicalPlan visitCreateEncryptkey(CreateEncryptkeyContext ctx) {
        List<String> nameParts = visitMultipartIdentifier(ctx.multipartIdentifier());
        return new CreateEncryptkeyCommand(new EncryptKeyName(nameParts), ctx.EXISTS() != null,
                                            stripQuotes(ctx.STRING_LITERAL().getText()));
    }

    @Override
    public LogicalPlan visitAlterCatalogRename(AlterCatalogRenameContext ctx) {
        String catalogName = stripQuotes(ctx.name.getText());
        String newName = stripQuotes(ctx.newName.getText());
        return new AlterCatalogRenameCommand(catalogName, newName);
    }

    @Override
    public LogicalPlan visitDropStoragePolicy(DropStoragePolicyContext ctx) {
        String policyName = ctx.name.getText();
        boolean ifExists = ctx.EXISTS() != null;
        return new DropStoragePolicyCommand(policyName, ifExists);
    }

    @Override
    public LogicalPlan visitDropEncryptkey(DropEncryptkeyContext ctx) {
        List<String> nameParts = visitMultipartIdentifier(ctx.name);
        return new DropEncryptkeyCommand(new EncryptKeyName(nameParts), ctx.EXISTS() != null);
    }

    @Override
    public LogicalPlan visitCreateWorkloadGroup(CreateWorkloadGroupContext ctx) {
        String workloadGroupName = stripQuotes(ctx.name.getText());
        String cgName = ctx.computeGroup == null ? "" : stripQuotes(ctx.computeGroup.getText());
        boolean ifNotExists = ctx.EXISTS() != null;
        Map<String, String> properties = ctx.propertyClause() != null
                                    ? Maps.newHashMap(visitPropertyClause(ctx.propertyClause())) : Maps.newHashMap();
        return new CreateWorkloadGroupCommand(cgName, workloadGroupName, ifNotExists, properties);
    }

    @Override
    public LogicalPlan visitShowSyncJob(ShowSyncJobContext ctx) {
        String databaseName = null;
        if (ctx.multipartIdentifier() != null) {
            List<String> databaseParts = visitMultipartIdentifier(ctx.multipartIdentifier());
            databaseName = databaseParts.get(0);
        }
        return new ShowSyncJobCommand(databaseName);
    }

    @Override
    public LogicalPlan visitDropFile(DropFileContext ctx) {
        String dbName = null;
        if (ctx.database != null) {
            dbName = ctx.database.getText();
        }
        Map<String, String> properties = ctx.propertyClause() != null
                                    ? Maps.newHashMap(visitPropertyClause(ctx.propertyClause())) : Maps.newHashMap();
        return new DropFileCommand(stripQuotes(ctx.name.getText()), dbName, properties);
    }

    @Override
    public LogicalPlan visitDropRepository(DropRepositoryContext ctx) {
        return new DropRepositoryCommand(stripQuotes(ctx.name.getText()));
    }

    @Override
    public LogicalPlan visitDropSqlBlockRule(DropSqlBlockRuleContext ctx) {
        return new DropSqlBlockRuleCommand(visitIdentifierSeq(ctx.identifierSeq()), ctx.EXISTS() != null);
    }

    @Override
    public LogicalPlan visitDropUser(DropUserContext ctx) {
        UserIdentity userIdent = visitUserIdentify(ctx.userIdentify());
        return new DropUserCommand(userIdent, ctx.EXISTS() != null);
    }

    @Override
    public LogicalPlan visitDropWorkloadGroup(DropWorkloadGroupContext ctx) {
        String cgName = ctx.computeGroup == null ? "" : stripQuotes(ctx.computeGroup.getText());
        return new DropWorkloadGroupCommand(cgName, ctx.name.getText(), ctx.EXISTS() != null);
    }

    @Override
    public LogicalPlan visitDropWorkloadPolicy(DropWorkloadPolicyContext ctx) {
        return new DropWorkloadPolicyCommand(ctx.name.getText(), ctx.EXISTS() != null);
    }

    @Override
    public LogicalPlan visitShowTableId(ShowTableIdContext ctx) {
        long tableId = -1;
        if (ctx.tableId != null) {
            tableId = Long.parseLong(ctx.tableId.getText());
        }
        return new ShowTableIdCommand(tableId);
    }

    @Override
    public LogicalPlan visitShowProcessList(ShowProcessListContext ctx) {
        return new ShowProcessListCommand(ctx.FULL() != null);
    }

    @Override
    public LogicalPlan visitHelp(HelpContext ctx) {
        String mark = ctx.mark.getText();
        return new HelpCommand(mark);
    }

    @Override
    public LogicalPlan visitSync(SyncContext ctx) {
        return new SyncCommand();
    }

    @Override
    public LogicalPlan visitShowDelete(ShowDeleteContext ctx) {
        String dbName = null;
        if (ctx.database != null) {
            List<String> nameParts = visitMultipartIdentifier(ctx.database);
            dbName = nameParts.get(0); // only one entry possible
        }
        return new ShowDeleteCommand(dbName);
    }

    @Override
    public LogicalPlan visitShowStoragePolicy(ShowStoragePolicyContext ctx) {
        String policyName = null;
        if (ctx.identifierOrText() != null) {
            policyName = stripQuotes(ctx.identifierOrText().getText());
        }
        return new ShowStoragePolicyCommand(policyName, ctx.USING() != null);
    }

    @Override
    public LogicalPlan visitShowPrivileges(ShowPrivilegesContext ctx) {
        return new ShowPrivilegesCommand();
    }

    @Override
    public LogicalPlan visitShowTabletsBelong(ShowTabletsBelongContext ctx) {
        List<Long> tabletIdLists = new ArrayList<>();
        ctx.tabletIds.stream().forEach(tabletToken -> {
            tabletIdLists.add(Long.parseLong(tabletToken.getText()));
        });
        return new ShowTabletsBelongCommand(tabletIdLists);
    }

    @Override
    public LogicalPlan visitShowCollation(ShowCollationContext ctx) {
        String wild = null;
        if (ctx.wildWhere() != null) {
            if (ctx.wildWhere().LIKE() != null) {
                wild = stripQuotes(ctx.wildWhere().STRING_LITERAL().getText());
            } else if (ctx.wildWhere().WHERE() != null) {
                wild = ctx.wildWhere().expression().getText();
            }
        }
        return new ShowCollationCommand(wild);
    }

    @Override
    public LogicalPlan visitAdminCheckTablets(AdminCheckTabletsContext ctx) {
        List<Long> tabletIdLists = new ArrayList<>();
        if (ctx.tabletList() != null) {
            ctx.tabletList().tabletIdList.stream().forEach(tabletToken -> {
                tabletIdLists.add(Long.parseLong(tabletToken.getText()));
            });
        }
        Map<String, String> properties = ctx.properties != null
                ? Maps.newHashMap(visitPropertyClause(ctx.properties))
                : Maps.newHashMap();
        return new AdminCheckTabletsCommand(tabletIdLists, properties);
    }

    @Override
    public LogicalPlan visitShowWarningErrorCount(ShowWarningErrorCountContext ctx) {
        boolean isWarning = ctx.WARNINGS() != null;
        return new ShowWarningErrorCountCommand(isWarning);
    }

    @Override
    public LogicalPlan visitShowStatus(ShowStatusContext ctx) {
        String scope = visitStatementScope(ctx.statementScope()).name();
        return new ShowStatusCommand(scope);
    }

    @Override
    public LogicalPlan visitShowDataSkew(ShowDataSkewContext ctx) {
        TableRefInfo tableRefInfo = visitBaseTableRefContext(ctx.baseTableRef());
        return new ShowDataSkewCommand(tableRefInfo);
    }

    @Override
    public LogicalPlan visitShowData(DorisParser.ShowDataContext ctx) {
        TableNameInfo tableNameInfo = null;
        if (ctx.tableName != null) {
            tableNameInfo = new TableNameInfo(visitMultipartIdentifier(ctx.tableName));
        }
        List<OrderKey> orderKeys = null;
        if (ctx.sortClause() != null) {
            orderKeys = visit(ctx.sortClause().sortItem(), OrderKey.class);
        }
        Map<String, String> properties = ctx.propertyClause() != null
                ? Maps.newHashMap(visitPropertyClause(ctx.propertyClause())) : Maps.newHashMap();
        boolean detailed = ctx.ALL() != null;
        return new ShowDataCommand(tableNameInfo, orderKeys, properties, detailed);
    }

    @Override
    public LogicalPlan visitShowTableCreation(ShowTableCreationContext ctx) {
        String dbName = null;
        String wild = null;
        if (ctx.database != null) {
            List<String> nameParts = visitMultipartIdentifier(ctx.database);
            dbName = nameParts.get(0); // only one entry possible
        }
        if (ctx.STRING_LITERAL() != null) {
            wild = ctx.STRING_LITERAL().getText();
        }
        return new ShowTableCreationCommand(dbName, wild);
    }

    @Override
    public SetType visitStatementScope(StatementScopeContext ctx) {
        SetType statementScope = SetType.DEFAULT;
        if (ctx != null) {
            if (ctx.GLOBAL() != null) {
                statementScope = SetType.GLOBAL;
            } else if (ctx.LOCAL() != null || ctx.SESSION() != null) {
                statementScope = SetType.SESSION;
            }
        }
        return statementScope;
    }

    @Override
    public LogicalPlan visitAdminShowTabletStorageFormat(AdminShowTabletStorageFormatContext ctx) {
        return new ShowTabletStorageFormatCommand(ctx.VERBOSE() != null);
    }

    @Override
    public LogicalPlan visitShowTabletStorageFormat(ShowTabletStorageFormatContext ctx) {
        return new ShowTabletStorageFormatCommand(ctx.VERBOSE() != null);
    }

    @Override
    public LogicalPlan visitShowTabletsFromTable(DorisParser.ShowTabletsFromTableContext ctx) {
        TableNameInfo tableName = new TableNameInfo(visitMultipartIdentifier(ctx.tableName));
        PartitionNamesInfo partitionNamesInfo = null;
        if (ctx.partitionSpec() != null) {
            Pair<Boolean, List<String>> partitionSpec = visitPartitionSpec(ctx.partitionSpec());
            partitionNamesInfo = new PartitionNamesInfo(partitionSpec.first, partitionSpec.second);
        }
        List<OrderKey> orderKeys = null;
        if (ctx.sortClause() != null) {
            orderKeys = visit(ctx.sortClause().sortItem(), OrderKey.class);
        }
        long limit = 0;
        long offset = 0;
        if (ctx.limitClause() != null) {
            limit = ctx.limitClause().limit != null
                    ? Long.parseLong(ctx.limitClause().limit.getText())
                    : 0;
            if (limit < 0) {
                throw new ParseException("Limit requires non-negative number", ctx.limitClause());
            }
            offset = ctx.limitClause().offset != null
                    ? Long.parseLong(ctx.limitClause().offset.getText())
                    : 0;
            if (offset < 0) {
                throw new ParseException("Offset requires non-negative number", ctx.limitClause());
            }
        }
        if (ctx.wildWhere() != null) {
            if (ctx.wildWhere().LIKE() != null) {
                throw new ParseException("Not support like clause");
            } else {
                Expression expr = (Expression) ctx.wildWhere().expression().accept(this);
                return new ShowTabletsFromTableCommand(tableName, partitionNamesInfo, expr, orderKeys, limit, offset);
            }
        }

        return new ShowTabletsFromTableCommand(tableName, partitionNamesInfo, null, orderKeys, limit, offset);
    }

    @Override
    public LogicalPlan visitShowQueryProfile(ShowQueryProfileContext ctx) {
        String queryIdPath = "/";
        if (ctx.queryIdPath != null) {
            queryIdPath = stripQuotes(ctx.queryIdPath.getText());
        }

        long limit = 20;
        if (ctx.limitClause() != null) {
            limit = Long.parseLong(ctx.limitClause().limit.getText());
            if (limit < 0) {
                throw new ParseException("Limit requires non-negative number, got " + String.valueOf(limit));
            }
        }
        return new ShowQueryProfileCommand(queryIdPath, limit);
    }

    @Override
    public LogicalPlan visitSwitchCatalog(SwitchCatalogContext ctx) {
        if (ctx.catalog != null) {
            return new SwitchCommand(ctx.catalog.getText());
        }
        throw new ParseException("catalog name can not be null");
    }

    @Override
    public LogicalPlan visitUseDatabase(UseDatabaseContext ctx) {
        if (ctx.database == null) {
            throw new ParseException("database name can not be null");
        }
        return ctx.catalog != null ? new UseCommand(ctx.catalog.getText(), ctx.database.getText())
                : new UseCommand(ctx.database.getText());
    }

    @Override
    public LogicalPlan visitShowConvertLsc(ShowConvertLscContext ctx) {
        if (ctx.database == null) {
            return new ShowConvertLSCCommand(null);
        }
        List<String> parts = visitMultipartIdentifier(ctx.database);
        String databaseName = parts.get(parts.size() - 1);
        if (parts.size() == 2 && !InternalCatalog.INTERNAL_CATALOG_NAME.equalsIgnoreCase(parts.get(0))) {
            throw new ParseException("The execution of this command is restricted to the internal catalog only.");
        } else if (parts.size() > 2) {
            throw new ParseException("Only one dot can be in the name: " + String.join(".", parts));
        }
        return new ShowConvertLSCCommand(databaseName);
    }

    @Override
    public LogicalPlan visitKillQuery(KillQueryContext ctx) {
        String queryId;
        TerminalNode integerValue = ctx.INTEGER_VALUE();
        if (integerValue != null) {
            queryId = integerValue.getText();
        } else {
            queryId = stripQuotes(ctx.STRING_LITERAL().getText());
        }
        return new KillQueryCommand(queryId);
    }

    @Override
    public LogicalPlan visitKillConnection(DorisParser.KillConnectionContext ctx) {
        int connectionId = Integer.parseInt(ctx.INTEGER_VALUE().getText());
        return new KillConnectionCommand(connectionId);
    }

    @Override
    public Object visitAlterDatabaseSetQuota(AlterDatabaseSetQuotaContext ctx) {
        String databaseName = Optional.ofNullable(ctx.name)
                .map(ParseTree::getText).filter(s -> !s.isEmpty())
                .orElseThrow(() -> new ParseException("database name can not be null"));
        String quota = Optional.ofNullable(ctx.quota)
                .map(ParseTree::getText)
                .orElseGet(() -> Optional.ofNullable(ctx.INTEGER_VALUE())
                        .map(TerminalNode::getText)
                        .orElse(null));
        // Determine the quota type
        QuotaType quotaType;
        if (ctx.DATA() != null) {
            quotaType = QuotaType.DATA;
        } else if (ctx.REPLICA() != null) {
            quotaType = QuotaType.REPLICA;
        } else if (ctx.TRANSACTION() != null) {
            quotaType = QuotaType.TRANSACTION;
        } else {
            quotaType = QuotaType.NONE;
        }
        return new AlterDatabaseSetQuotaCommand(databaseName, quotaType, quota);
    }

    @Override
    public LogicalPlan visitDropDatabase(DropDatabaseContext ctx) {
        boolean ifExists = ctx.EXISTS() != null;
        List<String> databaseNameParts = visitMultipartIdentifier(ctx.name);
        boolean force = ctx.FORCE() != null;
        DropDatabaseInfo databaseInfo = new DropDatabaseInfo(ifExists, databaseNameParts, force);
        return new DropDatabaseCommand(databaseInfo);
    }

    @Override
    public LogicalPlan visitAlterRepository(AlterRepositoryContext ctx) {

        Map<String, String> properties = ctx.propertyClause() != null
                ? Maps.newHashMap(visitPropertyClause(ctx.propertyClause())) : Maps.newHashMap();

        return new AlterRepositoryCommand(ctx.name.getText(), properties);
    }

    @Override
    public LogicalPlan visitShowAnalyze(ShowAnalyzeContext ctx) {
        boolean isAuto = ctx.AUTO() != null;
        List<String> tableName = ctx.tableName == null ? null : visitMultipartIdentifier(ctx.tableName);
        long jobId = ctx.jobId == null ? 0 : Long.parseLong(ctx.jobId.getText());
        String stateKey = ctx.stateKey == null ? null : stripQuotes(ctx.stateKey.getText());
        String stateValue = ctx.stateValue == null ? null : stripQuotes(ctx.stateValue.getText());
        return new ShowAnalyzeCommand(tableName, jobId, stateKey, stateValue, isAuto);
    }

    @Override
    public LogicalPlan visitDropAllBrokerClause(DropAllBrokerClauseContext ctx) {
        String brokerName = stripQuotes(ctx.name.getText());
        AlterSystemOp alterSystemOp = new DropAllBrokerOp(brokerName);
        return new AlterSystemCommand(alterSystemOp, PlanType.ALTER_SYSTEM_DROP_ALL_BROKER);
    }

    @Override
    public LogicalPlan visitAlterSystem(DorisParser.AlterSystemContext ctx) {
        return plan(ctx.alterSystemClause());
    }

    @Override
    public LogicalPlan visitAddBrokerClause(AddBrokerClauseContext ctx) {
        String brokerName = stripQuotes(ctx.name.getText());
        List<String> hostPorts = ctx.hostPorts.stream()
                .map(e -> stripQuotes(e.getText()))
                .collect(Collectors.toList());
        AlterSystemOp alterSystemOp = new AddBrokerOp(brokerName, hostPorts);
        return new AlterSystemCommand(alterSystemOp, PlanType.ALTER_SYSTEM_ADD_BROKER);
    }

    @Override
    public LogicalPlan visitDropBrokerClause(DropBrokerClauseContext ctx) {
        String brokerName = stripQuotes(ctx.name.getText());
        List<String> hostPorts = ctx.hostPorts.stream()
                .map(e -> stripQuotes(e.getText()))
                .collect(Collectors.toList());
        AlterSystemOp alterSystemOp = new DropBrokerOp(brokerName, hostPorts);
        return new AlterSystemCommand(alterSystemOp, PlanType.ALTER_SYSTEM_DROP_BROKER);
    }

    @Override
    public LogicalPlan visitAddBackendClause(AddBackendClauseContext ctx) {
        List<String> hostPorts = ctx.hostPorts.stream()
                .map(e -> stripQuotes(e.getText()))
                .collect(Collectors.toList());
        Map<String, String> properties = visitPropertyClause(ctx.properties);
        AlterSystemOp alterSystemOp = new AddBackendOp(hostPorts, properties);
        return new AlterSystemCommand(alterSystemOp, PlanType.ALTER_SYSTEM_ADD_BACKEND);
    }

    @Override
    public LogicalPlan visitDropBackendClause(DorisParser.DropBackendClauseContext ctx) {
        List<String> hostPorts = ctx.hostPorts.stream()
                .map(e -> stripQuotes(e.getText()))
                .collect(Collectors.toList());
        boolean force = false;
        if (ctx.DROPP() != null) {
            force = true;
        }
        AlterSystemOp alterSystemOp = new DropBackendOp(hostPorts, force);
        return new AlterSystemCommand(alterSystemOp, PlanType.ALTER_SYSTEM_DROP_BACKEND);
    }

    @Override
    public LogicalPlan visitDecommissionBackendClause(DorisParser.DecommissionBackendClauseContext ctx) {
        List<String> hostPorts = ctx.hostPorts.stream()
                .map(e -> stripQuotes(e.getText()))
                .collect(Collectors.toList());
        AlterSystemOp alterSystemOp = new DecommissionBackendOp(hostPorts);
        return new AlterSystemCommand(alterSystemOp, PlanType.ALTER_SYSTEM_DECOMMISSION_BACKEND);
    }

    @Override
    public LogicalPlan visitAddFollowerClause(DorisParser.AddFollowerClauseContext ctx) {
        String hostPort = stripQuotes(ctx.hostPort.getText());
        AlterSystemOp alterSystemOp = new AddFollowerOp(hostPort);
        return new AlterSystemCommand(alterSystemOp, PlanType.ALTER_SYSTEM_ADD_FOLLOWER);
    }

    @Override
    public LogicalPlan visitDropFollowerClause(DorisParser.DropFollowerClauseContext ctx) {
        String hostPort = stripQuotes(ctx.hostPort.getText());
        AlterSystemOp alterSystemOp = new DropFollowerOp(hostPort);
        return new AlterSystemCommand(alterSystemOp, PlanType.ALTER_SYSTEM_DROP_FOLLOWER);
    }

    @Override
    public LogicalPlan visitAddObserverClause(DorisParser.AddObserverClauseContext ctx) {
        String hostPort = stripQuotes(ctx.hostPort.getText());
        AlterSystemOp alterSystemOp = new AddObserverOp(hostPort);
        return new AlterSystemCommand(alterSystemOp, PlanType.ALTER_SYSTEM_ADD_OBSERVER);
    }

    @Override
    public LogicalPlan visitDropObserverClause(DorisParser.DropObserverClauseContext ctx) {
        String hostPort = stripQuotes(ctx.hostPort.getText());
        AlterSystemOp alterSystemOp = new DropObserverOp(hostPort);
        return new AlterSystemCommand(alterSystemOp, PlanType.ALTER_SYSTEM_DROP_OBSERVER);
    }

    @Override
    public LogicalPlan visitAlterLoadErrorUrlClause(DorisParser.AlterLoadErrorUrlClauseContext ctx) {
        Map<String, String> properties = visitPropertyClause(ctx.properties);
        AlterSystemOp alterSystemOp = new AlterLoadErrorUrlOp(properties);
        return new AlterSystemCommand(alterSystemOp, PlanType.ALTER_SYSTEM_SET_LOAD_ERRORS_HU);
    }

    @Override
    public LogicalPlan visitModifyBackendClause(DorisParser.ModifyBackendClauseContext ctx) {
        List<String> hostPorts = ctx.hostPorts.stream()
                .map(e -> stripQuotes(e.getText()))
                .collect(Collectors.toList());
        Map<String, String> properties = visitPropertyItemList(ctx.propertyItemList());
        AlterSystemOp alterSystemOp = new ModifyBackendOp(hostPorts, properties);
        return new AlterSystemCommand(alterSystemOp, PlanType.ALTER_SYSTEM_MODIFY_BACKEND);
    }

    @Override
    public LogicalPlan visitModifyFrontendOrBackendHostNameClause(
            DorisParser.ModifyFrontendOrBackendHostNameClauseContext ctx) {
        String hostPort = stripQuotes(ctx.hostPort.getText());
        String hostName = stripQuotes(ctx.hostName.getText());
        AlterSystemOp alterSystemOp = null;
        if (ctx.FRONTEND() != null) {
            alterSystemOp = new ModifyFrontendOrBackendHostNameOp(hostPort, hostName, ModifyOpType.Frontend);
        } else if (ctx.BACKEND() != null) {
            alterSystemOp = new ModifyFrontendOrBackendHostNameOp(hostPort, hostName, ModifyOpType.Backend);
        }
        return new AlterSystemCommand(alterSystemOp, PlanType.ALTER_SYSTEM_MODIFY_FRONTEND_OR_BACKEND_HOSTNAME);
    }

    @Override
    public LogicalPlan visitShowQueuedAnalyzeJobs(ShowQueuedAnalyzeJobsContext ctx) {
        List<String> tableName = ctx.tableName == null ? null : visitMultipartIdentifier(ctx.tableName);
        String stateKey = ctx.stateKey == null ? null : stripQuotes(ctx.stateKey.getText());
        String stateValue = ctx.stateValue == null ? null : stripQuotes(ctx.stateValue.getText());
        return new ShowQueuedAnalyzeJobsCommand(tableName, stateKey, stateValue);
    }

    @Override
    public LogicalPlan visitShowIndexStats(DorisParser.ShowIndexStatsContext ctx) {
        TableNameInfo tableName = new TableNameInfo(visitMultipartIdentifier(ctx.tableName));
        String indexId = stripQuotes(ctx.indexId.getText());
        return new ShowIndexStatsCommand(tableName, indexId);
    }

    @Override
    public LogicalPlan visitShowTableStatus(DorisParser.ShowTableStatusContext ctx) {
        String ctlName = null;
        String dbName = null;
        if (ctx.database != null) {
            List<String> nameParts = visitMultipartIdentifier(ctx.database);
            if (nameParts.size() == 1) {
                dbName = nameParts.get(0);
            } else if (nameParts.size() == 2) {
                ctlName = nameParts.get(0);
                dbName = nameParts.get(1);
            } else {
                throw new AnalysisException("nameParts in analyze database should be [ctl.]db");
            }
        }

        if (ctx.wildWhere() != null) {
            if (ctx.wildWhere().LIKE() != null) {
                return new ShowTableStatusCommand(dbName, ctlName,
                    stripQuotes(ctx.wildWhere().STRING_LITERAL().getText()), null);
            } else {
                Expression expr = (Expression) ctx.wildWhere().expression().accept(this);
                return new ShowTableStatusCommand(dbName, ctlName, null, expr);
            }
        }
        return new ShowTableStatusCommand(dbName, ctlName);
    }

    @Override
    public LogicalPlan visitShowTables(DorisParser.ShowTablesContext ctx) {
        String ctlName = null;
        String dbName = null;
        if (ctx.database != null) {
            List<String> nameParts = visitMultipartIdentifier(ctx.database);
            if (nameParts.size() == 1) {
                dbName = nameParts.get(0);
            } else if (nameParts.size() == 2) {
                ctlName = nameParts.get(0);
                dbName = nameParts.get(1);
            } else {
                throw new AnalysisException("nameParts in analyze database should be [ctl.]db");
            }
        }

        boolean isVerbose = ctx.FULL() != null;

        if (ctx.wildWhere() != null) {
            if (ctx.wildWhere().LIKE() != null) {
                return new ShowTableCommand(dbName, ctlName, isVerbose,
                        stripQuotes(ctx.wildWhere().STRING_LITERAL().getText()), null, PlanType.SHOW_TABLES);
            } else {
                return new ShowTableCommand(dbName, ctlName, isVerbose, null,
                        getOriginSql(ctx.wildWhere()), PlanType.SHOW_TABLES);
            }
        }
        return new ShowTableCommand(dbName, ctlName, isVerbose, PlanType.SHOW_TABLES);
    }

    @Override
    public Plan visitUnlockTables(UnlockTablesContext ctx) {
        return new UnlockTablesCommand();
    }

    @Override
    public LogicalPlan visitShowViews(DorisParser.ShowViewsContext ctx) {
        String ctlName = null;
        String dbName = null;
        if (ctx.database != null) {
            List<String> nameParts = visitMultipartIdentifier(ctx.database);
            if (nameParts.size() == 1) {
                dbName = nameParts.get(0);
            } else if (nameParts.size() == 2) {
                ctlName = nameParts.get(0);
                dbName = nameParts.get(1);
            } else {
                throw new AnalysisException("nameParts in analyze database should be [ctl.]db");
            }
        }

        boolean isVerbose = ctx.FULL() != null;

        if (ctx.wildWhere() != null) {
            if (ctx.wildWhere().LIKE() != null) {
                return new ShowTableCommand(dbName, ctlName, isVerbose,
                    stripQuotes(ctx.wildWhere().STRING_LITERAL().getText()), null, PlanType.SHOW_VIEWS);
            } else {
                return new ShowTableCommand(dbName, ctlName, isVerbose, null,
                    getOriginSql(ctx.wildWhere()), PlanType.SHOW_VIEWS);
            }
        }
        return new ShowTableCommand(dbName, ctlName, isVerbose, PlanType.SHOW_VIEWS);
    }

    @Override
    public LogicalPlan visitShowTabletId(DorisParser.ShowTabletIdContext ctx) {
        long tabletId = Long.parseLong(ctx.tabletId.getText());
        return new ShowTabletIdCommand(tabletId);
    }

    @Override
    public LogicalPlan visitShowDatabases(DorisParser.ShowDatabasesContext ctx) {
        String ctlName = null;
        if (ctx.catalog != null) {
            ctlName = ctx.catalog.getText();
        }

        if (ctx.wildWhere() != null) {
            if (ctx.wildWhere().LIKE() != null) {
                return new ShowDatabasesCommand(ctlName,
                        stripQuotes(ctx.wildWhere().STRING_LITERAL().getText()), null);
            } else {
                Expression expr = (Expression) ctx.wildWhere().expression().accept(this);
                return new ShowDatabasesCommand(ctlName, null, expr);
            }
        }
        return new ShowDatabasesCommand(ctlName, null, null);
    }

    @Override
    public LogicalPlan visitDescribeTable(DorisParser.DescribeTableContext ctx) {
        TableNameInfo tableName = new TableNameInfo(visitMultipartIdentifier(ctx.multipartIdentifier()));
        PartitionNamesInfo partitionNames = null;
        boolean isTempPart = false;
        if (ctx.specifiedPartition() != null) {
            isTempPart = ctx.specifiedPartition().TEMPORARY() != null;
            if (ctx.specifiedPartition().identifier() != null) {
                partitionNames = new PartitionNamesInfo(isTempPart,
                        ImmutableList.of(ctx.specifiedPartition().identifier().getText()));
            } else {
                partitionNames = new PartitionNamesInfo(isTempPart,
                        visitIdentifierList(ctx.specifiedPartition().identifierList()));
            }
        }
        return new DescribeCommand(tableName, false, partitionNames);
    }

    @Override
    public LogicalPlan visitAnalyzeTable(DorisParser.AnalyzeTableContext ctx) {
        TableNameInfo tableNameInfo = new TableNameInfo(visitMultipartIdentifier(ctx.name));
        PartitionNamesInfo partitionNamesInfo = null;
        if (ctx.partitionSpec() != null) {
            Pair<Boolean, List<String>> partitionSpec = visitPartitionSpec(ctx.partitionSpec());
            partitionNamesInfo = new PartitionNamesInfo(partitionSpec.first, partitionSpec.second);
        }
        List<String> columnNames = null;
        if (ctx.columns != null) {
            columnNames = visitIdentifierList(ctx.columns);
        }
        Map<String, String> propertiesMap = new HashMap<>();
        // default values
        propertiesMap.put(AnalyzeProperties.PROPERTY_SYNC, "false");
        propertiesMap.put(AnalyzeProperties.PROPERTY_ANALYSIS_TYPE, AnalysisInfo.AnalysisType.FUNDAMENTALS.toString());
        for (DorisParser.AnalyzePropertiesContext aps : ctx.analyzeProperties()) {
            Map<String, String> map = visitAnalyzeProperties(aps);
            propertiesMap.putAll(map);
        }
        propertiesMap.putAll(visitPropertyClause(ctx.propertyClause()));
        AnalyzeProperties properties = new AnalyzeProperties(propertiesMap);
        return new AnalyzeTableCommand(tableNameInfo,
                partitionNamesInfo, columnNames, properties);
    }

    @Override
    public LogicalPlan visitAnalyzeDatabase(DorisParser.AnalyzeDatabaseContext ctx) {
        String ctlName = null;
        String dbName = null;
        List<String> nameParts = visitMultipartIdentifier(ctx.name);
        if (nameParts.size() == 1) {
            dbName = nameParts.get(0);
        } else if (nameParts.size() == 2) {
            ctlName = nameParts.get(0);
            dbName = nameParts.get(1);
        } else {
            throw new AnalysisException("nameParts in analyze database should be [ctl.]db");
        }

        Map<String, String> propertiesMap = new HashMap<>();
        // default values
        propertiesMap.put(AnalyzeProperties.PROPERTY_SYNC, "false");
        propertiesMap.put(AnalyzeProperties.PROPERTY_ANALYSIS_TYPE, AnalysisInfo.AnalysisType.FUNDAMENTALS.toString());
        for (DorisParser.AnalyzePropertiesContext aps : ctx.analyzeProperties()) {
            Map<String, String> map = visitAnalyzeProperties(aps);
            propertiesMap.putAll(map);
        }
        propertiesMap.putAll(visitPropertyClause(ctx.propertyClause()));
        AnalyzeProperties properties = new AnalyzeProperties(propertiesMap);
        return new AnalyzeDatabaseCommand(ctlName, dbName, properties);
    }

    @Override
    public Map<String, String> visitAnalyzeProperties(DorisParser.AnalyzePropertiesContext ctx) {
        Map<String, String> properties = new HashMap<>();
        if (ctx.SYNC() != null) {
            properties.put(AnalyzeProperties.PROPERTY_SYNC, "true");
        } else if (ctx.INCREMENTAL() != null) {
            properties.put(AnalyzeProperties.PROPERTY_INCREMENTAL, "true");
        } else if (ctx.FULL() != null) {
            properties.put(AnalyzeProperties.PROPERTY_FORCE_FULL, "true");
        } else if (ctx.SQL() != null) {
            properties.put(AnalyzeProperties.PROPERTY_EXTERNAL_TABLE_USE_SQL, "true");
        } else if (ctx.HISTOGRAM() != null) {
            properties.put(AnalyzeProperties.PROPERTY_ANALYSIS_TYPE, AnalysisInfo.AnalysisType.HISTOGRAM.toString());
        } else if (ctx.SAMPLE() != null) {
            if (ctx.ROWS() != null) {
                properties.put(AnalyzeProperties.PROPERTY_SAMPLE_ROWS, ctx.INTEGER_VALUE().getText());
            } else if (ctx.PERCENT() != null) {
                properties.put(AnalyzeProperties.PROPERTY_SAMPLE_PERCENT, ctx.INTEGER_VALUE().getText());
            }
        } else if (ctx.BUCKETS() != null) {
            properties.put(AnalyzeProperties.PROPERTY_NUM_BUCKETS, ctx.INTEGER_VALUE().getText());
        } else if (ctx.PERIOD() != null) {
            properties.put(AnalyzeProperties.PROPERTY_PERIOD_SECONDS, ctx.INTEGER_VALUE().getText());
        } else if (ctx.CRON() != null) {
            properties.put(AnalyzeProperties.PROPERTY_PERIOD_CRON, ctx.STRING_LITERAL().getText());
        }
        return properties;
    }

    @Override
    public LogicalPlan visitShowColumnHistogramStats(ShowColumnHistogramStatsContext ctx) {
        TableNameInfo tableNameInfo = new TableNameInfo(visitMultipartIdentifier(ctx.tableName));
        List<String> columnNames = visitIdentifierList(ctx.columnList);
        return new ShowColumnHistogramStatsCommand(tableNameInfo, columnNames);
    }

    @Override
    public LogicalPlan visitDescribeTableAll(DorisParser.DescribeTableAllContext ctx) {
        TableNameInfo tableName = new TableNameInfo(visitMultipartIdentifier(ctx.multipartIdentifier()));
        return new DescribeCommand(tableName, true, null);
    }

    @Override
    public String visitTableAlias(DorisParser.TableAliasContext ctx) {
        if (ctx.identifierList() != null) {
            throw new ParseException("Do not implemented", ctx);
        }
        return ctx.strictIdentifier() != null ? ctx.strictIdentifier().getText() : null;
    }

    @Override
    public LogicalPlan visitDescribeTableValuedFunction(DorisParser.DescribeTableValuedFunctionContext ctx) {
        String tvfName = ctx.tvfName.getText();
        String alias = visitTableAlias(ctx.tableAlias());
        Map<String, String> params = visitPropertyItemList(ctx.properties);

        TableValuedFunctionRef tableValuedFunctionRef = null;
        try {
            tableValuedFunctionRef = new TableValuedFunctionRef(tvfName, alias, params);
        } catch (org.apache.doris.common.AnalysisException e) {
            throw new AnalysisException(e.getDetailMessage());
        }
        return new DescribeCommand(tableValuedFunctionRef);
    }

    @Override
    public LogicalPlan visitAlterUser(DorisParser.AlterUserContext ctx) {
        boolean ifExist = ctx.EXISTS() != null;
        UserDesc userDesc = visitGrantUserIdentify(ctx.grantUserIdentify());
        PasswordOptions passwordOptions = visitPasswordOption(ctx.passwordOption());
        String comment = ctx.STRING_LITERAL() != null ? stripQuotes(ctx.STRING_LITERAL().getText()) : null;
        AlterUserInfo alterUserInfo = new AlterUserInfo(ifExist, userDesc, passwordOptions, comment);
        return new AlterUserCommand(alterUserInfo);
    }

    @Override
    public LogicalPlan visitShowTableStats(DorisParser.ShowTableStatsContext ctx) {
        if (ctx.tableId != null) {
            return new ShowTableStatsCommand(Long.parseLong(ctx.tableId.getText()));
        } else {
            TableNameInfo tableNameInfo = new TableNameInfo(visitMultipartIdentifier(ctx.tableName));

            PartitionNamesInfo partitionNamesInfo = null;
            if (ctx.partitionSpec() != null) {
                Pair<Boolean, List<String>> partitionSpec = visitPartitionSpec(ctx.partitionSpec());
                partitionNamesInfo = new PartitionNamesInfo(partitionSpec.first, partitionSpec.second);
            }

            List<String> columnNames = new ArrayList<>();
            if (ctx.columnList != null) {
                columnNames.addAll(visitIdentifierList(ctx.columnList));
            }
            return new ShowTableStatsCommand(tableNameInfo, columnNames, partitionNamesInfo);
        }
    }

    @Override
    public LogicalPlan visitDropStats(DorisParser.DropStatsContext ctx) {
        TableNameInfo tableNameInfo = new TableNameInfo(visitMultipartIdentifier(ctx.tableName));

        Set<String> columnNames = new HashSet<>();
        if (ctx.identifierList() != null) {
            columnNames.addAll(visitIdentifierList(ctx.identifierList()));
        }

        PartitionNamesInfo partitionNamesInfo = null;
        if (ctx.partitionSpec() != null) {
            Pair<Boolean, List<String>> partitionSpec = visitPartitionSpec(ctx.partitionSpec());
            partitionNamesInfo = new PartitionNamesInfo(partitionSpec.first, partitionSpec.second);
        }
        return new DropStatsCommand(tableNameInfo, columnNames, partitionNamesInfo);
    }

    @Override
    public LogicalPlan visitDropCachedStats(DorisParser.DropCachedStatsContext ctx) {
        TableNameInfo tableNameInfo = new TableNameInfo(visitMultipartIdentifier(ctx.tableName));
        return new DropCachedStatsCommand(tableNameInfo);
    }

    @Override
    public LogicalPlan visitDropExpiredStats(DorisParser.DropExpiredStatsContext ctx) {
        return new DropExpiredStatsCommand();
    }

    @Override
    public LogicalPlan visitShowClusters(ShowClustersContext ctx) {
        boolean showComputeGroups = ctx.COMPUTE() != null;
        return new ShowClustersCommand(showComputeGroups);
    }

    @Override
    public LogicalPlan visitAlterTableStats(DorisParser.AlterTableStatsContext ctx) {
        TableNameInfo tableNameInfo = new TableNameInfo(visitMultipartIdentifier(ctx.name));
        PartitionNamesInfo partitionNamesInfo = null;
        if (ctx.partitionSpec() != null) {
            Pair<Boolean, List<String>> partitionSpec = visitPartitionSpec(ctx.partitionSpec());
            partitionNamesInfo = new PartitionNamesInfo(partitionSpec.first, partitionSpec.second);
        }
        Map<String, String> properties = visitPropertyItemList(ctx.propertyItemList());
        return new AlterTableStatsCommand(tableNameInfo, partitionNamesInfo, properties);
    }

    @Override
    public LogicalPlan visitAlterColumnStats(DorisParser.AlterColumnStatsContext ctx) {
        TableNameInfo tableNameInfo = new TableNameInfo(visitMultipartIdentifier(ctx.name));
        PartitionNamesInfo partitionNamesInfo = null;
        if (ctx.partitionSpec() != null) {
            Pair<Boolean, List<String>> partitionSpec = visitPartitionSpec(ctx.partitionSpec());
            partitionNamesInfo = new PartitionNamesInfo(partitionSpec.first, partitionSpec.second);
        }

        String index = ctx.indexName != null ? ctx.indexName.getText() : null;
        String columnName = ctx.columnName.getText();
        Map<String, String> properties = visitPropertyItemList(ctx.propertyItemList());
        return new AlterColumnStatsCommand(tableNameInfo,
            partitionNamesInfo,
            index,
            columnName,
            properties);
    }

    @Override
<<<<<<< HEAD
    public LogicalPlan visitAdminSetReplicaStatus(DorisParser.AdminSetReplicaStatusContext ctx) {
        Map<String, String> properties = visitPropertyItemList(ctx.propertyItemList());
        return new AdminSetReplicaStatusCommand(properties);
    }

    @Override
    public LogicalPlan visitAdminRepairTable(DorisParser.AdminRepairTableContext ctx) {
        TableRefInfo tableRefInfo = visitBaseTableRefContext(ctx.baseTableRef());
        return new AdminRepairTableCommand(tableRefInfo);
    }

    @Override
    public LogicalPlan visitAdminCancelRepairTable(DorisParser.AdminCancelRepairTableContext ctx) {
        TableRefInfo tableRefInfo = visitBaseTableRefContext(ctx.baseTableRef());
        return new AdminCancelRepairTableCommand(tableRefInfo);
=======
    public LogicalPlan visitPauseRoutineLoad(DorisParser.PauseRoutineLoadContext ctx) {
        List<String> labelParts = visitMultipartIdentifier(ctx.label);
        String jobName;
        String dbName = null;
        if (labelParts.size() == 1) {
            jobName = labelParts.get(0);
        } else if (labelParts.size() == 2) {
            dbName = labelParts.get(0);
            jobName = labelParts.get(1);
        } else {
            throw new ParseException("only support [<db>.]<job_name>", ctx.label);
        }
        LabelNameInfo labelNameInfo = new LabelNameInfo(dbName, jobName);
        return new PauseRoutineLoadCommand(labelNameInfo);
    }

    @Override
    public LogicalPlan visitPauseAllRoutineLoad(DorisParser.PauseAllRoutineLoadContext ctx) {
        return new PauseRoutineLoadCommand();
    }

    @Override
    public LogicalPlan visitResumeRoutineLoad(DorisParser.ResumeRoutineLoadContext ctx) {
        List<String> labelParts = visitMultipartIdentifier(ctx.label);
        String jobName;
        String dbName = null;
        if (labelParts.size() == 1) {
            jobName = labelParts.get(0);
        } else if (labelParts.size() == 2) {
            dbName = labelParts.get(0);
            jobName = labelParts.get(1);
        } else {
            throw new ParseException("only support [<db>.]<job_name>", ctx.label);
        }
        LabelNameInfo labelNameInfo = new LabelNameInfo(dbName, jobName);
        return new ResumeRoutineLoadCommand(labelNameInfo);
    }

    @Override
    public LogicalPlan visitResumeAllRoutineLoad(DorisParser.ResumeAllRoutineLoadContext ctx) {
        return new ResumeRoutineLoadCommand();
    }

    @Override
    public LogicalPlan visitStopRoutineLoad(DorisParser.StopRoutineLoadContext ctx) {
        List<String> labelParts = visitMultipartIdentifier(ctx.label);
        String jobName;
        String dbName = null;
        if (labelParts.size() == 1) {
            jobName = labelParts.get(0);
        } else if (labelParts.size() == 2) {
            dbName = labelParts.get(0);
            jobName = labelParts.get(1);
        } else {
            throw new ParseException("only support [<db>.]<job_name>", ctx.label);
        }
        LabelNameInfo labelNameInfo = new LabelNameInfo(dbName, jobName);
        return new StopRoutineLoadCommand(labelNameInfo);
>>>>>>> a1d9af32
    }

    public LogicalPlan visitCleanAllQueryStats(DorisParser.CleanAllQueryStatsContext ctx) {
        return new CleanQueryStatsCommand();
    }

    @Override
    public LogicalPlan visitCleanQueryStats(DorisParser.CleanQueryStatsContext ctx) {
        if (ctx.database != null) {
            return new CleanQueryStatsCommand(ctx.identifier().getText());
        } else {
            TableNameInfo tableNameInfo = new TableNameInfo(visitMultipartIdentifier(ctx.table));
            return new CleanQueryStatsCommand(tableNameInfo);
        }
    }

    @Override
    public LogicalPlan visitStopDataSyncJob(DorisParser.StopDataSyncJobContext ctx) {
        List<String> nameParts = visitMultipartIdentifier(ctx.name);
        int size = nameParts.size();
        String jobName = nameParts.get(size - 1);
        String dbName;
        if (size == 1) {
            dbName = null;
        } else if (size == 2) {
            dbName = nameParts.get(0);
        } else {
            throw new ParseException("only support [<db>.]<job_name>", ctx.name);
        }
        SyncJobName syncJobName = new SyncJobName(jobName, dbName);
        return new StopDataSyncJobCommand(syncJobName);
    }

    @Override
    public LogicalPlan visitResumeDataSyncJob(DorisParser.ResumeDataSyncJobContext ctx) {
        List<String> nameParts = visitMultipartIdentifier(ctx.name);
        int size = nameParts.size();
        String jobName = nameParts.get(size - 1);
        String dbName;
        if (size == 1) {
            dbName = null;
        } else if (size == 2) {
            dbName = nameParts.get(0);
        } else {
            throw new ParseException("only support [<db>.]<job_name>", ctx.name);
        }
        SyncJobName syncJobName = new SyncJobName(jobName, dbName);
        return new ResumeDataSyncJobCommand(syncJobName);
    }

    @Override
    public LogicalPlan visitPauseDataSyncJob(DorisParser.PauseDataSyncJobContext ctx) {
        List<String> nameParts = visitMultipartIdentifier(ctx.name);
        int size = nameParts.size();
        String jobName = nameParts.get(size - 1);
        String dbName;
        if (size == 1) {
            dbName = null;
        } else if (size == 2) {
            dbName = nameParts.get(0);
        } else {
            throw new ParseException("only support [<db>.]<job_name>", ctx.name);
        }
        SyncJobName syncJobName = new SyncJobName(jobName, dbName);
        return new PauseDataSyncJobCommand(syncJobName);
    }

    @Override
    public List<ChannelDescription> visitChannelDescriptions(DorisParser.ChannelDescriptionsContext ctx) {
        List<ChannelDescription> channelDescriptions = new ArrayList<>();
        for (DorisParser.ChannelDescriptionContext channelDescriptionContext : ctx.channelDescription()) {
            List<String> soureParts = visitMultipartIdentifier(channelDescriptionContext.source);
            if (soureParts.size() != 2) {
                throw new ParseException("only support mysql_db.src_tbl", channelDescriptionContext.source);
            }
            TableNameInfo srcTableInfo = new TableNameInfo(soureParts);

            List<String> targetParts = visitMultipartIdentifier(channelDescriptionContext.destination);
            if (targetParts.isEmpty()) {
                throw new ParseException("contains at least one target table", channelDescriptionContext.destination);
            }
            TableNameInfo targetTableInfo = new TableNameInfo(targetParts);

            PartitionNamesInfo partitionNamesInfo = null;
            if (channelDescriptionContext.partitionSpec() != null) {
                Pair<Boolean, List<String>> partitionSpec =
                        visitPartitionSpec(channelDescriptionContext.partitionSpec());
                partitionNamesInfo = new PartitionNamesInfo(partitionSpec.first, partitionSpec.second);
            }

            List<String> columns;
            if (channelDescriptionContext.columnList != null) {
                columns = visitIdentifierList(channelDescriptionContext.columnList);
            } else {
                columns = ImmutableList.of();
            }

            ChannelDescription channelDescription = new ChannelDescription(
                    srcTableInfo.getDb(),
                    srcTableInfo.getTbl(),
                    targetTableInfo.getTbl(),
                    partitionNamesInfo != null ? partitionNamesInfo.translateToLegacyPartitionNames() : null,
                    columns
            );
            channelDescriptions.add(channelDescription);
        }
        return channelDescriptions;
    }

    @Override
    public LogicalPlan visitCreateDataSyncJob(DorisParser.CreateDataSyncJobContext ctx) {
        List<ChannelDescription> channelDescriptions = visitChannelDescriptions(ctx.channelDescriptions());
        List<String> labelParts = visitMultipartIdentifier(ctx.label);
        int size = labelParts.size();
        String jobName = labelParts.get(size - 1);
        String dbName;
        if (size == 1) {
            dbName = null;
        } else if (size == 2) {
            dbName = labelParts.get(0);
        } else {
            throw new ParseException("only support [<db>.]<job_name>", ctx.label);
        }

        Map<String, String> propertieItem = visitPropertyItemList(ctx.propertyItemList());
        BinlogDesc binlogDesc = new BinlogDesc(propertieItem);
        Map<String, String> properties = visitPropertyClause(ctx.properties);
        CreateDataSyncJobCommand createDataSyncJobCommand = new CreateDataSyncJobCommand(
                dbName,
                jobName,
                channelDescriptions,
                binlogDesc,
                properties
        );
        return createDataSyncJobCommand;
    }

    public LogicalPlan visitDropResource(DorisParser.DropResourceContext ctx) {
        boolean ifExist = ctx.EXISTS() != null;
        String resouceName = visitIdentifierOrText(ctx.identifierOrText());
        return new DropResourceCommand(ifExist, resouceName);
    }

    @Override
    public LogicalPlan visitDropRowPolicy(DorisParser.DropRowPolicyContext ctx) {
        boolean ifExist = ctx.EXISTS() != null;
        String policyName = ctx.policyName.getText();
        TableNameInfo tableNameInfo = new TableNameInfo(visitMultipartIdentifier(ctx.tableName));
        UserIdentity userIdentity = ctx.userIdentify() != null ? visitUserIdentify(ctx.userIdentify()) : null;
        String roleName = ctx.roleName != null ? ctx.roleName.getText() : null;
        return new DropRowPolicyCommand(ifExist, policyName, tableNameInfo, userIdentity, roleName);
    }

    @Override
    public LogicalPlan visitTransactionBegin(DorisParser.TransactionBeginContext ctx) {
        if (ctx.LABEL() != null) {
            return new TransactionBeginCommand(ctx.identifier().getText());
        } else {
            return new TransactionBeginCommand();
        }
    }

    @Override
    public LogicalPlan visitTranscationCommit(DorisParser.TranscationCommitContext ctx) {
        return new TransactionCommitCommand();
    }

    @Override
    public LogicalPlan visitTransactionRollback(DorisParser.TransactionRollbackContext ctx) {
        return new TransactionRollbackCommand();
    }

    public LogicalPlan visitDropAnalyzeJob(DorisParser.DropAnalyzeJobContext ctx) {
        long jobId = Long.parseLong(ctx.INTEGER_VALUE().getText());
        return new DropAnalyzeJobCommand(jobId);
    }

    @Override
    public LogicalPlan visitKillAnalyzeJob(DorisParser.KillAnalyzeJobContext ctx) {
        long jobId = Long.parseLong(ctx.jobId.getText());
        return new KillAnalyzeJobCommand(jobId);
    }

    @Override
    public PasswordOptions visitPasswordOption(DorisParser.PasswordOptionContext ctx) {
        int historyPolicy = PasswordOptions.UNSET;
        long expirePolicySecond = PasswordOptions.UNSET;
        int reusePolicy = PasswordOptions.UNSET;
        int loginAttempts = PasswordOptions.UNSET;
        long passwordLockSecond = PasswordOptions.UNSET;
        int accountUnlocked = PasswordOptions.UNSET;

        if (ctx.historyDefault != null) {
            historyPolicy = -1;
        } else if (ctx.historyValue != null) {
            historyPolicy = Integer.parseInt(ctx.historyValue.getText());
        }

        if (ctx.expireDefault != null) {
            expirePolicySecond = -1;
        } else if (ctx.expireNever != null) {
            expirePolicySecond = 0;
        } else if (ctx.expireValue != null) {
            long value = Long.parseLong(ctx.expireValue.getText());
            expirePolicySecond = ParserUtils.getSecond(value, ctx.expireTimeUnit.getText());
        }

        if (ctx.reuseValue != null) {
            reusePolicy = Integer.parseInt(ctx.reuseValue.getText());
        }

        if (ctx.attemptsValue != null) {
            loginAttempts = Integer.parseInt(ctx.attemptsValue.getText());
        }

        if (ctx.lockUnbounded != null) {
            passwordLockSecond = -1;
        } else if (ctx.lockValue != null) {
            long value = Long.parseLong(ctx.lockValue.getText());
            passwordLockSecond = ParserUtils.getSecond(value, ctx.lockTimeUint.getText());
        }

        if (ctx.ACCOUNT_LOCK() != null) {
            accountUnlocked = -1;
        } else if (ctx.ACCOUNT_UNLOCK() != null) {
            accountUnlocked = 1;
        }

        return new PasswordOptions(expirePolicySecond,
            historyPolicy,
            reusePolicy,
            loginAttempts,
            passwordLockSecond,
            accountUnlocked);
    }

    @Override
    public LogicalPlan visitCreateUser(CreateUserContext ctx) {
        String comment = visitCommentSpec(ctx.commentSpec());
        PasswordOptions passwordOptions = visitPasswordOption(ctx.passwordOption());
        UserDesc userDesc = (UserDesc) ctx.grantUserIdentify().accept(this);

        String role = null;
        if (ctx.role != null) {
            role = stripQuotes(ctx.role.getText());
        }

        CreateUserInfo userInfo = new CreateUserInfo(ctx.IF() != null,
                userDesc,
                role,
                passwordOptions,
                comment);

        return new CreateUserCommand(userInfo);
    }

    @Override
    public UserDesc visitGrantUserIdentify(DorisParser.GrantUserIdentifyContext ctx) {
        UserIdentity userIdentity = visitUserIdentify(ctx.userIdentify());
        if (ctx.IDENTIFIED() == null) {
            return new UserDesc(userIdentity);
        }
        String password = stripQuotes(ctx.STRING_LITERAL().getText());
        boolean isPlain = ctx.PASSWORD() == null;
        return new UserDesc(userIdentity, new PassVar(password, isPlain));
    }

    @Override
    public LogicalPlan visitCreateResource(DorisParser.CreateResourceContext ctx) {
        String resourceName = visitIdentifierOrText(ctx.name);
        ImmutableMap<String, String> properties = ImmutableMap.copyOf(visitPropertyClause(ctx.properties));

        CreateResourceInfo createResourceInfo = new CreateResourceInfo(
                ctx.EXTERNAL() != null,
                ctx.IF() != null,
                resourceName,
                properties
        );

        return new CreateResourceCommand(createResourceInfo);
    }

    @Override
    public LogicalPlan visitCreateDictionary(CreateDictionaryContext ctx) {
        List<String> nameParts = visitMultipartIdentifier(ctx.name);
        String dbName = null;
        String dictName = null;
        if (nameParts.size() == 1) {
            dictName = nameParts.get(0);
        } else if (nameParts.size() == 2) {
            dbName = nameParts.get(0);
            dictName = nameParts.get(1);
        } else {
            throw new AnalysisException("Dictionary name should be [db.]dictionary_name");
        }

        // the source tableName parts
        String sCatalogName = null;
        String sDbName = null;
        String sTableName = null;
        List<String> sourceNames = visitMultipartIdentifier(ctx.source);
        if (sourceNames.size() == 1) {
            sTableName = sourceNames.get(0);
        } else if (sourceNames.size() == 2) {
            sDbName = sourceNames.get(0);
            sTableName = sourceNames.get(1);
        } else if (sourceNames.size() == 3) {
            sCatalogName = sourceNames.get(0);
            sDbName = sourceNames.get(1);
            sTableName = sourceNames.get(2);
        } else {
            throw new AnalysisException("nameParts in create table should be [ctl.][db.]tbl");
        }

        List<DictionaryColumnDefinition> columns = new ArrayList<>();
        for (DictionaryColumnDefContext colCtx : ctx.dictionaryColumnDefs().dictionaryColumnDef()) {
            String colName = colCtx.colName.getText();
            boolean isKey = colCtx.columnType.getType() == DorisParser.KEY;
            columns.add(new DictionaryColumnDefinition(colName, isKey));
        }

        Map<String, String> properties = ctx.properties != null ? Maps.newHashMap(visitPropertyClause(ctx.properties))
                : Maps.newHashMap();

        LayoutType layoutType;
        try {
            layoutType = LayoutType.of(ctx.layoutType.getText());
        } catch (IllegalArgumentException e) {
            throw new AnalysisException(
                    "Unknown layout type: " + ctx.layoutType.getText() + ". must be IP_TRIE or HASH_MAP");
        }

        return new CreateDictionaryCommand(ctx.EXISTS() != null, // if not exists
                dbName, dictName, sCatalogName, sDbName, sTableName, columns, properties, layoutType);
    }

    @Override
    public LogicalPlan visitDropDictionary(DropDictionaryContext ctx) {
        List<String> nameParts = visitMultipartIdentifier(ctx.name);
        if (nameParts.size() == 0 || nameParts.size() > 2) {
            throw new AnalysisException("Dictionary name should be [db.]dictionary_name");
        }
        String dbName;
        String dictName;
        if (nameParts.size() == 1) { // only dict name
            dbName = null;
            dictName = nameParts.get(0);
        } else {
            dbName = nameParts.get(0);
            dictName = nameParts.get(1);
        }

        return new DropDictionaryCommand(dbName, dictName, ctx.EXISTS() != null);
    }

    @Override
    public Plan visitShowDictionaries(ShowDictionariesContext ctx) {
        String wild = null;
        if (ctx.wildWhere() != null) {
            if (ctx.wildWhere().LIKE() != null) {
                // if like, it's a pattern
                wild = stripQuotes(ctx.wildWhere().STRING_LITERAL().getText());
            } else if (ctx.wildWhere().WHERE() != null) {
                // if where, it's a expression
                wild = ctx.wildWhere().expression().getText();
            }
        }
        try {
            return new ShowDictionariesCommand(wild);
        } catch (org.apache.doris.common.AnalysisException e) {
            throw new ParseException(e.getMessage());
        }
    }

    @Override
    public Plan visitDescribeDictionary(DescribeDictionaryContext ctx) {
        List<String> nameParts = visitMultipartIdentifier(ctx.multipartIdentifier());
        if (nameParts.size() == 0 || nameParts.size() > 2) {
            throw new AnalysisException("Dictionary name should be [db.]dictionary_name");
        }
        String dbName;
        String dictName;
        if (nameParts.size() == 1) { // only dict name
            dbName = null;
            dictName = nameParts.get(0);
        } else {
            dbName = nameParts.get(0);
            dictName = nameParts.get(1);
        }

        return new ExplainDictionaryCommand(dbName, dictName);
    }

    @Override
    public LogicalPlan visitRefreshDictionary(RefreshDictionaryContext ctx) {
        List<String> nameParts = visitMultipartIdentifier(ctx.name);
        if (nameParts.size() == 0 || nameParts.size() > 2) {
            throw new AnalysisException("Dictionary name should be [db.]dictionary_name");
        }
        String dbName;
        String dictName;
        if (nameParts.size() == 1) { // only dict name
            dbName = null;
            dictName = nameParts.get(0);
        } else {
            dbName = nameParts.get(0);
            dictName = nameParts.get(1);
        }

        return new RefreshDictionaryCommand(dbName, dictName);
    }
}<|MERGE_RESOLUTION|>--- conflicted
+++ resolved
@@ -6672,7 +6672,6 @@
     }
 
     @Override
-<<<<<<< HEAD
     public LogicalPlan visitAdminSetReplicaStatus(DorisParser.AdminSetReplicaStatusContext ctx) {
         Map<String, String> properties = visitPropertyItemList(ctx.propertyItemList());
         return new AdminSetReplicaStatusCommand(properties);
@@ -6688,7 +6687,8 @@
     public LogicalPlan visitAdminCancelRepairTable(DorisParser.AdminCancelRepairTableContext ctx) {
         TableRefInfo tableRefInfo = visitBaseTableRefContext(ctx.baseTableRef());
         return new AdminCancelRepairTableCommand(tableRefInfo);
-=======
+    }
+
     public LogicalPlan visitPauseRoutineLoad(DorisParser.PauseRoutineLoadContext ctx) {
         List<String> labelParts = visitMultipartIdentifier(ctx.label);
         String jobName;
@@ -6747,7 +6747,6 @@
         }
         LabelNameInfo labelNameInfo = new LabelNameInfo(dbName, jobName);
         return new StopRoutineLoadCommand(labelNameInfo);
->>>>>>> a1d9af32
     }
 
     public LogicalPlan visitCleanAllQueryStats(DorisParser.CleanAllQueryStatsContext ctx) {
