--- conflicted
+++ resolved
@@ -747,11 +747,8 @@
 import org.apache.doris.nereids.trees.plans.commands.ShowResourcesCommand;
 import org.apache.doris.nereids.trees.plans.commands.ShowRestoreCommand;
 import org.apache.doris.nereids.trees.plans.commands.ShowRolesCommand;
-<<<<<<< HEAD
 import org.apache.doris.nereids.trees.plans.commands.ShowRoutineLoadCommand;
-=======
 import org.apache.doris.nereids.trees.plans.commands.ShowRoutineLoadTaskCommand;
->>>>>>> 5e067083
 import org.apache.doris.nereids.trees.plans.commands.ShowRowPolicyCommand;
 import org.apache.doris.nereids.trees.plans.commands.ShowSmallFilesCommand;
 import org.apache.doris.nereids.trees.plans.commands.ShowSnapshotCommand;
@@ -8001,7 +7998,6 @@
     }
 
     @Override
-<<<<<<< HEAD
     public LogicalPlan visitShowRoutineLoad(DorisParser.ShowRoutineLoadContext ctx) {
         LabelNameInfo labelNameInfo = null;
         if (ctx.label != null) {
@@ -8026,7 +8022,9 @@
 
         boolean isAll = ctx.ALL() != null;
         return new ShowRoutineLoadCommand(labelNameInfo, pattern, isAll);
-=======
+    }
+
+    @Override
     public LogicalPlan visitShowRoutineLoadTask(DorisParser.ShowRoutineLoadTaskContext ctx) {
         String dbName = null;
         if (ctx.database != null) {
@@ -8039,7 +8037,6 @@
         }
 
         return new ShowRoutineLoadTaskCommand(dbName, whereClause);
->>>>>>> 5e067083
     }
 
     @Override
