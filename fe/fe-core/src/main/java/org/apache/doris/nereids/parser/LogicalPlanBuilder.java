// Licensed to the Apache Software Foundation (ASF) under one
// or more contributor license agreements.  See the NOTICE file
// distributed with this work for additional information
// regarding copyright ownership.  The ASF licenses this file
// to you under the Apache License, Version 2.0 (the
// "License"); you may not use this file except in compliance
// with the License.  You may obtain a copy of the License at
//
//   http://www.apache.org/licenses/LICENSE-2.0
//
// Unless required by applicable law or agreed to in writing,
// software distributed under the License is distributed on an
// "AS IS" BASIS, WITHOUT WARRANTIES OR CONDITIONS OF ANY
// KIND, either express or implied.  See the License for the
// specific language governing permissions and limitations
// under the License.

package org.apache.doris.nereids.parser;

import org.apache.doris.alter.QuotaType;
import org.apache.doris.analysis.AnalyzeProperties;
import org.apache.doris.analysis.ArithmeticExpr.Operator;
import org.apache.doris.analysis.BrokerDesc;
import org.apache.doris.analysis.ColumnNullableType;
import org.apache.doris.analysis.ColumnPosition;
import org.apache.doris.analysis.DbName;
import org.apache.doris.analysis.EncryptKeyName;
import org.apache.doris.analysis.FunctionName;
import org.apache.doris.analysis.PartitionNames;
import org.apache.doris.analysis.PassVar;
import org.apache.doris.analysis.PasswordOptions;
import org.apache.doris.analysis.SetType;
import org.apache.doris.analysis.StorageBackend;
import org.apache.doris.analysis.TableName;
import org.apache.doris.analysis.TableScanParams;
import org.apache.doris.analysis.TableSnapshot;
import org.apache.doris.analysis.TableValuedFunctionRef;
import org.apache.doris.analysis.UserDesc;
import org.apache.doris.analysis.UserIdentity;
import org.apache.doris.catalog.AggregateType;
import org.apache.doris.catalog.BuiltinAggregateFunctions;
import org.apache.doris.catalog.Env;
import org.apache.doris.catalog.InfoSchemaDb;
import org.apache.doris.catalog.KeysType;
import org.apache.doris.catalog.ScalarType;
import org.apache.doris.common.Config;
import org.apache.doris.common.FeConstants;
import org.apache.doris.common.Pair;
import org.apache.doris.datasource.InternalCatalog;
import org.apache.doris.job.common.IntervalUnit;
import org.apache.doris.load.loadv2.LoadTask;
import org.apache.doris.mtmv.MTMVPartitionInfo.MTMVPartitionType;
import org.apache.doris.mtmv.MTMVRefreshEnum.BuildMode;
import org.apache.doris.mtmv.MTMVRefreshEnum.RefreshMethod;
import org.apache.doris.mtmv.MTMVRefreshEnum.RefreshTrigger;
import org.apache.doris.mtmv.MTMVRefreshInfo;
import org.apache.doris.mtmv.MTMVRefreshSchedule;
import org.apache.doris.mtmv.MTMVRefreshTriggerInfo;
import org.apache.doris.nereids.DorisParser;
import org.apache.doris.nereids.DorisParser.AddBackendClauseContext;
import org.apache.doris.nereids.DorisParser.AddBrokerClauseContext;
import org.apache.doris.nereids.DorisParser.AddColumnClauseContext;
import org.apache.doris.nereids.DorisParser.AddColumnsClauseContext;
import org.apache.doris.nereids.DorisParser.AddConstraintContext;
import org.apache.doris.nereids.DorisParser.AddIndexClauseContext;
import org.apache.doris.nereids.DorisParser.AddPartitionClauseContext;
import org.apache.doris.nereids.DorisParser.AddRollupClauseContext;
import org.apache.doris.nereids.DorisParser.AdminCancelRebalanceDiskContext;
import org.apache.doris.nereids.DorisParser.AdminCheckTabletsContext;
import org.apache.doris.nereids.DorisParser.AdminCompactTableContext;
import org.apache.doris.nereids.DorisParser.AdminDiagnoseTabletContext;
import org.apache.doris.nereids.DorisParser.AdminRebalanceDiskContext;
import org.apache.doris.nereids.DorisParser.AdminSetTableStatusContext;
import org.apache.doris.nereids.DorisParser.AdminShowReplicaDistributionContext;
import org.apache.doris.nereids.DorisParser.AdminShowReplicaStatusContext;
import org.apache.doris.nereids.DorisParser.AdminShowTabletStorageFormatContext;
import org.apache.doris.nereids.DorisParser.AggClauseContext;
import org.apache.doris.nereids.DorisParser.AggStateDataTypeContext;
import org.apache.doris.nereids.DorisParser.AliasQueryContext;
import org.apache.doris.nereids.DorisParser.AliasedQueryContext;
import org.apache.doris.nereids.DorisParser.AlterCatalogCommentContext;
import org.apache.doris.nereids.DorisParser.AlterCatalogPropertiesContext;
import org.apache.doris.nereids.DorisParser.AlterCatalogRenameContext;
import org.apache.doris.nereids.DorisParser.AlterDatabaseRenameContext;
import org.apache.doris.nereids.DorisParser.AlterDatabaseSetQuotaContext;
import org.apache.doris.nereids.DorisParser.AlterMTMVContext;
import org.apache.doris.nereids.DorisParser.AlterMultiPartitionClauseContext;
import org.apache.doris.nereids.DorisParser.AlterRepositoryContext;
import org.apache.doris.nereids.DorisParser.AlterRoleContext;
import org.apache.doris.nereids.DorisParser.AlterSqlBlockRuleContext;
import org.apache.doris.nereids.DorisParser.AlterStorageVaultContext;
import org.apache.doris.nereids.DorisParser.AlterSystemRenameComputeGroupContext;
import org.apache.doris.nereids.DorisParser.AlterTableAddRollupContext;
import org.apache.doris.nereids.DorisParser.AlterTableClauseContext;
import org.apache.doris.nereids.DorisParser.AlterTableContext;
import org.apache.doris.nereids.DorisParser.AlterTableDropRollupContext;
import org.apache.doris.nereids.DorisParser.AlterViewContext;
import org.apache.doris.nereids.DorisParser.AlterWorkloadGroupContext;
import org.apache.doris.nereids.DorisParser.AlterWorkloadPolicyContext;
import org.apache.doris.nereids.DorisParser.ArithmeticBinaryContext;
import org.apache.doris.nereids.DorisParser.ArithmeticUnaryContext;
import org.apache.doris.nereids.DorisParser.ArrayLiteralContext;
import org.apache.doris.nereids.DorisParser.ArraySliceContext;
import org.apache.doris.nereids.DorisParser.BaseTableRefContext;
import org.apache.doris.nereids.DorisParser.BooleanExpressionContext;
import org.apache.doris.nereids.DorisParser.BooleanLiteralContext;
import org.apache.doris.nereids.DorisParser.BracketDistributeTypeContext;
import org.apache.doris.nereids.DorisParser.BracketRelationHintContext;
import org.apache.doris.nereids.DorisParser.BuildIndexContext;
import org.apache.doris.nereids.DorisParser.BuildModeContext;
import org.apache.doris.nereids.DorisParser.CallProcedureContext;
import org.apache.doris.nereids.DorisParser.CancelMTMVTaskContext;
import org.apache.doris.nereids.DorisParser.CastDataTypeContext;
import org.apache.doris.nereids.DorisParser.CleanAllProfileContext;
import org.apache.doris.nereids.DorisParser.CleanLabelContext;
import org.apache.doris.nereids.DorisParser.CollateContext;
import org.apache.doris.nereids.DorisParser.ColumnDefContext;
import org.apache.doris.nereids.DorisParser.ColumnDefsContext;
import org.apache.doris.nereids.DorisParser.ColumnReferenceContext;
import org.apache.doris.nereids.DorisParser.CommentDistributeTypeContext;
import org.apache.doris.nereids.DorisParser.CommentRelationHintContext;
import org.apache.doris.nereids.DorisParser.ComparisonContext;
import org.apache.doris.nereids.DorisParser.ComplexColTypeContext;
import org.apache.doris.nereids.DorisParser.ComplexColTypeListContext;
import org.apache.doris.nereids.DorisParser.ComplexDataTypeContext;
import org.apache.doris.nereids.DorisParser.ConstantContext;
import org.apache.doris.nereids.DorisParser.CreateAliasFunctionContext;
import org.apache.doris.nereids.DorisParser.CreateCatalogContext;
import org.apache.doris.nereids.DorisParser.CreateEncryptkeyContext;
import org.apache.doris.nereids.DorisParser.CreateFileContext;
import org.apache.doris.nereids.DorisParser.CreateIndexContext;
import org.apache.doris.nereids.DorisParser.CreateMTMVContext;
import org.apache.doris.nereids.DorisParser.CreateProcedureContext;
import org.apache.doris.nereids.DorisParser.CreateRoleContext;
import org.apache.doris.nereids.DorisParser.CreateRoutineLoadContext;
import org.apache.doris.nereids.DorisParser.CreateRowPolicyContext;
import org.apache.doris.nereids.DorisParser.CreateSqlBlockRuleContext;
import org.apache.doris.nereids.DorisParser.CreateStoragePolicyContext;
import org.apache.doris.nereids.DorisParser.CreateTableContext;
import org.apache.doris.nereids.DorisParser.CreateTableLikeContext;
import org.apache.doris.nereids.DorisParser.CreateUserDefineFunctionContext;
import org.apache.doris.nereids.DorisParser.CreateViewContext;
import org.apache.doris.nereids.DorisParser.CreateWorkloadGroupContext;
import org.apache.doris.nereids.DorisParser.CteContext;
import org.apache.doris.nereids.DorisParser.DataTypeListContext;
import org.apache.doris.nereids.DorisParser.DataTypeWithNullableContext;
import org.apache.doris.nereids.DorisParser.DecimalLiteralContext;
import org.apache.doris.nereids.DorisParser.DeleteContext;
import org.apache.doris.nereids.DorisParser.DereferenceContext;
import org.apache.doris.nereids.DorisParser.DropAllBrokerClauseContext;
import org.apache.doris.nereids.DorisParser.DropBrokerClauseContext;
import org.apache.doris.nereids.DorisParser.DropCatalogContext;
import org.apache.doris.nereids.DorisParser.DropCatalogRecycleBinContext;
import org.apache.doris.nereids.DorisParser.DropColumnClauseContext;
import org.apache.doris.nereids.DorisParser.DropConstraintContext;
import org.apache.doris.nereids.DorisParser.DropDatabaseContext;
import org.apache.doris.nereids.DorisParser.DropEncryptkeyContext;
import org.apache.doris.nereids.DorisParser.DropFileContext;
import org.apache.doris.nereids.DorisParser.DropFunctionContext;
import org.apache.doris.nereids.DorisParser.DropIndexClauseContext;
import org.apache.doris.nereids.DorisParser.DropIndexContext;
import org.apache.doris.nereids.DorisParser.DropMTMVContext;
import org.apache.doris.nereids.DorisParser.DropPartitionClauseContext;
import org.apache.doris.nereids.DorisParser.DropProcedureContext;
import org.apache.doris.nereids.DorisParser.DropRepositoryContext;
import org.apache.doris.nereids.DorisParser.DropRoleContext;
import org.apache.doris.nereids.DorisParser.DropRollupClauseContext;
import org.apache.doris.nereids.DorisParser.DropSqlBlockRuleContext;
import org.apache.doris.nereids.DorisParser.DropStoragePolicyContext;
import org.apache.doris.nereids.DorisParser.DropTableContext;
import org.apache.doris.nereids.DorisParser.DropUserContext;
import org.apache.doris.nereids.DorisParser.DropWorkloadGroupContext;
import org.apache.doris.nereids.DorisParser.DropWorkloadPolicyContext;
import org.apache.doris.nereids.DorisParser.ElementAtContext;
import org.apache.doris.nereids.DorisParser.EnableFeatureClauseContext;
import org.apache.doris.nereids.DorisParser.ExceptContext;
import org.apache.doris.nereids.DorisParser.ExceptOrReplaceContext;
import org.apache.doris.nereids.DorisParser.ExistContext;
import org.apache.doris.nereids.DorisParser.ExplainContext;
import org.apache.doris.nereids.DorisParser.ExportContext;
import org.apache.doris.nereids.DorisParser.FixedPartitionDefContext;
import org.apache.doris.nereids.DorisParser.FromClauseContext;
import org.apache.doris.nereids.DorisParser.FunctionArgumentsContext;
import org.apache.doris.nereids.DorisParser.FunctionIdentifierContext;
import org.apache.doris.nereids.DorisParser.GroupingElementContext;
import org.apache.doris.nereids.DorisParser.GroupingSetContext;
import org.apache.doris.nereids.DorisParser.HavingClauseContext;
import org.apache.doris.nereids.DorisParser.HelpContext;
import org.apache.doris.nereids.DorisParser.HintAssignmentContext;
import org.apache.doris.nereids.DorisParser.HintStatementContext;
import org.apache.doris.nereids.DorisParser.IdentifierContext;
import org.apache.doris.nereids.DorisParser.IdentifierListContext;
import org.apache.doris.nereids.DorisParser.IdentifierSeqContext;
import org.apache.doris.nereids.DorisParser.ImportColumnsContext;
import org.apache.doris.nereids.DorisParser.ImportDeleteOnContext;
import org.apache.doris.nereids.DorisParser.ImportPartitionsContext;
import org.apache.doris.nereids.DorisParser.ImportPrecedingFilterContext;
import org.apache.doris.nereids.DorisParser.ImportSequenceContext;
import org.apache.doris.nereids.DorisParser.ImportWhereContext;
import org.apache.doris.nereids.DorisParser.InPartitionDefContext;
import org.apache.doris.nereids.DorisParser.IndexDefContext;
import org.apache.doris.nereids.DorisParser.IndexDefsContext;
import org.apache.doris.nereids.DorisParser.InlineTableContext;
import org.apache.doris.nereids.DorisParser.InsertTableContext;
import org.apache.doris.nereids.DorisParser.IntegerLiteralContext;
import org.apache.doris.nereids.DorisParser.IntervalContext;
import org.apache.doris.nereids.DorisParser.Is_not_null_predContext;
import org.apache.doris.nereids.DorisParser.IsnullContext;
import org.apache.doris.nereids.DorisParser.JoinCriteriaContext;
import org.apache.doris.nereids.DorisParser.JoinRelationContext;
import org.apache.doris.nereids.DorisParser.LambdaExpressionContext;
import org.apache.doris.nereids.DorisParser.LateralViewContext;
import org.apache.doris.nereids.DorisParser.LessThanPartitionDefContext;
import org.apache.doris.nereids.DorisParser.LimitClauseContext;
import org.apache.doris.nereids.DorisParser.LoadPropertyContext;
import org.apache.doris.nereids.DorisParser.LogicalBinaryContext;
import org.apache.doris.nereids.DorisParser.LogicalNotContext;
import org.apache.doris.nereids.DorisParser.MapLiteralContext;
import org.apache.doris.nereids.DorisParser.ModifyColumnClauseContext;
import org.apache.doris.nereids.DorisParser.ModifyColumnCommentClauseContext;
import org.apache.doris.nereids.DorisParser.ModifyDistributionClauseContext;
import org.apache.doris.nereids.DorisParser.ModifyEngineClauseContext;
import org.apache.doris.nereids.DorisParser.ModifyPartitionClauseContext;
import org.apache.doris.nereids.DorisParser.ModifyTableCommentClauseContext;
import org.apache.doris.nereids.DorisParser.MultiStatementsContext;
import org.apache.doris.nereids.DorisParser.MultipartIdentifierContext;
import org.apache.doris.nereids.DorisParser.MvPartitionContext;
import org.apache.doris.nereids.DorisParser.NamedExpressionContext;
import org.apache.doris.nereids.DorisParser.NamedExpressionSeqContext;
import org.apache.doris.nereids.DorisParser.NullLiteralContext;
import org.apache.doris.nereids.DorisParser.OptScanParamsContext;
import org.apache.doris.nereids.DorisParser.OutFileClauseContext;
import org.apache.doris.nereids.DorisParser.ParenthesizedExpressionContext;
import org.apache.doris.nereids.DorisParser.PartitionSpecContext;
import org.apache.doris.nereids.DorisParser.PartitionValueDefContext;
import org.apache.doris.nereids.DorisParser.PartitionValueListContext;
import org.apache.doris.nereids.DorisParser.PartitionsDefContext;
import org.apache.doris.nereids.DorisParser.PauseMTMVContext;
import org.apache.doris.nereids.DorisParser.PlanTypeContext;
import org.apache.doris.nereids.DorisParser.PredicateContext;
import org.apache.doris.nereids.DorisParser.PredicatedContext;
import org.apache.doris.nereids.DorisParser.PrimitiveDataTypeContext;
import org.apache.doris.nereids.DorisParser.PropertyClauseContext;
import org.apache.doris.nereids.DorisParser.PropertyItemContext;
import org.apache.doris.nereids.DorisParser.PropertyItemListContext;
import org.apache.doris.nereids.DorisParser.PropertyKeyContext;
import org.apache.doris.nereids.DorisParser.PropertyValueContext;
import org.apache.doris.nereids.DorisParser.QualifiedNameContext;
import org.apache.doris.nereids.DorisParser.QualifyClauseContext;
import org.apache.doris.nereids.DorisParser.QueryContext;
import org.apache.doris.nereids.DorisParser.QueryOrganizationContext;
import org.apache.doris.nereids.DorisParser.QueryTermContext;
import org.apache.doris.nereids.DorisParser.RecoverDatabaseContext;
import org.apache.doris.nereids.DorisParser.RecoverPartitionContext;
import org.apache.doris.nereids.DorisParser.RecoverTableContext;
import org.apache.doris.nereids.DorisParser.RefreshCatalogContext;
import org.apache.doris.nereids.DorisParser.RefreshDatabaseContext;
import org.apache.doris.nereids.DorisParser.RefreshMTMVContext;
import org.apache.doris.nereids.DorisParser.RefreshMethodContext;
import org.apache.doris.nereids.DorisParser.RefreshScheduleContext;
import org.apache.doris.nereids.DorisParser.RefreshTableContext;
import org.apache.doris.nereids.DorisParser.RefreshTriggerContext;
import org.apache.doris.nereids.DorisParser.RegularQuerySpecificationContext;
import org.apache.doris.nereids.DorisParser.RelationContext;
import org.apache.doris.nereids.DorisParser.RelationHintContext;
import org.apache.doris.nereids.DorisParser.RenameClauseContext;
import org.apache.doris.nereids.DorisParser.RenameColumnClauseContext;
import org.apache.doris.nereids.DorisParser.RenamePartitionClauseContext;
import org.apache.doris.nereids.DorisParser.RenameRollupClauseContext;
import org.apache.doris.nereids.DorisParser.ReorderColumnsClauseContext;
import org.apache.doris.nereids.DorisParser.ReplaceContext;
import org.apache.doris.nereids.DorisParser.ReplacePartitionClauseContext;
import org.apache.doris.nereids.DorisParser.ReplaceTableClauseContext;
import org.apache.doris.nereids.DorisParser.ResumeMTMVContext;
import org.apache.doris.nereids.DorisParser.RollupDefContext;
import org.apache.doris.nereids.DorisParser.RollupDefsContext;
import org.apache.doris.nereids.DorisParser.RowConstructorContext;
import org.apache.doris.nereids.DorisParser.RowConstructorItemContext;
import org.apache.doris.nereids.DorisParser.SampleByPercentileContext;
import org.apache.doris.nereids.DorisParser.SampleByRowsContext;
import org.apache.doris.nereids.DorisParser.SampleContext;
import org.apache.doris.nereids.DorisParser.SelectClauseContext;
import org.apache.doris.nereids.DorisParser.SelectColumnClauseContext;
import org.apache.doris.nereids.DorisParser.SelectHintContext;
import org.apache.doris.nereids.DorisParser.SeparatorContext;
import org.apache.doris.nereids.DorisParser.SetCharsetContext;
import org.apache.doris.nereids.DorisParser.SetCollateContext;
import org.apache.doris.nereids.DorisParser.SetDefaultStorageVaultContext;
import org.apache.doris.nereids.DorisParser.SetLdapAdminPasswordContext;
import org.apache.doris.nereids.DorisParser.SetNamesContext;
import org.apache.doris.nereids.DorisParser.SetOperationContext;
import org.apache.doris.nereids.DorisParser.SetOptionsContext;
import org.apache.doris.nereids.DorisParser.SetPasswordContext;
import org.apache.doris.nereids.DorisParser.SetSystemVariableContext;
import org.apache.doris.nereids.DorisParser.SetTransactionContext;
import org.apache.doris.nereids.DorisParser.SetUserPropertiesContext;
import org.apache.doris.nereids.DorisParser.SetUserVariableContext;
import org.apache.doris.nereids.DorisParser.SetVariableWithTypeContext;
import org.apache.doris.nereids.DorisParser.ShowAllPropertiesContext;
import org.apache.doris.nereids.DorisParser.ShowAnalyzeContext;
import org.apache.doris.nereids.DorisParser.ShowAuthorsContext;
import org.apache.doris.nereids.DorisParser.ShowBackendsContext;
import org.apache.doris.nereids.DorisParser.ShowBackupContext;
import org.apache.doris.nereids.DorisParser.ShowBrokerContext;
import org.apache.doris.nereids.DorisParser.ShowCharsetContext;
import org.apache.doris.nereids.DorisParser.ShowCollationContext;
import org.apache.doris.nereids.DorisParser.ShowColumnHistogramStatsContext;
import org.apache.doris.nereids.DorisParser.ShowConfigContext;
import org.apache.doris.nereids.DorisParser.ShowConstraintContext;
import org.apache.doris.nereids.DorisParser.ShowConvertLscContext;
import org.apache.doris.nereids.DorisParser.ShowCreateCatalogContext;
import org.apache.doris.nereids.DorisParser.ShowCreateDatabaseContext;
import org.apache.doris.nereids.DorisParser.ShowCreateMTMVContext;
import org.apache.doris.nereids.DorisParser.ShowCreateMaterializedViewContext;
import org.apache.doris.nereids.DorisParser.ShowCreateProcedureContext;
import org.apache.doris.nereids.DorisParser.ShowCreateRepositoryContext;
import org.apache.doris.nereids.DorisParser.ShowCreateTableContext;
import org.apache.doris.nereids.DorisParser.ShowCreateViewContext;
import org.apache.doris.nereids.DorisParser.ShowDataSkewContext;
import org.apache.doris.nereids.DorisParser.ShowDataTypesContext;
import org.apache.doris.nereids.DorisParser.ShowDatabaseIdContext;
import org.apache.doris.nereids.DorisParser.ShowDeleteContext;
import org.apache.doris.nereids.DorisParser.ShowDiagnoseTabletContext;
import org.apache.doris.nereids.DorisParser.ShowDynamicPartitionContext;
import org.apache.doris.nereids.DorisParser.ShowEncryptKeysContext;
import org.apache.doris.nereids.DorisParser.ShowEventsContext;
import org.apache.doris.nereids.DorisParser.ShowFrontendsContext;
import org.apache.doris.nereids.DorisParser.ShowGrantsContext;
import org.apache.doris.nereids.DorisParser.ShowGrantsForUserContext;
import org.apache.doris.nereids.DorisParser.ShowLastInsertContext;
import org.apache.doris.nereids.DorisParser.ShowLoadProfileContext;
import org.apache.doris.nereids.DorisParser.ShowPartitionIdContext;
import org.apache.doris.nereids.DorisParser.ShowPluginsContext;
import org.apache.doris.nereids.DorisParser.ShowPrivilegesContext;
import org.apache.doris.nereids.DorisParser.ShowProcContext;
import org.apache.doris.nereids.DorisParser.ShowProcedureStatusContext;
import org.apache.doris.nereids.DorisParser.ShowProcessListContext;
import org.apache.doris.nereids.DorisParser.ShowQueryProfileContext;
import org.apache.doris.nereids.DorisParser.ShowQueuedAnalyzeJobsContext;
import org.apache.doris.nereids.DorisParser.ShowReplicaDistributionContext;
import org.apache.doris.nereids.DorisParser.ShowRepositoriesContext;
import org.apache.doris.nereids.DorisParser.ShowRolesContext;
import org.apache.doris.nereids.DorisParser.ShowSmallFilesContext;
import org.apache.doris.nereids.DorisParser.ShowSqlBlockRuleContext;
import org.apache.doris.nereids.DorisParser.ShowStagesContext;
import org.apache.doris.nereids.DorisParser.ShowStatusContext;
import org.apache.doris.nereids.DorisParser.ShowStorageEnginesContext;
import org.apache.doris.nereids.DorisParser.ShowStoragePolicyContext;
import org.apache.doris.nereids.DorisParser.ShowSyncJobContext;
import org.apache.doris.nereids.DorisParser.ShowTableCreationContext;
import org.apache.doris.nereids.DorisParser.ShowTableIdContext;
import org.apache.doris.nereids.DorisParser.ShowTabletStorageFormatContext;
import org.apache.doris.nereids.DorisParser.ShowTabletsBelongContext;
import org.apache.doris.nereids.DorisParser.ShowTrashContext;
import org.apache.doris.nereids.DorisParser.ShowTriggersContext;
import org.apache.doris.nereids.DorisParser.ShowUserPropertiesContext;
import org.apache.doris.nereids.DorisParser.ShowVariablesContext;
import org.apache.doris.nereids.DorisParser.ShowViewContext;
import org.apache.doris.nereids.DorisParser.ShowWarningErrorCountContext;
import org.apache.doris.nereids.DorisParser.ShowWarningErrorsContext;
import org.apache.doris.nereids.DorisParser.ShowWhitelistContext;
import org.apache.doris.nereids.DorisParser.SimpleColumnDefContext;
import org.apache.doris.nereids.DorisParser.SimpleColumnDefsContext;
import org.apache.doris.nereids.DorisParser.SingleStatementContext;
import org.apache.doris.nereids.DorisParser.SortClauseContext;
import org.apache.doris.nereids.DorisParser.SortItemContext;
import org.apache.doris.nereids.DorisParser.SpecifiedPartitionContext;
import org.apache.doris.nereids.DorisParser.StarContext;
import org.apache.doris.nereids.DorisParser.StatementDefaultContext;
import org.apache.doris.nereids.DorisParser.StatementScopeContext;
import org.apache.doris.nereids.DorisParser.StepPartitionDefContext;
import org.apache.doris.nereids.DorisParser.StringLiteralContext;
import org.apache.doris.nereids.DorisParser.StructLiteralContext;
import org.apache.doris.nereids.DorisParser.SubqueryContext;
import org.apache.doris.nereids.DorisParser.SubqueryExpressionContext;
import org.apache.doris.nereids.DorisParser.SupportedUnsetStatementContext;
import org.apache.doris.nereids.DorisParser.SwitchCatalogContext;
import org.apache.doris.nereids.DorisParser.SyncContext;
import org.apache.doris.nereids.DorisParser.SystemVariableContext;
import org.apache.doris.nereids.DorisParser.TableAliasContext;
import org.apache.doris.nereids.DorisParser.TableNameContext;
import org.apache.doris.nereids.DorisParser.TableSnapshotContext;
import org.apache.doris.nereids.DorisParser.TableValuedFunctionContext;
import org.apache.doris.nereids.DorisParser.TabletListContext;
import org.apache.doris.nereids.DorisParser.TypeConstructorContext;
import org.apache.doris.nereids.DorisParser.UnitIdentifierContext;
import org.apache.doris.nereids.DorisParser.UnsupportedContext;
import org.apache.doris.nereids.DorisParser.UpdateAssignmentContext;
import org.apache.doris.nereids.DorisParser.UpdateAssignmentSeqContext;
import org.apache.doris.nereids.DorisParser.UpdateContext;
import org.apache.doris.nereids.DorisParser.UseDatabaseContext;
import org.apache.doris.nereids.DorisParser.UserIdentifyContext;
import org.apache.doris.nereids.DorisParser.UserVariableContext;
import org.apache.doris.nereids.DorisParser.WhereClauseContext;
import org.apache.doris.nereids.DorisParser.WindowFrameContext;
import org.apache.doris.nereids.DorisParser.WindowSpecContext;
import org.apache.doris.nereids.DorisParser.WithRemoteStorageSystemContext;
import org.apache.doris.nereids.DorisParserBaseVisitor;
import org.apache.doris.nereids.StatementContext;
import org.apache.doris.nereids.analyzer.UnboundAlias;
import org.apache.doris.nereids.analyzer.UnboundFunction;
import org.apache.doris.nereids.analyzer.UnboundInlineTable;
import org.apache.doris.nereids.analyzer.UnboundRelation;
import org.apache.doris.nereids.analyzer.UnboundResultSink;
import org.apache.doris.nereids.analyzer.UnboundSlot;
import org.apache.doris.nereids.analyzer.UnboundStar;
import org.apache.doris.nereids.analyzer.UnboundTVFRelation;
import org.apache.doris.nereids.analyzer.UnboundTableSinkCreator;
import org.apache.doris.nereids.analyzer.UnboundVariable;
import org.apache.doris.nereids.analyzer.UnboundVariable.VariableType;
import org.apache.doris.nereids.exceptions.AnalysisException;
import org.apache.doris.nereids.exceptions.NotSupportedException;
import org.apache.doris.nereids.exceptions.ParseException;
import org.apache.doris.nereids.hint.DistributeHint;
import org.apache.doris.nereids.properties.OrderKey;
import org.apache.doris.nereids.properties.SelectHint;
import org.apache.doris.nereids.properties.SelectHintLeading;
import org.apache.doris.nereids.properties.SelectHintOrdered;
import org.apache.doris.nereids.properties.SelectHintSetVar;
import org.apache.doris.nereids.properties.SelectHintUseCboRule;
import org.apache.doris.nereids.properties.SelectHintUseMv;
import org.apache.doris.nereids.trees.TableSample;
import org.apache.doris.nereids.trees.expressions.Add;
import org.apache.doris.nereids.trees.expressions.Alias;
import org.apache.doris.nereids.trees.expressions.And;
import org.apache.doris.nereids.trees.expressions.BitAnd;
import org.apache.doris.nereids.trees.expressions.BitNot;
import org.apache.doris.nereids.trees.expressions.BitOr;
import org.apache.doris.nereids.trees.expressions.BitXor;
import org.apache.doris.nereids.trees.expressions.CaseWhen;
import org.apache.doris.nereids.trees.expressions.Cast;
import org.apache.doris.nereids.trees.expressions.DefaultValueSlot;
import org.apache.doris.nereids.trees.expressions.Divide;
import org.apache.doris.nereids.trees.expressions.EqualTo;
import org.apache.doris.nereids.trees.expressions.Exists;
import org.apache.doris.nereids.trees.expressions.Expression;
import org.apache.doris.nereids.trees.expressions.GreaterThan;
import org.apache.doris.nereids.trees.expressions.GreaterThanEqual;
import org.apache.doris.nereids.trees.expressions.InPredicate;
import org.apache.doris.nereids.trees.expressions.InSubquery;
import org.apache.doris.nereids.trees.expressions.IntegralDivide;
import org.apache.doris.nereids.trees.expressions.IsNull;
import org.apache.doris.nereids.trees.expressions.LessThan;
import org.apache.doris.nereids.trees.expressions.LessThanEqual;
import org.apache.doris.nereids.trees.expressions.Like;
import org.apache.doris.nereids.trees.expressions.ListQuery;
import org.apache.doris.nereids.trees.expressions.MatchAll;
import org.apache.doris.nereids.trees.expressions.MatchAny;
import org.apache.doris.nereids.trees.expressions.MatchPhrase;
import org.apache.doris.nereids.trees.expressions.MatchPhraseEdge;
import org.apache.doris.nereids.trees.expressions.MatchPhrasePrefix;
import org.apache.doris.nereids.trees.expressions.MatchRegexp;
import org.apache.doris.nereids.trees.expressions.Mod;
import org.apache.doris.nereids.trees.expressions.Multiply;
import org.apache.doris.nereids.trees.expressions.NamedExpression;
import org.apache.doris.nereids.trees.expressions.Not;
import org.apache.doris.nereids.trees.expressions.NullSafeEqual;
import org.apache.doris.nereids.trees.expressions.Or;
import org.apache.doris.nereids.trees.expressions.OrderExpression;
import org.apache.doris.nereids.trees.expressions.Placeholder;
import org.apache.doris.nereids.trees.expressions.Properties;
import org.apache.doris.nereids.trees.expressions.Regexp;
import org.apache.doris.nereids.trees.expressions.ScalarSubquery;
import org.apache.doris.nereids.trees.expressions.Slot;
import org.apache.doris.nereids.trees.expressions.StatementScopeIdGenerator;
import org.apache.doris.nereids.trees.expressions.Subtract;
import org.apache.doris.nereids.trees.expressions.TimestampArithmetic;
import org.apache.doris.nereids.trees.expressions.WhenClause;
import org.apache.doris.nereids.trees.expressions.WindowExpression;
import org.apache.doris.nereids.trees.expressions.WindowFrame;
import org.apache.doris.nereids.trees.expressions.functions.Function;
import org.apache.doris.nereids.trees.expressions.functions.agg.Count;
import org.apache.doris.nereids.trees.expressions.functions.scalar.Array;
import org.apache.doris.nereids.trees.expressions.functions.scalar.ArraySlice;
import org.apache.doris.nereids.trees.expressions.functions.scalar.Char;
import org.apache.doris.nereids.trees.expressions.functions.scalar.ConvertTo;
import org.apache.doris.nereids.trees.expressions.functions.scalar.CurrentDate;
import org.apache.doris.nereids.trees.expressions.functions.scalar.CurrentTime;
import org.apache.doris.nereids.trees.expressions.functions.scalar.CurrentUser;
import org.apache.doris.nereids.trees.expressions.functions.scalar.ElementAt;
import org.apache.doris.nereids.trees.expressions.functions.scalar.EncryptKeyRef;
import org.apache.doris.nereids.trees.expressions.functions.scalar.Lambda;
import org.apache.doris.nereids.trees.expressions.functions.scalar.Now;
import org.apache.doris.nereids.trees.expressions.functions.scalar.SessionUser;
import org.apache.doris.nereids.trees.expressions.functions.scalar.Xor;
import org.apache.doris.nereids.trees.expressions.literal.ArrayLiteral;
import org.apache.doris.nereids.trees.expressions.literal.BigIntLiteral;
import org.apache.doris.nereids.trees.expressions.literal.BooleanLiteral;
import org.apache.doris.nereids.trees.expressions.literal.DateLiteral;
import org.apache.doris.nereids.trees.expressions.literal.DateTimeLiteral;
import org.apache.doris.nereids.trees.expressions.literal.DateTimeV2Literal;
import org.apache.doris.nereids.trees.expressions.literal.DateV2Literal;
import org.apache.doris.nereids.trees.expressions.literal.DecimalLiteral;
import org.apache.doris.nereids.trees.expressions.literal.DecimalV3Literal;
import org.apache.doris.nereids.trees.expressions.literal.DoubleLiteral;
import org.apache.doris.nereids.trees.expressions.literal.IntegerLiteral;
import org.apache.doris.nereids.trees.expressions.literal.Interval;
import org.apache.doris.nereids.trees.expressions.literal.LargeIntLiteral;
import org.apache.doris.nereids.trees.expressions.literal.Literal;
import org.apache.doris.nereids.trees.expressions.literal.MapLiteral;
import org.apache.doris.nereids.trees.expressions.literal.NullLiteral;
import org.apache.doris.nereids.trees.expressions.literal.SmallIntLiteral;
import org.apache.doris.nereids.trees.expressions.literal.StringLikeLiteral;
import org.apache.doris.nereids.trees.expressions.literal.StringLiteral;
import org.apache.doris.nereids.trees.expressions.literal.StructLiteral;
import org.apache.doris.nereids.trees.expressions.literal.TinyIntLiteral;
import org.apache.doris.nereids.trees.expressions.literal.VarcharLiteral;
import org.apache.doris.nereids.trees.plans.DistributeType;
import org.apache.doris.nereids.trees.plans.JoinType;
import org.apache.doris.nereids.trees.plans.LimitPhase;
import org.apache.doris.nereids.trees.plans.Plan;
import org.apache.doris.nereids.trees.plans.PlanType;
import org.apache.doris.nereids.trees.plans.algebra.Aggregate;
import org.apache.doris.nereids.trees.plans.algebra.InlineTable;
import org.apache.doris.nereids.trees.plans.algebra.OneRowRelation;
import org.apache.doris.nereids.trees.plans.algebra.SetOperation.Qualifier;
import org.apache.doris.nereids.trees.plans.commands.AddConstraintCommand;
import org.apache.doris.nereids.trees.plans.commands.AdminCancelRebalanceDiskCommand;
import org.apache.doris.nereids.trees.plans.commands.AdminCheckTabletsCommand;
import org.apache.doris.nereids.trees.plans.commands.AdminCleanTrashCommand;
import org.apache.doris.nereids.trees.plans.commands.AdminCompactTableCommand;
import org.apache.doris.nereids.trees.plans.commands.AdminRebalanceDiskCommand;
import org.apache.doris.nereids.trees.plans.commands.AdminSetTableStatusCommand;
import org.apache.doris.nereids.trees.plans.commands.AdminShowReplicaStatusCommand;
import org.apache.doris.nereids.trees.plans.commands.AlterCatalogCommentCommand;
import org.apache.doris.nereids.trees.plans.commands.AlterCatalogPropertiesCommand;
import org.apache.doris.nereids.trees.plans.commands.AlterCatalogRenameCommand;
import org.apache.doris.nereids.trees.plans.commands.AlterColumnStatsCommand;
import org.apache.doris.nereids.trees.plans.commands.AlterMTMVCommand;
import org.apache.doris.nereids.trees.plans.commands.AlterRoleCommand;
import org.apache.doris.nereids.trees.plans.commands.AlterSqlBlockRuleCommand;
import org.apache.doris.nereids.trees.plans.commands.AlterStorageVaultCommand;
import org.apache.doris.nereids.trees.plans.commands.AlterSystemCommand;
import org.apache.doris.nereids.trees.plans.commands.AlterSystemRenameComputeGroupCommand;
import org.apache.doris.nereids.trees.plans.commands.AlterTableCommand;
import org.apache.doris.nereids.trees.plans.commands.AlterTableStatsCommand;
import org.apache.doris.nereids.trees.plans.commands.AlterUserCommand;
import org.apache.doris.nereids.trees.plans.commands.AlterViewCommand;
import org.apache.doris.nereids.trees.plans.commands.AlterWorkloadGroupCommand;
import org.apache.doris.nereids.trees.plans.commands.AlterWorkloadPolicyCommand;
import org.apache.doris.nereids.trees.plans.commands.AnalyzeDatabaseCommand;
import org.apache.doris.nereids.trees.plans.commands.AnalyzeTableCommand;
import org.apache.doris.nereids.trees.plans.commands.CallCommand;
import org.apache.doris.nereids.trees.plans.commands.CancelExportCommand;
import org.apache.doris.nereids.trees.plans.commands.CancelJobTaskCommand;
import org.apache.doris.nereids.trees.plans.commands.CancelLoadCommand;
import org.apache.doris.nereids.trees.plans.commands.CancelMTMVTaskCommand;
import org.apache.doris.nereids.trees.plans.commands.CancelWarmUpJobCommand;
import org.apache.doris.nereids.trees.plans.commands.CleanAllProfileCommand;
import org.apache.doris.nereids.trees.plans.commands.Command;
import org.apache.doris.nereids.trees.plans.commands.Constraint;
import org.apache.doris.nereids.trees.plans.commands.CreateCatalogCommand;
import org.apache.doris.nereids.trees.plans.commands.CreateEncryptkeyCommand;
import org.apache.doris.nereids.trees.plans.commands.CreateFileCommand;
import org.apache.doris.nereids.trees.plans.commands.CreateFunctionCommand;
import org.apache.doris.nereids.trees.plans.commands.CreateJobCommand;
import org.apache.doris.nereids.trees.plans.commands.CreateMTMVCommand;
import org.apache.doris.nereids.trees.plans.commands.CreateMaterializedViewCommand;
import org.apache.doris.nereids.trees.plans.commands.CreatePolicyCommand;
import org.apache.doris.nereids.trees.plans.commands.CreateProcedureCommand;
import org.apache.doris.nereids.trees.plans.commands.CreateRoleCommand;
import org.apache.doris.nereids.trees.plans.commands.CreateSqlBlockRuleCommand;
import org.apache.doris.nereids.trees.plans.commands.CreateTableCommand;
import org.apache.doris.nereids.trees.plans.commands.CreateTableLikeCommand;
import org.apache.doris.nereids.trees.plans.commands.CreateViewCommand;
import org.apache.doris.nereids.trees.plans.commands.CreateWorkloadGroupCommand;
import org.apache.doris.nereids.trees.plans.commands.DeleteFromCommand;
import org.apache.doris.nereids.trees.plans.commands.DeleteFromUsingCommand;
import org.apache.doris.nereids.trees.plans.commands.DescribeCommand;
import org.apache.doris.nereids.trees.plans.commands.DropCachedStatsCommand;
import org.apache.doris.nereids.trees.plans.commands.DropCatalogCommand;
import org.apache.doris.nereids.trees.plans.commands.DropCatalogRecycleBinCommand;
import org.apache.doris.nereids.trees.plans.commands.DropCatalogRecycleBinCommand.IdType;
import org.apache.doris.nereids.trees.plans.commands.DropConstraintCommand;
import org.apache.doris.nereids.trees.plans.commands.DropDatabaseCommand;
import org.apache.doris.nereids.trees.plans.commands.DropEncryptkeyCommand;
import org.apache.doris.nereids.trees.plans.commands.DropExpiredStatsCommand;
import org.apache.doris.nereids.trees.plans.commands.DropFileCommand;
import org.apache.doris.nereids.trees.plans.commands.DropFunctionCommand;
import org.apache.doris.nereids.trees.plans.commands.DropJobCommand;
import org.apache.doris.nereids.trees.plans.commands.DropMTMVCommand;
import org.apache.doris.nereids.trees.plans.commands.DropProcedureCommand;
import org.apache.doris.nereids.trees.plans.commands.DropRepositoryCommand;
import org.apache.doris.nereids.trees.plans.commands.DropRoleCommand;
import org.apache.doris.nereids.trees.plans.commands.DropSqlBlockRuleCommand;
import org.apache.doris.nereids.trees.plans.commands.DropStatsCommand;
import org.apache.doris.nereids.trees.plans.commands.DropStoragePolicyCommand;
import org.apache.doris.nereids.trees.plans.commands.DropTableCommand;
import org.apache.doris.nereids.trees.plans.commands.DropUserCommand;
import org.apache.doris.nereids.trees.plans.commands.DropWorkloadGroupCommand;
import org.apache.doris.nereids.trees.plans.commands.DropWorkloadPolicyCommand;
import org.apache.doris.nereids.trees.plans.commands.ExplainCommand;
import org.apache.doris.nereids.trees.plans.commands.ExplainCommand.ExplainLevel;
import org.apache.doris.nereids.trees.plans.commands.ExportCommand;
import org.apache.doris.nereids.trees.plans.commands.HelpCommand;
import org.apache.doris.nereids.trees.plans.commands.LoadCommand;
import org.apache.doris.nereids.trees.plans.commands.PauseJobCommand;
import org.apache.doris.nereids.trees.plans.commands.PauseMTMVCommand;
import org.apache.doris.nereids.trees.plans.commands.RecoverDatabaseCommand;
import org.apache.doris.nereids.trees.plans.commands.RecoverPartitionCommand;
import org.apache.doris.nereids.trees.plans.commands.RecoverTableCommand;
import org.apache.doris.nereids.trees.plans.commands.RefreshMTMVCommand;
import org.apache.doris.nereids.trees.plans.commands.ReplayCommand;
import org.apache.doris.nereids.trees.plans.commands.ResumeJobCommand;
import org.apache.doris.nereids.trees.plans.commands.ResumeMTMVCommand;
import org.apache.doris.nereids.trees.plans.commands.SetDefaultStorageVaultCommand;
import org.apache.doris.nereids.trees.plans.commands.SetOptionsCommand;
import org.apache.doris.nereids.trees.plans.commands.SetTransactionCommand;
import org.apache.doris.nereids.trees.plans.commands.SetUserPropertiesCommand;
import org.apache.doris.nereids.trees.plans.commands.ShowAnalyzeCommand;
import org.apache.doris.nereids.trees.plans.commands.ShowAuthorsCommand;
import org.apache.doris.nereids.trees.plans.commands.ShowBackendsCommand;
import org.apache.doris.nereids.trees.plans.commands.ShowBackupCommand;
import org.apache.doris.nereids.trees.plans.commands.ShowBrokerCommand;
import org.apache.doris.nereids.trees.plans.commands.ShowCatalogCommand;
import org.apache.doris.nereids.trees.plans.commands.ShowCharsetCommand;
import org.apache.doris.nereids.trees.plans.commands.ShowCollationCommand;
import org.apache.doris.nereids.trees.plans.commands.ShowColumnHistogramStatsCommand;
import org.apache.doris.nereids.trees.plans.commands.ShowConfigCommand;
import org.apache.doris.nereids.trees.plans.commands.ShowConstraintsCommand;
import org.apache.doris.nereids.trees.plans.commands.ShowConvertLSCCommand;
import org.apache.doris.nereids.trees.plans.commands.ShowCreateCatalogCommand;
import org.apache.doris.nereids.trees.plans.commands.ShowCreateDatabaseCommand;
import org.apache.doris.nereids.trees.plans.commands.ShowCreateMTMVCommand;
import org.apache.doris.nereids.trees.plans.commands.ShowCreateMaterializedViewCommand;
import org.apache.doris.nereids.trees.plans.commands.ShowCreateProcedureCommand;
import org.apache.doris.nereids.trees.plans.commands.ShowCreateRepositoryCommand;
import org.apache.doris.nereids.trees.plans.commands.ShowCreateTableCommand;
import org.apache.doris.nereids.trees.plans.commands.ShowCreateViewCommand;
import org.apache.doris.nereids.trees.plans.commands.ShowDataCommand;
import org.apache.doris.nereids.trees.plans.commands.ShowDataSkewCommand;
import org.apache.doris.nereids.trees.plans.commands.ShowDataTypesCommand;
import org.apache.doris.nereids.trees.plans.commands.ShowDatabaseIdCommand;
import org.apache.doris.nereids.trees.plans.commands.ShowDeleteCommand;
import org.apache.doris.nereids.trees.plans.commands.ShowDiagnoseTabletCommand;
import org.apache.doris.nereids.trees.plans.commands.ShowDynamicPartitionCommand;
import org.apache.doris.nereids.trees.plans.commands.ShowEncryptKeysCommand;
import org.apache.doris.nereids.trees.plans.commands.ShowEventsCommand;
import org.apache.doris.nereids.trees.plans.commands.ShowFrontendsCommand;
import org.apache.doris.nereids.trees.plans.commands.ShowGrantsCommand;
import org.apache.doris.nereids.trees.plans.commands.ShowIndexStatsCommand;
import org.apache.doris.nereids.trees.plans.commands.ShowLastInsertCommand;
import org.apache.doris.nereids.trees.plans.commands.ShowLoadProfileCommand;
import org.apache.doris.nereids.trees.plans.commands.ShowPartitionIdCommand;
import org.apache.doris.nereids.trees.plans.commands.ShowPluginsCommand;
import org.apache.doris.nereids.trees.plans.commands.ShowPrivilegesCommand;
import org.apache.doris.nereids.trees.plans.commands.ShowProcCommand;
import org.apache.doris.nereids.trees.plans.commands.ShowProcedureStatusCommand;
import org.apache.doris.nereids.trees.plans.commands.ShowProcessListCommand;
import org.apache.doris.nereids.trees.plans.commands.ShowQueryProfileCommand;
import org.apache.doris.nereids.trees.plans.commands.ShowQueuedAnalyzeJobsCommand;
import org.apache.doris.nereids.trees.plans.commands.ShowReplicaDistributionCommand;
import org.apache.doris.nereids.trees.plans.commands.ShowRepositoriesCommand;
import org.apache.doris.nereids.trees.plans.commands.ShowRolesCommand;
import org.apache.doris.nereids.trees.plans.commands.ShowSmallFilesCommand;
import org.apache.doris.nereids.trees.plans.commands.ShowSqlBlockRuleCommand;
import org.apache.doris.nereids.trees.plans.commands.ShowStagesCommand;
import org.apache.doris.nereids.trees.plans.commands.ShowStatusCommand;
import org.apache.doris.nereids.trees.plans.commands.ShowStorageEnginesCommand;
import org.apache.doris.nereids.trees.plans.commands.ShowStoragePolicyCommand;
import org.apache.doris.nereids.trees.plans.commands.ShowSyncJobCommand;
import org.apache.doris.nereids.trees.plans.commands.ShowTableCommand;
import org.apache.doris.nereids.trees.plans.commands.ShowTableCreationCommand;
import org.apache.doris.nereids.trees.plans.commands.ShowTableIdCommand;
import org.apache.doris.nereids.trees.plans.commands.ShowTableStatusCommand;
import org.apache.doris.nereids.trees.plans.commands.ShowTabletIdCommand;
import org.apache.doris.nereids.trees.plans.commands.ShowTabletStorageFormatCommand;
import org.apache.doris.nereids.trees.plans.commands.ShowTabletsBelongCommand;
import org.apache.doris.nereids.trees.plans.commands.ShowTrashCommand;
import org.apache.doris.nereids.trees.plans.commands.ShowTriggersCommand;
import org.apache.doris.nereids.trees.plans.commands.ShowUserPropertyCommand;
import org.apache.doris.nereids.trees.plans.commands.ShowVariablesCommand;
import org.apache.doris.nereids.trees.plans.commands.ShowViewCommand;
import org.apache.doris.nereids.trees.plans.commands.ShowWarningErrorCountCommand;
import org.apache.doris.nereids.trees.plans.commands.ShowWarningErrorsCommand;
import org.apache.doris.nereids.trees.plans.commands.ShowWhiteListCommand;
import org.apache.doris.nereids.trees.plans.commands.SyncCommand;
import org.apache.doris.nereids.trees.plans.commands.UnsetDefaultStorageVaultCommand;
import org.apache.doris.nereids.trees.plans.commands.UnsetVariableCommand;
import org.apache.doris.nereids.trees.plans.commands.UnsupportedCommand;
import org.apache.doris.nereids.trees.plans.commands.UpdateCommand;
import org.apache.doris.nereids.trees.plans.commands.alter.AlterDatabaseRenameCommand;
import org.apache.doris.nereids.trees.plans.commands.alter.AlterDatabaseSetQuotaCommand;
import org.apache.doris.nereids.trees.plans.commands.alter.AlterRepositoryCommand;
import org.apache.doris.nereids.trees.plans.commands.clean.CleanLabelCommand;
import org.apache.doris.nereids.trees.plans.commands.info.AddBackendOp;
import org.apache.doris.nereids.trees.plans.commands.info.AddBrokerOp;
import org.apache.doris.nereids.trees.plans.commands.info.AddColumnOp;
import org.apache.doris.nereids.trees.plans.commands.info.AddColumnsOp;
import org.apache.doris.nereids.trees.plans.commands.info.AddFollowerOp;
import org.apache.doris.nereids.trees.plans.commands.info.AddObserverOp;
import org.apache.doris.nereids.trees.plans.commands.info.AddPartitionOp;
import org.apache.doris.nereids.trees.plans.commands.info.AddRollupOp;
import org.apache.doris.nereids.trees.plans.commands.info.AlterLoadErrorUrlOp;
import org.apache.doris.nereids.trees.plans.commands.info.AlterMTMVInfo;
import org.apache.doris.nereids.trees.plans.commands.info.AlterMTMVPropertyInfo;
import org.apache.doris.nereids.trees.plans.commands.info.AlterMTMVRefreshInfo;
import org.apache.doris.nereids.trees.plans.commands.info.AlterMTMVRenameInfo;
import org.apache.doris.nereids.trees.plans.commands.info.AlterMTMVReplaceInfo;
import org.apache.doris.nereids.trees.plans.commands.info.AlterMultiPartitionOp;
import org.apache.doris.nereids.trees.plans.commands.info.AlterSystemOp;
import org.apache.doris.nereids.trees.plans.commands.info.AlterTableOp;
import org.apache.doris.nereids.trees.plans.commands.info.AlterUserInfo;
import org.apache.doris.nereids.trees.plans.commands.info.AlterViewInfo;
import org.apache.doris.nereids.trees.plans.commands.info.BuildIndexOp;
import org.apache.doris.nereids.trees.plans.commands.info.BulkLoadDataDesc;
import org.apache.doris.nereids.trees.plans.commands.info.BulkStorageDesc;
import org.apache.doris.nereids.trees.plans.commands.info.CancelMTMVTaskInfo;
import org.apache.doris.nereids.trees.plans.commands.info.ColumnDefinition;
import org.apache.doris.nereids.trees.plans.commands.info.CreateIndexOp;
import org.apache.doris.nereids.trees.plans.commands.info.CreateJobInfo;
import org.apache.doris.nereids.trees.plans.commands.info.CreateMTMVInfo;
import org.apache.doris.nereids.trees.plans.commands.info.CreateRoutineLoadInfo;
import org.apache.doris.nereids.trees.plans.commands.info.CreateTableInfo;
import org.apache.doris.nereids.trees.plans.commands.info.CreateTableLikeInfo;
import org.apache.doris.nereids.trees.plans.commands.info.CreateViewInfo;
import org.apache.doris.nereids.trees.plans.commands.info.DMLCommandType;
import org.apache.doris.nereids.trees.plans.commands.info.DecommissionBackendOp;
import org.apache.doris.nereids.trees.plans.commands.info.DefaultValue;
import org.apache.doris.nereids.trees.plans.commands.info.DistributionDescriptor;
import org.apache.doris.nereids.trees.plans.commands.info.DropAllBrokerOp;
import org.apache.doris.nereids.trees.plans.commands.info.DropBackendOp;
import org.apache.doris.nereids.trees.plans.commands.info.DropBrokerOp;
import org.apache.doris.nereids.trees.plans.commands.info.DropColumnOp;
import org.apache.doris.nereids.trees.plans.commands.info.DropDatabaseInfo;
import org.apache.doris.nereids.trees.plans.commands.info.DropFollowerOp;
import org.apache.doris.nereids.trees.plans.commands.info.DropIndexOp;
import org.apache.doris.nereids.trees.plans.commands.info.DropMTMVInfo;
import org.apache.doris.nereids.trees.plans.commands.info.DropObserverOp;
import org.apache.doris.nereids.trees.plans.commands.info.DropPartitionFromIndexOp;
import org.apache.doris.nereids.trees.plans.commands.info.DropPartitionOp;
import org.apache.doris.nereids.trees.plans.commands.info.DropRollupOp;
import org.apache.doris.nereids.trees.plans.commands.info.EnableFeatureOp;
import org.apache.doris.nereids.trees.plans.commands.info.FixedRangePartition;
import org.apache.doris.nereids.trees.plans.commands.info.FuncNameInfo;
import org.apache.doris.nereids.trees.plans.commands.info.FunctionArgTypesInfo;
import org.apache.doris.nereids.trees.plans.commands.info.GeneratedColumnDesc;
import org.apache.doris.nereids.trees.plans.commands.info.InPartition;
import org.apache.doris.nereids.trees.plans.commands.info.IndexDefinition;
import org.apache.doris.nereids.trees.plans.commands.info.LabelNameInfo;
import org.apache.doris.nereids.trees.plans.commands.info.LessThanPartition;
import org.apache.doris.nereids.trees.plans.commands.info.MTMVPartitionDefinition;
import org.apache.doris.nereids.trees.plans.commands.info.ModifyBackendOp;
import org.apache.doris.nereids.trees.plans.commands.info.ModifyColumnCommentOp;
import org.apache.doris.nereids.trees.plans.commands.info.ModifyColumnOp;
import org.apache.doris.nereids.trees.plans.commands.info.ModifyDistributionOp;
import org.apache.doris.nereids.trees.plans.commands.info.ModifyEngineOp;
import org.apache.doris.nereids.trees.plans.commands.info.ModifyFrontendOrBackendHostNameOp;
import org.apache.doris.nereids.trees.plans.commands.info.ModifyFrontendOrBackendHostNameOp.ModifyOpType;
import org.apache.doris.nereids.trees.plans.commands.info.ModifyPartitionOp;
import org.apache.doris.nereids.trees.plans.commands.info.ModifyTableCommentOp;
import org.apache.doris.nereids.trees.plans.commands.info.ModifyTablePropertiesOp;
import org.apache.doris.nereids.trees.plans.commands.info.PartitionDefinition;
import org.apache.doris.nereids.trees.plans.commands.info.PartitionDefinition.MaxValue;
import org.apache.doris.nereids.trees.plans.commands.info.PartitionNamesInfo;
import org.apache.doris.nereids.trees.plans.commands.info.PartitionTableInfo;
import org.apache.doris.nereids.trees.plans.commands.info.PauseMTMVInfo;
import org.apache.doris.nereids.trees.plans.commands.info.RefreshMTMVInfo;
import org.apache.doris.nereids.trees.plans.commands.info.RenameColumnOp;
import org.apache.doris.nereids.trees.plans.commands.info.RenamePartitionOp;
import org.apache.doris.nereids.trees.plans.commands.info.RenameRollupOp;
import org.apache.doris.nereids.trees.plans.commands.info.RenameTableOp;
import org.apache.doris.nereids.trees.plans.commands.info.ReorderColumnsOp;
import org.apache.doris.nereids.trees.plans.commands.info.ReplacePartitionOp;
import org.apache.doris.nereids.trees.plans.commands.info.ReplaceTableOp;
import org.apache.doris.nereids.trees.plans.commands.info.ResumeMTMVInfo;
import org.apache.doris.nereids.trees.plans.commands.info.RollupDefinition;
import org.apache.doris.nereids.trees.plans.commands.info.SetCharsetAndCollateVarOp;
import org.apache.doris.nereids.trees.plans.commands.info.SetLdapPassVarOp;
import org.apache.doris.nereids.trees.plans.commands.info.SetNamesVarOp;
import org.apache.doris.nereids.trees.plans.commands.info.SetPassVarOp;
import org.apache.doris.nereids.trees.plans.commands.info.SetSessionVarOp;
import org.apache.doris.nereids.trees.plans.commands.info.SetUserDefinedVarOp;
import org.apache.doris.nereids.trees.plans.commands.info.SetUserPropertyVarOp;
import org.apache.doris.nereids.trees.plans.commands.info.SetVarOp;
import org.apache.doris.nereids.trees.plans.commands.info.ShowCreateMTMVInfo;
import org.apache.doris.nereids.trees.plans.commands.info.SimpleColumnDefinition;
import org.apache.doris.nereids.trees.plans.commands.info.StepPartition;
import org.apache.doris.nereids.trees.plans.commands.info.TableNameInfo;
import org.apache.doris.nereids.trees.plans.commands.info.TableRefInfo;
import org.apache.doris.nereids.trees.plans.commands.insert.BatchInsertIntoTableCommand;
import org.apache.doris.nereids.trees.plans.commands.insert.InsertIntoTableCommand;
import org.apache.doris.nereids.trees.plans.commands.insert.InsertOverwriteTableCommand;
import org.apache.doris.nereids.trees.plans.commands.load.CreateRoutineLoadCommand;
import org.apache.doris.nereids.trees.plans.commands.load.LoadColumnClause;
import org.apache.doris.nereids.trees.plans.commands.load.LoadColumnDesc;
import org.apache.doris.nereids.trees.plans.commands.load.LoadDeleteOnClause;
import org.apache.doris.nereids.trees.plans.commands.load.LoadPartitionNames;
import org.apache.doris.nereids.trees.plans.commands.load.LoadProperty;
import org.apache.doris.nereids.trees.plans.commands.load.LoadSeparator;
import org.apache.doris.nereids.trees.plans.commands.load.LoadSequenceClause;
import org.apache.doris.nereids.trees.plans.commands.load.LoadWhereClause;
import org.apache.doris.nereids.trees.plans.commands.refresh.RefreshCatalogCommand;
import org.apache.doris.nereids.trees.plans.commands.refresh.RefreshDatabaseCommand;
import org.apache.doris.nereids.trees.plans.commands.refresh.RefreshTableCommand;
import org.apache.doris.nereids.trees.plans.commands.use.SwitchCommand;
import org.apache.doris.nereids.trees.plans.commands.use.UseCommand;
import org.apache.doris.nereids.trees.plans.logical.LogicalAggregate;
import org.apache.doris.nereids.trees.plans.logical.LogicalCTE;
import org.apache.doris.nereids.trees.plans.logical.LogicalExcept;
import org.apache.doris.nereids.trees.plans.logical.LogicalFileSink;
import org.apache.doris.nereids.trees.plans.logical.LogicalFilter;
import org.apache.doris.nereids.trees.plans.logical.LogicalGenerate;
import org.apache.doris.nereids.trees.plans.logical.LogicalHaving;
import org.apache.doris.nereids.trees.plans.logical.LogicalIntersect;
import org.apache.doris.nereids.trees.plans.logical.LogicalJoin;
import org.apache.doris.nereids.trees.plans.logical.LogicalLimit;
import org.apache.doris.nereids.trees.plans.logical.LogicalOneRowRelation;
import org.apache.doris.nereids.trees.plans.logical.LogicalPlan;
import org.apache.doris.nereids.trees.plans.logical.LogicalProject;
import org.apache.doris.nereids.trees.plans.logical.LogicalQualify;
import org.apache.doris.nereids.trees.plans.logical.LogicalRepeat;
import org.apache.doris.nereids.trees.plans.logical.LogicalSelectHint;
import org.apache.doris.nereids.trees.plans.logical.LogicalSink;
import org.apache.doris.nereids.trees.plans.logical.LogicalSort;
import org.apache.doris.nereids.trees.plans.logical.LogicalSubQueryAlias;
import org.apache.doris.nereids.trees.plans.logical.LogicalUnion;
import org.apache.doris.nereids.trees.plans.logical.LogicalUsingJoin;
import org.apache.doris.nereids.types.AggStateType;
import org.apache.doris.nereids.types.ArrayType;
import org.apache.doris.nereids.types.BigIntType;
import org.apache.doris.nereids.types.BooleanType;
import org.apache.doris.nereids.types.DataType;
import org.apache.doris.nereids.types.LargeIntType;
import org.apache.doris.nereids.types.MapType;
import org.apache.doris.nereids.types.StructField;
import org.apache.doris.nereids.types.StructType;
import org.apache.doris.nereids.types.VarcharType;
import org.apache.doris.nereids.types.coercion.CharacterType;
import org.apache.doris.nereids.util.ExpressionUtils;
import org.apache.doris.nereids.util.RelationUtil;
import org.apache.doris.nereids.util.Utils;
import org.apache.doris.policy.FilterType;
import org.apache.doris.policy.PolicyTypeEnum;
import org.apache.doris.qe.ConnectContext;
import org.apache.doris.qe.SqlModeHelper;
import org.apache.doris.statistics.AnalysisInfo;
import org.apache.doris.system.NodeType;

import com.google.common.collect.ImmutableList;
import com.google.common.collect.ImmutableMap;
import com.google.common.collect.ImmutableMap.Builder;
import com.google.common.collect.Lists;
import com.google.common.collect.Maps;
import com.google.common.collect.Sets;
import org.antlr.v4.runtime.ParserRuleContext;
import org.antlr.v4.runtime.RuleContext;
import org.antlr.v4.runtime.Token;
import org.antlr.v4.runtime.tree.ParseTree;
import org.antlr.v4.runtime.tree.RuleNode;
import org.antlr.v4.runtime.tree.TerminalNode;

import java.math.BigDecimal;
import java.math.BigInteger;
import java.util.ArrayList;
import java.util.Collections;
import java.util.HashMap;
import java.util.HashSet;
import java.util.List;
import java.util.Locale;
import java.util.Map;
import java.util.Optional;
import java.util.Set;
import java.util.function.Supplier;
import java.util.stream.Collectors;

/**
 * Build a logical plan tree with unbounded nodes.
 */
@SuppressWarnings({"OptionalUsedAsFieldOrParameterType", "OptionalGetWithoutIsPresent"})
public class LogicalPlanBuilder extends DorisParserBaseVisitor<Object> {
    // Sort the parameters with token position to keep the order with original placeholders
    // in prepared statement.Otherwise, the order maybe broken
    private final Map<Token, Placeholder> tokenPosToParameters = Maps.newTreeMap((pos1, pos2) -> {
        int line = pos1.getLine() - pos2.getLine();
        if (line != 0) {
            return line;
        }
        return pos1.getCharPositionInLine() - pos2.getCharPositionInLine();
    });

    private final Map<Integer, ParserRuleContext> selectHintMap;

    public LogicalPlanBuilder(Map<Integer, ParserRuleContext> selectHintMap) {
        this.selectHintMap = selectHintMap;
    }

    @SuppressWarnings("unchecked")
    protected <T> T typedVisit(ParseTree ctx) {
        return (T) ctx.accept(this);
    }

    /**
     * Override the default behavior for all visit methods. This will only return a non-null result
     * when the context has only one child. This is done because there is no generic method to
     * combine the results of the context children. In all other cases null is returned.
     */
    @Override
    public Object visitChildren(RuleNode node) {
        if (node.getChildCount() == 1) {
            return node.getChild(0).accept(this);
        } else {
            return null;
        }
    }

    @Override
    public LogicalPlan visitSingleStatement(SingleStatementContext ctx) {
        return ParserUtils.withOrigin(ctx, () -> (LogicalPlan) visit(ctx.statement()));
    }

    @Override
    public LogicalPlan visitStatementDefault(StatementDefaultContext ctx) {
        LogicalPlan plan = plan(ctx.query());
        if (ctx.outFileClause() != null) {
            plan = withOutFile(plan, ctx.outFileClause());
        } else {
            plan = new UnboundResultSink<>(plan);
        }
        return withExplain(plan, ctx.explain());
    }

    @Override
    public LogicalPlan visitCreateScheduledJob(DorisParser.CreateScheduledJobContext ctx) {
        Optional<String> label = ctx.label == null ? Optional.empty() : Optional.of(ctx.label.getText());
        Optional<String> atTime = ctx.atTime == null ? Optional.empty() : Optional.of(ctx.atTime.getText());
        Optional<Boolean> immediateStartOptional = ctx.CURRENT_TIMESTAMP() == null ? Optional.of(false) :
                Optional.of(true);
        Optional<String> startTime = ctx.startTime == null ? Optional.empty() : Optional.of(ctx.startTime.getText());
        Optional<String> endsTime = ctx.endsTime == null ? Optional.empty() : Optional.of(ctx.endsTime.getText());
        Optional<Long> interval = ctx.timeInterval == null ? Optional.empty() :
                Optional.of(Long.valueOf(ctx.timeInterval.getText()));
        Optional<String> intervalUnit = ctx.timeUnit == null ? Optional.empty() : Optional.of(ctx.timeUnit.getText());
        String comment =
                visitCommentSpec(ctx.commentSpec());
        String executeSql = getOriginSql(ctx.supportedDmlStatement());
        CreateJobInfo createJobInfo = new CreateJobInfo(label, atTime, interval, intervalUnit, startTime,
                endsTime, immediateStartOptional, comment, executeSql);
        return new CreateJobCommand(createJobInfo);
    }

    @Override
    public LogicalPlan visitPauseJob(DorisParser.PauseJobContext ctx) {
        Expression wildWhere = null;
        if (ctx.wildWhere() != null) {
            wildWhere = getWildWhere(ctx.wildWhere());
        }
        return new PauseJobCommand(wildWhere);
    }

    @Override
    public LogicalPlan visitDropJob(DorisParser.DropJobContext ctx) {
        Expression wildWhere = null;
        if (ctx.wildWhere() != null) {
            wildWhere = getWildWhere(ctx.wildWhere());
        }
        boolean ifExists = ctx.EXISTS() != null;
        return new DropJobCommand(wildWhere, ifExists);
    }

    @Override
    public LogicalPlan visitResumeJob(DorisParser.ResumeJobContext ctx) {
        Expression wildWhere = null;
        if (ctx.wildWhere() != null) {
            wildWhere = getWildWhere(ctx.wildWhere());
        }
        return new ResumeJobCommand(wildWhere);
    }

    @Override
    public LogicalPlan visitCancelJobTask(DorisParser.CancelJobTaskContext ctx) {
        Expression wildWhere = null;
        if (ctx.wildWhere() != null) {
            wildWhere = getWildWhere(ctx.wildWhere());
        }
        return new CancelJobTaskCommand(wildWhere);
    }

    @Override
    public String visitCommentSpec(DorisParser.CommentSpecContext ctx) {
        String commentSpec = ctx == null ? "''" : ctx.STRING_LITERAL().getText();
        return
                LogicalPlanBuilderAssistant.escapeBackSlash(commentSpec.substring(1, commentSpec.length() - 1));
    }

    @Override
    public LogicalPlan visitInsertTable(InsertTableContext ctx) {
        boolean isOverwrite = ctx.INTO() == null;
        ImmutableList.Builder<String> tableName = ImmutableList.builder();
        if (null != ctx.tableName) {
            List<String> nameParts = visitMultipartIdentifier(ctx.tableName);
            tableName.addAll(nameParts);
        } else if (null != ctx.tableId) {
            // process group commit insert table command send by be
            TableName name = Env.getCurrentEnv().getCurrentCatalog()
                    .getTableNameByTableId(Long.valueOf(ctx.tableId.getText()));
            tableName.add(name.getDb());
            tableName.add(name.getTbl());
            ConnectContext.get().setDatabase(name.getDb());
        } else {
            throw new ParseException("tableName and tableId cannot both be null");
        }
        Optional<String> labelName = (ctx.labelName == null) ? Optional.empty() : Optional.of(ctx.labelName.getText());
        List<String> colNames = ctx.cols == null ? ImmutableList.of() : visitIdentifierList(ctx.cols);
        // TODO visit partitionSpecCtx
        LogicalPlan plan = visitQuery(ctx.query());
        // partitionSpec may be NULL. means auto detect partition. only available when IOT
        Pair<Boolean, List<String>> partitionSpec = visitPartitionSpec(ctx.partitionSpec());
        // partitionSpec.second :
        // null - auto detect
        // zero - whole table
        // others - specific partitions
        boolean isAutoDetect = partitionSpec.second == null;
        LogicalSink<?> sink = UnboundTableSinkCreator.createUnboundTableSinkMaybeOverwrite(
                tableName.build(),
                colNames,
                ImmutableList.of(), // hints
                partitionSpec.first, // isTemp
                partitionSpec.second, // partition names
                isAutoDetect,
                isOverwrite,
                ConnectContext.get().getSessionVariable().isEnableUniqueKeyPartialUpdate(),
                ctx.tableId == null ? DMLCommandType.INSERT : DMLCommandType.GROUP_COMMIT,
                plan);
        Optional<LogicalPlan> cte = Optional.empty();
        if (ctx.cte() != null) {
            cte = Optional.ofNullable(withCte(plan, ctx.cte()));
        }
        LogicalPlan command;
        if (isOverwrite) {
            command = new InsertOverwriteTableCommand(sink, labelName, cte);
        } else {
            if (ConnectContext.get() != null && ConnectContext.get().isTxnModel()
                    && sink.child() instanceof InlineTable
                    && sink.child().getExpressions().stream().allMatch(Expression::isConstant)) {
                // FIXME: In legacy, the `insert into select 1` is handled as `insert into values`.
                //  In nereids, the original way is throw an AnalysisException and fallback to legacy.
                //  Now handle it as `insert into select`(a separate load job), should fix it as the legacy.
                command = new BatchInsertIntoTableCommand(sink);
            } else {
                command = new InsertIntoTableCommand(sink, labelName, Optional.empty(), cte);
            }
        }
        return withExplain(command, ctx.explain());
    }

    /**
     * return a pair, first will be true if partitions is temp partition, select is a list to present partition list.
     */
    @Override
    public Pair<Boolean, List<String>> visitPartitionSpec(PartitionSpecContext ctx) {
        List<String> partitions = ImmutableList.of();
        boolean temporaryPartition = false;
        if (ctx != null) {
            temporaryPartition = ctx.TEMPORARY() != null;
            if (ctx.ASTERISK() != null) {
                partitions = null;
            } else if (ctx.partition != null) {
                partitions = ImmutableList.of(ctx.partition.getText());
            } else {
                partitions = visitIdentifierList(ctx.partitions);
            }
        }
        return Pair.of(temporaryPartition, partitions);
    }

    @Override
    public Command visitCreateMTMV(CreateMTMVContext ctx) {
        if (ctx.buildMode() == null && ctx.refreshMethod() == null && ctx.refreshTrigger() == null
                && ctx.cols == null && ctx.keys == null
                && ctx.HASH() == null && ctx.RANDOM() == null && ctx.BUCKETS() == null) {
            return visitCreateSyncMvCommand(ctx);
        }

        List<String> nameParts = visitMultipartIdentifier(ctx.mvName);
        BuildMode buildMode = visitBuildMode(ctx.buildMode());
        RefreshMethod refreshMethod = visitRefreshMethod(ctx.refreshMethod());
        MTMVRefreshTriggerInfo refreshTriggerInfo = visitRefreshTrigger(ctx.refreshTrigger());
        LogicalPlan logicalPlan = visitQuery(ctx.query());
        String querySql = getOriginSql(ctx.query());

        int bucketNum = FeConstants.default_bucket_num;
        if (ctx.INTEGER_VALUE() != null) {
            bucketNum = Integer.parseInt(ctx.INTEGER_VALUE().getText());
        }
        DistributionDescriptor desc;
        if (ctx.HASH() != null) {
            desc = new DistributionDescriptor(true, ctx.AUTO() != null, bucketNum,
                    visitIdentifierList(ctx.hashKeys));
        } else {
            desc = new DistributionDescriptor(false, ctx.AUTO() != null, bucketNum, null);
        }

        Map<String, String> properties = ctx.propertyClause() != null
                ? Maps.newHashMap(visitPropertyClause(ctx.propertyClause())) : Maps.newHashMap();
        String comment = ctx.STRING_LITERAL() == null ? "" : LogicalPlanBuilderAssistant.escapeBackSlash(
                ctx.STRING_LITERAL().getText().substring(1, ctx.STRING_LITERAL().getText().length() - 1));

        return new CreateMTMVCommand(new CreateMTMVInfo(ctx.EXISTS() != null, new TableNameInfo(nameParts),
                ctx.keys != null ? visitIdentifierList(ctx.keys) : ImmutableList.of(),
                comment,
                desc, properties, logicalPlan, querySql,
                new MTMVRefreshInfo(buildMode, refreshMethod, refreshTriggerInfo),
                ctx.cols == null ? Lists.newArrayList() : visitSimpleColumnDefs(ctx.cols),
                visitMTMVPartitionInfo(ctx.mvPartition())
        ));
    }

    private Command visitCreateSyncMvCommand(CreateMTMVContext ctx) {
        List<String> nameParts = visitMultipartIdentifier(ctx.mvName);
        LogicalPlan logicalPlan = new UnboundResultSink<>(visitQuery(ctx.query()));
        Map<String, String> properties = ctx.propertyClause() != null
                ? Maps.newHashMap(visitPropertyClause(ctx.propertyClause())) : Maps.newHashMap();
        return new CreateMaterializedViewCommand(new TableNameInfo(nameParts), logicalPlan, properties);
    }

    /**
     * get MTMVPartitionDefinition
     *
     * @param ctx MvPartitionContext
     * @return MTMVPartitionDefinition
     */
    public MTMVPartitionDefinition visitMTMVPartitionInfo(MvPartitionContext ctx) {
        MTMVPartitionDefinition mtmvPartitionDefinition = new MTMVPartitionDefinition();
        if (ctx == null) {
            mtmvPartitionDefinition.setPartitionType(MTMVPartitionType.SELF_MANAGE);
        } else if (ctx.partitionKey != null) {
            mtmvPartitionDefinition.setPartitionType(MTMVPartitionType.FOLLOW_BASE_TABLE);
            mtmvPartitionDefinition.setPartitionCol(ctx.partitionKey.getText());
        } else {
            mtmvPartitionDefinition.setPartitionType(MTMVPartitionType.EXPR);
            Expression functionCallExpression = visitFunctionCallExpression(ctx.partitionExpr);
            mtmvPartitionDefinition.setFunctionCallExpression(functionCallExpression);
        }
        return mtmvPartitionDefinition;
    }

    @Override
    public List<SimpleColumnDefinition> visitSimpleColumnDefs(SimpleColumnDefsContext ctx) {
        if (ctx == null) {
            return null;
        }
        return ctx.cols.stream()
                .map(this::visitSimpleColumnDef)
                .collect(ImmutableList.toImmutableList());
    }

    @Override
    public SimpleColumnDefinition visitSimpleColumnDef(SimpleColumnDefContext ctx) {
        String comment = ctx.STRING_LITERAL() == null ? "" : LogicalPlanBuilderAssistant.escapeBackSlash(
                ctx.STRING_LITERAL().getText().substring(1, ctx.STRING_LITERAL().getText().length() - 1));
        return new SimpleColumnDefinition(ctx.colName.getText(), comment);
    }

    /**
     * get originSql
     *
     * @param ctx context
     * @return originSql
     */
    public String getOriginSql(ParserRuleContext ctx) {
        int startIndex = ctx.start.getStartIndex();
        int stopIndex = ctx.stop.getStopIndex();
        org.antlr.v4.runtime.misc.Interval interval = new org.antlr.v4.runtime.misc.Interval(startIndex, stopIndex);
        return ctx.start.getInputStream().getText(interval);
    }

    @Override
    public MTMVRefreshTriggerInfo visitRefreshTrigger(RefreshTriggerContext ctx) {
        if (ctx == null) {
            return new MTMVRefreshTriggerInfo(RefreshTrigger.MANUAL);
        }
        if (ctx.MANUAL() != null) {
            return new MTMVRefreshTriggerInfo(RefreshTrigger.MANUAL);
        }
        if (ctx.COMMIT() != null) {
            return new MTMVRefreshTriggerInfo(RefreshTrigger.COMMIT);
        }
        if (ctx.SCHEDULE() != null) {
            return new MTMVRefreshTriggerInfo(RefreshTrigger.SCHEDULE, visitRefreshSchedule(ctx.refreshSchedule()));
        }
        return new MTMVRefreshTriggerInfo(RefreshTrigger.MANUAL);
    }

    @Override
    public ReplayCommand visitReplay(DorisParser.ReplayContext ctx) {
        if (ctx.replayCommand().replayType().DUMP() != null) {
            LogicalPlan plan = plan(ctx.replayCommand().replayType().query());
            return new ReplayCommand(PlanType.REPLAY_COMMAND, null, plan, ReplayCommand.ReplayType.DUMP);
        } else if (ctx.replayCommand().replayType().PLAY() != null) {
            String tmpPath = ctx.replayCommand().replayType().filePath.getText();
            String path = LogicalPlanBuilderAssistant.escapeBackSlash(tmpPath.substring(1, tmpPath.length() - 1));
            return new ReplayCommand(PlanType.REPLAY_COMMAND, path, null, ReplayCommand.ReplayType.PLAY);
        }
        return null;
    }

    @Override
    public MTMVRefreshSchedule visitRefreshSchedule(RefreshScheduleContext ctx) {
        int interval = Integer.parseInt(ctx.INTEGER_VALUE().getText());
        String startTime = ctx.STARTS() == null ? null
                : ctx.STRING_LITERAL().getText().substring(1, ctx.STRING_LITERAL().getText().length() - 1);
        IntervalUnit unit = visitMvRefreshUnit(ctx.refreshUnit);
        return new MTMVRefreshSchedule(startTime, interval, unit);
    }

    /**
     * get IntervalUnit,only enable_job_schedule_second_for_test is true, can use second
     *
     * @param ctx ctx
     * @return IntervalUnit
     */
    public IntervalUnit visitMvRefreshUnit(IdentifierContext ctx) {
        IntervalUnit intervalUnit = IntervalUnit.fromString(ctx.getText().toUpperCase());
        if (null == intervalUnit) {
            throw new AnalysisException("interval time unit can not be " + ctx.getText());
        }
        if (intervalUnit.equals(IntervalUnit.SECOND)
                && !Config.enable_job_schedule_second_for_test) {
            throw new AnalysisException("interval time unit can not be second");
        }
        return intervalUnit;
    }

    @Override
    public RefreshMethod visitRefreshMethod(RefreshMethodContext ctx) {
        if (ctx == null) {
            return RefreshMethod.AUTO;
        }
        return RefreshMethod.valueOf(ctx.getText().toUpperCase());
    }

    @Override
    public BuildMode visitBuildMode(BuildModeContext ctx) {
        if (ctx == null) {
            return BuildMode.IMMEDIATE;
        }
        if (ctx.DEFERRED() != null) {
            return BuildMode.DEFERRED;
        } else if (ctx.IMMEDIATE() != null) {
            return BuildMode.IMMEDIATE;
        }
        return BuildMode.IMMEDIATE;
    }

    @Override
    public RefreshMTMVCommand visitRefreshMTMV(RefreshMTMVContext ctx) {
        List<String> nameParts = visitMultipartIdentifier(ctx.mvName);
        List<String> partitions = ImmutableList.of();
        if (ctx.partitionSpec() != null) {
            if (ctx.partitionSpec().TEMPORARY() != null) {
                throw new AnalysisException("Not allowed to specify TEMPORARY ");
            }
            if (ctx.partitionSpec().partition != null) {
                partitions = ImmutableList.of(ctx.partitionSpec().partition.getText());
            } else {
                partitions = visitIdentifierList(ctx.partitionSpec().partitions);
            }
        }
        return new RefreshMTMVCommand(new RefreshMTMVInfo(new TableNameInfo(nameParts),
                partitions, ctx.COMPLETE() != null));
    }

    @Override
    public Command visitDropMTMV(DropMTMVContext ctx) {
        if (ctx.tableName != null) {
            // TODO support drop sync mv
            return new UnsupportedCommand();
        }
        List<String> nameParts = visitMultipartIdentifier(ctx.mvName);
        return new DropMTMVCommand(new DropMTMVInfo(new TableNameInfo(nameParts), ctx.EXISTS() != null));
    }

    @Override
    public PauseMTMVCommand visitPauseMTMV(PauseMTMVContext ctx) {
        List<String> nameParts = visitMultipartIdentifier(ctx.mvName);
        return new PauseMTMVCommand(new PauseMTMVInfo(new TableNameInfo(nameParts)));
    }

    @Override
    public ResumeMTMVCommand visitResumeMTMV(ResumeMTMVContext ctx) {
        List<String> nameParts = visitMultipartIdentifier(ctx.mvName);
        return new ResumeMTMVCommand(new ResumeMTMVInfo(new TableNameInfo(nameParts)));
    }

    @Override
    public ShowCreateMTMVCommand visitShowCreateMTMV(ShowCreateMTMVContext ctx) {
        List<String> nameParts = visitMultipartIdentifier(ctx.mvName);
        return new ShowCreateMTMVCommand(new ShowCreateMTMVInfo(new TableNameInfo(nameParts)));
    }

    @Override
    public CancelExportCommand visitCancelExport(DorisParser.CancelExportContext ctx) {
        String databaseName = null;
        if (ctx.database != null) {
            databaseName = stripQuotes(ctx.database.getText());
        }
        Expression wildWhere = null;
        if (ctx.wildWhere() != null) {
            wildWhere = getWildWhere(ctx.wildWhere());
        }
        return new CancelExportCommand(databaseName, wildWhere);
    }

    @Override
    public CancelLoadCommand visitCancelLoad(DorisParser.CancelLoadContext ctx) {
        String databaseName = null;
        if (ctx.database != null) {
            databaseName = stripQuotes(ctx.database.getText());
        }
        Expression wildWhere = null;
        if (ctx.wildWhere() != null) {
            wildWhere = getWildWhere(ctx.wildWhere());
        }
        return new CancelLoadCommand(databaseName, wildWhere);
    }

    @Override
    public CancelWarmUpJobCommand visitCancelWarmUpJob(DorisParser.CancelWarmUpJobContext ctx) {
        Expression wildWhere = null;
        if (ctx.wildWhere() != null) {
            wildWhere = getWildWhere(ctx.wildWhere());
        }
        return new CancelWarmUpJobCommand(wildWhere);
    }

    @Override
    public CancelMTMVTaskCommand visitCancelMTMVTask(CancelMTMVTaskContext ctx) {
        List<String> nameParts = visitMultipartIdentifier(ctx.mvName);
        long taskId = Long.parseLong(ctx.taskId.getText());
        return new CancelMTMVTaskCommand(new CancelMTMVTaskInfo(new TableNameInfo(nameParts), taskId));
    }

    @Override
    public AdminCompactTableCommand visitAdminCompactTable(AdminCompactTableContext ctx) {
        TableRefInfo tableRefInfo = visitBaseTableRefContext(ctx.baseTableRef());
        EqualTo equalTo = null;
        if (ctx.WHERE() != null) {
            StringLiteral left = new StringLiteral(stripQuotes(ctx.TYPE().getText()));
            StringLiteral right = new StringLiteral(stripQuotes(ctx.STRING_LITERAL().getText()));
            equalTo = new EqualTo(left, right);
        }
        return new AdminCompactTableCommand(tableRefInfo, equalTo);
    }

    @Override
    public AlterMTMVCommand visitAlterMTMV(AlterMTMVContext ctx) {
        List<String> nameParts = visitMultipartIdentifier(ctx.mvName);
        TableNameInfo mvName = new TableNameInfo(nameParts);
        AlterMTMVInfo alterMTMVInfo = null;
        if (ctx.RENAME() != null) {
            alterMTMVInfo = new AlterMTMVRenameInfo(mvName, ctx.newName.getText());
        } else if (ctx.REFRESH() != null) {
            MTMVRefreshInfo refreshInfo = new MTMVRefreshInfo();
            if (ctx.refreshMethod() != null) {
                refreshInfo.setRefreshMethod(visitRefreshMethod(ctx.refreshMethod()));
            }
            if (ctx.refreshTrigger() != null) {
                refreshInfo.setRefreshTriggerInfo(visitRefreshTrigger(ctx.refreshTrigger()));
            }
            alterMTMVInfo = new AlterMTMVRefreshInfo(mvName, refreshInfo);
        } else if (ctx.SET() != null) {
            alterMTMVInfo = new AlterMTMVPropertyInfo(mvName,
                    Maps.newHashMap(visitPropertyItemList(ctx.fileProperties)));
        } else if (ctx.REPLACE() != null) {
            String newName = ctx.newName.getText();
            Map<String, String> properties = ctx.propertyClause() != null
                    ? Maps.newHashMap(visitPropertyClause(ctx.propertyClause())) : Maps.newHashMap();
            alterMTMVInfo = new AlterMTMVReplaceInfo(mvName, newName, properties);
        }
        return new AlterMTMVCommand(alterMTMVInfo);
    }

    @Override
    public LogicalPlan visitAlterView(AlterViewContext ctx) {
        List<String> nameParts = visitMultipartIdentifier(ctx.name);
        String comment = ctx.commentSpec() == null ? null : visitCommentSpec(ctx.commentSpec());
        AlterViewInfo info;
        if (comment != null) {
            info = new AlterViewInfo(new TableNameInfo(nameParts), comment);
        } else {
            String querySql = getOriginSql(ctx.query());
            info = new AlterViewInfo(new TableNameInfo(nameParts), querySql,
                    ctx.cols == null ? Lists.newArrayList() : visitSimpleColumnDefs(ctx.cols));
        }
        return new AlterViewCommand(info);
    }

    @Override
    public LogicalPlan visitAlterStorageVault(AlterStorageVaultContext ctx) {
        List<String> nameParts = this.visitMultipartIdentifier(ctx.name);
        String vaultName = nameParts.get(0);
        Map<String, String> properties = this.visitPropertyClause(ctx.properties);
        return new AlterStorageVaultCommand(vaultName, properties);
    }

    @Override
    public LogicalPlan visitAlterSystemRenameComputeGroup(AlterSystemRenameComputeGroupContext ctx) {
        return new AlterSystemRenameComputeGroupCommand(ctx.name.getText(), ctx.newName.getText());
    }

    @Override
    public LogicalPlan visitShowConstraint(ShowConstraintContext ctx) {
        List<String> parts = visitMultipartIdentifier(ctx.table);
        return new ShowConstraintsCommand(parts);
    }

    @Override
    public LogicalPlan visitAddConstraint(AddConstraintContext ctx) {
        List<String> parts = visitMultipartIdentifier(ctx.table);
        UnboundRelation curTable = new UnboundRelation(StatementScopeIdGenerator.newRelationId(), parts);
        ImmutableList<Slot> slots = visitIdentifierList(ctx.constraint().slots).stream()
                .map(UnboundSlot::new)
                .collect(ImmutableList.toImmutableList());
        Constraint constraint;
        if (ctx.constraint().UNIQUE() != null) {
            constraint = Constraint.newUniqueConstraint(curTable, slots);
        } else if (ctx.constraint().PRIMARY() != null) {
            constraint = Constraint.newPrimaryKeyConstraint(curTable, slots);
        } else if (ctx.constraint().FOREIGN() != null) {
            ImmutableList<Slot> referencedSlots = visitIdentifierList(ctx.constraint().referencedSlots).stream()
                    .map(UnboundSlot::new)
                    .collect(ImmutableList.toImmutableList());
            List<String> nameParts = visitMultipartIdentifier(ctx.constraint().referenceTable);
            LogicalPlan referenceTable = new UnboundRelation(StatementScopeIdGenerator.newRelationId(), nameParts);
            constraint = Constraint.newForeignKeyConstraint(curTable, slots, referenceTable, referencedSlots);
        } else {
            throw new AnalysisException("Unsupported constraint " + ctx.getText());
        }
        return new AddConstraintCommand(ctx.constraintName.getText().toLowerCase(), constraint);
    }

    @Override
    public LogicalPlan visitDropConstraint(DropConstraintContext ctx) {
        List<String> parts = visitMultipartIdentifier(ctx.table);
        UnboundRelation curTable = new UnboundRelation(StatementScopeIdGenerator.newRelationId(), parts);
        return new DropConstraintCommand(ctx.constraintName.getText().toLowerCase(), curTable);
    }

    @Override
    public LogicalPlan visitUpdate(UpdateContext ctx) {
        LogicalPlan query = LogicalPlanBuilderAssistant.withCheckPolicy(new UnboundRelation(
                StatementScopeIdGenerator.newRelationId(), visitMultipartIdentifier(ctx.tableName)));
        query = withTableAlias(query, ctx.tableAlias());
        if (ctx.fromClause() != null) {
            query = withRelations(query, ctx.fromClause().relations().relation());
        }
        query = withFilter(query, Optional.ofNullable(ctx.whereClause()));
        String tableAlias = null;
        if (ctx.tableAlias().strictIdentifier() != null) {
            tableAlias = ctx.tableAlias().getText();
        }
        Optional<LogicalPlan> cte = Optional.empty();
        if (ctx.cte() != null) {
            cte = Optional.ofNullable(withCte(query, ctx.cte()));
        }
        return withExplain(new UpdateCommand(visitMultipartIdentifier(ctx.tableName), tableAlias,
                visitUpdateAssignmentSeq(ctx.updateAssignmentSeq()), query, cte), ctx.explain());
    }

    @Override
    public LogicalPlan visitDelete(DeleteContext ctx) {
        List<String> tableName = visitMultipartIdentifier(ctx.tableName);
        Pair<Boolean, List<String>> partitionSpec = visitPartitionSpec(ctx.partitionSpec());
        // TODO: now dont support delete auto detect partition.
        if (partitionSpec == null) {
            throw new ParseException("Now don't support auto detect partitions in deleting", ctx);
        }
        LogicalPlan query = withTableAlias(LogicalPlanBuilderAssistant.withCheckPolicy(
                new UnboundRelation(StatementScopeIdGenerator.newRelationId(), tableName,
                        partitionSpec.second, partitionSpec.first)), ctx.tableAlias());
        String tableAlias = null;
        if (ctx.tableAlias().strictIdentifier() != null) {
            tableAlias = ctx.tableAlias().getText();
        }

        Command deleteCommand;
        if (ctx.USING() == null && ctx.cte() == null) {
            query = withFilter(query, Optional.ofNullable(ctx.whereClause()));
            deleteCommand = new DeleteFromCommand(tableName, tableAlias, partitionSpec.first,
                    partitionSpec.second, query);
        } else {
            // convert to insert into select
            if (ctx.USING() != null) {
                query = withRelations(query, ctx.relations().relation());
            }
            query = withFilter(query, Optional.ofNullable(ctx.whereClause()));
            Optional<LogicalPlan> cte = Optional.empty();
            if (ctx.cte() != null) {
                cte = Optional.ofNullable(withCte(query, ctx.cte()));
            }
            deleteCommand = new DeleteFromUsingCommand(tableName, tableAlias,
                    partitionSpec.first, partitionSpec.second, query, cte);
        }
        if (ctx.explain() != null) {
            return withExplain(deleteCommand, ctx.explain());
        } else {
            return deleteCommand;
        }
    }

    @Override
    public LogicalPlan visitExport(ExportContext ctx) {
        // TODO: replace old class name like ExportStmt, BrokerDesc, Expr with new nereid class name
        List<String> tableName = visitMultipartIdentifier(ctx.tableName);
        List<String> partitions = ctx.partition == null ? ImmutableList.of() : visitIdentifierList(ctx.partition);

        // handle path string
        String tmpPath = ctx.filePath.getText();
        String path = LogicalPlanBuilderAssistant.escapeBackSlash(tmpPath.substring(1, tmpPath.length() - 1));

        Optional<Expression> expr = Optional.empty();
        if (ctx.whereClause() != null) {
            expr = Optional.of(getExpression(ctx.whereClause().booleanExpression()));
        }

        Map<String, String> filePropertiesMap = ImmutableMap.of();
        if (ctx.propertyClause() != null) {
            filePropertiesMap = visitPropertyClause(ctx.propertyClause());
        }

        Optional<BrokerDesc> brokerDesc = Optional.empty();
        if (ctx.withRemoteStorageSystem() != null) {
            brokerDesc = Optional.ofNullable(visitWithRemoteStorageSystem(ctx.withRemoteStorageSystem()));
        }
        return new ExportCommand(tableName, partitions, expr, path, filePropertiesMap, brokerDesc);
    }

    @Override
    public Map<String, String> visitPropertyClause(PropertyClauseContext ctx) {
        return ctx == null ? ImmutableMap.of() : visitPropertyItemList(ctx.fileProperties);
    }

    @Override
    public Map<String, String> visitPropertyItemList(PropertyItemListContext ctx) {
        if (ctx == null || ctx.properties == null) {
            return ImmutableMap.of();
        }
        Builder<String, String> propertiesMap = ImmutableMap.builder();
        for (PropertyItemContext argument : ctx.properties) {
            String key = parsePropertyKey(argument.key);
            String value = parsePropertyValue(argument.value);
            propertiesMap.put(key, value);
        }
        return propertiesMap.build();
    }

    @Override
    public BrokerDesc visitWithRemoteStorageSystem(WithRemoteStorageSystemContext ctx) {
        BrokerDesc brokerDesc = null;

        Map<String, String> brokerPropertiesMap = visitPropertyItemList(ctx.brokerProperties);

        if (ctx.S3() != null) {
            brokerDesc = new BrokerDesc("S3", StorageBackend.StorageType.S3, brokerPropertiesMap);
        } else if (ctx.HDFS() != null) {
            brokerDesc = new BrokerDesc("HDFS", StorageBackend.StorageType.HDFS, brokerPropertiesMap);
        } else if (ctx.LOCAL() != null) {
            brokerDesc = new BrokerDesc("HDFS", StorageBackend.StorageType.LOCAL, brokerPropertiesMap);
        } else if (ctx.BROKER() != null) {
            brokerDesc = new BrokerDesc(visitIdentifierOrText(ctx.brokerName), brokerPropertiesMap);
        }
        return brokerDesc;
    }

    /**
     * Visit multi-statements.
     */
    @Override
    public List<Pair<LogicalPlan, StatementContext>> visitMultiStatements(MultiStatementsContext ctx) {
        List<Pair<LogicalPlan, StatementContext>> logicalPlans = Lists.newArrayList();
        for (DorisParser.StatementContext statement : ctx.statement()) {
            StatementContext statementContext = new StatementContext();
            ConnectContext connectContext = ConnectContext.get();
            if (connectContext != null) {
                connectContext.setStatementContext(statementContext);
                statementContext.setConnectContext(connectContext);
            }
            logicalPlans.add(Pair.of(
                    ParserUtils.withOrigin(ctx, () -> (LogicalPlan) visit(statement)), statementContext));
            List<Placeholder> params = new ArrayList<>(tokenPosToParameters.values());
            statementContext.setPlaceholders(params);
            tokenPosToParameters.clear();
        }
        return logicalPlans;
    }

    /**
     * Visit load-statements.
     */
    @Override
    public LogicalPlan visitLoad(DorisParser.LoadContext ctx) {

        BulkStorageDesc bulkDesc = null;
        if (ctx.withRemoteStorageSystem() != null) {
            Map<String, String> bulkProperties =
                    new HashMap<>(visitPropertyItemList(ctx.withRemoteStorageSystem().brokerProperties));
            if (ctx.withRemoteStorageSystem().S3() != null) {
                bulkDesc = new BulkStorageDesc("S3", BulkStorageDesc.StorageType.S3, bulkProperties);
            } else if (ctx.withRemoteStorageSystem().HDFS() != null) {
                bulkDesc = new BulkStorageDesc("HDFS", BulkStorageDesc.StorageType.HDFS, bulkProperties);
            } else if (ctx.withRemoteStorageSystem().LOCAL() != null) {
                bulkDesc = new BulkStorageDesc("LOCAL_HDFS", BulkStorageDesc.StorageType.LOCAL, bulkProperties);
            } else if (ctx.withRemoteStorageSystem().BROKER() != null
                    && ctx.withRemoteStorageSystem().identifierOrText().getText() != null) {
                bulkDesc = new BulkStorageDesc(ctx.withRemoteStorageSystem().identifierOrText().getText(),
                        bulkProperties);
            }
        }
        ImmutableList.Builder<BulkLoadDataDesc> dataDescriptions = new ImmutableList.Builder<>();
        List<String> labelParts = visitMultipartIdentifier(ctx.lableName);
        String labelName = null;
        String labelDbName = null;
        if (ConnectContext.get().getDatabase().isEmpty() && labelParts.size() == 1) {
            throw new AnalysisException("Current database is not set.");
        } else if (labelParts.size() == 1) {
            labelName = labelParts.get(0);
        } else if (labelParts.size() == 2) {
            labelDbName = labelParts.get(0);
            labelName = labelParts.get(1);
        } else if (labelParts.size() == 3) {
            labelDbName = labelParts.get(1);
            labelName = labelParts.get(2);
        } else {
            throw new AnalysisException("labelParts in load should be [ctl.][db.]label");
        }

        for (DorisParser.DataDescContext ddc : ctx.dataDescs) {
            List<String> nameParts = Lists.newArrayList();
            if (labelDbName != null) {
                nameParts.add(labelDbName);
            }
            nameParts.add(ddc.targetTableName.getText());
            List<String> tableName = RelationUtil.getQualifierName(ConnectContext.get(), nameParts);
            List<String> colNames = (ddc.columns == null ? ImmutableList.of() : visitIdentifierList(ddc.columns));
            List<String> columnsFromPath = (ddc.columnsFromPath == null ? ImmutableList.of()
                        : visitIdentifierList(ddc.columnsFromPath.identifierList()));
            List<String> partitions = ddc.partition == null ? ImmutableList.of() : visitIdentifierList(ddc.partition);
            // TODO: multi location
            List<String> multiFilePaths = new ArrayList<>();
            for (Token filePath : ddc.filePaths) {
                multiFilePaths.add(filePath.getText().substring(1, filePath.getText().length() - 1));
            }
            List<String> filePaths = ddc.filePath == null ? ImmutableList.of() : multiFilePaths;
            Map<String, Expression> colMappings;
            if (ddc.columnMapping == null) {
                colMappings = ImmutableMap.of();
            } else {
                colMappings = new HashMap<>();
                for (DorisParser.MappingExprContext mappingExpr : ddc.columnMapping.mappingSet) {
                    colMappings.put(mappingExpr.mappingCol.getText(), getExpression(mappingExpr.expression()));
                }
            }

            LoadTask.MergeType mergeType = ddc.mergeType() == null ? LoadTask.MergeType.APPEND
                        : LoadTask.MergeType.valueOf(ddc.mergeType().getText());

            Optional<String> fileFormat = ddc.format == null ? Optional.empty()
                    : Optional.of(visitIdentifierOrText(ddc.format));
            Optional<String> separator = ddc.separator == null ? Optional.empty() : Optional.of(ddc.separator.getText()
                        .substring(1, ddc.separator.getText().length() - 1));
            Optional<String> comma = ddc.comma == null ? Optional.empty() : Optional.of(ddc.comma.getText()
                        .substring(1, ddc.comma.getText().length() - 1));
            Map<String, String> dataProperties = ddc.propertyClause() == null ? new HashMap<>()
                        : visitPropertyClause(ddc.propertyClause());
            dataDescriptions.add(new BulkLoadDataDesc(
                    tableName,
                    partitions,
                    filePaths,
                    colNames,
                    columnsFromPath,
                    colMappings,
                    new BulkLoadDataDesc.FileFormatDesc(separator, comma, fileFormat),
                    false,
                    ddc.preFilter == null ? Optional.empty() : Optional.of(getExpression(ddc.preFilter.expression())),
                    ddc.where == null ? Optional.empty() : Optional.of(getExpression(ddc.where.booleanExpression())),
                    mergeType,
                    ddc.deleteOn == null ? Optional.empty() : Optional.of(getExpression(ddc.deleteOn.expression())),
                    ddc.sequenceColumn == null ? Optional.empty()
                            : Optional.of(ddc.sequenceColumn.identifier().getText()), dataProperties));
        }
        Map<String, String> properties = Collections.emptyMap();
        if (ctx.propertyClause() != null) {
            properties = visitPropertyItemList(ctx.propertyClause().propertyItemList());
        }
        String commentSpec = ctx.commentSpec() == null ? "''" : ctx.commentSpec().STRING_LITERAL().getText();
        String comment =
                LogicalPlanBuilderAssistant.escapeBackSlash(commentSpec.substring(1, commentSpec.length() - 1));
        return new LoadCommand(labelName, dataDescriptions.build(), bulkDesc, properties, comment);
    }

    /* ********************************************************************************************
     * Plan parsing
     * ******************************************************************************************** */

    /**
     * process lateral view, add a {@link LogicalGenerate} on plan.
     */
    protected LogicalPlan withGenerate(LogicalPlan plan, LateralViewContext ctx) {
        if (ctx.LATERAL() == null) {
            return plan;
        }
        String generateName = ctx.tableName.getText();
        // if later view explode map type, we need to add a project to convert map to struct
        String columnName = ctx.columnNames.get(0).getText();
        List<String> expandColumnNames = Lists.newArrayList();
        if (ctx.columnNames.size() > 1) {
            columnName = ConnectContext.get() != null
                    ? ConnectContext.get().getStatementContext().generateColumnName() : "expand_cols";
            expandColumnNames = ctx.columnNames.stream()
                    .map(RuleContext::getText).collect(ImmutableList.toImmutableList());
        }
        String functionName = ctx.functionName.getText();
        List<Expression> arguments = ctx.expression().stream()
                .<Expression>map(this::typedVisit)
                .collect(ImmutableList.toImmutableList());
        Function unboundFunction = new UnboundFunction(functionName, arguments);
        return new LogicalGenerate<>(ImmutableList.of(unboundFunction),
                ImmutableList.of(new UnboundSlot(generateName, columnName)), ImmutableList.of(expandColumnNames), plan);
    }

    /**
     * process CTE and store the results in a logical plan node LogicalCTE
     */
    private LogicalPlan withCte(LogicalPlan plan, CteContext ctx) {
        if (ctx == null) {
            return plan;
        }
        return new LogicalCTE<>((List) visit(ctx.aliasQuery(), LogicalSubQueryAlias.class), plan);
    }

    /**
     * process CTE's alias queries and column aliases
     */
    @Override
    public LogicalSubQueryAlias<Plan> visitAliasQuery(AliasQueryContext ctx) {
        return ParserUtils.withOrigin(ctx, () -> {
            LogicalPlan queryPlan = plan(ctx.query());
            Optional<List<String>> columnNames = optionalVisit(ctx.columnAliases(), () ->
                    ctx.columnAliases().identifier().stream()
                    .map(RuleContext::getText)
                    .collect(ImmutableList.toImmutableList())
            );
            return new LogicalSubQueryAlias<>(ctx.identifier().getText(), columnNames, queryPlan);
        });
    }

    /**
     * process LoadProperty in routine load
     */
    public LoadProperty visitLoadProperty(LoadPropertyContext ctx) {
        LoadProperty loadProperty = null;
        if (ctx instanceof SeparatorContext) {
            String separator = stripQuotes(((SeparatorContext) ctx).STRING_LITERAL().getText());
            loadProperty = new LoadSeparator(separator);
        } else if (ctx instanceof ImportColumnsContext) {
            List<LoadColumnDesc> descList = new ArrayList<>();
            for (DorisParser.ImportColumnDescContext loadColumnDescCtx : ((ImportColumnsContext) ctx)
                    .importColumnsStatement().importColumnDesc()) {
                LoadColumnDesc desc;
                if (loadColumnDescCtx.booleanExpression() != null) {
                    desc = new LoadColumnDesc(loadColumnDescCtx.name.getText(),
                        getExpression(loadColumnDescCtx.booleanExpression()));
                } else {
                    desc = new LoadColumnDesc(loadColumnDescCtx.name.getText());
                }
                descList.add(desc);
            }
            loadProperty = new LoadColumnClause(descList);
        } else if (ctx instanceof ImportDeleteOnContext) {
            loadProperty = new LoadDeleteOnClause(getExpression(((ImportDeleteOnContext) ctx)
                    .importDeleteOnStatement().booleanExpression()));
        } else if (ctx instanceof ImportPartitionsContext) {
            Pair<Boolean, List<String>> partitionSpec = visitPartitionSpec(
                    ((ImportPartitionsContext) ctx).partitionSpec());
            loadProperty = new LoadPartitionNames(partitionSpec.first, partitionSpec.second);
        } else if (ctx instanceof ImportPrecedingFilterContext) {
            loadProperty = new LoadWhereClause(getExpression(((ImportPrecedingFilterContext) ctx)
                    .importPrecedingFilterStatement().booleanExpression()), true);
        } else if (ctx instanceof ImportSequenceContext) {
            loadProperty = new LoadSequenceClause(((ImportSequenceContext) ctx)
                    .importSequenceStatement().identifier().getText());
        } else if (ctx instanceof ImportWhereContext) {
            loadProperty = new LoadWhereClause(getExpression(((ImportWhereContext) ctx)
                    .importWhereStatement().booleanExpression()), false);
        }
        return loadProperty;
    }

    @Override
    public LogicalPlan visitCreateRoutineLoad(CreateRoutineLoadContext ctx) {
        List<String> labelParts = visitMultipartIdentifier(ctx.label);
        String labelName = null;
        String labelDbName = null;
        if (ConnectContext.get().getDatabase().isEmpty() && labelParts.size() == 1) {
            throw new AnalysisException("Current database is not set.");
        } else if (labelParts.size() == 1) {
            labelName = labelParts.get(0);
        } else if (labelParts.size() == 2) {
            labelDbName = labelParts.get(0);
            labelName = labelParts.get(1);
        } else if (labelParts.size() == 3) {
            labelDbName = labelParts.get(1);
            labelName = labelParts.get(2);
        } else {
            throw new AnalysisException("labelParts in load should be [ctl.][db.]label");
        }
        LabelNameInfo jobLabelInfo = new LabelNameInfo(labelDbName, labelName);
        String tableName = null;
        if (ctx.table != null) {
            tableName = ctx.table.getText();
        }
        Map<String, String> properties = ctx.propertyClause() != null
                // NOTICE: we should not generate immutable map here, because it will be modified when analyzing.
                ? Maps.newHashMap(visitPropertyClause(ctx.propertyClause()))
                : Maps.newHashMap();
        String type = ctx.type.getText();
        Map<String, String> customProperties = ctx.customProperties != null
                // NOTICE: we should not generate immutable map here, because it will be modified when analyzing.
                ? Maps.newHashMap(visitPropertyItemList(ctx.customProperties))
                : Maps.newHashMap();
        LoadTask.MergeType mergeType = LoadTask.MergeType.APPEND;
        if (ctx.WITH() != null) {
            if (ctx.DELETE() != null) {
                mergeType = LoadTask.MergeType.DELETE;
            } else if (ctx.MERGE() != null) {
                mergeType = LoadTask.MergeType.MERGE;
            }
        }
        String comment = visitCommentSpec(ctx.commentSpec());
        Map<String, LoadProperty> loadPropertyMap = new HashMap<>();
        for (DorisParser.LoadPropertyContext oneLoadPropertyCOntext : ctx.loadProperty()) {
            LoadProperty loadProperty = visitLoadProperty(oneLoadPropertyCOntext);
            if (loadProperty == null) {
                throw new AnalysisException("invalid clause of routine load");
            }
            if (loadPropertyMap.get(loadProperty.getClass().getName()) != null) {
                throw new AnalysisException("repeat setting of clause load property: "
                    + loadProperty.getClass().getName());
            } else {
                loadPropertyMap.put(loadProperty.getClass().getName(), loadProperty);
            }
        }
        CreateRoutineLoadInfo createRoutineLoadInfo = new CreateRoutineLoadInfo(jobLabelInfo, tableName,
                loadPropertyMap, properties, type, customProperties, mergeType, comment);
        return new CreateRoutineLoadCommand(createRoutineLoadInfo);

    }

    @Override
    public Command visitCreateRowPolicy(CreateRowPolicyContext ctx) {
        FilterType filterType = FilterType.of(ctx.type.getText());
        List<String> nameParts = visitMultipartIdentifier(ctx.table);
        return new CreatePolicyCommand(PolicyTypeEnum.ROW, ctx.name.getText(),
                ctx.EXISTS() != null, new TableNameInfo(nameParts), Optional.of(filterType),
                ctx.user == null ? null : visitUserIdentify(ctx.user),
                ctx.roleName == null ? null : ctx.roleName.getText(),
                Optional.of(getExpression(ctx.booleanExpression())), ImmutableMap.of());
    }

    @Override
    public Command visitCreateStoragePolicy(CreateStoragePolicyContext ctx) {
        Map<String, String> properties = ctx.properties != null
                ? Maps.newHashMap(visitPropertyClause(ctx.properties))
                : Maps.newHashMap();
        return new CreatePolicyCommand(PolicyTypeEnum.STORAGE, ctx.name.getText(),
                ctx.EXISTS() != null, null, Optional.empty(),
                null, null, Optional.empty(), properties);
    }

    @Override
    public String visitIdentifierOrText(DorisParser.IdentifierOrTextContext ctx) {
        if (ctx.STRING_LITERAL() != null) {
            return ctx.STRING_LITERAL().getText().substring(1, ctx.STRING_LITERAL().getText().length() - 1);
        } else {
            return ctx.identifier().getText();
        }
    }

    @Override
    public UserIdentity visitUserIdentify(UserIdentifyContext ctx) {
        String user = visitIdentifierOrText(ctx.user);
        String host = null;
        if (ctx.host != null) {
            host = visitIdentifierOrText(ctx.host);
        }
        if (host == null) {
            host = "%";
        }
        boolean isDomain = ctx.LEFT_PAREN() != null;
        return new UserIdentity(user, host, isDomain);
    }

    @Override
    public LogicalPlan visitQuery(QueryContext ctx) {
        return ParserUtils.withOrigin(ctx, () -> {
            // TODO: need to add withQueryResultClauses and withCTE
            LogicalPlan query = plan(ctx.queryTerm());
            query = withCte(query, ctx.cte());
            return withQueryOrganization(query, ctx.queryOrganization());
        });
    }

    @Override
    public LogicalPlan visitSetOperation(SetOperationContext ctx) {
        return ParserUtils.withOrigin(ctx, () -> {

            if (ctx.UNION() != null) {
                Qualifier qualifier = getQualifier(ctx);
                List<QueryTermContext> contexts = Lists.newArrayList(ctx.right);
                QueryTermContext current = ctx.left;
                while (true) {
                    if (current instanceof SetOperationContext
                            && getQualifier((SetOperationContext) current) == qualifier
                            && ((SetOperationContext) current).UNION() != null) {
                        contexts.add(((SetOperationContext) current).right);
                        current = ((SetOperationContext) current).left;
                    } else {
                        contexts.add(current);
                        break;
                    }
                }
                Collections.reverse(contexts);
                List<LogicalPlan> logicalPlans = contexts.stream().map(this::plan).collect(Collectors.toList());
                return reduceToLogicalPlanTree(0, logicalPlans.size() - 1, logicalPlans, qualifier);
            } else {
                LogicalPlan leftQuery = plan(ctx.left);
                LogicalPlan rightQuery = plan(ctx.right);
                Qualifier qualifier = getQualifier(ctx);

                List<Plan> newChildren = ImmutableList.of(leftQuery, rightQuery);
                LogicalPlan plan;
                if (ctx.UNION() != null) {
                    plan = new LogicalUnion(qualifier, newChildren);
                } else if (ctx.EXCEPT() != null || ctx.MINUS() != null) {
                    plan = new LogicalExcept(qualifier, newChildren);
                } else if (ctx.INTERSECT() != null) {
                    plan = new LogicalIntersect(qualifier, newChildren);
                } else {
                    throw new ParseException("not support", ctx);
                }
                return plan;
            }
        });
    }

    private Qualifier getQualifier(SetOperationContext ctx) {
        if (ctx.setQuantifier() == null || ctx.setQuantifier().DISTINCT() != null) {
            return Qualifier.DISTINCT;
        } else {
            return Qualifier.ALL;
        }
    }

    private static LogicalPlan logicalPlanCombiner(LogicalPlan left, LogicalPlan right, Qualifier qualifier) {
        return new LogicalUnion(qualifier, ImmutableList.of(left, right));
    }

    /**
     * construct avl union tree
     */
    public static LogicalPlan reduceToLogicalPlanTree(int low, int high,
            List<LogicalPlan> logicalPlans, Qualifier qualifier) {
        switch (high - low) {
            case 0:
                return logicalPlans.get(low);
            case 1:
                return logicalPlanCombiner(logicalPlans.get(low), logicalPlans.get(high), qualifier);
            default:
                int mid = low + (high - low) / 2;
                return logicalPlanCombiner(
                        reduceToLogicalPlanTree(low, mid, logicalPlans, qualifier),
                        reduceToLogicalPlanTree(mid + 1, high, logicalPlans, qualifier),
                        qualifier
                );
        }
    }

    @Override
    public LogicalPlan visitSubquery(SubqueryContext ctx) {
        return ParserUtils.withOrigin(ctx, () -> plan(ctx.query()));
    }

    @Override
    public LogicalPlan visitRegularQuerySpecification(RegularQuerySpecificationContext ctx) {
        return ParserUtils.withOrigin(ctx, () -> {
            SelectClauseContext selectCtx = ctx.selectClause();
            LogicalPlan selectPlan;
            LogicalPlan relation;
            if (ctx.fromClause() == null) {
                relation = new LogicalOneRowRelation(StatementScopeIdGenerator.newRelationId(),
                        ImmutableList.of(new Alias(Literal.of(0))));
            } else {
                relation = visitFromClause(ctx.fromClause());
            }
            if (ctx.intoClause() != null && !ConnectContext.get().isRunProcedure()) {
                throw new ParseException("Only procedure supports insert into variables", selectCtx);
            }
            selectPlan = withSelectQuerySpecification(
                    ctx, relation,
                    selectCtx,
                    Optional.ofNullable(ctx.whereClause()),
                    Optional.ofNullable(ctx.aggClause()),
                    Optional.ofNullable(ctx.havingClause()),
                    Optional.ofNullable(ctx.qualifyClause()));
            selectPlan = withQueryOrganization(selectPlan, ctx.queryOrganization());
            if ((selectHintMap == null) || selectHintMap.isEmpty()) {
                return selectPlan;
            }
            List<ParserRuleContext> selectHintContexts = Lists.newArrayList();
            for (Integer key : selectHintMap.keySet()) {
                if (key > selectCtx.getStart().getStopIndex() && key < selectCtx.getStop().getStartIndex()) {
                    selectHintContexts.add(selectHintMap.get(key));
                }
            }
            return withSelectHint(selectPlan, selectHintContexts);
        });
    }

    @Override
    public LogicalPlan visitInlineTable(InlineTableContext ctx) {
        List<RowConstructorContext> rowConstructorContexts = ctx.rowConstructor();
        ImmutableList.Builder<List<NamedExpression>> rows
                = ImmutableList.builderWithExpectedSize(rowConstructorContexts.size());
        for (RowConstructorContext rowConstructorContext : rowConstructorContexts) {
            rows.add(visitRowConstructor(rowConstructorContext));
        }
        return new UnboundInlineTable(rows.build());
    }

    /**
     * Create an aliased table reference. This is typically used in FROM clauses.
     */
    protected LogicalPlan withTableAlias(LogicalPlan plan, TableAliasContext ctx) {
        if (ctx.strictIdentifier() == null) {
            return plan;
        }
        return ParserUtils.withOrigin(ctx.strictIdentifier(), () -> {
            String alias = ctx.strictIdentifier().getText();
            if (null != ctx.identifierList()) {
                throw new ParseException("Do not implemented", ctx);
                // TODO: multi-colName
            }
            return new LogicalSubQueryAlias<>(alias, plan);
        });
    }

    @Override
    public LogicalPlan visitTableName(TableNameContext ctx) {
        List<String> nameParts = visitMultipartIdentifier(ctx.multipartIdentifier());
        List<String> partitionNames = new ArrayList<>();
        boolean isTempPart = false;
        if (ctx.specifiedPartition() != null) {
            isTempPart = ctx.specifiedPartition().TEMPORARY() != null;
            if (ctx.specifiedPartition().identifier() != null) {
                partitionNames.add(ctx.specifiedPartition().identifier().getText());
            } else {
                partitionNames.addAll(visitIdentifierList(ctx.specifiedPartition().identifierList()));
            }
        }

        Optional<String> indexName = Optional.empty();
        if (ctx.materializedViewName() != null) {
            indexName = Optional.ofNullable(ctx.materializedViewName().indexName.getText());
        }

        List<Long> tabletIdLists = new ArrayList<>();
        if (ctx.tabletList() != null) {
            ctx.tabletList().tabletIdList.stream().forEach(tabletToken -> {
                tabletIdLists.add(Long.parseLong(tabletToken.getText()));
            });
        }

        final List<String> relationHints;
        if (ctx.relationHint() != null) {
            relationHints = typedVisit(ctx.relationHint());
        } else {
            relationHints = ImmutableList.of();
        }

        TableScanParams scanParams = null;
        if (ctx.optScanParams() != null) {
            Map<String, String> map = visitPropertyItemList(ctx.optScanParams().properties);
            scanParams = new TableScanParams(ctx.optScanParams().funcName.getText(), map);
        }

        TableSnapshot tableSnapshot = null;
        if (ctx.tableSnapshot() != null) {
            if (ctx.tableSnapshot().TIME() != null) {
                tableSnapshot = new TableSnapshot(stripQuotes(ctx.tableSnapshot().time.getText()));
            } else {
                tableSnapshot = new TableSnapshot(Long.parseLong(ctx.tableSnapshot().version.getText()));
            }
        }

        TableSample tableSample = ctx.sample() == null ? null : (TableSample) visit(ctx.sample());
        UnboundRelation relation = new UnboundRelation(StatementScopeIdGenerator.newRelationId(),
                nameParts, partitionNames, isTempPart, tabletIdLists, relationHints,
                Optional.ofNullable(tableSample), indexName, scanParams, Optional.ofNullable(tableSnapshot));

        LogicalPlan checkedRelation = LogicalPlanBuilderAssistant.withCheckPolicy(relation);
        LogicalPlan plan = withTableAlias(checkedRelation, ctx.tableAlias());
        for (LateralViewContext lateralViewContext : ctx.lateralView()) {
            plan = withGenerate(plan, lateralViewContext);
        }
        return plan;
    }

    public static String stripQuotes(String str) {
        if ((str.charAt(0) == '\'' && str.charAt(str.length() - 1) == '\'')
                || (str.charAt(0) == '\"' && str.charAt(str.length() - 1) == '\"')) {
            str = str.substring(1, str.length() - 1);
        }
        return str;
    }

    @Override
    public LogicalPlan visitShowEncryptKeys(ShowEncryptKeysContext ctx) {
        String dbName = null;
        if (ctx.database != null) {
            List<String> nameParts = visitMultipartIdentifier(ctx.database);
            dbName = nameParts.get(0); // only one entry possible
        }

        String likeString = null;
        if (ctx.LIKE() != null) {
            likeString = stripQuotes(ctx.STRING_LITERAL().getText());
        }
        return new ShowEncryptKeysCommand(dbName, likeString);
    }

    @Override
    public LogicalPlan visitAliasedQuery(AliasedQueryContext ctx) {
        if (ctx.tableAlias().getText().equals("")) {
            throw new ParseException("Every derived table must have its own alias", ctx);
        }
        LogicalPlan plan = withTableAlias(visitQuery(ctx.query()), ctx.tableAlias());
        for (LateralViewContext lateralViewContext : ctx.lateralView()) {
            plan = withGenerate(plan, lateralViewContext);
        }
        return plan;
    }

    @Override
    public LogicalPlan visitTableValuedFunction(TableValuedFunctionContext ctx) {
        return ParserUtils.withOrigin(ctx, () -> {
            String functionName = ctx.tvfName.getText();

            Map<String, String> map = visitPropertyItemList(ctx.properties);
            LogicalPlan relation = new UnboundTVFRelation(StatementScopeIdGenerator.newRelationId(),
                    functionName, new Properties(map));
            return withTableAlias(relation, ctx.tableAlias());
        });
    }

    /**
     * Create a star (i.e. all) expression; this selects all elements (in the specified object).
     * Both un-targeted (global) and targeted aliases are supported.
     */
    @Override
    public Expression visitStar(StarContext ctx) {
        return ParserUtils.withOrigin(ctx, () -> {
            final QualifiedNameContext qualifiedNameContext = ctx.qualifiedName();
            List<String> target;
            if (qualifiedNameContext != null) {
                target = qualifiedNameContext.identifier()
                        .stream()
                        .map(RuleContext::getText)
                        .collect(ImmutableList.toImmutableList());
            } else {
                target = ImmutableList.of();
            }
            List<ExceptOrReplaceContext> exceptOrReplaceList = ctx.exceptOrReplace();
            if (exceptOrReplaceList != null && !exceptOrReplaceList.isEmpty()) {
                List<NamedExpression> finalExpectSlots = ImmutableList.of();
                List<NamedExpression> finalReplacedAlias = ImmutableList.of();
                for (ExceptOrReplaceContext exceptOrReplace : exceptOrReplaceList) {
                    if (exceptOrReplace instanceof ExceptContext) {
                        if (!finalExpectSlots.isEmpty()) {
                            throw new ParseException("only one except clause is supported", ctx);
                        }
                        ExceptContext exceptContext = (ExceptContext) exceptOrReplace;
                        List<NamedExpression> expectSlots = getNamedExpressions(exceptContext.namedExpressionSeq());
                        boolean allSlots = expectSlots.stream().allMatch(UnboundSlot.class::isInstance);
                        if (expectSlots.isEmpty() || !allSlots) {
                            throw new ParseException(
                                    "only column name is supported in except clause", ctx);
                        }
                        finalExpectSlots = expectSlots;
                    } else if (exceptOrReplace instanceof ReplaceContext) {
                        if (!finalReplacedAlias.isEmpty()) {
                            throw new ParseException("only one replace clause is supported", ctx);
                        }
                        ReplaceContext replaceContext = (ReplaceContext) exceptOrReplace;
                        List<NamedExpression> expectAlias = Lists.newArrayList();
                        NamedExpressionSeqContext namedExpressions = replaceContext.namedExpressionSeq();
                        for (NamedExpressionContext namedExpressionContext : namedExpressions.namedExpression()) {
                            if (namedExpressionContext.identifierOrText() == null) {
                                throw new ParseException("only alias is supported in select-replace clause", ctx);
                            }
                            expectAlias.add((NamedExpression) namedExpressionContext.accept(this));
                        }
                        if (expectAlias.isEmpty()) {
                            throw new ParseException("only alias is supported in select-replace clause", ctx);
                        }
                        finalReplacedAlias = expectAlias;
                    } else {
                        throw new ParseException(
                                "Unsupported except or replace clause: " + exceptOrReplace.getText(), ctx
                        );
                    }
                }
                return new UnboundStar(target, finalExpectSlots, finalReplacedAlias);
            } else {
                return new UnboundStar(target);
            }
        });
    }

    /**
     * Create an aliased expression if an alias is specified. Both single and multi-aliases are
     * supported.
     */
    @Override
    public NamedExpression visitNamedExpression(NamedExpressionContext ctx) {
        return ParserUtils.withOrigin(ctx, () -> {
            Expression expression = getExpression(ctx.expression());
            if (ctx.identifierOrText() == null) {
                if (expression instanceof NamedExpression) {
                    return (NamedExpression) expression;
                } else {
                    int start = ctx.expression().start.getStartIndex();
                    int stop = ctx.expression().stop.getStopIndex();
                    String alias = ctx.start.getInputStream()
                            .getText(new org.antlr.v4.runtime.misc.Interval(start, stop));
                    if (expression instanceof Literal) {
                        return new Alias(expression, alias, true);
                    } else {
                        return new UnboundAlias(expression, alias, true);
                    }
                }
            }
            String alias = visitIdentifierOrText(ctx.identifierOrText());
            if (expression instanceof Literal) {
                return new Alias(expression, alias);
            }
            return new UnboundAlias(expression, alias);
        });
    }

    @Override
    public Expression visitSystemVariable(SystemVariableContext ctx) {
        VariableType type = null;
        if (ctx.kind == null) {
            type = VariableType.DEFAULT;
        } else if (ctx.kind.getType() == DorisParser.SESSION) {
            type = VariableType.SESSION;
        } else if (ctx.kind.getType() == DorisParser.GLOBAL) {
            type = VariableType.GLOBAL;
        }
        if (type == null) {
            throw new ParseException("Unsupported system variable: " + ctx.getText(), ctx);
        }
        return new UnboundVariable(ctx.identifier().getText(), type);
    }

    @Override
    public Expression visitUserVariable(UserVariableContext ctx) {
        return new UnboundVariable(ctx.identifierOrText().getText(), VariableType.USER);
    }

    /**
     * Create a comparison expression. This compares two expressions. The following comparison
     * operators are supported:
     * - Equal: '=' or '=='
     * - Null-safe Equal: '<=>'
     * - Not Equal: '<>' or '!='
     * - Less than: '<'
     * - Less then or Equal: '<='
     * - Greater than: '>'
     * - Greater then or Equal: '>='
     */
    @Override
    public Expression visitComparison(ComparisonContext ctx) {
        return ParserUtils.withOrigin(ctx, () -> {
            Expression left = getExpression(ctx.left);
            Expression right = getExpression(ctx.right);
            TerminalNode operator = (TerminalNode) ctx.comparisonOperator().getChild(0);
            switch (operator.getSymbol().getType()) {
                case DorisParser.EQ:
                    return new EqualTo(left, right);
                case DorisParser.NEQ:
                    return new Not(new EqualTo(left, right));
                case DorisParser.LT:
                    return new LessThan(left, right);
                case DorisParser.GT:
                    return new GreaterThan(left, right);
                case DorisParser.LTE:
                    return new LessThanEqual(left, right);
                case DorisParser.GTE:
                    return new GreaterThanEqual(left, right);
                case DorisParser.NSEQ:
                    return new NullSafeEqual(left, right);
                default:
                    throw new ParseException("Unsupported comparison expression: "
                        + operator.getSymbol().getText(), ctx);
            }
        });
    }

    /**
     * Create a not expression.
     * format: NOT Expression
     * for example:
     * not 1
     * not 1=1
     */
    @Override
    public Expression visitLogicalNot(LogicalNotContext ctx) {
        return ParserUtils.withOrigin(ctx, () -> new Not(getExpression(ctx.booleanExpression())));
    }

    @Override
    public Expression visitLogicalBinary(LogicalBinaryContext ctx) {
        return ParserUtils.withOrigin(ctx, () -> {
            // Code block copy from Spark
            // sql/catalyst/src/main/scala/org/apache/spark/sql/catalyst/parser/AstBuilder.scala

            // Collect all similar left hand contexts.
            List<BooleanExpressionContext> contexts = Lists.newArrayList(ctx.right);
            BooleanExpressionContext current = ctx.left;
            while (true) {
                if (current instanceof LogicalBinaryContext
                        && ((LogicalBinaryContext) current).operator.getType() == ctx.operator.getType()) {
                    contexts.add(((LogicalBinaryContext) current).right);
                    current = ((LogicalBinaryContext) current).left;
                } else {
                    contexts.add(current);
                    break;
                }
            }
            // Reverse the contexts to have them in the same sequence as in the SQL statement & turn them
            // into expressions.
            Collections.reverse(contexts);
            List<Expression> expressions = contexts.stream().map(this::getExpression).collect(Collectors.toList());
            if (ctx.operator.getType() == DorisParser.AND) {
                return new And(expressions);
            } else if (ctx.operator.getType() == DorisParser.OR) {
                return new Or(expressions);
            } else {
                // Create a balanced tree.
                return reduceToExpressionTree(0, expressions.size() - 1, expressions, ctx);
            }
        });
    }

    @Override
    public Expression visitLambdaExpression(LambdaExpressionContext ctx) {
        ImmutableList<String> args = ctx.args.stream()
                .map(RuleContext::getText)
                .collect(ImmutableList.toImmutableList());
        Expression body = (Expression) visit(ctx.body);
        return new Lambda(args, body);
    }

    private Expression expressionCombiner(Expression left, Expression right, LogicalBinaryContext ctx) {
        switch (ctx.operator.getType()) {
            case DorisParser.LOGICALAND:
            case DorisParser.AND:
                return new And(left, right);
            case DorisParser.OR:
                return new Or(left, right);
            case DorisParser.XOR:
                return new Xor(left, right);
            default:
                throw new ParseException("Unsupported logical binary type: " + ctx.operator.getText(), ctx);
        }
    }

    private Expression reduceToExpressionTree(int low, int high,
            List<Expression> expressions, LogicalBinaryContext ctx) {
        switch (high - low) {
            case 0:
                return expressions.get(low);
            case 1:
                return expressionCombiner(expressions.get(low), expressions.get(high), ctx);
            default:
                int mid = low + (high - low) / 2;
                return expressionCombiner(
                        reduceToExpressionTree(low, mid, expressions, ctx),
                        reduceToExpressionTree(mid + 1, high, expressions, ctx),
                        ctx
                );
        }
    }

    /**
     * Create a predicated expression. A predicated expression is a normal expression with a
     * predicate attached to it, for example:
     * {{{
     * a + 1 IS NULL
     * }}}
     */
    @Override
    public Expression visitPredicated(PredicatedContext ctx) {
        return ParserUtils.withOrigin(ctx, () -> {
            Expression e = getExpression(ctx.valueExpression());
            return ctx.predicate() == null ? e : withPredicate(e, ctx.predicate());
        });
    }

    @Override
    public Expression visitArithmeticUnary(ArithmeticUnaryContext ctx) {
        return ParserUtils.withOrigin(ctx, () -> {
            Expression e = typedVisit(ctx.valueExpression());
            switch (ctx.operator.getType()) {
                case DorisParser.PLUS:
                    return e;
                case DorisParser.SUBTRACT:
                    IntegerLiteral zero = new IntegerLiteral(0);
                    return new Subtract(zero, e);
                case DorisParser.TILDE:
                    return new BitNot(e);
                default:
                    throw new ParseException("Unsupported arithmetic unary type: " + ctx.operator.getText(), ctx);
            }
        });
    }

    @Override
    public Expression visitArithmeticBinary(ArithmeticBinaryContext ctx) {
        return ParserUtils.withOrigin(ctx, () -> {
            Expression left = getExpression(ctx.left);
            Expression right = getExpression(ctx.right);

            int type = ctx.operator.getType();
            if (left instanceof Interval) {
                if (type != DorisParser.PLUS) {
                    throw new ParseException("Only supported: " + Operator.ADD, ctx);
                }
                Interval interval = (Interval) left;
                return new TimestampArithmetic(Operator.ADD, right, interval.value(), interval.timeUnit());
            }

            if (right instanceof Interval) {
                Operator op;
                if (type == DorisParser.PLUS) {
                    op = Operator.ADD;
                } else if (type == DorisParser.SUBTRACT) {
                    op = Operator.SUBTRACT;
                } else {
                    throw new ParseException("Only supported: " + Operator.ADD + " and " + Operator.SUBTRACT, ctx);
                }
                Interval interval = (Interval) right;
                return new TimestampArithmetic(op, left, interval.value(), interval.timeUnit());
            }

            return ParserUtils.withOrigin(ctx, () -> {
                switch (type) {
                    case DorisParser.ASTERISK:
                        return new Multiply(left, right);
                    case DorisParser.SLASH:
                        return new Divide(left, right);
                    case DorisParser.MOD:
                        return new Mod(left, right);
                    case DorisParser.PLUS:
                        return new Add(left, right);
                    case DorisParser.SUBTRACT:
                        return new Subtract(left, right);
                    case DorisParser.DIV:
                        return new IntegralDivide(left, right);
                    case DorisParser.HAT:
                        return new BitXor(left, right);
                    case DorisParser.PIPE:
                        return new BitOr(left, right);
                    case DorisParser.AMPERSAND:
                        return new BitAnd(left, right);
                    default:
                        throw new ParseException(
                                "Unsupported arithmetic binary type: " + ctx.operator.getText(), ctx);
                }
            });
        });
    }

    @Override
    public Expression visitCurrentDate(DorisParser.CurrentDateContext ctx) {
        return new CurrentDate();
    }

    @Override
    public Expression visitCurrentTime(DorisParser.CurrentTimeContext ctx) {
        return new CurrentTime();
    }

    @Override
    public Expression visitCurrentTimestamp(DorisParser.CurrentTimestampContext ctx) {
        return new Now();
    }

    @Override
    public Expression visitLocalTime(DorisParser.LocalTimeContext ctx) {
        return new CurrentTime();
    }

    @Override
    public Expression visitLocalTimestamp(DorisParser.LocalTimestampContext ctx) {
        return new Now();
    }

    @Override
    public Expression visitCurrentUser(DorisParser.CurrentUserContext ctx) {
        return new CurrentUser();
    }

    @Override
    public Expression visitSessionUser(DorisParser.SessionUserContext ctx) {
        return new SessionUser();
    }

    @Override
    public Expression visitDoublePipes(DorisParser.DoublePipesContext ctx) {
        return ParserUtils.withOrigin(ctx, () -> {
            Expression left = getExpression(ctx.left);
            Expression right = getExpression(ctx.right);
            if (SqlModeHelper.hasPipeAsConcat()) {
                return new UnboundFunction("concat", Lists.newArrayList(left, right));
            } else {
                return new Or(left, right);
            }
        });
    }

    /**
     * Create a value based [[CaseWhen]] expression. This has the following SQL form:
     * {{{
     *   CASE [expression]
     *    WHEN [value] THEN [expression]
     *    ...
     *    ELSE [expression]
     *   END
     * }}}
     */
    @Override
    public Expression visitSimpleCase(DorisParser.SimpleCaseContext context) {
        Expression e = getExpression(context.value);
        List<WhenClause> whenClauses = context.whenClause().stream()
                .map(w -> new WhenClause(new EqualTo(e, getExpression(w.condition)), getExpression(w.result)))
                .collect(ImmutableList.toImmutableList());
        if (context.elseExpression == null) {
            return new CaseWhen(whenClauses);
        }
        return new CaseWhen(whenClauses, getExpression(context.elseExpression));
    }

    /**
     * Create a condition based [[CaseWhen]] expression. This has the following SQL syntax:
     * {{{
     *   CASE
     *    WHEN [predicate] THEN [expression]
     *    ...
     *    ELSE [expression]
     *   END
     * }}}
     *
     * @param context the parse tree
     */
    @Override
    public Expression visitSearchedCase(DorisParser.SearchedCaseContext context) {
        List<WhenClause> whenClauses = context.whenClause().stream()
                .map(w -> new WhenClause(getExpression(w.condition), getExpression(w.result)))
                .collect(ImmutableList.toImmutableList());
        if (context.elseExpression == null) {
            return new CaseWhen(whenClauses);
        }
        return new CaseWhen(whenClauses, getExpression(context.elseExpression));
    }

    @Override
    public Expression visitCast(DorisParser.CastContext ctx) {
        return ParserUtils.withOrigin(ctx, () -> processCast(getExpression(ctx.expression()), ctx.castDataType()));
    }

    @Override
    public UnboundFunction visitExtract(DorisParser.ExtractContext ctx) {
        return ParserUtils.withOrigin(ctx, () -> {
            String functionName = ctx.field.getText();
            return new UnboundFunction(functionName, false,
                    Collections.singletonList(getExpression(ctx.source)));
        });
    }

    @Override
    public Expression visitEncryptKey(DorisParser.EncryptKeyContext ctx) {
        return ParserUtils.withOrigin(ctx, () -> {
            String db = ctx.dbName == null ? "" : ctx.dbName.getText();
            String key = ctx.keyName.getText();
            return new EncryptKeyRef(new StringLiteral(db), new StringLiteral(key));
        });
    }

    @Override
    public Expression visitCharFunction(DorisParser.CharFunctionContext ctx) {
        return ParserUtils.withOrigin(ctx, () -> {
            String charSet = ctx.charSet == null ? "utf8" : ctx.charSet.getText();
            List<Expression> arguments = ImmutableList.<Expression>builder()
                    .add(new StringLiteral(charSet))
                    .addAll(visit(ctx.arguments, Expression.class))
                    .build();
            return new Char(arguments);
        });
    }

    @Override
    public Expression visitConvertCharSet(DorisParser.ConvertCharSetContext ctx) {
        return ParserUtils.withOrigin(ctx,
                () -> new ConvertTo(getExpression(ctx.argument), new StringLiteral(ctx.charSet.getText())));
    }

    @Override
    public Expression visitConvertType(DorisParser.ConvertTypeContext ctx) {
        return ParserUtils.withOrigin(ctx, () -> processCast(getExpression(ctx.argument), ctx.castDataType()));
    }

    @Override
    public DataType visitCastDataType(CastDataTypeContext ctx) {
        return ParserUtils.withOrigin(ctx, () -> {
            if (ctx.dataType() != null) {
                return ((DataType) typedVisit(ctx.dataType())).conversion();
            } else if (ctx.UNSIGNED() != null) {
                return LargeIntType.UNSIGNED;
            } else {
                return BigIntType.SIGNED;
            }
        });
    }

    private Expression processCast(Expression expression, CastDataTypeContext castDataTypeContext) {
        DataType dataType = visitCastDataType(castDataTypeContext);
        Expression cast = new Cast(expression, dataType, true);
        if (dataType.isStringLikeType() && ((CharacterType) dataType).getLen() >= 0) {
            if (dataType.isVarcharType() && ((VarcharType) dataType).isWildcardVarchar()) {
                return cast;
            }
            List<Expression> args = ImmutableList.of(
                    cast,
                    new TinyIntLiteral((byte) 1),
                    Literal.of(((CharacterType) dataType).getLen())
            );
            return new UnboundFunction("substr", args);
        } else {
            return cast;
        }
    }

    @Override
    public Expression visitFunctionCallExpression(DorisParser.FunctionCallExpressionContext ctx) {
        return ParserUtils.withOrigin(ctx, () -> {
            String functionName = ctx.functionIdentifier().functionNameIdentifier().getText();
            boolean isDistinct = ctx.DISTINCT() != null;
            List<Expression> params = Lists.newArrayList();
            params.addAll(visit(ctx.expression(), Expression.class));
            List<OrderKey> orderKeys = visit(ctx.sortItem(), OrderKey.class);
            params.addAll(orderKeys.stream().map(OrderExpression::new).collect(Collectors.toList()));

            List<UnboundStar> unboundStars = ExpressionUtils.collectAll(params, UnboundStar.class::isInstance);
            if (!unboundStars.isEmpty()) {
                if (ctx.functionIdentifier().dbName == null && functionName.equalsIgnoreCase("count")) {
                    if (unboundStars.size() > 1) {
                        throw new ParseException(
                                "'*' can only be used once in conjunction with COUNT: " + functionName, ctx);
                    }
                    if (!unboundStars.get(0).getQualifier().isEmpty()) {
                        throw new ParseException("'*' can not has qualifier: " + unboundStars.size(), ctx);
                    }
                    if (ctx.windowSpec() != null) {
                        if (isDistinct) {
                            throw new ParseException("DISTINCT not allowed in analytic function: " + functionName, ctx);
                        }
                        return withWindowSpec(ctx.windowSpec(), new Count());
                    }
                    return new Count();
                }
                throw new ParseException("'*' can only be used in conjunction with COUNT: " + functionName, ctx);
            } else {
                String dbName = null;
                if (ctx.functionIdentifier().dbName != null) {
                    dbName = ctx.functionIdentifier().dbName.getText();
                }
                UnboundFunction function = new UnboundFunction(dbName, functionName, isDistinct, params);
                if (ctx.windowSpec() != null) {
                    if (isDistinct) {
                        throw new ParseException("DISTINCT not allowed in analytic function: " + functionName, ctx);
                    }
                    return withWindowSpec(ctx.windowSpec(), function);
                }
                return function;
            }
        });
    }

    /**
     * deal with window function definition
     */
    private WindowExpression withWindowSpec(WindowSpecContext ctx, Expression function) {
        List<Expression> partitionKeyList = Lists.newArrayList();
        if (ctx.partitionClause() != null) {
            partitionKeyList = visit(ctx.partitionClause().expression(), Expression.class);
        }

        List<OrderExpression> orderKeyList = Lists.newArrayList();
        if (ctx.sortClause() != null) {
            orderKeyList = visit(ctx.sortClause().sortItem(), OrderKey.class).stream()
                .map(orderKey -> new OrderExpression(orderKey))
                .collect(Collectors.toList());
        }

        if (ctx.windowFrame() != null) {
            return new WindowExpression(function, partitionKeyList, orderKeyList, withWindowFrame(ctx.windowFrame()));
        }
        return new WindowExpression(function, partitionKeyList, orderKeyList);
    }

    /**
     * deal with optional expressions
     */
    private <T, C> Optional<C> optionalVisit(T ctx, Supplier<C> func) {
        return Optional.ofNullable(ctx).map(a -> func.get());
    }

    /**
     * deal with window frame
     */
    private WindowFrame withWindowFrame(WindowFrameContext ctx) {
        WindowFrame.FrameUnitsType frameUnitsType = WindowFrame.FrameUnitsType.valueOf(
                ctx.frameUnits().getText().toUpperCase());
        WindowFrame.FrameBoundary leftBoundary = withFrameBound(ctx.start);
        if (ctx.end != null) {
            WindowFrame.FrameBoundary rightBoundary = withFrameBound(ctx.end);
            return new WindowFrame(frameUnitsType, leftBoundary, rightBoundary);
        }
        return new WindowFrame(frameUnitsType, leftBoundary);
    }

    private WindowFrame.FrameBoundary withFrameBound(DorisParser.FrameBoundaryContext ctx) {
        Optional<Expression> expression = Optional.empty();
        if (ctx.expression() != null) {
            expression = Optional.of(getExpression(ctx.expression()));
            // todo: use isConstant() to resolve Function in expression; currently we only
            //  support literal expression
            if (!expression.get().isLiteral()) {
                throw new ParseException("Unsupported expression in WindowFrame : " + expression, ctx);
            }
        }

        WindowFrame.FrameBoundType frameBoundType = null;
        switch (ctx.boundType.getType()) {
            case DorisParser.PRECEDING:
                if (ctx.UNBOUNDED() != null) {
                    frameBoundType = WindowFrame.FrameBoundType.UNBOUNDED_PRECEDING;
                } else {
                    frameBoundType = WindowFrame.FrameBoundType.PRECEDING;
                }
                break;
            case DorisParser.CURRENT:
                frameBoundType = WindowFrame.FrameBoundType.CURRENT_ROW;
                break;
            case DorisParser.FOLLOWING:
                if (ctx.UNBOUNDED() != null) {
                    frameBoundType = WindowFrame.FrameBoundType.UNBOUNDED_FOLLOWING;
                } else {
                    frameBoundType = WindowFrame.FrameBoundType.FOLLOWING;
                }
                break;
            default:
        }
        return new WindowFrame.FrameBoundary(expression, frameBoundType);
    }

    @Override
    public Expression visitInterval(IntervalContext ctx) {
        return new Interval(getExpression(ctx.value), visitUnitIdentifier(ctx.unit));
    }

    @Override
    public String visitUnitIdentifier(UnitIdentifierContext ctx) {
        return ctx.getText();
    }

    @Override
    public Literal visitTypeConstructor(TypeConstructorContext ctx) {
        String value = ctx.STRING_LITERAL().getText();
        value = value.substring(1, value.length() - 1);
        String type = ctx.type.getText().toUpperCase();
        switch (type) {
            case "DATE":
                return Config.enable_date_conversion ? new DateV2Literal(value) : new DateLiteral(value);
            case "TIMESTAMP":
                return Config.enable_date_conversion ? new DateTimeV2Literal(value) : new DateTimeLiteral(value);
            case "DATEV2":
                return new DateV2Literal(value);
            case "DATEV1":
                return new DateLiteral(value);
            default:
                throw new ParseException("Unsupported data type : " + type, ctx);
        }
    }

    @Override
    public Expression visitDereference(DereferenceContext ctx) {
        return ParserUtils.withOrigin(ctx, () -> {
            Expression e = getExpression(ctx.base);
            if (e instanceof UnboundSlot) {
                UnboundSlot unboundAttribute = (UnboundSlot) e;
                List<String> nameParts = Lists.newArrayList(unboundAttribute.getNameParts());
                nameParts.add(ctx.fieldName.getText());
                UnboundSlot slot = new UnboundSlot(nameParts, Optional.empty());
                return slot;
            } else {
                // todo: base is an expression, may be not a table name.
                throw new ParseException("Unsupported dereference expression: " + ctx.getText(), ctx);
            }
        });
    }

    @Override
    public Expression visitElementAt(ElementAtContext ctx) {
        return new ElementAt(typedVisit(ctx.value), typedVisit(ctx.index));
    }

    @Override
    public Expression visitArraySlice(ArraySliceContext ctx) {
        if (ctx.end != null) {
            return new ArraySlice(typedVisit(ctx.value), typedVisit(ctx.begin), typedVisit(ctx.end));
        } else {
            return new ArraySlice(typedVisit(ctx.value), typedVisit(ctx.begin));
        }
    }

    @Override
    public Expression visitColumnReference(ColumnReferenceContext ctx) {
        // todo: handle quoted and unquoted
        return UnboundSlot.quoted(ctx.getText());
    }

    /**
     * Create a NULL literal expression.
     */
    @Override
    public Literal visitNullLiteral(NullLiteralContext ctx) {
        return new NullLiteral();
    }

    @Override
    public Literal visitBooleanLiteral(BooleanLiteralContext ctx) {
        Boolean b = Boolean.valueOf(ctx.getText());
        return BooleanLiteral.of(b);
    }

    @Override
    public Literal visitIntegerLiteral(IntegerLiteralContext ctx) {
        BigInteger bigInt = new BigInteger(ctx.getText());
        if (BigInteger.valueOf(bigInt.byteValue()).equals(bigInt)) {
            return new TinyIntLiteral(bigInt.byteValue());
        } else if (BigInteger.valueOf(bigInt.shortValue()).equals(bigInt)) {
            return new SmallIntLiteral(bigInt.shortValue());
        } else if (BigInteger.valueOf(bigInt.intValue()).equals(bigInt)) {
            return new IntegerLiteral(bigInt.intValue());
        } else if (BigInteger.valueOf(bigInt.longValue()).equals(bigInt)) {
            return new BigIntLiteral(bigInt.longValueExact());
        } else {
            return new LargeIntLiteral(bigInt);
        }
    }

    @Override
    public Literal visitStringLiteral(StringLiteralContext ctx) {
        String txt = ctx.STRING_LITERAL().getText();
        String s = txt.substring(1, txt.length() - 1);
        if (txt.charAt(0) == '\'') {
            // for single quote string, '' should be converted to '
            s = s.replace("''", "'");
        } else if (txt.charAt(0) == '"') {
            // for double quote string, "" should be converted to "
            s = s.replace("\"\"", "\"");
        }
        if (!SqlModeHelper.hasNoBackSlashEscapes()) {
            s = LogicalPlanBuilderAssistant.escapeBackSlash(s);
        }
        int strLength = Utils.containChinese(s) ? s.length() * StringLikeLiteral.CHINESE_CHAR_BYTE_LENGTH : s.length();
        if (strLength > ScalarType.MAX_VARCHAR_LENGTH) {
            return new StringLiteral(s);
        }
        return new VarcharLiteral(s, strLength);
    }

    @Override
    public Expression visitPlaceholder(DorisParser.PlaceholderContext ctx) {
        Placeholder parameter = new Placeholder(ConnectContext.get().getStatementContext().getNextPlaceholderId());
        tokenPosToParameters.put(ctx.start, parameter);
        return parameter;
    }

    /**
     * cast all items to same types.
     * TODO remove this function after we refactor type coercion.
     */
    private List<Literal> typeCoercionItems(List<Literal> items) {
        Array array = new Array(items.toArray(new Literal[0]));
        if (array.expectedInputTypes().isEmpty()) {
            return ImmutableList.of();
        }
        DataType dataType = array.expectedInputTypes().get(0);
        return items.stream()
                .map(item -> item.checkedCastTo(dataType))
                .map(Literal.class::cast)
                .collect(ImmutableList.toImmutableList());
    }

    @Override
    public ArrayLiteral visitArrayLiteral(ArrayLiteralContext ctx) {
        List<Literal> items = ctx.items.stream().<Literal>map(this::typedVisit).collect(Collectors.toList());
        if (items.isEmpty()) {
            return new ArrayLiteral(items);
        }
        return new ArrayLiteral(typeCoercionItems(items));
    }

    @Override
    public MapLiteral visitMapLiteral(MapLiteralContext ctx) {
        List<Literal> items = ctx.items.stream().<Literal>map(this::typedVisit).collect(Collectors.toList());
        if (items.size() % 2 != 0) {
            throw new ParseException("map can't be odd parameters, need even parameters", ctx);
        }
        List<Literal> keys = Lists.newArrayList();
        List<Literal> values = Lists.newArrayList();
        for (int i = 0; i < items.size(); i++) {
            if (i % 2 == 0) {
                keys.add(items.get(i));
            } else {
                values.add(items.get(i));
            }
        }
        return new MapLiteral(typeCoercionItems(keys), typeCoercionItems(values));
    }

    @Override
    public Object visitStructLiteral(StructLiteralContext ctx) {
        List<Literal> fields = ctx.items.stream().<Literal>map(this::typedVisit).collect(Collectors.toList());
        return new StructLiteral(fields);
    }

    @Override
    public Expression visitParenthesizedExpression(ParenthesizedExpressionContext ctx) {
        return getExpression(ctx.expression());
    }

    @Override
    public List<NamedExpression> visitRowConstructor(RowConstructorContext ctx) {
        List<RowConstructorItemContext> rowConstructorItemContexts = ctx.rowConstructorItem();
        ImmutableList.Builder<NamedExpression> columns
                = ImmutableList.builderWithExpectedSize(rowConstructorItemContexts.size());
        for (RowConstructorItemContext rowConstructorItemContext : rowConstructorItemContexts) {
            columns.add(visitRowConstructorItem(rowConstructorItemContext));
        }
        return columns.build();
    }

    @Override
    public NamedExpression visitRowConstructorItem(RowConstructorItemContext ctx) {
        ConstantContext constant = ctx.constant();
        if (constant != null) {
            return new Alias((Expression) constant.accept(this));
        } else if (ctx.DEFAULT() != null) {
            return new DefaultValueSlot();
        } else {
            return visitNamedExpression(ctx.namedExpression());
        }
    }

    @Override
    public List<Expression> visitNamedExpressionSeq(NamedExpressionSeqContext namedCtx) {
        return visit(namedCtx.namedExpression(), Expression.class);
    }

    @Override
    public LogicalPlan visitRelation(RelationContext ctx) {
        return plan(ctx.relationPrimary());
    }

    @Override
    public LogicalPlan visitFromClause(FromClauseContext ctx) {
        return ParserUtils.withOrigin(ctx, () -> visitRelations(ctx.relations()));
    }

    @Override
    public LogicalPlan visitRelations(DorisParser.RelationsContext ctx) {
        return ParserUtils.withOrigin(ctx, () -> withRelations(null, ctx.relation()));
    }

    @Override
    public LogicalPlan visitRelationList(DorisParser.RelationListContext ctx) {
        return ParserUtils.withOrigin(ctx, () -> withRelations(null, ctx.relations().relation()));
    }

    /* ********************************************************************************************
     * Table Identifier parsing
     * ******************************************************************************************** */

    @Override
    public List<String> visitMultipartIdentifier(MultipartIdentifierContext ctx) {
        return ctx.parts.stream()
            .map(RuleContext::getText)
            .collect(ImmutableList.toImmutableList());
    }

    /**
     * Create a Sequence of Strings for a parenthesis enclosed alias list.
     */
    @Override
    public List<String> visitIdentifierList(IdentifierListContext ctx) {
        return visitIdentifierSeq(ctx.identifierSeq());
    }

    /**
     * Create a Sequence of Strings for an identifier list.
     */
    @Override
    public List<String> visitIdentifierSeq(IdentifierSeqContext ctx) {
        return ctx.ident.stream()
            .map(RuleContext::getText)
            .collect(ImmutableList.toImmutableList());
    }

    @Override
    public EqualTo visitUpdateAssignment(UpdateAssignmentContext ctx) {
        return new EqualTo(new UnboundSlot(visitMultipartIdentifier(ctx.multipartIdentifier()), Optional.empty()),
                getExpression(ctx.expression()));
    }

    @Override
    public List<EqualTo> visitUpdateAssignmentSeq(UpdateAssignmentSeqContext ctx) {
        return ctx.assignments.stream()
                .map(this::visitUpdateAssignment)
                .collect(Collectors.toList());
    }

    /**
     * get OrderKey.
     *
     * @param ctx SortItemContext
     * @return SortItems
     */
    @Override
    public OrderKey visitSortItem(SortItemContext ctx) {
        return ParserUtils.withOrigin(ctx, () -> {
            boolean isAsc = ctx.DESC() == null;
            boolean isNullFirst = ctx.FIRST() != null || (ctx.LAST() == null && isAsc);
            Expression expression = typedVisit(ctx.expression());
            return new OrderKey(expression, isAsc, isNullFirst);
        });
    }

    private <T> List<T> visit(List<? extends ParserRuleContext> contexts, Class<T> clazz) {
        return contexts.stream()
                .map(this::visit)
                .map(clazz::cast)
                .collect(ImmutableList.toImmutableList());
    }

    private LogicalPlan plan(ParserRuleContext tree) {
        return (LogicalPlan) tree.accept(this);
    }

    /* ********************************************************************************************
     * create table parsing
     * ******************************************************************************************** */

    @Override
    public LogicalPlan visitCreateView(CreateViewContext ctx) {
        List<String> nameParts = visitMultipartIdentifier(ctx.name);
        String comment = ctx.STRING_LITERAL() == null ? "" : LogicalPlanBuilderAssistant.escapeBackSlash(
                ctx.STRING_LITERAL().getText().substring(1, ctx.STRING_LITERAL().getText().length() - 1));
        String querySql = getOriginSql(ctx.query());
        if (ctx.REPLACE() != null && ctx.EXISTS() != null) {
            throw new AnalysisException("[OR REPLACE] and [IF NOT EXISTS] cannot used at the same time");
        }
        CreateViewInfo info = new CreateViewInfo(ctx.EXISTS() != null, ctx.REPLACE() != null,
                new TableNameInfo(nameParts),
                comment, querySql,
                ctx.cols == null ? Lists.newArrayList() : visitSimpleColumnDefs(ctx.cols));
        return new CreateViewCommand(info);
    }

    @Override
    public LogicalPlan visitCreateTable(CreateTableContext ctx) {
        String ctlName = null;
        String dbName = null;
        String tableName = null;
        List<String> nameParts = visitMultipartIdentifier(ctx.name);
        // TODO: support catalog
        if (nameParts.size() == 1) {
            // dbName should be set
            dbName = ConnectContext.get().getDatabase();
            tableName = nameParts.get(0);
        } else if (nameParts.size() == 2) {
            dbName = nameParts.get(0);
            tableName = nameParts.get(1);
        } else if (nameParts.size() == 3) {
            ctlName = nameParts.get(0);
            dbName = nameParts.get(1);
            tableName = nameParts.get(2);
        } else {
            throw new AnalysisException("nameParts in create table should be [ctl.][db.]tbl");
        }
        KeysType keysType = null;
        if (ctx.DUPLICATE() != null) {
            keysType = KeysType.DUP_KEYS;
        } else if (ctx.AGGREGATE() != null) {
            keysType = KeysType.AGG_KEYS;
        } else if (ctx.UNIQUE() != null) {
            keysType = KeysType.UNIQUE_KEYS;
        }
        // when engineName is null, get engineName from current catalog later
        String engineName = ctx.engine != null ? ctx.engine.getText().toLowerCase() : null;
        int bucketNum = FeConstants.default_bucket_num;
        if (ctx.INTEGER_VALUE() != null) {
            bucketNum = Integer.parseInt(ctx.INTEGER_VALUE().getText());
        }
        String comment = ctx.STRING_LITERAL() == null ? "" : LogicalPlanBuilderAssistant.escapeBackSlash(
                ctx.STRING_LITERAL().getText().substring(1, ctx.STRING_LITERAL().getText().length() - 1));
        DistributionDescriptor desc = null;
        if (ctx.HASH() != null) {
            desc = new DistributionDescriptor(true, ctx.autoBucket != null, bucketNum,
                    visitIdentifierList(ctx.hashKeys));
        } else if (ctx.RANDOM() != null) {
            desc = new DistributionDescriptor(false, ctx.autoBucket != null, bucketNum, null);
        }
        Map<String, String> properties = ctx.properties != null
                // NOTICE: we should not generate immutable map here, because it will be modified when analyzing.
                ? Maps.newHashMap(visitPropertyClause(ctx.properties))
                : Maps.newHashMap();
        Map<String, String> extProperties = ctx.extProperties != null
                // NOTICE: we should not generate immutable map here, because it will be modified when analyzing.
                ? Maps.newHashMap(visitPropertyClause(ctx.extProperties))
                : Maps.newHashMap();

        // solve partition by
        PartitionTableInfo partitionInfo;
        if (ctx.partition != null) {
            partitionInfo = (PartitionTableInfo) ctx.partitionTable().accept(this);
        } else {
            partitionInfo = PartitionTableInfo.EMPTY;
        }

        if (ctx.columnDefs() != null) {
            if (ctx.AS() != null) {
                throw new AnalysisException("Should not define the entire column in CTAS");
            }
            return new CreateTableCommand(Optional.empty(), new CreateTableInfo(
                    ctx.EXISTS() != null,
                    ctx.EXTERNAL() != null,
                    ctx.TEMPORARY() != null,
                    ctlName,
                    dbName,
                    tableName,
                    visitColumnDefs(ctx.columnDefs()),
                    ctx.indexDefs() != null ? visitIndexDefs(ctx.indexDefs()) : ImmutableList.of(),
                    engineName,
                    keysType,
                    ctx.keys != null ? visitIdentifierList(ctx.keys) : ImmutableList.of(),
                    comment,
                    partitionInfo,
                    desc,
                    ctx.rollupDefs() != null ? visitRollupDefs(ctx.rollupDefs()) : ImmutableList.of(),
                    properties,
                    extProperties,
                    ctx.clusterKeys != null ? visitIdentifierList(ctx.clusterKeys) : ImmutableList.of()));
        } else if (ctx.AS() != null) {
            return new CreateTableCommand(Optional.of(visitQuery(ctx.query())), new CreateTableInfo(
                    ctx.EXISTS() != null,
                    ctx.EXTERNAL() != null,
                    ctx.TEMPORARY() != null,
                    ctlName,
                    dbName,
                    tableName,
                    ctx.ctasCols != null ? visitIdentifierList(ctx.ctasCols) : null,
                    engineName,
                    keysType,
                    ctx.keys != null ? visitIdentifierList(ctx.keys) : ImmutableList.of(),
                    comment,
                    partitionInfo,
                    desc,
                    ctx.rollupDefs() != null ? visitRollupDefs(ctx.rollupDefs()) : ImmutableList.of(),
                    properties,
                    extProperties,
                    ctx.clusterKeys != null ? visitIdentifierList(ctx.clusterKeys) : ImmutableList.of()));
        } else {
            throw new AnalysisException("Should contain at least one column in a table");
        }
    }

    @Override
    public PartitionTableInfo visitPartitionTable(DorisParser.PartitionTableContext ctx) {
        boolean isAutoPartition = ctx.autoPartition != null;
        ImmutableList<Expression> partitionList = ctx.partitionList.identityOrFunction().stream()
                .map(partition -> {
                    IdentifierContext identifier = partition.identifier();
                    if (identifier != null) {
                        return UnboundSlot.quoted(identifier.getText());
                    } else {
                        return visitFunctionCallExpression(partition.functionCallExpression());
                    }
                })
                .collect(ImmutableList.toImmutableList());
        return new PartitionTableInfo(
            isAutoPartition,
            ctx.RANGE() != null ? "RANGE" : "LIST",
            ctx.partitions != null ? visitPartitionsDef(ctx.partitions) : null,
            partitionList);
    }

    @Override
    public List<ColumnDefinition> visitColumnDefs(ColumnDefsContext ctx) {
        return ctx.cols.stream().map(this::visitColumnDef).collect(Collectors.toList());
    }

    @Override
    public ColumnDefinition visitColumnDef(ColumnDefContext ctx) {
        String colName = ctx.colName.getText();
        DataType colType = ctx.type instanceof PrimitiveDataTypeContext
                ? visitPrimitiveDataType(((PrimitiveDataTypeContext) ctx.type))
                : ctx.type instanceof ComplexDataTypeContext
                        ? visitComplexDataType((ComplexDataTypeContext) ctx.type)
                        : visitAggStateDataType((AggStateDataTypeContext) ctx.type);
        colType = colType.conversion();
        boolean isKey = ctx.KEY() != null;
        ColumnNullableType nullableType = ColumnNullableType.DEFAULT;
        if (ctx.NOT() != null) {
            nullableType = ColumnNullableType.NOT_NULLABLE;
        } else if (ctx.nullable != null) {
            nullableType = ColumnNullableType.NULLABLE;
        }
        String aggTypeString = ctx.aggType != null ? ctx.aggType.getText() : null;
        Optional<DefaultValue> defaultValue = Optional.empty();
        Optional<DefaultValue> onUpdateDefaultValue = Optional.empty();
        if (ctx.DEFAULT() != null) {
            if (ctx.INTEGER_VALUE() != null) {
                if (ctx.SUBTRACT() == null) {
                    defaultValue = Optional.of(new DefaultValue(ctx.INTEGER_VALUE().getText()));
                } else {
                    defaultValue = Optional.of(new DefaultValue("-" + ctx.INTEGER_VALUE().getText()));
                }
            } else if (ctx.DECIMAL_VALUE() != null) {
                if (ctx.SUBTRACT() == null) {
                    defaultValue = Optional.of(new DefaultValue(ctx.DECIMAL_VALUE().getText()));
                } else {
                    defaultValue = Optional.of(new DefaultValue("-" + ctx.DECIMAL_VALUE().getText()));
                }
            } else if (ctx.stringValue != null) {
                defaultValue = Optional.of(new DefaultValue(toStringValue(ctx.stringValue.getText())));
            } else if (ctx.nullValue != null) {
                defaultValue = Optional.of(DefaultValue.NULL_DEFAULT_VALUE);
            } else if (ctx.defaultTimestamp != null) {
                if (ctx.defaultValuePrecision == null) {
                    defaultValue = Optional.of(DefaultValue.CURRENT_TIMESTAMP_DEFAULT_VALUE);
                } else {
                    defaultValue = Optional.of(DefaultValue
                            .currentTimeStampDefaultValueWithPrecision(
                                    Long.valueOf(ctx.defaultValuePrecision.getText())));
                }
            } else if (ctx.CURRENT_DATE() != null) {
                defaultValue = Optional.of(DefaultValue.CURRENT_DATE_DEFAULT_VALUE);
            } else if (ctx.PI() != null) {
                defaultValue = Optional.of(DefaultValue.PI_DEFAULT_VALUE);
            } else if (ctx.E() != null) {
                defaultValue = Optional.of(DefaultValue.E_NUM_DEFAULT_VALUE);
            } else if (ctx.BITMAP_EMPTY() != null) {
                defaultValue = Optional.of(DefaultValue.BITMAP_EMPTY_DEFAULT_VALUE);
            }
        }
        if (ctx.UPDATE() != null) {
            if (ctx.onUpdateValuePrecision == null) {
                onUpdateDefaultValue = Optional.of(DefaultValue.CURRENT_TIMESTAMP_DEFAULT_VALUE);
            } else {
                onUpdateDefaultValue = Optional.of(DefaultValue
                        .currentTimeStampDefaultValueWithPrecision(
                                Long.valueOf(ctx.onUpdateValuePrecision.getText())));
            }
        }
        AggregateType aggType = null;
        if (aggTypeString != null) {
            try {
                aggType = AggregateType.valueOf(aggTypeString.toUpperCase());
            } catch (Exception e) {
                throw new AnalysisException(String.format("Aggregate type %s is unsupported", aggTypeString),
                        e.getCause());
            }
        }
        //comment should remove '\' and '(") at the beginning and end
        String comment = ctx.comment != null ? ctx.comment.getText().substring(1, ctx.comment.getText().length() - 1)
                .replace("\\", "") : "";
        long autoIncInitValue = -1;
        if (ctx.AUTO_INCREMENT() != null) {
            if (ctx.autoIncInitValue != null) {
                // AUTO_INCREMENT(Value) Value >= 0.
                autoIncInitValue = Long.valueOf(ctx.autoIncInitValue.getText());
                if (autoIncInitValue < 0) {
                    throw new AnalysisException("AUTO_INCREMENT start value can not be negative.");
                }
            } else {
                // AUTO_INCREMENT default 1.
                autoIncInitValue = Long.valueOf(1);
            }
        }
        Optional<GeneratedColumnDesc> desc = ctx.generatedExpr != null
                ? Optional.of(new GeneratedColumnDesc(ctx.generatedExpr.getText(), getExpression(ctx.generatedExpr)))
                : Optional.empty();
        return new ColumnDefinition(colName, colType, isKey, aggType, nullableType, autoIncInitValue, defaultValue,
                onUpdateDefaultValue, comment, desc);
    }

    @Override
    public List<IndexDefinition> visitIndexDefs(IndexDefsContext ctx) {
        return ctx.indexes.stream().map(this::visitIndexDef).collect(Collectors.toList());
    }

    @Override
    public IndexDefinition visitIndexDef(IndexDefContext ctx) {
        String indexName = ctx.indexName.getText();
        boolean ifNotExists = ctx.ifNotExists != null;
        List<String> indexCols = visitIdentifierList(ctx.cols);
        Map<String, String> properties = visitPropertyItemList(ctx.properties);
        String indexType = ctx.indexType != null ? ctx.indexType.getText().toUpperCase() : null;
        //comment should remove '\' and '(") at the beginning and end
        String comment = ctx.comment == null ? "" : LogicalPlanBuilderAssistant.escapeBackSlash(
                        ctx.comment.getText().substring(1, ctx.STRING_LITERAL().getText().length() - 1));
        // change BITMAP index to INVERTED index
        if (Config.enable_create_bitmap_index_as_inverted_index
                && "BITMAP".equalsIgnoreCase(indexType)) {
            indexType = "INVERTED";
        }
        return new IndexDefinition(indexName, ifNotExists, indexCols, indexType, properties, comment);
    }

    @Override
    public List<PartitionDefinition> visitPartitionsDef(PartitionsDefContext ctx) {
        return ctx.partitions.stream()
                .map(p -> ((PartitionDefinition) visit(p))).collect(Collectors.toList());
    }

    @Override
    public PartitionDefinition visitPartitionDef(DorisParser.PartitionDefContext ctx) {
        PartitionDefinition partitionDefinition = (PartitionDefinition) visit(ctx.getChild(0));
        if (ctx.partitionProperties != null) {
            partitionDefinition.withProperties(visitPropertyItemList(ctx.partitionProperties));
        }
        return partitionDefinition;
    }

    @Override
    public PartitionDefinition visitLessThanPartitionDef(LessThanPartitionDefContext ctx) {
        String partitionName = ctx.partitionName.getText();
        if (ctx.MAXVALUE() == null) {
            List<Expression> lessThanValues = visitPartitionValueList(ctx.partitionValueList());
            return new LessThanPartition(ctx.EXISTS() != null, partitionName, lessThanValues);
        } else {
            return new LessThanPartition(ctx.EXISTS() != null, partitionName,
                    ImmutableList.of(MaxValue.INSTANCE));
        }
    }

    @Override
    public PartitionDefinition visitFixedPartitionDef(FixedPartitionDefContext ctx) {
        String partitionName = ctx.partitionName.getText();
        List<Expression> lowerBounds = visitPartitionValueList(ctx.lower);
        List<Expression> upperBounds = visitPartitionValueList(ctx.upper);
        return new FixedRangePartition(ctx.EXISTS() != null, partitionName, lowerBounds, upperBounds);
    }

    @Override
    public PartitionDefinition visitStepPartitionDef(StepPartitionDefContext ctx) {
        List<Expression> fromExpression = visitPartitionValueList(ctx.from);
        List<Expression> toExpression = visitPartitionValueList(ctx.to);
        return new StepPartition(false, null, fromExpression, toExpression,
                Long.parseLong(ctx.unitsAmount.getText()), ctx.unit != null ? ctx.unit.getText() : null);
    }

    @Override
    public PartitionDefinition visitInPartitionDef(InPartitionDefContext ctx) {
        List<List<Expression>> values;
        if (ctx.constants == null) {
            values = ctx.partitionValueLists.stream().map(this::visitPartitionValueList)
                    .collect(Collectors.toList());
        } else {
            values = visitPartitionValueList(ctx.constants).stream().map(ImmutableList::of)
                    .collect(Collectors.toList());
        }
        return new InPartition(ctx.EXISTS() != null, ctx.partitionName.getText(), values);
    }

    @Override
    public List<Expression> visitPartitionValueList(PartitionValueListContext ctx) {
        return ctx.values.stream()
                .map(this::visitPartitionValueDef)
                .collect(Collectors.toList());
    }

    @Override
    public Expression visitPartitionValueDef(PartitionValueDefContext ctx) {
        if (ctx.INTEGER_VALUE() != null) {
            if (ctx.SUBTRACT() != null) {
                return Literal.of("-" + ctx.INTEGER_VALUE().getText());
            }
            return Literal.of(ctx.INTEGER_VALUE().getText());
        } else if (ctx.STRING_LITERAL() != null) {
            return Literal.of(toStringValue(ctx.STRING_LITERAL().getText()));
        } else if (ctx.MAXVALUE() != null) {
            return MaxValue.INSTANCE;
        } else if (ctx.NULL() != null) {
            return Literal.of(null);
        }
        throw new AnalysisException("Unsupported partition value: " + ctx.getText());
    }

    @Override
    public List<RollupDefinition> visitRollupDefs(RollupDefsContext ctx) {
        return ctx.rollups.stream().map(this::visitRollupDef).collect(Collectors.toList());
    }

    @Override
    public RollupDefinition visitRollupDef(RollupDefContext ctx) {
        String rollupName = ctx.rollupName.getText();
        List<String> rollupCols = visitIdentifierList(ctx.rollupCols);
        List<String> dupKeys = ctx.dupKeys == null ? ImmutableList.of() : visitIdentifierList(ctx.dupKeys);
        Map<String, String> properties = ctx.properties == null ? Maps.newHashMap()
                : visitPropertyClause(ctx.properties);
        return new RollupDefinition(rollupName, rollupCols, dupKeys, properties);
    }

    private String toStringValue(String literal) {
        return literal.substring(1, literal.length() - 1);
    }

    /* ********************************************************************************************
     * Expression parsing
     * ******************************************************************************************** */

    /**
     * Create an expression from the given context. This method just passes the context on to the
     * visitor and only takes care of typing (We assume that the visitor returns an Expression here).
     */
    private Expression getExpression(ParserRuleContext ctx) {
        return typedVisit(ctx);
    }

    private LogicalPlan withExplain(LogicalPlan inputPlan, ExplainContext ctx) {
        if (ctx == null) {
            return inputPlan;
        }
        return ParserUtils.withOrigin(ctx, () -> {
            ExplainLevel explainLevel = ExplainLevel.NORMAL;

            if (ctx.planType() != null) {
                if (ctx.level == null || !ctx.level.getText().equalsIgnoreCase("plan")) {
                    throw new ParseException("Only explain plan can use plan type: " + ctx.planType().getText(), ctx);
                }
            }

            boolean showPlanProcess = false;
            if (ctx.level != null) {
                if (!ctx.level.getText().equalsIgnoreCase("plan")) {
                    explainLevel = ExplainLevel.valueOf(ctx.level.getText().toUpperCase(Locale.ROOT));
                } else {
                    explainLevel = parseExplainPlanType(ctx.planType());

                    if (ctx.PROCESS() != null) {
                        showPlanProcess = true;
                    }
                }
            }
            return new ExplainCommand(explainLevel, inputPlan, showPlanProcess);
        });
    }

    private LogicalPlan withOutFile(LogicalPlan plan, OutFileClauseContext ctx) {
        if (ctx == null) {
            return plan;
        }
        String format = "csv";
        if (ctx.format != null) {
            format = ctx.format.getText();
        }

        Map<String, String> properties = ImmutableMap.of();
        if (ctx.propertyClause() != null) {
            properties = visitPropertyClause(ctx.propertyClause());
        }
        Literal filePath = (Literal) visit(ctx.filePath);
        return new LogicalFileSink<>(filePath.getStringValue(), format, properties, ImmutableList.of(), plan);
    }

    private LogicalPlan withQueryOrganization(LogicalPlan inputPlan, QueryOrganizationContext ctx) {
        if (ctx == null) {
            return inputPlan;
        }
        Optional<SortClauseContext> sortClauseContext = Optional.ofNullable(ctx.sortClause());
        Optional<LimitClauseContext> limitClauseContext = Optional.ofNullable(ctx.limitClause());
        LogicalPlan sort = withSort(inputPlan, sortClauseContext);
        return withLimit(sort, limitClauseContext);
    }

    private LogicalPlan withSort(LogicalPlan input, Optional<SortClauseContext> sortCtx) {
        return input.optionalMap(sortCtx, () -> {
            List<OrderKey> orderKeys = visit(sortCtx.get().sortItem(), OrderKey.class);
            return new LogicalSort<>(orderKeys, input);
        });
    }

    private LogicalPlan withLimit(LogicalPlan input, Optional<LimitClauseContext> limitCtx) {
        return input.optionalMap(limitCtx, () -> {
            long limit = Long.parseLong(limitCtx.get().limit.getText());
            if (limit < 0) {
                throw new ParseException("Limit requires non-negative number", limitCtx.get());
            }
            long offset = 0;
            Token offsetToken = limitCtx.get().offset;
            if (offsetToken != null) {
                offset = Long.parseLong(offsetToken.getText());
            }
            return new LogicalLimit<>(limit, offset, LimitPhase.ORIGIN, input);
        });
    }

    /**
     * Add a regular (SELECT) query specification to a logical plan. The query specification
     * is the core of the logical plan, this is where sourcing (FROM clause), projection (SELECT),
     * aggregation (GROUP BY ... HAVING ...) and filtering (WHERE) takes place.
     *
     * <p>Note that query hints are ignored (both by the parser and the builder).
     */
    protected LogicalPlan withSelectQuerySpecification(
            ParserRuleContext ctx,
            LogicalPlan inputRelation,
            SelectClauseContext selectClause,
            Optional<WhereClauseContext> whereClause,
            Optional<AggClauseContext> aggClause,
            Optional<HavingClauseContext> havingClause,
            Optional<QualifyClauseContext> qualifyClause) {
        return ParserUtils.withOrigin(ctx, () -> {
            // from -> where -> group by -> having -> select
            LogicalPlan filter = withFilter(inputRelation, whereClause);
            SelectColumnClauseContext selectColumnCtx = selectClause.selectColumnClause();
            LogicalPlan aggregate = withAggregate(filter, selectColumnCtx, aggClause);
            boolean isDistinct = (selectClause.DISTINCT() != null);
            LogicalPlan selectPlan;
            if (!(aggregate instanceof Aggregate) && havingClause.isPresent()) {
                // create a project node for pattern match of ProjectToGlobalAggregate rule
                // then ProjectToGlobalAggregate rule can insert agg node as LogicalHaving node's child
                List<NamedExpression> projects = getNamedExpressions(selectColumnCtx.namedExpressionSeq());
                LogicalPlan project = new LogicalProject<>(projects, isDistinct, aggregate);
                selectPlan = new LogicalHaving<>(ExpressionUtils.extractConjunctionToSet(
                        getExpression((havingClause.get().booleanExpression()))), project);
            } else {
                LogicalPlan having = withHaving(aggregate, havingClause);
                selectPlan = withProjection(having, selectColumnCtx, aggClause, isDistinct);
            }
            // support qualify clause
            if (qualifyClause.isPresent()) {
                Expression qualifyExpr = getExpression(qualifyClause.get().booleanExpression());
                selectPlan = new LogicalQualify<>(Sets.newHashSet(qualifyExpr), selectPlan);
            }
            return selectPlan;
        });
    }

    /**
     * Join one more [[LogicalPlan]]s to the current logical plan.
     */
    private LogicalPlan withJoinRelations(LogicalPlan input, RelationContext ctx) {
        LogicalPlan last = input;
        for (JoinRelationContext join : ctx.joinRelation()) {
            JoinType joinType;
            if (join.joinType().CROSS() != null) {
                joinType = JoinType.CROSS_JOIN;
            } else if (join.joinType().FULL() != null) {
                joinType = JoinType.FULL_OUTER_JOIN;
            } else if (join.joinType().SEMI() != null) {
                if (join.joinType().LEFT() != null) {
                    joinType = JoinType.LEFT_SEMI_JOIN;
                } else {
                    joinType = JoinType.RIGHT_SEMI_JOIN;
                }
            } else if (join.joinType().ANTI() != null) {
                if (join.joinType().LEFT() != null) {
                    joinType = JoinType.LEFT_ANTI_JOIN;
                } else {
                    joinType = JoinType.RIGHT_ANTI_JOIN;
                }
            } else if (join.joinType().LEFT() != null) {
                joinType = JoinType.LEFT_OUTER_JOIN;
            } else if (join.joinType().RIGHT() != null) {
                joinType = JoinType.RIGHT_OUTER_JOIN;
            } else if (join.joinType().INNER() != null) {
                joinType = JoinType.INNER_JOIN;
            } else if (join.joinCriteria() != null) {
                joinType = JoinType.INNER_JOIN;
            } else {
                joinType = JoinType.CROSS_JOIN;
            }
            DistributeType distributeType = Optional.ofNullable(join.distributeType()).map(hintCtx -> {
                String hint = typedVisit(join.distributeType());
                if (DistributeType.JoinDistributeType.SHUFFLE.toString().equalsIgnoreCase(hint)) {
                    return DistributeType.SHUFFLE_RIGHT;
                } else if (DistributeType.JoinDistributeType.BROADCAST.toString().equalsIgnoreCase(hint)) {
                    return DistributeType.BROADCAST_RIGHT;
                } else {
                    throw new ParseException("Invalid join hint: " + hint, hintCtx);
                }
            }).orElse(DistributeType.NONE);
            DistributeHint distributeHint = new DistributeHint(distributeType);
            // TODO: natural join, lateral join, union join
            JoinCriteriaContext joinCriteria = join.joinCriteria();
            Optional<Expression> condition = Optional.empty();
            List<Expression> ids = null;
            if (joinCriteria != null) {
                if (join.joinType().CROSS() != null) {
                    throw new ParseException("Cross join can't be used with ON clause", joinCriteria);
                }
                if (joinCriteria.booleanExpression() != null) {
                    condition = Optional.ofNullable(getExpression(joinCriteria.booleanExpression()));
                } else if (joinCriteria.USING() != null) {
                    ids = visitIdentifierList(joinCriteria.identifierList())
                            .stream().map(UnboundSlot::quoted)
                            .collect(ImmutableList.toImmutableList());
                }
            } else {
                // keep same with original planner, allow cross/inner join
                if (!joinType.isInnerOrCrossJoin()) {
                    throw new ParseException("on mustn't be empty except for cross/inner join", join);
                }
            }
            if (ids == null) {
                last = new LogicalJoin<>(joinType, ExpressionUtils.EMPTY_CONDITION,
                        condition.map(ExpressionUtils::extractConjunction)
                                .orElse(ExpressionUtils.EMPTY_CONDITION),
                        distributeHint,
                        Optional.empty(),
                        last,
                        plan(join.relationPrimary()), null);
            } else {
                last = new LogicalUsingJoin<>(joinType, last, plan(join.relationPrimary()), ids, distributeHint);

            }
            if (distributeHint.distributeType != DistributeType.NONE
                    && ConnectContext.get().getStatementContext() != null
                    && !ConnectContext.get().getStatementContext().getHints().contains(distributeHint)) {
                ConnectContext.get().getStatementContext().addHint(distributeHint);
            }
        }
        return last;
    }

    private List<List<String>> getTableList(List<MultipartIdentifierContext> ctx) {
        List<List<String>> tableList = new ArrayList<>();
        for (MultipartIdentifierContext tableCtx : ctx) {
            tableList.add(visitMultipartIdentifier(tableCtx));
        }
        return tableList;
    }

    private LogicalPlan withSelectHint(LogicalPlan logicalPlan, List<ParserRuleContext> hintContexts) {
        if (hintContexts.isEmpty()) {
            return logicalPlan;
        }
        ImmutableList.Builder<SelectHint> hints = ImmutableList.builder();
        for (ParserRuleContext hintContext : hintContexts) {
            SelectHintContext selectHintContext = (SelectHintContext) hintContext;
            for (HintStatementContext hintStatement : selectHintContext.hintStatements) {
                if (hintStatement.USE_MV() != null) {
                    hints.add(new SelectHintUseMv("USE_MV", getTableList(hintStatement.tableList), true));
                    continue;
                } else if (hintStatement.NO_USE_MV() != null) {
                    hints.add(new SelectHintUseMv("NO_USE_MV", getTableList(hintStatement.tableList), false));
                    continue;
                }
                String hintName = hintStatement.hintName.getText().toLowerCase(Locale.ROOT);
                switch (hintName) {
                    case "set_var":
                        Map<String, Optional<String>> parameters = Maps.newLinkedHashMap();
                        for (HintAssignmentContext kv : hintStatement.parameters) {
                            if (kv.key != null) {
                                String parameterName = visitIdentifierOrText(kv.key);
                                Optional<String> value = Optional.empty();
                                if (kv.constantValue != null) {
                                    Literal literal = (Literal) visit(kv.constantValue);
                                    value = Optional.ofNullable(literal.toLegacyLiteral().getStringValue());
                                } else if (kv.identifierValue != null) {
                                    // maybe we should throw exception when the identifierValue is quoted identifier
                                    value = Optional.ofNullable(kv.identifierValue.getText());
                                }
                                parameters.put(parameterName, value);
                            }
                        }
                        SelectHintSetVar setVar = new SelectHintSetVar(hintName, parameters);
                        setVar.setVarOnceInSql(ConnectContext.get().getStatementContext());
                        hints.add(setVar);
                        break;
                    case "leading":
                        List<String> leadingParameters = new ArrayList<>();
                        for (HintAssignmentContext kv : hintStatement.parameters) {
                            if (kv.key != null) {
                                String parameterName = visitIdentifierOrText(kv.key);
                                leadingParameters.add(parameterName);
                            }
                        }
                        hints.add(new SelectHintLeading(hintName, leadingParameters));
                        break;
                    case "ordered":
                        hints.add(new SelectHintOrdered(hintName));
                        break;
                    case "use_cbo_rule":
                        List<String> useRuleParameters = new ArrayList<>();
                        for (HintAssignmentContext kv : hintStatement.parameters) {
                            if (kv.key != null) {
                                String parameterName = visitIdentifierOrText(kv.key);
                                useRuleParameters.add(parameterName);
                            }
                        }
                        hints.add(new SelectHintUseCboRule(hintName, useRuleParameters, false));
                        break;
                    case "no_use_cbo_rule":
                        List<String> noUseRuleParameters = new ArrayList<>();
                        for (HintAssignmentContext kv : hintStatement.parameters) {
                            String parameterName = visitIdentifierOrText(kv.key);
                            if (kv.key != null) {
                                noUseRuleParameters.add(parameterName);
                            }
                        }
                        hints.add(new SelectHintUseCboRule(hintName, noUseRuleParameters, true));
                        break;
                    default:
                        break;
                }
            }
        }
        return new LogicalSelectHint<>(hints.build(), logicalPlan);
    }

    @Override
    public String visitBracketDistributeType(BracketDistributeTypeContext ctx) {
        return ctx.identifier().getText();
    }

    @Override
    public String visitCommentDistributeType(CommentDistributeTypeContext ctx) {
        return ctx.identifier().getText();
    }

    @Override
    public List<String> visitBracketRelationHint(BracketRelationHintContext ctx) {
        return ctx.identifier().stream()
                .map(RuleContext::getText)
                .collect(ImmutableList.toImmutableList());
    }

    @Override
    public Object visitCommentRelationHint(CommentRelationHintContext ctx) {
        return ctx.identifier().stream()
                .map(RuleContext::getText)
                .collect(ImmutableList.toImmutableList());
    }

    protected LogicalPlan withProjection(LogicalPlan input, SelectColumnClauseContext selectCtx,
                                         Optional<AggClauseContext> aggCtx, boolean isDistinct) {
        return ParserUtils.withOrigin(selectCtx, () -> {
            if (aggCtx.isPresent()) {
                if (isDistinct) {
                    return new LogicalProject<>(ImmutableList.of(new UnboundStar(ImmutableList.of())),
                            isDistinct, input);
                } else {
                    return input;
                }
            } else {
                List<NamedExpression> projects = getNamedExpressions(selectCtx.namedExpressionSeq());
                if (input instanceof OneRowRelation) {
                    if (projects.stream().anyMatch(project -> project instanceof UnboundStar)) {
                        throw new ParseException("SELECT * must have a FROM clause");
                    }
                }
                return new LogicalProject<>(projects, isDistinct, input);
            }
        });
    }

    private LogicalPlan withRelations(LogicalPlan inputPlan, List<RelationContext> relations) {
        if (relations == null) {
            return inputPlan;
        }
        LogicalPlan left = inputPlan;
        for (RelationContext relation : relations) {
            // build left deep join tree
            LogicalPlan right = withJoinRelations(visitRelation(relation), relation);
            left = (left == null) ? right :
                    new LogicalJoin<>(
                            JoinType.CROSS_JOIN,
                            ExpressionUtils.EMPTY_CONDITION,
                            ExpressionUtils.EMPTY_CONDITION,
                            new DistributeHint(DistributeType.NONE),
                            Optional.empty(),
                            left,
                            right, null);
            // TODO: pivot and lateral view
        }
        return left;
    }

    private LogicalPlan withFilter(LogicalPlan input, Optional<WhereClauseContext> whereCtx) {
        return input.optionalMap(whereCtx, () ->
            new LogicalFilter<>(ExpressionUtils.extractConjunctionToSet(
                    getExpression(whereCtx.get().booleanExpression())), input));
    }

    private LogicalPlan withAggregate(LogicalPlan input, SelectColumnClauseContext selectCtx,
                                      Optional<AggClauseContext> aggCtx) {
        return input.optionalMap(aggCtx, () -> {
            GroupingElementContext groupingElementContext = aggCtx.get().groupingElement();
            List<NamedExpression> namedExpressions = getNamedExpressions(selectCtx.namedExpressionSeq());
            if (groupingElementContext.GROUPING() != null) {
                ImmutableList.Builder<List<Expression>> groupingSets = ImmutableList.builder();
                for (GroupingSetContext groupingSetContext : groupingElementContext.groupingSet()) {
                    groupingSets.add(visit(groupingSetContext.expression(), Expression.class));
                }
                return new LogicalRepeat<>(groupingSets.build(), namedExpressions, input);
            } else if (groupingElementContext.CUBE() != null) {
                List<Expression> cubeExpressions = visit(groupingElementContext.expression(), Expression.class);
                List<List<Expression>> groupingSets = ExpressionUtils.cubeToGroupingSets(cubeExpressions);
                return new LogicalRepeat<>(groupingSets, namedExpressions, input);
            } else if (groupingElementContext.ROLLUP() != null) {
                List<Expression> rollupExpressions = visit(groupingElementContext.expression(), Expression.class);
                List<List<Expression>> groupingSets = ExpressionUtils.rollupToGroupingSets(rollupExpressions);
                return new LogicalRepeat<>(groupingSets, namedExpressions, input);
            } else {
                List<Expression> groupByExpressions = visit(groupingElementContext.expression(), Expression.class);
                return new LogicalAggregate<>(groupByExpressions, namedExpressions, input);
            }
        });
    }

    private LogicalPlan withHaving(LogicalPlan input, Optional<HavingClauseContext> havingCtx) {
        return input.optionalMap(havingCtx, () -> {
            if (!(input instanceof Aggregate)) {
                throw new ParseException("Having clause should be applied against an aggregation.", havingCtx.get());
            }
            return new LogicalHaving<>(ExpressionUtils.extractConjunctionToSet(
                    getExpression((havingCtx.get().booleanExpression()))), input);
        });
    }

    /**
     * match predicate type and generate different predicates.
     *
     * @param ctx PredicateContext
     * @param valueExpression valueExpression
     * @return Expression
     */
    private Expression withPredicate(Expression valueExpression, PredicateContext ctx) {
        return ParserUtils.withOrigin(ctx, () -> {
            Expression outExpression;
            switch (ctx.kind.getType()) {
                case DorisParser.BETWEEN:
                    Expression lower = getExpression(ctx.lower);
                    Expression upper = getExpression(ctx.upper);
                    if (lower.equals(upper)) {
                        outExpression = new EqualTo(valueExpression, lower);
                    } else {
                        outExpression = new And(
                                new GreaterThanEqual(valueExpression, getExpression(ctx.lower)),
                                new LessThanEqual(valueExpression, getExpression(ctx.upper))
                        );
                    }
                    break;
                case DorisParser.LIKE:
                    outExpression = new Like(
                        valueExpression,
                        getExpression(ctx.pattern)
                    );
                    break;
                case DorisParser.RLIKE:
                case DorisParser.REGEXP:
                    outExpression = new Regexp(
                        valueExpression,
                        getExpression(ctx.pattern)
                    );
                    break;
                case DorisParser.IN:
                    if (ctx.query() == null) {
                        outExpression = new InPredicate(
                                valueExpression,
                                withInList(ctx)
                        );
                    } else {
                        outExpression = new InSubquery(
                                valueExpression,
                                new ListQuery(typedVisit(ctx.query())),
                                ctx.NOT() != null
                        );
                    }
                    break;
                case DorisParser.NULL:
                    outExpression = new IsNull(valueExpression);
                    break;
                case DorisParser.TRUE:
                    outExpression = new Cast(valueExpression,
                            BooleanType.INSTANCE, true);
                    break;
                case DorisParser.FALSE:
                    outExpression = new Not(new Cast(valueExpression,
                            BooleanType.INSTANCE, true));
                    break;
                case DorisParser.MATCH:
                case DorisParser.MATCH_ANY:
                    outExpression = new MatchAny(
                        valueExpression,
                        getExpression(ctx.pattern)
                    );
                    break;
                case DorisParser.MATCH_ALL:
                    outExpression = new MatchAll(
                        valueExpression,
                        getExpression(ctx.pattern)
                    );
                    break;
                case DorisParser.MATCH_PHRASE:
                    outExpression = new MatchPhrase(
                        valueExpression,
                        getExpression(ctx.pattern)
                    );
                    break;
                case DorisParser.MATCH_PHRASE_PREFIX:
                    outExpression = new MatchPhrasePrefix(
                        valueExpression,
                        getExpression(ctx.pattern)
                    );
                    break;
                case DorisParser.MATCH_REGEXP:
                    outExpression = new MatchRegexp(
                        valueExpression,
                        getExpression(ctx.pattern)
                    );
                    break;
                case DorisParser.MATCH_PHRASE_EDGE:
                    outExpression = new MatchPhraseEdge(
                        valueExpression,
                        getExpression(ctx.pattern)
                    );
                    break;
                default:
                    throw new ParseException("Unsupported predicate type: " + ctx.kind.getText(), ctx);
            }
            return ctx.NOT() != null ? new Not(outExpression) : outExpression;
        });
    }

    private List<NamedExpression> getNamedExpressions(NamedExpressionSeqContext namedCtx) {
        return ParserUtils.withOrigin(namedCtx, () -> visit(namedCtx.namedExpression(), NamedExpression.class));
    }

    @Override
    public Expression visitSubqueryExpression(SubqueryExpressionContext subqueryExprCtx) {
        return ParserUtils.withOrigin(subqueryExprCtx, () -> new ScalarSubquery(typedVisit(subqueryExprCtx.query())));
    }

    @Override
    public Expression visitExist(ExistContext context) {
        return ParserUtils.withOrigin(context, () -> new Exists(typedVisit(context.query()), false));
    }

    @Override
    public Expression visitIsnull(IsnullContext context) {
        return ParserUtils.withOrigin(context, () -> new IsNull(typedVisit(context.valueExpression())));
    }

    @Override
    public Expression visitIs_not_null_pred(Is_not_null_predContext context) {
        return ParserUtils.withOrigin(context, () -> new Not(new IsNull(typedVisit(context.valueExpression()))));
    }

    public List<Expression> withInList(PredicateContext ctx) {
        return ctx.expression().stream().map(this::getExpression).collect(ImmutableList.toImmutableList());
    }

    @Override
    public Literal visitDecimalLiteral(DecimalLiteralContext ctx) {
        try {
            if (Config.enable_decimal_conversion) {
                return new DecimalV3Literal(new BigDecimal(ctx.getText()));
            } else {
                return new DecimalLiteral(new BigDecimal(ctx.getText()));
            }
        } catch (Exception e) {
            return new DoubleLiteral(Double.parseDouble(ctx.getText()));
        }
    }

    private String parsePropertyKey(PropertyKeyContext item) {
        if (item.constant() != null) {
            return parseConstant(item.constant()).trim();
        }
        return item.getText().trim();
    }

    private String parsePropertyValue(PropertyValueContext item) {
        if (item.constant() != null) {
            return parseConstant(item.constant());
        }
        return item.getText();
    }

    private ExplainLevel parseExplainPlanType(PlanTypeContext planTypeContext) {
        if (planTypeContext == null || planTypeContext.ALL() != null) {
            return ExplainLevel.ALL_PLAN;
        }
        if (planTypeContext.PHYSICAL() != null || planTypeContext.OPTIMIZED() != null) {
            return ExplainLevel.OPTIMIZED_PLAN;
        }
        if (planTypeContext.REWRITTEN() != null || planTypeContext.LOGICAL() != null) {
            return ExplainLevel.REWRITTEN_PLAN;
        }
        if (planTypeContext.ANALYZED() != null) {
            return ExplainLevel.ANALYZED_PLAN;
        }
        if (planTypeContext.PARSED() != null) {
            return ExplainLevel.PARSED_PLAN;
        }
        if (planTypeContext.SHAPE() != null) {
            return ExplainLevel.SHAPE_PLAN;
        }
        if (planTypeContext.MEMO() != null) {
            return ExplainLevel.MEMO_PLAN;
        }
        if (planTypeContext.DISTRIBUTED() != null) {
            return ExplainLevel.DISTRIBUTED_PLAN;
        }
        return ExplainLevel.ALL_PLAN;
    }

    @Override
    public Pair<DataType, Boolean> visitDataTypeWithNullable(DataTypeWithNullableContext ctx) {
        return ParserUtils.withOrigin(ctx, () -> Pair.of(typedVisit(ctx.dataType()), ctx.NOT() == null));
    }

    @Override
    public DataType visitAggStateDataType(AggStateDataTypeContext ctx) {
        return ParserUtils.withOrigin(ctx, () -> {
            List<Pair<DataType, Boolean>> dataTypeWithNullables = ctx.dataTypes.stream()
                    .map(this::visitDataTypeWithNullable)
                    .collect(Collectors.toList());
            List<DataType> dataTypes = dataTypeWithNullables.stream()
                    .map(dt -> dt.first)
                    .collect(ImmutableList.toImmutableList());
            List<Boolean> nullables = dataTypeWithNullables.stream()
                    .map(dt -> dt.second)
                    .collect(ImmutableList.toImmutableList());
            String functionName = ctx.functionNameIdentifier().getText();
            if (!BuiltinAggregateFunctions.INSTANCE.aggFuncNames.contains(functionName)) {
                // TODO use function binder to check function exists
                throw new ParseException("Can not found function '" + functionName + "'", ctx);
            }
            return new AggStateType(functionName, dataTypes, nullables);
        });
    }

    @Override
    public DataType visitPrimitiveDataType(PrimitiveDataTypeContext ctx) {
        return ParserUtils.withOrigin(ctx, () -> {
            String dataType = ctx.primitiveColType().type.getText().toLowerCase(Locale.ROOT);
            if (dataType.equalsIgnoreCase("all")) {
                throw new NotSupportedException("Disable to create table with `ALL` type columns");
            }
            List<String> l = Lists.newArrayList(dataType);
            ctx.INTEGER_VALUE().stream().map(ParseTree::getText).forEach(l::add);
            return DataType.convertPrimitiveFromStrings(l);
        });
    }

    @Override
    public DataType visitComplexDataType(ComplexDataTypeContext ctx) {
        return ParserUtils.withOrigin(ctx, () -> {
            switch (ctx.complex.getType()) {
                case DorisParser.ARRAY:
                    return ArrayType.of(typedVisit(ctx.dataType(0)), true);
                case DorisParser.MAP:
                    return MapType.of(typedVisit(ctx.dataType(0)), typedVisit(ctx.dataType(1)));
                case DorisParser.STRUCT:
                    return new StructType(visitComplexColTypeList(ctx.complexColTypeList()));
                default:
                    throw new AnalysisException("do not support " + ctx.complex.getText() + " type for Nereids");
            }
        });
    }

    @Override
    public List<StructField> visitComplexColTypeList(ComplexColTypeListContext ctx) {
        return ctx.complexColType().stream().map(this::visitComplexColType).collect(ImmutableList.toImmutableList());
    }

    @Override
    public StructField visitComplexColType(ComplexColTypeContext ctx) {
        String comment;
        if (ctx.commentSpec() != null) {
            comment = ctx.commentSpec().STRING_LITERAL().getText();
            comment = LogicalPlanBuilderAssistant.escapeBackSlash(comment.substring(1, comment.length() - 1));
        } else {
            comment = "";
        }
        return new StructField(ctx.identifier().getText(), typedVisit(ctx.dataType()), true, comment);
    }

    private String parseConstant(ConstantContext context) {
        Object constant = visit(context);
        if (constant instanceof Literal && ((Literal) constant).isStringLikeLiteral()) {
            return ((Literal) constant).getStringValue();
        }
        return context.getText();
    }

    @Override
    public Object visitCollate(CollateContext ctx) {
        return visit(ctx.primaryExpression());
    }

    @Override
    public Object visitSample(SampleContext ctx) {
        long seek = ctx.seed == null ? -1L : Long.parseLong(ctx.seed.getText());
        DorisParser.SampleMethodContext sampleContext = ctx.sampleMethod();
        if (sampleContext instanceof SampleByPercentileContext) {
            SampleByPercentileContext sampleByPercentileContext = (SampleByPercentileContext) sampleContext;
            long percent = Long.parseLong(sampleByPercentileContext.INTEGER_VALUE().getText());
            return new TableSample(percent, true, seek);
        }
        SampleByRowsContext sampleByRowsContext = (SampleByRowsContext) sampleContext;
        long rows = Long.parseLong(sampleByRowsContext.INTEGER_VALUE().getText());
        return new TableSample(rows, false, seek);
    }

    @Override
    public Object visitCallProcedure(CallProcedureContext ctx) {
        List<String> nameParts = visitMultipartIdentifier(ctx.name);
        FuncNameInfo procedureName = new FuncNameInfo(nameParts);
        List<Expression> arguments = ctx.expression().stream()
                .<Expression>map(this::typedVisit)
                .collect(ImmutableList.toImmutableList());
        UnboundFunction unboundFunction = new UnboundFunction(procedureName.getDbName(), procedureName.getName(),
                true, arguments);
        return new CallCommand(unboundFunction, getOriginSql(ctx));
    }

    @Override
    public LogicalPlan visitCreateProcedure(CreateProcedureContext ctx) {
        List<String> nameParts = visitMultipartIdentifier(ctx.name);
        FuncNameInfo procedureName = new FuncNameInfo(nameParts);
        return ParserUtils.withOrigin(ctx, () -> {
            LogicalPlan createProcedurePlan;
            createProcedurePlan = new CreateProcedureCommand(procedureName, getOriginSql(ctx),
                    ctx.REPLACE() != null);
            return createProcedurePlan;
        });
    }

    @Override
    public LogicalPlan visitDropProcedure(DropProcedureContext ctx) {
        List<String> nameParts = visitMultipartIdentifier(ctx.name);
        FuncNameInfo procedureName = new FuncNameInfo(nameParts);
        return ParserUtils.withOrigin(ctx, () -> new DropProcedureCommand(procedureName, getOriginSql(ctx)));
    }

    @Override
    public LogicalPlan visitShowProcedureStatus(ShowProcedureStatusContext ctx) {
        Set<Expression> whereExpr = Collections.emptySet();
        if (ctx.whereClause() != null) {
            whereExpr = ExpressionUtils.extractConjunctionToSet(
                    getExpression(ctx.whereClause().booleanExpression()));
        }

        if (ctx.valueExpression() != null) {
            // parser allows only LIKE or WhereClause.
            // Mysql grammar: SHOW PROCEDURE STATUS [LIKE 'pattern' | WHERE expr]
            whereExpr = Sets.newHashSet(new Like(new UnboundSlot("ProcedureName"), getExpression(ctx.pattern)));
        }

        final Set<Expression> whereExprConst = whereExpr;
        return ParserUtils.withOrigin(ctx, () -> new ShowProcedureStatusCommand(whereExprConst));
    }

    @Override
    public LogicalPlan visitShowCreateProcedure(ShowCreateProcedureContext ctx) {
        List<String> nameParts = visitMultipartIdentifier(ctx.name);
        FuncNameInfo procedureName = new FuncNameInfo(nameParts);
        return ParserUtils.withOrigin(ctx, () -> new ShowCreateProcedureCommand(procedureName));
    }

    @Override
    public LogicalPlan visitCreateSqlBlockRule(CreateSqlBlockRuleContext ctx) {
        Map<String, String> properties = ctx.propertyClause() != null
                        ? Maps.newHashMap(visitPropertyClause(ctx.propertyClause())) : Maps.newHashMap();
        return new CreateSqlBlockRuleCommand(stripQuotes(ctx.name.getText()), ctx.EXISTS() != null, properties);
    }

    @Override
    public LogicalPlan visitAlterSqlBlockRule(AlterSqlBlockRuleContext ctx) {
        Map<String, String> properties = ctx.propertyClause() != null
                        ? Maps.newHashMap(visitPropertyClause(ctx.propertyClause())) : Maps.newHashMap();
        return new AlterSqlBlockRuleCommand(stripQuotes(ctx.name.getText()), properties);
    }

    @Override
    public LogicalPlan visitDropCatalogRecycleBin(DropCatalogRecycleBinContext ctx) {
        String idTypeStr = ctx.idType.getText().substring(1, ctx.idType.getText().length() - 1);
        IdType idType = IdType.fromString(idTypeStr);
        long id = Long.parseLong(ctx.id.getText());

        return ParserUtils.withOrigin(ctx, () -> new DropCatalogRecycleBinCommand(idType, id));
    }

    @Override
    public Object visitUnsupported(UnsupportedContext ctx) {
        return UnsupportedCommand.INSTANCE;
    }

    @Override
    public LogicalPlan visitSupportedUnsetStatement(SupportedUnsetStatementContext ctx) {
        if (ctx.DEFAULT() != null && ctx.STORAGE() != null && ctx.VAULT() != null) {
            return new UnsetDefaultStorageVaultCommand();
        }
        SetType statementScope = visitStatementScope(ctx.statementScope());
        if (ctx.ALL() != null) {
            return new UnsetVariableCommand(statementScope, true);
        } else if (ctx.identifier() != null) {
            return new UnsetVariableCommand(statementScope, ctx.identifier().getText());
        }
        throw new AnalysisException("Should add 'ALL' or variable name");
    }

    @Override
    public LogicalPlan visitCreateTableLike(CreateTableLikeContext ctx) {
        List<String> nameParts = visitMultipartIdentifier(ctx.name);
        List<String> existedTableNameParts = visitMultipartIdentifier(ctx.existedTable);
        ArrayList<String> rollupNames = Lists.newArrayList();
        boolean withAllRollUp = false;
        if (ctx.WITH() != null && ctx.rollupNames != null) {
            rollupNames = new ArrayList<>(visitIdentifierList(ctx.rollupNames));
        } else if (ctx.WITH() != null && ctx.rollupNames == null) {
            withAllRollUp = true;
        }
        CreateTableLikeInfo info = new CreateTableLikeInfo(ctx.EXISTS() != null,
                ctx.TEMPORARY() != null,
                new TableNameInfo(nameParts), new TableNameInfo(existedTableNameParts),
                rollupNames, withAllRollUp);
        return new CreateTableLikeCommand(info);
    }

    @Override
    public Command visitCreateUserDefineFunction(CreateUserDefineFunctionContext ctx) {
        SetType statementScope = visitStatementScope(ctx.statementScope());
        boolean ifNotExists = ctx.EXISTS() != null;
        boolean isAggFunction = ctx.AGGREGATE() != null;
        boolean isTableFunction = ctx.TABLES() != null;
        FunctionName function = visitFunctionIdentifier(ctx.functionIdentifier());
        FunctionArgTypesInfo functionArgTypesInfo;
        if (ctx.functionArguments() != null) {
            functionArgTypesInfo = visitFunctionArguments(ctx.functionArguments());
        } else {
            functionArgTypesInfo = new FunctionArgTypesInfo(new ArrayList<>(), false);
        }
        DataType returnType = typedVisit(ctx.returnType);
        returnType = returnType.conversion();
        DataType intermediateType = ctx.intermediateType != null ? typedVisit(ctx.intermediateType) : null;
        if (intermediateType != null) {
            intermediateType = intermediateType.conversion();
        }
        Map<String, String> properties = ctx.propertyClause() != null
                ? Maps.newHashMap(visitPropertyClause(ctx.propertyClause()))
                : Maps.newHashMap();
        return new CreateFunctionCommand(statementScope, ifNotExists, isAggFunction, false, isTableFunction,
                function, functionArgTypesInfo, returnType, intermediateType,
                null, null, properties);
    }

    @Override
    public Command visitCreateAliasFunction(CreateAliasFunctionContext ctx) {
        SetType statementScope = visitStatementScope(ctx.statementScope());
        boolean ifNotExists = ctx.EXISTS() != null;
        FunctionName function = visitFunctionIdentifier(ctx.functionIdentifier());
        FunctionArgTypesInfo functionArgTypesInfo;
        if (ctx.functionArguments() != null) {
            functionArgTypesInfo = visitFunctionArguments(ctx.functionArguments());
        } else {
            functionArgTypesInfo = new FunctionArgTypesInfo(new ArrayList<>(), false);
        }
        List<String> parameters = ctx.parameters != null ? visitIdentifierSeq(ctx.parameters) : new ArrayList<>();
        Expression originFunction = getExpression(ctx.expression());
        return new CreateFunctionCommand(statementScope, ifNotExists, false, true, false,
                function, functionArgTypesInfo, VarcharType.MAX_VARCHAR_TYPE, null,
                parameters, originFunction, null);
    }

    @Override
    public Command visitDropFunction(DropFunctionContext ctx) {
        SetType statementScope = visitStatementScope(ctx.statementScope());
        boolean ifExists = ctx.EXISTS() != null;
        FunctionName function = visitFunctionIdentifier(ctx.functionIdentifier());
        FunctionArgTypesInfo functionArgTypesInfo;
        if (ctx.functionArguments() != null) {
            functionArgTypesInfo = visitFunctionArguments(ctx.functionArguments());
        } else {
            functionArgTypesInfo = new FunctionArgTypesInfo(new ArrayList<>(), false);
        }
        return new DropFunctionCommand(statementScope, ifExists, function, functionArgTypesInfo);
    }

    @Override
    public FunctionArgTypesInfo visitFunctionArguments(FunctionArgumentsContext ctx) {
        boolean isVariadic = ctx.DOTDOTDOT() != null;
        List<DataType> argTypeDefs;
        if (ctx.dataTypeList() != null) {
            argTypeDefs = visitDataTypeList(ctx.dataTypeList());
        } else {
            argTypeDefs = new ArrayList<>();
        }
        return new FunctionArgTypesInfo(argTypeDefs, isVariadic);
    }

    @Override
    public FunctionName visitFunctionIdentifier(FunctionIdentifierContext ctx) {
        String functionName = ctx.functionNameIdentifier().getText();
        String dbName = ctx.dbName != null ? ctx.dbName.getText() : null;
        return new FunctionName(dbName, functionName);
    }

    @Override
    public List<DataType> visitDataTypeList(DataTypeListContext ctx) {
        List<DataType> dataTypeList = new ArrayList<>(ctx.getChildCount());
        for (DorisParser.DataTypeContext dataTypeContext : ctx.dataType()) {
            DataType dataType = typedVisit(dataTypeContext);
            dataTypeList.add(dataType.conversion());
        }
        return dataTypeList;
    }

    @Override
    public LogicalPlan visitShowAuthors(ShowAuthorsContext ctx) {
        return new ShowAuthorsCommand();
    }

    @Override
    public LogicalPlan visitShowEvents(ShowEventsContext ctx) {
        return new ShowEventsCommand();
    }

    @Override
    public LogicalPlan visitShowConfig(ShowConfigContext ctx) {
        ShowConfigCommand command;
        if (ctx.type.getText().equalsIgnoreCase(NodeType.FRONTEND.name())) {
            command = new ShowConfigCommand(NodeType.FRONTEND);
        } else {
            command = new ShowConfigCommand(NodeType.BACKEND);
        }
        if (ctx.LIKE() != null && ctx.pattern != null) {
            Like like = new Like(new UnboundSlot("ProcedureName"), getExpression(ctx.pattern));
            String pattern = ((Literal) like.child(1)).getStringValue();
            command.setPattern(pattern);
        }
        if (ctx.FROM() != null && ctx.backendId != null) {
            long backendId = Long.parseLong(ctx.backendId.getText());
            command.setBackendId(backendId);
        }
        return command;
    }

    @Override
    public SetOptionsCommand visitSetOptions(SetOptionsContext ctx) {
        List<SetVarOp> setVarOpList = new ArrayList<>(1);
        for (Object child : ctx.children) {
            if (child instanceof RuleNode) {
                setVarOpList.add(typedVisit((RuleNode) child));
            }
        }
        return new SetOptionsCommand(setVarOpList);
    }

    @Override
    public SetVarOp visitSetSystemVariable(SetSystemVariableContext ctx) {
        SetType statementScope = visitStatementScope(ctx.statementScope());
        String name = stripQuotes(ctx.identifier().getText());
        Expression expression = ctx.expression() != null ? typedVisit(ctx.expression()) : null;
        return new SetSessionVarOp(statementScope, name, expression);
    }

    @Override
    public SetVarOp visitSetVariableWithType(SetVariableWithTypeContext ctx) {
        SetType statementScope = visitStatementScope(ctx.statementScope());
        String name = stripQuotes(ctx.identifier().getText());
        Expression expression = ctx.expression() != null ? typedVisit(ctx.expression()) : null;
        return new SetSessionVarOp(statementScope, name, expression);
    }

    @Override
    public SetVarOp visitSetPassword(SetPasswordContext ctx) {
        String user;
        String host;
        boolean isDomain;
        String passwordText;
        UserIdentity userIdentity = null;
        if (ctx.userIdentify() != null) {
            user = stripQuotes(ctx.userIdentify().user.getText());
            host = ctx.userIdentify().host != null ? stripQuotes(ctx.userIdentify().host.getText()) : "%";
            isDomain = ctx.userIdentify().ATSIGN() != null;
            userIdentity = new UserIdentity(user, host, isDomain);
        }
        passwordText = stripQuotes(ctx.STRING_LITERAL().getText());
        return new SetPassVarOp(userIdentity, new PassVar(passwordText, ctx.isPlain != null));
    }

    @Override
    public SetVarOp visitSetNames(SetNamesContext ctx) {
        return new SetNamesVarOp();
    }

    @Override
    public SetVarOp visitSetCharset(SetCharsetContext ctx) {
        String charset = ctx.charsetName != null ? stripQuotes(ctx.charsetName.getText()) : null;
        return new SetCharsetAndCollateVarOp(charset);
    }

    @Override
    public SetVarOp visitSetCollate(SetCollateContext ctx) {
        String charset = ctx.charsetName != null ? stripQuotes(ctx.charsetName.getText()) : null;
        String collate = ctx.collateName != null ? stripQuotes(ctx.collateName.getText()) : null;
        return new SetCharsetAndCollateVarOp(charset, collate);
    }

    @Override
    public SetVarOp visitSetLdapAdminPassword(SetLdapAdminPasswordContext ctx) {
        String passwordText = stripQuotes(ctx.STRING_LITERAL().getText());
        boolean isPlain = ctx.PASSWORD() != null;
        return new SetLdapPassVarOp(new PassVar(passwordText, isPlain));
    }

    @Override
    public SetVarOp visitSetUserVariable(SetUserVariableContext ctx) {
        String name = stripQuotes(ctx.identifier().getText());
        Expression expression = typedVisit(ctx.expression());
        return new SetUserDefinedVarOp(name, expression);
    }

    @Override
    public SetTransactionCommand visitSetTransaction(SetTransactionContext ctx) {
        return new SetTransactionCommand();
    }

    @Override
    public SetUserPropertiesCommand visitSetUserProperties(SetUserPropertiesContext ctx) {
        String user = ctx.user != null ? stripQuotes(ctx.user.getText()) : null;
        Map<String, String> userPropertiesMap = visitPropertyItemList(ctx.propertyItemList());
        List<SetUserPropertyVarOp> setUserPropertyVarOpList = new ArrayList<>(userPropertiesMap.size());
        for (Map.Entry<String, String> entry : userPropertiesMap.entrySet()) {
            setUserPropertyVarOpList.add(new SetUserPropertyVarOp(user, entry.getKey(), entry.getValue()));
        }
        return new SetUserPropertiesCommand(user, setUserPropertyVarOpList);
    }

    @Override
    public SetDefaultStorageVaultCommand visitSetDefaultStorageVault(SetDefaultStorageVaultContext ctx) {
        return new SetDefaultStorageVaultCommand(stripQuotes(ctx.identifier().getText()));
    }

    @Override
    public Object visitRefreshCatalog(RefreshCatalogContext ctx) {
        if (ctx.name != null) {
            String catalogName = ctx.name.getText();
            Map<String, String> properties = ctx.propertyClause() != null
                    ? Maps.newHashMap(visitPropertyClause(ctx.propertyClause())) : Maps.newHashMap();
            return new RefreshCatalogCommand(catalogName, properties);
        }
        throw new AnalysisException("catalog name can not be null");
    }

    @Override
    public RefreshDatabaseCommand visitRefreshDatabase(RefreshDatabaseContext ctx) {
        Map<String, String> properties = visitPropertyClause(ctx.propertyClause()) == null ? Maps.newHashMap()
                : visitPropertyClause(ctx.propertyClause());
        List<String> parts = visitMultipartIdentifier(ctx.name);
        int size = parts.size();
        if (size == 0) {
            throw new ParseException("database name can't be empty");
        }
        String dbName = parts.get(size - 1);

        // [db].
        if (size == 1) {
            return new RefreshDatabaseCommand(dbName, properties);
        } else if (parts.size() == 2) {  // [ctl,db].
            return new RefreshDatabaseCommand(parts.get(0), dbName, properties);
        }
        throw new ParseException("Only one dot can be in the name: " + String.join(".", parts));
    }

    @Override
    public Object visitRefreshTable(RefreshTableContext ctx) {
        List<String> parts = visitMultipartIdentifier(ctx.name);
        int size = parts.size();
        if (size == 0) {
            throw new ParseException("table name can't be empty");
        } else if (size <= 3) {
            return new RefreshTableCommand(new TableNameInfo(parts));
        }
        throw new ParseException("Only one or two dot can be in the name: " + String.join(".", parts));
    }

    @Override
    public LogicalPlan visitShowCreateRepository(ShowCreateRepositoryContext ctx) {
        return new ShowCreateRepositoryCommand(ctx.identifier().getText());
    }

    public LogicalPlan visitShowLastInsert(ShowLastInsertContext ctx) {
        return new ShowLastInsertCommand();
    }

    @Override
    public LogicalPlan visitShowLoadProfile(ShowLoadProfileContext ctx) {
        String loadIdPath = "/"; // default load id path
        if (ctx.loadIdPath != null) {
            loadIdPath = stripQuotes(ctx.loadIdPath.getText());
        }

        long limit = 20;
        if (ctx.limitClause() != null) {
            limit = Long.parseLong(ctx.limitClause().limit.getText());
            if (limit < 0) {
                throw new ParseException("Limit requires non-negative number, got " + String.valueOf(limit));
            }
        }
        return new ShowLoadProfileCommand(loadIdPath, limit);
    }

    @Override
    public LogicalPlan visitShowDataTypes(ShowDataTypesContext ctx) {
        return new ShowDataTypesCommand();
    }

    @Override
    public LogicalPlan visitShowGrants(ShowGrantsContext ctx) {
        boolean all = (ctx.ALL() != null) ? true : false;
        return new ShowGrantsCommand(null, all);
    }

    @Override
    public LogicalPlan visitShowGrantsForUser(ShowGrantsForUserContext ctx) {
        UserIdentity userIdent = visitUserIdentify(ctx.userIdentify());
        return new ShowGrantsCommand(userIdent, false);
    }

    @Override
    public LogicalPlan visitShowPartitionId(ShowPartitionIdContext ctx) {
        long partitionId = -1;
        if (ctx.partitionId != null) {
            partitionId = Long.parseLong(ctx.partitionId.getText());
        }
        return new ShowPartitionIdCommand(partitionId);
    }

    @Override
    public AlterTableCommand visitAlterTable(AlterTableContext ctx) {
        TableNameInfo tableNameInfo = new TableNameInfo(visitMultipartIdentifier(ctx.tableName));
        List<AlterTableOp> alterTableOps = new ArrayList<>();
        for (Object child : ctx.children) {
            if (child instanceof AlterTableClauseContext) {
                alterTableOps.add(typedVisit((AlterTableClauseContext) child));
            }
        }
        return new AlterTableCommand(tableNameInfo, alterTableOps);
    }

    @Override
    public AlterTableCommand visitAlterTableAddRollup(AlterTableAddRollupContext ctx) {
        TableNameInfo tableNameInfo = new TableNameInfo(visitMultipartIdentifier(ctx.tableName));
        List<AlterTableOp> alterTableOps = new ArrayList<>();
        for (Object child : ctx.children) {
            if (child instanceof AddRollupClauseContext) {
                alterTableOps.add(typedVisit((AddRollupClauseContext) child));
            }
        }
        return new AlterTableCommand(tableNameInfo, alterTableOps);
    }

    @Override
    public AlterTableCommand visitAlterTableDropRollup(AlterTableDropRollupContext ctx) {
        TableNameInfo tableNameInfo = new TableNameInfo(visitMultipartIdentifier(ctx.tableName));
        List<AlterTableOp> alterTableOps = new ArrayList<>();
        for (Object child : ctx.children) {
            if (child instanceof DropRollupClauseContext) {
                alterTableOps.add(typedVisit((DropRollupClauseContext) child));
            }
        }
        return new AlterTableCommand(tableNameInfo, alterTableOps);
    }

    @Override
    public AlterTableCommand visitAlterTableProperties(DorisParser.AlterTablePropertiesContext ctx) {
        TableNameInfo tableNameInfo = new TableNameInfo(visitMultipartIdentifier(ctx.name));
        List<AlterTableOp> alterTableOps = new ArrayList<>();
        Map<String, String> properties = ctx.propertyItemList() != null
                ? Maps.newHashMap(visitPropertyItemList(ctx.propertyItemList()))
                : Maps.newHashMap();
        alterTableOps.add(new ModifyTablePropertiesOp(properties));
        return new AlterTableCommand(tableNameInfo, alterTableOps);
    }

    @Override
    public AlterTableOp visitAddColumnClause(AddColumnClauseContext ctx) {
        ColumnDefinition columnDefinition = visitColumnDef(ctx.columnDef());
        ColumnPosition columnPosition = null;
        if (ctx.columnPosition() != null) {
            if (ctx.columnPosition().FIRST() != null) {
                columnPosition = ColumnPosition.FIRST;
            } else {
                columnPosition = new ColumnPosition(ctx.columnPosition().position.getText());
            }
        }
        String rollupName = ctx.toRollup() != null ? ctx.toRollup().rollup.getText() : null;
        Map<String, String> properties = ctx.properties != null
                ? Maps.newHashMap(visitPropertyClause(ctx.properties))
                : Maps.newHashMap();
        return new AddColumnOp(columnDefinition, columnPosition, rollupName, properties);
    }

    @Override
    public AlterTableOp visitAddColumnsClause(AddColumnsClauseContext ctx) {
        List<ColumnDefinition> columnDefinitions = visitColumnDefs(ctx.columnDefs());
        String rollupName = ctx.toRollup() != null ? ctx.toRollup().rollup.getText() : null;
        Map<String, String> properties = ctx.properties != null
                ? Maps.newHashMap(visitPropertyClause(ctx.properties))
                : Maps.newHashMap();
        return new AddColumnsOp(columnDefinitions, rollupName, properties);
    }

    @Override
    public AlterTableOp visitDropColumnClause(DropColumnClauseContext ctx) {
        String columnName = ctx.name.getText();
        String rollupName = ctx.fromRollup() != null ? ctx.fromRollup().rollup.getText() : null;
        Map<String, String> properties = ctx.properties != null
                ? Maps.newHashMap(visitPropertyClause(ctx.properties))
                : Maps.newHashMap();
        return new DropColumnOp(columnName, rollupName, properties);
    }

    @Override
    public AlterTableOp visitModifyColumnClause(ModifyColumnClauseContext ctx) {
        ColumnDefinition columnDefinition = visitColumnDef(ctx.columnDef());
        ColumnPosition columnPosition = null;
        if (ctx.columnPosition() != null) {
            if (ctx.columnPosition().FIRST() != null) {
                columnPosition = ColumnPosition.FIRST;
            } else {
                columnPosition = new ColumnPosition(ctx.columnPosition().position.getText());
            }
        }
        String rollupName = ctx.fromRollup() != null ? ctx.fromRollup().rollup.getText() : null;
        Map<String, String> properties = ctx.properties != null
                ? Maps.newHashMap(visitPropertyClause(ctx.properties))
                : Maps.newHashMap();
        return new ModifyColumnOp(columnDefinition, columnPosition, rollupName, properties);
    }

    @Override
    public AlterTableOp visitReorderColumnsClause(ReorderColumnsClauseContext ctx) {
        List<String> columnsByPos = visitIdentifierList(ctx.identifierList());
        String rollupName = ctx.fromRollup() != null ? ctx.fromRollup().rollup.getText() : null;
        Map<String, String> properties = ctx.properties != null
                ? Maps.newHashMap(visitPropertyClause(ctx.properties))
                : Maps.newHashMap();
        return new ReorderColumnsOp(columnsByPos, rollupName, properties);
    }

    @Override
    public AlterTableOp visitAddPartitionClause(AddPartitionClauseContext ctx) {
        boolean isTempPartition = ctx.TEMPORARY() != null;
        PartitionDefinition partitionDefinition = visitPartitionDef(ctx.partitionDef());
        DistributionDescriptor desc = null;
        int bucketNum = FeConstants.default_bucket_num;
        if (ctx.INTEGER_VALUE() != null) {
            bucketNum = Integer.parseInt(ctx.INTEGER_VALUE().getText());
        }
        if (ctx.HASH() != null) {
            desc = new DistributionDescriptor(true, ctx.autoBucket != null, bucketNum,
                    visitIdentifierList(ctx.hashKeys));
        } else if (ctx.RANDOM() != null) {
            desc = new DistributionDescriptor(false, ctx.autoBucket != null, bucketNum, null);
        }
        Map<String, String> properties = ctx.properties != null
                ? Maps.newHashMap(visitPropertyClause(ctx.properties))
                : Maps.newHashMap();
        return new AddPartitionOp(partitionDefinition, desc, properties, isTempPartition);
    }

    @Override
    public AlterTableOp visitDropPartitionClause(DropPartitionClauseContext ctx) {
        boolean isTempPartition = ctx.TEMPORARY() != null;
        boolean ifExists = ctx.IF() != null;
        boolean forceDrop = ctx.FORCE() != null;
        String partitionName = ctx.partitionName.getText();
        return ctx.indexName != null
                ? new DropPartitionFromIndexOp(ifExists, partitionName, isTempPartition, forceDrop,
                        ctx.indexName.getText())
                : new DropPartitionOp(ifExists, partitionName, isTempPartition, forceDrop);
    }

    @Override
    public AlterTableOp visitModifyPartitionClause(ModifyPartitionClauseContext ctx) {
        boolean isTempPartition = ctx.TEMPORARY() != null;
        Map<String, String> properties = visitPropertyItemList(ctx.partitionProperties);
        if (ctx.ASTERISK() != null) {
            return ModifyPartitionOp.createStarClause(properties, isTempPartition);
        } else {
            List<String> partitions;
            if (ctx.partitionNames != null) {
                partitions = visitIdentifierList(ctx.partitionNames);
            } else {
                partitions = new ArrayList<>();
                partitions.add(ctx.partitionName.getText());
            }
            return new ModifyPartitionOp(partitions, properties, isTempPartition);
        }
    }

    @Override
    public AlterTableOp visitReplacePartitionClause(ReplacePartitionClauseContext ctx) {
        boolean forceReplace = ctx.FORCE() != null;
        PartitionNamesInfo partitionNames = null;
        PartitionNamesInfo tempPartitionNames = null;
        if (ctx.partitions != null) {
            Pair<Boolean, List<String>> partitionSpec = visitPartitionSpec(ctx.partitions);
            partitionNames = new PartitionNamesInfo(partitionSpec.first, partitionSpec.second);
        }
        if (ctx.tempPartitions != null) {
            Pair<Boolean, List<String>> partitionSpec = visitPartitionSpec(ctx.tempPartitions);
            tempPartitionNames = new PartitionNamesInfo(partitionSpec.first, partitionSpec.second);
        }

        Map<String, String> properties = ctx.properties != null ? new HashMap<>(visitPropertyClause(ctx.properties))
                : Maps.newHashMap();
        return new ReplacePartitionOp(partitionNames, tempPartitionNames, forceReplace, properties);
    }

    @Override
    public AlterTableOp visitReplaceTableClause(ReplaceTableClauseContext ctx) {
        String tableName = ctx.name.getText();
        Map<String, String> properties = ctx.properties != null
                ? Maps.newHashMap(visitPropertyClause(ctx.properties))
                : Maps.newHashMap();
        return new ReplaceTableOp(tableName, properties, ctx.FORCE() != null);
    }

    @Override
    public AlterTableOp visitRenameClause(RenameClauseContext ctx) {
        return new RenameTableOp(ctx.newName.getText());
    }

    @Override
    public AlterTableOp visitRenameRollupClause(RenameRollupClauseContext ctx) {
        return new RenameRollupOp(ctx.name.getText(), ctx.newName.getText());
    }

    @Override
    public AlterTableOp visitRenamePartitionClause(RenamePartitionClauseContext ctx) {
        return new RenamePartitionOp(ctx.name.getText(), ctx.newName.getText());
    }

    @Override
    public AlterTableOp visitRenameColumnClause(RenameColumnClauseContext ctx) {
        return new RenameColumnOp(ctx.name.getText(), ctx.newName.getText());
    }

    @Override
    public AlterTableOp visitAddIndexClause(AddIndexClauseContext ctx) {
        IndexDefinition indexDefinition = visitIndexDef(ctx.indexDef());
        return new CreateIndexOp(null, indexDefinition, true);
    }

    @Override
    public Command visitCreateIndex(CreateIndexContext ctx) {
        String indexName = ctx.name.getText();
        boolean ifNotExists = ctx.EXISTS() != null;
        TableNameInfo tableNameInfo = new TableNameInfo(visitMultipartIdentifier(ctx.tableName));
        List<String> indexCols = visitIdentifierList(ctx.identifierList());
        Map<String, String> properties = ctx.properties != null
                ? Maps.newHashMap(visitPropertyClause(ctx.properties))
                : Maps.newHashMap();
        String indexType = null;
        if (ctx.BITMAP() != null) {
            indexType = "BITMAP";
        } else if (ctx.NGRAM_BF() != null) {
            indexType = "NGRAM_BF";
        } else if (ctx.INVERTED() != null) {
            indexType = "INVERTED";
        }
        String comment = ctx.STRING_LITERAL() == null ? "" : stripQuotes(ctx.STRING_LITERAL().getText());
        // change BITMAP index to INVERTED index
        if (Config.enable_create_bitmap_index_as_inverted_index
                && "BITMAP".equalsIgnoreCase(indexType)) {
            indexType = "INVERTED";
        }
        IndexDefinition indexDefinition = new IndexDefinition(indexName, ifNotExists, indexCols, indexType,
                properties, comment);
        List<AlterTableOp> alterTableOps = Lists.newArrayList(new CreateIndexOp(tableNameInfo,
                indexDefinition, false));
        return new AlterTableCommand(tableNameInfo, alterTableOps);
    }

    @Override
    public Command visitBuildIndex(BuildIndexContext ctx) {
        String name = ctx.name.getText();
        TableNameInfo tableName = new TableNameInfo(visitMultipartIdentifier(ctx.tableName));
        PartitionNamesInfo partitionNamesInfo = null;
        if (ctx.partitionSpec() != null) {
            Pair<Boolean, List<String>> partitionSpec = visitPartitionSpec(ctx.partitionSpec());
            partitionNamesInfo = new PartitionNamesInfo(partitionSpec.first, partitionSpec.second);
        }
        IndexDefinition indexDefinition = new IndexDefinition(name, partitionNamesInfo);
        List<AlterTableOp> alterTableOps = Lists.newArrayList(new BuildIndexOp(tableName, indexDefinition, false));
        return new AlterTableCommand(tableName, alterTableOps);
    }

    @Override
    public Command visitDropIndex(DropIndexContext ctx) {
        String name = ctx.name.getText();
        TableNameInfo tableName = new TableNameInfo(visitMultipartIdentifier(ctx.tableName));
        List<AlterTableOp> alterTableOps = Lists
                .newArrayList(new DropIndexOp(name, ctx.EXISTS() != null, tableName, false));
        return new AlterTableCommand(tableName, alterTableOps);
    }

    @Override
    public AlterTableOp visitDropIndexClause(DropIndexClauseContext ctx) {
        return new DropIndexOp(ctx.name.getText(), ctx.EXISTS() != null, null, true);
    }

    @Override
    public AlterTableOp visitEnableFeatureClause(EnableFeatureClauseContext ctx) {
        String featureName = stripQuotes(ctx.STRING_LITERAL().getText());
        Map<String, String> properties = ctx.properties != null
                ? Maps.newHashMap(visitPropertyClause(ctx.properties))
                : Maps.newHashMap();
        return new EnableFeatureOp(featureName, properties);
    }

    @Override
    public AlterTableOp visitModifyDistributionClause(ModifyDistributionClauseContext ctx) {
        int bucketNum = FeConstants.default_bucket_num;
        if (ctx.INTEGER_VALUE() != null) {
            bucketNum = Integer.parseInt(ctx.INTEGER_VALUE().getText());
        }
        DistributionDescriptor desc;
        if (ctx.HASH() != null) {
            desc = new DistributionDescriptor(true, ctx.AUTO() != null, bucketNum,
                    visitIdentifierList(ctx.hashKeys));
        } else if (ctx.RANDOM() != null) {
            desc = new DistributionDescriptor(false, ctx.AUTO() != null, bucketNum, null);
        } else {
            throw new ParseException("distribution can't be empty", ctx);
        }
        return new ModifyDistributionOp(desc);
    }

    @Override
    public AlterTableOp visitModifyTableCommentClause(ModifyTableCommentClauseContext ctx) {
        return new ModifyTableCommentOp(stripQuotes(ctx.STRING_LITERAL().getText()));
    }

    @Override
    public AlterTableOp visitModifyColumnCommentClause(ModifyColumnCommentClauseContext ctx) {
        String columnName = ctx.name.getText();
        String comment = stripQuotes(ctx.STRING_LITERAL().getText());
        return new ModifyColumnCommentOp(columnName, comment);
    }

    @Override
    public AlterTableOp visitModifyEngineClause(ModifyEngineClauseContext ctx) {
        String engineName = ctx.name.getText();
        Map<String, String> properties = ctx.properties != null
                ? Maps.newHashMap(visitPropertyClause(ctx.properties))
                : Maps.newHashMap();
        return new ModifyEngineOp(engineName, properties);
    }

    @Override
    public AlterTableOp visitAlterMultiPartitionClause(AlterMultiPartitionClauseContext ctx) {
        boolean isTempPartition = ctx.TEMPORARY() != null;
        List<Expression> from = visitPartitionValueList(ctx.from);
        List<Expression> to = visitPartitionValueList(ctx.to);
        int num = Integer.parseInt(ctx.INTEGER_VALUE().getText());
        String unitString = ctx.unit != null ? ctx.unit.getText() : null;
        Map<String, String> properties = ctx.properties != null
                ? Maps.newHashMap(visitPropertyClause(ctx.properties))
                : Maps.newHashMap();
        return new AlterMultiPartitionOp(from, to, num, unitString, properties, isTempPartition);
    }

    @Override
    public AlterTableOp visitAddRollupClause(DorisParser.AddRollupClauseContext ctx) {
        String rollupName = ctx.rollupName.getText();
        List<String> columnNames = visitIdentifierList(ctx.columns);
        List<String> dupKeys = ctx.dupKeys != null ? visitIdentifierList(ctx.dupKeys) : null;
        String baseRollupName = ctx.fromRollup() != null ? ctx.fromRollup().rollup.getText() : null;
        Map<String, String> properties = ctx.properties != null
                ? Maps.newHashMap(visitPropertyClause(ctx.properties))
                : Maps.newHashMap();
        return new AddRollupOp(rollupName, columnNames, dupKeys, baseRollupName, properties);
    }

    @Override
    public AlterTableOp visitDropRollupClause(DorisParser.DropRollupClauseContext ctx) {
        String rollupName = ctx.rollupName.getText();
        Map<String, String> properties = ctx.properties != null
                ? Maps.newHashMap(visitPropertyClause(ctx.properties))
                : Maps.newHashMap();
        return new DropRollupOp(rollupName, properties);
    }

    @Override
    public LogicalPlan visitShowVariables(ShowVariablesContext ctx) {
        SetType statementScope = visitStatementScope(ctx.statementScope());
        if (ctx.wildWhere() != null) {
            if (ctx.wildWhere().LIKE() != null) {
                return new ShowVariablesCommand(statementScope,
                        stripQuotes(ctx.wildWhere().STRING_LITERAL().getText()));
            } else {
                StringBuilder sb = new StringBuilder();
                sb.append("SELECT `VARIABLE_NAME` AS `Variable_name`, `VARIABLE_VALUE` AS `Value` FROM ");
                sb.append("`").append(InternalCatalog.INTERNAL_CATALOG_NAME).append("`");
                sb.append(".");
                sb.append("`").append(InfoSchemaDb.DATABASE_NAME).append("`");
                sb.append(".");
                if (statementScope == SetType.GLOBAL) {
                    sb.append("`global_variables` ");
                } else {
                    sb.append("`session_variables` ");
                }
                sb.append(getOriginSql(ctx.wildWhere()));
                return new NereidsParser().parseSingle(sb.toString());
            }
        } else {
            return new ShowVariablesCommand(statementScope, null);
        }
    }

    private Expression getWildWhere(DorisParser.WildWhereContext ctx) {
        if (ctx.LIKE() != null) {
            String pattern = stripQuotes(ctx.STRING_LITERAL().getText());
            return new Like(new UnboundSlot("ProcedureName"), new StringLiteral(pattern));
        } else if (ctx.WHERE() != null) {
            return getExpression(ctx.expression());
        } else {
            throw new AnalysisException("Wild where should contain like or where " + ctx.getText());
        }
    }

    @Override
    public ShowViewCommand visitShowView(ShowViewContext ctx) {
        List<String> tableNameParts = visitMultipartIdentifier(ctx.tableName);
        String databaseName = null;
        if (ctx.database != null) {
            databaseName = stripQuotes(ctx.database.getText());
        }
        return new ShowViewCommand(databaseName, new TableNameInfo(tableNameParts));
    }

    @Override
    public LogicalPlan visitShowBackends(ShowBackendsContext ctx) {
        return new ShowBackendsCommand();
    }

    @Override
    public LogicalPlan visitShowBackup(ShowBackupContext ctx) {
        String dbName = null;
        Expression wildWhere = null;
        if (ctx.database != null) {
            dbName = ctx.database.getText();
        }
        if (ctx.wildWhere() != null) {
            wildWhere = getWildWhere(ctx.wildWhere());
        }
        return new ShowBackupCommand(dbName, wildWhere);
    }

    @Override
    public LogicalPlan visitShowPlugins(ShowPluginsContext ctx) {
        return new ShowPluginsCommand();
    }

    @Override
    public LogicalPlan visitShowSmallFiles(ShowSmallFilesContext ctx) {
        String dbName = null;
        if (ctx.database != null) {
            List<String> nameParts = visitMultipartIdentifier(ctx.database);
            dbName = nameParts.get(0); // only one entry possible
        }
        return new ShowSmallFilesCommand(dbName);
    }

    @Override
    public LogicalPlan visitShowSqlBlockRule(ShowSqlBlockRuleContext ctx) {
        String ruleName = null;
        if (ctx.ruleName != null) {
            ruleName = ctx.ruleName.getText();
        }
        return new ShowSqlBlockRuleCommand(ruleName);
    }

    @Override
    public LogicalPlan visitShowTriggers(ShowTriggersContext ctx) {
        return new ShowTriggersCommand();
    }

    @Override
    public LogicalPlan visitShowTrash(ShowTrashContext ctx) {
        if (ctx.ON() != null) {
            String backend = stripQuotes(ctx.STRING_LITERAL().getText());
            new ShowTrashCommand(backend);
        } else {
            return new ShowTrashCommand();
        }
        return new ShowTrashCommand();
    }

    @Override
    public LogicalPlan visitAdminCleanTrash(DorisParser.AdminCleanTrashContext ctx) {
        if (ctx.ON() != null) {
            List<String> backendsQuery = Lists.newArrayList();
            ctx.backends.forEach(backend -> backendsQuery.add(stripQuotes(backend.getText())));
            return new AdminCleanTrashCommand(backendsQuery);
        }
        return new AdminCleanTrashCommand();
    }

    @Override
    public LogicalPlan visitAdminShowReplicaStatus(AdminShowReplicaStatusContext ctx) {
        Expression where = null;
        if (ctx.WHERE() != null) {
            StringLiteral left = new StringLiteral(stripQuotes(ctx.STATUS().toString()));
            StringLiteral right = new StringLiteral(stripQuotes(ctx.STRING_LITERAL().getText()));
            if (ctx.NEQ() != null) {
                where = new Not(new EqualTo(left, right));
            } else {
                where = new EqualTo(left, right);
            }
        }
        TableRefInfo tableRefInfo = visitBaseTableRefContext(ctx.baseTableRef());
        return new AdminShowReplicaStatusCommand(tableRefInfo, where);
    }

    @Override
    public LogicalPlan visitShowRepositories(ShowRepositoriesContext ctx) {
        return new ShowRepositoriesCommand();
    }

    @Override
    public LogicalPlan visitShowRoles(ShowRolesContext ctx) {
        return new ShowRolesCommand();
    }

    @Override
    public LogicalPlan visitShowProc(ShowProcContext ctx) {
        String path = stripQuotes(ctx.path.getText());
        return new ShowProcCommand(path);
    }

    private TableScanParams visitOptScanParamsContex(OptScanParamsContext ctx) {
        if (ctx != null) {
            Map<String, String> map = visitPropertyItemList(ctx.properties);
            return new TableScanParams(ctx.funcName.getText(), map);
        }
        return null;
    }

    private TableSnapshot visitTableSnapshotContext(TableSnapshotContext ctx) {
        if (ctx != null) {
            if (ctx.TIME() != null) {
                return new TableSnapshot(stripQuotes(ctx.time.getText()));
            } else {
                return new TableSnapshot(Long.parseLong(ctx.version.getText()));
            }
        }
        return null;
    }

    private List<String> visitRelationHintContext(RelationHintContext ctx) {
        final List<String> relationHints;
        if (ctx != null) {
            relationHints = typedVisit(ctx);
        } else {
            relationHints = ImmutableList.of();
        }
        return relationHints;
    }

    private PartitionNamesInfo visitSpecifiedPartitionContext(SpecifiedPartitionContext ctx) {
        if (ctx != null) {
            List<String> partitions = new ArrayList<>();
            boolean isTempPart = ctx.TEMPORARY() != null;
            if (ctx.identifier() != null) {
                partitions.add(ctx.identifier().getText());
            } else {
                partitions.addAll(visitIdentifierList(ctx.identifierList()));
            }
            return new PartitionNamesInfo(isTempPart, partitions);
        }
        return null;
    }

    private List<Long> visitTabletListContext(TabletListContext ctx) {
        List<Long> tabletIdList = new ArrayList<>();
        if (ctx != null && ctx.tabletIdList != null) {
            ctx.tabletIdList.stream().forEach(tabletToken -> {
                tabletIdList.add(Long.parseLong(tabletToken.getText()));
            });
        }
        return tabletIdList;
    }

    private TableRefInfo visitBaseTableRefContext(BaseTableRefContext ctx) {
        List<String> nameParts = visitMultipartIdentifier(ctx.multipartIdentifier());
        TableScanParams scanParams = visitOptScanParamsContex(ctx.optScanParams());
        TableSnapshot tableSnapShot = visitTableSnapshotContext(ctx.tableSnapshot());
        PartitionNamesInfo partitionNameInfo = visitSpecifiedPartitionContext(ctx.specifiedPartition());
        List<Long> tabletIdList = visitTabletListContext(ctx.tabletList());

        String tableAlias = null;
        if (ctx.tableAlias().strictIdentifier() != null) {
            tableAlias = ctx.tableAlias().getText();
        }
        TableSample tableSample = ctx.sample() == null ? null : (TableSample) visit(ctx.sample());
        List<String> hints = visitRelationHintContext(ctx.relationHint());
        return new TableRefInfo(new TableNameInfo(nameParts), scanParams, tableSnapShot, partitionNameInfo,
                                    tabletIdList, tableAlias, tableSample, hints);
    }

    @Override
    public LogicalPlan visitShowReplicaDistribution(ShowReplicaDistributionContext ctx) {
        TableRefInfo tableRefInfo = visitBaseTableRefContext(ctx.baseTableRef());
        return new ShowReplicaDistributionCommand(tableRefInfo);
    }

    @Override
    public LogicalPlan visitAdminShowReplicaDistribution(AdminShowReplicaDistributionContext ctx) {
        TableRefInfo tableRefInfo = visitBaseTableRefContext(ctx.baseTableRef());
        return new ShowReplicaDistributionCommand(tableRefInfo);
    }

    @Override
    public LogicalPlan visitShowCreateCatalog(ShowCreateCatalogContext ctx) {
        return new ShowCreateCatalogCommand(ctx.identifier().getText());
    }

    @Override
    public LogicalPlan visitShowCatalog(DorisParser.ShowCatalogContext ctx) {
        return new ShowCatalogCommand(ctx.identifier().getText(), null);
    }

    @Override
    public LogicalPlan visitShowCatalogs(DorisParser.ShowCatalogsContext ctx) {
        String wild = null;
        if (ctx.wildWhere() != null) {
            if (ctx.wildWhere().LIKE() != null) {
                wild = stripQuotes(ctx.wildWhere().STRING_LITERAL().getText());
            } else if (ctx.wildWhere().WHERE() != null) {
                wild = ctx.wildWhere().expression().getText();
            }
        }
        return new ShowCatalogCommand(null, wild);
    }

    @Override
    public LogicalPlan visitShowStorageEngines(ShowStorageEnginesContext ctx) {
        return new ShowStorageEnginesCommand();
    }

    @Override
    public LogicalPlan visitAdminRebalanceDisk(AdminRebalanceDiskContext ctx) {
        if (ctx.ON() != null) {
            List<String> backendList = Lists.newArrayList();
            ctx.backends.forEach(backend -> backendList.add(stripQuotes(backend.getText())));
            return new AdminRebalanceDiskCommand(backendList);
        }
        return new AdminRebalanceDiskCommand();
    }

    @Override
    public LogicalPlan visitAdminCancelRebalanceDisk(AdminCancelRebalanceDiskContext ctx) {
        if (ctx.ON() != null) {
            List<String> backendList = Lists.newArrayList();
            ctx.backends.forEach(backend -> backendList.add(stripQuotes(backend.getText())));
            return new AdminCancelRebalanceDiskCommand(backendList);
        }
        return new AdminCancelRebalanceDiskCommand();
    }

    @Override
    public LogicalPlan visitShowDiagnoseTablet(ShowDiagnoseTabletContext ctx) {
        long tabletId = Long.parseLong(ctx.INTEGER_VALUE().getText());
        return new ShowDiagnoseTabletCommand(tabletId);
    }

    @Override
    public LogicalPlan visitAdminDiagnoseTablet(AdminDiagnoseTabletContext ctx) {
        long tabletId = Long.parseLong(ctx.INTEGER_VALUE().getText());
        return new ShowDiagnoseTabletCommand(tabletId);
    }

    @Override
    public LogicalPlan visitShowCreateTable(ShowCreateTableContext ctx) {
        List<String> nameParts = visitMultipartIdentifier(ctx.name);
        return new ShowCreateTableCommand(new TableNameInfo(nameParts), ctx.BRIEF() != null);
    }

    @Override
    public LogicalPlan visitShowCreateView(ShowCreateViewContext ctx) {
        List<String> nameParts = visitMultipartIdentifier(ctx.name);
        return new ShowCreateViewCommand(new TableNameInfo(nameParts));
    }

    @Override
    public LogicalPlan visitShowCreateMaterializedView(ShowCreateMaterializedViewContext ctx) {
        List<String> nameParts = visitMultipartIdentifier(ctx.tableName);
        return new ShowCreateMaterializedViewCommand(stripQuotes(ctx.mvName.getText()), new TableNameInfo(nameParts));
    }

    @Override
    public LogicalPlan visitAlterWorkloadGroup(AlterWorkloadGroupContext ctx) {
        Map<String, String> properties = ctx.propertyClause() != null
                        ? Maps.newHashMap(visitPropertyClause(ctx.propertyClause())) : Maps.newHashMap();
        return new AlterWorkloadGroupCommand(ctx.name.getText(), properties);
    }

    @Override
    public LogicalPlan visitAlterWorkloadPolicy(AlterWorkloadPolicyContext ctx) {
        Map<String, String> properties = ctx.propertyClause() != null
                        ? Maps.newHashMap(visitPropertyClause(ctx.propertyClause())) : Maps.newHashMap();
        return new AlterWorkloadPolicyCommand(ctx.name.getText(), properties);
    }

    @Override
    public LogicalPlan visitAlterRole(AlterRoleContext ctx) {
        String comment = visitCommentSpec(ctx.commentSpec());
        return new AlterRoleCommand(ctx.role.getText(), comment);
    }

    @Override
    public LogicalPlan visitShowDatabaseId(ShowDatabaseIdContext ctx) {
        long dbId = (ctx.databaseId != null) ? Long.parseLong(ctx.databaseId.getText()) : -1;
        return new ShowDatabaseIdCommand(dbId);
    }

    public LogicalPlan visitCreateRole(CreateRoleContext ctx) {
        String comment = ctx.STRING_LITERAL() == null ? "" : LogicalPlanBuilderAssistant.escapeBackSlash(
                ctx.STRING_LITERAL().getText().substring(1, ctx.STRING_LITERAL().getText().length() - 1));
        return new CreateRoleCommand(ctx.EXISTS() != null, ctx.name.getText(), comment);
    }

    @Override
    public LogicalPlan visitCreateFile(CreateFileContext ctx) {
        String dbName = null;
        if (ctx.database != null) {
            dbName = ctx.database.getText();
        }
        Map<String, String> properties = ctx.propertyClause() != null
                                    ? Maps.newHashMap(visitPropertyClause(ctx.propertyClause())) : Maps.newHashMap();
        return new CreateFileCommand(stripQuotes(ctx.name.getText()), dbName, properties);
    }

    @Override
    public LogicalPlan visitShowCharset(ShowCharsetContext ctx) {
        return new ShowCharsetCommand();
    }

    @Override
    public LogicalPlan visitAdminSetTableStatus(AdminSetTableStatusContext ctx) {
        List<String> dbTblNameParts = visitMultipartIdentifier(ctx.name);
        Map<String, String> properties = ctx.propertyClause() != null
                        ? Maps.newHashMap(visitPropertyClause(ctx.propertyClause())) : Maps.newHashMap();
        return new AdminSetTableStatusCommand(new TableNameInfo(dbTblNameParts), properties);
    }

    @Override
    public LogicalPlan visitShowFrontends(ShowFrontendsContext ctx) {
        String detail = (ctx.name != null) ? ctx.name.getText() : null;
        return new ShowFrontendsCommand(detail);
    }

    @Override
    public LogicalPlan visitShowCreateDatabase(ShowCreateDatabaseContext ctx) {
        List<String> nameParts = visitMultipartIdentifier(ctx.name);
        String databaseName = "";
        String catalogName = "";
        if (nameParts.size() == 2) {
            // The identifier is in the form "internalcatalog.databasename"
            catalogName = nameParts.get(0);
            databaseName = nameParts.get(1);
        } else if (nameParts.size() == 1) {
            // The identifier is in the form "databasename"
            databaseName = nameParts.get(0);
        }

        return new ShowCreateDatabaseCommand(new DbName(catalogName, databaseName));
    }

    @Override
    public LogicalPlan visitCleanAllProfile(CleanAllProfileContext ctx) {
        return new CleanAllProfileCommand();
    }

    @Override
    public Object visitCleanLabel(CleanLabelContext ctx) {
        String label = ctx.label == null ? null : ctx.label.getText();
        IdentifierContext database = ctx.database;
        return new CleanLabelCommand(stripQuotes(database.getText()), label);
    }

    @Override
    public LogicalPlan visitShowWhitelist(ShowWhitelistContext ctx) {
        return new ShowWhiteListCommand();
    }

    @Override
    public LogicalPlan visitShowUserProperties(ShowUserPropertiesContext ctx) {
        String user = ctx.user != null ? stripQuotes(ctx.user.getText()) : null;
        String pattern = null;
        if (ctx.LIKE() != null) {
            pattern = stripQuotes(ctx.STRING_LITERAL().getText());
        }
        return new ShowUserPropertyCommand(user, pattern, false);
    }

    @Override
    public LogicalPlan visitShowAllProperties(ShowAllPropertiesContext ctx) {
        String pattern = null;
        if (ctx.LIKE() != null) {
            pattern = stripQuotes(ctx.STRING_LITERAL().getText());
        }
        return new ShowUserPropertyCommand(null, pattern, true);
    }

    @Override
    public LogicalPlan visitAlterCatalogComment(AlterCatalogCommentContext ctx) {
        String catalogName = stripQuotes(ctx.name.getText());
        String comment = stripQuotes(ctx.comment.getText());
        return new AlterCatalogCommentCommand(catalogName, comment);
    }

    @Override
    public LogicalPlan visitAlterDatabaseRename(AlterDatabaseRenameContext ctx) {
        String dbName = Optional.ofNullable(ctx.name)
                .map(ParserRuleContext::getText)
                .filter(s -> !s.isEmpty())
                .orElseThrow(() -> new ParseException("Database name is empty or cannot be an empty string"));
        String newDbName = Optional.ofNullable(ctx.newName)
                .map(ParserRuleContext::getText)
                .filter(s -> !s.isEmpty())
                .orElseThrow(() -> new ParseException("New Database name is empty or cannot be an empty string"));
        return new AlterDatabaseRenameCommand(dbName, newDbName);
    }

    @Override
    public LogicalPlan visitShowDynamicPartition(ShowDynamicPartitionContext ctx) {
        String dbName = null;
        if (ctx.database != null) {
            List<String> nameParts = visitMultipartIdentifier(ctx.database);
            dbName = nameParts.get(0); // only one entry possible
        }
        return new ShowDynamicPartitionCommand(dbName);
    }

    @Override
    public LogicalPlan visitCreateCatalog(CreateCatalogContext ctx) {
        String catalogName = ctx.catalogName.getText();
        boolean ifNotExists = ctx.IF() != null;
        String resourceName = ctx.resourceName == null ? null : (ctx.resourceName.getText());
        String comment = ctx.STRING_LITERAL() == null ? null : stripQuotes(ctx.STRING_LITERAL().getText());
        Map<String, String> properties = ctx.propertyClause() != null
                                    ? Maps.newHashMap(visitPropertyClause(ctx.propertyClause())) : Maps.newHashMap();

        return new CreateCatalogCommand(catalogName, ifNotExists, resourceName, comment, properties);
    }

    @Override
    public LogicalPlan visitShowStages(ShowStagesContext ctx) {
        return new ShowStagesCommand();
    }

    @Override
    public LogicalPlan visitRecoverDatabase(RecoverDatabaseContext ctx) {
        String dbName = ctx.name.getText();
        long dbId = (ctx.id != null) ? Long.parseLong(ctx.id.getText()) : -1;
        String newDbName = (ctx.alias != null) ? ctx.alias.getText() : null;
        return new RecoverDatabaseCommand(dbName, dbId, newDbName);
    }

    @Override
    public LogicalPlan visitShowWarningErrors(ShowWarningErrorsContext ctx) {
        boolean isWarning = ctx.WARNINGS() != null;

        // Extract the limit value if present
        long limit = 0;
        Optional<LimitClauseContext> limitCtx = Optional.ofNullable(ctx.limitClause());
        if (ctx.limitClause() != null) {
            limit = Long.parseLong(limitCtx.get().limit.getText());
            if (limit < 0) {
                throw new ParseException("Limit requires non-negative number", limitCtx.get());
            }
        }
        return new ShowWarningErrorsCommand(isWarning, limit);
    }

    @Override
    public LogicalPlan visitAlterCatalogProperties(AlterCatalogPropertiesContext ctx) {
        String catalogName = stripQuotes(ctx.name.getText());
        Map<String, String> properties = visitPropertyItemList(ctx.propertyItemList());
        return new AlterCatalogPropertiesCommand(catalogName, properties);
    }

    @Override
    public RecoverTableCommand visitRecoverTable(RecoverTableContext ctx) {
        List<String> dbTblNameParts = visitMultipartIdentifier(ctx.name);
        String newTableName = (ctx.alias != null) ? ctx.alias.getText() : null;
        long tableId = (ctx.id != null) ? Long.parseLong(ctx.id.getText()) : -1;
        return new RecoverTableCommand(new TableNameInfo(dbTblNameParts), tableId, newTableName);
    }

    @Override
    public RecoverPartitionCommand visitRecoverPartition(RecoverPartitionContext ctx) {
        String partitionName = ctx.name.getText();
        String newPartitionName = (ctx.alias != null) ? ctx.alias.getText() : null;
        long partitionId = (ctx.id != null) ? Long.parseLong(ctx.id.getText()) : -1;
        List<String> dbTblNameParts = visitMultipartIdentifier(ctx.tableName);
        return new RecoverPartitionCommand(new TableNameInfo(dbTblNameParts),
                                            partitionName, partitionId, newPartitionName);
    }

    @Override

    public LogicalPlan visitShowBroker(ShowBrokerContext ctx) {
        return new ShowBrokerCommand();
    }

    @Override
    public LogicalPlan visitDropRole(DropRoleContext ctx) {
        return new DropRoleCommand(ctx.name.getText(), ctx.EXISTS() != null);
    }

    @Override
    public LogicalPlan visitDropTable(DropTableContext ctx) {
        String ctlName = null;
        String dbName = null;
        String tableName = null;
        List<String> nameParts = visitMultipartIdentifier(ctx.name);
        if (nameParts.size() == 1) {
            tableName = nameParts.get(0);
        } else if (nameParts.size() == 2) {
            dbName = nameParts.get(0);
            tableName = nameParts.get(1);
        } else if (nameParts.size() == 3) {
            ctlName = nameParts.get(0);
            dbName = nameParts.get(1);
            tableName = nameParts.get(2);
        } else {
            throw new AnalysisException("nameParts in create table should be [ctl.][db.]tbl");
        }

        boolean ifExists = ctx.EXISTS() != null;
        boolean forceDrop = ctx.FORCE() != null;
        TableNameInfo tblNameInfo = new TableNameInfo(ctlName, dbName, tableName);
        return new DropTableCommand(ifExists, tblNameInfo, forceDrop);
    }

    @Override
    public LogicalPlan visitDropCatalog(DropCatalogContext ctx) {
        String catalogName = stripQuotes(ctx.name.getText());
        boolean ifExists = ctx.EXISTS() != null;
        return new DropCatalogCommand(catalogName, ifExists);
    }

    @Override
    public LogicalPlan visitCreateEncryptkey(CreateEncryptkeyContext ctx) {
        List<String> nameParts = visitMultipartIdentifier(ctx.multipartIdentifier());
        return new CreateEncryptkeyCommand(new EncryptKeyName(nameParts), ctx.EXISTS() != null,
                                            stripQuotes(ctx.STRING_LITERAL().getText()));
    }

    @Override
    public LogicalPlan visitAlterCatalogRename(AlterCatalogRenameContext ctx) {
        String catalogName = stripQuotes(ctx.name.getText());
        String newName = stripQuotes(ctx.newName.getText());
        return new AlterCatalogRenameCommand(catalogName, newName);
    }

    @Override
    public LogicalPlan visitDropStoragePolicy(DropStoragePolicyContext ctx) {
        String policyName = ctx.name.getText();
        boolean ifExists = ctx.EXISTS() != null;
        return new DropStoragePolicyCommand(policyName, ifExists);
    }

    @Override
    public LogicalPlan visitDropEncryptkey(DropEncryptkeyContext ctx) {
        List<String> nameParts = visitMultipartIdentifier(ctx.name);
        return new DropEncryptkeyCommand(new EncryptKeyName(nameParts), ctx.EXISTS() != null);
    }

    @Override
    public LogicalPlan visitCreateWorkloadGroup(CreateWorkloadGroupContext ctx) {
        String workloadGroupName = stripQuotes(ctx.name.getText());
        boolean ifNotExists = ctx.EXISTS() != null;
        Map<String, String> properties = ctx.propertyClause() != null
                                    ? Maps.newHashMap(visitPropertyClause(ctx.propertyClause())) : Maps.newHashMap();
        return new CreateWorkloadGroupCommand(workloadGroupName, ifNotExists, properties);
    }

    @Override
    public LogicalPlan visitShowSyncJob(ShowSyncJobContext ctx) {
        String databaseName = null;
        if (ctx.multipartIdentifier() != null) {
            List<String> databaseParts = visitMultipartIdentifier(ctx.multipartIdentifier());
            databaseName = databaseParts.get(0);
        }
        return new ShowSyncJobCommand(databaseName);
    }

    @Override
    public LogicalPlan visitDropFile(DropFileContext ctx) {
        String dbName = null;
        if (ctx.database != null) {
            dbName = ctx.database.getText();
        }
        Map<String, String> properties = ctx.propertyClause() != null
                                    ? Maps.newHashMap(visitPropertyClause(ctx.propertyClause())) : Maps.newHashMap();
        return new DropFileCommand(stripQuotes(ctx.name.getText()), dbName, properties);
    }

    @Override
    public LogicalPlan visitDropRepository(DropRepositoryContext ctx) {
        return new DropRepositoryCommand(stripQuotes(ctx.name.getText()));
    }

    @Override
    public LogicalPlan visitDropSqlBlockRule(DropSqlBlockRuleContext ctx) {
        return new DropSqlBlockRuleCommand(visitIdentifierSeq(ctx.identifierSeq()), ctx.EXISTS() != null);
    }

    @Override
    public LogicalPlan visitDropUser(DropUserContext ctx) {
        UserIdentity userIdent = visitUserIdentify(ctx.userIdentify());
        return new DropUserCommand(userIdent, ctx.EXISTS() != null);
    }

    @Override
    public LogicalPlan visitDropWorkloadGroup(DropWorkloadGroupContext ctx) {
        return new DropWorkloadGroupCommand(ctx.name.getText(), ctx.EXISTS() != null);
    }

    @Override
    public LogicalPlan visitDropWorkloadPolicy(DropWorkloadPolicyContext ctx) {
        return new DropWorkloadPolicyCommand(ctx.name.getText(), ctx.EXISTS() != null);
    }

    @Override
    public LogicalPlan visitShowTableId(ShowTableIdContext ctx) {
        long tableId = -1;
        if (ctx.tableId != null) {
            tableId = Long.parseLong(ctx.tableId.getText());
        }
        return new ShowTableIdCommand(tableId);
    }

    @Override
    public LogicalPlan visitShowProcessList(ShowProcessListContext ctx) {
        return new ShowProcessListCommand(ctx.FULL() != null);
    }

    @Override
    public LogicalPlan visitHelp(HelpContext ctx) {
        String mark = ctx.mark.getText();
        return new HelpCommand(mark);
    }

    @Override
    public LogicalPlan visitSync(SyncContext ctx) {
        return new SyncCommand();
    }

    @Override
    public LogicalPlan visitShowDelete(ShowDeleteContext ctx) {
        String dbName = null;
        if (ctx.database != null) {
            List<String> nameParts = visitMultipartIdentifier(ctx.database);
            dbName = nameParts.get(0); // only one entry possible
        }
        return new ShowDeleteCommand(dbName);
    }

    @Override
    public LogicalPlan visitShowStoragePolicy(ShowStoragePolicyContext ctx) {
        String policyName = null;
        if (ctx.identifierOrText() != null) {
            policyName = stripQuotes(ctx.identifierOrText().getText());
        }
        return new ShowStoragePolicyCommand(policyName, ctx.USING() != null);
    }

    @Override
    public LogicalPlan visitShowPrivileges(ShowPrivilegesContext ctx) {
        return new ShowPrivilegesCommand();
    }

    @Override
    public LogicalPlan visitShowTabletsBelong(ShowTabletsBelongContext ctx) {
        List<Long> tabletIdLists = new ArrayList<>();
        ctx.tabletIds.stream().forEach(tabletToken -> {
            tabletIdLists.add(Long.parseLong(tabletToken.getText()));
        });
        return new ShowTabletsBelongCommand(tabletIdLists);
    }

    @Override
    public LogicalPlan visitShowCollation(ShowCollationContext ctx) {
        String wild = null;
        if (ctx.wildWhere() != null) {
            if (ctx.wildWhere().LIKE() != null) {
                wild = stripQuotes(ctx.wildWhere().STRING_LITERAL().getText());
            } else if (ctx.wildWhere().WHERE() != null) {
                wild = ctx.wildWhere().expression().getText();
            }
        }
        return new ShowCollationCommand(wild);
    }

    @Override
    public LogicalPlan visitAdminCheckTablets(AdminCheckTabletsContext ctx) {
        List<Long> tabletIdLists = new ArrayList<>();
        if (ctx.tabletList() != null) {
            ctx.tabletList().tabletIdList.stream().forEach(tabletToken -> {
                tabletIdLists.add(Long.parseLong(tabletToken.getText()));
            });
        }
        Map<String, String> properties = ctx.properties != null
                ? Maps.newHashMap(visitPropertyClause(ctx.properties))
                : Maps.newHashMap();
        return new AdminCheckTabletsCommand(tabletIdLists, properties);
    }

    @Override
    public LogicalPlan visitShowWarningErrorCount(ShowWarningErrorCountContext ctx) {
        boolean isWarning = ctx.WARNINGS() != null;
        return new ShowWarningErrorCountCommand(isWarning);
    }

    @Override
    public LogicalPlan visitShowStatus(ShowStatusContext ctx) {
        String scope = visitStatementScope(ctx.statementScope()).name();
        return new ShowStatusCommand(scope);
    }

    @Override
    public LogicalPlan visitShowDataSkew(ShowDataSkewContext ctx) {
        TableRefInfo tableRefInfo = visitBaseTableRefContext(ctx.baseTableRef());
        return new ShowDataSkewCommand(tableRefInfo);
    }

    @Override
    public LogicalPlan visitShowData(DorisParser.ShowDataContext ctx) {
        TableNameInfo tableNameInfo = null;
        if (ctx.tableName != null) {
            tableNameInfo = new TableNameInfo(visitMultipartIdentifier(ctx.tableName));
        }
        List<OrderKey> orderKeys = null;
        if (ctx.sortClause() != null) {
            orderKeys = visit(ctx.sortClause().sortItem(), OrderKey.class);
        }
        Map<String, String> properties = ctx.propertyClause() != null
                ? Maps.newHashMap(visitPropertyClause(ctx.propertyClause())) : Maps.newHashMap();
        boolean detailed = ctx.ALL() != null;
        return new ShowDataCommand(tableNameInfo, orderKeys, properties, detailed);
    }

    @Override
    public LogicalPlan visitShowTableCreation(ShowTableCreationContext ctx) {
        String dbName = null;
        String wild = null;
        if (ctx.database != null) {
            List<String> nameParts = visitMultipartIdentifier(ctx.database);
            dbName = nameParts.get(0); // only one entry possible
        }
        if (ctx.STRING_LITERAL() != null) {
            wild = ctx.STRING_LITERAL().getText();
        }
        return new ShowTableCreationCommand(dbName, wild);
    }

    @Override
    public SetType visitStatementScope(StatementScopeContext ctx) {
        SetType statementScope = SetType.DEFAULT;
        if (ctx != null) {
            if (ctx.GLOBAL() != null) {
                statementScope = SetType.GLOBAL;
            } else if (ctx.LOCAL() != null || ctx.SESSION() != null) {
                statementScope = SetType.SESSION;
            }
        }
        return statementScope;
    }

    @Override
    public LogicalPlan visitAdminShowTabletStorageFormat(AdminShowTabletStorageFormatContext ctx) {
        return new ShowTabletStorageFormatCommand(ctx.VERBOSE() != null);
    }

    @Override
    public LogicalPlan visitShowTabletStorageFormat(ShowTabletStorageFormatContext ctx) {
        return new ShowTabletStorageFormatCommand(ctx.VERBOSE() != null);
    }

    @Override
    public LogicalPlan visitShowQueryProfile(ShowQueryProfileContext ctx) {
        String queryIdPath = "/";
        if (ctx.queryIdPath != null) {
            queryIdPath = stripQuotes(ctx.queryIdPath.getText());
        }

        long limit = 20;
        if (ctx.limitClause() != null) {
            limit = Long.parseLong(ctx.limitClause().limit.getText());
            if (limit < 0) {
                throw new ParseException("Limit requires non-negative number, got " + String.valueOf(limit));
            }
        }
        return new ShowQueryProfileCommand(queryIdPath, limit);
    }

    @Override
    public LogicalPlan visitSwitchCatalog(SwitchCatalogContext ctx) {
        if (ctx.catalog != null) {
            return new SwitchCommand(ctx.catalog.getText());
        }
        throw new ParseException("catalog name can not be null");
    }

    @Override
    public LogicalPlan visitUseDatabase(UseDatabaseContext ctx) {
        if (ctx.database == null) {
            throw new ParseException("database name can not be null");
        }
        return ctx.catalog != null ? new UseCommand(ctx.catalog.getText(), ctx.database.getText())
                : new UseCommand(ctx.database.getText());
    }

    @Override
    public LogicalPlan visitShowConvertLsc(ShowConvertLscContext ctx) {
        if (ctx.database == null) {
            return new ShowConvertLSCCommand(null);
        }
        List<String> parts = visitMultipartIdentifier(ctx.database);
        String databaseName = parts.get(parts.size() - 1);
        if (parts.size() == 2 && !InternalCatalog.INTERNAL_CATALOG_NAME.equalsIgnoreCase(parts.get(0))) {
            throw new ParseException("The execution of this command is restricted to the internal catalog only.");
        } else if (parts.size() > 2) {
            throw new ParseException("Only one dot can be in the name: " + String.join(".", parts));
        }
        return new ShowConvertLSCCommand(databaseName);
    }

    @Override
    public Object visitAlterDatabaseSetQuota(AlterDatabaseSetQuotaContext ctx) {
        String databaseName = Optional.ofNullable(ctx.name)
                .map(ParseTree::getText).filter(s -> !s.isEmpty())
                .orElseThrow(() -> new ParseException("database name can not be null"));
        String quota = Optional.ofNullable(ctx.quota)
                .map(ParseTree::getText)
                .orElseGet(() -> Optional.ofNullable(ctx.INTEGER_VALUE())
                        .map(TerminalNode::getText)
                        .orElse(null));
        // Determine the quota type
        QuotaType quotaType;
        if (ctx.DATA() != null) {
            quotaType = QuotaType.DATA;
        } else if (ctx.REPLICA() != null) {
            quotaType = QuotaType.REPLICA;
        } else if (ctx.TRANSACTION() != null) {
            quotaType = QuotaType.TRANSACTION;
        } else {
            quotaType = QuotaType.NONE;
        }
        return new AlterDatabaseSetQuotaCommand(databaseName, quotaType, quota);
    }

    @Override
    public LogicalPlan visitDropDatabase(DropDatabaseContext ctx) {
        boolean ifExists = ctx.EXISTS() != null;
        List<String> databaseNameParts = visitMultipartIdentifier(ctx.name);
        boolean force = ctx.FORCE() != null;
        DropDatabaseInfo databaseInfo = new DropDatabaseInfo(ifExists, databaseNameParts, force);
        return new DropDatabaseCommand(databaseInfo);
    }

    @Override
    public LogicalPlan visitAlterRepository(AlterRepositoryContext ctx) {

        Map<String, String> properties = ctx.propertyClause() != null
                ? Maps.newHashMap(visitPropertyClause(ctx.propertyClause())) : Maps.newHashMap();

        return new AlterRepositoryCommand(ctx.name.getText(), properties);
    }

    @Override
    public LogicalPlan visitShowAnalyze(ShowAnalyzeContext ctx) {
        boolean isAuto = ctx.AUTO() != null;
        List<String> tableName = ctx.tableName == null ? null : visitMultipartIdentifier(ctx.tableName);
        long jobId = ctx.jobId == null ? 0 : Long.parseLong(ctx.jobId.getText());
        String stateKey = ctx.stateKey == null ? null : stripQuotes(ctx.stateKey.getText());
        String stateValue = ctx.stateValue == null ? null : stripQuotes(ctx.stateValue.getText());
        return new ShowAnalyzeCommand(tableName, jobId, stateKey, stateValue, isAuto);
    }

    @Override
    public LogicalPlan visitDropAllBrokerClause(DropAllBrokerClauseContext ctx) {
        String brokerName = stripQuotes(ctx.name.getText());
        AlterSystemOp alterSystemOp = new DropAllBrokerOp(brokerName);
        return new AlterSystemCommand(alterSystemOp, PlanType.ALTER_SYSTEM_DROP_ALL_BROKER);
    }

    @Override
    public LogicalPlan visitAlterSystem(DorisParser.AlterSystemContext ctx) {
        return plan(ctx.alterSystemClause());
    }

    @Override
    public LogicalPlan visitAddBrokerClause(AddBrokerClauseContext ctx) {
        String brokerName = stripQuotes(ctx.name.getText());
        List<String> hostPorts = ctx.hostPorts.stream()
                .map(e -> stripQuotes(e.getText()))
                .collect(Collectors.toList());
        AlterSystemOp alterSystemOp = new AddBrokerOp(brokerName, hostPorts);
        return new AlterSystemCommand(alterSystemOp, PlanType.ALTER_SYSTEM_ADD_BROKER);
    }

    @Override
    public LogicalPlan visitDropBrokerClause(DropBrokerClauseContext ctx) {
        String brokerName = stripQuotes(ctx.name.getText());
        List<String> hostPorts = ctx.hostPorts.stream()
                .map(e -> stripQuotes(e.getText()))
                .collect(Collectors.toList());
        AlterSystemOp alterSystemOp = new DropBrokerOp(brokerName, hostPorts);
        return new AlterSystemCommand(alterSystemOp, PlanType.ALTER_SYSTEM_DROP_BROKER);
    }

    @Override
    public LogicalPlan visitAddBackendClause(AddBackendClauseContext ctx) {
        List<String> hostPorts = ctx.hostPorts.stream()
                .map(e -> stripQuotes(e.getText()))
                .collect(Collectors.toList());
        Map<String, String> properties = visitPropertyClause(ctx.properties);
        AlterSystemOp alterSystemOp = new AddBackendOp(hostPorts, properties);
        return new AlterSystemCommand(alterSystemOp, PlanType.ALTER_SYSTEM_ADD_BACKEND);
    }

    @Override
    public LogicalPlan visitDropBackendClause(DorisParser.DropBackendClauseContext ctx) {
        List<String> hostPorts = ctx.hostPorts.stream()
                .map(e -> stripQuotes(e.getText()))
                .collect(Collectors.toList());
        boolean force = false;
        if (ctx.DROPP() != null) {
            force = true;
        }
        AlterSystemOp alterSystemOp = new DropBackendOp(hostPorts, force);
        return new AlterSystemCommand(alterSystemOp, PlanType.ALTER_SYSTEM_DROP_BACKEND);
    }

    @Override
    public LogicalPlan visitDecommissionBackendClause(DorisParser.DecommissionBackendClauseContext ctx) {
        List<String> hostPorts = ctx.hostPorts.stream()
                .map(e -> stripQuotes(e.getText()))
                .collect(Collectors.toList());
        AlterSystemOp alterSystemOp = new DecommissionBackendOp(hostPorts);
        return new AlterSystemCommand(alterSystemOp, PlanType.ALTER_SYSTEM_DECOMMISSION_BACKEND);
    }

    @Override
    public LogicalPlan visitAddFollowerClause(DorisParser.AddFollowerClauseContext ctx) {
        String hostPort = stripQuotes(ctx.hostPort.getText());
        AlterSystemOp alterSystemOp = new AddFollowerOp(hostPort);
        return new AlterSystemCommand(alterSystemOp, PlanType.ALTER_SYSTEM_ADD_FOLLOWER);
    }

    @Override
    public LogicalPlan visitDropFollowerClause(DorisParser.DropFollowerClauseContext ctx) {
        String hostPort = stripQuotes(ctx.hostPort.getText());
        AlterSystemOp alterSystemOp = new DropFollowerOp(hostPort);
        return new AlterSystemCommand(alterSystemOp, PlanType.ALTER_SYSTEM_DROP_FOLLOWER);
    }

    @Override
    public LogicalPlan visitAddObserverClause(DorisParser.AddObserverClauseContext ctx) {
        String hostPort = stripQuotes(ctx.hostPort.getText());
        AlterSystemOp alterSystemOp = new AddObserverOp(hostPort);
        return new AlterSystemCommand(alterSystemOp, PlanType.ALTER_SYSTEM_ADD_OBSERVER);
    }

    @Override
    public LogicalPlan visitDropObserverClause(DorisParser.DropObserverClauseContext ctx) {
        String hostPort = stripQuotes(ctx.hostPort.getText());
        AlterSystemOp alterSystemOp = new DropObserverOp(hostPort);
        return new AlterSystemCommand(alterSystemOp, PlanType.ALTER_SYSTEM_DROP_OBSERVER);
    }

    @Override
    public LogicalPlan visitAlterLoadErrorUrlClause(DorisParser.AlterLoadErrorUrlClauseContext ctx) {
        Map<String, String> properties = visitPropertyClause(ctx.properties);
        AlterSystemOp alterSystemOp = new AlterLoadErrorUrlOp(properties);
        return new AlterSystemCommand(alterSystemOp, PlanType.ALTER_SYSTEM_SET_LOAD_ERRORS_HU);
    }

    @Override
    public LogicalPlan visitModifyBackendClause(DorisParser.ModifyBackendClauseContext ctx) {
        List<String> hostPorts = ctx.hostPorts.stream()
                .map(e -> stripQuotes(e.getText()))
                .collect(Collectors.toList());
        Map<String, String> properties = visitPropertyItemList(ctx.propertyItemList());
        AlterSystemOp alterSystemOp = new ModifyBackendOp(hostPorts, properties);
        return new AlterSystemCommand(alterSystemOp, PlanType.ALTER_SYSTEM_MODIFY_BACKEND);
    }

    @Override
    public LogicalPlan visitModifyFrontendOrBackendHostNameClause(
            DorisParser.ModifyFrontendOrBackendHostNameClauseContext ctx) {
        String hostPort = stripQuotes(ctx.hostPort.getText());
        String hostName = stripQuotes(ctx.hostName.getText());
        AlterSystemOp alterSystemOp = null;
        if (ctx.FRONTEND() != null) {
            alterSystemOp = new ModifyFrontendOrBackendHostNameOp(hostPort, hostName, ModifyOpType.Frontend);
        } else if (ctx.BACKEND() != null) {
            alterSystemOp = new ModifyFrontendOrBackendHostNameOp(hostPort, hostName, ModifyOpType.Backend);
        }
        return new AlterSystemCommand(alterSystemOp, PlanType.ALTER_SYSTEM_MODIFY_FRONTEND_OR_BACKEND_HOSTNAME);
    }

    @Override
    public LogicalPlan visitShowQueuedAnalyzeJobs(ShowQueuedAnalyzeJobsContext ctx) {
        List<String> tableName = ctx.tableName == null ? null : visitMultipartIdentifier(ctx.tableName);
        String stateKey = ctx.stateKey == null ? null : stripQuotes(ctx.stateKey.getText());
        String stateValue = ctx.stateValue == null ? null : stripQuotes(ctx.stateValue.getText());
        return new ShowQueuedAnalyzeJobsCommand(tableName, stateKey, stateValue);
    }

    @Override
    public LogicalPlan visitShowIndexStats(DorisParser.ShowIndexStatsContext ctx) {
        TableNameInfo tableName = new TableNameInfo(visitMultipartIdentifier(ctx.tableName));
        String indexId = stripQuotes(ctx.indexId.getText());
        return new ShowIndexStatsCommand(tableName, indexId);
    }

    @Override
    public LogicalPlan visitShowTableStatus(DorisParser.ShowTableStatusContext ctx) {
        String ctlName = null;
        String dbName = null;
        if (ctx.database != null) {
            List<String> nameParts = visitMultipartIdentifier(ctx.database);
            if (nameParts.size() == 1) {
                dbName = nameParts.get(0);
            } else if (nameParts.size() == 2) {
                ctlName = nameParts.get(0);
                dbName = nameParts.get(1);
            } else {
                throw new AnalysisException("nameParts in analyze database should be [ctl.]db");
            }
        }

        if (ctx.wildWhere() != null) {
            if (ctx.wildWhere().LIKE() != null) {
                return new ShowTableStatusCommand(dbName, ctlName,
                    stripQuotes(ctx.wildWhere().STRING_LITERAL().getText()), null);
            } else {
                Expression expr = (Expression) ctx.wildWhere().expression().accept(this);
                return new ShowTableStatusCommand(dbName, ctlName, null, expr);
            }
        }
        return new ShowTableStatusCommand(dbName, ctlName);
    }

    @Override
    public LogicalPlan visitShowTables(DorisParser.ShowTablesContext ctx) {
        String ctlName = null;
        String dbName = null;
        if (ctx.database != null) {
            List<String> nameParts = visitMultipartIdentifier(ctx.database);
            if (nameParts.size() == 1) {
                dbName = nameParts.get(0);
            } else if (nameParts.size() == 2) {
                ctlName = nameParts.get(0);
                dbName = nameParts.get(1);
            } else {
                throw new AnalysisException("nameParts in analyze database should be [ctl.]db");
            }
        }

        boolean isVerbose = ctx.FULL() != null;

        if (ctx.wildWhere() != null) {
            if (ctx.wildWhere().LIKE() != null) {
                return new ShowTableCommand(dbName, ctlName, isVerbose,
                        stripQuotes(ctx.wildWhere().STRING_LITERAL().getText()), null, PlanType.SHOW_TABLES);
            } else {
                return new ShowTableCommand(dbName, ctlName, isVerbose, null,
                        getOriginSql(ctx.wildWhere()), PlanType.SHOW_TABLES);
            }
        }
        return new ShowTableCommand(dbName, ctlName, isVerbose, PlanType.SHOW_TABLES);
    }

    @Override
    public LogicalPlan visitShowViews(DorisParser.ShowViewsContext ctx) {
        String ctlName = null;
        String dbName = null;
        if (ctx.database != null) {
            List<String> nameParts = visitMultipartIdentifier(ctx.database);
            if (nameParts.size() == 1) {
                dbName = nameParts.get(0);
            } else if (nameParts.size() == 2) {
                ctlName = nameParts.get(0);
                dbName = nameParts.get(1);
            } else {
                throw new AnalysisException("nameParts in analyze database should be [ctl.]db");
            }
        }

        boolean isVerbose = ctx.FULL() != null;

        if (ctx.wildWhere() != null) {
            if (ctx.wildWhere().LIKE() != null) {
                return new ShowTableCommand(dbName, ctlName, isVerbose,
                    stripQuotes(ctx.wildWhere().STRING_LITERAL().getText()), null, PlanType.SHOW_VIEWS);
            } else {
                return new ShowTableCommand(dbName, ctlName, isVerbose, null,
                    getOriginSql(ctx.wildWhere()), PlanType.SHOW_VIEWS);
            }
        }
        return new ShowTableCommand(dbName, ctlName, isVerbose, PlanType.SHOW_VIEWS);
    }

    @Override
    public LogicalPlan visitShowTabletId(DorisParser.ShowTabletIdContext ctx) {
        long tabletId = Long.parseLong(ctx.tabletId.getText());
        return new ShowTabletIdCommand(tabletId);
    }

    @Override
    public LogicalPlan visitDescribeTable(DorisParser.DescribeTableContext ctx) {
        TableNameInfo tableName = new TableNameInfo(visitMultipartIdentifier(ctx.multipartIdentifier()));
        PartitionNamesInfo partitionNames = null;
        boolean isTempPart = false;
        if (ctx.specifiedPartition() != null) {
            isTempPart = ctx.specifiedPartition().TEMPORARY() != null;
            if (ctx.specifiedPartition().identifier() != null) {
                partitionNames = new PartitionNamesInfo(isTempPart,
                        ImmutableList.of(ctx.specifiedPartition().identifier().getText()));
            } else {
                partitionNames = new PartitionNamesInfo(isTempPart,
                        visitIdentifierList(ctx.specifiedPartition().identifierList()));
            }
        }
        return new DescribeCommand(tableName, false, partitionNames);
    }

    @Override
    public LogicalPlan visitAnalyzeTable(DorisParser.AnalyzeTableContext ctx) {
        TableNameInfo tableNameInfo = new TableNameInfo(visitMultipartIdentifier(ctx.name));
        PartitionNamesInfo partitionNamesInfo = null;
        if (ctx.partitionSpec() != null) {
            Pair<Boolean, List<String>> partitionSpec = visitPartitionSpec(ctx.partitionSpec());
            partitionNamesInfo = new PartitionNamesInfo(partitionSpec.first, partitionSpec.second);
        }
        List<String> columnNames = null;
        if (ctx.columns != null) {
            columnNames = visitIdentifierList(ctx.columns);
        }
        Map<String, String> propertiesMap = new HashMap<>();
        // default values
        propertiesMap.put(AnalyzeProperties.PROPERTY_SYNC, "false");
        propertiesMap.put(AnalyzeProperties.PROPERTY_ANALYSIS_TYPE, AnalysisInfo.AnalysisType.FUNDAMENTALS.toString());
        for (DorisParser.AnalyzePropertiesContext aps : ctx.analyzeProperties()) {
            Map<String, String> map = visitAnalyzeProperties(aps);
            propertiesMap.putAll(map);
        }
        propertiesMap.putAll(visitPropertyClause(ctx.propertyClause()));
        AnalyzeProperties properties = new AnalyzeProperties(propertiesMap);
        return new AnalyzeTableCommand(tableNameInfo,
                partitionNamesInfo, columnNames, properties);
    }

    @Override
    public LogicalPlan visitAnalyzeDatabase(DorisParser.AnalyzeDatabaseContext ctx) {
        String ctlName = null;
        String dbName = null;
        List<String> nameParts = visitMultipartIdentifier(ctx.name);
        if (nameParts.size() == 1) {
            dbName = nameParts.get(0);
        } else if (nameParts.size() == 2) {
            ctlName = nameParts.get(0);
            dbName = nameParts.get(1);
        } else {
            throw new AnalysisException("nameParts in analyze database should be [ctl.]db");
        }

        Map<String, String> propertiesMap = new HashMap<>();
        // default values
        propertiesMap.put(AnalyzeProperties.PROPERTY_SYNC, "false");
        propertiesMap.put(AnalyzeProperties.PROPERTY_ANALYSIS_TYPE, AnalysisInfo.AnalysisType.FUNDAMENTALS.toString());
        for (DorisParser.AnalyzePropertiesContext aps : ctx.analyzeProperties()) {
            Map<String, String> map = visitAnalyzeProperties(aps);
            propertiesMap.putAll(map);
        }
        propertiesMap.putAll(visitPropertyClause(ctx.propertyClause()));
        AnalyzeProperties properties = new AnalyzeProperties(propertiesMap);
        return new AnalyzeDatabaseCommand(ctlName, dbName, properties);
    }

    @Override
    public Map<String, String> visitAnalyzeProperties(DorisParser.AnalyzePropertiesContext ctx) {
        Map<String, String> properties = new HashMap<>();
        if (ctx.SYNC() != null) {
            properties.put(AnalyzeProperties.PROPERTY_SYNC, "true");
        } else if (ctx.INCREMENTAL() != null) {
            properties.put(AnalyzeProperties.PROPERTY_INCREMENTAL, "true");
        } else if (ctx.FULL() != null) {
            properties.put(AnalyzeProperties.PROPERTY_FORCE_FULL, "true");
        } else if (ctx.SQL() != null) {
            properties.put(AnalyzeProperties.PROPERTY_EXTERNAL_TABLE_USE_SQL, "true");
        } else if (ctx.HISTOGRAM() != null) {
            properties.put(AnalyzeProperties.PROPERTY_ANALYSIS_TYPE, AnalysisInfo.AnalysisType.HISTOGRAM.toString());
        } else if (ctx.SAMPLE() != null) {
            if (ctx.ROWS() != null) {
                properties.put(AnalyzeProperties.PROPERTY_SAMPLE_ROWS, ctx.INTEGER_VALUE().getText());
            } else if (ctx.PERCENT() != null) {
                properties.put(AnalyzeProperties.PROPERTY_SAMPLE_PERCENT, ctx.INTEGER_VALUE().getText());
            }
        } else if (ctx.BUCKETS() != null) {
            properties.put(AnalyzeProperties.PROPERTY_NUM_BUCKETS, ctx.INTEGER_VALUE().getText());
        } else if (ctx.PERIOD() != null) {
            properties.put(AnalyzeProperties.PROPERTY_PERIOD_SECONDS, ctx.INTEGER_VALUE().getText());
        } else if (ctx.CRON() != null) {
            properties.put(AnalyzeProperties.PROPERTY_PERIOD_CRON, ctx.STRING_LITERAL().getText());
        }
        return properties;
    }

    @Override
    public LogicalPlan visitShowColumnHistogramStats(ShowColumnHistogramStatsContext ctx) {
        TableNameInfo tableNameInfo = new TableNameInfo(visitMultipartIdentifier(ctx.tableName));
        List<String> columnNames = visitIdentifierList(ctx.columnList);
        return new ShowColumnHistogramStatsCommand(tableNameInfo, columnNames);
    }

    @Override
    public LogicalPlan visitDescribeTableAll(DorisParser.DescribeTableAllContext ctx) {
        TableNameInfo tableName = new TableNameInfo(visitMultipartIdentifier(ctx.multipartIdentifier()));
        return new DescribeCommand(tableName, true, null);
    }

    @Override
    public String visitTableAlias(DorisParser.TableAliasContext ctx) {
        if (ctx.identifierList() != null) {
            throw new ParseException("Do not implemented", ctx);
        }
        return ctx.strictIdentifier() != null ? ctx.strictIdentifier().getText() : null;
    }

    @Override
    public LogicalPlan visitDescribeTableValuedFunction(DorisParser.DescribeTableValuedFunctionContext ctx) {
        String tvfName = ctx.tvfName.getText();
        String alias = visitTableAlias(ctx.tableAlias());
        Map<String, String> params = visitPropertyItemList(ctx.properties);

        TableValuedFunctionRef tableValuedFunctionRef = null;
        try {
            tableValuedFunctionRef = new TableValuedFunctionRef(tvfName, alias, params);
        } catch (org.apache.doris.common.AnalysisException e) {
            throw new AnalysisException(e.getDetailMessage());
        }
        return new DescribeCommand(tableValuedFunctionRef);
    }

    @Override
<<<<<<< HEAD
    public UserDesc visitGrantUserIdentify(DorisParser.GrantUserIdentifyContext ctx) {
        UserIdentity userIdentity = (UserIdentity) visit(ctx.userIdentify());
        if (ctx.IDENTIFIED() == null) {
            return new UserDesc(userIdentity);
        }
        String password = stripQuotes(ctx.STRING_LITERAL().getText());
        boolean isPlain = ctx.PASSWORD() == null;
        return new UserDesc(userIdentity, new PassVar(password, isPlain));
    }

    @Override
    public PasswordOptions visitPasswordOption(DorisParser.PasswordOptionContext ctx) {
        int passwordHistory;
        long passwordExpire;
        int passwordReuse;
        int failedLoginAttempts;
        long passwordLockTime;
        int accountUnlocked;

        if (ctx.historyDefault != null) {
            passwordHistory = -1;
        } else if (ctx.historyValue != null) {
            passwordHistory = Integer.parseInt(ctx.historyValue.getText());
        } else {
            passwordHistory = -2;
        }

        if (ctx.expireDefault != null) {
            passwordExpire = -1;
        } else if (ctx.expireNever != null) {
            passwordExpire = 0;
        } else if (ctx.expireValue != null) {
            long value = Long.parseLong(ctx.expireValue.getText());
            passwordExpire = ParserUtils.convertSecond(value, ctx.expireTimeUnit.getText());
        } else {
            passwordExpire = -2;
        }

        if (ctx.reuseDefault != null) {
            passwordReuse = -1;
        } else if (ctx.reuseValue != null) {
            passwordReuse = Integer.parseInt(ctx.reuseValue.getText());
        } else {
            passwordReuse = -2;
        }

        if (ctx.attemptsValue != null) {
            failedLoginAttempts = Integer.parseInt(ctx.attemptsValue.getText());
        } else {
            failedLoginAttempts = -2;
        }

        if (ctx.lockUnbounded != null) {
            passwordLockTime = -1;
        } else if (ctx.lockValue != null) {
            long value = Long.parseLong(ctx.lockValue.getText());
            passwordLockTime = ParserUtils.convertSecond(value, ctx.lockTimeUint.getText());
        } else {
            passwordLockTime = -2;
        }

        if (ctx.ACCOUNT_LOCK() != null) {
            accountUnlocked = -1;
        } else if (ctx.ACCOUNT_UNLOCK() != null) {
            accountUnlocked = 1;
        } else {
            accountUnlocked = -2;
        }

        return new PasswordOptions(passwordExpire,
            passwordHistory,
            passwordReuse,
            failedLoginAttempts,
            passwordLockTime,
            accountUnlocked);
    }

    @Override
    public LogicalPlan visitAlterUser(DorisParser.AlterUserContext ctx) {
        boolean ifExist = ctx.EXISTS() != null;
        UserDesc userDesc = (UserDesc) visit(ctx.grantUserIdentify());
        PasswordOptions passwordOptions = (PasswordOptions) visit(ctx.passwordOption());
        String comment = ctx.STRING_LITERAL() != null ? ctx.STRING_LITERAL().getText() : null;
        AlterUserInfo alterUserInfo = new AlterUserInfo(ifExist, userDesc, passwordOptions, comment);
        return new AlterUserCommand(alterUserInfo);
=======
    public LogicalPlan visitDropStats(DorisParser.DropStatsContext ctx) {
        TableNameInfo tableNameInfo = new TableNameInfo(visitMultipartIdentifier(ctx.tableName));

        Set<String> columnNames = new HashSet<>();
        if (ctx.identifierList() != null) {
            columnNames.addAll(visitIdentifierList(ctx.identifierList()));
        }

        PartitionNames partitionNames = null;
        if (ctx.partitionSpec() != null) {
            Pair<Boolean, List<String>> partitionSpec = visitPartitionSpec(ctx.partitionSpec());
            partitionNames = new PartitionNames(partitionSpec.first, partitionSpec.second);
        }
        return new DropStatsCommand(tableNameInfo, columnNames, partitionNames);
    }

    @Override
    public LogicalPlan visitDropCachedStats(DorisParser.DropCachedStatsContext ctx) {
        TableNameInfo tableNameInfo = new TableNameInfo(visitMultipartIdentifier(ctx.tableName));
        return new DropCachedStatsCommand(tableNameInfo);
    }

    @Override
    public LogicalPlan visitDropExpiredStats(DorisParser.DropExpiredStatsContext ctx) {
        return new DropExpiredStatsCommand();
>>>>>>> 5d97d3a1
    }

    @Override
    public LogicalPlan visitAlterTableStats(DorisParser.AlterTableStatsContext ctx) {
        TableNameInfo tableNameInfo = new TableNameInfo(visitMultipartIdentifier(ctx.name));
        PartitionNamesInfo partitionNamesInfo = null;
        if (ctx.partitionSpec() != null) {
            Pair<Boolean, List<String>> partitionSpec = visitPartitionSpec(ctx.partitionSpec());
            partitionNamesInfo = new PartitionNamesInfo(partitionSpec.first, partitionSpec.second);
        }
        Map<String, String> properties = visitPropertyItemList(ctx.propertyItemList());
        return new AlterTableStatsCommand(tableNameInfo, partitionNamesInfo, properties);
    }

    @Override
    public LogicalPlan visitAlterColumnStats(DorisParser.AlterColumnStatsContext ctx) {
        TableNameInfo tableNameInfo = new TableNameInfo(visitMultipartIdentifier(ctx.name));
        PartitionNamesInfo partitionNamesInfo = null;
        if (ctx.partitionSpec() != null) {
            Pair<Boolean, List<String>> partitionSpec = visitPartitionSpec(ctx.partitionSpec());
            partitionNamesInfo = new PartitionNamesInfo(partitionSpec.first, partitionSpec.second);
        }

        String index = ctx.indexName != null ? ctx.indexName.getText() : null;
        String columnName = ctx.columnName.getText();
        Map<String, String> properties = visitPropertyItemList(ctx.propertyItemList());
        return new AlterColumnStatsCommand(tableNameInfo,
            partitionNamesInfo,
            index,
            columnName,
            properties);
    }
}
<|MERGE_RESOLUTION|>--- conflicted
+++ resolved
@@ -6199,7 +6199,6 @@
     }
 
     @Override
-<<<<<<< HEAD
     public UserDesc visitGrantUserIdentify(DorisParser.GrantUserIdentifyContext ctx) {
         UserIdentity userIdentity = (UserIdentity) visit(ctx.userIdentify());
         if (ctx.IDENTIFIED() == null) {
@@ -6285,7 +6284,8 @@
         String comment = ctx.STRING_LITERAL() != null ? ctx.STRING_LITERAL().getText() : null;
         AlterUserInfo alterUserInfo = new AlterUserInfo(ifExist, userDesc, passwordOptions, comment);
         return new AlterUserCommand(alterUserInfo);
-=======
+    }
+
     public LogicalPlan visitDropStats(DorisParser.DropStatsContext ctx) {
         TableNameInfo tableNameInfo = new TableNameInfo(visitMultipartIdentifier(ctx.tableName));
 
@@ -6311,7 +6311,6 @@
     @Override
     public LogicalPlan visitDropExpiredStats(DorisParser.DropExpiredStatsContext ctx) {
         return new DropExpiredStatsCommand();
->>>>>>> 5d97d3a1
     }
 
     @Override
