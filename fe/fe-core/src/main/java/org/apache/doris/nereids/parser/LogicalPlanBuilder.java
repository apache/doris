--- conflicted
+++ resolved
@@ -6695,7 +6695,6 @@
     }
 
     @Override
-<<<<<<< HEAD
     public LogicalPlan visitAdminSetReplicaStatus(DorisParser.AdminSetReplicaStatusContext ctx) {
         Map<String, String> properties = visitPropertyItemList(ctx.propertyItemList());
         return new AdminSetReplicaStatusCommand(properties);
@@ -6711,7 +6710,8 @@
     public LogicalPlan visitAdminCancelRepairTable(DorisParser.AdminCancelRepairTableContext ctx) {
         TableRefInfo tableRefInfo = visitBaseTableRefContext(ctx.baseTableRef());
         return new AdminCancelRepairTableCommand(tableRefInfo);
-=======
+    }
+
     public LogicalPlan visitAdminCopyTablet(DorisParser.AdminCopyTabletContext ctx) {
         long tabletId = Long.parseLong(ctx.tabletId.getText());
         Map<String, String> properties;
@@ -6721,7 +6721,6 @@
             properties = ImmutableMap.of();
         }
         return new AdminCopyTabletCommand(tabletId, properties);
->>>>>>> 0e58df1e
     }
 
     @Override
