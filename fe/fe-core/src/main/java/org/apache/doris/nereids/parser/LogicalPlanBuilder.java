--- conflicted
+++ resolved
@@ -6372,7 +6372,6 @@
     }
 
     @Override
-<<<<<<< HEAD
     public LogicalPlan visitPauseRoutineLoad(DorisParser.PauseRoutineLoadContext ctx) {
         List<String> parts = visitMultipartIdentifier(ctx.multipartIdentifier());
         int size = parts.size();
@@ -6419,7 +6418,8 @@
         }
         LabelNameInfo labelNameInfo = new LabelNameInfo(dbName, label);
         return new StopRoutineLoadCommand(labelNameInfo);
-=======
+    }
+
     public LogicalPlan visitDropAnalyzeJob(DorisParser.DropAnalyzeJobContext ctx) {
         long jobId = Long.parseLong(ctx.INTEGER_VALUE().getText());
         return new DropAnalyzeJobCommand(jobId);
@@ -6429,6 +6429,5 @@
     public LogicalPlan visitKillAnalyzeJob(DorisParser.KillAnalyzeJobContext ctx) {
         long jobId = Long.parseLong(ctx.jobId.getText());
         return new KillAnalyzeJobCommand(jobId);
->>>>>>> 211b491c
     }
 }
