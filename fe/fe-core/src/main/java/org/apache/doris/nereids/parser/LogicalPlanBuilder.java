// Licensed to the Apache Software Foundation (ASF) under one
// or more contributor license agreements.  See the NOTICE file
// distributed with this work for additional information
// regarding copyright ownership.  The ASF licenses this file
// to you under the Apache License, Version 2.0 (the
// "License"); you may not use this file except in compliance
// with the License.  You may obtain a copy of the License at
//
//   http://www.apache.org/licenses/LICENSE-2.0
//
// Unless required by applicable law or agreed to in writing,
// software distributed under the License is distributed on an
// "AS IS" BASIS, WITHOUT WARRANTIES OR CONDITIONS OF ANY
// KIND, either express or implied.  See the License for the
// specific language governing permissions and limitations
// under the License.

package org.apache.doris.nereids.parser;

import org.apache.doris.alter.QuotaType;
import org.apache.doris.analysis.AnalyzeProperties;
import org.apache.doris.analysis.ArithmeticExpr.Operator;
import org.apache.doris.analysis.BrokerDesc;
import org.apache.doris.analysis.ColumnNullableType;
import org.apache.doris.analysis.ColumnPosition;
import org.apache.doris.analysis.DbName;
import org.apache.doris.analysis.EncryptKeyName;
import org.apache.doris.analysis.FunctionName;
import org.apache.doris.analysis.PassVar;
import org.apache.doris.analysis.SetType;
import org.apache.doris.analysis.StorageBackend;
import org.apache.doris.analysis.TableName;
import org.apache.doris.analysis.TableScanParams;
import org.apache.doris.analysis.TableSnapshot;
import org.apache.doris.analysis.TableValuedFunctionRef;
import org.apache.doris.analysis.UserIdentity;
import org.apache.doris.catalog.AggregateType;
import org.apache.doris.catalog.BuiltinAggregateFunctions;
import org.apache.doris.catalog.Env;
import org.apache.doris.catalog.InfoSchemaDb;
import org.apache.doris.catalog.KeysType;
import org.apache.doris.catalog.ScalarType;
import org.apache.doris.common.Config;
import org.apache.doris.common.FeConstants;
import org.apache.doris.common.Pair;
import org.apache.doris.datasource.InternalCatalog;
import org.apache.doris.job.common.IntervalUnit;
import org.apache.doris.load.loadv2.LoadTask;
import org.apache.doris.mtmv.MTMVPartitionInfo.MTMVPartitionType;
import org.apache.doris.mtmv.MTMVRefreshEnum.BuildMode;
import org.apache.doris.mtmv.MTMVRefreshEnum.RefreshMethod;
import org.apache.doris.mtmv.MTMVRefreshEnum.RefreshTrigger;
import org.apache.doris.mtmv.MTMVRefreshInfo;
import org.apache.doris.mtmv.MTMVRefreshSchedule;
import org.apache.doris.mtmv.MTMVRefreshTriggerInfo;
import org.apache.doris.nereids.DorisParser;
import org.apache.doris.nereids.DorisParser.AddBackendClauseContext;
import org.apache.doris.nereids.DorisParser.AddBrokerClauseContext;
import org.apache.doris.nereids.DorisParser.AddColumnClauseContext;
import org.apache.doris.nereids.DorisParser.AddColumnsClauseContext;
import org.apache.doris.nereids.DorisParser.AddConstraintContext;
import org.apache.doris.nereids.DorisParser.AddIndexClauseContext;
import org.apache.doris.nereids.DorisParser.AddPartitionClauseContext;
import org.apache.doris.nereids.DorisParser.AddRollupClauseContext;
import org.apache.doris.nereids.DorisParser.AdminCancelRebalanceDiskContext;
import org.apache.doris.nereids.DorisParser.AdminCheckTabletsContext;
import org.apache.doris.nereids.DorisParser.AdminCompactTableContext;
import org.apache.doris.nereids.DorisParser.AdminDiagnoseTabletContext;
import org.apache.doris.nereids.DorisParser.AdminRebalanceDiskContext;
import org.apache.doris.nereids.DorisParser.AdminSetTableStatusContext;
import org.apache.doris.nereids.DorisParser.AdminShowReplicaDistributionContext;
import org.apache.doris.nereids.DorisParser.AdminShowReplicaStatusContext;
import org.apache.doris.nereids.DorisParser.AdminShowTabletStorageFormatContext;
import org.apache.doris.nereids.DorisParser.AggClauseContext;
import org.apache.doris.nereids.DorisParser.AggStateDataTypeContext;
import org.apache.doris.nereids.DorisParser.AliasQueryContext;
import org.apache.doris.nereids.DorisParser.AliasedQueryContext;
import org.apache.doris.nereids.DorisParser.AlterCatalogCommentContext;
import org.apache.doris.nereids.DorisParser.AlterCatalogPropertiesContext;
import org.apache.doris.nereids.DorisParser.AlterCatalogRenameContext;
import org.apache.doris.nereids.DorisParser.AlterDatabaseRenameContext;
import org.apache.doris.nereids.DorisParser.AlterDatabaseSetQuotaContext;
import org.apache.doris.nereids.DorisParser.AlterMTMVContext;
import org.apache.doris.nereids.DorisParser.AlterMultiPartitionClauseContext;
import org.apache.doris.nereids.DorisParser.AlterRepositoryContext;
import org.apache.doris.nereids.DorisParser.AlterRoleContext;
import org.apache.doris.nereids.DorisParser.AlterSqlBlockRuleContext;
import org.apache.doris.nereids.DorisParser.AlterStorageVaultContext;
import org.apache.doris.nereids.DorisParser.AlterSystemRenameComputeGroupContext;
import org.apache.doris.nereids.DorisParser.AlterTableAddRollupContext;
import org.apache.doris.nereids.DorisParser.AlterTableClauseContext;
import org.apache.doris.nereids.DorisParser.AlterTableContext;
import org.apache.doris.nereids.DorisParser.AlterTableDropRollupContext;
import org.apache.doris.nereids.DorisParser.AlterViewContext;
import org.apache.doris.nereids.DorisParser.AlterWorkloadGroupContext;
import org.apache.doris.nereids.DorisParser.AlterWorkloadPolicyContext;
import org.apache.doris.nereids.DorisParser.ArithmeticBinaryContext;
import org.apache.doris.nereids.DorisParser.ArithmeticUnaryContext;
import org.apache.doris.nereids.DorisParser.ArrayLiteralContext;
import org.apache.doris.nereids.DorisParser.ArraySliceContext;
import org.apache.doris.nereids.DorisParser.BaseTableRefContext;
import org.apache.doris.nereids.DorisParser.BooleanExpressionContext;
import org.apache.doris.nereids.DorisParser.BooleanLiteralContext;
import org.apache.doris.nereids.DorisParser.BracketDistributeTypeContext;
import org.apache.doris.nereids.DorisParser.BracketRelationHintContext;
import org.apache.doris.nereids.DorisParser.BuildIndexContext;
import org.apache.doris.nereids.DorisParser.BuildModeContext;
import org.apache.doris.nereids.DorisParser.CallProcedureContext;
import org.apache.doris.nereids.DorisParser.CancelMTMVTaskContext;
import org.apache.doris.nereids.DorisParser.CastDataTypeContext;
import org.apache.doris.nereids.DorisParser.CleanAllProfileContext;
import org.apache.doris.nereids.DorisParser.CleanLabelContext;
import org.apache.doris.nereids.DorisParser.CollateContext;
import org.apache.doris.nereids.DorisParser.ColumnDefContext;
import org.apache.doris.nereids.DorisParser.ColumnDefsContext;
import org.apache.doris.nereids.DorisParser.ColumnReferenceContext;
import org.apache.doris.nereids.DorisParser.CommentDistributeTypeContext;
import org.apache.doris.nereids.DorisParser.CommentRelationHintContext;
import org.apache.doris.nereids.DorisParser.ComparisonContext;
import org.apache.doris.nereids.DorisParser.ComplexColTypeContext;
import org.apache.doris.nereids.DorisParser.ComplexColTypeListContext;
import org.apache.doris.nereids.DorisParser.ComplexDataTypeContext;
import org.apache.doris.nereids.DorisParser.ConstantContext;
import org.apache.doris.nereids.DorisParser.CreateAliasFunctionContext;
import org.apache.doris.nereids.DorisParser.CreateCatalogContext;
import org.apache.doris.nereids.DorisParser.CreateEncryptkeyContext;
import org.apache.doris.nereids.DorisParser.CreateFileContext;
import org.apache.doris.nereids.DorisParser.CreateIndexContext;
import org.apache.doris.nereids.DorisParser.CreateMTMVContext;
import org.apache.doris.nereids.DorisParser.CreateProcedureContext;
import org.apache.doris.nereids.DorisParser.CreateRoleContext;
import org.apache.doris.nereids.DorisParser.CreateRoutineLoadContext;
import org.apache.doris.nereids.DorisParser.CreateRowPolicyContext;
import org.apache.doris.nereids.DorisParser.CreateSqlBlockRuleContext;
import org.apache.doris.nereids.DorisParser.CreateStoragePolicyContext;
import org.apache.doris.nereids.DorisParser.CreateTableContext;
import org.apache.doris.nereids.DorisParser.CreateTableLikeContext;
import org.apache.doris.nereids.DorisParser.CreateUserDefineFunctionContext;
import org.apache.doris.nereids.DorisParser.CreateViewContext;
import org.apache.doris.nereids.DorisParser.CreateWorkloadGroupContext;
import org.apache.doris.nereids.DorisParser.CteContext;
import org.apache.doris.nereids.DorisParser.DataTypeListContext;
import org.apache.doris.nereids.DorisParser.DataTypeWithNullableContext;
import org.apache.doris.nereids.DorisParser.DecimalLiteralContext;
import org.apache.doris.nereids.DorisParser.DeleteContext;
import org.apache.doris.nereids.DorisParser.DereferenceContext;
import org.apache.doris.nereids.DorisParser.DropAllBrokerClauseContext;
import org.apache.doris.nereids.DorisParser.DropBrokerClauseContext;
import org.apache.doris.nereids.DorisParser.DropCatalogContext;
import org.apache.doris.nereids.DorisParser.DropCatalogRecycleBinContext;
import org.apache.doris.nereids.DorisParser.DropColumnClauseContext;
import org.apache.doris.nereids.DorisParser.DropConstraintContext;
import org.apache.doris.nereids.DorisParser.DropDatabaseContext;
import org.apache.doris.nereids.DorisParser.DropEncryptkeyContext;
import org.apache.doris.nereids.DorisParser.DropFileContext;
import org.apache.doris.nereids.DorisParser.DropFunctionContext;
import org.apache.doris.nereids.DorisParser.DropIndexClauseContext;
import org.apache.doris.nereids.DorisParser.DropIndexContext;
import org.apache.doris.nereids.DorisParser.DropMTMVContext;
import org.apache.doris.nereids.DorisParser.DropPartitionClauseContext;
import org.apache.doris.nereids.DorisParser.DropProcedureContext;
import org.apache.doris.nereids.DorisParser.DropRepositoryContext;
import org.apache.doris.nereids.DorisParser.DropRoleContext;
import org.apache.doris.nereids.DorisParser.DropRollupClauseContext;
import org.apache.doris.nereids.DorisParser.DropSqlBlockRuleContext;
import org.apache.doris.nereids.DorisParser.DropStoragePolicyContext;
import org.apache.doris.nereids.DorisParser.DropTableContext;
import org.apache.doris.nereids.DorisParser.DropUserContext;
import org.apache.doris.nereids.DorisParser.DropWorkloadGroupContext;
import org.apache.doris.nereids.DorisParser.DropWorkloadPolicyContext;
import org.apache.doris.nereids.DorisParser.ElementAtContext;
import org.apache.doris.nereids.DorisParser.EnableFeatureClauseContext;
import org.apache.doris.nereids.DorisParser.ExceptContext;
import org.apache.doris.nereids.DorisParser.ExceptOrReplaceContext;
import org.apache.doris.nereids.DorisParser.ExistContext;
import org.apache.doris.nereids.DorisParser.ExplainContext;
import org.apache.doris.nereids.DorisParser.ExportContext;
import org.apache.doris.nereids.DorisParser.FixedPartitionDefContext;
import org.apache.doris.nereids.DorisParser.FromClauseContext;
import org.apache.doris.nereids.DorisParser.FunctionArgumentsContext;
import org.apache.doris.nereids.DorisParser.FunctionIdentifierContext;
import org.apache.doris.nereids.DorisParser.GroupingElementContext;
import org.apache.doris.nereids.DorisParser.GroupingSetContext;
import org.apache.doris.nereids.DorisParser.HavingClauseContext;
import org.apache.doris.nereids.DorisParser.HelpContext;
import org.apache.doris.nereids.DorisParser.HintAssignmentContext;
import org.apache.doris.nereids.DorisParser.HintStatementContext;
import org.apache.doris.nereids.DorisParser.IdentifierContext;
import org.apache.doris.nereids.DorisParser.IdentifierListContext;
import org.apache.doris.nereids.DorisParser.IdentifierSeqContext;
import org.apache.doris.nereids.DorisParser.ImportColumnsContext;
import org.apache.doris.nereids.DorisParser.ImportDeleteOnContext;
import org.apache.doris.nereids.DorisParser.ImportPartitionsContext;
import org.apache.doris.nereids.DorisParser.ImportPrecedingFilterContext;
import org.apache.doris.nereids.DorisParser.ImportSequenceContext;
import org.apache.doris.nereids.DorisParser.ImportWhereContext;
import org.apache.doris.nereids.DorisParser.InPartitionDefContext;
import org.apache.doris.nereids.DorisParser.IndexDefContext;
import org.apache.doris.nereids.DorisParser.IndexDefsContext;
import org.apache.doris.nereids.DorisParser.InlineTableContext;
import org.apache.doris.nereids.DorisParser.InsertTableContext;
import org.apache.doris.nereids.DorisParser.IntegerLiteralContext;
import org.apache.doris.nereids.DorisParser.IntervalContext;
import org.apache.doris.nereids.DorisParser.Is_not_null_predContext;
import org.apache.doris.nereids.DorisParser.IsnullContext;
import org.apache.doris.nereids.DorisParser.JoinCriteriaContext;
import org.apache.doris.nereids.DorisParser.JoinRelationContext;
import org.apache.doris.nereids.DorisParser.LambdaExpressionContext;
import org.apache.doris.nereids.DorisParser.LateralViewContext;
import org.apache.doris.nereids.DorisParser.LessThanPartitionDefContext;
import org.apache.doris.nereids.DorisParser.LimitClauseContext;
import org.apache.doris.nereids.DorisParser.LoadPropertyContext;
import org.apache.doris.nereids.DorisParser.LogicalBinaryContext;
import org.apache.doris.nereids.DorisParser.LogicalNotContext;
import org.apache.doris.nereids.DorisParser.MapLiteralContext;
import org.apache.doris.nereids.DorisParser.ModifyColumnClauseContext;
import org.apache.doris.nereids.DorisParser.ModifyColumnCommentClauseContext;
import org.apache.doris.nereids.DorisParser.ModifyDistributionClauseContext;
import org.apache.doris.nereids.DorisParser.ModifyEngineClauseContext;
import org.apache.doris.nereids.DorisParser.ModifyPartitionClauseContext;
import org.apache.doris.nereids.DorisParser.ModifyTableCommentClauseContext;
import org.apache.doris.nereids.DorisParser.MultiStatementsContext;
import org.apache.doris.nereids.DorisParser.MultipartIdentifierContext;
import org.apache.doris.nereids.DorisParser.MvPartitionContext;
import org.apache.doris.nereids.DorisParser.NamedExpressionContext;
import org.apache.doris.nereids.DorisParser.NamedExpressionSeqContext;
import org.apache.doris.nereids.DorisParser.NullLiteralContext;
import org.apache.doris.nereids.DorisParser.OptScanParamsContext;
import org.apache.doris.nereids.DorisParser.OutFileClauseContext;
import org.apache.doris.nereids.DorisParser.ParenthesizedExpressionContext;
import org.apache.doris.nereids.DorisParser.PartitionSpecContext;
import org.apache.doris.nereids.DorisParser.PartitionValueDefContext;
import org.apache.doris.nereids.DorisParser.PartitionValueListContext;
import org.apache.doris.nereids.DorisParser.PartitionsDefContext;
import org.apache.doris.nereids.DorisParser.PauseMTMVContext;
import org.apache.doris.nereids.DorisParser.PlanTypeContext;
import org.apache.doris.nereids.DorisParser.PredicateContext;
import org.apache.doris.nereids.DorisParser.PredicatedContext;
import org.apache.doris.nereids.DorisParser.PrimitiveDataTypeContext;
import org.apache.doris.nereids.DorisParser.PropertyClauseContext;
import org.apache.doris.nereids.DorisParser.PropertyItemContext;
import org.apache.doris.nereids.DorisParser.PropertyItemListContext;
import org.apache.doris.nereids.DorisParser.PropertyKeyContext;
import org.apache.doris.nereids.DorisParser.PropertyValueContext;
import org.apache.doris.nereids.DorisParser.QualifiedNameContext;
import org.apache.doris.nereids.DorisParser.QualifyClauseContext;
import org.apache.doris.nereids.DorisParser.QueryContext;
import org.apache.doris.nereids.DorisParser.QueryOrganizationContext;
import org.apache.doris.nereids.DorisParser.QueryTermContext;
import org.apache.doris.nereids.DorisParser.RecoverDatabaseContext;
import org.apache.doris.nereids.DorisParser.RecoverPartitionContext;
import org.apache.doris.nereids.DorisParser.RecoverTableContext;
import org.apache.doris.nereids.DorisParser.RefreshCatalogContext;
import org.apache.doris.nereids.DorisParser.RefreshDatabaseContext;
import org.apache.doris.nereids.DorisParser.RefreshMTMVContext;
import org.apache.doris.nereids.DorisParser.RefreshMethodContext;
import org.apache.doris.nereids.DorisParser.RefreshScheduleContext;
import org.apache.doris.nereids.DorisParser.RefreshTableContext;
import org.apache.doris.nereids.DorisParser.RefreshTriggerContext;
import org.apache.doris.nereids.DorisParser.RegularQuerySpecificationContext;
import org.apache.doris.nereids.DorisParser.RelationContext;
import org.apache.doris.nereids.DorisParser.RelationHintContext;
import org.apache.doris.nereids.DorisParser.RenameClauseContext;
import org.apache.doris.nereids.DorisParser.RenameColumnClauseContext;
import org.apache.doris.nereids.DorisParser.RenamePartitionClauseContext;
import org.apache.doris.nereids.DorisParser.RenameRollupClauseContext;
import org.apache.doris.nereids.DorisParser.ReorderColumnsClauseContext;
import org.apache.doris.nereids.DorisParser.ReplaceContext;
import org.apache.doris.nereids.DorisParser.ReplacePartitionClauseContext;
import org.apache.doris.nereids.DorisParser.ReplaceTableClauseContext;
import org.apache.doris.nereids.DorisParser.ResumeMTMVContext;
import org.apache.doris.nereids.DorisParser.RollupDefContext;
import org.apache.doris.nereids.DorisParser.RollupDefsContext;
import org.apache.doris.nereids.DorisParser.RowConstructorContext;
import org.apache.doris.nereids.DorisParser.RowConstructorItemContext;
import org.apache.doris.nereids.DorisParser.SampleByPercentileContext;
import org.apache.doris.nereids.DorisParser.SampleByRowsContext;
import org.apache.doris.nereids.DorisParser.SampleContext;
import org.apache.doris.nereids.DorisParser.SelectClauseContext;
import org.apache.doris.nereids.DorisParser.SelectColumnClauseContext;
import org.apache.doris.nereids.DorisParser.SelectHintContext;
import org.apache.doris.nereids.DorisParser.SeparatorContext;
import org.apache.doris.nereids.DorisParser.SetCharsetContext;
import org.apache.doris.nereids.DorisParser.SetCollateContext;
import org.apache.doris.nereids.DorisParser.SetDefaultStorageVaultContext;
import org.apache.doris.nereids.DorisParser.SetLdapAdminPasswordContext;
import org.apache.doris.nereids.DorisParser.SetNamesContext;
import org.apache.doris.nereids.DorisParser.SetOperationContext;
import org.apache.doris.nereids.DorisParser.SetOptionsContext;
import org.apache.doris.nereids.DorisParser.SetPasswordContext;
import org.apache.doris.nereids.DorisParser.SetSystemVariableContext;
import org.apache.doris.nereids.DorisParser.SetTransactionContext;
import org.apache.doris.nereids.DorisParser.SetUserPropertiesContext;
import org.apache.doris.nereids.DorisParser.SetUserVariableContext;
import org.apache.doris.nereids.DorisParser.SetVariableWithTypeContext;
import org.apache.doris.nereids.DorisParser.ShowAllPropertiesContext;
import org.apache.doris.nereids.DorisParser.ShowAnalyzeContext;
import org.apache.doris.nereids.DorisParser.ShowAuthorsContext;
import org.apache.doris.nereids.DorisParser.ShowBackendsContext;
import org.apache.doris.nereids.DorisParser.ShowBackupContext;
import org.apache.doris.nereids.DorisParser.ShowBrokerContext;
import org.apache.doris.nereids.DorisParser.ShowCharsetContext;
import org.apache.doris.nereids.DorisParser.ShowCollationContext;
import org.apache.doris.nereids.DorisParser.ShowColumnHistogramStatsContext;
import org.apache.doris.nereids.DorisParser.ShowConfigContext;
import org.apache.doris.nereids.DorisParser.ShowConstraintContext;
import org.apache.doris.nereids.DorisParser.ShowConvertLscContext;
import org.apache.doris.nereids.DorisParser.ShowCreateCatalogContext;
import org.apache.doris.nereids.DorisParser.ShowCreateDatabaseContext;
import org.apache.doris.nereids.DorisParser.ShowCreateMTMVContext;
import org.apache.doris.nereids.DorisParser.ShowCreateMaterializedViewContext;
import org.apache.doris.nereids.DorisParser.ShowCreateProcedureContext;
import org.apache.doris.nereids.DorisParser.ShowCreateRepositoryContext;
import org.apache.doris.nereids.DorisParser.ShowCreateTableContext;
import org.apache.doris.nereids.DorisParser.ShowCreateViewContext;
import org.apache.doris.nereids.DorisParser.ShowDataSkewContext;
import org.apache.doris.nereids.DorisParser.ShowDataTypesContext;
import org.apache.doris.nereids.DorisParser.ShowDatabaseIdContext;
import org.apache.doris.nereids.DorisParser.ShowDeleteContext;
import org.apache.doris.nereids.DorisParser.ShowDiagnoseTabletContext;
import org.apache.doris.nereids.DorisParser.ShowDynamicPartitionContext;
import org.apache.doris.nereids.DorisParser.ShowEncryptKeysContext;
import org.apache.doris.nereids.DorisParser.ShowEventsContext;
import org.apache.doris.nereids.DorisParser.ShowFrontendsContext;
import org.apache.doris.nereids.DorisParser.ShowGrantsContext;
import org.apache.doris.nereids.DorisParser.ShowGrantsForUserContext;
import org.apache.doris.nereids.DorisParser.ShowLastInsertContext;
import org.apache.doris.nereids.DorisParser.ShowLoadProfileContext;
import org.apache.doris.nereids.DorisParser.ShowPartitionIdContext;
import org.apache.doris.nereids.DorisParser.ShowPluginsContext;
import org.apache.doris.nereids.DorisParser.ShowPrivilegesContext;
import org.apache.doris.nereids.DorisParser.ShowProcContext;
import org.apache.doris.nereids.DorisParser.ShowProcedureStatusContext;
import org.apache.doris.nereids.DorisParser.ShowProcessListContext;
import org.apache.doris.nereids.DorisParser.ShowQueryProfileContext;
import org.apache.doris.nereids.DorisParser.ShowQueuedAnalyzeJobsContext;
import org.apache.doris.nereids.DorisParser.ShowReplicaDistributionContext;
import org.apache.doris.nereids.DorisParser.ShowRepositoriesContext;
import org.apache.doris.nereids.DorisParser.ShowRestoreContext;
import org.apache.doris.nereids.DorisParser.ShowRolesContext;
import org.apache.doris.nereids.DorisParser.ShowSmallFilesContext;
import org.apache.doris.nereids.DorisParser.ShowSnapshotContext;
import org.apache.doris.nereids.DorisParser.ShowSqlBlockRuleContext;
import org.apache.doris.nereids.DorisParser.ShowStagesContext;
import org.apache.doris.nereids.DorisParser.ShowStatusContext;
import org.apache.doris.nereids.DorisParser.ShowStorageEnginesContext;
import org.apache.doris.nereids.DorisParser.ShowStoragePolicyContext;
import org.apache.doris.nereids.DorisParser.ShowSyncJobContext;
import org.apache.doris.nereids.DorisParser.ShowTableCreationContext;
import org.apache.doris.nereids.DorisParser.ShowTableIdContext;
import org.apache.doris.nereids.DorisParser.ShowTabletStorageFormatContext;
import org.apache.doris.nereids.DorisParser.ShowTabletsBelongContext;
import org.apache.doris.nereids.DorisParser.ShowTrashContext;
import org.apache.doris.nereids.DorisParser.ShowTriggersContext;
import org.apache.doris.nereids.DorisParser.ShowUserPropertiesContext;
import org.apache.doris.nereids.DorisParser.ShowVariablesContext;
import org.apache.doris.nereids.DorisParser.ShowViewContext;
import org.apache.doris.nereids.DorisParser.ShowWarningErrorCountContext;
import org.apache.doris.nereids.DorisParser.ShowWarningErrorsContext;
import org.apache.doris.nereids.DorisParser.ShowWhitelistContext;
import org.apache.doris.nereids.DorisParser.SimpleColumnDefContext;
import org.apache.doris.nereids.DorisParser.SimpleColumnDefsContext;
import org.apache.doris.nereids.DorisParser.SingleStatementContext;
import org.apache.doris.nereids.DorisParser.SortClauseContext;
import org.apache.doris.nereids.DorisParser.SortItemContext;
import org.apache.doris.nereids.DorisParser.SpecifiedPartitionContext;
import org.apache.doris.nereids.DorisParser.StarContext;
import org.apache.doris.nereids.DorisParser.StatementDefaultContext;
import org.apache.doris.nereids.DorisParser.StatementScopeContext;
import org.apache.doris.nereids.DorisParser.StepPartitionDefContext;
import org.apache.doris.nereids.DorisParser.StringLiteralContext;
import org.apache.doris.nereids.DorisParser.StructLiteralContext;
import org.apache.doris.nereids.DorisParser.SubqueryContext;
import org.apache.doris.nereids.DorisParser.SubqueryExpressionContext;
import org.apache.doris.nereids.DorisParser.SupportedUnsetStatementContext;
import org.apache.doris.nereids.DorisParser.SwitchCatalogContext;
import org.apache.doris.nereids.DorisParser.SyncContext;
import org.apache.doris.nereids.DorisParser.SystemVariableContext;
import org.apache.doris.nereids.DorisParser.TableAliasContext;
import org.apache.doris.nereids.DorisParser.TableNameContext;
import org.apache.doris.nereids.DorisParser.TableSnapshotContext;
import org.apache.doris.nereids.DorisParser.TableValuedFunctionContext;
import org.apache.doris.nereids.DorisParser.TabletListContext;
import org.apache.doris.nereids.DorisParser.TypeConstructorContext;
import org.apache.doris.nereids.DorisParser.UnitIdentifierContext;
import org.apache.doris.nereids.DorisParser.UnsupportedContext;
import org.apache.doris.nereids.DorisParser.UpdateAssignmentContext;
import org.apache.doris.nereids.DorisParser.UpdateAssignmentSeqContext;
import org.apache.doris.nereids.DorisParser.UpdateContext;
import org.apache.doris.nereids.DorisParser.UseDatabaseContext;
import org.apache.doris.nereids.DorisParser.UserIdentifyContext;
import org.apache.doris.nereids.DorisParser.UserVariableContext;
import org.apache.doris.nereids.DorisParser.WhereClauseContext;
import org.apache.doris.nereids.DorisParser.WindowFrameContext;
import org.apache.doris.nereids.DorisParser.WindowSpecContext;
import org.apache.doris.nereids.DorisParser.WithRemoteStorageSystemContext;
import org.apache.doris.nereids.DorisParserBaseVisitor;
import org.apache.doris.nereids.StatementContext;
import org.apache.doris.nereids.analyzer.UnboundAlias;
import org.apache.doris.nereids.analyzer.UnboundFunction;
import org.apache.doris.nereids.analyzer.UnboundInlineTable;
import org.apache.doris.nereids.analyzer.UnboundRelation;
import org.apache.doris.nereids.analyzer.UnboundResultSink;
import org.apache.doris.nereids.analyzer.UnboundSlot;
import org.apache.doris.nereids.analyzer.UnboundStar;
import org.apache.doris.nereids.analyzer.UnboundTVFRelation;
import org.apache.doris.nereids.analyzer.UnboundTableSinkCreator;
import org.apache.doris.nereids.analyzer.UnboundVariable;
import org.apache.doris.nereids.analyzer.UnboundVariable.VariableType;
import org.apache.doris.nereids.exceptions.AnalysisException;
import org.apache.doris.nereids.exceptions.NotSupportedException;
import org.apache.doris.nereids.exceptions.ParseException;
import org.apache.doris.nereids.hint.DistributeHint;
import org.apache.doris.nereids.properties.OrderKey;
import org.apache.doris.nereids.properties.SelectHint;
import org.apache.doris.nereids.properties.SelectHintLeading;
import org.apache.doris.nereids.properties.SelectHintOrdered;
import org.apache.doris.nereids.properties.SelectHintSetVar;
import org.apache.doris.nereids.properties.SelectHintUseCboRule;
import org.apache.doris.nereids.properties.SelectHintUseMv;
import org.apache.doris.nereids.trees.TableSample;
import org.apache.doris.nereids.trees.expressions.Add;
import org.apache.doris.nereids.trees.expressions.Alias;
import org.apache.doris.nereids.trees.expressions.And;
import org.apache.doris.nereids.trees.expressions.BitAnd;
import org.apache.doris.nereids.trees.expressions.BitNot;
import org.apache.doris.nereids.trees.expressions.BitOr;
import org.apache.doris.nereids.trees.expressions.BitXor;
import org.apache.doris.nereids.trees.expressions.CaseWhen;
import org.apache.doris.nereids.trees.expressions.Cast;
import org.apache.doris.nereids.trees.expressions.DefaultValueSlot;
import org.apache.doris.nereids.trees.expressions.Divide;
import org.apache.doris.nereids.trees.expressions.EqualTo;
import org.apache.doris.nereids.trees.expressions.Exists;
import org.apache.doris.nereids.trees.expressions.Expression;
import org.apache.doris.nereids.trees.expressions.GreaterThan;
import org.apache.doris.nereids.trees.expressions.GreaterThanEqual;
import org.apache.doris.nereids.trees.expressions.InPredicate;
import org.apache.doris.nereids.trees.expressions.InSubquery;
import org.apache.doris.nereids.trees.expressions.IntegralDivide;
import org.apache.doris.nereids.trees.expressions.IsNull;
import org.apache.doris.nereids.trees.expressions.LessThan;
import org.apache.doris.nereids.trees.expressions.LessThanEqual;
import org.apache.doris.nereids.trees.expressions.Like;
import org.apache.doris.nereids.trees.expressions.ListQuery;
import org.apache.doris.nereids.trees.expressions.MatchAll;
import org.apache.doris.nereids.trees.expressions.MatchAny;
import org.apache.doris.nereids.trees.expressions.MatchPhrase;
import org.apache.doris.nereids.trees.expressions.MatchPhraseEdge;
import org.apache.doris.nereids.trees.expressions.MatchPhrasePrefix;
import org.apache.doris.nereids.trees.expressions.MatchRegexp;
import org.apache.doris.nereids.trees.expressions.Mod;
import org.apache.doris.nereids.trees.expressions.Multiply;
import org.apache.doris.nereids.trees.expressions.NamedExpression;
import org.apache.doris.nereids.trees.expressions.Not;
import org.apache.doris.nereids.trees.expressions.NullSafeEqual;
import org.apache.doris.nereids.trees.expressions.Or;
import org.apache.doris.nereids.trees.expressions.OrderExpression;
import org.apache.doris.nereids.trees.expressions.Placeholder;
import org.apache.doris.nereids.trees.expressions.Properties;
import org.apache.doris.nereids.trees.expressions.Regexp;
import org.apache.doris.nereids.trees.expressions.ScalarSubquery;
import org.apache.doris.nereids.trees.expressions.Slot;
import org.apache.doris.nereids.trees.expressions.StatementScopeIdGenerator;
import org.apache.doris.nereids.trees.expressions.Subtract;
import org.apache.doris.nereids.trees.expressions.TimestampArithmetic;
import org.apache.doris.nereids.trees.expressions.WhenClause;
import org.apache.doris.nereids.trees.expressions.WindowExpression;
import org.apache.doris.nereids.trees.expressions.WindowFrame;
import org.apache.doris.nereids.trees.expressions.functions.Function;
import org.apache.doris.nereids.trees.expressions.functions.agg.Count;
import org.apache.doris.nereids.trees.expressions.functions.scalar.Array;
import org.apache.doris.nereids.trees.expressions.functions.scalar.ArraySlice;
import org.apache.doris.nereids.trees.expressions.functions.scalar.Char;
import org.apache.doris.nereids.trees.expressions.functions.scalar.ConvertTo;
import org.apache.doris.nereids.trees.expressions.functions.scalar.CurrentDate;
import org.apache.doris.nereids.trees.expressions.functions.scalar.CurrentTime;
import org.apache.doris.nereids.trees.expressions.functions.scalar.CurrentUser;
import org.apache.doris.nereids.trees.expressions.functions.scalar.ElementAt;
import org.apache.doris.nereids.trees.expressions.functions.scalar.EncryptKeyRef;
import org.apache.doris.nereids.trees.expressions.functions.scalar.Lambda;
import org.apache.doris.nereids.trees.expressions.functions.scalar.Now;
import org.apache.doris.nereids.trees.expressions.functions.scalar.SessionUser;
import org.apache.doris.nereids.trees.expressions.functions.scalar.Xor;
import org.apache.doris.nereids.trees.expressions.literal.ArrayLiteral;
import org.apache.doris.nereids.trees.expressions.literal.BigIntLiteral;
import org.apache.doris.nereids.trees.expressions.literal.BooleanLiteral;
import org.apache.doris.nereids.trees.expressions.literal.DateLiteral;
import org.apache.doris.nereids.trees.expressions.literal.DateTimeLiteral;
import org.apache.doris.nereids.trees.expressions.literal.DateTimeV2Literal;
import org.apache.doris.nereids.trees.expressions.literal.DateV2Literal;
import org.apache.doris.nereids.trees.expressions.literal.DecimalLiteral;
import org.apache.doris.nereids.trees.expressions.literal.DecimalV3Literal;
import org.apache.doris.nereids.trees.expressions.literal.DoubleLiteral;
import org.apache.doris.nereids.trees.expressions.literal.IntegerLiteral;
import org.apache.doris.nereids.trees.expressions.literal.Interval;
import org.apache.doris.nereids.trees.expressions.literal.LargeIntLiteral;
import org.apache.doris.nereids.trees.expressions.literal.Literal;
import org.apache.doris.nereids.trees.expressions.literal.MapLiteral;
import org.apache.doris.nereids.trees.expressions.literal.NullLiteral;
import org.apache.doris.nereids.trees.expressions.literal.SmallIntLiteral;
import org.apache.doris.nereids.trees.expressions.literal.StringLikeLiteral;
import org.apache.doris.nereids.trees.expressions.literal.StringLiteral;
import org.apache.doris.nereids.trees.expressions.literal.StructLiteral;
import org.apache.doris.nereids.trees.expressions.literal.TinyIntLiteral;
import org.apache.doris.nereids.trees.expressions.literal.VarcharLiteral;
import org.apache.doris.nereids.trees.plans.DistributeType;
import org.apache.doris.nereids.trees.plans.JoinType;
import org.apache.doris.nereids.trees.plans.LimitPhase;
import org.apache.doris.nereids.trees.plans.Plan;
import org.apache.doris.nereids.trees.plans.PlanType;
import org.apache.doris.nereids.trees.plans.algebra.Aggregate;
import org.apache.doris.nereids.trees.plans.algebra.InlineTable;
import org.apache.doris.nereids.trees.plans.algebra.OneRowRelation;
import org.apache.doris.nereids.trees.plans.algebra.SetOperation.Qualifier;
import org.apache.doris.nereids.trees.plans.commands.AddConstraintCommand;
import org.apache.doris.nereids.trees.plans.commands.AdminCancelRebalanceDiskCommand;
import org.apache.doris.nereids.trees.plans.commands.AdminCheckTabletsCommand;
import org.apache.doris.nereids.trees.plans.commands.AdminCleanTrashCommand;
import org.apache.doris.nereids.trees.plans.commands.AdminCompactTableCommand;
import org.apache.doris.nereids.trees.plans.commands.AdminRebalanceDiskCommand;
import org.apache.doris.nereids.trees.plans.commands.AdminSetTableStatusCommand;
import org.apache.doris.nereids.trees.plans.commands.AdminShowReplicaStatusCommand;
import org.apache.doris.nereids.trees.plans.commands.AlterCatalogCommentCommand;
import org.apache.doris.nereids.trees.plans.commands.AlterCatalogPropertiesCommand;
import org.apache.doris.nereids.trees.plans.commands.AlterCatalogRenameCommand;
import org.apache.doris.nereids.trees.plans.commands.AlterColumnStatsCommand;
import org.apache.doris.nereids.trees.plans.commands.AlterMTMVCommand;
import org.apache.doris.nereids.trees.plans.commands.AlterRoleCommand;
import org.apache.doris.nereids.trees.plans.commands.AlterSqlBlockRuleCommand;
import org.apache.doris.nereids.trees.plans.commands.AlterStorageVaultCommand;
import org.apache.doris.nereids.trees.plans.commands.AlterSystemCommand;
import org.apache.doris.nereids.trees.plans.commands.AlterSystemRenameComputeGroupCommand;
import org.apache.doris.nereids.trees.plans.commands.AlterTableCommand;
import org.apache.doris.nereids.trees.plans.commands.AlterTableStatsCommand;
import org.apache.doris.nereids.trees.plans.commands.AlterViewCommand;
import org.apache.doris.nereids.trees.plans.commands.AlterWorkloadGroupCommand;
import org.apache.doris.nereids.trees.plans.commands.AlterWorkloadPolicyCommand;
import org.apache.doris.nereids.trees.plans.commands.AnalyzeDatabaseCommand;
import org.apache.doris.nereids.trees.plans.commands.AnalyzeTableCommand;
import org.apache.doris.nereids.trees.plans.commands.CallCommand;
import org.apache.doris.nereids.trees.plans.commands.CancelExportCommand;
import org.apache.doris.nereids.trees.plans.commands.CancelJobTaskCommand;
import org.apache.doris.nereids.trees.plans.commands.CancelLoadCommand;
import org.apache.doris.nereids.trees.plans.commands.CancelMTMVTaskCommand;
import org.apache.doris.nereids.trees.plans.commands.CancelWarmUpJobCommand;
import org.apache.doris.nereids.trees.plans.commands.CleanAllProfileCommand;
import org.apache.doris.nereids.trees.plans.commands.Command;
import org.apache.doris.nereids.trees.plans.commands.Constraint;
import org.apache.doris.nereids.trees.plans.commands.CreateCatalogCommand;
import org.apache.doris.nereids.trees.plans.commands.CreateEncryptkeyCommand;
import org.apache.doris.nereids.trees.plans.commands.CreateFileCommand;
import org.apache.doris.nereids.trees.plans.commands.CreateFunctionCommand;
import org.apache.doris.nereids.trees.plans.commands.CreateJobCommand;
import org.apache.doris.nereids.trees.plans.commands.CreateMTMVCommand;
import org.apache.doris.nereids.trees.plans.commands.CreateMaterializedViewCommand;
import org.apache.doris.nereids.trees.plans.commands.CreatePolicyCommand;
import org.apache.doris.nereids.trees.plans.commands.CreateProcedureCommand;
import org.apache.doris.nereids.trees.plans.commands.CreateRoleCommand;
import org.apache.doris.nereids.trees.plans.commands.CreateSqlBlockRuleCommand;
import org.apache.doris.nereids.trees.plans.commands.CreateTableCommand;
import org.apache.doris.nereids.trees.plans.commands.CreateTableLikeCommand;
import org.apache.doris.nereids.trees.plans.commands.CreateViewCommand;
import org.apache.doris.nereids.trees.plans.commands.CreateWorkloadGroupCommand;
import org.apache.doris.nereids.trees.plans.commands.DeleteFromCommand;
import org.apache.doris.nereids.trees.plans.commands.DeleteFromUsingCommand;
import org.apache.doris.nereids.trees.plans.commands.DescribeCommand;
import org.apache.doris.nereids.trees.plans.commands.DropAnalyzeJobCommand;
import org.apache.doris.nereids.trees.plans.commands.DropCachedStatsCommand;
import org.apache.doris.nereids.trees.plans.commands.DropCatalogCommand;
import org.apache.doris.nereids.trees.plans.commands.DropCatalogRecycleBinCommand;
import org.apache.doris.nereids.trees.plans.commands.DropCatalogRecycleBinCommand.IdType;
import org.apache.doris.nereids.trees.plans.commands.DropConstraintCommand;
import org.apache.doris.nereids.trees.plans.commands.DropDatabaseCommand;
import org.apache.doris.nereids.trees.plans.commands.DropEncryptkeyCommand;
import org.apache.doris.nereids.trees.plans.commands.DropExpiredStatsCommand;
import org.apache.doris.nereids.trees.plans.commands.DropFileCommand;
import org.apache.doris.nereids.trees.plans.commands.DropFunctionCommand;
import org.apache.doris.nereids.trees.plans.commands.DropJobCommand;
import org.apache.doris.nereids.trees.plans.commands.DropMTMVCommand;
import org.apache.doris.nereids.trees.plans.commands.DropProcedureCommand;
import org.apache.doris.nereids.trees.plans.commands.DropRepositoryCommand;
import org.apache.doris.nereids.trees.plans.commands.DropResourceCommand;
import org.apache.doris.nereids.trees.plans.commands.DropRoleCommand;
import org.apache.doris.nereids.trees.plans.commands.DropRowPolicyCommand;
import org.apache.doris.nereids.trees.plans.commands.DropSqlBlockRuleCommand;
import org.apache.doris.nereids.trees.plans.commands.DropStatsCommand;
import org.apache.doris.nereids.trees.plans.commands.DropStoragePolicyCommand;
import org.apache.doris.nereids.trees.plans.commands.DropTableCommand;
import org.apache.doris.nereids.trees.plans.commands.DropUserCommand;
import org.apache.doris.nereids.trees.plans.commands.DropWorkloadGroupCommand;
import org.apache.doris.nereids.trees.plans.commands.DropWorkloadPolicyCommand;
import org.apache.doris.nereids.trees.plans.commands.ExplainCommand;
import org.apache.doris.nereids.trees.plans.commands.ExplainCommand.ExplainLevel;
import org.apache.doris.nereids.trees.plans.commands.ExportCommand;
import org.apache.doris.nereids.trees.plans.commands.HelpCommand;
import org.apache.doris.nereids.trees.plans.commands.KillAnalyzeJobCommand;
import org.apache.doris.nereids.trees.plans.commands.LoadCommand;
import org.apache.doris.nereids.trees.plans.commands.PauseJobCommand;
import org.apache.doris.nereids.trees.plans.commands.PauseMTMVCommand;
import org.apache.doris.nereids.trees.plans.commands.RecoverDatabaseCommand;
import org.apache.doris.nereids.trees.plans.commands.RecoverPartitionCommand;
import org.apache.doris.nereids.trees.plans.commands.RecoverTableCommand;
import org.apache.doris.nereids.trees.plans.commands.RefreshMTMVCommand;
import org.apache.doris.nereids.trees.plans.commands.ReplayCommand;
import org.apache.doris.nereids.trees.plans.commands.ResumeJobCommand;
import org.apache.doris.nereids.trees.plans.commands.ResumeMTMVCommand;
import org.apache.doris.nereids.trees.plans.commands.SetDefaultStorageVaultCommand;
import org.apache.doris.nereids.trees.plans.commands.SetOptionsCommand;
import org.apache.doris.nereids.trees.plans.commands.SetTransactionCommand;
import org.apache.doris.nereids.trees.plans.commands.SetUserPropertiesCommand;
import org.apache.doris.nereids.trees.plans.commands.ShowAnalyzeCommand;
import org.apache.doris.nereids.trees.plans.commands.ShowAuthorsCommand;
import org.apache.doris.nereids.trees.plans.commands.ShowBackendsCommand;
import org.apache.doris.nereids.trees.plans.commands.ShowBackupCommand;
import org.apache.doris.nereids.trees.plans.commands.ShowBrokerCommand;
import org.apache.doris.nereids.trees.plans.commands.ShowCatalogCommand;
import org.apache.doris.nereids.trees.plans.commands.ShowCharsetCommand;
import org.apache.doris.nereids.trees.plans.commands.ShowCollationCommand;
import org.apache.doris.nereids.trees.plans.commands.ShowColumnHistogramStatsCommand;
import org.apache.doris.nereids.trees.plans.commands.ShowConfigCommand;
import org.apache.doris.nereids.trees.plans.commands.ShowConstraintsCommand;
import org.apache.doris.nereids.trees.plans.commands.ShowConvertLSCCommand;
import org.apache.doris.nereids.trees.plans.commands.ShowCreateCatalogCommand;
import org.apache.doris.nereids.trees.plans.commands.ShowCreateDatabaseCommand;
import org.apache.doris.nereids.trees.plans.commands.ShowCreateMTMVCommand;
import org.apache.doris.nereids.trees.plans.commands.ShowCreateMaterializedViewCommand;
import org.apache.doris.nereids.trees.plans.commands.ShowCreateProcedureCommand;
import org.apache.doris.nereids.trees.plans.commands.ShowCreateRepositoryCommand;
import org.apache.doris.nereids.trees.plans.commands.ShowCreateTableCommand;
import org.apache.doris.nereids.trees.plans.commands.ShowCreateViewCommand;
import org.apache.doris.nereids.trees.plans.commands.ShowDataCommand;
import org.apache.doris.nereids.trees.plans.commands.ShowDataSkewCommand;
import org.apache.doris.nereids.trees.plans.commands.ShowDataTypesCommand;
import org.apache.doris.nereids.trees.plans.commands.ShowDatabaseIdCommand;
import org.apache.doris.nereids.trees.plans.commands.ShowDatabasesCommand;
import org.apache.doris.nereids.trees.plans.commands.ShowDeleteCommand;
import org.apache.doris.nereids.trees.plans.commands.ShowDiagnoseTabletCommand;
import org.apache.doris.nereids.trees.plans.commands.ShowDynamicPartitionCommand;
import org.apache.doris.nereids.trees.plans.commands.ShowEncryptKeysCommand;
import org.apache.doris.nereids.trees.plans.commands.ShowEventsCommand;
import org.apache.doris.nereids.trees.plans.commands.ShowFrontendsCommand;
import org.apache.doris.nereids.trees.plans.commands.ShowGrantsCommand;
import org.apache.doris.nereids.trees.plans.commands.ShowIndexStatsCommand;
import org.apache.doris.nereids.trees.plans.commands.ShowLastInsertCommand;
import org.apache.doris.nereids.trees.plans.commands.ShowLoadProfileCommand;
import org.apache.doris.nereids.trees.plans.commands.ShowPartitionIdCommand;
import org.apache.doris.nereids.trees.plans.commands.ShowPluginsCommand;
import org.apache.doris.nereids.trees.plans.commands.ShowPrivilegesCommand;
import org.apache.doris.nereids.trees.plans.commands.ShowProcCommand;
import org.apache.doris.nereids.trees.plans.commands.ShowProcedureStatusCommand;
import org.apache.doris.nereids.trees.plans.commands.ShowProcessListCommand;
import org.apache.doris.nereids.trees.plans.commands.ShowQueryProfileCommand;
import org.apache.doris.nereids.trees.plans.commands.ShowQueuedAnalyzeJobsCommand;
import org.apache.doris.nereids.trees.plans.commands.ShowReplicaDistributionCommand;
import org.apache.doris.nereids.trees.plans.commands.ShowRepositoriesCommand;
import org.apache.doris.nereids.trees.plans.commands.ShowRestoreCommand;
import org.apache.doris.nereids.trees.plans.commands.ShowRolesCommand;
import org.apache.doris.nereids.trees.plans.commands.ShowSmallFilesCommand;
import org.apache.doris.nereids.trees.plans.commands.ShowSnapshotCommand;
import org.apache.doris.nereids.trees.plans.commands.ShowSqlBlockRuleCommand;
import org.apache.doris.nereids.trees.plans.commands.ShowStagesCommand;
import org.apache.doris.nereids.trees.plans.commands.ShowStatusCommand;
import org.apache.doris.nereids.trees.plans.commands.ShowStorageEnginesCommand;
import org.apache.doris.nereids.trees.plans.commands.ShowStoragePolicyCommand;
import org.apache.doris.nereids.trees.plans.commands.ShowSyncJobCommand;
import org.apache.doris.nereids.trees.plans.commands.ShowTableCommand;
import org.apache.doris.nereids.trees.plans.commands.ShowTableCreationCommand;
import org.apache.doris.nereids.trees.plans.commands.ShowTableIdCommand;
import org.apache.doris.nereids.trees.plans.commands.ShowTableStatsCommand;
import org.apache.doris.nereids.trees.plans.commands.ShowTableStatusCommand;
import org.apache.doris.nereids.trees.plans.commands.ShowTabletIdCommand;
import org.apache.doris.nereids.trees.plans.commands.ShowTabletStorageFormatCommand;
import org.apache.doris.nereids.trees.plans.commands.ShowTabletsBelongCommand;
import org.apache.doris.nereids.trees.plans.commands.ShowTabletsFromTableCommand;
import org.apache.doris.nereids.trees.plans.commands.ShowTrashCommand;
import org.apache.doris.nereids.trees.plans.commands.ShowTriggersCommand;
import org.apache.doris.nereids.trees.plans.commands.ShowUserPropertyCommand;
import org.apache.doris.nereids.trees.plans.commands.ShowVariablesCommand;
import org.apache.doris.nereids.trees.plans.commands.ShowViewCommand;
import org.apache.doris.nereids.trees.plans.commands.ShowWarningErrorCountCommand;
import org.apache.doris.nereids.trees.plans.commands.ShowWarningErrorsCommand;
import org.apache.doris.nereids.trees.plans.commands.ShowWhiteListCommand;
import org.apache.doris.nereids.trees.plans.commands.SyncCommand;
import org.apache.doris.nereids.trees.plans.commands.UnsetDefaultStorageVaultCommand;
import org.apache.doris.nereids.trees.plans.commands.UnsetVariableCommand;
import org.apache.doris.nereids.trees.plans.commands.UnsupportedCommand;
import org.apache.doris.nereids.trees.plans.commands.UpdateCommand;
import org.apache.doris.nereids.trees.plans.commands.alter.AlterDatabaseRenameCommand;
import org.apache.doris.nereids.trees.plans.commands.alter.AlterDatabaseSetQuotaCommand;
import org.apache.doris.nereids.trees.plans.commands.alter.AlterRepositoryCommand;
import org.apache.doris.nereids.trees.plans.commands.clean.CleanLabelCommand;
import org.apache.doris.nereids.trees.plans.commands.info.AddBackendOp;
import org.apache.doris.nereids.trees.plans.commands.info.AddBrokerOp;
import org.apache.doris.nereids.trees.plans.commands.info.AddColumnOp;
import org.apache.doris.nereids.trees.plans.commands.info.AddColumnsOp;
import org.apache.doris.nereids.trees.plans.commands.info.AddFollowerOp;
import org.apache.doris.nereids.trees.plans.commands.info.AddObserverOp;
import org.apache.doris.nereids.trees.plans.commands.info.AddPartitionOp;
import org.apache.doris.nereids.trees.plans.commands.info.AddRollupOp;
import org.apache.doris.nereids.trees.plans.commands.info.AlterLoadErrorUrlOp;
import org.apache.doris.nereids.trees.plans.commands.info.AlterMTMVInfo;
import org.apache.doris.nereids.trees.plans.commands.info.AlterMTMVPropertyInfo;
import org.apache.doris.nereids.trees.plans.commands.info.AlterMTMVRefreshInfo;
import org.apache.doris.nereids.trees.plans.commands.info.AlterMTMVRenameInfo;
import org.apache.doris.nereids.trees.plans.commands.info.AlterMTMVReplaceInfo;
import org.apache.doris.nereids.trees.plans.commands.info.AlterMultiPartitionOp;
import org.apache.doris.nereids.trees.plans.commands.info.AlterSystemOp;
import org.apache.doris.nereids.trees.plans.commands.info.AlterTableOp;
import org.apache.doris.nereids.trees.plans.commands.info.AlterViewInfo;
import org.apache.doris.nereids.trees.plans.commands.info.BuildIndexOp;
import org.apache.doris.nereids.trees.plans.commands.info.BulkLoadDataDesc;
import org.apache.doris.nereids.trees.plans.commands.info.BulkStorageDesc;
import org.apache.doris.nereids.trees.plans.commands.info.CancelMTMVTaskInfo;
import org.apache.doris.nereids.trees.plans.commands.info.ColumnDefinition;
import org.apache.doris.nereids.trees.plans.commands.info.CreateIndexOp;
import org.apache.doris.nereids.trees.plans.commands.info.CreateJobInfo;
import org.apache.doris.nereids.trees.plans.commands.info.CreateMTMVInfo;
import org.apache.doris.nereids.trees.plans.commands.info.CreateRoutineLoadInfo;
import org.apache.doris.nereids.trees.plans.commands.info.CreateTableInfo;
import org.apache.doris.nereids.trees.plans.commands.info.CreateTableLikeInfo;
import org.apache.doris.nereids.trees.plans.commands.info.CreateViewInfo;
import org.apache.doris.nereids.trees.plans.commands.info.DMLCommandType;
import org.apache.doris.nereids.trees.plans.commands.info.DecommissionBackendOp;
import org.apache.doris.nereids.trees.plans.commands.info.DefaultValue;
import org.apache.doris.nereids.trees.plans.commands.info.DistributionDescriptor;
import org.apache.doris.nereids.trees.plans.commands.info.DropAllBrokerOp;
import org.apache.doris.nereids.trees.plans.commands.info.DropBackendOp;
import org.apache.doris.nereids.trees.plans.commands.info.DropBrokerOp;
import org.apache.doris.nereids.trees.plans.commands.info.DropColumnOp;
import org.apache.doris.nereids.trees.plans.commands.info.DropDatabaseInfo;
import org.apache.doris.nereids.trees.plans.commands.info.DropFollowerOp;
import org.apache.doris.nereids.trees.plans.commands.info.DropIndexOp;
import org.apache.doris.nereids.trees.plans.commands.info.DropMTMVInfo;
import org.apache.doris.nereids.trees.plans.commands.info.DropObserverOp;
import org.apache.doris.nereids.trees.plans.commands.info.DropPartitionFromIndexOp;
import org.apache.doris.nereids.trees.plans.commands.info.DropPartitionOp;
import org.apache.doris.nereids.trees.plans.commands.info.DropRollupOp;
import org.apache.doris.nereids.trees.plans.commands.info.EnableFeatureOp;
import org.apache.doris.nereids.trees.plans.commands.info.FixedRangePartition;
import org.apache.doris.nereids.trees.plans.commands.info.FuncNameInfo;
import org.apache.doris.nereids.trees.plans.commands.info.FunctionArgTypesInfo;
import org.apache.doris.nereids.trees.plans.commands.info.GeneratedColumnDesc;
import org.apache.doris.nereids.trees.plans.commands.info.InPartition;
import org.apache.doris.nereids.trees.plans.commands.info.IndexDefinition;
import org.apache.doris.nereids.trees.plans.commands.info.LabelNameInfo;
import org.apache.doris.nereids.trees.plans.commands.info.LessThanPartition;
import org.apache.doris.nereids.trees.plans.commands.info.MTMVPartitionDefinition;
import org.apache.doris.nereids.trees.plans.commands.info.ModifyBackendOp;
import org.apache.doris.nereids.trees.plans.commands.info.ModifyColumnCommentOp;
import org.apache.doris.nereids.trees.plans.commands.info.ModifyColumnOp;
import org.apache.doris.nereids.trees.plans.commands.info.ModifyDistributionOp;
import org.apache.doris.nereids.trees.plans.commands.info.ModifyEngineOp;
import org.apache.doris.nereids.trees.plans.commands.info.ModifyFrontendOrBackendHostNameOp;
import org.apache.doris.nereids.trees.plans.commands.info.ModifyFrontendOrBackendHostNameOp.ModifyOpType;
import org.apache.doris.nereids.trees.plans.commands.info.ModifyPartitionOp;
import org.apache.doris.nereids.trees.plans.commands.info.ModifyTableCommentOp;
import org.apache.doris.nereids.trees.plans.commands.info.ModifyTablePropertiesOp;
import org.apache.doris.nereids.trees.plans.commands.info.PartitionDefinition;
import org.apache.doris.nereids.trees.plans.commands.info.PartitionDefinition.MaxValue;
import org.apache.doris.nereids.trees.plans.commands.info.PartitionNamesInfo;
import org.apache.doris.nereids.trees.plans.commands.info.PartitionTableInfo;
import org.apache.doris.nereids.trees.plans.commands.info.PauseMTMVInfo;
import org.apache.doris.nereids.trees.plans.commands.info.RefreshMTMVInfo;
import org.apache.doris.nereids.trees.plans.commands.info.RenameColumnOp;
import org.apache.doris.nereids.trees.plans.commands.info.RenamePartitionOp;
import org.apache.doris.nereids.trees.plans.commands.info.RenameRollupOp;
import org.apache.doris.nereids.trees.plans.commands.info.RenameTableOp;
import org.apache.doris.nereids.trees.plans.commands.info.ReorderColumnsOp;
import org.apache.doris.nereids.trees.plans.commands.info.ReplacePartitionOp;
import org.apache.doris.nereids.trees.plans.commands.info.ReplaceTableOp;
import org.apache.doris.nereids.trees.plans.commands.info.ResumeMTMVInfo;
import org.apache.doris.nereids.trees.plans.commands.info.RollupDefinition;
import org.apache.doris.nereids.trees.plans.commands.info.SetCharsetAndCollateVarOp;
import org.apache.doris.nereids.trees.plans.commands.info.SetLdapPassVarOp;
import org.apache.doris.nereids.trees.plans.commands.info.SetNamesVarOp;
import org.apache.doris.nereids.trees.plans.commands.info.SetPassVarOp;
import org.apache.doris.nereids.trees.plans.commands.info.SetSessionVarOp;
import org.apache.doris.nereids.trees.plans.commands.info.SetUserDefinedVarOp;
import org.apache.doris.nereids.trees.plans.commands.info.SetUserPropertyVarOp;
import org.apache.doris.nereids.trees.plans.commands.info.SetVarOp;
import org.apache.doris.nereids.trees.plans.commands.info.ShowCreateMTMVInfo;
import org.apache.doris.nereids.trees.plans.commands.info.SimpleColumnDefinition;
import org.apache.doris.nereids.trees.plans.commands.info.StepPartition;
import org.apache.doris.nereids.trees.plans.commands.info.TableNameInfo;
import org.apache.doris.nereids.trees.plans.commands.info.TableRefInfo;
import org.apache.doris.nereids.trees.plans.commands.insert.BatchInsertIntoTableCommand;
import org.apache.doris.nereids.trees.plans.commands.insert.InsertIntoTableCommand;
import org.apache.doris.nereids.trees.plans.commands.insert.InsertOverwriteTableCommand;
import org.apache.doris.nereids.trees.plans.commands.load.CreateRoutineLoadCommand;
import org.apache.doris.nereids.trees.plans.commands.load.LoadColumnClause;
import org.apache.doris.nereids.trees.plans.commands.load.LoadColumnDesc;
import org.apache.doris.nereids.trees.plans.commands.load.LoadDeleteOnClause;
import org.apache.doris.nereids.trees.plans.commands.load.LoadPartitionNames;
import org.apache.doris.nereids.trees.plans.commands.load.LoadProperty;
import org.apache.doris.nereids.trees.plans.commands.load.LoadSeparator;
import org.apache.doris.nereids.trees.plans.commands.load.LoadSequenceClause;
import org.apache.doris.nereids.trees.plans.commands.load.LoadWhereClause;
import org.apache.doris.nereids.trees.plans.commands.refresh.RefreshCatalogCommand;
import org.apache.doris.nereids.trees.plans.commands.refresh.RefreshDatabaseCommand;
import org.apache.doris.nereids.trees.plans.commands.refresh.RefreshTableCommand;
import org.apache.doris.nereids.trees.plans.commands.use.SwitchCommand;
import org.apache.doris.nereids.trees.plans.commands.use.UseCommand;
import org.apache.doris.nereids.trees.plans.logical.LogicalAggregate;
import org.apache.doris.nereids.trees.plans.logical.LogicalCTE;
import org.apache.doris.nereids.trees.plans.logical.LogicalExcept;
import org.apache.doris.nereids.trees.plans.logical.LogicalFileSink;
import org.apache.doris.nereids.trees.plans.logical.LogicalFilter;
import org.apache.doris.nereids.trees.plans.logical.LogicalGenerate;
import org.apache.doris.nereids.trees.plans.logical.LogicalHaving;
import org.apache.doris.nereids.trees.plans.logical.LogicalIntersect;
import org.apache.doris.nereids.trees.plans.logical.LogicalJoin;
import org.apache.doris.nereids.trees.plans.logical.LogicalLimit;
import org.apache.doris.nereids.trees.plans.logical.LogicalOneRowRelation;
import org.apache.doris.nereids.trees.plans.logical.LogicalPlan;
import org.apache.doris.nereids.trees.plans.logical.LogicalProject;
import org.apache.doris.nereids.trees.plans.logical.LogicalQualify;
import org.apache.doris.nereids.trees.plans.logical.LogicalRepeat;
import org.apache.doris.nereids.trees.plans.logical.LogicalSelectHint;
import org.apache.doris.nereids.trees.plans.logical.LogicalSink;
import org.apache.doris.nereids.trees.plans.logical.LogicalSort;
import org.apache.doris.nereids.trees.plans.logical.LogicalSubQueryAlias;
import org.apache.doris.nereids.trees.plans.logical.LogicalUnion;
import org.apache.doris.nereids.trees.plans.logical.LogicalUsingJoin;
import org.apache.doris.nereids.types.AggStateType;
import org.apache.doris.nereids.types.ArrayType;
import org.apache.doris.nereids.types.BigIntType;
import org.apache.doris.nereids.types.BooleanType;
import org.apache.doris.nereids.types.DataType;
import org.apache.doris.nereids.types.LargeIntType;
import org.apache.doris.nereids.types.MapType;
import org.apache.doris.nereids.types.StructField;
import org.apache.doris.nereids.types.StructType;
import org.apache.doris.nereids.types.VarcharType;
import org.apache.doris.nereids.types.coercion.CharacterType;
import org.apache.doris.nereids.util.ExpressionUtils;
import org.apache.doris.nereids.util.RelationUtil;
import org.apache.doris.nereids.util.Utils;
import org.apache.doris.policy.FilterType;
import org.apache.doris.policy.PolicyTypeEnum;
import org.apache.doris.qe.ConnectContext;
import org.apache.doris.qe.SqlModeHelper;
import org.apache.doris.statistics.AnalysisInfo;
import org.apache.doris.system.NodeType;

import com.google.common.collect.ImmutableList;
import com.google.common.collect.ImmutableMap;
import com.google.common.collect.ImmutableMap.Builder;
import com.google.common.collect.Lists;
import com.google.common.collect.Maps;
import com.google.common.collect.Sets;
import org.antlr.v4.runtime.ParserRuleContext;
import org.antlr.v4.runtime.RuleContext;
import org.antlr.v4.runtime.Token;
import org.antlr.v4.runtime.tree.ParseTree;
import org.antlr.v4.runtime.tree.RuleNode;
import org.antlr.v4.runtime.tree.TerminalNode;

import java.math.BigDecimal;
import java.math.BigInteger;
import java.util.ArrayList;
import java.util.Collections;
import java.util.HashMap;
import java.util.HashSet;
import java.util.List;
import java.util.Locale;
import java.util.Map;
import java.util.Optional;
import java.util.Set;
import java.util.function.Supplier;
import java.util.stream.Collectors;

/**
 * Build a logical plan tree with unbounded nodes.
 */
@SuppressWarnings({"OptionalUsedAsFieldOrParameterType", "OptionalGetWithoutIsPresent"})
public class LogicalPlanBuilder extends DorisParserBaseVisitor<Object> {
    private static String JOB_NAME = "jobName";
    private static String TASK_ID = "taskId";
    // Sort the parameters with token position to keep the order with original placeholders
    // in prepared statement.Otherwise, the order maybe broken
    private final Map<Token, Placeholder> tokenPosToParameters = Maps.newTreeMap((pos1, pos2) -> {
        int line = pos1.getLine() - pos2.getLine();
        if (line != 0) {
            return line;
        }
        return pos1.getCharPositionInLine() - pos2.getCharPositionInLine();
    });

    private final Map<Integer, ParserRuleContext> selectHintMap;

    public LogicalPlanBuilder(Map<Integer, ParserRuleContext> selectHintMap) {
        this.selectHintMap = selectHintMap;
    }

    @SuppressWarnings("unchecked")
    protected <T> T typedVisit(ParseTree ctx) {
        return (T) ctx.accept(this);
    }

    /**
     * Override the default behavior for all visit methods. This will only return a non-null result
     * when the context has only one child. This is done because there is no generic method to
     * combine the results of the context children. In all other cases null is returned.
     */
    @Override
    public Object visitChildren(RuleNode node) {
        if (node.getChildCount() == 1) {
            return node.getChild(0).accept(this);
        } else {
            return null;
        }
    }

    @Override
    public LogicalPlan visitSingleStatement(SingleStatementContext ctx) {
        return ParserUtils.withOrigin(ctx, () -> (LogicalPlan) visit(ctx.statement()));
    }

    @Override
    public LogicalPlan visitStatementDefault(StatementDefaultContext ctx) {
        LogicalPlan plan = plan(ctx.query());
        if (ctx.outFileClause() != null) {
            plan = withOutFile(plan, ctx.outFileClause());
        } else {
            plan = new UnboundResultSink<>(plan);
        }
        return withExplain(plan, ctx.explain());
    }

    @Override
    public LogicalPlan visitCreateScheduledJob(DorisParser.CreateScheduledJobContext ctx) {
        Optional<String> label = ctx.label == null ? Optional.empty() : Optional.of(ctx.label.getText());
        Optional<String> atTime = ctx.atTime == null ? Optional.empty() : Optional.of(ctx.atTime.getText());
        Optional<Boolean> immediateStartOptional = ctx.CURRENT_TIMESTAMP() == null ? Optional.of(false) :
                Optional.of(true);
        Optional<String> startTime = ctx.startTime == null ? Optional.empty() : Optional.of(ctx.startTime.getText());
        Optional<String> endsTime = ctx.endsTime == null ? Optional.empty() : Optional.of(ctx.endsTime.getText());
        Optional<Long> interval = ctx.timeInterval == null ? Optional.empty() :
                Optional.of(Long.valueOf(ctx.timeInterval.getText()));
        Optional<String> intervalUnit = ctx.timeUnit == null ? Optional.empty() : Optional.of(ctx.timeUnit.getText());
        String comment =
                visitCommentSpec(ctx.commentSpec());
        String executeSql = getOriginSql(ctx.supportedDmlStatement());
        CreateJobInfo createJobInfo = new CreateJobInfo(label, atTime, interval, intervalUnit, startTime,
                endsTime, immediateStartOptional, comment, executeSql);
        return new CreateJobCommand(createJobInfo);
    }

    private void checkJobNameKey(String key, String keyFormat, DorisParser.SupportedJobStatementContext parseContext) {
        if (key.isEmpty() || !key.equalsIgnoreCase(keyFormat)) {
            throw new ParseException(keyFormat + " should be: '" + keyFormat + "'", parseContext);
        }
    }

    @Override
    public LogicalPlan visitPauseJob(DorisParser.PauseJobContext ctx) {
        checkJobNameKey(stripQuotes(ctx.jobNameKey.getText()), JOB_NAME, ctx);
        return new PauseJobCommand(stripQuotes(ctx.jobNameValue.getText()));
    }

    @Override
    public LogicalPlan visitDropJob(DorisParser.DropJobContext ctx) {
        checkJobNameKey(stripQuotes(ctx.jobNameKey.getText()), JOB_NAME, ctx);
        boolean ifExists = ctx.EXISTS() != null;
        return new DropJobCommand(stripQuotes(ctx.jobNameValue.getText()), ifExists);
    }

    @Override
    public LogicalPlan visitResumeJob(DorisParser.ResumeJobContext ctx) {
        checkJobNameKey(stripQuotes(ctx.jobNameKey.getText()), JOB_NAME, ctx);
        return new ResumeJobCommand(stripQuotes(ctx.jobNameValue.getText()));
    }

    @Override
    public LogicalPlan visitCancelJobTask(DorisParser.CancelJobTaskContext ctx) {
        checkJobNameKey(stripQuotes(ctx.jobNameKey.getText()), JOB_NAME, ctx);
        checkJobNameKey(stripQuotes(ctx.taskIdKey.getText()), TASK_ID, ctx);
        String jobName = stripQuotes(ctx.jobNameValue.getText());
        Long taskId = Long.valueOf(ctx.taskIdValue.getText());
        return new CancelJobTaskCommand(jobName, taskId);
    }

    @Override
    public String visitCommentSpec(DorisParser.CommentSpecContext ctx) {
        String commentSpec = ctx == null ? "''" : ctx.STRING_LITERAL().getText();
        return
                LogicalPlanBuilderAssistant.escapeBackSlash(commentSpec.substring(1, commentSpec.length() - 1));
    }

    @Override
    public LogicalPlan visitInsertTable(InsertTableContext ctx) {
        boolean isOverwrite = ctx.INTO() == null;
        ImmutableList.Builder<String> tableName = ImmutableList.builder();
        if (null != ctx.tableName) {
            List<String> nameParts = visitMultipartIdentifier(ctx.tableName);
            tableName.addAll(nameParts);
        } else if (null != ctx.tableId) {
            // process group commit insert table command send by be
            TableName name = Env.getCurrentEnv().getCurrentCatalog()
                    .getTableNameByTableId(Long.valueOf(ctx.tableId.getText()));
            tableName.add(name.getDb());
            tableName.add(name.getTbl());
            ConnectContext.get().setDatabase(name.getDb());
        } else {
            throw new ParseException("tableName and tableId cannot both be null");
        }
        Optional<String> labelName = (ctx.labelName == null) ? Optional.empty() : Optional.of(ctx.labelName.getText());
        List<String> colNames = ctx.cols == null ? ImmutableList.of() : visitIdentifierList(ctx.cols);
        // TODO visit partitionSpecCtx
        LogicalPlan plan = visitQuery(ctx.query());
        // partitionSpec may be NULL. means auto detect partition. only available when IOT
        Pair<Boolean, List<String>> partitionSpec = visitPartitionSpec(ctx.partitionSpec());
        // partitionSpec.second :
        // null - auto detect
        // zero - whole table
        // others - specific partitions
        boolean isAutoDetect = partitionSpec.second == null;
        LogicalSink<?> sink = UnboundTableSinkCreator.createUnboundTableSinkMaybeOverwrite(
                tableName.build(),
                colNames,
                ImmutableList.of(), // hints
                partitionSpec.first, // isTemp
                partitionSpec.second, // partition names
                isAutoDetect,
                isOverwrite,
                ConnectContext.get().getSessionVariable().isEnableUniqueKeyPartialUpdate(),
                ctx.tableId == null ? DMLCommandType.INSERT : DMLCommandType.GROUP_COMMIT,
                plan);
        Optional<LogicalPlan> cte = Optional.empty();
        if (ctx.cte() != null) {
            cte = Optional.ofNullable(withCte(plan, ctx.cte()));
        }
        LogicalPlan command;
        if (isOverwrite) {
            command = new InsertOverwriteTableCommand(sink, labelName, cte);
        } else {
            if (ConnectContext.get() != null && ConnectContext.get().isTxnModel()
                    && sink.child() instanceof InlineTable
                    && sink.child().getExpressions().stream().allMatch(Expression::isConstant)) {
                // FIXME: In legacy, the `insert into select 1` is handled as `insert into values`.
                //  In nereids, the original way is throw an AnalysisException and fallback to legacy.
                //  Now handle it as `insert into select`(a separate load job), should fix it as the legacy.
                command = new BatchInsertIntoTableCommand(sink);
            } else {
                command = new InsertIntoTableCommand(sink, labelName, Optional.empty(), cte);
            }
        }
        return withExplain(command, ctx.explain());
    }

    /**
     * return a pair, first will be true if partitions is temp partition, select is a list to present partition list.
     */
    @Override
    public Pair<Boolean, List<String>> visitPartitionSpec(PartitionSpecContext ctx) {
        List<String> partitions = ImmutableList.of();
        boolean temporaryPartition = false;
        if (ctx != null) {
            temporaryPartition = ctx.TEMPORARY() != null;
            if (ctx.ASTERISK() != null) {
                partitions = null;
            } else if (ctx.partition != null) {
                partitions = ImmutableList.of(ctx.partition.getText());
            } else {
                partitions = visitIdentifierList(ctx.partitions);
            }
        }
        return Pair.of(temporaryPartition, partitions);
    }

    @Override
    public Command visitCreateMTMV(CreateMTMVContext ctx) {
        if (ctx.buildMode() == null && ctx.refreshMethod() == null && ctx.refreshTrigger() == null
                && ctx.cols == null && ctx.keys == null
                && ctx.HASH() == null && ctx.RANDOM() == null && ctx.BUCKETS() == null) {
            return visitCreateSyncMvCommand(ctx);
        }

        List<String> nameParts = visitMultipartIdentifier(ctx.mvName);
        BuildMode buildMode = visitBuildMode(ctx.buildMode());
        RefreshMethod refreshMethod = visitRefreshMethod(ctx.refreshMethod());
        MTMVRefreshTriggerInfo refreshTriggerInfo = visitRefreshTrigger(ctx.refreshTrigger());
        LogicalPlan logicalPlan = visitQuery(ctx.query());
        String querySql = getOriginSql(ctx.query());

        int bucketNum = FeConstants.default_bucket_num;
        if (ctx.INTEGER_VALUE() != null) {
            bucketNum = Integer.parseInt(ctx.INTEGER_VALUE().getText());
        }
        DistributionDescriptor desc;
        if (ctx.HASH() != null) {
            desc = new DistributionDescriptor(true, ctx.AUTO() != null, bucketNum,
                    visitIdentifierList(ctx.hashKeys));
        } else {
            desc = new DistributionDescriptor(false, ctx.AUTO() != null, bucketNum, null);
        }

        Map<String, String> properties = ctx.propertyClause() != null
                ? Maps.newHashMap(visitPropertyClause(ctx.propertyClause())) : Maps.newHashMap();
        String comment = ctx.STRING_LITERAL() == null ? "" : LogicalPlanBuilderAssistant.escapeBackSlash(
                ctx.STRING_LITERAL().getText().substring(1, ctx.STRING_LITERAL().getText().length() - 1));

        return new CreateMTMVCommand(new CreateMTMVInfo(ctx.EXISTS() != null, new TableNameInfo(nameParts),
                ctx.keys != null ? visitIdentifierList(ctx.keys) : ImmutableList.of(),
                comment,
                desc, properties, logicalPlan, querySql,
                new MTMVRefreshInfo(buildMode, refreshMethod, refreshTriggerInfo),
                ctx.cols == null ? Lists.newArrayList() : visitSimpleColumnDefs(ctx.cols),
                visitMTMVPartitionInfo(ctx.mvPartition())
        ));
    }

    private Command visitCreateSyncMvCommand(CreateMTMVContext ctx) {
        List<String> nameParts = visitMultipartIdentifier(ctx.mvName);
        LogicalPlan logicalPlan = new UnboundResultSink<>(visitQuery(ctx.query()));
        Map<String, String> properties = ctx.propertyClause() != null
                ? Maps.newHashMap(visitPropertyClause(ctx.propertyClause())) : Maps.newHashMap();
        return new CreateMaterializedViewCommand(new TableNameInfo(nameParts), logicalPlan, properties);
    }

    /**
     * get MTMVPartitionDefinition
     *
     * @param ctx MvPartitionContext
     * @return MTMVPartitionDefinition
     */
    public MTMVPartitionDefinition visitMTMVPartitionInfo(MvPartitionContext ctx) {
        MTMVPartitionDefinition mtmvPartitionDefinition = new MTMVPartitionDefinition();
        if (ctx == null) {
            mtmvPartitionDefinition.setPartitionType(MTMVPartitionType.SELF_MANAGE);
        } else if (ctx.partitionKey != null) {
            mtmvPartitionDefinition.setPartitionType(MTMVPartitionType.FOLLOW_BASE_TABLE);
            mtmvPartitionDefinition.setPartitionCol(ctx.partitionKey.getText());
        } else {
            mtmvPartitionDefinition.setPartitionType(MTMVPartitionType.EXPR);
            Expression functionCallExpression = visitFunctionCallExpression(ctx.partitionExpr);
            mtmvPartitionDefinition.setFunctionCallExpression(functionCallExpression);
        }
        return mtmvPartitionDefinition;
    }

    @Override
    public List<SimpleColumnDefinition> visitSimpleColumnDefs(SimpleColumnDefsContext ctx) {
        if (ctx == null) {
            return null;
        }
        return ctx.cols.stream()
                .map(this::visitSimpleColumnDef)
                .collect(ImmutableList.toImmutableList());
    }

    @Override
    public SimpleColumnDefinition visitSimpleColumnDef(SimpleColumnDefContext ctx) {
        String comment = ctx.STRING_LITERAL() == null ? "" : LogicalPlanBuilderAssistant.escapeBackSlash(
                ctx.STRING_LITERAL().getText().substring(1, ctx.STRING_LITERAL().getText().length() - 1));
        return new SimpleColumnDefinition(ctx.colName.getText(), comment);
    }

    /**
     * get originSql
     *
     * @param ctx context
     * @return originSql
     */
    public String getOriginSql(ParserRuleContext ctx) {
        int startIndex = ctx.start.getStartIndex();
        int stopIndex = ctx.stop.getStopIndex();
        org.antlr.v4.runtime.misc.Interval interval = new org.antlr.v4.runtime.misc.Interval(startIndex, stopIndex);
        return ctx.start.getInputStream().getText(interval);
    }

    @Override
    public MTMVRefreshTriggerInfo visitRefreshTrigger(RefreshTriggerContext ctx) {
        if (ctx == null) {
            return new MTMVRefreshTriggerInfo(RefreshTrigger.MANUAL);
        }
        if (ctx.MANUAL() != null) {
            return new MTMVRefreshTriggerInfo(RefreshTrigger.MANUAL);
        }
        if (ctx.COMMIT() != null) {
            return new MTMVRefreshTriggerInfo(RefreshTrigger.COMMIT);
        }
        if (ctx.SCHEDULE() != null) {
            return new MTMVRefreshTriggerInfo(RefreshTrigger.SCHEDULE, visitRefreshSchedule(ctx.refreshSchedule()));
        }
        return new MTMVRefreshTriggerInfo(RefreshTrigger.MANUAL);
    }

    @Override
    public ReplayCommand visitReplay(DorisParser.ReplayContext ctx) {
        if (ctx.replayCommand().replayType().DUMP() != null) {
            LogicalPlan plan = plan(ctx.replayCommand().replayType().query());
            return new ReplayCommand(PlanType.REPLAY_COMMAND, null, plan, ReplayCommand.ReplayType.DUMP);
        } else if (ctx.replayCommand().replayType().PLAY() != null) {
            String tmpPath = ctx.replayCommand().replayType().filePath.getText();
            String path = LogicalPlanBuilderAssistant.escapeBackSlash(tmpPath.substring(1, tmpPath.length() - 1));
            return new ReplayCommand(PlanType.REPLAY_COMMAND, path, null, ReplayCommand.ReplayType.PLAY);
        }
        return null;
    }

    @Override
    public MTMVRefreshSchedule visitRefreshSchedule(RefreshScheduleContext ctx) {
        int interval = Integer.parseInt(ctx.INTEGER_VALUE().getText());
        String startTime = ctx.STARTS() == null ? null
                : ctx.STRING_LITERAL().getText().substring(1, ctx.STRING_LITERAL().getText().length() - 1);
        IntervalUnit unit = visitMvRefreshUnit(ctx.refreshUnit);
        return new MTMVRefreshSchedule(startTime, interval, unit);
    }

    /**
     * get IntervalUnit,only enable_job_schedule_second_for_test is true, can use second
     *
     * @param ctx ctx
     * @return IntervalUnit
     */
    public IntervalUnit visitMvRefreshUnit(IdentifierContext ctx) {
        IntervalUnit intervalUnit = IntervalUnit.fromString(ctx.getText().toUpperCase());
        if (null == intervalUnit) {
            throw new AnalysisException("interval time unit can not be " + ctx.getText());
        }
        if (intervalUnit.equals(IntervalUnit.SECOND)
                && !Config.enable_job_schedule_second_for_test) {
            throw new AnalysisException("interval time unit can not be second");
        }
        return intervalUnit;
    }

    @Override
    public RefreshMethod visitRefreshMethod(RefreshMethodContext ctx) {
        if (ctx == null) {
            return RefreshMethod.AUTO;
        }
        return RefreshMethod.valueOf(ctx.getText().toUpperCase());
    }

    @Override
    public BuildMode visitBuildMode(BuildModeContext ctx) {
        if (ctx == null) {
            return BuildMode.IMMEDIATE;
        }
        if (ctx.DEFERRED() != null) {
            return BuildMode.DEFERRED;
        } else if (ctx.IMMEDIATE() != null) {
            return BuildMode.IMMEDIATE;
        }
        return BuildMode.IMMEDIATE;
    }

    @Override
    public RefreshMTMVCommand visitRefreshMTMV(RefreshMTMVContext ctx) {
        List<String> nameParts = visitMultipartIdentifier(ctx.mvName);
        List<String> partitions = ImmutableList.of();
        if (ctx.partitionSpec() != null) {
            if (ctx.partitionSpec().TEMPORARY() != null) {
                throw new AnalysisException("Not allowed to specify TEMPORARY ");
            }
            if (ctx.partitionSpec().partition != null) {
                partitions = ImmutableList.of(ctx.partitionSpec().partition.getText());
            } else {
                partitions = visitIdentifierList(ctx.partitionSpec().partitions);
            }
        }
        return new RefreshMTMVCommand(new RefreshMTMVInfo(new TableNameInfo(nameParts),
                partitions, ctx.COMPLETE() != null));
    }

    @Override
    public Command visitDropMTMV(DropMTMVContext ctx) {
        if (ctx.tableName != null) {
            // TODO support drop sync mv
            return new UnsupportedCommand();
        }
        List<String> nameParts = visitMultipartIdentifier(ctx.mvName);
        return new DropMTMVCommand(new DropMTMVInfo(new TableNameInfo(nameParts), ctx.EXISTS() != null));
    }

    @Override
    public PauseMTMVCommand visitPauseMTMV(PauseMTMVContext ctx) {
        List<String> nameParts = visitMultipartIdentifier(ctx.mvName);
        return new PauseMTMVCommand(new PauseMTMVInfo(new TableNameInfo(nameParts)));
    }

    @Override
    public ResumeMTMVCommand visitResumeMTMV(ResumeMTMVContext ctx) {
        List<String> nameParts = visitMultipartIdentifier(ctx.mvName);
        return new ResumeMTMVCommand(new ResumeMTMVInfo(new TableNameInfo(nameParts)));
    }

    @Override
    public ShowCreateMTMVCommand visitShowCreateMTMV(ShowCreateMTMVContext ctx) {
        List<String> nameParts = visitMultipartIdentifier(ctx.mvName);
        return new ShowCreateMTMVCommand(new ShowCreateMTMVInfo(new TableNameInfo(nameParts)));
    }

    @Override
    public CancelExportCommand visitCancelExport(DorisParser.CancelExportContext ctx) {
        String databaseName = null;
        if (ctx.database != null) {
            databaseName = stripQuotes(ctx.database.getText());
        }
        Expression wildWhere = null;
        if (ctx.wildWhere() != null) {
            wildWhere = getWildWhere(ctx.wildWhere());
        }
        return new CancelExportCommand(databaseName, wildWhere);
    }

    @Override
    public CancelLoadCommand visitCancelLoad(DorisParser.CancelLoadContext ctx) {
        String databaseName = null;
        if (ctx.database != null) {
            databaseName = stripQuotes(ctx.database.getText());
        }
        Expression wildWhere = null;
        if (ctx.wildWhere() != null) {
            wildWhere = getWildWhere(ctx.wildWhere());
        }
        return new CancelLoadCommand(databaseName, wildWhere);
    }

    @Override
    public CancelWarmUpJobCommand visitCancelWarmUpJob(DorisParser.CancelWarmUpJobContext ctx) {
        Expression wildWhere = null;
        if (ctx.wildWhere() != null) {
            wildWhere = getWildWhere(ctx.wildWhere());
        }
        return new CancelWarmUpJobCommand(wildWhere);
    }

    @Override
    public CancelMTMVTaskCommand visitCancelMTMVTask(CancelMTMVTaskContext ctx) {
        List<String> nameParts = visitMultipartIdentifier(ctx.mvName);
        long taskId = Long.parseLong(ctx.taskId.getText());
        return new CancelMTMVTaskCommand(new CancelMTMVTaskInfo(new TableNameInfo(nameParts), taskId));
    }

    @Override
    public AdminCompactTableCommand visitAdminCompactTable(AdminCompactTableContext ctx) {
        TableRefInfo tableRefInfo = visitBaseTableRefContext(ctx.baseTableRef());
        EqualTo equalTo = null;
        if (ctx.WHERE() != null) {
            StringLiteral left = new StringLiteral(stripQuotes(ctx.TYPE().getText()));
            StringLiteral right = new StringLiteral(stripQuotes(ctx.STRING_LITERAL().getText()));
            equalTo = new EqualTo(left, right);
        }
        return new AdminCompactTableCommand(tableRefInfo, equalTo);
    }

    @Override
    public AlterMTMVCommand visitAlterMTMV(AlterMTMVContext ctx) {
        List<String> nameParts = visitMultipartIdentifier(ctx.mvName);
        TableNameInfo mvName = new TableNameInfo(nameParts);
        AlterMTMVInfo alterMTMVInfo = null;
        if (ctx.RENAME() != null) {
            alterMTMVInfo = new AlterMTMVRenameInfo(mvName, ctx.newName.getText());
        } else if (ctx.REFRESH() != null) {
            MTMVRefreshInfo refreshInfo = new MTMVRefreshInfo();
            if (ctx.refreshMethod() != null) {
                refreshInfo.setRefreshMethod(visitRefreshMethod(ctx.refreshMethod()));
            }
            if (ctx.refreshTrigger() != null) {
                refreshInfo.setRefreshTriggerInfo(visitRefreshTrigger(ctx.refreshTrigger()));
            }
            alterMTMVInfo = new AlterMTMVRefreshInfo(mvName, refreshInfo);
        } else if (ctx.SET() != null) {
            alterMTMVInfo = new AlterMTMVPropertyInfo(mvName,
                    Maps.newHashMap(visitPropertyItemList(ctx.fileProperties)));
        } else if (ctx.REPLACE() != null) {
            String newName = ctx.newName.getText();
            Map<String, String> properties = ctx.propertyClause() != null
                    ? Maps.newHashMap(visitPropertyClause(ctx.propertyClause())) : Maps.newHashMap();
            alterMTMVInfo = new AlterMTMVReplaceInfo(mvName, newName, properties);
        }
        return new AlterMTMVCommand(alterMTMVInfo);
    }

    @Override
    public LogicalPlan visitAlterView(AlterViewContext ctx) {
        List<String> nameParts = visitMultipartIdentifier(ctx.name);
        String comment = ctx.commentSpec() == null ? null : visitCommentSpec(ctx.commentSpec());
        AlterViewInfo info;
        if (comment != null) {
            info = new AlterViewInfo(new TableNameInfo(nameParts), comment);
        } else {
            String querySql = getOriginSql(ctx.query());
            info = new AlterViewInfo(new TableNameInfo(nameParts), querySql,
                    ctx.cols == null ? Lists.newArrayList() : visitSimpleColumnDefs(ctx.cols));
        }
        return new AlterViewCommand(info);
    }

    @Override
    public LogicalPlan visitAlterStorageVault(AlterStorageVaultContext ctx) {
        List<String> nameParts = this.visitMultipartIdentifier(ctx.name);
        String vaultName = nameParts.get(0);
        Map<String, String> properties = this.visitPropertyClause(ctx.properties);
        return new AlterStorageVaultCommand(vaultName, properties);
    }

    @Override
    public LogicalPlan visitAlterSystemRenameComputeGroup(AlterSystemRenameComputeGroupContext ctx) {
        return new AlterSystemRenameComputeGroupCommand(ctx.name.getText(), ctx.newName.getText());
    }

    @Override
    public LogicalPlan visitShowConstraint(ShowConstraintContext ctx) {
        List<String> parts = visitMultipartIdentifier(ctx.table);
        return new ShowConstraintsCommand(parts);
    }

    @Override
    public LogicalPlan visitAddConstraint(AddConstraintContext ctx) {
        List<String> parts = visitMultipartIdentifier(ctx.table);
        UnboundRelation curTable = new UnboundRelation(StatementScopeIdGenerator.newRelationId(), parts);
        ImmutableList<Slot> slots = visitIdentifierList(ctx.constraint().slots).stream()
                .map(UnboundSlot::new)
                .collect(ImmutableList.toImmutableList());
        Constraint constraint;
        if (ctx.constraint().UNIQUE() != null) {
            constraint = Constraint.newUniqueConstraint(curTable, slots);
        } else if (ctx.constraint().PRIMARY() != null) {
            constraint = Constraint.newPrimaryKeyConstraint(curTable, slots);
        } else if (ctx.constraint().FOREIGN() != null) {
            ImmutableList<Slot> referencedSlots = visitIdentifierList(ctx.constraint().referencedSlots).stream()
                    .map(UnboundSlot::new)
                    .collect(ImmutableList.toImmutableList());
            List<String> nameParts = visitMultipartIdentifier(ctx.constraint().referenceTable);
            LogicalPlan referenceTable = new UnboundRelation(StatementScopeIdGenerator.newRelationId(), nameParts);
            constraint = Constraint.newForeignKeyConstraint(curTable, slots, referenceTable, referencedSlots);
        } else {
            throw new AnalysisException("Unsupported constraint " + ctx.getText());
        }
        return new AddConstraintCommand(ctx.constraintName.getText().toLowerCase(), constraint);
    }

    @Override
    public LogicalPlan visitDropConstraint(DropConstraintContext ctx) {
        List<String> parts = visitMultipartIdentifier(ctx.table);
        UnboundRelation curTable = new UnboundRelation(StatementScopeIdGenerator.newRelationId(), parts);
        return new DropConstraintCommand(ctx.constraintName.getText().toLowerCase(), curTable);
    }

    @Override
    public LogicalPlan visitUpdate(UpdateContext ctx) {
        LogicalPlan query = LogicalPlanBuilderAssistant.withCheckPolicy(new UnboundRelation(
                StatementScopeIdGenerator.newRelationId(), visitMultipartIdentifier(ctx.tableName)));
        query = withTableAlias(query, ctx.tableAlias());
        if (ctx.fromClause() != null) {
            query = withRelations(query, ctx.fromClause().relations().relation());
        }
        query = withFilter(query, Optional.ofNullable(ctx.whereClause()));
        String tableAlias = null;
        if (ctx.tableAlias().strictIdentifier() != null) {
            tableAlias = ctx.tableAlias().getText();
        }
        Optional<LogicalPlan> cte = Optional.empty();
        if (ctx.cte() != null) {
            cte = Optional.ofNullable(withCte(query, ctx.cte()));
        }
        return withExplain(new UpdateCommand(visitMultipartIdentifier(ctx.tableName), tableAlias,
                visitUpdateAssignmentSeq(ctx.updateAssignmentSeq()), query, cte), ctx.explain());
    }

    @Override
    public LogicalPlan visitDelete(DeleteContext ctx) {
        List<String> tableName = visitMultipartIdentifier(ctx.tableName);
        Pair<Boolean, List<String>> partitionSpec = visitPartitionSpec(ctx.partitionSpec());
        // TODO: now dont support delete auto detect partition.
        if (partitionSpec == null) {
            throw new ParseException("Now don't support auto detect partitions in deleting", ctx);
        }
        LogicalPlan query = withTableAlias(LogicalPlanBuilderAssistant.withCheckPolicy(
                new UnboundRelation(StatementScopeIdGenerator.newRelationId(), tableName,
                        partitionSpec.second, partitionSpec.first)), ctx.tableAlias());
        String tableAlias = null;
        if (ctx.tableAlias().strictIdentifier() != null) {
            tableAlias = ctx.tableAlias().getText();
        }

        Command deleteCommand;
        if (ctx.USING() == null && ctx.cte() == null) {
            query = withFilter(query, Optional.ofNullable(ctx.whereClause()));
            deleteCommand = new DeleteFromCommand(tableName, tableAlias, partitionSpec.first,
                    partitionSpec.second, query);
        } else {
            // convert to insert into select
            if (ctx.USING() != null) {
                query = withRelations(query, ctx.relations().relation());
            }
            query = withFilter(query, Optional.ofNullable(ctx.whereClause()));
            Optional<LogicalPlan> cte = Optional.empty();
            if (ctx.cte() != null) {
                cte = Optional.ofNullable(withCte(query, ctx.cte()));
            }
            deleteCommand = new DeleteFromUsingCommand(tableName, tableAlias,
                    partitionSpec.first, partitionSpec.second, query, cte);
        }
        if (ctx.explain() != null) {
            return withExplain(deleteCommand, ctx.explain());
        } else {
            return deleteCommand;
        }
    }

    @Override
    public LogicalPlan visitExport(ExportContext ctx) {
        // TODO: replace old class name like ExportStmt, BrokerDesc, Expr with new nereid class name
        List<String> tableName = visitMultipartIdentifier(ctx.tableName);
        List<String> partitions = ctx.partition == null ? ImmutableList.of() : visitIdentifierList(ctx.partition);

        // handle path string
        String tmpPath = ctx.filePath.getText();
        String path = LogicalPlanBuilderAssistant.escapeBackSlash(tmpPath.substring(1, tmpPath.length() - 1));

        Optional<Expression> expr = Optional.empty();
        if (ctx.whereClause() != null) {
            expr = Optional.of(getExpression(ctx.whereClause().booleanExpression()));
        }

        Map<String, String> filePropertiesMap = ImmutableMap.of();
        if (ctx.propertyClause() != null) {
            filePropertiesMap = visitPropertyClause(ctx.propertyClause());
        }

        Optional<BrokerDesc> brokerDesc = Optional.empty();
        if (ctx.withRemoteStorageSystem() != null) {
            brokerDesc = Optional.ofNullable(visitWithRemoteStorageSystem(ctx.withRemoteStorageSystem()));
        }
        return new ExportCommand(tableName, partitions, expr, path, filePropertiesMap, brokerDesc);
    }

    @Override
    public Map<String, String> visitPropertyClause(PropertyClauseContext ctx) {
        return ctx == null ? ImmutableMap.of() : visitPropertyItemList(ctx.fileProperties);
    }

    @Override
    public Map<String, String> visitPropertyItemList(PropertyItemListContext ctx) {
        if (ctx == null || ctx.properties == null) {
            return ImmutableMap.of();
        }
        Builder<String, String> propertiesMap = ImmutableMap.builder();
        for (PropertyItemContext argument : ctx.properties) {
            String key = parsePropertyKey(argument.key);
            String value = parsePropertyValue(argument.value);
            propertiesMap.put(key, value);
        }
        return propertiesMap.build();
    }

    @Override
    public BrokerDesc visitWithRemoteStorageSystem(WithRemoteStorageSystemContext ctx) {
        BrokerDesc brokerDesc = null;

        Map<String, String> brokerPropertiesMap = visitPropertyItemList(ctx.brokerProperties);

        if (ctx.S3() != null) {
            brokerDesc = new BrokerDesc("S3", StorageBackend.StorageType.S3, brokerPropertiesMap);
        } else if (ctx.HDFS() != null) {
            brokerDesc = new BrokerDesc("HDFS", StorageBackend.StorageType.HDFS, brokerPropertiesMap);
        } else if (ctx.LOCAL() != null) {
            brokerDesc = new BrokerDesc("HDFS", StorageBackend.StorageType.LOCAL, brokerPropertiesMap);
        } else if (ctx.BROKER() != null) {
            brokerDesc = new BrokerDesc(visitIdentifierOrText(ctx.brokerName), brokerPropertiesMap);
        }
        return brokerDesc;
    }

    /**
     * Visit multi-statements.
     */
    @Override
    public List<Pair<LogicalPlan, StatementContext>> visitMultiStatements(MultiStatementsContext ctx) {
        List<Pair<LogicalPlan, StatementContext>> logicalPlans = Lists.newArrayList();
        for (DorisParser.StatementContext statement : ctx.statement()) {
            StatementContext statementContext = new StatementContext();
            ConnectContext connectContext = ConnectContext.get();
            if (connectContext != null) {
                connectContext.setStatementContext(statementContext);
                statementContext.setConnectContext(connectContext);
            }
            logicalPlans.add(Pair.of(
                    ParserUtils.withOrigin(ctx, () -> (LogicalPlan) visit(statement)), statementContext));
            List<Placeholder> params = new ArrayList<>(tokenPosToParameters.values());
            statementContext.setPlaceholders(params);
            tokenPosToParameters.clear();
        }
        return logicalPlans;
    }

    /**
     * Visit load-statements.
     */
    @Override
    public LogicalPlan visitLoad(DorisParser.LoadContext ctx) {

        BulkStorageDesc bulkDesc = null;
        if (ctx.withRemoteStorageSystem() != null) {
            Map<String, String> bulkProperties =
                    new HashMap<>(visitPropertyItemList(ctx.withRemoteStorageSystem().brokerProperties));
            if (ctx.withRemoteStorageSystem().S3() != null) {
                bulkDesc = new BulkStorageDesc("S3", BulkStorageDesc.StorageType.S3, bulkProperties);
            } else if (ctx.withRemoteStorageSystem().HDFS() != null) {
                bulkDesc = new BulkStorageDesc("HDFS", BulkStorageDesc.StorageType.HDFS, bulkProperties);
            } else if (ctx.withRemoteStorageSystem().LOCAL() != null) {
                bulkDesc = new BulkStorageDesc("LOCAL_HDFS", BulkStorageDesc.StorageType.LOCAL, bulkProperties);
            } else if (ctx.withRemoteStorageSystem().BROKER() != null
                    && ctx.withRemoteStorageSystem().identifierOrText().getText() != null) {
                bulkDesc = new BulkStorageDesc(ctx.withRemoteStorageSystem().identifierOrText().getText(),
                        bulkProperties);
            }
        }
        ImmutableList.Builder<BulkLoadDataDesc> dataDescriptions = new ImmutableList.Builder<>();
        List<String> labelParts = visitMultipartIdentifier(ctx.lableName);
        String labelName = null;
        String labelDbName = null;
        if (ConnectContext.get().getDatabase().isEmpty() && labelParts.size() == 1) {
            throw new AnalysisException("Current database is not set.");
        } else if (labelParts.size() == 1) {
            labelName = labelParts.get(0);
        } else if (labelParts.size() == 2) {
            labelDbName = labelParts.get(0);
            labelName = labelParts.get(1);
        } else if (labelParts.size() == 3) {
            labelDbName = labelParts.get(1);
            labelName = labelParts.get(2);
        } else {
            throw new AnalysisException("labelParts in load should be [ctl.][db.]label");
        }

        for (DorisParser.DataDescContext ddc : ctx.dataDescs) {
            List<String> nameParts = Lists.newArrayList();
            if (labelDbName != null) {
                nameParts.add(labelDbName);
            }
            nameParts.add(ddc.targetTableName.getText());
            List<String> tableName = RelationUtil.getQualifierName(ConnectContext.get(), nameParts);
            List<String> colNames = (ddc.columns == null ? ImmutableList.of() : visitIdentifierList(ddc.columns));
            List<String> columnsFromPath = (ddc.columnsFromPath == null ? ImmutableList.of()
                        : visitIdentifierList(ddc.columnsFromPath.identifierList()));
            List<String> partitions = ddc.partition == null ? ImmutableList.of() : visitIdentifierList(ddc.partition);
            // TODO: multi location
            List<String> multiFilePaths = new ArrayList<>();
            for (Token filePath : ddc.filePaths) {
                multiFilePaths.add(filePath.getText().substring(1, filePath.getText().length() - 1));
            }
            List<String> filePaths = ddc.filePath == null ? ImmutableList.of() : multiFilePaths;
            Map<String, Expression> colMappings;
            if (ddc.columnMapping == null) {
                colMappings = ImmutableMap.of();
            } else {
                colMappings = new HashMap<>();
                for (DorisParser.MappingExprContext mappingExpr : ddc.columnMapping.mappingSet) {
                    colMappings.put(mappingExpr.mappingCol.getText(), getExpression(mappingExpr.expression()));
                }
            }

            LoadTask.MergeType mergeType = ddc.mergeType() == null ? LoadTask.MergeType.APPEND
                        : LoadTask.MergeType.valueOf(ddc.mergeType().getText());

            Optional<String> fileFormat = ddc.format == null ? Optional.empty()
                    : Optional.of(visitIdentifierOrText(ddc.format));
            Optional<String> separator = ddc.separator == null ? Optional.empty() : Optional.of(ddc.separator.getText()
                        .substring(1, ddc.separator.getText().length() - 1));
            Optional<String> comma = ddc.comma == null ? Optional.empty() : Optional.of(ddc.comma.getText()
                        .substring(1, ddc.comma.getText().length() - 1));
            Map<String, String> dataProperties = ddc.propertyClause() == null ? new HashMap<>()
                        : visitPropertyClause(ddc.propertyClause());
            dataDescriptions.add(new BulkLoadDataDesc(
                    tableName,
                    partitions,
                    filePaths,
                    colNames,
                    columnsFromPath,
                    colMappings,
                    new BulkLoadDataDesc.FileFormatDesc(separator, comma, fileFormat),
                    false,
                    ddc.preFilter == null ? Optional.empty() : Optional.of(getExpression(ddc.preFilter.expression())),
                    ddc.where == null ? Optional.empty() : Optional.of(getExpression(ddc.where.booleanExpression())),
                    mergeType,
                    ddc.deleteOn == null ? Optional.empty() : Optional.of(getExpression(ddc.deleteOn.expression())),
                    ddc.sequenceColumn == null ? Optional.empty()
                            : Optional.of(ddc.sequenceColumn.identifier().getText()), dataProperties));
        }
        Map<String, String> properties = Collections.emptyMap();
        if (ctx.propertyClause() != null) {
            properties = visitPropertyItemList(ctx.propertyClause().propertyItemList());
        }
        String commentSpec = ctx.commentSpec() == null ? "''" : ctx.commentSpec().STRING_LITERAL().getText();
        String comment =
                LogicalPlanBuilderAssistant.escapeBackSlash(commentSpec.substring(1, commentSpec.length() - 1));
        return new LoadCommand(labelName, dataDescriptions.build(), bulkDesc, properties, comment);
    }

    /* ********************************************************************************************
     * Plan parsing
     * ******************************************************************************************** */

    /**
     * process lateral view, add a {@link LogicalGenerate} on plan.
     */
    protected LogicalPlan withGenerate(LogicalPlan plan, LateralViewContext ctx) {
        if (ctx.LATERAL() == null) {
            return plan;
        }
        String generateName = ctx.tableName.getText();
        // if later view explode map type, we need to add a project to convert map to struct
        String columnName = ctx.columnNames.get(0).getText();
        List<String> expandColumnNames = Lists.newArrayList();
        if (ctx.columnNames.size() > 1) {
            columnName = ConnectContext.get() != null
                    ? ConnectContext.get().getStatementContext().generateColumnName() : "expand_cols";
            expandColumnNames = ctx.columnNames.stream()
                    .map(RuleContext::getText).collect(ImmutableList.toImmutableList());
        }
        String functionName = ctx.functionName.getText();
        List<Expression> arguments = ctx.expression().stream()
                .<Expression>map(this::typedVisit)
                .collect(ImmutableList.toImmutableList());
        Function unboundFunction = new UnboundFunction(functionName, arguments);
        return new LogicalGenerate<>(ImmutableList.of(unboundFunction),
                ImmutableList.of(new UnboundSlot(generateName, columnName)), ImmutableList.of(expandColumnNames), plan);
    }

    /**
     * process CTE and store the results in a logical plan node LogicalCTE
     */
    private LogicalPlan withCte(LogicalPlan plan, CteContext ctx) {
        if (ctx == null) {
            return plan;
        }
        return new LogicalCTE<>((List) visit(ctx.aliasQuery(), LogicalSubQueryAlias.class), plan);
    }

    /**
     * process CTE's alias queries and column aliases
     */
    @Override
    public LogicalSubQueryAlias<Plan> visitAliasQuery(AliasQueryContext ctx) {
        return ParserUtils.withOrigin(ctx, () -> {
            LogicalPlan queryPlan = plan(ctx.query());
            Optional<List<String>> columnNames = optionalVisit(ctx.columnAliases(), () ->
                    ctx.columnAliases().identifier().stream()
                    .map(RuleContext::getText)
                    .collect(ImmutableList.toImmutableList())
            );
            return new LogicalSubQueryAlias<>(ctx.identifier().getText(), columnNames, queryPlan);
        });
    }

    /**
     * process LoadProperty in routine load
     */
    public LoadProperty visitLoadProperty(LoadPropertyContext ctx) {
        LoadProperty loadProperty = null;
        if (ctx instanceof SeparatorContext) {
            String separator = stripQuotes(((SeparatorContext) ctx).STRING_LITERAL().getText());
            loadProperty = new LoadSeparator(separator);
        } else if (ctx instanceof ImportColumnsContext) {
            List<LoadColumnDesc> descList = new ArrayList<>();
            for (DorisParser.ImportColumnDescContext loadColumnDescCtx : ((ImportColumnsContext) ctx)
                    .importColumnsStatement().importColumnDesc()) {
                LoadColumnDesc desc;
                if (loadColumnDescCtx.booleanExpression() != null) {
                    desc = new LoadColumnDesc(loadColumnDescCtx.name.getText(),
                        getExpression(loadColumnDescCtx.booleanExpression()));
                } else {
                    desc = new LoadColumnDesc(loadColumnDescCtx.name.getText());
                }
                descList.add(desc);
            }
            loadProperty = new LoadColumnClause(descList);
        } else if (ctx instanceof ImportDeleteOnContext) {
            loadProperty = new LoadDeleteOnClause(getExpression(((ImportDeleteOnContext) ctx)
                    .importDeleteOnStatement().booleanExpression()));
        } else if (ctx instanceof ImportPartitionsContext) {
            Pair<Boolean, List<String>> partitionSpec = visitPartitionSpec(
                    ((ImportPartitionsContext) ctx).partitionSpec());
            loadProperty = new LoadPartitionNames(partitionSpec.first, partitionSpec.second);
        } else if (ctx instanceof ImportPrecedingFilterContext) {
            loadProperty = new LoadWhereClause(getExpression(((ImportPrecedingFilterContext) ctx)
                    .importPrecedingFilterStatement().booleanExpression()), true);
        } else if (ctx instanceof ImportSequenceContext) {
            loadProperty = new LoadSequenceClause(((ImportSequenceContext) ctx)
                    .importSequenceStatement().identifier().getText());
        } else if (ctx instanceof ImportWhereContext) {
            loadProperty = new LoadWhereClause(getExpression(((ImportWhereContext) ctx)
                    .importWhereStatement().booleanExpression()), false);
        }
        return loadProperty;
    }

    @Override
    public LogicalPlan visitCreateRoutineLoad(CreateRoutineLoadContext ctx) {
        List<String> labelParts = visitMultipartIdentifier(ctx.label);
        String labelName = null;
        String labelDbName = null;
        if (ConnectContext.get().getDatabase().isEmpty() && labelParts.size() == 1) {
            throw new AnalysisException("Current database is not set.");
        } else if (labelParts.size() == 1) {
            labelName = labelParts.get(0);
        } else if (labelParts.size() == 2) {
            labelDbName = labelParts.get(0);
            labelName = labelParts.get(1);
        } else if (labelParts.size() == 3) {
            labelDbName = labelParts.get(1);
            labelName = labelParts.get(2);
        } else {
            throw new AnalysisException("labelParts in load should be [ctl.][db.]label");
        }
        LabelNameInfo jobLabelInfo = new LabelNameInfo(labelDbName, labelName);
        String tableName = null;
        if (ctx.table != null) {
            tableName = ctx.table.getText();
        }
        Map<String, String> properties = ctx.propertyClause() != null
                // NOTICE: we should not generate immutable map here, because it will be modified when analyzing.
                ? Maps.newHashMap(visitPropertyClause(ctx.propertyClause()))
                : Maps.newHashMap();
        String type = ctx.type.getText();
        Map<String, String> customProperties = ctx.customProperties != null
                // NOTICE: we should not generate immutable map here, because it will be modified when analyzing.
                ? Maps.newHashMap(visitPropertyItemList(ctx.customProperties))
                : Maps.newHashMap();
        LoadTask.MergeType mergeType = LoadTask.MergeType.APPEND;
        if (ctx.WITH() != null) {
            if (ctx.DELETE() != null) {
                mergeType = LoadTask.MergeType.DELETE;
            } else if (ctx.MERGE() != null) {
                mergeType = LoadTask.MergeType.MERGE;
            }
        }
        String comment = visitCommentSpec(ctx.commentSpec());
        Map<String, LoadProperty> loadPropertyMap = new HashMap<>();
        for (DorisParser.LoadPropertyContext oneLoadPropertyCOntext : ctx.loadProperty()) {
            LoadProperty loadProperty = visitLoadProperty(oneLoadPropertyCOntext);
            if (loadProperty == null) {
                throw new AnalysisException("invalid clause of routine load");
            }
            if (loadPropertyMap.get(loadProperty.getClass().getName()) != null) {
                throw new AnalysisException("repeat setting of clause load property: "
                    + loadProperty.getClass().getName());
            } else {
                loadPropertyMap.put(loadProperty.getClass().getName(), loadProperty);
            }
        }
        CreateRoutineLoadInfo createRoutineLoadInfo = new CreateRoutineLoadInfo(jobLabelInfo, tableName,
                loadPropertyMap, properties, type, customProperties, mergeType, comment);
        return new CreateRoutineLoadCommand(createRoutineLoadInfo);

    }

    @Override
    public Command visitCreateRowPolicy(CreateRowPolicyContext ctx) {
        FilterType filterType = FilterType.of(ctx.type.getText());
        List<String> nameParts = visitMultipartIdentifier(ctx.table);
        return new CreatePolicyCommand(PolicyTypeEnum.ROW, ctx.name.getText(),
                ctx.EXISTS() != null, new TableNameInfo(nameParts), Optional.of(filterType),
                ctx.user == null ? null : visitUserIdentify(ctx.user),
                ctx.roleName == null ? null : ctx.roleName.getText(),
                Optional.of(getExpression(ctx.booleanExpression())), ImmutableMap.of());
    }

    @Override
    public Command visitCreateStoragePolicy(CreateStoragePolicyContext ctx) {
        Map<String, String> properties = ctx.properties != null
                ? Maps.newHashMap(visitPropertyClause(ctx.properties))
                : Maps.newHashMap();
        return new CreatePolicyCommand(PolicyTypeEnum.STORAGE, ctx.name.getText(),
                ctx.EXISTS() != null, null, Optional.empty(),
                null, null, Optional.empty(), properties);
    }

    @Override
    public String visitIdentifierOrText(DorisParser.IdentifierOrTextContext ctx) {
        if (ctx.STRING_LITERAL() != null) {
            return ctx.STRING_LITERAL().getText().substring(1, ctx.STRING_LITERAL().getText().length() - 1);
        } else {
            return ctx.identifier().getText();
        }
    }

    @Override
    public UserIdentity visitUserIdentify(UserIdentifyContext ctx) {
        String user = visitIdentifierOrText(ctx.user);
        String host = null;
        if (ctx.host != null) {
            host = visitIdentifierOrText(ctx.host);
        }
        if (host == null) {
            host = "%";
        }
        boolean isDomain = ctx.LEFT_PAREN() != null;
        return new UserIdentity(user, host, isDomain);
    }

    @Override
    public LogicalPlan visitQuery(QueryContext ctx) {
        return ParserUtils.withOrigin(ctx, () -> {
            // TODO: need to add withQueryResultClauses and withCTE
            LogicalPlan query = plan(ctx.queryTerm());
            query = withCte(query, ctx.cte());
            return withQueryOrganization(query, ctx.queryOrganization());
        });
    }

    @Override
    public LogicalPlan visitSetOperation(SetOperationContext ctx) {
        return ParserUtils.withOrigin(ctx, () -> {

            if (ctx.UNION() != null) {
                Qualifier qualifier = getQualifier(ctx);
                List<QueryTermContext> contexts = Lists.newArrayList(ctx.right);
                QueryTermContext current = ctx.left;
                while (true) {
                    if (current instanceof SetOperationContext
                            && getQualifier((SetOperationContext) current) == qualifier
                            && ((SetOperationContext) current).UNION() != null) {
                        contexts.add(((SetOperationContext) current).right);
                        current = ((SetOperationContext) current).left;
                    } else {
                        contexts.add(current);
                        break;
                    }
                }
                Collections.reverse(contexts);
                List<LogicalPlan> logicalPlans = contexts.stream().map(this::plan).collect(Collectors.toList());
                return reduceToLogicalPlanTree(0, logicalPlans.size() - 1, logicalPlans, qualifier);
            } else {
                LogicalPlan leftQuery = plan(ctx.left);
                LogicalPlan rightQuery = plan(ctx.right);
                Qualifier qualifier = getQualifier(ctx);

                List<Plan> newChildren = ImmutableList.of(leftQuery, rightQuery);
                LogicalPlan plan;
                if (ctx.UNION() != null) {
                    plan = new LogicalUnion(qualifier, newChildren);
                } else if (ctx.EXCEPT() != null || ctx.MINUS() != null) {
                    plan = new LogicalExcept(qualifier, newChildren);
                } else if (ctx.INTERSECT() != null) {
                    plan = new LogicalIntersect(qualifier, newChildren);
                } else {
                    throw new ParseException("not support", ctx);
                }
                return plan;
            }
        });
    }

    private Qualifier getQualifier(SetOperationContext ctx) {
        if (ctx.setQuantifier() == null || ctx.setQuantifier().DISTINCT() != null) {
            return Qualifier.DISTINCT;
        } else {
            return Qualifier.ALL;
        }
    }

    private static LogicalPlan logicalPlanCombiner(LogicalPlan left, LogicalPlan right, Qualifier qualifier) {
        return new LogicalUnion(qualifier, ImmutableList.of(left, right));
    }

    /**
     * construct avl union tree
     */
    public static LogicalPlan reduceToLogicalPlanTree(int low, int high,
            List<LogicalPlan> logicalPlans, Qualifier qualifier) {
        switch (high - low) {
            case 0:
                return logicalPlans.get(low);
            case 1:
                return logicalPlanCombiner(logicalPlans.get(low), logicalPlans.get(high), qualifier);
            default:
                int mid = low + (high - low) / 2;
                return logicalPlanCombiner(
                        reduceToLogicalPlanTree(low, mid, logicalPlans, qualifier),
                        reduceToLogicalPlanTree(mid + 1, high, logicalPlans, qualifier),
                        qualifier
                );
        }
    }

    @Override
    public LogicalPlan visitSubquery(SubqueryContext ctx) {
        return ParserUtils.withOrigin(ctx, () -> plan(ctx.query()));
    }

    @Override
    public LogicalPlan visitRegularQuerySpecification(RegularQuerySpecificationContext ctx) {
        return ParserUtils.withOrigin(ctx, () -> {
            SelectClauseContext selectCtx = ctx.selectClause();
            LogicalPlan selectPlan;
            LogicalPlan relation;
            if (ctx.fromClause() == null) {
                relation = new LogicalOneRowRelation(StatementScopeIdGenerator.newRelationId(),
                        ImmutableList.of(new Alias(Literal.of(0))));
            } else {
                relation = visitFromClause(ctx.fromClause());
            }
            if (ctx.intoClause() != null && !ConnectContext.get().isRunProcedure()) {
                throw new ParseException("Only procedure supports insert into variables", selectCtx);
            }
            selectPlan = withSelectQuerySpecification(
                    ctx, relation,
                    selectCtx,
                    Optional.ofNullable(ctx.whereClause()),
                    Optional.ofNullable(ctx.aggClause()),
                    Optional.ofNullable(ctx.havingClause()),
                    Optional.ofNullable(ctx.qualifyClause()));
            selectPlan = withQueryOrganization(selectPlan, ctx.queryOrganization());
            if ((selectHintMap == null) || selectHintMap.isEmpty()) {
                return selectPlan;
            }
            List<ParserRuleContext> selectHintContexts = Lists.newArrayList();
            for (Integer key : selectHintMap.keySet()) {
                if (key > selectCtx.getStart().getStopIndex() && key < selectCtx.getStop().getStartIndex()) {
                    selectHintContexts.add(selectHintMap.get(key));
                }
            }
            return withSelectHint(selectPlan, selectHintContexts);
        });
    }

    @Override
    public LogicalPlan visitInlineTable(InlineTableContext ctx) {
        List<RowConstructorContext> rowConstructorContexts = ctx.rowConstructor();
        ImmutableList.Builder<List<NamedExpression>> rows
                = ImmutableList.builderWithExpectedSize(rowConstructorContexts.size());
        for (RowConstructorContext rowConstructorContext : rowConstructorContexts) {
            rows.add(visitRowConstructor(rowConstructorContext));
        }
        return new UnboundInlineTable(rows.build());
    }

    /**
     * Create an aliased table reference. This is typically used in FROM clauses.
     */
    protected LogicalPlan withTableAlias(LogicalPlan plan, TableAliasContext ctx) {
        if (ctx.strictIdentifier() == null) {
            return plan;
        }
        return ParserUtils.withOrigin(ctx.strictIdentifier(), () -> {
            String alias = ctx.strictIdentifier().getText();
            if (null != ctx.identifierList()) {
                throw new ParseException("Do not implemented", ctx);
                // TODO: multi-colName
            }
            return new LogicalSubQueryAlias<>(alias, plan);
        });
    }

    @Override
    public LogicalPlan visitTableName(TableNameContext ctx) {
        List<String> nameParts = visitMultipartIdentifier(ctx.multipartIdentifier());
        List<String> partitionNames = new ArrayList<>();
        boolean isTempPart = false;
        if (ctx.specifiedPartition() != null) {
            isTempPart = ctx.specifiedPartition().TEMPORARY() != null;
            if (ctx.specifiedPartition().identifier() != null) {
                partitionNames.add(ctx.specifiedPartition().identifier().getText());
            } else {
                partitionNames.addAll(visitIdentifierList(ctx.specifiedPartition().identifierList()));
            }
        }

        Optional<String> indexName = Optional.empty();
        if (ctx.materializedViewName() != null) {
            indexName = Optional.ofNullable(ctx.materializedViewName().indexName.getText());
        }

        List<Long> tabletIdLists = new ArrayList<>();
        if (ctx.tabletList() != null) {
            ctx.tabletList().tabletIdList.stream().forEach(tabletToken -> {
                tabletIdLists.add(Long.parseLong(tabletToken.getText()));
            });
        }

        final List<String> relationHints;
        if (ctx.relationHint() != null) {
            relationHints = typedVisit(ctx.relationHint());
        } else {
            relationHints = ImmutableList.of();
        }

        TableScanParams scanParams = null;
        if (ctx.optScanParams() != null) {
            Map<String, String> map = visitPropertyItemList(ctx.optScanParams().properties);
            scanParams = new TableScanParams(ctx.optScanParams().funcName.getText(), map);
        }

        TableSnapshot tableSnapshot = null;
        if (ctx.tableSnapshot() != null) {
            if (ctx.tableSnapshot().TIME() != null) {
                tableSnapshot = new TableSnapshot(stripQuotes(ctx.tableSnapshot().time.getText()));
            } else {
                tableSnapshot = new TableSnapshot(Long.parseLong(ctx.tableSnapshot().version.getText()));
            }
        }

        TableSample tableSample = ctx.sample() == null ? null : (TableSample) visit(ctx.sample());
        UnboundRelation relation = new UnboundRelation(StatementScopeIdGenerator.newRelationId(),
                nameParts, partitionNames, isTempPart, tabletIdLists, relationHints,
                Optional.ofNullable(tableSample), indexName, scanParams, Optional.ofNullable(tableSnapshot));

        LogicalPlan checkedRelation = LogicalPlanBuilderAssistant.withCheckPolicy(relation);
        LogicalPlan plan = withTableAlias(checkedRelation, ctx.tableAlias());
        for (LateralViewContext lateralViewContext : ctx.lateralView()) {
            plan = withGenerate(plan, lateralViewContext);
        }
        return plan;
    }

    public static String stripQuotes(String str) {
        if ((str.charAt(0) == '\'' && str.charAt(str.length() - 1) == '\'')
                || (str.charAt(0) == '\"' && str.charAt(str.length() - 1) == '\"')) {
            str = str.substring(1, str.length() - 1);
        }
        return str;
    }

    @Override
    public LogicalPlan visitShowEncryptKeys(ShowEncryptKeysContext ctx) {
        String dbName = null;
        if (ctx.database != null) {
            List<String> nameParts = visitMultipartIdentifier(ctx.database);
            dbName = nameParts.get(0); // only one entry possible
        }

        String likeString = null;
        if (ctx.LIKE() != null) {
            likeString = stripQuotes(ctx.STRING_LITERAL().getText());
        }
        return new ShowEncryptKeysCommand(dbName, likeString);
    }

    @Override
    public LogicalPlan visitAliasedQuery(AliasedQueryContext ctx) {
        if (ctx.tableAlias().getText().equals("")) {
            throw new ParseException("Every derived table must have its own alias", ctx);
        }
        LogicalPlan plan = withTableAlias(visitQuery(ctx.query()), ctx.tableAlias());
        for (LateralViewContext lateralViewContext : ctx.lateralView()) {
            plan = withGenerate(plan, lateralViewContext);
        }
        return plan;
    }

    @Override
    public LogicalPlan visitTableValuedFunction(TableValuedFunctionContext ctx) {
        return ParserUtils.withOrigin(ctx, () -> {
            String functionName = ctx.tvfName.getText();

            Map<String, String> map = visitPropertyItemList(ctx.properties);
            LogicalPlan relation = new UnboundTVFRelation(StatementScopeIdGenerator.newRelationId(),
                    functionName, new Properties(map));
            return withTableAlias(relation, ctx.tableAlias());
        });
    }

    /**
     * Create a star (i.e. all) expression; this selects all elements (in the specified object).
     * Both un-targeted (global) and targeted aliases are supported.
     */
    @Override
    public Expression visitStar(StarContext ctx) {
        return ParserUtils.withOrigin(ctx, () -> {
            final QualifiedNameContext qualifiedNameContext = ctx.qualifiedName();
            List<String> target;
            if (qualifiedNameContext != null) {
                target = qualifiedNameContext.identifier()
                        .stream()
                        .map(RuleContext::getText)
                        .collect(ImmutableList.toImmutableList());
            } else {
                target = ImmutableList.of();
            }
            List<ExceptOrReplaceContext> exceptOrReplaceList = ctx.exceptOrReplace();
            if (exceptOrReplaceList != null && !exceptOrReplaceList.isEmpty()) {
                List<NamedExpression> finalExpectSlots = ImmutableList.of();
                List<NamedExpression> finalReplacedAlias = ImmutableList.of();
                for (ExceptOrReplaceContext exceptOrReplace : exceptOrReplaceList) {
                    if (exceptOrReplace instanceof ExceptContext) {
                        if (!finalExpectSlots.isEmpty()) {
                            throw new ParseException("only one except clause is supported", ctx);
                        }
                        ExceptContext exceptContext = (ExceptContext) exceptOrReplace;
                        List<NamedExpression> expectSlots = getNamedExpressions(exceptContext.namedExpressionSeq());
                        boolean allSlots = expectSlots.stream().allMatch(UnboundSlot.class::isInstance);
                        if (expectSlots.isEmpty() || !allSlots) {
                            throw new ParseException(
                                    "only column name is supported in except clause", ctx);
                        }
                        finalExpectSlots = expectSlots;
                    } else if (exceptOrReplace instanceof ReplaceContext) {
                        if (!finalReplacedAlias.isEmpty()) {
                            throw new ParseException("only one replace clause is supported", ctx);
                        }
                        ReplaceContext replaceContext = (ReplaceContext) exceptOrReplace;
                        List<NamedExpression> expectAlias = Lists.newArrayList();
                        NamedExpressionSeqContext namedExpressions = replaceContext.namedExpressionSeq();
                        for (NamedExpressionContext namedExpressionContext : namedExpressions.namedExpression()) {
                            if (namedExpressionContext.identifierOrText() == null) {
                                throw new ParseException("only alias is supported in select-replace clause", ctx);
                            }
                            expectAlias.add((NamedExpression) namedExpressionContext.accept(this));
                        }
                        if (expectAlias.isEmpty()) {
                            throw new ParseException("only alias is supported in select-replace clause", ctx);
                        }
                        finalReplacedAlias = expectAlias;
                    } else {
                        throw new ParseException(
                                "Unsupported except or replace clause: " + exceptOrReplace.getText(), ctx
                        );
                    }
                }
                return new UnboundStar(target, finalExpectSlots, finalReplacedAlias);
            } else {
                return new UnboundStar(target);
            }
        });
    }

    /**
     * Create an aliased expression if an alias is specified. Both single and multi-aliases are
     * supported.
     */
    @Override
    public NamedExpression visitNamedExpression(NamedExpressionContext ctx) {
        return ParserUtils.withOrigin(ctx, () -> {
            Expression expression = getExpression(ctx.expression());
            if (ctx.identifierOrText() == null) {
                if (expression instanceof NamedExpression) {
                    return (NamedExpression) expression;
                } else {
                    int start = ctx.expression().start.getStartIndex();
                    int stop = ctx.expression().stop.getStopIndex();
                    String alias = ctx.start.getInputStream()
                            .getText(new org.antlr.v4.runtime.misc.Interval(start, stop));
                    if (expression instanceof Literal) {
                        return new Alias(expression, alias, true);
                    } else {
                        return new UnboundAlias(expression, alias, true);
                    }
                }
            }
            String alias = visitIdentifierOrText(ctx.identifierOrText());
            if (expression instanceof Literal) {
                return new Alias(expression, alias);
            }
            return new UnboundAlias(expression, alias);
        });
    }

    @Override
    public Expression visitSystemVariable(SystemVariableContext ctx) {
        VariableType type = null;
        if (ctx.kind == null) {
            type = VariableType.DEFAULT;
        } else if (ctx.kind.getType() == DorisParser.SESSION) {
            type = VariableType.SESSION;
        } else if (ctx.kind.getType() == DorisParser.GLOBAL) {
            type = VariableType.GLOBAL;
        }
        if (type == null) {
            throw new ParseException("Unsupported system variable: " + ctx.getText(), ctx);
        }
        return new UnboundVariable(ctx.identifier().getText(), type);
    }

    @Override
    public Expression visitUserVariable(UserVariableContext ctx) {
        return new UnboundVariable(ctx.identifierOrText().getText(), VariableType.USER);
    }

    /**
     * Create a comparison expression. This compares two expressions. The following comparison
     * operators are supported:
     * - Equal: '=' or '=='
     * - Null-safe Equal: '<=>'
     * - Not Equal: '<>' or '!='
     * - Less than: '<'
     * - Less then or Equal: '<='
     * - Greater than: '>'
     * - Greater then or Equal: '>='
     */
    @Override
    public Expression visitComparison(ComparisonContext ctx) {
        return ParserUtils.withOrigin(ctx, () -> {
            Expression left = getExpression(ctx.left);
            Expression right = getExpression(ctx.right);
            TerminalNode operator = (TerminalNode) ctx.comparisonOperator().getChild(0);
            switch (operator.getSymbol().getType()) {
                case DorisParser.EQ:
                    return new EqualTo(left, right);
                case DorisParser.NEQ:
                    return new Not(new EqualTo(left, right));
                case DorisParser.LT:
                    return new LessThan(left, right);
                case DorisParser.GT:
                    return new GreaterThan(left, right);
                case DorisParser.LTE:
                    return new LessThanEqual(left, right);
                case DorisParser.GTE:
                    return new GreaterThanEqual(left, right);
                case DorisParser.NSEQ:
                    return new NullSafeEqual(left, right);
                default:
                    throw new ParseException("Unsupported comparison expression: "
                        + operator.getSymbol().getText(), ctx);
            }
        });
    }

    /**
     * Create a not expression.
     * format: NOT Expression
     * for example:
     * not 1
     * not 1=1
     */
    @Override
    public Expression visitLogicalNot(LogicalNotContext ctx) {
        return ParserUtils.withOrigin(ctx, () -> new Not(getExpression(ctx.booleanExpression())));
    }

    @Override
    public Expression visitLogicalBinary(LogicalBinaryContext ctx) {
        return ParserUtils.withOrigin(ctx, () -> {
            // Code block copy from Spark
            // sql/catalyst/src/main/scala/org/apache/spark/sql/catalyst/parser/AstBuilder.scala

            // Collect all similar left hand contexts.
            List<BooleanExpressionContext> contexts = Lists.newArrayList(ctx.right);
            BooleanExpressionContext current = ctx.left;
            while (true) {
                if (current instanceof LogicalBinaryContext
                        && ((LogicalBinaryContext) current).operator.getType() == ctx.operator.getType()) {
                    contexts.add(((LogicalBinaryContext) current).right);
                    current = ((LogicalBinaryContext) current).left;
                } else {
                    contexts.add(current);
                    break;
                }
            }
            // Reverse the contexts to have them in the same sequence as in the SQL statement & turn them
            // into expressions.
            Collections.reverse(contexts);
            List<Expression> expressions = contexts.stream().map(this::getExpression).collect(Collectors.toList());
            if (ctx.operator.getType() == DorisParser.AND) {
                return new And(expressions);
            } else if (ctx.operator.getType() == DorisParser.OR) {
                return new Or(expressions);
            } else {
                // Create a balanced tree.
                return reduceToExpressionTree(0, expressions.size() - 1, expressions, ctx);
            }
        });
    }

    @Override
    public Expression visitLambdaExpression(LambdaExpressionContext ctx) {
        ImmutableList<String> args = ctx.args.stream()
                .map(RuleContext::getText)
                .collect(ImmutableList.toImmutableList());
        Expression body = (Expression) visit(ctx.body);
        return new Lambda(args, body);
    }

    private Expression expressionCombiner(Expression left, Expression right, LogicalBinaryContext ctx) {
        switch (ctx.operator.getType()) {
            case DorisParser.LOGICALAND:
            case DorisParser.AND:
                return new And(left, right);
            case DorisParser.OR:
                return new Or(left, right);
            case DorisParser.XOR:
                return new Xor(left, right);
            default:
                throw new ParseException("Unsupported logical binary type: " + ctx.operator.getText(), ctx);
        }
    }

    private Expression reduceToExpressionTree(int low, int high,
            List<Expression> expressions, LogicalBinaryContext ctx) {
        switch (high - low) {
            case 0:
                return expressions.get(low);
            case 1:
                return expressionCombiner(expressions.get(low), expressions.get(high), ctx);
            default:
                int mid = low + (high - low) / 2;
                return expressionCombiner(
                        reduceToExpressionTree(low, mid, expressions, ctx),
                        reduceToExpressionTree(mid + 1, high, expressions, ctx),
                        ctx
                );
        }
    }

    /**
     * Create a predicated expression. A predicated expression is a normal expression with a
     * predicate attached to it, for example:
     * {{{
     * a + 1 IS NULL
     * }}}
     */
    @Override
    public Expression visitPredicated(PredicatedContext ctx) {
        return ParserUtils.withOrigin(ctx, () -> {
            Expression e = getExpression(ctx.valueExpression());
            return ctx.predicate() == null ? e : withPredicate(e, ctx.predicate());
        });
    }

    @Override
    public Expression visitArithmeticUnary(ArithmeticUnaryContext ctx) {
        return ParserUtils.withOrigin(ctx, () -> {
            Expression e = typedVisit(ctx.valueExpression());
            switch (ctx.operator.getType()) {
                case DorisParser.PLUS:
                    return e;
                case DorisParser.SUBTRACT:
                    IntegerLiteral zero = new IntegerLiteral(0);
                    return new Subtract(zero, e);
                case DorisParser.TILDE:
                    return new BitNot(e);
                default:
                    throw new ParseException("Unsupported arithmetic unary type: " + ctx.operator.getText(), ctx);
            }
        });
    }

    @Override
    public Expression visitArithmeticBinary(ArithmeticBinaryContext ctx) {
        return ParserUtils.withOrigin(ctx, () -> {
            Expression left = getExpression(ctx.left);
            Expression right = getExpression(ctx.right);

            int type = ctx.operator.getType();
            if (left instanceof Interval) {
                if (type != DorisParser.PLUS) {
                    throw new ParseException("Only supported: " + Operator.ADD, ctx);
                }
                Interval interval = (Interval) left;
                return new TimestampArithmetic(Operator.ADD, right, interval.value(), interval.timeUnit());
            }

            if (right instanceof Interval) {
                Operator op;
                if (type == DorisParser.PLUS) {
                    op = Operator.ADD;
                } else if (type == DorisParser.SUBTRACT) {
                    op = Operator.SUBTRACT;
                } else {
                    throw new ParseException("Only supported: " + Operator.ADD + " and " + Operator.SUBTRACT, ctx);
                }
                Interval interval = (Interval) right;
                return new TimestampArithmetic(op, left, interval.value(), interval.timeUnit());
            }

            return ParserUtils.withOrigin(ctx, () -> {
                switch (type) {
                    case DorisParser.ASTERISK:
                        return new Multiply(left, right);
                    case DorisParser.SLASH:
                        return new Divide(left, right);
                    case DorisParser.MOD:
                        return new Mod(left, right);
                    case DorisParser.PLUS:
                        return new Add(left, right);
                    case DorisParser.SUBTRACT:
                        return new Subtract(left, right);
                    case DorisParser.DIV:
                        return new IntegralDivide(left, right);
                    case DorisParser.HAT:
                        return new BitXor(left, right);
                    case DorisParser.PIPE:
                        return new BitOr(left, right);
                    case DorisParser.AMPERSAND:
                        return new BitAnd(left, right);
                    default:
                        throw new ParseException(
                                "Unsupported arithmetic binary type: " + ctx.operator.getText(), ctx);
                }
            });
        });
    }

    @Override
    public Expression visitCurrentDate(DorisParser.CurrentDateContext ctx) {
        return new CurrentDate();
    }

    @Override
    public Expression visitCurrentTime(DorisParser.CurrentTimeContext ctx) {
        return new CurrentTime();
    }

    @Override
    public Expression visitCurrentTimestamp(DorisParser.CurrentTimestampContext ctx) {
        return new Now();
    }

    @Override
    public Expression visitLocalTime(DorisParser.LocalTimeContext ctx) {
        return new CurrentTime();
    }

    @Override
    public Expression visitLocalTimestamp(DorisParser.LocalTimestampContext ctx) {
        return new Now();
    }

    @Override
    public Expression visitCurrentUser(DorisParser.CurrentUserContext ctx) {
        return new CurrentUser();
    }

    @Override
    public Expression visitSessionUser(DorisParser.SessionUserContext ctx) {
        return new SessionUser();
    }

    @Override
    public Expression visitDoublePipes(DorisParser.DoublePipesContext ctx) {
        return ParserUtils.withOrigin(ctx, () -> {
            Expression left = getExpression(ctx.left);
            Expression right = getExpression(ctx.right);
            if (SqlModeHelper.hasPipeAsConcat()) {
                return new UnboundFunction("concat", Lists.newArrayList(left, right));
            } else {
                return new Or(left, right);
            }
        });
    }

    /**
     * Create a value based [[CaseWhen]] expression. This has the following SQL form:
     * {{{
     *   CASE [expression]
     *    WHEN [value] THEN [expression]
     *    ...
     *    ELSE [expression]
     *   END
     * }}}
     */
    @Override
    public Expression visitSimpleCase(DorisParser.SimpleCaseContext context) {
        Expression e = getExpression(context.value);
        List<WhenClause> whenClauses = context.whenClause().stream()
                .map(w -> new WhenClause(new EqualTo(e, getExpression(w.condition)), getExpression(w.result)))
                .collect(ImmutableList.toImmutableList());
        if (context.elseExpression == null) {
            return new CaseWhen(whenClauses);
        }
        return new CaseWhen(whenClauses, getExpression(context.elseExpression));
    }

    /**
     * Create a condition based [[CaseWhen]] expression. This has the following SQL syntax:
     * {{{
     *   CASE
     *    WHEN [predicate] THEN [expression]
     *    ...
     *    ELSE [expression]
     *   END
     * }}}
     *
     * @param context the parse tree
     */
    @Override
    public Expression visitSearchedCase(DorisParser.SearchedCaseContext context) {
        List<WhenClause> whenClauses = context.whenClause().stream()
                .map(w -> new WhenClause(getExpression(w.condition), getExpression(w.result)))
                .collect(ImmutableList.toImmutableList());
        if (context.elseExpression == null) {
            return new CaseWhen(whenClauses);
        }
        return new CaseWhen(whenClauses, getExpression(context.elseExpression));
    }

    @Override
    public Expression visitCast(DorisParser.CastContext ctx) {
        return ParserUtils.withOrigin(ctx, () -> processCast(getExpression(ctx.expression()), ctx.castDataType()));
    }

    @Override
    public UnboundFunction visitExtract(DorisParser.ExtractContext ctx) {
        return ParserUtils.withOrigin(ctx, () -> {
            String functionName = ctx.field.getText();
            return new UnboundFunction(functionName, false,
                    Collections.singletonList(getExpression(ctx.source)));
        });
    }

    @Override
    public Expression visitEncryptKey(DorisParser.EncryptKeyContext ctx) {
        return ParserUtils.withOrigin(ctx, () -> {
            String db = ctx.dbName == null ? "" : ctx.dbName.getText();
            String key = ctx.keyName.getText();
            return new EncryptKeyRef(new StringLiteral(db), new StringLiteral(key));
        });
    }

    @Override
    public Expression visitCharFunction(DorisParser.CharFunctionContext ctx) {
        return ParserUtils.withOrigin(ctx, () -> {
            String charSet = ctx.charSet == null ? "utf8" : ctx.charSet.getText();
            List<Expression> arguments = ImmutableList.<Expression>builder()
                    .add(new StringLiteral(charSet))
                    .addAll(visit(ctx.arguments, Expression.class))
                    .build();
            return new Char(arguments);
        });
    }

    @Override
    public Expression visitConvertCharSet(DorisParser.ConvertCharSetContext ctx) {
        return ParserUtils.withOrigin(ctx,
                () -> new ConvertTo(getExpression(ctx.argument), new StringLiteral(ctx.charSet.getText())));
    }

    @Override
    public Expression visitConvertType(DorisParser.ConvertTypeContext ctx) {
        return ParserUtils.withOrigin(ctx, () -> processCast(getExpression(ctx.argument), ctx.castDataType()));
    }

    @Override
    public DataType visitCastDataType(CastDataTypeContext ctx) {
        return ParserUtils.withOrigin(ctx, () -> {
            if (ctx.dataType() != null) {
                return ((DataType) typedVisit(ctx.dataType())).conversion();
            } else if (ctx.UNSIGNED() != null) {
                return LargeIntType.UNSIGNED;
            } else {
                return BigIntType.SIGNED;
            }
        });
    }

    private Expression processCast(Expression expression, CastDataTypeContext castDataTypeContext) {
        DataType dataType = visitCastDataType(castDataTypeContext);
        Expression cast = new Cast(expression, dataType, true);
        if (dataType.isStringLikeType() && ((CharacterType) dataType).getLen() >= 0) {
            if (dataType.isVarcharType() && ((VarcharType) dataType).isWildcardVarchar()) {
                return cast;
            }
            List<Expression> args = ImmutableList.of(
                    cast,
                    new TinyIntLiteral((byte) 1),
                    Literal.of(((CharacterType) dataType).getLen())
            );
            return new UnboundFunction("substr", args);
        } else {
            return cast;
        }
    }

    @Override
    public Expression visitFunctionCallExpression(DorisParser.FunctionCallExpressionContext ctx) {
        return ParserUtils.withOrigin(ctx, () -> {
            String functionName = ctx.functionIdentifier().functionNameIdentifier().getText();
            boolean isDistinct = ctx.DISTINCT() != null;
            List<Expression> params = Lists.newArrayList();
            params.addAll(visit(ctx.expression(), Expression.class));
            List<OrderKey> orderKeys = visit(ctx.sortItem(), OrderKey.class);
            params.addAll(orderKeys.stream().map(OrderExpression::new).collect(Collectors.toList()));

            List<UnboundStar> unboundStars = ExpressionUtils.collectAll(params, UnboundStar.class::isInstance);
            if (!unboundStars.isEmpty()) {
                if (ctx.functionIdentifier().dbName == null && functionName.equalsIgnoreCase("count")) {
                    if (unboundStars.size() > 1) {
                        throw new ParseException(
                                "'*' can only be used once in conjunction with COUNT: " + functionName, ctx);
                    }
                    if (!unboundStars.get(0).getQualifier().isEmpty()) {
                        throw new ParseException("'*' can not has qualifier: " + unboundStars.size(), ctx);
                    }
                    if (ctx.windowSpec() != null) {
                        if (isDistinct) {
                            throw new ParseException("DISTINCT not allowed in analytic function: " + functionName, ctx);
                        }
                        return withWindowSpec(ctx.windowSpec(), new Count());
                    }
                    return new Count();
                }
                throw new ParseException("'*' can only be used in conjunction with COUNT: " + functionName, ctx);
            } else {
                String dbName = null;
                if (ctx.functionIdentifier().dbName != null) {
                    dbName = ctx.functionIdentifier().dbName.getText();
                }
                UnboundFunction function = new UnboundFunction(dbName, functionName, isDistinct, params);
                if (ctx.windowSpec() != null) {
                    if (isDistinct) {
                        throw new ParseException("DISTINCT not allowed in analytic function: " + functionName, ctx);
                    }
                    return withWindowSpec(ctx.windowSpec(), function);
                }
                return function;
            }
        });
    }

    /**
     * deal with window function definition
     */
    private WindowExpression withWindowSpec(WindowSpecContext ctx, Expression function) {
        List<Expression> partitionKeyList = Lists.newArrayList();
        if (ctx.partitionClause() != null) {
            partitionKeyList = visit(ctx.partitionClause().expression(), Expression.class);
        }

        List<OrderExpression> orderKeyList = Lists.newArrayList();
        if (ctx.sortClause() != null) {
            orderKeyList = visit(ctx.sortClause().sortItem(), OrderKey.class).stream()
                .map(orderKey -> new OrderExpression(orderKey))
                .collect(Collectors.toList());
        }

        if (ctx.windowFrame() != null) {
            return new WindowExpression(function, partitionKeyList, orderKeyList, withWindowFrame(ctx.windowFrame()));
        }
        return new WindowExpression(function, partitionKeyList, orderKeyList);
    }

    /**
     * deal with optional expressions
     */
    private <T, C> Optional<C> optionalVisit(T ctx, Supplier<C> func) {
        return Optional.ofNullable(ctx).map(a -> func.get());
    }

    /**
     * deal with window frame
     */
    private WindowFrame withWindowFrame(WindowFrameContext ctx) {
        WindowFrame.FrameUnitsType frameUnitsType = WindowFrame.FrameUnitsType.valueOf(
                ctx.frameUnits().getText().toUpperCase());
        WindowFrame.FrameBoundary leftBoundary = withFrameBound(ctx.start);
        if (ctx.end != null) {
            WindowFrame.FrameBoundary rightBoundary = withFrameBound(ctx.end);
            return new WindowFrame(frameUnitsType, leftBoundary, rightBoundary);
        }
        return new WindowFrame(frameUnitsType, leftBoundary);
    }

    private WindowFrame.FrameBoundary withFrameBound(DorisParser.FrameBoundaryContext ctx) {
        Optional<Expression> expression = Optional.empty();
        if (ctx.expression() != null) {
            expression = Optional.of(getExpression(ctx.expression()));
            // todo: use isConstant() to resolve Function in expression; currently we only
            //  support literal expression
            if (!expression.get().isLiteral()) {
                throw new ParseException("Unsupported expression in WindowFrame : " + expression, ctx);
            }
        }

        WindowFrame.FrameBoundType frameBoundType = null;
        switch (ctx.boundType.getType()) {
            case DorisParser.PRECEDING:
                if (ctx.UNBOUNDED() != null) {
                    frameBoundType = WindowFrame.FrameBoundType.UNBOUNDED_PRECEDING;
                } else {
                    frameBoundType = WindowFrame.FrameBoundType.PRECEDING;
                }
                break;
            case DorisParser.CURRENT:
                frameBoundType = WindowFrame.FrameBoundType.CURRENT_ROW;
                break;
            case DorisParser.FOLLOWING:
                if (ctx.UNBOUNDED() != null) {
                    frameBoundType = WindowFrame.FrameBoundType.UNBOUNDED_FOLLOWING;
                } else {
                    frameBoundType = WindowFrame.FrameBoundType.FOLLOWING;
                }
                break;
            default:
        }
        return new WindowFrame.FrameBoundary(expression, frameBoundType);
    }

    @Override
    public Expression visitInterval(IntervalContext ctx) {
        return new Interval(getExpression(ctx.value), visitUnitIdentifier(ctx.unit));
    }

    @Override
    public String visitUnitIdentifier(UnitIdentifierContext ctx) {
        return ctx.getText();
    }

    @Override
    public Literal visitTypeConstructor(TypeConstructorContext ctx) {
        String value = ctx.STRING_LITERAL().getText();
        value = value.substring(1, value.length() - 1);
        String type = ctx.type.getText().toUpperCase();
        switch (type) {
            case "DATE":
                return Config.enable_date_conversion ? new DateV2Literal(value) : new DateLiteral(value);
            case "TIMESTAMP":
                return Config.enable_date_conversion ? new DateTimeV2Literal(value) : new DateTimeLiteral(value);
            case "DATEV2":
                return new DateV2Literal(value);
            case "DATEV1":
                return new DateLiteral(value);
            default:
                throw new ParseException("Unsupported data type : " + type, ctx);
        }
    }

    @Override
    public Expression visitDereference(DereferenceContext ctx) {
        return ParserUtils.withOrigin(ctx, () -> {
            Expression e = getExpression(ctx.base);
            if (e instanceof UnboundSlot) {
                UnboundSlot unboundAttribute = (UnboundSlot) e;
                List<String> nameParts = Lists.newArrayList(unboundAttribute.getNameParts());
                nameParts.add(ctx.fieldName.getText());
                UnboundSlot slot = new UnboundSlot(nameParts, Optional.empty());
                return slot;
            } else {
                // todo: base is an expression, may be not a table name.
                throw new ParseException("Unsupported dereference expression: " + ctx.getText(), ctx);
            }
        });
    }

    @Override
    public Expression visitElementAt(ElementAtContext ctx) {
        return new ElementAt(typedVisit(ctx.value), typedVisit(ctx.index));
    }

    @Override
    public Expression visitArraySlice(ArraySliceContext ctx) {
        if (ctx.end != null) {
            return new ArraySlice(typedVisit(ctx.value), typedVisit(ctx.begin), typedVisit(ctx.end));
        } else {
            return new ArraySlice(typedVisit(ctx.value), typedVisit(ctx.begin));
        }
    }

    @Override
    public Expression visitColumnReference(ColumnReferenceContext ctx) {
        // todo: handle quoted and unquoted
        return UnboundSlot.quoted(ctx.getText());
    }

    /**
     * Create a NULL literal expression.
     */
    @Override
    public Literal visitNullLiteral(NullLiteralContext ctx) {
        return new NullLiteral();
    }

    @Override
    public Literal visitBooleanLiteral(BooleanLiteralContext ctx) {
        Boolean b = Boolean.valueOf(ctx.getText());
        return BooleanLiteral.of(b);
    }

    @Override
    public Literal visitIntegerLiteral(IntegerLiteralContext ctx) {
        BigInteger bigInt = new BigInteger(ctx.getText());
        if (BigInteger.valueOf(bigInt.byteValue()).equals(bigInt)) {
            return new TinyIntLiteral(bigInt.byteValue());
        } else if (BigInteger.valueOf(bigInt.shortValue()).equals(bigInt)) {
            return new SmallIntLiteral(bigInt.shortValue());
        } else if (BigInteger.valueOf(bigInt.intValue()).equals(bigInt)) {
            return new IntegerLiteral(bigInt.intValue());
        } else if (BigInteger.valueOf(bigInt.longValue()).equals(bigInt)) {
            return new BigIntLiteral(bigInt.longValueExact());
        } else {
            return new LargeIntLiteral(bigInt);
        }
    }

    @Override
    public Literal visitStringLiteral(StringLiteralContext ctx) {
        String txt = ctx.STRING_LITERAL().getText();
        String s = txt.substring(1, txt.length() - 1);
        if (txt.charAt(0) == '\'') {
            // for single quote string, '' should be converted to '
            s = s.replace("''", "'");
        } else if (txt.charAt(0) == '"') {
            // for double quote string, "" should be converted to "
            s = s.replace("\"\"", "\"");
        }
        if (!SqlModeHelper.hasNoBackSlashEscapes()) {
            s = LogicalPlanBuilderAssistant.escapeBackSlash(s);
        }
        int strLength = Utils.containChinese(s) ? s.length() * StringLikeLiteral.CHINESE_CHAR_BYTE_LENGTH : s.length();
        if (strLength > ScalarType.MAX_VARCHAR_LENGTH) {
            return new StringLiteral(s);
        }
        return new VarcharLiteral(s, strLength);
    }

    @Override
    public Expression visitPlaceholder(DorisParser.PlaceholderContext ctx) {
        Placeholder parameter = new Placeholder(ConnectContext.get().getStatementContext().getNextPlaceholderId());
        tokenPosToParameters.put(ctx.start, parameter);
        return parameter;
    }

    /**
     * cast all items to same types.
     * TODO remove this function after we refactor type coercion.
     */
    private List<Literal> typeCoercionItems(List<Literal> items) {
        Array array = new Array(items.toArray(new Literal[0]));
        if (array.expectedInputTypes().isEmpty()) {
            return ImmutableList.of();
        }
        DataType dataType = array.expectedInputTypes().get(0);
        return items.stream()
                .map(item -> item.checkedCastTo(dataType))
                .map(Literal.class::cast)
                .collect(ImmutableList.toImmutableList());
    }

    @Override
    public ArrayLiteral visitArrayLiteral(ArrayLiteralContext ctx) {
        List<Literal> items = ctx.items.stream().<Literal>map(this::typedVisit).collect(Collectors.toList());
        if (items.isEmpty()) {
            return new ArrayLiteral(items);
        }
        return new ArrayLiteral(typeCoercionItems(items));
    }

    @Override
    public MapLiteral visitMapLiteral(MapLiteralContext ctx) {
        List<Literal> items = ctx.items.stream().<Literal>map(this::typedVisit).collect(Collectors.toList());
        if (items.size() % 2 != 0) {
            throw new ParseException("map can't be odd parameters, need even parameters", ctx);
        }
        List<Literal> keys = Lists.newArrayList();
        List<Literal> values = Lists.newArrayList();
        for (int i = 0; i < items.size(); i++) {
            if (i % 2 == 0) {
                keys.add(items.get(i));
            } else {
                values.add(items.get(i));
            }
        }
        return new MapLiteral(typeCoercionItems(keys), typeCoercionItems(values));
    }

    @Override
    public Object visitStructLiteral(StructLiteralContext ctx) {
        List<Literal> fields = ctx.items.stream().<Literal>map(this::typedVisit).collect(Collectors.toList());
        return new StructLiteral(fields);
    }

    @Override
    public Expression visitParenthesizedExpression(ParenthesizedExpressionContext ctx) {
        return getExpression(ctx.expression());
    }

    @Override
    public List<NamedExpression> visitRowConstructor(RowConstructorContext ctx) {
        List<RowConstructorItemContext> rowConstructorItemContexts = ctx.rowConstructorItem();
        ImmutableList.Builder<NamedExpression> columns
                = ImmutableList.builderWithExpectedSize(rowConstructorItemContexts.size());
        for (RowConstructorItemContext rowConstructorItemContext : rowConstructorItemContexts) {
            columns.add(visitRowConstructorItem(rowConstructorItemContext));
        }
        return columns.build();
    }

    @Override
    public NamedExpression visitRowConstructorItem(RowConstructorItemContext ctx) {
        ConstantContext constant = ctx.constant();
        if (constant != null) {
            return new Alias((Expression) constant.accept(this));
        } else if (ctx.DEFAULT() != null) {
            return new DefaultValueSlot();
        } else {
            return visitNamedExpression(ctx.namedExpression());
        }
    }

    @Override
    public List<Expression> visitNamedExpressionSeq(NamedExpressionSeqContext namedCtx) {
        return visit(namedCtx.namedExpression(), Expression.class);
    }

    @Override
    public LogicalPlan visitRelation(RelationContext ctx) {
        return plan(ctx.relationPrimary());
    }

    @Override
    public LogicalPlan visitFromClause(FromClauseContext ctx) {
        return ParserUtils.withOrigin(ctx, () -> visitRelations(ctx.relations()));
    }

    @Override
    public LogicalPlan visitRelations(DorisParser.RelationsContext ctx) {
        return ParserUtils.withOrigin(ctx, () -> withRelations(null, ctx.relation()));
    }

    @Override
    public LogicalPlan visitRelationList(DorisParser.RelationListContext ctx) {
        return ParserUtils.withOrigin(ctx, () -> withRelations(null, ctx.relations().relation()));
    }

    /* ********************************************************************************************
     * Table Identifier parsing
     * ******************************************************************************************** */

    @Override
    public List<String> visitMultipartIdentifier(MultipartIdentifierContext ctx) {
        return ctx.parts.stream()
            .map(RuleContext::getText)
            .collect(ImmutableList.toImmutableList());
    }

    /**
     * Create a Sequence of Strings for a parenthesis enclosed alias list.
     */
    @Override
    public List<String> visitIdentifierList(IdentifierListContext ctx) {
        return visitIdentifierSeq(ctx.identifierSeq());
    }

    /**
     * Create a Sequence of Strings for an identifier list.
     */
    @Override
    public List<String> visitIdentifierSeq(IdentifierSeqContext ctx) {
        return ctx.ident.stream()
            .map(RuleContext::getText)
            .collect(ImmutableList.toImmutableList());
    }

    @Override
    public EqualTo visitUpdateAssignment(UpdateAssignmentContext ctx) {
        return new EqualTo(new UnboundSlot(visitMultipartIdentifier(ctx.multipartIdentifier()), Optional.empty()),
                getExpression(ctx.expression()));
    }

    @Override
    public List<EqualTo> visitUpdateAssignmentSeq(UpdateAssignmentSeqContext ctx) {
        return ctx.assignments.stream()
                .map(this::visitUpdateAssignment)
                .collect(Collectors.toList());
    }

    /**
     * get OrderKey.
     *
     * @param ctx SortItemContext
     * @return SortItems
     */
    @Override
    public OrderKey visitSortItem(SortItemContext ctx) {
        return ParserUtils.withOrigin(ctx, () -> {
            boolean isAsc = ctx.DESC() == null;
            boolean isNullFirst = ctx.FIRST() != null || (ctx.LAST() == null && isAsc);
            Expression expression = typedVisit(ctx.expression());
            return new OrderKey(expression, isAsc, isNullFirst);
        });
    }

    private <T> List<T> visit(List<? extends ParserRuleContext> contexts, Class<T> clazz) {
        return contexts.stream()
                .map(this::visit)
                .map(clazz::cast)
                .collect(ImmutableList.toImmutableList());
    }

    private LogicalPlan plan(ParserRuleContext tree) {
        return (LogicalPlan) tree.accept(this);
    }

    /* ********************************************************************************************
     * create table parsing
     * ******************************************************************************************** */

    @Override
    public LogicalPlan visitCreateView(CreateViewContext ctx) {
        List<String> nameParts = visitMultipartIdentifier(ctx.name);
        String comment = ctx.STRING_LITERAL() == null ? "" : LogicalPlanBuilderAssistant.escapeBackSlash(
                ctx.STRING_LITERAL().getText().substring(1, ctx.STRING_LITERAL().getText().length() - 1));
        String querySql = getOriginSql(ctx.query());
        if (ctx.REPLACE() != null && ctx.EXISTS() != null) {
            throw new AnalysisException("[OR REPLACE] and [IF NOT EXISTS] cannot used at the same time");
        }
        CreateViewInfo info = new CreateViewInfo(ctx.EXISTS() != null, ctx.REPLACE() != null,
                new TableNameInfo(nameParts),
                comment, querySql,
                ctx.cols == null ? Lists.newArrayList() : visitSimpleColumnDefs(ctx.cols));
        return new CreateViewCommand(info);
    }

    @Override
    public LogicalPlan visitCreateTable(CreateTableContext ctx) {
        String ctlName = null;
        String dbName = null;
        String tableName = null;
        List<String> nameParts = visitMultipartIdentifier(ctx.name);
        // TODO: support catalog
        if (nameParts.size() == 1) {
            // dbName should be set
            dbName = ConnectContext.get().getDatabase();
            tableName = nameParts.get(0);
        } else if (nameParts.size() == 2) {
            dbName = nameParts.get(0);
            tableName = nameParts.get(1);
        } else if (nameParts.size() == 3) {
            ctlName = nameParts.get(0);
            dbName = nameParts.get(1);
            tableName = nameParts.get(2);
        } else {
            throw new AnalysisException("nameParts in create table should be [ctl.][db.]tbl");
        }
        KeysType keysType = null;
        if (ctx.DUPLICATE() != null) {
            keysType = KeysType.DUP_KEYS;
        } else if (ctx.AGGREGATE() != null) {
            keysType = KeysType.AGG_KEYS;
        } else if (ctx.UNIQUE() != null) {
            keysType = KeysType.UNIQUE_KEYS;
        }
        // when engineName is null, get engineName from current catalog later
        String engineName = ctx.engine != null ? ctx.engine.getText().toLowerCase() : null;
        int bucketNum = FeConstants.default_bucket_num;
        if (ctx.INTEGER_VALUE() != null) {
            bucketNum = Integer.parseInt(ctx.INTEGER_VALUE().getText());
        }
        String comment = ctx.STRING_LITERAL() == null ? "" : LogicalPlanBuilderAssistant.escapeBackSlash(
                ctx.STRING_LITERAL().getText().substring(1, ctx.STRING_LITERAL().getText().length() - 1));
        DistributionDescriptor desc = null;
        if (ctx.HASH() != null) {
            desc = new DistributionDescriptor(true, ctx.autoBucket != null, bucketNum,
                    visitIdentifierList(ctx.hashKeys));
        } else if (ctx.RANDOM() != null) {
            desc = new DistributionDescriptor(false, ctx.autoBucket != null, bucketNum, null);
        }
        Map<String, String> properties = ctx.properties != null
                // NOTICE: we should not generate immutable map here, because it will be modified when analyzing.
                ? Maps.newHashMap(visitPropertyClause(ctx.properties))
                : Maps.newHashMap();
        Map<String, String> extProperties = ctx.extProperties != null
                // NOTICE: we should not generate immutable map here, because it will be modified when analyzing.
                ? Maps.newHashMap(visitPropertyClause(ctx.extProperties))
                : Maps.newHashMap();

        // solve partition by
        PartitionTableInfo partitionInfo;
        if (ctx.partition != null) {
            partitionInfo = (PartitionTableInfo) ctx.partitionTable().accept(this);
        } else {
            partitionInfo = PartitionTableInfo.EMPTY;
        }

        if (ctx.columnDefs() != null) {
            if (ctx.AS() != null) {
                throw new AnalysisException("Should not define the entire column in CTAS");
            }
            return new CreateTableCommand(Optional.empty(), new CreateTableInfo(
                    ctx.EXISTS() != null,
                    ctx.EXTERNAL() != null,
                    ctx.TEMPORARY() != null,
                    ctlName,
                    dbName,
                    tableName,
                    visitColumnDefs(ctx.columnDefs()),
                    ctx.indexDefs() != null ? visitIndexDefs(ctx.indexDefs()) : ImmutableList.of(),
                    engineName,
                    keysType,
                    ctx.keys != null ? visitIdentifierList(ctx.keys) : ImmutableList.of(),
                    comment,
                    partitionInfo,
                    desc,
                    ctx.rollupDefs() != null ? visitRollupDefs(ctx.rollupDefs()) : ImmutableList.of(),
                    properties,
                    extProperties,
                    ctx.clusterKeys != null ? visitIdentifierList(ctx.clusterKeys) : ImmutableList.of()));
        } else if (ctx.AS() != null) {
            return new CreateTableCommand(Optional.of(visitQuery(ctx.query())), new CreateTableInfo(
                    ctx.EXISTS() != null,
                    ctx.EXTERNAL() != null,
                    ctx.TEMPORARY() != null,
                    ctlName,
                    dbName,
                    tableName,
                    ctx.ctasCols != null ? visitIdentifierList(ctx.ctasCols) : null,
                    engineName,
                    keysType,
                    ctx.keys != null ? visitIdentifierList(ctx.keys) : ImmutableList.of(),
                    comment,
                    partitionInfo,
                    desc,
                    ctx.rollupDefs() != null ? visitRollupDefs(ctx.rollupDefs()) : ImmutableList.of(),
                    properties,
                    extProperties,
                    ctx.clusterKeys != null ? visitIdentifierList(ctx.clusterKeys) : ImmutableList.of()));
        } else {
            throw new AnalysisException("Should contain at least one column in a table");
        }
    }

    @Override
    public PartitionTableInfo visitPartitionTable(DorisParser.PartitionTableContext ctx) {
        boolean isAutoPartition = ctx.autoPartition != null;
        ImmutableList<Expression> partitionList = ctx.partitionList.identityOrFunction().stream()
                .map(partition -> {
                    IdentifierContext identifier = partition.identifier();
                    if (identifier != null) {
                        return UnboundSlot.quoted(identifier.getText());
                    } else {
                        return visitFunctionCallExpression(partition.functionCallExpression());
                    }
                })
                .collect(ImmutableList.toImmutableList());
        return new PartitionTableInfo(
            isAutoPartition,
            ctx.RANGE() != null ? "RANGE" : "LIST",
            ctx.partitions != null ? visitPartitionsDef(ctx.partitions) : null,
            partitionList);
    }

    @Override
    public List<ColumnDefinition> visitColumnDefs(ColumnDefsContext ctx) {
        return ctx.cols.stream().map(this::visitColumnDef).collect(Collectors.toList());
    }

    @Override
    public ColumnDefinition visitColumnDef(ColumnDefContext ctx) {
        String colName = ctx.colName.getText();
        DataType colType = ctx.type instanceof PrimitiveDataTypeContext
                ? visitPrimitiveDataType(((PrimitiveDataTypeContext) ctx.type))
                : ctx.type instanceof ComplexDataTypeContext
                        ? visitComplexDataType((ComplexDataTypeContext) ctx.type)
                        : visitAggStateDataType((AggStateDataTypeContext) ctx.type);
        colType = colType.conversion();
        boolean isKey = ctx.KEY() != null;
        ColumnNullableType nullableType = ColumnNullableType.DEFAULT;
        if (ctx.NOT() != null) {
            nullableType = ColumnNullableType.NOT_NULLABLE;
        } else if (ctx.nullable != null) {
            nullableType = ColumnNullableType.NULLABLE;
        }
        String aggTypeString = ctx.aggType != null ? ctx.aggType.getText() : null;
        Optional<DefaultValue> defaultValue = Optional.empty();
        Optional<DefaultValue> onUpdateDefaultValue = Optional.empty();
        if (ctx.DEFAULT() != null) {
            if (ctx.INTEGER_VALUE() != null) {
                if (ctx.SUBTRACT() == null) {
                    defaultValue = Optional.of(new DefaultValue(ctx.INTEGER_VALUE().getText()));
                } else {
                    defaultValue = Optional.of(new DefaultValue("-" + ctx.INTEGER_VALUE().getText()));
                }
            } else if (ctx.DECIMAL_VALUE() != null) {
                if (ctx.SUBTRACT() == null) {
                    defaultValue = Optional.of(new DefaultValue(ctx.DECIMAL_VALUE().getText()));
                } else {
                    defaultValue = Optional.of(new DefaultValue("-" + ctx.DECIMAL_VALUE().getText()));
                }
            } else if (ctx.stringValue != null) {
                defaultValue = Optional.of(new DefaultValue(toStringValue(ctx.stringValue.getText())));
            } else if (ctx.nullValue != null) {
                defaultValue = Optional.of(DefaultValue.NULL_DEFAULT_VALUE);
            } else if (ctx.defaultTimestamp != null) {
                if (ctx.defaultValuePrecision == null) {
                    defaultValue = Optional.of(DefaultValue.CURRENT_TIMESTAMP_DEFAULT_VALUE);
                } else {
                    defaultValue = Optional.of(DefaultValue
                            .currentTimeStampDefaultValueWithPrecision(
                                    Long.valueOf(ctx.defaultValuePrecision.getText())));
                }
            } else if (ctx.CURRENT_DATE() != null) {
                defaultValue = Optional.of(DefaultValue.CURRENT_DATE_DEFAULT_VALUE);
            } else if (ctx.PI() != null) {
                defaultValue = Optional.of(DefaultValue.PI_DEFAULT_VALUE);
            } else if (ctx.E() != null) {
                defaultValue = Optional.of(DefaultValue.E_NUM_DEFAULT_VALUE);
            } else if (ctx.BITMAP_EMPTY() != null) {
                defaultValue = Optional.of(DefaultValue.BITMAP_EMPTY_DEFAULT_VALUE);
            }
        }
        if (ctx.UPDATE() != null) {
            if (ctx.onUpdateValuePrecision == null) {
                onUpdateDefaultValue = Optional.of(DefaultValue.CURRENT_TIMESTAMP_DEFAULT_VALUE);
            } else {
                onUpdateDefaultValue = Optional.of(DefaultValue
                        .currentTimeStampDefaultValueWithPrecision(
                                Long.valueOf(ctx.onUpdateValuePrecision.getText())));
            }
        }
        AggregateType aggType = null;
        if (aggTypeString != null) {
            try {
                aggType = AggregateType.valueOf(aggTypeString.toUpperCase());
            } catch (Exception e) {
                throw new AnalysisException(String.format("Aggregate type %s is unsupported", aggTypeString),
                        e.getCause());
            }
        }
        //comment should remove '\' and '(") at the beginning and end
        String comment = ctx.comment != null ? ctx.comment.getText().substring(1, ctx.comment.getText().length() - 1)
                .replace("\\", "") : "";
        long autoIncInitValue = -1;
        if (ctx.AUTO_INCREMENT() != null) {
            if (ctx.autoIncInitValue != null) {
                // AUTO_INCREMENT(Value) Value >= 0.
                autoIncInitValue = Long.valueOf(ctx.autoIncInitValue.getText());
                if (autoIncInitValue < 0) {
                    throw new AnalysisException("AUTO_INCREMENT start value can not be negative.");
                }
            } else {
                // AUTO_INCREMENT default 1.
                autoIncInitValue = Long.valueOf(1);
            }
        }
        Optional<GeneratedColumnDesc> desc = ctx.generatedExpr != null
                ? Optional.of(new GeneratedColumnDesc(ctx.generatedExpr.getText(), getExpression(ctx.generatedExpr)))
                : Optional.empty();
        return new ColumnDefinition(colName, colType, isKey, aggType, nullableType, autoIncInitValue, defaultValue,
                onUpdateDefaultValue, comment, desc);
    }

    @Override
    public List<IndexDefinition> visitIndexDefs(IndexDefsContext ctx) {
        return ctx.indexes.stream().map(this::visitIndexDef).collect(Collectors.toList());
    }

    @Override
    public IndexDefinition visitIndexDef(IndexDefContext ctx) {
        String indexName = ctx.indexName.getText();
        boolean ifNotExists = ctx.ifNotExists != null;
        List<String> indexCols = visitIdentifierList(ctx.cols);
        Map<String, String> properties = visitPropertyItemList(ctx.properties);
        String indexType = ctx.indexType != null ? ctx.indexType.getText().toUpperCase() : null;
        //comment should remove '\' and '(") at the beginning and end
        String comment = ctx.comment == null ? "" : LogicalPlanBuilderAssistant.escapeBackSlash(
                        ctx.comment.getText().substring(1, ctx.STRING_LITERAL().getText().length() - 1));
        // change BITMAP index to INVERTED index
        if (Config.enable_create_bitmap_index_as_inverted_index
                && "BITMAP".equalsIgnoreCase(indexType)) {
            indexType = "INVERTED";
        }
        return new IndexDefinition(indexName, ifNotExists, indexCols, indexType, properties, comment);
    }

    @Override
    public List<PartitionDefinition> visitPartitionsDef(PartitionsDefContext ctx) {
        return ctx.partitions.stream()
                .map(p -> ((PartitionDefinition) visit(p))).collect(Collectors.toList());
    }

    @Override
    public PartitionDefinition visitPartitionDef(DorisParser.PartitionDefContext ctx) {
        PartitionDefinition partitionDefinition = (PartitionDefinition) visit(ctx.getChild(0));
        if (ctx.partitionProperties != null) {
            partitionDefinition.withProperties(visitPropertyItemList(ctx.partitionProperties));
        }
        return partitionDefinition;
    }

    @Override
    public PartitionDefinition visitLessThanPartitionDef(LessThanPartitionDefContext ctx) {
        String partitionName = ctx.partitionName.getText();
        if (ctx.MAXVALUE() == null) {
            List<Expression> lessThanValues = visitPartitionValueList(ctx.partitionValueList());
            return new LessThanPartition(ctx.EXISTS() != null, partitionName, lessThanValues);
        } else {
            return new LessThanPartition(ctx.EXISTS() != null, partitionName,
                    ImmutableList.of(MaxValue.INSTANCE));
        }
    }

    @Override
    public PartitionDefinition visitFixedPartitionDef(FixedPartitionDefContext ctx) {
        String partitionName = ctx.partitionName.getText();
        List<Expression> lowerBounds = visitPartitionValueList(ctx.lower);
        List<Expression> upperBounds = visitPartitionValueList(ctx.upper);
        return new FixedRangePartition(ctx.EXISTS() != null, partitionName, lowerBounds, upperBounds);
    }

    @Override
    public PartitionDefinition visitStepPartitionDef(StepPartitionDefContext ctx) {
        List<Expression> fromExpression = visitPartitionValueList(ctx.from);
        List<Expression> toExpression = visitPartitionValueList(ctx.to);
        return new StepPartition(false, null, fromExpression, toExpression,
                Long.parseLong(ctx.unitsAmount.getText()), ctx.unit != null ? ctx.unit.getText() : null);
    }

    @Override
    public PartitionDefinition visitInPartitionDef(InPartitionDefContext ctx) {
        List<List<Expression>> values;
        if (ctx.constants == null) {
            values = ctx.partitionValueLists.stream().map(this::visitPartitionValueList)
                    .collect(Collectors.toList());
        } else {
            values = visitPartitionValueList(ctx.constants).stream().map(ImmutableList::of)
                    .collect(Collectors.toList());
        }
        return new InPartition(ctx.EXISTS() != null, ctx.partitionName.getText(), values);
    }

    @Override
    public List<Expression> visitPartitionValueList(PartitionValueListContext ctx) {
        return ctx.values.stream()
                .map(this::visitPartitionValueDef)
                .collect(Collectors.toList());
    }

    @Override
    public Expression visitPartitionValueDef(PartitionValueDefContext ctx) {
        if (ctx.INTEGER_VALUE() != null) {
            if (ctx.SUBTRACT() != null) {
                return Literal.of("-" + ctx.INTEGER_VALUE().getText());
            }
            return Literal.of(ctx.INTEGER_VALUE().getText());
        } else if (ctx.STRING_LITERAL() != null) {
            return Literal.of(toStringValue(ctx.STRING_LITERAL().getText()));
        } else if (ctx.MAXVALUE() != null) {
            return MaxValue.INSTANCE;
        } else if (ctx.NULL() != null) {
            return Literal.of(null);
        }
        throw new AnalysisException("Unsupported partition value: " + ctx.getText());
    }

    @Override
    public List<RollupDefinition> visitRollupDefs(RollupDefsContext ctx) {
        return ctx.rollups.stream().map(this::visitRollupDef).collect(Collectors.toList());
    }

    @Override
    public RollupDefinition visitRollupDef(RollupDefContext ctx) {
        String rollupName = ctx.rollupName.getText();
        List<String> rollupCols = visitIdentifierList(ctx.rollupCols);
        List<String> dupKeys = ctx.dupKeys == null ? ImmutableList.of() : visitIdentifierList(ctx.dupKeys);
        Map<String, String> properties = ctx.properties == null ? Maps.newHashMap()
                : visitPropertyClause(ctx.properties);
        return new RollupDefinition(rollupName, rollupCols, dupKeys, properties);
    }

    private String toStringValue(String literal) {
        return literal.substring(1, literal.length() - 1);
    }

    /* ********************************************************************************************
     * Expression parsing
     * ******************************************************************************************** */

    /**
     * Create an expression from the given context. This method just passes the context on to the
     * visitor and only takes care of typing (We assume that the visitor returns an Expression here).
     */
    private Expression getExpression(ParserRuleContext ctx) {
        return typedVisit(ctx);
    }

    private LogicalPlan withExplain(LogicalPlan inputPlan, ExplainContext ctx) {
        if (ctx == null) {
            return inputPlan;
        }
        return ParserUtils.withOrigin(ctx, () -> {
            ExplainLevel explainLevel = ExplainLevel.NORMAL;

            if (ctx.planType() != null) {
                if (ctx.level == null || !ctx.level.getText().equalsIgnoreCase("plan")) {
                    throw new ParseException("Only explain plan can use plan type: " + ctx.planType().getText(), ctx);
                }
            }

            boolean showPlanProcess = false;
            if (ctx.level != null) {
                if (!ctx.level.getText().equalsIgnoreCase("plan")) {
                    explainLevel = ExplainLevel.valueOf(ctx.level.getText().toUpperCase(Locale.ROOT));
                } else {
                    explainLevel = parseExplainPlanType(ctx.planType());

                    if (ctx.PROCESS() != null) {
                        showPlanProcess = true;
                    }
                }
            }
            return new ExplainCommand(explainLevel, inputPlan, showPlanProcess);
        });
    }

    private LogicalPlan withOutFile(LogicalPlan plan, OutFileClauseContext ctx) {
        if (ctx == null) {
            return plan;
        }
        String format = "csv";
        if (ctx.format != null) {
            format = ctx.format.getText();
        }

        Map<String, String> properties = ImmutableMap.of();
        if (ctx.propertyClause() != null) {
            properties = visitPropertyClause(ctx.propertyClause());
        }
        Literal filePath = (Literal) visit(ctx.filePath);
        return new LogicalFileSink<>(filePath.getStringValue(), format, properties, ImmutableList.of(), plan);
    }

    private LogicalPlan withQueryOrganization(LogicalPlan inputPlan, QueryOrganizationContext ctx) {
        if (ctx == null) {
            return inputPlan;
        }
        Optional<SortClauseContext> sortClauseContext = Optional.ofNullable(ctx.sortClause());
        Optional<LimitClauseContext> limitClauseContext = Optional.ofNullable(ctx.limitClause());
        LogicalPlan sort = withSort(inputPlan, sortClauseContext);
        return withLimit(sort, limitClauseContext);
    }

    private LogicalPlan withSort(LogicalPlan input, Optional<SortClauseContext> sortCtx) {
        return input.optionalMap(sortCtx, () -> {
            List<OrderKey> orderKeys = visit(sortCtx.get().sortItem(), OrderKey.class);
            return new LogicalSort<>(orderKeys, input);
        });
    }

    private LogicalPlan withLimit(LogicalPlan input, Optional<LimitClauseContext> limitCtx) {
        return input.optionalMap(limitCtx, () -> {
            long limit = Long.parseLong(limitCtx.get().limit.getText());
            if (limit < 0) {
                throw new ParseException("Limit requires non-negative number", limitCtx.get());
            }
            long offset = 0;
            Token offsetToken = limitCtx.get().offset;
            if (offsetToken != null) {
                offset = Long.parseLong(offsetToken.getText());
            }
            return new LogicalLimit<>(limit, offset, LimitPhase.ORIGIN, input);
        });
    }

    /**
     * Add a regular (SELECT) query specification to a logical plan. The query specification
     * is the core of the logical plan, this is where sourcing (FROM clause), projection (SELECT),
     * aggregation (GROUP BY ... HAVING ...) and filtering (WHERE) takes place.
     *
     * <p>Note that query hints are ignored (both by the parser and the builder).
     */
    protected LogicalPlan withSelectQuerySpecification(
            ParserRuleContext ctx,
            LogicalPlan inputRelation,
            SelectClauseContext selectClause,
            Optional<WhereClauseContext> whereClause,
            Optional<AggClauseContext> aggClause,
            Optional<HavingClauseContext> havingClause,
            Optional<QualifyClauseContext> qualifyClause) {
        return ParserUtils.withOrigin(ctx, () -> {
            // from -> where -> group by -> having -> select
            LogicalPlan filter = withFilter(inputRelation, whereClause);
            SelectColumnClauseContext selectColumnCtx = selectClause.selectColumnClause();
            LogicalPlan aggregate = withAggregate(filter, selectColumnCtx, aggClause);
            boolean isDistinct = (selectClause.DISTINCT() != null);
            LogicalPlan selectPlan;
            if (!(aggregate instanceof Aggregate) && havingClause.isPresent()) {
                // create a project node for pattern match of ProjectToGlobalAggregate rule
                // then ProjectToGlobalAggregate rule can insert agg node as LogicalHaving node's child
                List<NamedExpression> projects = getNamedExpressions(selectColumnCtx.namedExpressionSeq());
                LogicalPlan project = new LogicalProject<>(projects, isDistinct, aggregate);
                selectPlan = new LogicalHaving<>(ExpressionUtils.extractConjunctionToSet(
                        getExpression((havingClause.get().booleanExpression()))), project);
            } else {
                LogicalPlan having = withHaving(aggregate, havingClause);
                selectPlan = withProjection(having, selectColumnCtx, aggClause, isDistinct);
            }
            // support qualify clause
            if (qualifyClause.isPresent()) {
                Expression qualifyExpr = getExpression(qualifyClause.get().booleanExpression());
                selectPlan = new LogicalQualify<>(Sets.newHashSet(qualifyExpr), selectPlan);
            }
            return selectPlan;
        });
    }

    /**
     * Join one more [[LogicalPlan]]s to the current logical plan.
     */
    private LogicalPlan withJoinRelations(LogicalPlan input, RelationContext ctx) {
        LogicalPlan last = input;
        for (JoinRelationContext join : ctx.joinRelation()) {
            JoinType joinType;
            if (join.joinType().CROSS() != null) {
                joinType = JoinType.CROSS_JOIN;
            } else if (join.joinType().FULL() != null) {
                joinType = JoinType.FULL_OUTER_JOIN;
            } else if (join.joinType().SEMI() != null) {
                if (join.joinType().LEFT() != null) {
                    joinType = JoinType.LEFT_SEMI_JOIN;
                } else {
                    joinType = JoinType.RIGHT_SEMI_JOIN;
                }
            } else if (join.joinType().ANTI() != null) {
                if (join.joinType().LEFT() != null) {
                    joinType = JoinType.LEFT_ANTI_JOIN;
                } else {
                    joinType = JoinType.RIGHT_ANTI_JOIN;
                }
            } else if (join.joinType().LEFT() != null) {
                joinType = JoinType.LEFT_OUTER_JOIN;
            } else if (join.joinType().RIGHT() != null) {
                joinType = JoinType.RIGHT_OUTER_JOIN;
            } else if (join.joinType().INNER() != null) {
                joinType = JoinType.INNER_JOIN;
            } else if (join.joinCriteria() != null) {
                joinType = JoinType.INNER_JOIN;
            } else {
                joinType = JoinType.CROSS_JOIN;
            }
            DistributeType distributeType = Optional.ofNullable(join.distributeType()).map(hintCtx -> {
                String hint = typedVisit(join.distributeType());
                if (DistributeType.JoinDistributeType.SHUFFLE.toString().equalsIgnoreCase(hint)) {
                    return DistributeType.SHUFFLE_RIGHT;
                } else if (DistributeType.JoinDistributeType.BROADCAST.toString().equalsIgnoreCase(hint)) {
                    return DistributeType.BROADCAST_RIGHT;
                } else {
                    throw new ParseException("Invalid join hint: " + hint, hintCtx);
                }
            }).orElse(DistributeType.NONE);
            DistributeHint distributeHint = new DistributeHint(distributeType);
            // TODO: natural join, lateral join, union join
            JoinCriteriaContext joinCriteria = join.joinCriteria();
            Optional<Expression> condition = Optional.empty();
            List<Expression> ids = null;
            if (joinCriteria != null) {
                if (join.joinType().CROSS() != null) {
                    throw new ParseException("Cross join can't be used with ON clause", joinCriteria);
                }
                if (joinCriteria.booleanExpression() != null) {
                    condition = Optional.ofNullable(getExpression(joinCriteria.booleanExpression()));
                } else if (joinCriteria.USING() != null) {
                    ids = visitIdentifierList(joinCriteria.identifierList())
                            .stream().map(UnboundSlot::quoted)
                            .collect(ImmutableList.toImmutableList());
                }
            } else {
                // keep same with original planner, allow cross/inner join
                if (!joinType.isInnerOrCrossJoin()) {
                    throw new ParseException("on mustn't be empty except for cross/inner join", join);
                }
            }
            if (ids == null) {
                last = new LogicalJoin<>(joinType, ExpressionUtils.EMPTY_CONDITION,
                        condition.map(ExpressionUtils::extractConjunction)
                                .orElse(ExpressionUtils.EMPTY_CONDITION),
                        distributeHint,
                        Optional.empty(),
                        last,
                        plan(join.relationPrimary()), null);
            } else {
                last = new LogicalUsingJoin<>(joinType, last, plan(join.relationPrimary()), ids, distributeHint);

            }
            if (distributeHint.distributeType != DistributeType.NONE
                    && ConnectContext.get().getStatementContext() != null
                    && !ConnectContext.get().getStatementContext().getHints().contains(distributeHint)) {
                ConnectContext.get().getStatementContext().addHint(distributeHint);
            }
        }
        return last;
    }

    private List<List<String>> getTableList(List<MultipartIdentifierContext> ctx) {
        List<List<String>> tableList = new ArrayList<>();
        for (MultipartIdentifierContext tableCtx : ctx) {
            tableList.add(visitMultipartIdentifier(tableCtx));
        }
        return tableList;
    }

    private LogicalPlan withSelectHint(LogicalPlan logicalPlan, List<ParserRuleContext> hintContexts) {
        if (hintContexts.isEmpty()) {
            return logicalPlan;
        }
        ImmutableList.Builder<SelectHint> hints = ImmutableList.builder();
        for (ParserRuleContext hintContext : hintContexts) {
            SelectHintContext selectHintContext = (SelectHintContext) hintContext;
            for (HintStatementContext hintStatement : selectHintContext.hintStatements) {
                if (hintStatement.USE_MV() != null) {
                    hints.add(new SelectHintUseMv("USE_MV", getTableList(hintStatement.tableList), true));
                    continue;
                } else if (hintStatement.NO_USE_MV() != null) {
                    hints.add(new SelectHintUseMv("NO_USE_MV", getTableList(hintStatement.tableList), false));
                    continue;
                }
                String hintName = hintStatement.hintName.getText().toLowerCase(Locale.ROOT);
                switch (hintName) {
                    case "set_var":
                        Map<String, Optional<String>> parameters = Maps.newLinkedHashMap();
                        for (HintAssignmentContext kv : hintStatement.parameters) {
                            if (kv.key != null) {
                                String parameterName = visitIdentifierOrText(kv.key);
                                Optional<String> value = Optional.empty();
                                if (kv.constantValue != null) {
                                    Literal literal = (Literal) visit(kv.constantValue);
                                    value = Optional.ofNullable(literal.toLegacyLiteral().getStringValue());
                                } else if (kv.identifierValue != null) {
                                    // maybe we should throw exception when the identifierValue is quoted identifier
                                    value = Optional.ofNullable(kv.identifierValue.getText());
                                }
                                parameters.put(parameterName, value);
                            }
                        }
                        SelectHintSetVar setVar = new SelectHintSetVar(hintName, parameters);
                        setVar.setVarOnceInSql(ConnectContext.get().getStatementContext());
                        hints.add(setVar);
                        break;
                    case "leading":
                        List<String> leadingParameters = new ArrayList<>();
                        for (HintAssignmentContext kv : hintStatement.parameters) {
                            if (kv.key != null) {
                                String parameterName = visitIdentifierOrText(kv.key);
                                leadingParameters.add(parameterName);
                            }
                        }
                        hints.add(new SelectHintLeading(hintName, leadingParameters));
                        break;
                    case "ordered":
                        hints.add(new SelectHintOrdered(hintName));
                        break;
                    case "use_cbo_rule":
                        List<String> useRuleParameters = new ArrayList<>();
                        for (HintAssignmentContext kv : hintStatement.parameters) {
                            if (kv.key != null) {
                                String parameterName = visitIdentifierOrText(kv.key);
                                useRuleParameters.add(parameterName);
                            }
                        }
                        hints.add(new SelectHintUseCboRule(hintName, useRuleParameters, false));
                        break;
                    case "no_use_cbo_rule":
                        List<String> noUseRuleParameters = new ArrayList<>();
                        for (HintAssignmentContext kv : hintStatement.parameters) {
                            String parameterName = visitIdentifierOrText(kv.key);
                            if (kv.key != null) {
                                noUseRuleParameters.add(parameterName);
                            }
                        }
                        hints.add(new SelectHintUseCboRule(hintName, noUseRuleParameters, true));
                        break;
                    default:
                        break;
                }
            }
        }
        return new LogicalSelectHint<>(hints.build(), logicalPlan);
    }

    @Override
    public String visitBracketDistributeType(BracketDistributeTypeContext ctx) {
        return ctx.identifier().getText();
    }

    @Override
    public String visitCommentDistributeType(CommentDistributeTypeContext ctx) {
        return ctx.identifier().getText();
    }

    @Override
    public List<String> visitBracketRelationHint(BracketRelationHintContext ctx) {
        return ctx.identifier().stream()
                .map(RuleContext::getText)
                .collect(ImmutableList.toImmutableList());
    }

    @Override
    public Object visitCommentRelationHint(CommentRelationHintContext ctx) {
        return ctx.identifier().stream()
                .map(RuleContext::getText)
                .collect(ImmutableList.toImmutableList());
    }

    protected LogicalPlan withProjection(LogicalPlan input, SelectColumnClauseContext selectCtx,
                                         Optional<AggClauseContext> aggCtx, boolean isDistinct) {
        return ParserUtils.withOrigin(selectCtx, () -> {
            if (aggCtx.isPresent()) {
                if (isDistinct) {
                    return new LogicalProject<>(ImmutableList.of(new UnboundStar(ImmutableList.of())),
                            isDistinct, input);
                } else {
                    return input;
                }
            } else {
                List<NamedExpression> projects = getNamedExpressions(selectCtx.namedExpressionSeq());
                if (input instanceof OneRowRelation) {
                    if (projects.stream().anyMatch(project -> project instanceof UnboundStar)) {
                        throw new ParseException("SELECT * must have a FROM clause");
                    }
                }
                return new LogicalProject<>(projects, isDistinct, input);
            }
        });
    }

    private LogicalPlan withRelations(LogicalPlan inputPlan, List<RelationContext> relations) {
        if (relations == null) {
            return inputPlan;
        }
        LogicalPlan left = inputPlan;
        for (RelationContext relation : relations) {
            // build left deep join tree
            LogicalPlan right = withJoinRelations(visitRelation(relation), relation);
            left = (left == null) ? right :
                    new LogicalJoin<>(
                            JoinType.CROSS_JOIN,
                            ExpressionUtils.EMPTY_CONDITION,
                            ExpressionUtils.EMPTY_CONDITION,
                            new DistributeHint(DistributeType.NONE),
                            Optional.empty(),
                            left,
                            right, null);
            // TODO: pivot and lateral view
        }
        return left;
    }

    private LogicalPlan withFilter(LogicalPlan input, Optional<WhereClauseContext> whereCtx) {
        return input.optionalMap(whereCtx, () ->
            new LogicalFilter<>(ExpressionUtils.extractConjunctionToSet(
                    getExpression(whereCtx.get().booleanExpression())), input));
    }

    private LogicalPlan withAggregate(LogicalPlan input, SelectColumnClauseContext selectCtx,
                                      Optional<AggClauseContext> aggCtx) {
        return input.optionalMap(aggCtx, () -> {
            GroupingElementContext groupingElementContext = aggCtx.get().groupingElement();
            List<NamedExpression> namedExpressions = getNamedExpressions(selectCtx.namedExpressionSeq());
            if (groupingElementContext.GROUPING() != null) {
                ImmutableList.Builder<List<Expression>> groupingSets = ImmutableList.builder();
                for (GroupingSetContext groupingSetContext : groupingElementContext.groupingSet()) {
                    groupingSets.add(visit(groupingSetContext.expression(), Expression.class));
                }
                return new LogicalRepeat<>(groupingSets.build(), namedExpressions, input);
            } else if (groupingElementContext.CUBE() != null) {
                List<Expression> cubeExpressions = visit(groupingElementContext.expression(), Expression.class);
                List<List<Expression>> groupingSets = ExpressionUtils.cubeToGroupingSets(cubeExpressions);
                return new LogicalRepeat<>(groupingSets, namedExpressions, input);
            } else if (groupingElementContext.ROLLUP() != null) {
                List<Expression> rollupExpressions = visit(groupingElementContext.expression(), Expression.class);
                List<List<Expression>> groupingSets = ExpressionUtils.rollupToGroupingSets(rollupExpressions);
                return new LogicalRepeat<>(groupingSets, namedExpressions, input);
            } else {
                List<Expression> groupByExpressions = visit(groupingElementContext.expression(), Expression.class);
                return new LogicalAggregate<>(groupByExpressions, namedExpressions, input);
            }
        });
    }

    private LogicalPlan withHaving(LogicalPlan input, Optional<HavingClauseContext> havingCtx) {
        return input.optionalMap(havingCtx, () -> {
            if (!(input instanceof Aggregate)) {
                throw new ParseException("Having clause should be applied against an aggregation.", havingCtx.get());
            }
            return new LogicalHaving<>(ExpressionUtils.extractConjunctionToSet(
                    getExpression((havingCtx.get().booleanExpression()))), input);
        });
    }

    /**
     * match predicate type and generate different predicates.
     *
     * @param ctx PredicateContext
     * @param valueExpression valueExpression
     * @return Expression
     */
    private Expression withPredicate(Expression valueExpression, PredicateContext ctx) {
        return ParserUtils.withOrigin(ctx, () -> {
            Expression outExpression;
            switch (ctx.kind.getType()) {
                case DorisParser.BETWEEN:
                    Expression lower = getExpression(ctx.lower);
                    Expression upper = getExpression(ctx.upper);
                    if (lower.equals(upper)) {
                        outExpression = new EqualTo(valueExpression, lower);
                    } else {
                        outExpression = new And(
                                new GreaterThanEqual(valueExpression, getExpression(ctx.lower)),
                                new LessThanEqual(valueExpression, getExpression(ctx.upper))
                        );
                    }
                    break;
                case DorisParser.LIKE:
                    outExpression = new Like(
                        valueExpression,
                        getExpression(ctx.pattern)
                    );
                    break;
                case DorisParser.RLIKE:
                case DorisParser.REGEXP:
                    outExpression = new Regexp(
                        valueExpression,
                        getExpression(ctx.pattern)
                    );
                    break;
                case DorisParser.IN:
                    if (ctx.query() == null) {
                        outExpression = new InPredicate(
                                valueExpression,
                                withInList(ctx)
                        );
                    } else {
                        outExpression = new InSubquery(
                                valueExpression,
                                new ListQuery(typedVisit(ctx.query())),
                                ctx.NOT() != null
                        );
                    }
                    break;
                case DorisParser.NULL:
                    outExpression = new IsNull(valueExpression);
                    break;
                case DorisParser.TRUE:
                    outExpression = new Cast(valueExpression,
                            BooleanType.INSTANCE, true);
                    break;
                case DorisParser.FALSE:
                    outExpression = new Not(new Cast(valueExpression,
                            BooleanType.INSTANCE, true));
                    break;
                case DorisParser.MATCH:
                case DorisParser.MATCH_ANY:
                    outExpression = new MatchAny(
                        valueExpression,
                        getExpression(ctx.pattern)
                    );
                    break;
                case DorisParser.MATCH_ALL:
                    outExpression = new MatchAll(
                        valueExpression,
                        getExpression(ctx.pattern)
                    );
                    break;
                case DorisParser.MATCH_PHRASE:
                    outExpression = new MatchPhrase(
                        valueExpression,
                        getExpression(ctx.pattern)
                    );
                    break;
                case DorisParser.MATCH_PHRASE_PREFIX:
                    outExpression = new MatchPhrasePrefix(
                        valueExpression,
                        getExpression(ctx.pattern)
                    );
                    break;
                case DorisParser.MATCH_REGEXP:
                    outExpression = new MatchRegexp(
                        valueExpression,
                        getExpression(ctx.pattern)
                    );
                    break;
                case DorisParser.MATCH_PHRASE_EDGE:
                    outExpression = new MatchPhraseEdge(
                        valueExpression,
                        getExpression(ctx.pattern)
                    );
                    break;
                default:
                    throw new ParseException("Unsupported predicate type: " + ctx.kind.getText(), ctx);
            }
            return ctx.NOT() != null ? new Not(outExpression) : outExpression;
        });
    }

    private List<NamedExpression> getNamedExpressions(NamedExpressionSeqContext namedCtx) {
        return ParserUtils.withOrigin(namedCtx, () -> visit(namedCtx.namedExpression(), NamedExpression.class));
    }

    @Override
    public Expression visitSubqueryExpression(SubqueryExpressionContext subqueryExprCtx) {
        return ParserUtils.withOrigin(subqueryExprCtx, () -> new ScalarSubquery(typedVisit(subqueryExprCtx.query())));
    }

    @Override
    public Expression visitExist(ExistContext context) {
        return ParserUtils.withOrigin(context, () -> new Exists(typedVisit(context.query()), false));
    }

    @Override
    public Expression visitIsnull(IsnullContext context) {
        return ParserUtils.withOrigin(context, () -> new IsNull(typedVisit(context.valueExpression())));
    }

    @Override
    public Expression visitIs_not_null_pred(Is_not_null_predContext context) {
        return ParserUtils.withOrigin(context, () -> new Not(new IsNull(typedVisit(context.valueExpression()))));
    }

    public List<Expression> withInList(PredicateContext ctx) {
        return ctx.expression().stream().map(this::getExpression).collect(ImmutableList.toImmutableList());
    }

    @Override
    public Literal visitDecimalLiteral(DecimalLiteralContext ctx) {
        try {
            if (Config.enable_decimal_conversion) {
                return new DecimalV3Literal(new BigDecimal(ctx.getText()));
            } else {
                return new DecimalLiteral(new BigDecimal(ctx.getText()));
            }
        } catch (Exception e) {
            return new DoubleLiteral(Double.parseDouble(ctx.getText()));
        }
    }

    private String parsePropertyKey(PropertyKeyContext item) {
        if (item.constant() != null) {
            return parseConstant(item.constant()).trim();
        }
        return item.getText().trim();
    }

    private String parsePropertyValue(PropertyValueContext item) {
        if (item.constant() != null) {
            return parseConstant(item.constant());
        }
        return item.getText();
    }

    private ExplainLevel parseExplainPlanType(PlanTypeContext planTypeContext) {
        if (planTypeContext == null || planTypeContext.ALL() != null) {
            return ExplainLevel.ALL_PLAN;
        }
        if (planTypeContext.PHYSICAL() != null || planTypeContext.OPTIMIZED() != null) {
            return ExplainLevel.OPTIMIZED_PLAN;
        }
        if (planTypeContext.REWRITTEN() != null || planTypeContext.LOGICAL() != null) {
            return ExplainLevel.REWRITTEN_PLAN;
        }
        if (planTypeContext.ANALYZED() != null) {
            return ExplainLevel.ANALYZED_PLAN;
        }
        if (planTypeContext.PARSED() != null) {
            return ExplainLevel.PARSED_PLAN;
        }
        if (planTypeContext.SHAPE() != null) {
            return ExplainLevel.SHAPE_PLAN;
        }
        if (planTypeContext.MEMO() != null) {
            return ExplainLevel.MEMO_PLAN;
        }
        if (planTypeContext.DISTRIBUTED() != null) {
            return ExplainLevel.DISTRIBUTED_PLAN;
        }
        return ExplainLevel.ALL_PLAN;
    }

    @Override
    public Pair<DataType, Boolean> visitDataTypeWithNullable(DataTypeWithNullableContext ctx) {
        return ParserUtils.withOrigin(ctx, () -> Pair.of(typedVisit(ctx.dataType()), ctx.NOT() == null));
    }

    @Override
    public DataType visitAggStateDataType(AggStateDataTypeContext ctx) {
        return ParserUtils.withOrigin(ctx, () -> {
            List<Pair<DataType, Boolean>> dataTypeWithNullables = ctx.dataTypes.stream()
                    .map(this::visitDataTypeWithNullable)
                    .collect(Collectors.toList());
            List<DataType> dataTypes = dataTypeWithNullables.stream()
                    .map(dt -> dt.first)
                    .collect(ImmutableList.toImmutableList());
            List<Boolean> nullables = dataTypeWithNullables.stream()
                    .map(dt -> dt.second)
                    .collect(ImmutableList.toImmutableList());
            String functionName = ctx.functionNameIdentifier().getText();
            if (!BuiltinAggregateFunctions.INSTANCE.aggFuncNames.contains(functionName)) {
                // TODO use function binder to check function exists
                throw new ParseException("Can not found function '" + functionName + "'", ctx);
            }
            return new AggStateType(functionName, dataTypes, nullables);
        });
    }

    @Override
    public DataType visitPrimitiveDataType(PrimitiveDataTypeContext ctx) {
        return ParserUtils.withOrigin(ctx, () -> {
            String dataType = ctx.primitiveColType().type.getText().toLowerCase(Locale.ROOT);
            if (dataType.equalsIgnoreCase("all")) {
                throw new NotSupportedException("Disable to create table with `ALL` type columns");
            }
            List<String> l = Lists.newArrayList(dataType);
            ctx.INTEGER_VALUE().stream().map(ParseTree::getText).forEach(l::add);
            return DataType.convertPrimitiveFromStrings(l);
        });
    }

    @Override
    public DataType visitComplexDataType(ComplexDataTypeContext ctx) {
        return ParserUtils.withOrigin(ctx, () -> {
            switch (ctx.complex.getType()) {
                case DorisParser.ARRAY:
                    return ArrayType.of(typedVisit(ctx.dataType(0)), true);
                case DorisParser.MAP:
                    return MapType.of(typedVisit(ctx.dataType(0)), typedVisit(ctx.dataType(1)));
                case DorisParser.STRUCT:
                    return new StructType(visitComplexColTypeList(ctx.complexColTypeList()));
                default:
                    throw new AnalysisException("do not support " + ctx.complex.getText() + " type for Nereids");
            }
        });
    }

    @Override
    public List<StructField> visitComplexColTypeList(ComplexColTypeListContext ctx) {
        return ctx.complexColType().stream().map(this::visitComplexColType).collect(ImmutableList.toImmutableList());
    }

    @Override
    public StructField visitComplexColType(ComplexColTypeContext ctx) {
        String comment;
        if (ctx.commentSpec() != null) {
            comment = ctx.commentSpec().STRING_LITERAL().getText();
            comment = LogicalPlanBuilderAssistant.escapeBackSlash(comment.substring(1, comment.length() - 1));
        } else {
            comment = "";
        }
        return new StructField(ctx.identifier().getText(), typedVisit(ctx.dataType()), true, comment);
    }

    private String parseConstant(ConstantContext context) {
        Object constant = visit(context);
        if (constant instanceof Literal && ((Literal) constant).isStringLikeLiteral()) {
            return ((Literal) constant).getStringValue();
        }
        return context.getText();
    }

    @Override
    public Object visitCollate(CollateContext ctx) {
        return visit(ctx.primaryExpression());
    }

    @Override
    public Object visitSample(SampleContext ctx) {
        long seek = ctx.seed == null ? -1L : Long.parseLong(ctx.seed.getText());
        DorisParser.SampleMethodContext sampleContext = ctx.sampleMethod();
        if (sampleContext instanceof SampleByPercentileContext) {
            SampleByPercentileContext sampleByPercentileContext = (SampleByPercentileContext) sampleContext;
            long percent = Long.parseLong(sampleByPercentileContext.INTEGER_VALUE().getText());
            return new TableSample(percent, true, seek);
        }
        SampleByRowsContext sampleByRowsContext = (SampleByRowsContext) sampleContext;
        long rows = Long.parseLong(sampleByRowsContext.INTEGER_VALUE().getText());
        return new TableSample(rows, false, seek);
    }

    @Override
    public Object visitCallProcedure(CallProcedureContext ctx) {
        List<String> nameParts = visitMultipartIdentifier(ctx.name);
        FuncNameInfo procedureName = new FuncNameInfo(nameParts);
        List<Expression> arguments = ctx.expression().stream()
                .<Expression>map(this::typedVisit)
                .collect(ImmutableList.toImmutableList());
        UnboundFunction unboundFunction = new UnboundFunction(procedureName.getDbName(), procedureName.getName(),
                true, arguments);
        return new CallCommand(unboundFunction, getOriginSql(ctx));
    }

    @Override
    public LogicalPlan visitCreateProcedure(CreateProcedureContext ctx) {
        List<String> nameParts = visitMultipartIdentifier(ctx.name);
        FuncNameInfo procedureName = new FuncNameInfo(nameParts);
        return ParserUtils.withOrigin(ctx, () -> {
            LogicalPlan createProcedurePlan;
            createProcedurePlan = new CreateProcedureCommand(procedureName, getOriginSql(ctx),
                    ctx.REPLACE() != null);
            return createProcedurePlan;
        });
    }

    @Override
    public LogicalPlan visitDropProcedure(DropProcedureContext ctx) {
        List<String> nameParts = visitMultipartIdentifier(ctx.name);
        FuncNameInfo procedureName = new FuncNameInfo(nameParts);
        return ParserUtils.withOrigin(ctx, () -> new DropProcedureCommand(procedureName, getOriginSql(ctx)));
    }

    @Override
    public LogicalPlan visitShowProcedureStatus(ShowProcedureStatusContext ctx) {
        Set<Expression> whereExpr = Collections.emptySet();
        if (ctx.whereClause() != null) {
            whereExpr = ExpressionUtils.extractConjunctionToSet(
                    getExpression(ctx.whereClause().booleanExpression()));
        }

        if (ctx.valueExpression() != null) {
            // parser allows only LIKE or WhereClause.
            // Mysql grammar: SHOW PROCEDURE STATUS [LIKE 'pattern' | WHERE expr]
            whereExpr = Sets.newHashSet(new Like(new UnboundSlot("ProcedureName"), getExpression(ctx.pattern)));
        }

        final Set<Expression> whereExprConst = whereExpr;
        return ParserUtils.withOrigin(ctx, () -> new ShowProcedureStatusCommand(whereExprConst));
    }

    @Override
    public LogicalPlan visitShowCreateProcedure(ShowCreateProcedureContext ctx) {
        List<String> nameParts = visitMultipartIdentifier(ctx.name);
        FuncNameInfo procedureName = new FuncNameInfo(nameParts);
        return ParserUtils.withOrigin(ctx, () -> new ShowCreateProcedureCommand(procedureName));
    }

    @Override
    public LogicalPlan visitCreateSqlBlockRule(CreateSqlBlockRuleContext ctx) {
        Map<String, String> properties = ctx.propertyClause() != null
                        ? Maps.newHashMap(visitPropertyClause(ctx.propertyClause())) : Maps.newHashMap();
        return new CreateSqlBlockRuleCommand(stripQuotes(ctx.name.getText()), ctx.EXISTS() != null, properties);
    }

    @Override
    public LogicalPlan visitAlterSqlBlockRule(AlterSqlBlockRuleContext ctx) {
        Map<String, String> properties = ctx.propertyClause() != null
                        ? Maps.newHashMap(visitPropertyClause(ctx.propertyClause())) : Maps.newHashMap();
        return new AlterSqlBlockRuleCommand(stripQuotes(ctx.name.getText()), properties);
    }

    @Override
    public LogicalPlan visitDropCatalogRecycleBin(DropCatalogRecycleBinContext ctx) {
        String idTypeStr = ctx.idType.getText().substring(1, ctx.idType.getText().length() - 1);
        IdType idType = IdType.fromString(idTypeStr);
        long id = Long.parseLong(ctx.id.getText());

        return ParserUtils.withOrigin(ctx, () -> new DropCatalogRecycleBinCommand(idType, id));
    }

    @Override
    public Object visitUnsupported(UnsupportedContext ctx) {
        return UnsupportedCommand.INSTANCE;
    }

    @Override
    public LogicalPlan visitSupportedUnsetStatement(SupportedUnsetStatementContext ctx) {
        if (ctx.DEFAULT() != null && ctx.STORAGE() != null && ctx.VAULT() != null) {
            return new UnsetDefaultStorageVaultCommand();
        }
        SetType statementScope = visitStatementScope(ctx.statementScope());
        if (ctx.ALL() != null) {
            return new UnsetVariableCommand(statementScope, true);
        } else if (ctx.identifier() != null) {
            return new UnsetVariableCommand(statementScope, ctx.identifier().getText());
        }
        throw new AnalysisException("Should add 'ALL' or variable name");
    }

    @Override
    public LogicalPlan visitCreateTableLike(CreateTableLikeContext ctx) {
        List<String> nameParts = visitMultipartIdentifier(ctx.name);
        List<String> existedTableNameParts = visitMultipartIdentifier(ctx.existedTable);
        ArrayList<String> rollupNames = Lists.newArrayList();
        boolean withAllRollUp = false;
        if (ctx.WITH() != null && ctx.rollupNames != null) {
            rollupNames = new ArrayList<>(visitIdentifierList(ctx.rollupNames));
        } else if (ctx.WITH() != null && ctx.rollupNames == null) {
            withAllRollUp = true;
        }
        CreateTableLikeInfo info = new CreateTableLikeInfo(ctx.EXISTS() != null,
                ctx.TEMPORARY() != null,
                new TableNameInfo(nameParts), new TableNameInfo(existedTableNameParts),
                rollupNames, withAllRollUp);
        return new CreateTableLikeCommand(info);
    }

    @Override
    public Command visitCreateUserDefineFunction(CreateUserDefineFunctionContext ctx) {
        SetType statementScope = visitStatementScope(ctx.statementScope());
        boolean ifNotExists = ctx.EXISTS() != null;
        boolean isAggFunction = ctx.AGGREGATE() != null;
        boolean isTableFunction = ctx.TABLES() != null;
        FunctionName function = visitFunctionIdentifier(ctx.functionIdentifier());
        FunctionArgTypesInfo functionArgTypesInfo;
        if (ctx.functionArguments() != null) {
            functionArgTypesInfo = visitFunctionArguments(ctx.functionArguments());
        } else {
            functionArgTypesInfo = new FunctionArgTypesInfo(new ArrayList<>(), false);
        }
        DataType returnType = typedVisit(ctx.returnType);
        returnType = returnType.conversion();
        DataType intermediateType = ctx.intermediateType != null ? typedVisit(ctx.intermediateType) : null;
        if (intermediateType != null) {
            intermediateType = intermediateType.conversion();
        }
        Map<String, String> properties = ctx.propertyClause() != null
                ? Maps.newHashMap(visitPropertyClause(ctx.propertyClause()))
                : Maps.newHashMap();
        return new CreateFunctionCommand(statementScope, ifNotExists, isAggFunction, false, isTableFunction,
                function, functionArgTypesInfo, returnType, intermediateType,
                null, null, properties);
    }

    @Override
    public Command visitCreateAliasFunction(CreateAliasFunctionContext ctx) {
        SetType statementScope = visitStatementScope(ctx.statementScope());
        boolean ifNotExists = ctx.EXISTS() != null;
        FunctionName function = visitFunctionIdentifier(ctx.functionIdentifier());
        FunctionArgTypesInfo functionArgTypesInfo;
        if (ctx.functionArguments() != null) {
            functionArgTypesInfo = visitFunctionArguments(ctx.functionArguments());
        } else {
            functionArgTypesInfo = new FunctionArgTypesInfo(new ArrayList<>(), false);
        }
        List<String> parameters = ctx.parameters != null ? visitIdentifierSeq(ctx.parameters) : new ArrayList<>();
        Expression originFunction = getExpression(ctx.expression());
        return new CreateFunctionCommand(statementScope, ifNotExists, false, true, false,
                function, functionArgTypesInfo, VarcharType.MAX_VARCHAR_TYPE, null,
                parameters, originFunction, null);
    }

    @Override
    public Command visitDropFunction(DropFunctionContext ctx) {
        SetType statementScope = visitStatementScope(ctx.statementScope());
        boolean ifExists = ctx.EXISTS() != null;
        FunctionName function = visitFunctionIdentifier(ctx.functionIdentifier());
        FunctionArgTypesInfo functionArgTypesInfo;
        if (ctx.functionArguments() != null) {
            functionArgTypesInfo = visitFunctionArguments(ctx.functionArguments());
        } else {
            functionArgTypesInfo = new FunctionArgTypesInfo(new ArrayList<>(), false);
        }
        return new DropFunctionCommand(statementScope, ifExists, function, functionArgTypesInfo);
    }

    @Override
    public FunctionArgTypesInfo visitFunctionArguments(FunctionArgumentsContext ctx) {
        boolean isVariadic = ctx.DOTDOTDOT() != null;
        List<DataType> argTypeDefs;
        if (ctx.dataTypeList() != null) {
            argTypeDefs = visitDataTypeList(ctx.dataTypeList());
        } else {
            argTypeDefs = new ArrayList<>();
        }
        return new FunctionArgTypesInfo(argTypeDefs, isVariadic);
    }

    @Override
    public FunctionName visitFunctionIdentifier(FunctionIdentifierContext ctx) {
        String functionName = ctx.functionNameIdentifier().getText();
        String dbName = ctx.dbName != null ? ctx.dbName.getText() : null;
        return new FunctionName(dbName, functionName);
    }

    @Override
    public List<DataType> visitDataTypeList(DataTypeListContext ctx) {
        List<DataType> dataTypeList = new ArrayList<>(ctx.getChildCount());
        for (DorisParser.DataTypeContext dataTypeContext : ctx.dataType()) {
            DataType dataType = typedVisit(dataTypeContext);
            dataTypeList.add(dataType.conversion());
        }
        return dataTypeList;
    }

    @Override
    public LogicalPlan visitShowAuthors(ShowAuthorsContext ctx) {
        return new ShowAuthorsCommand();
    }

    @Override
    public LogicalPlan visitShowEvents(ShowEventsContext ctx) {
        return new ShowEventsCommand();
    }

    @Override
    public LogicalPlan visitShowConfig(ShowConfigContext ctx) {
        ShowConfigCommand command;
        if (ctx.type.getText().equalsIgnoreCase(NodeType.FRONTEND.name())) {
            command = new ShowConfigCommand(NodeType.FRONTEND);
        } else {
            command = new ShowConfigCommand(NodeType.BACKEND);
        }
        if (ctx.LIKE() != null && ctx.pattern != null) {
            Like like = new Like(new UnboundSlot("ProcedureName"), getExpression(ctx.pattern));
            String pattern = ((Literal) like.child(1)).getStringValue();
            command.setPattern(pattern);
        }
        if (ctx.FROM() != null && ctx.backendId != null) {
            long backendId = Long.parseLong(ctx.backendId.getText());
            command.setBackendId(backendId);
        }
        return command;
    }

    @Override
    public SetOptionsCommand visitSetOptions(SetOptionsContext ctx) {
        List<SetVarOp> setVarOpList = new ArrayList<>(1);
        for (Object child : ctx.children) {
            if (child instanceof RuleNode) {
                setVarOpList.add(typedVisit((RuleNode) child));
            }
        }
        return new SetOptionsCommand(setVarOpList);
    }

    @Override
    public SetVarOp visitSetSystemVariable(SetSystemVariableContext ctx) {
        SetType statementScope = visitStatementScope(ctx.statementScope());
        String name = stripQuotes(ctx.identifier().getText());
        Expression expression = ctx.expression() != null ? typedVisit(ctx.expression()) : null;
        return new SetSessionVarOp(statementScope, name, expression);
    }

    @Override
    public SetVarOp visitSetVariableWithType(SetVariableWithTypeContext ctx) {
        SetType statementScope = visitStatementScope(ctx.statementScope());
        String name = stripQuotes(ctx.identifier().getText());
        Expression expression = ctx.expression() != null ? typedVisit(ctx.expression()) : null;
        return new SetSessionVarOp(statementScope, name, expression);
    }

    @Override
    public SetVarOp visitSetPassword(SetPasswordContext ctx) {
        String user;
        String host;
        boolean isDomain;
        String passwordText;
        UserIdentity userIdentity = null;
        if (ctx.userIdentify() != null) {
            user = stripQuotes(ctx.userIdentify().user.getText());
            host = ctx.userIdentify().host != null ? stripQuotes(ctx.userIdentify().host.getText()) : "%";
            isDomain = ctx.userIdentify().ATSIGN() != null;
            userIdentity = new UserIdentity(user, host, isDomain);
        }
        passwordText = stripQuotes(ctx.STRING_LITERAL().getText());
        return new SetPassVarOp(userIdentity, new PassVar(passwordText, ctx.isPlain != null));
    }

    @Override
    public SetVarOp visitSetNames(SetNamesContext ctx) {
        return new SetNamesVarOp();
    }

    @Override
    public SetVarOp visitSetCharset(SetCharsetContext ctx) {
        String charset = ctx.charsetName != null ? stripQuotes(ctx.charsetName.getText()) : null;
        return new SetCharsetAndCollateVarOp(charset);
    }

    @Override
    public SetVarOp visitSetCollate(SetCollateContext ctx) {
        String charset = ctx.charsetName != null ? stripQuotes(ctx.charsetName.getText()) : null;
        String collate = ctx.collateName != null ? stripQuotes(ctx.collateName.getText()) : null;
        return new SetCharsetAndCollateVarOp(charset, collate);
    }

    @Override
    public SetVarOp visitSetLdapAdminPassword(SetLdapAdminPasswordContext ctx) {
        String passwordText = stripQuotes(ctx.STRING_LITERAL().getText());
        boolean isPlain = ctx.PASSWORD() != null;
        return new SetLdapPassVarOp(new PassVar(passwordText, isPlain));
    }

    @Override
    public SetVarOp visitSetUserVariable(SetUserVariableContext ctx) {
        String name = stripQuotes(ctx.identifier().getText());
        Expression expression = typedVisit(ctx.expression());
        return new SetUserDefinedVarOp(name, expression);
    }

    @Override
    public SetTransactionCommand visitSetTransaction(SetTransactionContext ctx) {
        return new SetTransactionCommand();
    }

    @Override
    public SetUserPropertiesCommand visitSetUserProperties(SetUserPropertiesContext ctx) {
        String user = ctx.user != null ? stripQuotes(ctx.user.getText()) : null;
        Map<String, String> userPropertiesMap = visitPropertyItemList(ctx.propertyItemList());
        List<SetUserPropertyVarOp> setUserPropertyVarOpList = new ArrayList<>(userPropertiesMap.size());
        for (Map.Entry<String, String> entry : userPropertiesMap.entrySet()) {
            setUserPropertyVarOpList.add(new SetUserPropertyVarOp(user, entry.getKey(), entry.getValue()));
        }
        return new SetUserPropertiesCommand(user, setUserPropertyVarOpList);
    }

    @Override
    public SetDefaultStorageVaultCommand visitSetDefaultStorageVault(SetDefaultStorageVaultContext ctx) {
        return new SetDefaultStorageVaultCommand(stripQuotes(ctx.identifier().getText()));
    }

    @Override
    public Object visitRefreshCatalog(RefreshCatalogContext ctx) {
        if (ctx.name != null) {
            String catalogName = ctx.name.getText();
            Map<String, String> properties = ctx.propertyClause() != null
                    ? Maps.newHashMap(visitPropertyClause(ctx.propertyClause())) : Maps.newHashMap();
            return new RefreshCatalogCommand(catalogName, properties);
        }
        throw new AnalysisException("catalog name can not be null");
    }

    @Override
    public RefreshDatabaseCommand visitRefreshDatabase(RefreshDatabaseContext ctx) {
        Map<String, String> properties = visitPropertyClause(ctx.propertyClause()) == null ? Maps.newHashMap()
                : visitPropertyClause(ctx.propertyClause());
        List<String> parts = visitMultipartIdentifier(ctx.name);
        int size = parts.size();
        if (size == 0) {
            throw new ParseException("database name can't be empty");
        }
        String dbName = parts.get(size - 1);

        // [db].
        if (size == 1) {
            return new RefreshDatabaseCommand(dbName, properties);
        } else if (parts.size() == 2) {  // [ctl,db].
            return new RefreshDatabaseCommand(parts.get(0), dbName, properties);
        }
        throw new ParseException("Only one dot can be in the name: " + String.join(".", parts));
    }

    @Override
    public Object visitRefreshTable(RefreshTableContext ctx) {
        List<String> parts = visitMultipartIdentifier(ctx.name);
        int size = parts.size();
        if (size == 0) {
            throw new ParseException("table name can't be empty");
        } else if (size <= 3) {
            return new RefreshTableCommand(new TableNameInfo(parts));
        }
        throw new ParseException("Only one or two dot can be in the name: " + String.join(".", parts));
    }

    @Override
    public LogicalPlan visitShowCreateRepository(ShowCreateRepositoryContext ctx) {
        return new ShowCreateRepositoryCommand(ctx.identifier().getText());
    }

    public LogicalPlan visitShowLastInsert(ShowLastInsertContext ctx) {
        return new ShowLastInsertCommand();
    }

    @Override
    public LogicalPlan visitShowLoadProfile(ShowLoadProfileContext ctx) {
        String loadIdPath = "/"; // default load id path
        if (ctx.loadIdPath != null) {
            loadIdPath = stripQuotes(ctx.loadIdPath.getText());
        }

        long limit = 20;
        if (ctx.limitClause() != null) {
            limit = Long.parseLong(ctx.limitClause().limit.getText());
            if (limit < 0) {
                throw new ParseException("Limit requires non-negative number, got " + String.valueOf(limit));
            }
        }
        return new ShowLoadProfileCommand(loadIdPath, limit);
    }

    @Override
    public LogicalPlan visitShowDataTypes(ShowDataTypesContext ctx) {
        return new ShowDataTypesCommand();
    }

    @Override
    public LogicalPlan visitShowGrants(ShowGrantsContext ctx) {
        boolean all = (ctx.ALL() != null) ? true : false;
        return new ShowGrantsCommand(null, all);
    }

    @Override
    public LogicalPlan visitShowGrantsForUser(ShowGrantsForUserContext ctx) {
        UserIdentity userIdent = visitUserIdentify(ctx.userIdentify());
        return new ShowGrantsCommand(userIdent, false);
    }

    @Override
    public LogicalPlan visitShowPartitionId(ShowPartitionIdContext ctx) {
        long partitionId = -1;
        if (ctx.partitionId != null) {
            partitionId = Long.parseLong(ctx.partitionId.getText());
        }
        return new ShowPartitionIdCommand(partitionId);
    }

    @Override
    public AlterTableCommand visitAlterTable(AlterTableContext ctx) {
        TableNameInfo tableNameInfo = new TableNameInfo(visitMultipartIdentifier(ctx.tableName));
        List<AlterTableOp> alterTableOps = new ArrayList<>();
        for (Object child : ctx.children) {
            if (child instanceof AlterTableClauseContext) {
                alterTableOps.add(typedVisit((AlterTableClauseContext) child));
            }
        }
        return new AlterTableCommand(tableNameInfo, alterTableOps);
    }

    @Override
    public AlterTableCommand visitAlterTableAddRollup(AlterTableAddRollupContext ctx) {
        TableNameInfo tableNameInfo = new TableNameInfo(visitMultipartIdentifier(ctx.tableName));
        List<AlterTableOp> alterTableOps = new ArrayList<>();
        for (Object child : ctx.children) {
            if (child instanceof AddRollupClauseContext) {
                alterTableOps.add(typedVisit((AddRollupClauseContext) child));
            }
        }
        return new AlterTableCommand(tableNameInfo, alterTableOps);
    }

    @Override
    public AlterTableCommand visitAlterTableDropRollup(AlterTableDropRollupContext ctx) {
        TableNameInfo tableNameInfo = new TableNameInfo(visitMultipartIdentifier(ctx.tableName));
        List<AlterTableOp> alterTableOps = new ArrayList<>();
        for (Object child : ctx.children) {
            if (child instanceof DropRollupClauseContext) {
                alterTableOps.add(typedVisit((DropRollupClauseContext) child));
            }
        }
        return new AlterTableCommand(tableNameInfo, alterTableOps);
    }

    @Override
    public AlterTableCommand visitAlterTableProperties(DorisParser.AlterTablePropertiesContext ctx) {
        TableNameInfo tableNameInfo = new TableNameInfo(visitMultipartIdentifier(ctx.name));
        List<AlterTableOp> alterTableOps = new ArrayList<>();
        Map<String, String> properties = ctx.propertyItemList() != null
                ? Maps.newHashMap(visitPropertyItemList(ctx.propertyItemList()))
                : Maps.newHashMap();
        alterTableOps.add(new ModifyTablePropertiesOp(properties));
        return new AlterTableCommand(tableNameInfo, alterTableOps);
    }

    @Override
    public AlterTableOp visitAddColumnClause(AddColumnClauseContext ctx) {
        ColumnDefinition columnDefinition = visitColumnDef(ctx.columnDef());
        ColumnPosition columnPosition = null;
        if (ctx.columnPosition() != null) {
            if (ctx.columnPosition().FIRST() != null) {
                columnPosition = ColumnPosition.FIRST;
            } else {
                columnPosition = new ColumnPosition(ctx.columnPosition().position.getText());
            }
        }
        String rollupName = ctx.toRollup() != null ? ctx.toRollup().rollup.getText() : null;
        Map<String, String> properties = ctx.properties != null
                ? Maps.newHashMap(visitPropertyClause(ctx.properties))
                : Maps.newHashMap();
        return new AddColumnOp(columnDefinition, columnPosition, rollupName, properties);
    }

    @Override
    public AlterTableOp visitAddColumnsClause(AddColumnsClauseContext ctx) {
        List<ColumnDefinition> columnDefinitions = visitColumnDefs(ctx.columnDefs());
        String rollupName = ctx.toRollup() != null ? ctx.toRollup().rollup.getText() : null;
        Map<String, String> properties = ctx.properties != null
                ? Maps.newHashMap(visitPropertyClause(ctx.properties))
                : Maps.newHashMap();
        return new AddColumnsOp(columnDefinitions, rollupName, properties);
    }

    @Override
    public AlterTableOp visitDropColumnClause(DropColumnClauseContext ctx) {
        String columnName = ctx.name.getText();
        String rollupName = ctx.fromRollup() != null ? ctx.fromRollup().rollup.getText() : null;
        Map<String, String> properties = ctx.properties != null
                ? Maps.newHashMap(visitPropertyClause(ctx.properties))
                : Maps.newHashMap();
        return new DropColumnOp(columnName, rollupName, properties);
    }

    @Override
    public AlterTableOp visitModifyColumnClause(ModifyColumnClauseContext ctx) {
        ColumnDefinition columnDefinition = visitColumnDef(ctx.columnDef());
        ColumnPosition columnPosition = null;
        if (ctx.columnPosition() != null) {
            if (ctx.columnPosition().FIRST() != null) {
                columnPosition = ColumnPosition.FIRST;
            } else {
                columnPosition = new ColumnPosition(ctx.columnPosition().position.getText());
            }
        }
        String rollupName = ctx.fromRollup() != null ? ctx.fromRollup().rollup.getText() : null;
        Map<String, String> properties = ctx.properties != null
                ? Maps.newHashMap(visitPropertyClause(ctx.properties))
                : Maps.newHashMap();
        return new ModifyColumnOp(columnDefinition, columnPosition, rollupName, properties);
    }

    @Override
    public AlterTableOp visitReorderColumnsClause(ReorderColumnsClauseContext ctx) {
        List<String> columnsByPos = visitIdentifierList(ctx.identifierList());
        String rollupName = ctx.fromRollup() != null ? ctx.fromRollup().rollup.getText() : null;
        Map<String, String> properties = ctx.properties != null
                ? Maps.newHashMap(visitPropertyClause(ctx.properties))
                : Maps.newHashMap();
        return new ReorderColumnsOp(columnsByPos, rollupName, properties);
    }

    @Override
    public AlterTableOp visitAddPartitionClause(AddPartitionClauseContext ctx) {
        boolean isTempPartition = ctx.TEMPORARY() != null;
        PartitionDefinition partitionDefinition = visitPartitionDef(ctx.partitionDef());
        DistributionDescriptor desc = null;
        int bucketNum = FeConstants.default_bucket_num;
        if (ctx.INTEGER_VALUE() != null) {
            bucketNum = Integer.parseInt(ctx.INTEGER_VALUE().getText());
        }
        if (ctx.HASH() != null) {
            desc = new DistributionDescriptor(true, ctx.autoBucket != null, bucketNum,
                    visitIdentifierList(ctx.hashKeys));
        } else if (ctx.RANDOM() != null) {
            desc = new DistributionDescriptor(false, ctx.autoBucket != null, bucketNum, null);
        }
        Map<String, String> properties = ctx.properties != null
                ? Maps.newHashMap(visitPropertyClause(ctx.properties))
                : Maps.newHashMap();
        return new AddPartitionOp(partitionDefinition, desc, properties, isTempPartition);
    }

    @Override
    public AlterTableOp visitDropPartitionClause(DropPartitionClauseContext ctx) {
        boolean isTempPartition = ctx.TEMPORARY() != null;
        boolean ifExists = ctx.IF() != null;
        boolean forceDrop = ctx.FORCE() != null;
        String partitionName = ctx.partitionName.getText();
        return ctx.indexName != null
                ? new DropPartitionFromIndexOp(ifExists, partitionName, isTempPartition, forceDrop,
                        ctx.indexName.getText())
                : new DropPartitionOp(ifExists, partitionName, isTempPartition, forceDrop);
    }

    @Override
    public AlterTableOp visitModifyPartitionClause(ModifyPartitionClauseContext ctx) {
        boolean isTempPartition = ctx.TEMPORARY() != null;
        Map<String, String> properties = visitPropertyItemList(ctx.partitionProperties);
        if (ctx.ASTERISK() != null) {
            return ModifyPartitionOp.createStarClause(properties, isTempPartition);
        } else {
            List<String> partitions;
            if (ctx.partitionNames != null) {
                partitions = visitIdentifierList(ctx.partitionNames);
            } else {
                partitions = new ArrayList<>();
                partitions.add(ctx.partitionName.getText());
            }
            return new ModifyPartitionOp(partitions, properties, isTempPartition);
        }
    }

    @Override
    public AlterTableOp visitReplacePartitionClause(ReplacePartitionClauseContext ctx) {
        boolean forceReplace = ctx.FORCE() != null;
        PartitionNamesInfo partitionNames = null;
        PartitionNamesInfo tempPartitionNames = null;
        if (ctx.partitions != null) {
            Pair<Boolean, List<String>> partitionSpec = visitPartitionSpec(ctx.partitions);
            partitionNames = new PartitionNamesInfo(partitionSpec.first, partitionSpec.second);
        }
        if (ctx.tempPartitions != null) {
            Pair<Boolean, List<String>> partitionSpec = visitPartitionSpec(ctx.tempPartitions);
            tempPartitionNames = new PartitionNamesInfo(partitionSpec.first, partitionSpec.second);
        }

        Map<String, String> properties = ctx.properties != null ? new HashMap<>(visitPropertyClause(ctx.properties))
                : Maps.newHashMap();
        return new ReplacePartitionOp(partitionNames, tempPartitionNames, forceReplace, properties);
    }

    @Override
    public AlterTableOp visitReplaceTableClause(ReplaceTableClauseContext ctx) {
        String tableName = ctx.name.getText();
        Map<String, String> properties = ctx.properties != null
                ? Maps.newHashMap(visitPropertyClause(ctx.properties))
                : Maps.newHashMap();
        return new ReplaceTableOp(tableName, properties, ctx.FORCE() != null);
    }

    @Override
    public AlterTableOp visitRenameClause(RenameClauseContext ctx) {
        return new RenameTableOp(ctx.newName.getText());
    }

    @Override
    public AlterTableOp visitRenameRollupClause(RenameRollupClauseContext ctx) {
        return new RenameRollupOp(ctx.name.getText(), ctx.newName.getText());
    }

    @Override
    public AlterTableOp visitRenamePartitionClause(RenamePartitionClauseContext ctx) {
        return new RenamePartitionOp(ctx.name.getText(), ctx.newName.getText());
    }

    @Override
    public AlterTableOp visitRenameColumnClause(RenameColumnClauseContext ctx) {
        return new RenameColumnOp(ctx.name.getText(), ctx.newName.getText());
    }

    @Override
    public AlterTableOp visitAddIndexClause(AddIndexClauseContext ctx) {
        IndexDefinition indexDefinition = visitIndexDef(ctx.indexDef());
        return new CreateIndexOp(null, indexDefinition, true);
    }

    @Override
    public Command visitCreateIndex(CreateIndexContext ctx) {
        String indexName = ctx.name.getText();
        boolean ifNotExists = ctx.EXISTS() != null;
        TableNameInfo tableNameInfo = new TableNameInfo(visitMultipartIdentifier(ctx.tableName));
        List<String> indexCols = visitIdentifierList(ctx.identifierList());
        Map<String, String> properties = ctx.properties != null
                ? Maps.newHashMap(visitPropertyClause(ctx.properties))
                : Maps.newHashMap();
        String indexType = null;
        if (ctx.BITMAP() != null) {
            indexType = "BITMAP";
        } else if (ctx.NGRAM_BF() != null) {
            indexType = "NGRAM_BF";
        } else if (ctx.INVERTED() != null) {
            indexType = "INVERTED";
        }
        String comment = ctx.STRING_LITERAL() == null ? "" : stripQuotes(ctx.STRING_LITERAL().getText());
        // change BITMAP index to INVERTED index
        if (Config.enable_create_bitmap_index_as_inverted_index
                && "BITMAP".equalsIgnoreCase(indexType)) {
            indexType = "INVERTED";
        }
        IndexDefinition indexDefinition = new IndexDefinition(indexName, ifNotExists, indexCols, indexType,
                properties, comment);
        List<AlterTableOp> alterTableOps = Lists.newArrayList(new CreateIndexOp(tableNameInfo,
                indexDefinition, false));
        return new AlterTableCommand(tableNameInfo, alterTableOps);
    }

    @Override
    public Command visitBuildIndex(BuildIndexContext ctx) {
        String name = ctx.name.getText();
        TableNameInfo tableName = new TableNameInfo(visitMultipartIdentifier(ctx.tableName));
        PartitionNamesInfo partitionNamesInfo = null;
        if (ctx.partitionSpec() != null) {
            Pair<Boolean, List<String>> partitionSpec = visitPartitionSpec(ctx.partitionSpec());
            partitionNamesInfo = new PartitionNamesInfo(partitionSpec.first, partitionSpec.second);
        }
        IndexDefinition indexDefinition = new IndexDefinition(name, partitionNamesInfo);
        List<AlterTableOp> alterTableOps = Lists.newArrayList(new BuildIndexOp(tableName, indexDefinition, false));
        return new AlterTableCommand(tableName, alterTableOps);
    }

    @Override
    public Command visitDropIndex(DropIndexContext ctx) {
        String name = ctx.name.getText();
        TableNameInfo tableName = new TableNameInfo(visitMultipartIdentifier(ctx.tableName));
        List<AlterTableOp> alterTableOps = Lists
                .newArrayList(new DropIndexOp(name, ctx.EXISTS() != null, tableName, false));
        return new AlterTableCommand(tableName, alterTableOps);
    }

    @Override
    public AlterTableOp visitDropIndexClause(DropIndexClauseContext ctx) {
        return new DropIndexOp(ctx.name.getText(), ctx.EXISTS() != null, null, true);
    }

    @Override
    public AlterTableOp visitEnableFeatureClause(EnableFeatureClauseContext ctx) {
        String featureName = stripQuotes(ctx.STRING_LITERAL().getText());
        Map<String, String> properties = ctx.properties != null
                ? Maps.newHashMap(visitPropertyClause(ctx.properties))
                : Maps.newHashMap();
        return new EnableFeatureOp(featureName, properties);
    }

    @Override
    public AlterTableOp visitModifyDistributionClause(ModifyDistributionClauseContext ctx) {
        int bucketNum = FeConstants.default_bucket_num;
        if (ctx.INTEGER_VALUE() != null) {
            bucketNum = Integer.parseInt(ctx.INTEGER_VALUE().getText());
        }
        DistributionDescriptor desc;
        if (ctx.HASH() != null) {
            desc = new DistributionDescriptor(true, ctx.AUTO() != null, bucketNum,
                    visitIdentifierList(ctx.hashKeys));
        } else if (ctx.RANDOM() != null) {
            desc = new DistributionDescriptor(false, ctx.AUTO() != null, bucketNum, null);
        } else {
            throw new ParseException("distribution can't be empty", ctx);
        }
        return new ModifyDistributionOp(desc);
    }

    @Override
    public AlterTableOp visitModifyTableCommentClause(ModifyTableCommentClauseContext ctx) {
        return new ModifyTableCommentOp(stripQuotes(ctx.STRING_LITERAL().getText()));
    }

    @Override
    public AlterTableOp visitModifyColumnCommentClause(ModifyColumnCommentClauseContext ctx) {
        String columnName = ctx.name.getText();
        String comment = stripQuotes(ctx.STRING_LITERAL().getText());
        return new ModifyColumnCommentOp(columnName, comment);
    }

    @Override
    public AlterTableOp visitModifyEngineClause(ModifyEngineClauseContext ctx) {
        String engineName = ctx.name.getText();
        Map<String, String> properties = ctx.properties != null
                ? Maps.newHashMap(visitPropertyClause(ctx.properties))
                : Maps.newHashMap();
        return new ModifyEngineOp(engineName, properties);
    }

    @Override
    public AlterTableOp visitAlterMultiPartitionClause(AlterMultiPartitionClauseContext ctx) {
        boolean isTempPartition = ctx.TEMPORARY() != null;
        List<Expression> from = visitPartitionValueList(ctx.from);
        List<Expression> to = visitPartitionValueList(ctx.to);
        int num = Integer.parseInt(ctx.INTEGER_VALUE().getText());
        String unitString = ctx.unit != null ? ctx.unit.getText() : null;
        Map<String, String> properties = ctx.properties != null
                ? Maps.newHashMap(visitPropertyClause(ctx.properties))
                : Maps.newHashMap();
        return new AlterMultiPartitionOp(from, to, num, unitString, properties, isTempPartition);
    }

    @Override
    public AlterTableOp visitAddRollupClause(DorisParser.AddRollupClauseContext ctx) {
        String rollupName = ctx.rollupName.getText();
        List<String> columnNames = visitIdentifierList(ctx.columns);
        List<String> dupKeys = ctx.dupKeys != null ? visitIdentifierList(ctx.dupKeys) : null;
        String baseRollupName = ctx.fromRollup() != null ? ctx.fromRollup().rollup.getText() : null;
        Map<String, String> properties = ctx.properties != null
                ? Maps.newHashMap(visitPropertyClause(ctx.properties))
                : Maps.newHashMap();
        return new AddRollupOp(rollupName, columnNames, dupKeys, baseRollupName, properties);
    }

    @Override
    public AlterTableOp visitDropRollupClause(DorisParser.DropRollupClauseContext ctx) {
        String rollupName = ctx.rollupName.getText();
        Map<String, String> properties = ctx.properties != null
                ? Maps.newHashMap(visitPropertyClause(ctx.properties))
                : Maps.newHashMap();
        return new DropRollupOp(rollupName, properties);
    }

    @Override
    public LogicalPlan visitShowVariables(ShowVariablesContext ctx) {
        SetType statementScope = visitStatementScope(ctx.statementScope());
        if (ctx.wildWhere() != null) {
            if (ctx.wildWhere().LIKE() != null) {
                return new ShowVariablesCommand(statementScope,
                        stripQuotes(ctx.wildWhere().STRING_LITERAL().getText()));
            } else {
                StringBuilder sb = new StringBuilder();
                sb.append("SELECT `VARIABLE_NAME` AS `Variable_name`, `VARIABLE_VALUE` AS `Value` FROM ");
                sb.append("`").append(InternalCatalog.INTERNAL_CATALOG_NAME).append("`");
                sb.append(".");
                sb.append("`").append(InfoSchemaDb.DATABASE_NAME).append("`");
                sb.append(".");
                if (statementScope == SetType.GLOBAL) {
                    sb.append("`global_variables` ");
                } else {
                    sb.append("`session_variables` ");
                }
                sb.append(getOriginSql(ctx.wildWhere()));
                return new NereidsParser().parseSingle(sb.toString());
            }
        } else {
            return new ShowVariablesCommand(statementScope, null);
        }
    }

    private Expression getWildWhere(DorisParser.WildWhereContext ctx) {
        if (ctx.LIKE() != null) {
            String pattern = stripQuotes(ctx.STRING_LITERAL().getText());
            return new Like(new UnboundSlot("ProcedureName"), new StringLiteral(pattern));
        } else if (ctx.WHERE() != null) {
            return getExpression(ctx.expression());
        } else {
            throw new AnalysisException("Wild where should contain like or where " + ctx.getText());
        }
    }

    @Override
    public ShowViewCommand visitShowView(ShowViewContext ctx) {
        List<String> tableNameParts = visitMultipartIdentifier(ctx.tableName);
        String databaseName = null;
        if (ctx.database != null) {
            databaseName = stripQuotes(ctx.database.getText());
        }
        return new ShowViewCommand(databaseName, new TableNameInfo(tableNameParts));
    }

    @Override
    public LogicalPlan visitShowBackends(ShowBackendsContext ctx) {
        return new ShowBackendsCommand();
    }

    @Override
    public LogicalPlan visitShowBackup(ShowBackupContext ctx) {
        String dbName = null;
        Expression wildWhere = null;
        if (ctx.database != null) {
            dbName = ctx.database.getText();
        }
        if (ctx.wildWhere() != null) {
            wildWhere = getWildWhere(ctx.wildWhere());
        }
        return new ShowBackupCommand(dbName, wildWhere);
    }

    @Override
    public LogicalPlan visitShowPlugins(ShowPluginsContext ctx) {
        return new ShowPluginsCommand();
    }

    @Override
    public LogicalPlan visitShowSmallFiles(ShowSmallFilesContext ctx) {
        String dbName = null;
        if (ctx.database != null) {
            List<String> nameParts = visitMultipartIdentifier(ctx.database);
            dbName = nameParts.get(0); // only one entry possible
        }
        return new ShowSmallFilesCommand(dbName);
    }

    @Override
    public LogicalPlan visitShowSnapshot(ShowSnapshotContext ctx) {
        String repoName = null;
        Expression wildWhere = null;
        if (ctx.wildWhere() != null) {
            wildWhere = getWildWhere(ctx.wildWhere());
        }
        if (ctx.repo != null) {
            repoName = ctx.repo.getText();
        }
        return new ShowSnapshotCommand(repoName, wildWhere);
    }

    @Override
    public LogicalPlan visitShowSqlBlockRule(ShowSqlBlockRuleContext ctx) {
        String ruleName = null;
        if (ctx.ruleName != null) {
            ruleName = ctx.ruleName.getText();
        }
        return new ShowSqlBlockRuleCommand(ruleName);
    }

    @Override
    public LogicalPlan visitShowTriggers(ShowTriggersContext ctx) {
        return new ShowTriggersCommand();
    }

    @Override
    public LogicalPlan visitShowTrash(ShowTrashContext ctx) {
        if (ctx.ON() != null) {
            String backend = stripQuotes(ctx.STRING_LITERAL().getText());
            new ShowTrashCommand(backend);
        } else {
            return new ShowTrashCommand();
        }
        return new ShowTrashCommand();
    }

    @Override
    public LogicalPlan visitAdminCleanTrash(DorisParser.AdminCleanTrashContext ctx) {
        if (ctx.ON() != null) {
            List<String> backendsQuery = Lists.newArrayList();
            ctx.backends.forEach(backend -> backendsQuery.add(stripQuotes(backend.getText())));
            return new AdminCleanTrashCommand(backendsQuery);
        }
        return new AdminCleanTrashCommand();
    }

    @Override
    public LogicalPlan visitAdminShowReplicaStatus(AdminShowReplicaStatusContext ctx) {
        Expression where = null;
        if (ctx.WHERE() != null) {
            StringLiteral left = new StringLiteral(stripQuotes(ctx.STATUS().toString()));
            StringLiteral right = new StringLiteral(stripQuotes(ctx.STRING_LITERAL().getText()));
            if (ctx.NEQ() != null) {
                where = new Not(new EqualTo(left, right));
            } else {
                where = new EqualTo(left, right);
            }
        }
        TableRefInfo tableRefInfo = visitBaseTableRefContext(ctx.baseTableRef());
        return new AdminShowReplicaStatusCommand(tableRefInfo, where);
    }

    @Override
    public LogicalPlan visitShowRepositories(ShowRepositoriesContext ctx) {
        return new ShowRepositoriesCommand();
    }

    @Override
    public LogicalPlan visitShowRestore(ShowRestoreContext ctx) {
        String dbName = null;
        Expression wildWhere = null;
        if (ctx.database != null) {
            dbName = ctx.database.getText();
        }
        if (ctx.wildWhere() != null) {
            wildWhere = getWildWhere(ctx.wildWhere());
        }
        return new ShowRestoreCommand(dbName, wildWhere, ctx.BRIEF() != null);
    }

    @Override
    public LogicalPlan visitShowRoles(ShowRolesContext ctx) {
        return new ShowRolesCommand();
    }

    @Override
    public LogicalPlan visitShowProc(ShowProcContext ctx) {
        String path = stripQuotes(ctx.path.getText());
        return new ShowProcCommand(path);
    }

    private TableScanParams visitOptScanParamsContex(OptScanParamsContext ctx) {
        if (ctx != null) {
            Map<String, String> map = visitPropertyItemList(ctx.properties);
            return new TableScanParams(ctx.funcName.getText(), map);
        }
        return null;
    }

    private TableSnapshot visitTableSnapshotContext(TableSnapshotContext ctx) {
        if (ctx != null) {
            if (ctx.TIME() != null) {
                return new TableSnapshot(stripQuotes(ctx.time.getText()));
            } else {
                return new TableSnapshot(Long.parseLong(ctx.version.getText()));
            }
        }
        return null;
    }

    private List<String> visitRelationHintContext(RelationHintContext ctx) {
        final List<String> relationHints;
        if (ctx != null) {
            relationHints = typedVisit(ctx);
        } else {
            relationHints = ImmutableList.of();
        }
        return relationHints;
    }

    private PartitionNamesInfo visitSpecifiedPartitionContext(SpecifiedPartitionContext ctx) {
        if (ctx != null) {
            List<String> partitions = new ArrayList<>();
            boolean isTempPart = ctx.TEMPORARY() != null;
            if (ctx.identifier() != null) {
                partitions.add(ctx.identifier().getText());
            } else {
                partitions.addAll(visitIdentifierList(ctx.identifierList()));
            }
            return new PartitionNamesInfo(isTempPart, partitions);
        }
        return null;
    }

    private List<Long> visitTabletListContext(TabletListContext ctx) {
        List<Long> tabletIdList = new ArrayList<>();
        if (ctx != null && ctx.tabletIdList != null) {
            ctx.tabletIdList.stream().forEach(tabletToken -> {
                tabletIdList.add(Long.parseLong(tabletToken.getText()));
            });
        }
        return tabletIdList;
    }

    private TableRefInfo visitBaseTableRefContext(BaseTableRefContext ctx) {
        List<String> nameParts = visitMultipartIdentifier(ctx.multipartIdentifier());
        TableScanParams scanParams = visitOptScanParamsContex(ctx.optScanParams());
        TableSnapshot tableSnapShot = visitTableSnapshotContext(ctx.tableSnapshot());
        PartitionNamesInfo partitionNameInfo = visitSpecifiedPartitionContext(ctx.specifiedPartition());
        List<Long> tabletIdList = visitTabletListContext(ctx.tabletList());

        String tableAlias = null;
        if (ctx.tableAlias().strictIdentifier() != null) {
            tableAlias = ctx.tableAlias().getText();
        }
        TableSample tableSample = ctx.sample() == null ? null : (TableSample) visit(ctx.sample());
        List<String> hints = visitRelationHintContext(ctx.relationHint());
        return new TableRefInfo(new TableNameInfo(nameParts), scanParams, tableSnapShot, partitionNameInfo,
                                    tabletIdList, tableAlias, tableSample, hints);
    }

    @Override
    public LogicalPlan visitShowReplicaDistribution(ShowReplicaDistributionContext ctx) {
        TableRefInfo tableRefInfo = visitBaseTableRefContext(ctx.baseTableRef());
        return new ShowReplicaDistributionCommand(tableRefInfo);
    }

    @Override
    public LogicalPlan visitAdminShowReplicaDistribution(AdminShowReplicaDistributionContext ctx) {
        TableRefInfo tableRefInfo = visitBaseTableRefContext(ctx.baseTableRef());
        return new ShowReplicaDistributionCommand(tableRefInfo);
    }

    @Override
    public LogicalPlan visitShowCreateCatalog(ShowCreateCatalogContext ctx) {
        return new ShowCreateCatalogCommand(ctx.identifier().getText());
    }

    @Override
    public LogicalPlan visitShowCatalog(DorisParser.ShowCatalogContext ctx) {
        return new ShowCatalogCommand(ctx.identifier().getText(), null);
    }

    @Override
    public LogicalPlan visitShowCatalogs(DorisParser.ShowCatalogsContext ctx) {
        String wild = null;
        if (ctx.wildWhere() != null) {
            if (ctx.wildWhere().LIKE() != null) {
                wild = stripQuotes(ctx.wildWhere().STRING_LITERAL().getText());
            } else if (ctx.wildWhere().WHERE() != null) {
                wild = ctx.wildWhere().expression().getText();
            }
        }
        return new ShowCatalogCommand(null, wild);
    }

    @Override
    public LogicalPlan visitShowStorageEngines(ShowStorageEnginesContext ctx) {
        return new ShowStorageEnginesCommand();
    }

    @Override
    public LogicalPlan visitAdminRebalanceDisk(AdminRebalanceDiskContext ctx) {
        if (ctx.ON() != null) {
            List<String> backendList = Lists.newArrayList();
            ctx.backends.forEach(backend -> backendList.add(stripQuotes(backend.getText())));
            return new AdminRebalanceDiskCommand(backendList);
        }
        return new AdminRebalanceDiskCommand();
    }

    @Override
    public LogicalPlan visitAdminCancelRebalanceDisk(AdminCancelRebalanceDiskContext ctx) {
        if (ctx.ON() != null) {
            List<String> backendList = Lists.newArrayList();
            ctx.backends.forEach(backend -> backendList.add(stripQuotes(backend.getText())));
            return new AdminCancelRebalanceDiskCommand(backendList);
        }
        return new AdminCancelRebalanceDiskCommand();
    }

    @Override
    public LogicalPlan visitShowDiagnoseTablet(ShowDiagnoseTabletContext ctx) {
        long tabletId = Long.parseLong(ctx.INTEGER_VALUE().getText());
        return new ShowDiagnoseTabletCommand(tabletId);
    }

    @Override
    public LogicalPlan visitAdminDiagnoseTablet(AdminDiagnoseTabletContext ctx) {
        long tabletId = Long.parseLong(ctx.INTEGER_VALUE().getText());
        return new ShowDiagnoseTabletCommand(tabletId);
    }

    @Override
    public LogicalPlan visitShowCreateTable(ShowCreateTableContext ctx) {
        List<String> nameParts = visitMultipartIdentifier(ctx.name);
        return new ShowCreateTableCommand(new TableNameInfo(nameParts), ctx.BRIEF() != null);
    }

    @Override
    public LogicalPlan visitShowCreateView(ShowCreateViewContext ctx) {
        List<String> nameParts = visitMultipartIdentifier(ctx.name);
        return new ShowCreateViewCommand(new TableNameInfo(nameParts));
    }

    @Override
    public LogicalPlan visitShowCreateMaterializedView(ShowCreateMaterializedViewContext ctx) {
        List<String> nameParts = visitMultipartIdentifier(ctx.tableName);
        return new ShowCreateMaterializedViewCommand(stripQuotes(ctx.mvName.getText()), new TableNameInfo(nameParts));
    }

    @Override
    public LogicalPlan visitAlterWorkloadGroup(AlterWorkloadGroupContext ctx) {
        Map<String, String> properties = ctx.propertyClause() != null
                        ? Maps.newHashMap(visitPropertyClause(ctx.propertyClause())) : Maps.newHashMap();
        return new AlterWorkloadGroupCommand(ctx.name.getText(), properties);
    }

    @Override
    public LogicalPlan visitAlterWorkloadPolicy(AlterWorkloadPolicyContext ctx) {
        Map<String, String> properties = ctx.propertyClause() != null
                        ? Maps.newHashMap(visitPropertyClause(ctx.propertyClause())) : Maps.newHashMap();
        return new AlterWorkloadPolicyCommand(ctx.name.getText(), properties);
    }

    @Override
    public LogicalPlan visitAlterRole(AlterRoleContext ctx) {
        String comment = visitCommentSpec(ctx.commentSpec());
        return new AlterRoleCommand(ctx.role.getText(), comment);
    }

    @Override
    public LogicalPlan visitShowDatabaseId(ShowDatabaseIdContext ctx) {
        long dbId = (ctx.databaseId != null) ? Long.parseLong(ctx.databaseId.getText()) : -1;
        return new ShowDatabaseIdCommand(dbId);
    }

    public LogicalPlan visitCreateRole(CreateRoleContext ctx) {
        String roleName = stripQuotes(ctx.name.getText());
        String comment = ctx.STRING_LITERAL() == null ? "" : LogicalPlanBuilderAssistant.escapeBackSlash(
                ctx.STRING_LITERAL().getText().substring(1, ctx.STRING_LITERAL().getText().length() - 1));
        return new CreateRoleCommand(ctx.EXISTS() != null, roleName, comment);
    }

    @Override
    public LogicalPlan visitCreateFile(CreateFileContext ctx) {
        String dbName = null;
        if (ctx.database != null) {
            dbName = ctx.database.getText();
        }
        Map<String, String> properties = ctx.propertyClause() != null
                                    ? Maps.newHashMap(visitPropertyClause(ctx.propertyClause())) : Maps.newHashMap();
        return new CreateFileCommand(stripQuotes(ctx.name.getText()), dbName, properties);
    }

    @Override
    public LogicalPlan visitShowCharset(ShowCharsetContext ctx) {
        return new ShowCharsetCommand();
    }

    @Override
    public LogicalPlan visitAdminSetTableStatus(AdminSetTableStatusContext ctx) {
        List<String> dbTblNameParts = visitMultipartIdentifier(ctx.name);
        Map<String, String> properties = ctx.propertyClause() != null
                        ? Maps.newHashMap(visitPropertyClause(ctx.propertyClause())) : Maps.newHashMap();
        return new AdminSetTableStatusCommand(new TableNameInfo(dbTblNameParts), properties);
    }

    @Override
    public LogicalPlan visitShowFrontends(ShowFrontendsContext ctx) {
        String detail = (ctx.name != null) ? ctx.name.getText() : null;
        return new ShowFrontendsCommand(detail);
    }

    @Override
    public LogicalPlan visitShowCreateDatabase(ShowCreateDatabaseContext ctx) {
        List<String> nameParts = visitMultipartIdentifier(ctx.name);
        String databaseName = "";
        String catalogName = "";
        if (nameParts.size() == 2) {
            // The identifier is in the form "internalcatalog.databasename"
            catalogName = nameParts.get(0);
            databaseName = nameParts.get(1);
        } else if (nameParts.size() == 1) {
            // The identifier is in the form "databasename"
            databaseName = nameParts.get(0);
        }

        return new ShowCreateDatabaseCommand(new DbName(catalogName, databaseName));
    }

    @Override
    public LogicalPlan visitCleanAllProfile(CleanAllProfileContext ctx) {
        return new CleanAllProfileCommand();
    }

    @Override
    public Object visitCleanLabel(CleanLabelContext ctx) {
        String label = ctx.label == null ? null : ctx.label.getText();
        IdentifierContext database = ctx.database;
        return new CleanLabelCommand(stripQuotes(database.getText()), label);
    }

    @Override
    public LogicalPlan visitShowWhitelist(ShowWhitelistContext ctx) {
        return new ShowWhiteListCommand();
    }

    @Override
    public LogicalPlan visitShowUserProperties(ShowUserPropertiesContext ctx) {
        String user = ctx.user != null ? stripQuotes(ctx.user.getText()) : null;
        String pattern = null;
        if (ctx.LIKE() != null) {
            pattern = stripQuotes(ctx.STRING_LITERAL().getText());
        }
        return new ShowUserPropertyCommand(user, pattern, false);
    }

    @Override
    public LogicalPlan visitShowAllProperties(ShowAllPropertiesContext ctx) {
        String pattern = null;
        if (ctx.LIKE() != null) {
            pattern = stripQuotes(ctx.STRING_LITERAL().getText());
        }
        return new ShowUserPropertyCommand(null, pattern, true);
    }

    @Override
    public LogicalPlan visitAlterCatalogComment(AlterCatalogCommentContext ctx) {
        String catalogName = stripQuotes(ctx.name.getText());
        String comment = stripQuotes(ctx.comment.getText());
        return new AlterCatalogCommentCommand(catalogName, comment);
    }

    @Override
    public LogicalPlan visitAlterDatabaseRename(AlterDatabaseRenameContext ctx) {
        String dbName = Optional.ofNullable(ctx.name)
                .map(ParserRuleContext::getText)
                .filter(s -> !s.isEmpty())
                .orElseThrow(() -> new ParseException("Database name is empty or cannot be an empty string"));
        String newDbName = Optional.ofNullable(ctx.newName)
                .map(ParserRuleContext::getText)
                .filter(s -> !s.isEmpty())
                .orElseThrow(() -> new ParseException("New Database name is empty or cannot be an empty string"));
        return new AlterDatabaseRenameCommand(dbName, newDbName);
    }

    @Override
    public LogicalPlan visitShowDynamicPartition(ShowDynamicPartitionContext ctx) {
        String dbName = null;
        if (ctx.database != null) {
            List<String> nameParts = visitMultipartIdentifier(ctx.database);
            dbName = nameParts.get(0); // only one entry possible
        }
        return new ShowDynamicPartitionCommand(dbName);
    }

    @Override
    public LogicalPlan visitCreateCatalog(CreateCatalogContext ctx) {
        String catalogName = ctx.catalogName.getText();
        boolean ifNotExists = ctx.IF() != null;
        String resourceName = ctx.resourceName == null ? null : (ctx.resourceName.getText());
        String comment = ctx.STRING_LITERAL() == null ? null : stripQuotes(ctx.STRING_LITERAL().getText());
        Map<String, String> properties = ctx.propertyClause() != null
                                    ? Maps.newHashMap(visitPropertyClause(ctx.propertyClause())) : Maps.newHashMap();

        return new CreateCatalogCommand(catalogName, ifNotExists, resourceName, comment, properties);
    }

    @Override
    public LogicalPlan visitShowStages(ShowStagesContext ctx) {
        return new ShowStagesCommand();
    }

    @Override
    public LogicalPlan visitRecoverDatabase(RecoverDatabaseContext ctx) {
        String dbName = ctx.name.getText();
        long dbId = (ctx.id != null) ? Long.parseLong(ctx.id.getText()) : -1;
        String newDbName = (ctx.alias != null) ? ctx.alias.getText() : null;
        return new RecoverDatabaseCommand(dbName, dbId, newDbName);
    }

    @Override
    public LogicalPlan visitShowWarningErrors(ShowWarningErrorsContext ctx) {
        boolean isWarning = ctx.WARNINGS() != null;

        // Extract the limit value if present
        long limit = 0;
        Optional<LimitClauseContext> limitCtx = Optional.ofNullable(ctx.limitClause());
        if (ctx.limitClause() != null) {
            limit = Long.parseLong(limitCtx.get().limit.getText());
            if (limit < 0) {
                throw new ParseException("Limit requires non-negative number", limitCtx.get());
            }
        }
        return new ShowWarningErrorsCommand(isWarning, limit);
    }

    @Override
    public LogicalPlan visitAlterCatalogProperties(AlterCatalogPropertiesContext ctx) {
        String catalogName = stripQuotes(ctx.name.getText());
        Map<String, String> properties = visitPropertyItemList(ctx.propertyItemList());
        return new AlterCatalogPropertiesCommand(catalogName, properties);
    }

    @Override
    public RecoverTableCommand visitRecoverTable(RecoverTableContext ctx) {
        List<String> dbTblNameParts = visitMultipartIdentifier(ctx.name);
        String newTableName = (ctx.alias != null) ? ctx.alias.getText() : null;
        long tableId = (ctx.id != null) ? Long.parseLong(ctx.id.getText()) : -1;
        return new RecoverTableCommand(new TableNameInfo(dbTblNameParts), tableId, newTableName);
    }

    @Override
    public RecoverPartitionCommand visitRecoverPartition(RecoverPartitionContext ctx) {
        String partitionName = ctx.name.getText();
        String newPartitionName = (ctx.alias != null) ? ctx.alias.getText() : null;
        long partitionId = (ctx.id != null) ? Long.parseLong(ctx.id.getText()) : -1;
        List<String> dbTblNameParts = visitMultipartIdentifier(ctx.tableName);
        return new RecoverPartitionCommand(new TableNameInfo(dbTblNameParts),
                                            partitionName, partitionId, newPartitionName);
    }

    @Override

    public LogicalPlan visitShowBroker(ShowBrokerContext ctx) {
        return new ShowBrokerCommand();
    }

    @Override
    public LogicalPlan visitDropRole(DropRoleContext ctx) {
        String roleName = stripQuotes(ctx.name.getText());
        return new DropRoleCommand(roleName, ctx.EXISTS() != null);
    }

    @Override
    public LogicalPlan visitDropTable(DropTableContext ctx) {
        String ctlName = null;
        String dbName = null;
        String tableName = null;
        List<String> nameParts = visitMultipartIdentifier(ctx.name);
        if (nameParts.size() == 1) {
            tableName = nameParts.get(0);
        } else if (nameParts.size() == 2) {
            dbName = nameParts.get(0);
            tableName = nameParts.get(1);
        } else if (nameParts.size() == 3) {
            ctlName = nameParts.get(0);
            dbName = nameParts.get(1);
            tableName = nameParts.get(2);
        } else {
            throw new AnalysisException("nameParts in create table should be [ctl.][db.]tbl");
        }

        boolean ifExists = ctx.EXISTS() != null;
        boolean forceDrop = ctx.FORCE() != null;
        TableNameInfo tblNameInfo = new TableNameInfo(ctlName, dbName, tableName);
        return new DropTableCommand(ifExists, tblNameInfo, forceDrop);
    }

    @Override
    public LogicalPlan visitDropCatalog(DropCatalogContext ctx) {
        String catalogName = stripQuotes(ctx.name.getText());
        boolean ifExists = ctx.EXISTS() != null;
        return new DropCatalogCommand(catalogName, ifExists);
    }

    @Override
    public LogicalPlan visitCreateEncryptkey(CreateEncryptkeyContext ctx) {
        List<String> nameParts = visitMultipartIdentifier(ctx.multipartIdentifier());
        return new CreateEncryptkeyCommand(new EncryptKeyName(nameParts), ctx.EXISTS() != null,
                                            stripQuotes(ctx.STRING_LITERAL().getText()));
    }

    @Override
    public LogicalPlan visitAlterCatalogRename(AlterCatalogRenameContext ctx) {
        String catalogName = stripQuotes(ctx.name.getText());
        String newName = stripQuotes(ctx.newName.getText());
        return new AlterCatalogRenameCommand(catalogName, newName);
    }

    @Override
    public LogicalPlan visitDropStoragePolicy(DropStoragePolicyContext ctx) {
        String policyName = ctx.name.getText();
        boolean ifExists = ctx.EXISTS() != null;
        return new DropStoragePolicyCommand(policyName, ifExists);
    }

    @Override
    public LogicalPlan visitDropEncryptkey(DropEncryptkeyContext ctx) {
        List<String> nameParts = visitMultipartIdentifier(ctx.name);
        return new DropEncryptkeyCommand(new EncryptKeyName(nameParts), ctx.EXISTS() != null);
    }

    @Override
    public LogicalPlan visitCreateWorkloadGroup(CreateWorkloadGroupContext ctx) {
        String workloadGroupName = stripQuotes(ctx.name.getText());
        boolean ifNotExists = ctx.EXISTS() != null;
        Map<String, String> properties = ctx.propertyClause() != null
                                    ? Maps.newHashMap(visitPropertyClause(ctx.propertyClause())) : Maps.newHashMap();
        return new CreateWorkloadGroupCommand(workloadGroupName, ifNotExists, properties);
    }

    @Override
    public LogicalPlan visitShowSyncJob(ShowSyncJobContext ctx) {
        String databaseName = null;
        if (ctx.multipartIdentifier() != null) {
            List<String> databaseParts = visitMultipartIdentifier(ctx.multipartIdentifier());
            databaseName = databaseParts.get(0);
        }
        return new ShowSyncJobCommand(databaseName);
    }

    @Override
    public LogicalPlan visitDropFile(DropFileContext ctx) {
        String dbName = null;
        if (ctx.database != null) {
            dbName = ctx.database.getText();
        }
        Map<String, String> properties = ctx.propertyClause() != null
                                    ? Maps.newHashMap(visitPropertyClause(ctx.propertyClause())) : Maps.newHashMap();
        return new DropFileCommand(stripQuotes(ctx.name.getText()), dbName, properties);
    }

    @Override
    public LogicalPlan visitDropRepository(DropRepositoryContext ctx) {
        return new DropRepositoryCommand(stripQuotes(ctx.name.getText()));
    }

    @Override
    public LogicalPlan visitDropSqlBlockRule(DropSqlBlockRuleContext ctx) {
        return new DropSqlBlockRuleCommand(visitIdentifierSeq(ctx.identifierSeq()), ctx.EXISTS() != null);
    }

    @Override
    public LogicalPlan visitDropUser(DropUserContext ctx) {
        UserIdentity userIdent = visitUserIdentify(ctx.userIdentify());
        return new DropUserCommand(userIdent, ctx.EXISTS() != null);
    }

    @Override
    public LogicalPlan visitDropWorkloadGroup(DropWorkloadGroupContext ctx) {
        return new DropWorkloadGroupCommand(ctx.name.getText(), ctx.EXISTS() != null);
    }

    @Override
    public LogicalPlan visitDropWorkloadPolicy(DropWorkloadPolicyContext ctx) {
        return new DropWorkloadPolicyCommand(ctx.name.getText(), ctx.EXISTS() != null);
    }

    @Override
    public LogicalPlan visitShowTableId(ShowTableIdContext ctx) {
        long tableId = -1;
        if (ctx.tableId != null) {
            tableId = Long.parseLong(ctx.tableId.getText());
        }
        return new ShowTableIdCommand(tableId);
    }

    @Override
    public LogicalPlan visitShowProcessList(ShowProcessListContext ctx) {
        return new ShowProcessListCommand(ctx.FULL() != null);
    }

    @Override
    public LogicalPlan visitHelp(HelpContext ctx) {
        String mark = ctx.mark.getText();
        return new HelpCommand(mark);
    }

    @Override
    public LogicalPlan visitSync(SyncContext ctx) {
        return new SyncCommand();
    }

    @Override
    public LogicalPlan visitShowDelete(ShowDeleteContext ctx) {
        String dbName = null;
        if (ctx.database != null) {
            List<String> nameParts = visitMultipartIdentifier(ctx.database);
            dbName = nameParts.get(0); // only one entry possible
        }
        return new ShowDeleteCommand(dbName);
    }

    @Override
    public LogicalPlan visitShowStoragePolicy(ShowStoragePolicyContext ctx) {
        String policyName = null;
        if (ctx.identifierOrText() != null) {
            policyName = stripQuotes(ctx.identifierOrText().getText());
        }
        return new ShowStoragePolicyCommand(policyName, ctx.USING() != null);
    }

    @Override
    public LogicalPlan visitShowPrivileges(ShowPrivilegesContext ctx) {
        return new ShowPrivilegesCommand();
    }

    @Override
    public LogicalPlan visitShowTabletsBelong(ShowTabletsBelongContext ctx) {
        List<Long> tabletIdLists = new ArrayList<>();
        ctx.tabletIds.stream().forEach(tabletToken -> {
            tabletIdLists.add(Long.parseLong(tabletToken.getText()));
        });
        return new ShowTabletsBelongCommand(tabletIdLists);
    }

    @Override
    public LogicalPlan visitShowCollation(ShowCollationContext ctx) {
        String wild = null;
        if (ctx.wildWhere() != null) {
            if (ctx.wildWhere().LIKE() != null) {
                wild = stripQuotes(ctx.wildWhere().STRING_LITERAL().getText());
            } else if (ctx.wildWhere().WHERE() != null) {
                wild = ctx.wildWhere().expression().getText();
            }
        }
        return new ShowCollationCommand(wild);
    }

    @Override
    public LogicalPlan visitAdminCheckTablets(AdminCheckTabletsContext ctx) {
        List<Long> tabletIdLists = new ArrayList<>();
        if (ctx.tabletList() != null) {
            ctx.tabletList().tabletIdList.stream().forEach(tabletToken -> {
                tabletIdLists.add(Long.parseLong(tabletToken.getText()));
            });
        }
        Map<String, String> properties = ctx.properties != null
                ? Maps.newHashMap(visitPropertyClause(ctx.properties))
                : Maps.newHashMap();
        return new AdminCheckTabletsCommand(tabletIdLists, properties);
    }

    @Override
    public LogicalPlan visitShowWarningErrorCount(ShowWarningErrorCountContext ctx) {
        boolean isWarning = ctx.WARNINGS() != null;
        return new ShowWarningErrorCountCommand(isWarning);
    }

    @Override
    public LogicalPlan visitShowStatus(ShowStatusContext ctx) {
        String scope = visitStatementScope(ctx.statementScope()).name();
        return new ShowStatusCommand(scope);
    }

    @Override
    public LogicalPlan visitShowDataSkew(ShowDataSkewContext ctx) {
        TableRefInfo tableRefInfo = visitBaseTableRefContext(ctx.baseTableRef());
        return new ShowDataSkewCommand(tableRefInfo);
    }

    @Override
    public LogicalPlan visitShowData(DorisParser.ShowDataContext ctx) {
        TableNameInfo tableNameInfo = null;
        if (ctx.tableName != null) {
            tableNameInfo = new TableNameInfo(visitMultipartIdentifier(ctx.tableName));
        }
        List<OrderKey> orderKeys = null;
        if (ctx.sortClause() != null) {
            orderKeys = visit(ctx.sortClause().sortItem(), OrderKey.class);
        }
        Map<String, String> properties = ctx.propertyClause() != null
                ? Maps.newHashMap(visitPropertyClause(ctx.propertyClause())) : Maps.newHashMap();
        boolean detailed = ctx.ALL() != null;
        return new ShowDataCommand(tableNameInfo, orderKeys, properties, detailed);
    }

    @Override
    public LogicalPlan visitShowTableCreation(ShowTableCreationContext ctx) {
        String dbName = null;
        String wild = null;
        if (ctx.database != null) {
            List<String> nameParts = visitMultipartIdentifier(ctx.database);
            dbName = nameParts.get(0); // only one entry possible
        }
        if (ctx.STRING_LITERAL() != null) {
            wild = ctx.STRING_LITERAL().getText();
        }
        return new ShowTableCreationCommand(dbName, wild);
    }

    @Override
    public SetType visitStatementScope(StatementScopeContext ctx) {
        SetType statementScope = SetType.DEFAULT;
        if (ctx != null) {
            if (ctx.GLOBAL() != null) {
                statementScope = SetType.GLOBAL;
            } else if (ctx.LOCAL() != null || ctx.SESSION() != null) {
                statementScope = SetType.SESSION;
            }
        }
        return statementScope;
    }

    @Override
    public LogicalPlan visitAdminShowTabletStorageFormat(AdminShowTabletStorageFormatContext ctx) {
        return new ShowTabletStorageFormatCommand(ctx.VERBOSE() != null);
    }

    @Override
    public LogicalPlan visitShowTabletStorageFormat(ShowTabletStorageFormatContext ctx) {
        return new ShowTabletStorageFormatCommand(ctx.VERBOSE() != null);
    }

    @Override
    public LogicalPlan visitShowTabletsFromTable(DorisParser.ShowTabletsFromTableContext ctx) {
        TableNameInfo tableName = new TableNameInfo(visitMultipartIdentifier(ctx.tableName));
        PartitionNamesInfo partitionNamesInfo = null;
        if (ctx.partitionSpec() != null) {
            Pair<Boolean, List<String>> partitionSpec = visitPartitionSpec(ctx.partitionSpec());
            partitionNamesInfo = new PartitionNamesInfo(partitionSpec.first, partitionSpec.second);
        }
        List<OrderKey> orderKeys = null;
        if (ctx.sortClause() != null) {
            orderKeys = visit(ctx.sortClause().sortItem(), OrderKey.class);
        }
        long limit = 0;
        long offset = 0;
        if (ctx.limitClause() != null) {
            limit = ctx.limitClause().limit != null
                    ? Long.parseLong(ctx.limitClause().limit.getText())
                    : 0;
            if (limit < 0) {
                throw new ParseException("Limit requires non-negative number", ctx.limitClause());
            }
            offset = ctx.limitClause().offset != null
                    ? Long.parseLong(ctx.limitClause().offset.getText())
                    : 0;
            if (offset < 0) {
                throw new ParseException("Offset requires non-negative number", ctx.limitClause());
            }
        }
        if (ctx.wildWhere() != null) {
            if (ctx.wildWhere().LIKE() != null) {
                throw new ParseException("Not support like clause");
            } else {
                Expression expr = (Expression) ctx.wildWhere().expression().accept(this);
                return new ShowTabletsFromTableCommand(tableName, partitionNamesInfo, expr, orderKeys, limit, offset);
            }
        }

        return new ShowTabletsFromTableCommand(tableName, partitionNamesInfo, null, orderKeys, limit, offset);
    }

    @Override
    public LogicalPlan visitShowQueryProfile(ShowQueryProfileContext ctx) {
        String queryIdPath = "/";
        if (ctx.queryIdPath != null) {
            queryIdPath = stripQuotes(ctx.queryIdPath.getText());
        }

        long limit = 20;
        if (ctx.limitClause() != null) {
            limit = Long.parseLong(ctx.limitClause().limit.getText());
            if (limit < 0) {
                throw new ParseException("Limit requires non-negative number, got " + String.valueOf(limit));
            }
        }
        return new ShowQueryProfileCommand(queryIdPath, limit);
    }

    @Override
    public LogicalPlan visitSwitchCatalog(SwitchCatalogContext ctx) {
        if (ctx.catalog != null) {
            return new SwitchCommand(ctx.catalog.getText());
        }
        throw new ParseException("catalog name can not be null");
    }

    @Override
    public LogicalPlan visitUseDatabase(UseDatabaseContext ctx) {
        if (ctx.database == null) {
            throw new ParseException("database name can not be null");
        }
        return ctx.catalog != null ? new UseCommand(ctx.catalog.getText(), ctx.database.getText())
                : new UseCommand(ctx.database.getText());
    }

    @Override
    public LogicalPlan visitShowConvertLsc(ShowConvertLscContext ctx) {
        if (ctx.database == null) {
            return new ShowConvertLSCCommand(null);
        }
        List<String> parts = visitMultipartIdentifier(ctx.database);
        String databaseName = parts.get(parts.size() - 1);
        if (parts.size() == 2 && !InternalCatalog.INTERNAL_CATALOG_NAME.equalsIgnoreCase(parts.get(0))) {
            throw new ParseException("The execution of this command is restricted to the internal catalog only.");
        } else if (parts.size() > 2) {
            throw new ParseException("Only one dot can be in the name: " + String.join(".", parts));
        }
        return new ShowConvertLSCCommand(databaseName);
    }

    @Override
    public Object visitAlterDatabaseSetQuota(AlterDatabaseSetQuotaContext ctx) {
        String databaseName = Optional.ofNullable(ctx.name)
                .map(ParseTree::getText).filter(s -> !s.isEmpty())
                .orElseThrow(() -> new ParseException("database name can not be null"));
        String quota = Optional.ofNullable(ctx.quota)
                .map(ParseTree::getText)
                .orElseGet(() -> Optional.ofNullable(ctx.INTEGER_VALUE())
                        .map(TerminalNode::getText)
                        .orElse(null));
        // Determine the quota type
        QuotaType quotaType;
        if (ctx.DATA() != null) {
            quotaType = QuotaType.DATA;
        } else if (ctx.REPLICA() != null) {
            quotaType = QuotaType.REPLICA;
        } else if (ctx.TRANSACTION() != null) {
            quotaType = QuotaType.TRANSACTION;
        } else {
            quotaType = QuotaType.NONE;
        }
        return new AlterDatabaseSetQuotaCommand(databaseName, quotaType, quota);
    }

    @Override
    public LogicalPlan visitDropDatabase(DropDatabaseContext ctx) {
        boolean ifExists = ctx.EXISTS() != null;
        List<String> databaseNameParts = visitMultipartIdentifier(ctx.name);
        boolean force = ctx.FORCE() != null;
        DropDatabaseInfo databaseInfo = new DropDatabaseInfo(ifExists, databaseNameParts, force);
        return new DropDatabaseCommand(databaseInfo);
    }

    @Override
    public LogicalPlan visitAlterRepository(AlterRepositoryContext ctx) {

        Map<String, String> properties = ctx.propertyClause() != null
                ? Maps.newHashMap(visitPropertyClause(ctx.propertyClause())) : Maps.newHashMap();

        return new AlterRepositoryCommand(ctx.name.getText(), properties);
    }

    @Override
    public LogicalPlan visitShowAnalyze(ShowAnalyzeContext ctx) {
        boolean isAuto = ctx.AUTO() != null;
        List<String> tableName = ctx.tableName == null ? null : visitMultipartIdentifier(ctx.tableName);
        long jobId = ctx.jobId == null ? 0 : Long.parseLong(ctx.jobId.getText());
        String stateKey = ctx.stateKey == null ? null : stripQuotes(ctx.stateKey.getText());
        String stateValue = ctx.stateValue == null ? null : stripQuotes(ctx.stateValue.getText());
        return new ShowAnalyzeCommand(tableName, jobId, stateKey, stateValue, isAuto);
    }

    @Override
    public LogicalPlan visitDropAllBrokerClause(DropAllBrokerClauseContext ctx) {
        String brokerName = stripQuotes(ctx.name.getText());
        AlterSystemOp alterSystemOp = new DropAllBrokerOp(brokerName);
        return new AlterSystemCommand(alterSystemOp, PlanType.ALTER_SYSTEM_DROP_ALL_BROKER);
    }

    @Override
    public LogicalPlan visitAlterSystem(DorisParser.AlterSystemContext ctx) {
        return plan(ctx.alterSystemClause());
    }

    @Override
    public LogicalPlan visitAddBrokerClause(AddBrokerClauseContext ctx) {
        String brokerName = stripQuotes(ctx.name.getText());
        List<String> hostPorts = ctx.hostPorts.stream()
                .map(e -> stripQuotes(e.getText()))
                .collect(Collectors.toList());
        AlterSystemOp alterSystemOp = new AddBrokerOp(brokerName, hostPorts);
        return new AlterSystemCommand(alterSystemOp, PlanType.ALTER_SYSTEM_ADD_BROKER);
    }

    @Override
    public LogicalPlan visitDropBrokerClause(DropBrokerClauseContext ctx) {
        String brokerName = stripQuotes(ctx.name.getText());
        List<String> hostPorts = ctx.hostPorts.stream()
                .map(e -> stripQuotes(e.getText()))
                .collect(Collectors.toList());
        AlterSystemOp alterSystemOp = new DropBrokerOp(brokerName, hostPorts);
        return new AlterSystemCommand(alterSystemOp, PlanType.ALTER_SYSTEM_DROP_BROKER);
    }

    @Override
    public LogicalPlan visitAddBackendClause(AddBackendClauseContext ctx) {
        List<String> hostPorts = ctx.hostPorts.stream()
                .map(e -> stripQuotes(e.getText()))
                .collect(Collectors.toList());
        Map<String, String> properties = visitPropertyClause(ctx.properties);
        AlterSystemOp alterSystemOp = new AddBackendOp(hostPorts, properties);
        return new AlterSystemCommand(alterSystemOp, PlanType.ALTER_SYSTEM_ADD_BACKEND);
    }

    @Override
    public LogicalPlan visitDropBackendClause(DorisParser.DropBackendClauseContext ctx) {
        List<String> hostPorts = ctx.hostPorts.stream()
                .map(e -> stripQuotes(e.getText()))
                .collect(Collectors.toList());
        boolean force = false;
        if (ctx.DROPP() != null) {
            force = true;
        }
        AlterSystemOp alterSystemOp = new DropBackendOp(hostPorts, force);
        return new AlterSystemCommand(alterSystemOp, PlanType.ALTER_SYSTEM_DROP_BACKEND);
    }

    @Override
    public LogicalPlan visitDecommissionBackendClause(DorisParser.DecommissionBackendClauseContext ctx) {
        List<String> hostPorts = ctx.hostPorts.stream()
                .map(e -> stripQuotes(e.getText()))
                .collect(Collectors.toList());
        AlterSystemOp alterSystemOp = new DecommissionBackendOp(hostPorts);
        return new AlterSystemCommand(alterSystemOp, PlanType.ALTER_SYSTEM_DECOMMISSION_BACKEND);
    }

    @Override
    public LogicalPlan visitAddFollowerClause(DorisParser.AddFollowerClauseContext ctx) {
        String hostPort = stripQuotes(ctx.hostPort.getText());
        AlterSystemOp alterSystemOp = new AddFollowerOp(hostPort);
        return new AlterSystemCommand(alterSystemOp, PlanType.ALTER_SYSTEM_ADD_FOLLOWER);
    }

    @Override
    public LogicalPlan visitDropFollowerClause(DorisParser.DropFollowerClauseContext ctx) {
        String hostPort = stripQuotes(ctx.hostPort.getText());
        AlterSystemOp alterSystemOp = new DropFollowerOp(hostPort);
        return new AlterSystemCommand(alterSystemOp, PlanType.ALTER_SYSTEM_DROP_FOLLOWER);
    }

    @Override
    public LogicalPlan visitAddObserverClause(DorisParser.AddObserverClauseContext ctx) {
        String hostPort = stripQuotes(ctx.hostPort.getText());
        AlterSystemOp alterSystemOp = new AddObserverOp(hostPort);
        return new AlterSystemCommand(alterSystemOp, PlanType.ALTER_SYSTEM_ADD_OBSERVER);
    }

    @Override
    public LogicalPlan visitDropObserverClause(DorisParser.DropObserverClauseContext ctx) {
        String hostPort = stripQuotes(ctx.hostPort.getText());
        AlterSystemOp alterSystemOp = new DropObserverOp(hostPort);
        return new AlterSystemCommand(alterSystemOp, PlanType.ALTER_SYSTEM_DROP_OBSERVER);
    }

    @Override
    public LogicalPlan visitAlterLoadErrorUrlClause(DorisParser.AlterLoadErrorUrlClauseContext ctx) {
        Map<String, String> properties = visitPropertyClause(ctx.properties);
        AlterSystemOp alterSystemOp = new AlterLoadErrorUrlOp(properties);
        return new AlterSystemCommand(alterSystemOp, PlanType.ALTER_SYSTEM_SET_LOAD_ERRORS_HU);
    }

    @Override
    public LogicalPlan visitModifyBackendClause(DorisParser.ModifyBackendClauseContext ctx) {
        List<String> hostPorts = ctx.hostPorts.stream()
                .map(e -> stripQuotes(e.getText()))
                .collect(Collectors.toList());
        Map<String, String> properties = visitPropertyItemList(ctx.propertyItemList());
        AlterSystemOp alterSystemOp = new ModifyBackendOp(hostPorts, properties);
        return new AlterSystemCommand(alterSystemOp, PlanType.ALTER_SYSTEM_MODIFY_BACKEND);
    }

    @Override
    public LogicalPlan visitModifyFrontendOrBackendHostNameClause(
            DorisParser.ModifyFrontendOrBackendHostNameClauseContext ctx) {
        String hostPort = stripQuotes(ctx.hostPort.getText());
        String hostName = stripQuotes(ctx.hostName.getText());
        AlterSystemOp alterSystemOp = null;
        if (ctx.FRONTEND() != null) {
            alterSystemOp = new ModifyFrontendOrBackendHostNameOp(hostPort, hostName, ModifyOpType.Frontend);
        } else if (ctx.BACKEND() != null) {
            alterSystemOp = new ModifyFrontendOrBackendHostNameOp(hostPort, hostName, ModifyOpType.Backend);
        }
        return new AlterSystemCommand(alterSystemOp, PlanType.ALTER_SYSTEM_MODIFY_FRONTEND_OR_BACKEND_HOSTNAME);
    }

    @Override
    public LogicalPlan visitShowQueuedAnalyzeJobs(ShowQueuedAnalyzeJobsContext ctx) {
        List<String> tableName = ctx.tableName == null ? null : visitMultipartIdentifier(ctx.tableName);
        String stateKey = ctx.stateKey == null ? null : stripQuotes(ctx.stateKey.getText());
        String stateValue = ctx.stateValue == null ? null : stripQuotes(ctx.stateValue.getText());
        return new ShowQueuedAnalyzeJobsCommand(tableName, stateKey, stateValue);
    }

    @Override
    public LogicalPlan visitShowIndexStats(DorisParser.ShowIndexStatsContext ctx) {
        TableNameInfo tableName = new TableNameInfo(visitMultipartIdentifier(ctx.tableName));
        String indexId = stripQuotes(ctx.indexId.getText());
        return new ShowIndexStatsCommand(tableName, indexId);
    }

    @Override
    public LogicalPlan visitShowTableStatus(DorisParser.ShowTableStatusContext ctx) {
        String ctlName = null;
        String dbName = null;
        if (ctx.database != null) {
            List<String> nameParts = visitMultipartIdentifier(ctx.database);
            if (nameParts.size() == 1) {
                dbName = nameParts.get(0);
            } else if (nameParts.size() == 2) {
                ctlName = nameParts.get(0);
                dbName = nameParts.get(1);
            } else {
                throw new AnalysisException("nameParts in analyze database should be [ctl.]db");
            }
        }

        if (ctx.wildWhere() != null) {
            if (ctx.wildWhere().LIKE() != null) {
                return new ShowTableStatusCommand(dbName, ctlName,
                    stripQuotes(ctx.wildWhere().STRING_LITERAL().getText()), null);
            } else {
                Expression expr = (Expression) ctx.wildWhere().expression().accept(this);
                return new ShowTableStatusCommand(dbName, ctlName, null, expr);
            }
        }
        return new ShowTableStatusCommand(dbName, ctlName);
    }

    @Override
    public LogicalPlan visitShowTables(DorisParser.ShowTablesContext ctx) {
        String ctlName = null;
        String dbName = null;
        if (ctx.database != null) {
            List<String> nameParts = visitMultipartIdentifier(ctx.database);
            if (nameParts.size() == 1) {
                dbName = nameParts.get(0);
            } else if (nameParts.size() == 2) {
                ctlName = nameParts.get(0);
                dbName = nameParts.get(1);
            } else {
                throw new AnalysisException("nameParts in analyze database should be [ctl.]db");
            }
        }

        boolean isVerbose = ctx.FULL() != null;

        if (ctx.wildWhere() != null) {
            if (ctx.wildWhere().LIKE() != null) {
                return new ShowTableCommand(dbName, ctlName, isVerbose,
                        stripQuotes(ctx.wildWhere().STRING_LITERAL().getText()), null, PlanType.SHOW_TABLES);
            } else {
                return new ShowTableCommand(dbName, ctlName, isVerbose, null,
                        getOriginSql(ctx.wildWhere()), PlanType.SHOW_TABLES);
            }
        }
        return new ShowTableCommand(dbName, ctlName, isVerbose, PlanType.SHOW_TABLES);
    }

    @Override
    public LogicalPlan visitShowViews(DorisParser.ShowViewsContext ctx) {
        String ctlName = null;
        String dbName = null;
        if (ctx.database != null) {
            List<String> nameParts = visitMultipartIdentifier(ctx.database);
            if (nameParts.size() == 1) {
                dbName = nameParts.get(0);
            } else if (nameParts.size() == 2) {
                ctlName = nameParts.get(0);
                dbName = nameParts.get(1);
            } else {
                throw new AnalysisException("nameParts in analyze database should be [ctl.]db");
            }
        }

        boolean isVerbose = ctx.FULL() != null;

        if (ctx.wildWhere() != null) {
            if (ctx.wildWhere().LIKE() != null) {
                return new ShowTableCommand(dbName, ctlName, isVerbose,
                    stripQuotes(ctx.wildWhere().STRING_LITERAL().getText()), null, PlanType.SHOW_VIEWS);
            } else {
                return new ShowTableCommand(dbName, ctlName, isVerbose, null,
                    getOriginSql(ctx.wildWhere()), PlanType.SHOW_VIEWS);
            }
        }
        return new ShowTableCommand(dbName, ctlName, isVerbose, PlanType.SHOW_VIEWS);
    }

    @Override
    public LogicalPlan visitShowTabletId(DorisParser.ShowTabletIdContext ctx) {
        long tabletId = Long.parseLong(ctx.tabletId.getText());
        return new ShowTabletIdCommand(tabletId);
    }

    @Override
    public LogicalPlan visitShowDatabases(DorisParser.ShowDatabasesContext ctx) {
        String ctlName = null;
        if (ctx.catalog != null) {
            ctlName = ctx.catalog.getText();
        }

        if (ctx.wildWhere() != null) {
            if (ctx.wildWhere().LIKE() != null) {
                return new ShowDatabasesCommand(ctlName,
                        stripQuotes(ctx.wildWhere().STRING_LITERAL().getText()), null);
            } else {
                Expression expr = (Expression) ctx.wildWhere().expression().accept(this);
                return new ShowDatabasesCommand(ctlName, null, expr);
            }
        }
        return new ShowDatabasesCommand(ctlName, null, null);
    }

    @Override
    public LogicalPlan visitDescribeTable(DorisParser.DescribeTableContext ctx) {
        TableNameInfo tableName = new TableNameInfo(visitMultipartIdentifier(ctx.multipartIdentifier()));
        PartitionNamesInfo partitionNames = null;
        boolean isTempPart = false;
        if (ctx.specifiedPartition() != null) {
            isTempPart = ctx.specifiedPartition().TEMPORARY() != null;
            if (ctx.specifiedPartition().identifier() != null) {
                partitionNames = new PartitionNamesInfo(isTempPart,
                        ImmutableList.of(ctx.specifiedPartition().identifier().getText()));
            } else {
                partitionNames = new PartitionNamesInfo(isTempPart,
                        visitIdentifierList(ctx.specifiedPartition().identifierList()));
            }
        }
        return new DescribeCommand(tableName, false, partitionNames);
    }

    @Override
    public LogicalPlan visitAnalyzeTable(DorisParser.AnalyzeTableContext ctx) {
        TableNameInfo tableNameInfo = new TableNameInfo(visitMultipartIdentifier(ctx.name));
        PartitionNamesInfo partitionNamesInfo = null;
        if (ctx.partitionSpec() != null) {
            Pair<Boolean, List<String>> partitionSpec = visitPartitionSpec(ctx.partitionSpec());
            partitionNamesInfo = new PartitionNamesInfo(partitionSpec.first, partitionSpec.second);
        }
        List<String> columnNames = null;
        if (ctx.columns != null) {
            columnNames = visitIdentifierList(ctx.columns);
        }
        Map<String, String> propertiesMap = new HashMap<>();
        // default values
        propertiesMap.put(AnalyzeProperties.PROPERTY_SYNC, "false");
        propertiesMap.put(AnalyzeProperties.PROPERTY_ANALYSIS_TYPE, AnalysisInfo.AnalysisType.FUNDAMENTALS.toString());
        for (DorisParser.AnalyzePropertiesContext aps : ctx.analyzeProperties()) {
            Map<String, String> map = visitAnalyzeProperties(aps);
            propertiesMap.putAll(map);
        }
        propertiesMap.putAll(visitPropertyClause(ctx.propertyClause()));
        AnalyzeProperties properties = new AnalyzeProperties(propertiesMap);
        return new AnalyzeTableCommand(tableNameInfo,
                partitionNamesInfo, columnNames, properties);
    }

    @Override
    public LogicalPlan visitAnalyzeDatabase(DorisParser.AnalyzeDatabaseContext ctx) {
        String ctlName = null;
        String dbName = null;
        List<String> nameParts = visitMultipartIdentifier(ctx.name);
        if (nameParts.size() == 1) {
            dbName = nameParts.get(0);
        } else if (nameParts.size() == 2) {
            ctlName = nameParts.get(0);
            dbName = nameParts.get(1);
        } else {
            throw new AnalysisException("nameParts in analyze database should be [ctl.]db");
        }

        Map<String, String> propertiesMap = new HashMap<>();
        // default values
        propertiesMap.put(AnalyzeProperties.PROPERTY_SYNC, "false");
        propertiesMap.put(AnalyzeProperties.PROPERTY_ANALYSIS_TYPE, AnalysisInfo.AnalysisType.FUNDAMENTALS.toString());
        for (DorisParser.AnalyzePropertiesContext aps : ctx.analyzeProperties()) {
            Map<String, String> map = visitAnalyzeProperties(aps);
            propertiesMap.putAll(map);
        }
        propertiesMap.putAll(visitPropertyClause(ctx.propertyClause()));
        AnalyzeProperties properties = new AnalyzeProperties(propertiesMap);
        return new AnalyzeDatabaseCommand(ctlName, dbName, properties);
    }

    @Override
    public Map<String, String> visitAnalyzeProperties(DorisParser.AnalyzePropertiesContext ctx) {
        Map<String, String> properties = new HashMap<>();
        if (ctx.SYNC() != null) {
            properties.put(AnalyzeProperties.PROPERTY_SYNC, "true");
        } else if (ctx.INCREMENTAL() != null) {
            properties.put(AnalyzeProperties.PROPERTY_INCREMENTAL, "true");
        } else if (ctx.FULL() != null) {
            properties.put(AnalyzeProperties.PROPERTY_FORCE_FULL, "true");
        } else if (ctx.SQL() != null) {
            properties.put(AnalyzeProperties.PROPERTY_EXTERNAL_TABLE_USE_SQL, "true");
        } else if (ctx.HISTOGRAM() != null) {
            properties.put(AnalyzeProperties.PROPERTY_ANALYSIS_TYPE, AnalysisInfo.AnalysisType.HISTOGRAM.toString());
        } else if (ctx.SAMPLE() != null) {
            if (ctx.ROWS() != null) {
                properties.put(AnalyzeProperties.PROPERTY_SAMPLE_ROWS, ctx.INTEGER_VALUE().getText());
            } else if (ctx.PERCENT() != null) {
                properties.put(AnalyzeProperties.PROPERTY_SAMPLE_PERCENT, ctx.INTEGER_VALUE().getText());
            }
        } else if (ctx.BUCKETS() != null) {
            properties.put(AnalyzeProperties.PROPERTY_NUM_BUCKETS, ctx.INTEGER_VALUE().getText());
        } else if (ctx.PERIOD() != null) {
            properties.put(AnalyzeProperties.PROPERTY_PERIOD_SECONDS, ctx.INTEGER_VALUE().getText());
        } else if (ctx.CRON() != null) {
            properties.put(AnalyzeProperties.PROPERTY_PERIOD_CRON, ctx.STRING_LITERAL().getText());
        }
        return properties;
    }

    @Override
    public LogicalPlan visitShowColumnHistogramStats(ShowColumnHistogramStatsContext ctx) {
        TableNameInfo tableNameInfo = new TableNameInfo(visitMultipartIdentifier(ctx.tableName));
        List<String> columnNames = visitIdentifierList(ctx.columnList);
        return new ShowColumnHistogramStatsCommand(tableNameInfo, columnNames);
    }

    @Override
    public LogicalPlan visitDescribeTableAll(DorisParser.DescribeTableAllContext ctx) {
        TableNameInfo tableName = new TableNameInfo(visitMultipartIdentifier(ctx.multipartIdentifier()));
        return new DescribeCommand(tableName, true, null);
    }

    @Override
    public String visitTableAlias(DorisParser.TableAliasContext ctx) {
        if (ctx.identifierList() != null) {
            throw new ParseException("Do not implemented", ctx);
        }
        return ctx.strictIdentifier() != null ? ctx.strictIdentifier().getText() : null;
    }

    @Override
    public LogicalPlan visitDescribeTableValuedFunction(DorisParser.DescribeTableValuedFunctionContext ctx) {
        String tvfName = ctx.tvfName.getText();
        String alias = visitTableAlias(ctx.tableAlias());
        Map<String, String> params = visitPropertyItemList(ctx.properties);

        TableValuedFunctionRef tableValuedFunctionRef = null;
        try {
            tableValuedFunctionRef = new TableValuedFunctionRef(tvfName, alias, params);
        } catch (org.apache.doris.common.AnalysisException e) {
            throw new AnalysisException(e.getDetailMessage());
        }
        return new DescribeCommand(tableValuedFunctionRef);
    }

    @Override
    public LogicalPlan visitShowTableStats(DorisParser.ShowTableStatsContext ctx) {
        if (ctx.tableId != null) {
            return new ShowTableStatsCommand(Long.parseLong(ctx.tableId.getText()));
        } else {
            TableNameInfo tableNameInfo = new TableNameInfo(visitMultipartIdentifier(ctx.tableName));

            PartitionNamesInfo partitionNamesInfo = null;
            if (ctx.partitionSpec() != null) {
                Pair<Boolean, List<String>> partitionSpec = visitPartitionSpec(ctx.partitionSpec());
                partitionNamesInfo = new PartitionNamesInfo(partitionSpec.first, partitionSpec.second);
            }

            List<String> columnNames = new ArrayList<>();
            if (ctx.columnList != null) {
                columnNames.addAll(visitIdentifierList(ctx.columnList));
            }
            return new ShowTableStatsCommand(tableNameInfo, columnNames, partitionNamesInfo);
        }
    }

    @Override
    public LogicalPlan visitDropStats(DorisParser.DropStatsContext ctx) {
        TableNameInfo tableNameInfo = new TableNameInfo(visitMultipartIdentifier(ctx.tableName));

        Set<String> columnNames = new HashSet<>();
        if (ctx.identifierList() != null) {
            columnNames.addAll(visitIdentifierList(ctx.identifierList()));
        }

        PartitionNamesInfo partitionNamesInfo = null;
        if (ctx.partitionSpec() != null) {
            Pair<Boolean, List<String>> partitionSpec = visitPartitionSpec(ctx.partitionSpec());
            partitionNamesInfo = new PartitionNamesInfo(partitionSpec.first, partitionSpec.second);
        }
        return new DropStatsCommand(tableNameInfo, columnNames, partitionNamesInfo);
    }

    @Override
    public LogicalPlan visitDropCachedStats(DorisParser.DropCachedStatsContext ctx) {
        TableNameInfo tableNameInfo = new TableNameInfo(visitMultipartIdentifier(ctx.tableName));
        return new DropCachedStatsCommand(tableNameInfo);
    }

    @Override
    public LogicalPlan visitDropExpiredStats(DorisParser.DropExpiredStatsContext ctx) {
        return new DropExpiredStatsCommand();
    }

    @Override
    public LogicalPlan visitAlterTableStats(DorisParser.AlterTableStatsContext ctx) {
        TableNameInfo tableNameInfo = new TableNameInfo(visitMultipartIdentifier(ctx.name));
        PartitionNamesInfo partitionNamesInfo = null;
        if (ctx.partitionSpec() != null) {
            Pair<Boolean, List<String>> partitionSpec = visitPartitionSpec(ctx.partitionSpec());
            partitionNamesInfo = new PartitionNamesInfo(partitionSpec.first, partitionSpec.second);
        }
        Map<String, String> properties = visitPropertyItemList(ctx.propertyItemList());
        return new AlterTableStatsCommand(tableNameInfo, partitionNamesInfo, properties);
    }

    @Override
    public LogicalPlan visitAlterColumnStats(DorisParser.AlterColumnStatsContext ctx) {
        TableNameInfo tableNameInfo = new TableNameInfo(visitMultipartIdentifier(ctx.name));
        PartitionNamesInfo partitionNamesInfo = null;
        if (ctx.partitionSpec() != null) {
            Pair<Boolean, List<String>> partitionSpec = visitPartitionSpec(ctx.partitionSpec());
            partitionNamesInfo = new PartitionNamesInfo(partitionSpec.first, partitionSpec.second);
        }

        String index = ctx.indexName != null ? ctx.indexName.getText() : null;
        String columnName = ctx.columnName.getText();
        Map<String, String> properties = visitPropertyItemList(ctx.propertyItemList());
        return new AlterColumnStatsCommand(tableNameInfo,
            partitionNamesInfo,
            index,
            columnName,
            properties);
    }

    @Override
<<<<<<< HEAD
    public LogicalPlan visitDropResource(DorisParser.DropResourceContext ctx) {
        boolean ifExist = ctx.EXISTS() != null;
        String resouceName = visitIdentifierOrText(ctx.identifierOrText());
        return new DropResourceCommand(ifExist, resouceName);
    }

    @Override
    public LogicalPlan visitDropRowPolicy(DorisParser.DropRowPolicyContext ctx) {
        boolean ifExist = ctx.EXISTS() != null;
        String policyName = ctx.policyName.getText();
        TableNameInfo tableNameInfo = new TableNameInfo(visitMultipartIdentifier(ctx.tableName));
        UserIdentity userIdentity = ctx.userIdentify() != null ? visitUserIdentify(ctx.userIdentify()) : null;
        String roleName = ctx.roleName != null ? ctx.roleName.getText() : null;
        return new DropRowPolicyCommand(ifExist, policyName, tableNameInfo, userIdentity, roleName);
=======
    public LogicalPlan visitDropAnalyzeJob(DorisParser.DropAnalyzeJobContext ctx) {
        long jobId = Long.parseLong(ctx.INTEGER_VALUE().getText());
        return new DropAnalyzeJobCommand(jobId);
    }

    @Override
    public LogicalPlan visitKillAnalyzeJob(DorisParser.KillAnalyzeJobContext ctx) {
        long jobId = Long.parseLong(ctx.jobId.getText());
        return new KillAnalyzeJobCommand(jobId);
>>>>>>> 211b491c
    }
}
<|MERGE_RESOLUTION|>--- conflicted
+++ resolved
@@ -6371,7 +6371,6 @@
     }
 
     @Override
-<<<<<<< HEAD
     public LogicalPlan visitDropResource(DorisParser.DropResourceContext ctx) {
         boolean ifExist = ctx.EXISTS() != null;
         String resouceName = visitIdentifierOrText(ctx.identifierOrText());
@@ -6386,7 +6385,8 @@
         UserIdentity userIdentity = ctx.userIdentify() != null ? visitUserIdentify(ctx.userIdentify()) : null;
         String roleName = ctx.roleName != null ? ctx.roleName.getText() : null;
         return new DropRowPolicyCommand(ifExist, policyName, tableNameInfo, userIdentity, roleName);
-=======
+    }
+
     public LogicalPlan visitDropAnalyzeJob(DorisParser.DropAnalyzeJobContext ctx) {
         long jobId = Long.parseLong(ctx.INTEGER_VALUE().getText());
         return new DropAnalyzeJobCommand(jobId);
@@ -6396,6 +6396,5 @@
     public LogicalPlan visitKillAnalyzeJob(DorisParser.KillAnalyzeJobContext ctx) {
         long jobId = Long.parseLong(ctx.jobId.getText());
         return new KillAnalyzeJobCommand(jobId);
->>>>>>> 211b491c
     }
 }
