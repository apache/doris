--- conflicted
+++ resolved
@@ -7672,7 +7672,6 @@
     }
 
     @Override
-<<<<<<< HEAD
     public LogicalPlan visitShowReplicaStatus(DorisParser.ShowReplicaStatusContext ctx) {
         TableRefInfo tableRefInfo = visitBaseTableRefContext(ctx.baseTableRef());
         Expression whereClause = null;
@@ -7680,14 +7679,14 @@
             whereClause = getExpression(ctx.whereClause().booleanExpression());
         }
         return new ShowReplicaStatusCommand(tableRefInfo, whereClause);
-=======
+    }
+    @Override
     public LogicalPlan visitShowWorkloadGroups(DorisParser.ShowWorkloadGroupsContext ctx) {
         String likePattern = null;
         if (ctx.LIKE() != null) {
             likePattern = stripQuotes(ctx.STRING_LITERAL().getText());
         }
         return new ShowWorkloadGroupsCommand(likePattern);
->>>>>>> 06748cbc
     }
 
     @Override
