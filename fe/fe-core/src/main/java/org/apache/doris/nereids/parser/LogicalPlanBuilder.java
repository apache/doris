--- conflicted
+++ resolved
@@ -7772,25 +7772,25 @@
     }
 
     @Override
-<<<<<<< HEAD
     public LogicalPlan visitShowRoutineLoadTask(DorisParser.ShowRoutineLoadTaskContext ctx) {
         String dbName = null;
         if (ctx.database != null) {
             dbName = ctx.database.getText();
         }
-=======
-    public LogicalPlan visitShowWarmUpJob(DorisParser.ShowWarmUpJobContext ctx) {
->>>>>>> 08dd1f7a
         Expression whereClause = null;
         if (ctx.wildWhere() != null) {
             whereClause = getWildWhere(ctx.wildWhere());
         }
-<<<<<<< HEAD
-
-        return new ShowRoutineLoadTaskCommand(dbName, whereClause);
-=======
+       return new ShowRoutineLoadTaskCommand(dbName, whereClause);
+    }
+
+    @Override
+    public LogicalPlan visitShowWarmUpJob(DorisParser.ShowWarmUpJobContext ctx) {
+        Expression whereClause = null;
+        if (ctx.wildWhere() != null) {
+            whereClause = getWildWhere(ctx.wildWhere());
+        }
         return new ShowWarmUpCommand(whereClause);
->>>>>>> 08dd1f7a
     }
 
     @Override
