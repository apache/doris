// Licensed to the Apache Software Foundation (ASF) under one
// or more contributor license agreements.  See the NOTICE file
// distributed with this work for additional information
// regarding copyright ownership.  The ASF licenses this file
// to you under the Apache License, Version 2.0 (the
// "License"); you may not use this file except in compliance
// with the License.  You may obtain a copy of the License at
//
//   http://www.apache.org/licenses/LICENSE-2.0
//
// Unless required by applicable law or agreed to in writing,
// software distributed under the License is distributed on an
// "AS IS" BASIS, WITHOUT WARRANTIES OR CONDITIONS OF ANY
// KIND, either express or implied.  See the License for the
// specific language governing permissions and limitations
// under the License.

package org.apache.doris.nereids.parser;

import org.apache.doris.alter.AlterOpType;
import org.apache.doris.alter.QuotaType;
import org.apache.doris.analysis.AnalyzeProperties;
import org.apache.doris.analysis.ArithmeticExpr.Operator;
import org.apache.doris.analysis.BrokerDesc;
import org.apache.doris.analysis.ColumnNullableType;
import org.apache.doris.analysis.ColumnPosition;
import org.apache.doris.analysis.DbName;
import org.apache.doris.analysis.EncryptKeyName;
import org.apache.doris.analysis.FunctionName;
import org.apache.doris.analysis.PassVar;
import org.apache.doris.analysis.PasswordOptions;
import org.apache.doris.analysis.SetType;
import org.apache.doris.analysis.StorageBackend;
import org.apache.doris.analysis.TableName;
import org.apache.doris.analysis.TableScanParams;
import org.apache.doris.analysis.TableSnapshot;
import org.apache.doris.analysis.TableValuedFunctionRef;
import org.apache.doris.analysis.UserDesc;
import org.apache.doris.analysis.UserIdentity;
import org.apache.doris.catalog.AggregateType;
import org.apache.doris.catalog.BuiltinAggregateFunctions;
import org.apache.doris.catalog.BuiltinTableGeneratingFunctions;
import org.apache.doris.catalog.Env;
import org.apache.doris.catalog.InfoSchemaDb;
import org.apache.doris.catalog.KeysType;
import org.apache.doris.catalog.ScalarType;
import org.apache.doris.common.Config;
import org.apache.doris.common.FeConstants;
import org.apache.doris.common.Pair;
import org.apache.doris.datasource.InternalCatalog;
import org.apache.doris.job.common.IntervalUnit;
import org.apache.doris.load.loadv2.LoadTask;
import org.apache.doris.mtmv.MTMVPartitionInfo.MTMVPartitionType;
import org.apache.doris.mtmv.MTMVRefreshEnum.BuildMode;
import org.apache.doris.mtmv.MTMVRefreshEnum.RefreshMethod;
import org.apache.doris.mtmv.MTMVRefreshEnum.RefreshTrigger;
import org.apache.doris.mtmv.MTMVRefreshInfo;
import org.apache.doris.mtmv.MTMVRefreshSchedule;
import org.apache.doris.mtmv.MTMVRefreshTriggerInfo;
import org.apache.doris.nereids.DorisParser;
import org.apache.doris.nereids.DorisParser.AddBackendClauseContext;
import org.apache.doris.nereids.DorisParser.AddBrokerClauseContext;
import org.apache.doris.nereids.DorisParser.AddColumnClauseContext;
import org.apache.doris.nereids.DorisParser.AddColumnsClauseContext;
import org.apache.doris.nereids.DorisParser.AddConstraintContext;
import org.apache.doris.nereids.DorisParser.AddIndexClauseContext;
import org.apache.doris.nereids.DorisParser.AddPartitionClauseContext;
import org.apache.doris.nereids.DorisParser.AddRollupClauseContext;
import org.apache.doris.nereids.DorisParser.AdminCancelRebalanceDiskContext;
import org.apache.doris.nereids.DorisParser.AdminCheckTabletsContext;
import org.apache.doris.nereids.DorisParser.AdminCompactTableContext;
import org.apache.doris.nereids.DorisParser.AdminDiagnoseTabletContext;
import org.apache.doris.nereids.DorisParser.AdminRebalanceDiskContext;
import org.apache.doris.nereids.DorisParser.AdminSetTableStatusContext;
import org.apache.doris.nereids.DorisParser.AdminShowReplicaDistributionContext;
import org.apache.doris.nereids.DorisParser.AdminShowReplicaStatusContext;
import org.apache.doris.nereids.DorisParser.AdminShowTabletStorageFormatContext;
import org.apache.doris.nereids.DorisParser.AggClauseContext;
import org.apache.doris.nereids.DorisParser.AggStateDataTypeContext;
import org.apache.doris.nereids.DorisParser.AliasQueryContext;
import org.apache.doris.nereids.DorisParser.AliasedQueryContext;
import org.apache.doris.nereids.DorisParser.AlterCatalogCommentContext;
import org.apache.doris.nereids.DorisParser.AlterCatalogPropertiesContext;
import org.apache.doris.nereids.DorisParser.AlterCatalogRenameContext;
import org.apache.doris.nereids.DorisParser.AlterDatabaseRenameContext;
import org.apache.doris.nereids.DorisParser.AlterDatabaseSetQuotaContext;
import org.apache.doris.nereids.DorisParser.AlterMTMVContext;
import org.apache.doris.nereids.DorisParser.AlterMultiPartitionClauseContext;
import org.apache.doris.nereids.DorisParser.AlterRepositoryContext;
import org.apache.doris.nereids.DorisParser.AlterRoleContext;
import org.apache.doris.nereids.DorisParser.AlterSqlBlockRuleContext;
import org.apache.doris.nereids.DorisParser.AlterStoragePolicyContext;
import org.apache.doris.nereids.DorisParser.AlterStorageVaultContext;
import org.apache.doris.nereids.DorisParser.AlterSystemRenameComputeGroupContext;
import org.apache.doris.nereids.DorisParser.AlterTableAddRollupContext;
import org.apache.doris.nereids.DorisParser.AlterTableClauseContext;
import org.apache.doris.nereids.DorisParser.AlterTableContext;
import org.apache.doris.nereids.DorisParser.AlterTableDropRollupContext;
import org.apache.doris.nereids.DorisParser.AlterViewContext;
import org.apache.doris.nereids.DorisParser.AlterWorkloadGroupContext;
import org.apache.doris.nereids.DorisParser.AlterWorkloadPolicyContext;
import org.apache.doris.nereids.DorisParser.ArithmeticBinaryContext;
import org.apache.doris.nereids.DorisParser.ArithmeticUnaryContext;
import org.apache.doris.nereids.DorisParser.ArrayLiteralContext;
import org.apache.doris.nereids.DorisParser.ArraySliceContext;
import org.apache.doris.nereids.DorisParser.BaseTableRefContext;
import org.apache.doris.nereids.DorisParser.BooleanExpressionContext;
import org.apache.doris.nereids.DorisParser.BooleanLiteralContext;
import org.apache.doris.nereids.DorisParser.BracketDistributeTypeContext;
import org.apache.doris.nereids.DorisParser.BracketRelationHintContext;
import org.apache.doris.nereids.DorisParser.BuildIndexContext;
import org.apache.doris.nereids.DorisParser.BuildModeContext;
import org.apache.doris.nereids.DorisParser.CallProcedureContext;
import org.apache.doris.nereids.DorisParser.CancelMTMVTaskContext;
import org.apache.doris.nereids.DorisParser.CastDataTypeContext;
import org.apache.doris.nereids.DorisParser.CleanAllProfileContext;
import org.apache.doris.nereids.DorisParser.CleanLabelContext;
import org.apache.doris.nereids.DorisParser.CollateContext;
import org.apache.doris.nereids.DorisParser.ColumnDefContext;
import org.apache.doris.nereids.DorisParser.ColumnDefsContext;
import org.apache.doris.nereids.DorisParser.ColumnReferenceContext;
import org.apache.doris.nereids.DorisParser.CommentDistributeTypeContext;
import org.apache.doris.nereids.DorisParser.CommentRelationHintContext;
import org.apache.doris.nereids.DorisParser.ComparisonContext;
import org.apache.doris.nereids.DorisParser.ComplexColTypeContext;
import org.apache.doris.nereids.DorisParser.ComplexColTypeListContext;
import org.apache.doris.nereids.DorisParser.ComplexDataTypeContext;
import org.apache.doris.nereids.DorisParser.ConstantContext;
import org.apache.doris.nereids.DorisParser.CreateAliasFunctionContext;
import org.apache.doris.nereids.DorisParser.CreateCatalogContext;
import org.apache.doris.nereids.DorisParser.CreateEncryptkeyContext;
import org.apache.doris.nereids.DorisParser.CreateFileContext;
import org.apache.doris.nereids.DorisParser.CreateIndexContext;
import org.apache.doris.nereids.DorisParser.CreateMTMVContext;
import org.apache.doris.nereids.DorisParser.CreateProcedureContext;
import org.apache.doris.nereids.DorisParser.CreateRoleContext;
import org.apache.doris.nereids.DorisParser.CreateRoutineLoadContext;
import org.apache.doris.nereids.DorisParser.CreateRowPolicyContext;
import org.apache.doris.nereids.DorisParser.CreateSqlBlockRuleContext;
import org.apache.doris.nereids.DorisParser.CreateStoragePolicyContext;
import org.apache.doris.nereids.DorisParser.CreateTableContext;
import org.apache.doris.nereids.DorisParser.CreateTableLikeContext;
import org.apache.doris.nereids.DorisParser.CreateUserContext;
import org.apache.doris.nereids.DorisParser.CreateUserDefineFunctionContext;
import org.apache.doris.nereids.DorisParser.CreateViewContext;
import org.apache.doris.nereids.DorisParser.CreateWorkloadGroupContext;
import org.apache.doris.nereids.DorisParser.CteContext;
import org.apache.doris.nereids.DorisParser.DataTypeListContext;
import org.apache.doris.nereids.DorisParser.DataTypeWithNullableContext;
import org.apache.doris.nereids.DorisParser.DecimalLiteralContext;
import org.apache.doris.nereids.DorisParser.DeleteContext;
import org.apache.doris.nereids.DorisParser.DereferenceContext;
import org.apache.doris.nereids.DorisParser.DropAllBrokerClauseContext;
import org.apache.doris.nereids.DorisParser.DropBrokerClauseContext;
import org.apache.doris.nereids.DorisParser.DropCatalogContext;
import org.apache.doris.nereids.DorisParser.DropCatalogRecycleBinContext;
import org.apache.doris.nereids.DorisParser.DropColumnClauseContext;
import org.apache.doris.nereids.DorisParser.DropConstraintContext;
import org.apache.doris.nereids.DorisParser.DropDatabaseContext;
import org.apache.doris.nereids.DorisParser.DropEncryptkeyContext;
import org.apache.doris.nereids.DorisParser.DropFileContext;
import org.apache.doris.nereids.DorisParser.DropFunctionContext;
import org.apache.doris.nereids.DorisParser.DropIndexClauseContext;
import org.apache.doris.nereids.DorisParser.DropIndexContext;
import org.apache.doris.nereids.DorisParser.DropMTMVContext;
import org.apache.doris.nereids.DorisParser.DropPartitionClauseContext;
import org.apache.doris.nereids.DorisParser.DropProcedureContext;
import org.apache.doris.nereids.DorisParser.DropRepositoryContext;
import org.apache.doris.nereids.DorisParser.DropRoleContext;
import org.apache.doris.nereids.DorisParser.DropRollupClauseContext;
import org.apache.doris.nereids.DorisParser.DropSqlBlockRuleContext;
import org.apache.doris.nereids.DorisParser.DropStoragePolicyContext;
import org.apache.doris.nereids.DorisParser.DropTableContext;
import org.apache.doris.nereids.DorisParser.DropUserContext;
import org.apache.doris.nereids.DorisParser.DropWorkloadGroupContext;
import org.apache.doris.nereids.DorisParser.DropWorkloadPolicyContext;
import org.apache.doris.nereids.DorisParser.ElementAtContext;
import org.apache.doris.nereids.DorisParser.EnableFeatureClauseContext;
import org.apache.doris.nereids.DorisParser.ExceptContext;
import org.apache.doris.nereids.DorisParser.ExceptOrReplaceContext;
import org.apache.doris.nereids.DorisParser.ExistContext;
import org.apache.doris.nereids.DorisParser.ExplainContext;
import org.apache.doris.nereids.DorisParser.ExportContext;
import org.apache.doris.nereids.DorisParser.FixedPartitionDefContext;
import org.apache.doris.nereids.DorisParser.FromClauseContext;
import org.apache.doris.nereids.DorisParser.FunctionArgumentsContext;
import org.apache.doris.nereids.DorisParser.FunctionIdentifierContext;
import org.apache.doris.nereids.DorisParser.GroupingElementContext;
import org.apache.doris.nereids.DorisParser.GroupingSetContext;
import org.apache.doris.nereids.DorisParser.HavingClauseContext;
import org.apache.doris.nereids.DorisParser.HelpContext;
import org.apache.doris.nereids.DorisParser.HintAssignmentContext;
import org.apache.doris.nereids.DorisParser.HintStatementContext;
import org.apache.doris.nereids.DorisParser.IdentifierContext;
import org.apache.doris.nereids.DorisParser.IdentifierListContext;
import org.apache.doris.nereids.DorisParser.IdentifierSeqContext;
import org.apache.doris.nereids.DorisParser.ImportColumnsContext;
import org.apache.doris.nereids.DorisParser.ImportDeleteOnContext;
import org.apache.doris.nereids.DorisParser.ImportPartitionsContext;
import org.apache.doris.nereids.DorisParser.ImportPrecedingFilterContext;
import org.apache.doris.nereids.DorisParser.ImportSequenceContext;
import org.apache.doris.nereids.DorisParser.ImportWhereContext;
import org.apache.doris.nereids.DorisParser.InPartitionDefContext;
import org.apache.doris.nereids.DorisParser.IndexDefContext;
import org.apache.doris.nereids.DorisParser.IndexDefsContext;
import org.apache.doris.nereids.DorisParser.InlineTableContext;
import org.apache.doris.nereids.DorisParser.InsertTableContext;
import org.apache.doris.nereids.DorisParser.IntegerLiteralContext;
import org.apache.doris.nereids.DorisParser.IntervalContext;
import org.apache.doris.nereids.DorisParser.Is_not_null_predContext;
import org.apache.doris.nereids.DorisParser.IsnullContext;
import org.apache.doris.nereids.DorisParser.JoinCriteriaContext;
import org.apache.doris.nereids.DorisParser.JoinRelationContext;
import org.apache.doris.nereids.DorisParser.KillQueryContext;
import org.apache.doris.nereids.DorisParser.LambdaExpressionContext;
import org.apache.doris.nereids.DorisParser.LateralViewContext;
import org.apache.doris.nereids.DorisParser.LessThanPartitionDefContext;
import org.apache.doris.nereids.DorisParser.LimitClauseContext;
import org.apache.doris.nereids.DorisParser.LoadPropertyContext;
import org.apache.doris.nereids.DorisParser.LogicalBinaryContext;
import org.apache.doris.nereids.DorisParser.LogicalNotContext;
import org.apache.doris.nereids.DorisParser.MapLiteralContext;
import org.apache.doris.nereids.DorisParser.ModifyColumnClauseContext;
import org.apache.doris.nereids.DorisParser.ModifyColumnCommentClauseContext;
import org.apache.doris.nereids.DorisParser.ModifyDistributionClauseContext;
import org.apache.doris.nereids.DorisParser.ModifyEngineClauseContext;
import org.apache.doris.nereids.DorisParser.ModifyPartitionClauseContext;
import org.apache.doris.nereids.DorisParser.ModifyTableCommentClauseContext;
import org.apache.doris.nereids.DorisParser.MultiStatementsContext;
import org.apache.doris.nereids.DorisParser.MultipartIdentifierContext;
import org.apache.doris.nereids.DorisParser.MvPartitionContext;
import org.apache.doris.nereids.DorisParser.NamedExpressionContext;
import org.apache.doris.nereids.DorisParser.NamedExpressionSeqContext;
import org.apache.doris.nereids.DorisParser.NullLiteralContext;
import org.apache.doris.nereids.DorisParser.OptScanParamsContext;
import org.apache.doris.nereids.DorisParser.OutFileClauseContext;
import org.apache.doris.nereids.DorisParser.ParenthesizedExpressionContext;
import org.apache.doris.nereids.DorisParser.PartitionSpecContext;
import org.apache.doris.nereids.DorisParser.PartitionValueDefContext;
import org.apache.doris.nereids.DorisParser.PartitionValueListContext;
import org.apache.doris.nereids.DorisParser.PartitionsDefContext;
import org.apache.doris.nereids.DorisParser.PauseMTMVContext;
import org.apache.doris.nereids.DorisParser.PlanTypeContext;
import org.apache.doris.nereids.DorisParser.PredicateContext;
import org.apache.doris.nereids.DorisParser.PredicatedContext;
import org.apache.doris.nereids.DorisParser.PrimitiveDataTypeContext;
import org.apache.doris.nereids.DorisParser.PropertyClauseContext;
import org.apache.doris.nereids.DorisParser.PropertyItemContext;
import org.apache.doris.nereids.DorisParser.PropertyItemListContext;
import org.apache.doris.nereids.DorisParser.PropertyKeyContext;
import org.apache.doris.nereids.DorisParser.PropertyValueContext;
import org.apache.doris.nereids.DorisParser.QualifiedNameContext;
import org.apache.doris.nereids.DorisParser.QualifyClauseContext;
import org.apache.doris.nereids.DorisParser.QueryContext;
import org.apache.doris.nereids.DorisParser.QueryOrganizationContext;
import org.apache.doris.nereids.DorisParser.QueryTermContext;
import org.apache.doris.nereids.DorisParser.RecoverDatabaseContext;
import org.apache.doris.nereids.DorisParser.RecoverPartitionContext;
import org.apache.doris.nereids.DorisParser.RecoverTableContext;
import org.apache.doris.nereids.DorisParser.RefreshCatalogContext;
import org.apache.doris.nereids.DorisParser.RefreshDatabaseContext;
import org.apache.doris.nereids.DorisParser.RefreshMTMVContext;
import org.apache.doris.nereids.DorisParser.RefreshMethodContext;
import org.apache.doris.nereids.DorisParser.RefreshScheduleContext;
import org.apache.doris.nereids.DorisParser.RefreshTableContext;
import org.apache.doris.nereids.DorisParser.RefreshTriggerContext;
import org.apache.doris.nereids.DorisParser.RegularQuerySpecificationContext;
import org.apache.doris.nereids.DorisParser.RelationContext;
import org.apache.doris.nereids.DorisParser.RelationHintContext;
import org.apache.doris.nereids.DorisParser.RenameClauseContext;
import org.apache.doris.nereids.DorisParser.RenameColumnClauseContext;
import org.apache.doris.nereids.DorisParser.RenamePartitionClauseContext;
import org.apache.doris.nereids.DorisParser.RenameRollupClauseContext;
import org.apache.doris.nereids.DorisParser.ReorderColumnsClauseContext;
import org.apache.doris.nereids.DorisParser.ReplaceContext;
import org.apache.doris.nereids.DorisParser.ReplacePartitionClauseContext;
import org.apache.doris.nereids.DorisParser.ReplaceTableClauseContext;
import org.apache.doris.nereids.DorisParser.ResumeMTMVContext;
import org.apache.doris.nereids.DorisParser.RollupDefContext;
import org.apache.doris.nereids.DorisParser.RollupDefsContext;
import org.apache.doris.nereids.DorisParser.RowConstructorContext;
import org.apache.doris.nereids.DorisParser.RowConstructorItemContext;
import org.apache.doris.nereids.DorisParser.SampleByPercentileContext;
import org.apache.doris.nereids.DorisParser.SampleByRowsContext;
import org.apache.doris.nereids.DorisParser.SampleContext;
import org.apache.doris.nereids.DorisParser.SelectClauseContext;
import org.apache.doris.nereids.DorisParser.SelectColumnClauseContext;
import org.apache.doris.nereids.DorisParser.SelectHintContext;
import org.apache.doris.nereids.DorisParser.SeparatorContext;
import org.apache.doris.nereids.DorisParser.SetCharsetContext;
import org.apache.doris.nereids.DorisParser.SetCollateContext;
import org.apache.doris.nereids.DorisParser.SetDefaultStorageVaultContext;
import org.apache.doris.nereids.DorisParser.SetLdapAdminPasswordContext;
import org.apache.doris.nereids.DorisParser.SetNamesContext;
import org.apache.doris.nereids.DorisParser.SetOperationContext;
import org.apache.doris.nereids.DorisParser.SetOptionsContext;
import org.apache.doris.nereids.DorisParser.SetPasswordContext;
import org.apache.doris.nereids.DorisParser.SetSystemVariableContext;
import org.apache.doris.nereids.DorisParser.SetTransactionContext;
import org.apache.doris.nereids.DorisParser.SetUserPropertiesContext;
import org.apache.doris.nereids.DorisParser.SetUserVariableContext;
import org.apache.doris.nereids.DorisParser.SetVariableWithTypeContext;
import org.apache.doris.nereids.DorisParser.ShowAllPropertiesContext;
import org.apache.doris.nereids.DorisParser.ShowAnalyzeContext;
import org.apache.doris.nereids.DorisParser.ShowAuthorsContext;
import org.apache.doris.nereids.DorisParser.ShowBackendsContext;
import org.apache.doris.nereids.DorisParser.ShowBackupContext;
import org.apache.doris.nereids.DorisParser.ShowBrokerContext;
import org.apache.doris.nereids.DorisParser.ShowCharsetContext;
import org.apache.doris.nereids.DorisParser.ShowClustersContext;
import org.apache.doris.nereids.DorisParser.ShowCollationContext;
import org.apache.doris.nereids.DorisParser.ShowColumnHistogramStatsContext;
import org.apache.doris.nereids.DorisParser.ShowConfigContext;
import org.apache.doris.nereids.DorisParser.ShowConstraintContext;
import org.apache.doris.nereids.DorisParser.ShowConvertLscContext;
import org.apache.doris.nereids.DorisParser.ShowCreateCatalogContext;
import org.apache.doris.nereids.DorisParser.ShowCreateDatabaseContext;
import org.apache.doris.nereids.DorisParser.ShowCreateMTMVContext;
import org.apache.doris.nereids.DorisParser.ShowCreateMaterializedViewContext;
import org.apache.doris.nereids.DorisParser.ShowCreateProcedureContext;
import org.apache.doris.nereids.DorisParser.ShowCreateRepositoryContext;
import org.apache.doris.nereids.DorisParser.ShowCreateTableContext;
import org.apache.doris.nereids.DorisParser.ShowCreateViewContext;
import org.apache.doris.nereids.DorisParser.ShowDataSkewContext;
import org.apache.doris.nereids.DorisParser.ShowDataTypesContext;
import org.apache.doris.nereids.DorisParser.ShowDatabaseIdContext;
import org.apache.doris.nereids.DorisParser.ShowDeleteContext;
import org.apache.doris.nereids.DorisParser.ShowDiagnoseTabletContext;
import org.apache.doris.nereids.DorisParser.ShowDynamicPartitionContext;
import org.apache.doris.nereids.DorisParser.ShowEncryptKeysContext;
import org.apache.doris.nereids.DorisParser.ShowEventsContext;
import org.apache.doris.nereids.DorisParser.ShowFrontendsContext;
import org.apache.doris.nereids.DorisParser.ShowFunctionsContext;
import org.apache.doris.nereids.DorisParser.ShowGlobalFunctionsContext;
import org.apache.doris.nereids.DorisParser.ShowGrantsContext;
import org.apache.doris.nereids.DorisParser.ShowGrantsForUserContext;
import org.apache.doris.nereids.DorisParser.ShowLastInsertContext;
import org.apache.doris.nereids.DorisParser.ShowLoadProfileContext;
import org.apache.doris.nereids.DorisParser.ShowPartitionIdContext;
import org.apache.doris.nereids.DorisParser.ShowPluginsContext;
import org.apache.doris.nereids.DorisParser.ShowPrivilegesContext;
import org.apache.doris.nereids.DorisParser.ShowProcContext;
import org.apache.doris.nereids.DorisParser.ShowProcedureStatusContext;
import org.apache.doris.nereids.DorisParser.ShowProcessListContext;
import org.apache.doris.nereids.DorisParser.ShowQueryProfileContext;
import org.apache.doris.nereids.DorisParser.ShowQueuedAnalyzeJobsContext;
import org.apache.doris.nereids.DorisParser.ShowReplicaDistributionContext;
import org.apache.doris.nereids.DorisParser.ShowRepositoriesContext;
import org.apache.doris.nereids.DorisParser.ShowRestoreContext;
import org.apache.doris.nereids.DorisParser.ShowRolesContext;
import org.apache.doris.nereids.DorisParser.ShowRowPolicyContext;
import org.apache.doris.nereids.DorisParser.ShowSmallFilesContext;
import org.apache.doris.nereids.DorisParser.ShowSnapshotContext;
import org.apache.doris.nereids.DorisParser.ShowSqlBlockRuleContext;
import org.apache.doris.nereids.DorisParser.ShowStagesContext;
import org.apache.doris.nereids.DorisParser.ShowStatusContext;
import org.apache.doris.nereids.DorisParser.ShowStorageEnginesContext;
import org.apache.doris.nereids.DorisParser.ShowStoragePolicyContext;
import org.apache.doris.nereids.DorisParser.ShowSyncJobContext;
import org.apache.doris.nereids.DorisParser.ShowTableCreationContext;
import org.apache.doris.nereids.DorisParser.ShowTableIdContext;
import org.apache.doris.nereids.DorisParser.ShowTabletStorageFormatContext;
import org.apache.doris.nereids.DorisParser.ShowTabletsBelongContext;
import org.apache.doris.nereids.DorisParser.ShowTrashContext;
import org.apache.doris.nereids.DorisParser.ShowTriggersContext;
import org.apache.doris.nereids.DorisParser.ShowUserPropertiesContext;
import org.apache.doris.nereids.DorisParser.ShowVariablesContext;
import org.apache.doris.nereids.DorisParser.ShowViewContext;
import org.apache.doris.nereids.DorisParser.ShowWarningErrorCountContext;
import org.apache.doris.nereids.DorisParser.ShowWarningErrorsContext;
import org.apache.doris.nereids.DorisParser.ShowWhitelistContext;
import org.apache.doris.nereids.DorisParser.SimpleColumnDefContext;
import org.apache.doris.nereids.DorisParser.SimpleColumnDefsContext;
import org.apache.doris.nereids.DorisParser.SingleStatementContext;
import org.apache.doris.nereids.DorisParser.SortClauseContext;
import org.apache.doris.nereids.DorisParser.SortItemContext;
import org.apache.doris.nereids.DorisParser.SpecifiedPartitionContext;
import org.apache.doris.nereids.DorisParser.StarContext;
import org.apache.doris.nereids.DorisParser.StatementDefaultContext;
import org.apache.doris.nereids.DorisParser.StatementScopeContext;
import org.apache.doris.nereids.DorisParser.StepPartitionDefContext;
import org.apache.doris.nereids.DorisParser.StringLiteralContext;
import org.apache.doris.nereids.DorisParser.StructLiteralContext;
import org.apache.doris.nereids.DorisParser.SubqueryContext;
import org.apache.doris.nereids.DorisParser.SubqueryExpressionContext;
import org.apache.doris.nereids.DorisParser.SupportedUnsetStatementContext;
import org.apache.doris.nereids.DorisParser.SwitchCatalogContext;
import org.apache.doris.nereids.DorisParser.SyncContext;
import org.apache.doris.nereids.DorisParser.SystemVariableContext;
import org.apache.doris.nereids.DorisParser.TableAliasContext;
import org.apache.doris.nereids.DorisParser.TableNameContext;
import org.apache.doris.nereids.DorisParser.TableSnapshotContext;
import org.apache.doris.nereids.DorisParser.TableValuedFunctionContext;
import org.apache.doris.nereids.DorisParser.TabletListContext;
import org.apache.doris.nereids.DorisParser.TypeConstructorContext;
import org.apache.doris.nereids.DorisParser.UnitIdentifierContext;
import org.apache.doris.nereids.DorisParser.UnlockTablesContext;
import org.apache.doris.nereids.DorisParser.UnsupportedContext;
import org.apache.doris.nereids.DorisParser.UpdateAssignmentContext;
import org.apache.doris.nereids.DorisParser.UpdateAssignmentSeqContext;
import org.apache.doris.nereids.DorisParser.UpdateContext;
import org.apache.doris.nereids.DorisParser.UseDatabaseContext;
import org.apache.doris.nereids.DorisParser.UserIdentifyContext;
import org.apache.doris.nereids.DorisParser.UserVariableContext;
import org.apache.doris.nereids.DorisParser.WhereClauseContext;
import org.apache.doris.nereids.DorisParser.WindowFrameContext;
import org.apache.doris.nereids.DorisParser.WindowSpecContext;
import org.apache.doris.nereids.DorisParser.WithRemoteStorageSystemContext;
import org.apache.doris.nereids.DorisParserBaseVisitor;
import org.apache.doris.nereids.StatementContext;
import org.apache.doris.nereids.analyzer.UnboundAlias;
import org.apache.doris.nereids.analyzer.UnboundFunction;
import org.apache.doris.nereids.analyzer.UnboundInlineTable;
import org.apache.doris.nereids.analyzer.UnboundRelation;
import org.apache.doris.nereids.analyzer.UnboundResultSink;
import org.apache.doris.nereids.analyzer.UnboundSlot;
import org.apache.doris.nereids.analyzer.UnboundStar;
import org.apache.doris.nereids.analyzer.UnboundTVFRelation;
import org.apache.doris.nereids.analyzer.UnboundTableSinkCreator;
import org.apache.doris.nereids.analyzer.UnboundVariable;
import org.apache.doris.nereids.analyzer.UnboundVariable.VariableType;
import org.apache.doris.nereids.exceptions.AnalysisException;
import org.apache.doris.nereids.exceptions.NotSupportedException;
import org.apache.doris.nereids.exceptions.ParseException;
import org.apache.doris.nereids.hint.DistributeHint;
import org.apache.doris.nereids.properties.OrderKey;
import org.apache.doris.nereids.properties.SelectHint;
import org.apache.doris.nereids.properties.SelectHintLeading;
import org.apache.doris.nereids.properties.SelectHintOrdered;
import org.apache.doris.nereids.properties.SelectHintSetVar;
import org.apache.doris.nereids.properties.SelectHintUseCboRule;
import org.apache.doris.nereids.properties.SelectHintUseMv;
import org.apache.doris.nereids.trees.TableSample;
import org.apache.doris.nereids.trees.expressions.Add;
import org.apache.doris.nereids.trees.expressions.Alias;
import org.apache.doris.nereids.trees.expressions.And;
import org.apache.doris.nereids.trees.expressions.BitAnd;
import org.apache.doris.nereids.trees.expressions.BitNot;
import org.apache.doris.nereids.trees.expressions.BitOr;
import org.apache.doris.nereids.trees.expressions.BitXor;
import org.apache.doris.nereids.trees.expressions.CaseWhen;
import org.apache.doris.nereids.trees.expressions.Cast;
import org.apache.doris.nereids.trees.expressions.DefaultValueSlot;
import org.apache.doris.nereids.trees.expressions.Divide;
import org.apache.doris.nereids.trees.expressions.EqualTo;
import org.apache.doris.nereids.trees.expressions.Exists;
import org.apache.doris.nereids.trees.expressions.Expression;
import org.apache.doris.nereids.trees.expressions.GreaterThan;
import org.apache.doris.nereids.trees.expressions.GreaterThanEqual;
import org.apache.doris.nereids.trees.expressions.InPredicate;
import org.apache.doris.nereids.trees.expressions.InSubquery;
import org.apache.doris.nereids.trees.expressions.IntegralDivide;
import org.apache.doris.nereids.trees.expressions.IsNull;
import org.apache.doris.nereids.trees.expressions.LessThan;
import org.apache.doris.nereids.trees.expressions.LessThanEqual;
import org.apache.doris.nereids.trees.expressions.Like;
import org.apache.doris.nereids.trees.expressions.ListQuery;
import org.apache.doris.nereids.trees.expressions.MatchAll;
import org.apache.doris.nereids.trees.expressions.MatchAny;
import org.apache.doris.nereids.trees.expressions.MatchPhrase;
import org.apache.doris.nereids.trees.expressions.MatchPhraseEdge;
import org.apache.doris.nereids.trees.expressions.MatchPhrasePrefix;
import org.apache.doris.nereids.trees.expressions.MatchRegexp;
import org.apache.doris.nereids.trees.expressions.Mod;
import org.apache.doris.nereids.trees.expressions.Multiply;
import org.apache.doris.nereids.trees.expressions.NamedExpression;
import org.apache.doris.nereids.trees.expressions.Not;
import org.apache.doris.nereids.trees.expressions.NullSafeEqual;
import org.apache.doris.nereids.trees.expressions.Or;
import org.apache.doris.nereids.trees.expressions.OrderExpression;
import org.apache.doris.nereids.trees.expressions.Placeholder;
import org.apache.doris.nereids.trees.expressions.Properties;
import org.apache.doris.nereids.trees.expressions.Regexp;
import org.apache.doris.nereids.trees.expressions.ScalarSubquery;
import org.apache.doris.nereids.trees.expressions.Slot;
import org.apache.doris.nereids.trees.expressions.StatementScopeIdGenerator;
import org.apache.doris.nereids.trees.expressions.Subtract;
import org.apache.doris.nereids.trees.expressions.TimestampArithmetic;
import org.apache.doris.nereids.trees.expressions.WhenClause;
import org.apache.doris.nereids.trees.expressions.WindowExpression;
import org.apache.doris.nereids.trees.expressions.WindowFrame;
import org.apache.doris.nereids.trees.expressions.functions.Function;
import org.apache.doris.nereids.trees.expressions.functions.agg.Count;
import org.apache.doris.nereids.trees.expressions.functions.scalar.Array;
import org.apache.doris.nereids.trees.expressions.functions.scalar.ArraySlice;
import org.apache.doris.nereids.trees.expressions.functions.scalar.Char;
import org.apache.doris.nereids.trees.expressions.functions.scalar.ConvertTo;
import org.apache.doris.nereids.trees.expressions.functions.scalar.CurrentDate;
import org.apache.doris.nereids.trees.expressions.functions.scalar.CurrentTime;
import org.apache.doris.nereids.trees.expressions.functions.scalar.CurrentUser;
import org.apache.doris.nereids.trees.expressions.functions.scalar.ElementAt;
import org.apache.doris.nereids.trees.expressions.functions.scalar.EncryptKeyRef;
import org.apache.doris.nereids.trees.expressions.functions.scalar.Lambda;
import org.apache.doris.nereids.trees.expressions.functions.scalar.Now;
import org.apache.doris.nereids.trees.expressions.functions.scalar.SessionUser;
import org.apache.doris.nereids.trees.expressions.functions.scalar.Xor;
import org.apache.doris.nereids.trees.expressions.literal.ArrayLiteral;
import org.apache.doris.nereids.trees.expressions.literal.BigIntLiteral;
import org.apache.doris.nereids.trees.expressions.literal.BooleanLiteral;
import org.apache.doris.nereids.trees.expressions.literal.DateLiteral;
import org.apache.doris.nereids.trees.expressions.literal.DateTimeLiteral;
import org.apache.doris.nereids.trees.expressions.literal.DateTimeV2Literal;
import org.apache.doris.nereids.trees.expressions.literal.DateV2Literal;
import org.apache.doris.nereids.trees.expressions.literal.DecimalLiteral;
import org.apache.doris.nereids.trees.expressions.literal.DecimalV3Literal;
import org.apache.doris.nereids.trees.expressions.literal.DoubleLiteral;
import org.apache.doris.nereids.trees.expressions.literal.IntegerLiteral;
import org.apache.doris.nereids.trees.expressions.literal.Interval;
import org.apache.doris.nereids.trees.expressions.literal.LargeIntLiteral;
import org.apache.doris.nereids.trees.expressions.literal.Literal;
import org.apache.doris.nereids.trees.expressions.literal.MapLiteral;
import org.apache.doris.nereids.trees.expressions.literal.NullLiteral;
import org.apache.doris.nereids.trees.expressions.literal.SmallIntLiteral;
import org.apache.doris.nereids.trees.expressions.literal.StringLikeLiteral;
import org.apache.doris.nereids.trees.expressions.literal.StringLiteral;
import org.apache.doris.nereids.trees.expressions.literal.StructLiteral;
import org.apache.doris.nereids.trees.expressions.literal.TinyIntLiteral;
import org.apache.doris.nereids.trees.expressions.literal.VarcharLiteral;
import org.apache.doris.nereids.trees.plans.DistributeType;
import org.apache.doris.nereids.trees.plans.JoinType;
import org.apache.doris.nereids.trees.plans.LimitPhase;
import org.apache.doris.nereids.trees.plans.Plan;
import org.apache.doris.nereids.trees.plans.PlanType;
import org.apache.doris.nereids.trees.plans.algebra.Aggregate;
import org.apache.doris.nereids.trees.plans.algebra.InlineTable;
import org.apache.doris.nereids.trees.plans.algebra.OneRowRelation;
import org.apache.doris.nereids.trees.plans.algebra.SetOperation.Qualifier;
import org.apache.doris.nereids.trees.plans.commands.AddConstraintCommand;
import org.apache.doris.nereids.trees.plans.commands.AdminCancelRebalanceDiskCommand;
import org.apache.doris.nereids.trees.plans.commands.AdminCheckTabletsCommand;
import org.apache.doris.nereids.trees.plans.commands.AdminCleanTrashCommand;
import org.apache.doris.nereids.trees.plans.commands.AdminCompactTableCommand;
import org.apache.doris.nereids.trees.plans.commands.AdminRebalanceDiskCommand;
import org.apache.doris.nereids.trees.plans.commands.AdminSetTableStatusCommand;
import org.apache.doris.nereids.trees.plans.commands.AdminShowReplicaStatusCommand;
import org.apache.doris.nereids.trees.plans.commands.AlterCatalogCommentCommand;
import org.apache.doris.nereids.trees.plans.commands.AlterCatalogPropertiesCommand;
import org.apache.doris.nereids.trees.plans.commands.AlterCatalogRenameCommand;
import org.apache.doris.nereids.trees.plans.commands.AlterColumnStatsCommand;
import org.apache.doris.nereids.trees.plans.commands.AlterMTMVCommand;
import org.apache.doris.nereids.trees.plans.commands.AlterRoleCommand;
import org.apache.doris.nereids.trees.plans.commands.AlterSqlBlockRuleCommand;
import org.apache.doris.nereids.trees.plans.commands.AlterStoragePolicyCommand;
import org.apache.doris.nereids.trees.plans.commands.AlterStorageVaultCommand;
import org.apache.doris.nereids.trees.plans.commands.AlterSystemCommand;
import org.apache.doris.nereids.trees.plans.commands.AlterSystemRenameComputeGroupCommand;
import org.apache.doris.nereids.trees.plans.commands.AlterTableCommand;
import org.apache.doris.nereids.trees.plans.commands.AlterTableStatsCommand;
import org.apache.doris.nereids.trees.plans.commands.AlterUserCommand;
import org.apache.doris.nereids.trees.plans.commands.AlterViewCommand;
import org.apache.doris.nereids.trees.plans.commands.AlterWorkloadGroupCommand;
import org.apache.doris.nereids.trees.plans.commands.AlterWorkloadPolicyCommand;
import org.apache.doris.nereids.trees.plans.commands.AnalyzeDatabaseCommand;
import org.apache.doris.nereids.trees.plans.commands.AnalyzeTableCommand;
import org.apache.doris.nereids.trees.plans.commands.CallCommand;
import org.apache.doris.nereids.trees.plans.commands.CancelAlterTableCommand;
import org.apache.doris.nereids.trees.plans.commands.CancelExportCommand;
import org.apache.doris.nereids.trees.plans.commands.CancelJobTaskCommand;
import org.apache.doris.nereids.trees.plans.commands.CancelLoadCommand;
import org.apache.doris.nereids.trees.plans.commands.CancelMTMVTaskCommand;
import org.apache.doris.nereids.trees.plans.commands.CancelWarmUpJobCommand;
import org.apache.doris.nereids.trees.plans.commands.CleanAllProfileCommand;
import org.apache.doris.nereids.trees.plans.commands.Command;
import org.apache.doris.nereids.trees.plans.commands.Constraint;
import org.apache.doris.nereids.trees.plans.commands.CreateCatalogCommand;
import org.apache.doris.nereids.trees.plans.commands.CreateEncryptkeyCommand;
import org.apache.doris.nereids.trees.plans.commands.CreateFileCommand;
import org.apache.doris.nereids.trees.plans.commands.CreateFunctionCommand;
import org.apache.doris.nereids.trees.plans.commands.CreateJobCommand;
import org.apache.doris.nereids.trees.plans.commands.CreateMTMVCommand;
import org.apache.doris.nereids.trees.plans.commands.CreateMaterializedViewCommand;
import org.apache.doris.nereids.trees.plans.commands.CreatePolicyCommand;
import org.apache.doris.nereids.trees.plans.commands.CreateProcedureCommand;
import org.apache.doris.nereids.trees.plans.commands.CreateRoleCommand;
import org.apache.doris.nereids.trees.plans.commands.CreateSqlBlockRuleCommand;
import org.apache.doris.nereids.trees.plans.commands.CreateTableCommand;
import org.apache.doris.nereids.trees.plans.commands.CreateTableLikeCommand;
import org.apache.doris.nereids.trees.plans.commands.CreateUserCommand;
import org.apache.doris.nereids.trees.plans.commands.CreateViewCommand;
import org.apache.doris.nereids.trees.plans.commands.CreateWorkloadGroupCommand;
import org.apache.doris.nereids.trees.plans.commands.DeleteFromCommand;
import org.apache.doris.nereids.trees.plans.commands.DeleteFromUsingCommand;
import org.apache.doris.nereids.trees.plans.commands.DescribeCommand;
import org.apache.doris.nereids.trees.plans.commands.DropAnalyzeJobCommand;
import org.apache.doris.nereids.trees.plans.commands.DropCachedStatsCommand;
import org.apache.doris.nereids.trees.plans.commands.DropCatalogCommand;
import org.apache.doris.nereids.trees.plans.commands.DropCatalogRecycleBinCommand;
import org.apache.doris.nereids.trees.plans.commands.DropCatalogRecycleBinCommand.IdType;
import org.apache.doris.nereids.trees.plans.commands.DropConstraintCommand;
import org.apache.doris.nereids.trees.plans.commands.DropDatabaseCommand;
import org.apache.doris.nereids.trees.plans.commands.DropEncryptkeyCommand;
import org.apache.doris.nereids.trees.plans.commands.DropExpiredStatsCommand;
import org.apache.doris.nereids.trees.plans.commands.DropFileCommand;
import org.apache.doris.nereids.trees.plans.commands.DropFunctionCommand;
import org.apache.doris.nereids.trees.plans.commands.DropJobCommand;
import org.apache.doris.nereids.trees.plans.commands.DropMTMVCommand;
import org.apache.doris.nereids.trees.plans.commands.DropProcedureCommand;
import org.apache.doris.nereids.trees.plans.commands.DropRepositoryCommand;
import org.apache.doris.nereids.trees.plans.commands.DropResourceCommand;
import org.apache.doris.nereids.trees.plans.commands.DropRoleCommand;
import org.apache.doris.nereids.trees.plans.commands.DropRowPolicyCommand;
import org.apache.doris.nereids.trees.plans.commands.DropSqlBlockRuleCommand;
import org.apache.doris.nereids.trees.plans.commands.DropStatsCommand;
import org.apache.doris.nereids.trees.plans.commands.DropStoragePolicyCommand;
import org.apache.doris.nereids.trees.plans.commands.DropTableCommand;
import org.apache.doris.nereids.trees.plans.commands.DropUserCommand;
import org.apache.doris.nereids.trees.plans.commands.DropWorkloadGroupCommand;
import org.apache.doris.nereids.trees.plans.commands.DropWorkloadPolicyCommand;
import org.apache.doris.nereids.trees.plans.commands.ExplainCommand;
import org.apache.doris.nereids.trees.plans.commands.ExplainCommand.ExplainLevel;
import org.apache.doris.nereids.trees.plans.commands.ExportCommand;
import org.apache.doris.nereids.trees.plans.commands.HelpCommand;
import org.apache.doris.nereids.trees.plans.commands.KillAnalyzeJobCommand;
import org.apache.doris.nereids.trees.plans.commands.KillConnectionCommand;
import org.apache.doris.nereids.trees.plans.commands.KillQueryCommand;
import org.apache.doris.nereids.trees.plans.commands.LoadCommand;
import org.apache.doris.nereids.trees.plans.commands.PauseJobCommand;
import org.apache.doris.nereids.trees.plans.commands.PauseMTMVCommand;
import org.apache.doris.nereids.trees.plans.commands.RecoverDatabaseCommand;
import org.apache.doris.nereids.trees.plans.commands.RecoverPartitionCommand;
import org.apache.doris.nereids.trees.plans.commands.RecoverTableCommand;
import org.apache.doris.nereids.trees.plans.commands.RefreshMTMVCommand;
import org.apache.doris.nereids.trees.plans.commands.ReplayCommand;
import org.apache.doris.nereids.trees.plans.commands.ResumeJobCommand;
import org.apache.doris.nereids.trees.plans.commands.ResumeMTMVCommand;
import org.apache.doris.nereids.trees.plans.commands.SetDefaultStorageVaultCommand;
import org.apache.doris.nereids.trees.plans.commands.SetOptionsCommand;
import org.apache.doris.nereids.trees.plans.commands.SetTransactionCommand;
import org.apache.doris.nereids.trees.plans.commands.SetUserPropertiesCommand;
import org.apache.doris.nereids.trees.plans.commands.ShowAnalyzeCommand;
import org.apache.doris.nereids.trees.plans.commands.ShowAuthorsCommand;
import org.apache.doris.nereids.trees.plans.commands.ShowBackendsCommand;
import org.apache.doris.nereids.trees.plans.commands.ShowBackupCommand;
import org.apache.doris.nereids.trees.plans.commands.ShowBrokerCommand;
import org.apache.doris.nereids.trees.plans.commands.ShowCatalogCommand;
import org.apache.doris.nereids.trees.plans.commands.ShowCharsetCommand;
import org.apache.doris.nereids.trees.plans.commands.ShowClustersCommand;
import org.apache.doris.nereids.trees.plans.commands.ShowCollationCommand;
import org.apache.doris.nereids.trees.plans.commands.ShowColumnHistogramStatsCommand;
import org.apache.doris.nereids.trees.plans.commands.ShowConfigCommand;
import org.apache.doris.nereids.trees.plans.commands.ShowConstraintsCommand;
import org.apache.doris.nereids.trees.plans.commands.ShowConvertLSCCommand;
import org.apache.doris.nereids.trees.plans.commands.ShowCreateCatalogCommand;
import org.apache.doris.nereids.trees.plans.commands.ShowCreateDatabaseCommand;
import org.apache.doris.nereids.trees.plans.commands.ShowCreateMTMVCommand;
import org.apache.doris.nereids.trees.plans.commands.ShowCreateMaterializedViewCommand;
import org.apache.doris.nereids.trees.plans.commands.ShowCreateProcedureCommand;
import org.apache.doris.nereids.trees.plans.commands.ShowCreateRepositoryCommand;
import org.apache.doris.nereids.trees.plans.commands.ShowCreateTableCommand;
import org.apache.doris.nereids.trees.plans.commands.ShowCreateViewCommand;
import org.apache.doris.nereids.trees.plans.commands.ShowDataCommand;
import org.apache.doris.nereids.trees.plans.commands.ShowDataSkewCommand;
import org.apache.doris.nereids.trees.plans.commands.ShowDataTypesCommand;
import org.apache.doris.nereids.trees.plans.commands.ShowDatabaseIdCommand;
import org.apache.doris.nereids.trees.plans.commands.ShowDatabasesCommand;
import org.apache.doris.nereids.trees.plans.commands.ShowDeleteCommand;
import org.apache.doris.nereids.trees.plans.commands.ShowDiagnoseTabletCommand;
import org.apache.doris.nereids.trees.plans.commands.ShowDynamicPartitionCommand;
import org.apache.doris.nereids.trees.plans.commands.ShowEncryptKeysCommand;
import org.apache.doris.nereids.trees.plans.commands.ShowEventsCommand;
import org.apache.doris.nereids.trees.plans.commands.ShowFrontendsCommand;
import org.apache.doris.nereids.trees.plans.commands.ShowFunctionsCommand;
import org.apache.doris.nereids.trees.plans.commands.ShowGrantsCommand;
import org.apache.doris.nereids.trees.plans.commands.ShowIndexStatsCommand;
import org.apache.doris.nereids.trees.plans.commands.ShowLastInsertCommand;
import org.apache.doris.nereids.trees.plans.commands.ShowLoadProfileCommand;
import org.apache.doris.nereids.trees.plans.commands.ShowPartitionIdCommand;
import org.apache.doris.nereids.trees.plans.commands.ShowPluginsCommand;
import org.apache.doris.nereids.trees.plans.commands.ShowPrivilegesCommand;
import org.apache.doris.nereids.trees.plans.commands.ShowProcCommand;
import org.apache.doris.nereids.trees.plans.commands.ShowProcedureStatusCommand;
import org.apache.doris.nereids.trees.plans.commands.ShowProcessListCommand;
import org.apache.doris.nereids.trees.plans.commands.ShowQueryProfileCommand;
import org.apache.doris.nereids.trees.plans.commands.ShowQueuedAnalyzeJobsCommand;
import org.apache.doris.nereids.trees.plans.commands.ShowReplicaDistributionCommand;
import org.apache.doris.nereids.trees.plans.commands.ShowRepositoriesCommand;
import org.apache.doris.nereids.trees.plans.commands.ShowRestoreCommand;
import org.apache.doris.nereids.trees.plans.commands.ShowRolesCommand;
import org.apache.doris.nereids.trees.plans.commands.ShowRowPolicyCommand;
import org.apache.doris.nereids.trees.plans.commands.ShowSmallFilesCommand;
import org.apache.doris.nereids.trees.plans.commands.ShowSnapshotCommand;
import org.apache.doris.nereids.trees.plans.commands.ShowSqlBlockRuleCommand;
import org.apache.doris.nereids.trees.plans.commands.ShowStagesCommand;
import org.apache.doris.nereids.trees.plans.commands.ShowStatusCommand;
import org.apache.doris.nereids.trees.plans.commands.ShowStorageEnginesCommand;
import org.apache.doris.nereids.trees.plans.commands.ShowStoragePolicyCommand;
import org.apache.doris.nereids.trees.plans.commands.ShowSyncJobCommand;
import org.apache.doris.nereids.trees.plans.commands.ShowTableCommand;
import org.apache.doris.nereids.trees.plans.commands.ShowTableCreationCommand;
import org.apache.doris.nereids.trees.plans.commands.ShowTableIdCommand;
import org.apache.doris.nereids.trees.plans.commands.ShowTableStatsCommand;
import org.apache.doris.nereids.trees.plans.commands.ShowTableStatusCommand;
import org.apache.doris.nereids.trees.plans.commands.ShowTabletIdCommand;
import org.apache.doris.nereids.trees.plans.commands.ShowTabletStorageFormatCommand;
import org.apache.doris.nereids.trees.plans.commands.ShowTabletsBelongCommand;
import org.apache.doris.nereids.trees.plans.commands.ShowTabletsFromTableCommand;
import org.apache.doris.nereids.trees.plans.commands.ShowTrashCommand;
import org.apache.doris.nereids.trees.plans.commands.ShowTriggersCommand;
import org.apache.doris.nereids.trees.plans.commands.ShowUserPropertyCommand;
import org.apache.doris.nereids.trees.plans.commands.ShowVariablesCommand;
import org.apache.doris.nereids.trees.plans.commands.ShowViewCommand;
import org.apache.doris.nereids.trees.plans.commands.ShowWarningErrorCountCommand;
import org.apache.doris.nereids.trees.plans.commands.ShowWarningErrorsCommand;
import org.apache.doris.nereids.trees.plans.commands.ShowWhiteListCommand;
import org.apache.doris.nereids.trees.plans.commands.SyncCommand;
import org.apache.doris.nereids.trees.plans.commands.TransactionBeginCommand;
import org.apache.doris.nereids.trees.plans.commands.TransactionCommitCommand;
import org.apache.doris.nereids.trees.plans.commands.TransactionRollbackCommand;
import org.apache.doris.nereids.trees.plans.commands.UnlockTablesCommand;
import org.apache.doris.nereids.trees.plans.commands.UnsetDefaultStorageVaultCommand;
import org.apache.doris.nereids.trees.plans.commands.UnsetVariableCommand;
import org.apache.doris.nereids.trees.plans.commands.UnsupportedCommand;
import org.apache.doris.nereids.trees.plans.commands.UpdateCommand;
import org.apache.doris.nereids.trees.plans.commands.alter.AlterDatabaseRenameCommand;
import org.apache.doris.nereids.trees.plans.commands.alter.AlterDatabaseSetQuotaCommand;
import org.apache.doris.nereids.trees.plans.commands.alter.AlterRepositoryCommand;
import org.apache.doris.nereids.trees.plans.commands.clean.CleanLabelCommand;
import org.apache.doris.nereids.trees.plans.commands.info.AddBackendOp;
import org.apache.doris.nereids.trees.plans.commands.info.AddBrokerOp;
import org.apache.doris.nereids.trees.plans.commands.info.AddColumnOp;
import org.apache.doris.nereids.trees.plans.commands.info.AddColumnsOp;
import org.apache.doris.nereids.trees.plans.commands.info.AddFollowerOp;
import org.apache.doris.nereids.trees.plans.commands.info.AddObserverOp;
import org.apache.doris.nereids.trees.plans.commands.info.AddPartitionOp;
import org.apache.doris.nereids.trees.plans.commands.info.AddRollupOp;
import org.apache.doris.nereids.trees.plans.commands.info.AlterLoadErrorUrlOp;
import org.apache.doris.nereids.trees.plans.commands.info.AlterMTMVInfo;
import org.apache.doris.nereids.trees.plans.commands.info.AlterMTMVPropertyInfo;
import org.apache.doris.nereids.trees.plans.commands.info.AlterMTMVRefreshInfo;
import org.apache.doris.nereids.trees.plans.commands.info.AlterMTMVRenameInfo;
import org.apache.doris.nereids.trees.plans.commands.info.AlterMTMVReplaceInfo;
import org.apache.doris.nereids.trees.plans.commands.info.AlterMultiPartitionOp;
import org.apache.doris.nereids.trees.plans.commands.info.AlterSystemOp;
import org.apache.doris.nereids.trees.plans.commands.info.AlterTableOp;
import org.apache.doris.nereids.trees.plans.commands.info.AlterUserInfo;
import org.apache.doris.nereids.trees.plans.commands.info.AlterViewInfo;
import org.apache.doris.nereids.trees.plans.commands.info.BuildIndexOp;
import org.apache.doris.nereids.trees.plans.commands.info.BulkLoadDataDesc;
import org.apache.doris.nereids.trees.plans.commands.info.BulkStorageDesc;
import org.apache.doris.nereids.trees.plans.commands.info.CancelMTMVTaskInfo;
import org.apache.doris.nereids.trees.plans.commands.info.ColumnDefinition;
import org.apache.doris.nereids.trees.plans.commands.info.CreateIndexOp;
import org.apache.doris.nereids.trees.plans.commands.info.CreateJobInfo;
import org.apache.doris.nereids.trees.plans.commands.info.CreateMTMVInfo;
import org.apache.doris.nereids.trees.plans.commands.info.CreateRoutineLoadInfo;
import org.apache.doris.nereids.trees.plans.commands.info.CreateTableInfo;
import org.apache.doris.nereids.trees.plans.commands.info.CreateTableLikeInfo;
import org.apache.doris.nereids.trees.plans.commands.info.CreateUserInfo;
import org.apache.doris.nereids.trees.plans.commands.info.CreateViewInfo;
import org.apache.doris.nereids.trees.plans.commands.info.DMLCommandType;
import org.apache.doris.nereids.trees.plans.commands.info.DecommissionBackendOp;
import org.apache.doris.nereids.trees.plans.commands.info.DefaultValue;
import org.apache.doris.nereids.trees.plans.commands.info.DistributionDescriptor;
import org.apache.doris.nereids.trees.plans.commands.info.DropAllBrokerOp;
import org.apache.doris.nereids.trees.plans.commands.info.DropBackendOp;
import org.apache.doris.nereids.trees.plans.commands.info.DropBrokerOp;
import org.apache.doris.nereids.trees.plans.commands.info.DropColumnOp;
import org.apache.doris.nereids.trees.plans.commands.info.DropDatabaseInfo;
import org.apache.doris.nereids.trees.plans.commands.info.DropFollowerOp;
import org.apache.doris.nereids.trees.plans.commands.info.DropIndexOp;
import org.apache.doris.nereids.trees.plans.commands.info.DropMTMVInfo;
import org.apache.doris.nereids.trees.plans.commands.info.DropObserverOp;
import org.apache.doris.nereids.trees.plans.commands.info.DropPartitionFromIndexOp;
import org.apache.doris.nereids.trees.plans.commands.info.DropPartitionOp;
import org.apache.doris.nereids.trees.plans.commands.info.DropRollupOp;
import org.apache.doris.nereids.trees.plans.commands.info.EnableFeatureOp;
import org.apache.doris.nereids.trees.plans.commands.info.FixedRangePartition;
import org.apache.doris.nereids.trees.plans.commands.info.FuncNameInfo;
import org.apache.doris.nereids.trees.plans.commands.info.FunctionArgTypesInfo;
import org.apache.doris.nereids.trees.plans.commands.info.GeneratedColumnDesc;
import org.apache.doris.nereids.trees.plans.commands.info.InPartition;
import org.apache.doris.nereids.trees.plans.commands.info.IndexDefinition;
import org.apache.doris.nereids.trees.plans.commands.info.LabelNameInfo;
import org.apache.doris.nereids.trees.plans.commands.info.LessThanPartition;
import org.apache.doris.nereids.trees.plans.commands.info.MTMVPartitionDefinition;
import org.apache.doris.nereids.trees.plans.commands.info.ModifyBackendOp;
import org.apache.doris.nereids.trees.plans.commands.info.ModifyColumnCommentOp;
import org.apache.doris.nereids.trees.plans.commands.info.ModifyColumnOp;
import org.apache.doris.nereids.trees.plans.commands.info.ModifyDistributionOp;
import org.apache.doris.nereids.trees.plans.commands.info.ModifyEngineOp;
import org.apache.doris.nereids.trees.plans.commands.info.ModifyFrontendOrBackendHostNameOp;
import org.apache.doris.nereids.trees.plans.commands.info.ModifyFrontendOrBackendHostNameOp.ModifyOpType;
import org.apache.doris.nereids.trees.plans.commands.info.ModifyPartitionOp;
import org.apache.doris.nereids.trees.plans.commands.info.ModifyTableCommentOp;
import org.apache.doris.nereids.trees.plans.commands.info.ModifyTablePropertiesOp;
import org.apache.doris.nereids.trees.plans.commands.info.PartitionDefinition;
import org.apache.doris.nereids.trees.plans.commands.info.PartitionDefinition.MaxValue;
import org.apache.doris.nereids.trees.plans.commands.info.PartitionNamesInfo;
import org.apache.doris.nereids.trees.plans.commands.info.PartitionTableInfo;
import org.apache.doris.nereids.trees.plans.commands.info.PauseMTMVInfo;
import org.apache.doris.nereids.trees.plans.commands.info.RefreshMTMVInfo;
import org.apache.doris.nereids.trees.plans.commands.info.RenameColumnOp;
import org.apache.doris.nereids.trees.plans.commands.info.RenamePartitionOp;
import org.apache.doris.nereids.trees.plans.commands.info.RenameRollupOp;
import org.apache.doris.nereids.trees.plans.commands.info.RenameTableOp;
import org.apache.doris.nereids.trees.plans.commands.info.ReorderColumnsOp;
import org.apache.doris.nereids.trees.plans.commands.info.ReplacePartitionOp;
import org.apache.doris.nereids.trees.plans.commands.info.ReplaceTableOp;
import org.apache.doris.nereids.trees.plans.commands.info.ResumeMTMVInfo;
import org.apache.doris.nereids.trees.plans.commands.info.RollupDefinition;
import org.apache.doris.nereids.trees.plans.commands.info.SetCharsetAndCollateVarOp;
import org.apache.doris.nereids.trees.plans.commands.info.SetLdapPassVarOp;
import org.apache.doris.nereids.trees.plans.commands.info.SetNamesVarOp;
import org.apache.doris.nereids.trees.plans.commands.info.SetPassVarOp;
import org.apache.doris.nereids.trees.plans.commands.info.SetSessionVarOp;
import org.apache.doris.nereids.trees.plans.commands.info.SetUserDefinedVarOp;
import org.apache.doris.nereids.trees.plans.commands.info.SetUserPropertyVarOp;
import org.apache.doris.nereids.trees.plans.commands.info.SetVarOp;
import org.apache.doris.nereids.trees.plans.commands.info.ShowCreateMTMVInfo;
import org.apache.doris.nereids.trees.plans.commands.info.SimpleColumnDefinition;
import org.apache.doris.nereids.trees.plans.commands.info.StepPartition;
import org.apache.doris.nereids.trees.plans.commands.info.TableNameInfo;
import org.apache.doris.nereids.trees.plans.commands.info.TableRefInfo;
import org.apache.doris.nereids.trees.plans.commands.insert.BatchInsertIntoTableCommand;
import org.apache.doris.nereids.trees.plans.commands.insert.InsertIntoTableCommand;
import org.apache.doris.nereids.trees.plans.commands.insert.InsertOverwriteTableCommand;
import org.apache.doris.nereids.trees.plans.commands.load.CreateRoutineLoadCommand;
import org.apache.doris.nereids.trees.plans.commands.load.LoadColumnClause;
import org.apache.doris.nereids.trees.plans.commands.load.LoadColumnDesc;
import org.apache.doris.nereids.trees.plans.commands.load.LoadDeleteOnClause;
import org.apache.doris.nereids.trees.plans.commands.load.LoadPartitionNames;
import org.apache.doris.nereids.trees.plans.commands.load.LoadPrecedingFilterClause;
import org.apache.doris.nereids.trees.plans.commands.load.LoadProperty;
import org.apache.doris.nereids.trees.plans.commands.load.LoadSeparator;
import org.apache.doris.nereids.trees.plans.commands.load.LoadSequenceClause;
import org.apache.doris.nereids.trees.plans.commands.load.LoadWhereClause;
import org.apache.doris.nereids.trees.plans.commands.refresh.RefreshCatalogCommand;
import org.apache.doris.nereids.trees.plans.commands.refresh.RefreshDatabaseCommand;
import org.apache.doris.nereids.trees.plans.commands.refresh.RefreshTableCommand;
import org.apache.doris.nereids.trees.plans.commands.use.SwitchCommand;
import org.apache.doris.nereids.trees.plans.commands.use.UseCommand;
import org.apache.doris.nereids.trees.plans.logical.LogicalAggregate;
import org.apache.doris.nereids.trees.plans.logical.LogicalCTE;
import org.apache.doris.nereids.trees.plans.logical.LogicalExcept;
import org.apache.doris.nereids.trees.plans.logical.LogicalFileSink;
import org.apache.doris.nereids.trees.plans.logical.LogicalFilter;
import org.apache.doris.nereids.trees.plans.logical.LogicalGenerate;
import org.apache.doris.nereids.trees.plans.logical.LogicalHaving;
import org.apache.doris.nereids.trees.plans.logical.LogicalIntersect;
import org.apache.doris.nereids.trees.plans.logical.LogicalJoin;
import org.apache.doris.nereids.trees.plans.logical.LogicalLimit;
import org.apache.doris.nereids.trees.plans.logical.LogicalOneRowRelation;
import org.apache.doris.nereids.trees.plans.logical.LogicalPlan;
import org.apache.doris.nereids.trees.plans.logical.LogicalProject;
import org.apache.doris.nereids.trees.plans.logical.LogicalQualify;
import org.apache.doris.nereids.trees.plans.logical.LogicalRepeat;
import org.apache.doris.nereids.trees.plans.logical.LogicalSelectHint;
import org.apache.doris.nereids.trees.plans.logical.LogicalSink;
import org.apache.doris.nereids.trees.plans.logical.LogicalSort;
import org.apache.doris.nereids.trees.plans.logical.LogicalSubQueryAlias;
import org.apache.doris.nereids.trees.plans.logical.LogicalUnion;
import org.apache.doris.nereids.trees.plans.logical.LogicalUsingJoin;
import org.apache.doris.nereids.types.AggStateType;
import org.apache.doris.nereids.types.ArrayType;
import org.apache.doris.nereids.types.BigIntType;
import org.apache.doris.nereids.types.BooleanType;
import org.apache.doris.nereids.types.DataType;
import org.apache.doris.nereids.types.LargeIntType;
import org.apache.doris.nereids.types.MapType;
import org.apache.doris.nereids.types.StructField;
import org.apache.doris.nereids.types.StructType;
import org.apache.doris.nereids.types.VarcharType;
import org.apache.doris.nereids.types.coercion.CharacterType;
import org.apache.doris.nereids.util.ExpressionUtils;
import org.apache.doris.nereids.util.RelationUtil;
import org.apache.doris.nereids.util.Utils;
import org.apache.doris.policy.FilterType;
import org.apache.doris.policy.PolicyTypeEnum;
import org.apache.doris.qe.ConnectContext;
import org.apache.doris.qe.SqlModeHelper;
import org.apache.doris.statistics.AnalysisInfo;
import org.apache.doris.system.NodeType;

import com.google.common.collect.ImmutableList;
import com.google.common.collect.ImmutableMap;
import com.google.common.collect.ImmutableMap.Builder;
import com.google.common.collect.Lists;
import com.google.common.collect.Maps;
import com.google.common.collect.Sets;
import org.antlr.v4.runtime.ParserRuleContext;
import org.antlr.v4.runtime.RuleContext;
import org.antlr.v4.runtime.Token;
import org.antlr.v4.runtime.tree.ParseTree;
import org.antlr.v4.runtime.tree.RuleNode;
import org.antlr.v4.runtime.tree.TerminalNode;

import java.math.BigDecimal;
import java.math.BigInteger;
import java.util.ArrayList;
import java.util.Collections;
import java.util.HashMap;
import java.util.HashSet;
import java.util.List;
import java.util.Locale;
import java.util.Map;
import java.util.Optional;
import java.util.Set;
import java.util.function.Supplier;
import java.util.stream.Collectors;

/**
 * Build a logical plan tree with unbounded nodes.
 */
@SuppressWarnings({"OptionalUsedAsFieldOrParameterType", "OptionalGetWithoutIsPresent"})
public class LogicalPlanBuilder extends DorisParserBaseVisitor<Object> {
    private static String JOB_NAME = "jobName";
    private static String TASK_ID = "taskId";
    // Sort the parameters with token position to keep the order with original placeholders
    // in prepared statement.Otherwise, the order maybe broken
    private final Map<Token, Placeholder> tokenPosToParameters = Maps.newTreeMap((pos1, pos2) -> {
        int line = pos1.getLine() - pos2.getLine();
        if (line != 0) {
            return line;
        }
        return pos1.getCharPositionInLine() - pos2.getCharPositionInLine();
    });

    private final Map<Integer, ParserRuleContext> selectHintMap;

    public LogicalPlanBuilder(Map<Integer, ParserRuleContext> selectHintMap) {
        this.selectHintMap = selectHintMap;
    }

    @SuppressWarnings("unchecked")
    protected <T> T typedVisit(ParseTree ctx) {
        return (T) ctx.accept(this);
    }

    /**
     * Override the default behavior for all visit methods. This will only return a non-null result
     * when the context has only one child. This is done because there is no generic method to
     * combine the results of the context children. In all other cases null is returned.
     */
    @Override
    public Object visitChildren(RuleNode node) {
        if (node.getChildCount() == 1) {
            return node.getChild(0).accept(this);
        } else {
            return null;
        }
    }

    @Override
    public LogicalPlan visitSingleStatement(SingleStatementContext ctx) {
        return ParserUtils.withOrigin(ctx, () -> (LogicalPlan) visit(ctx.statement()));
    }

    @Override
    public LogicalPlan visitStatementDefault(StatementDefaultContext ctx) {
        LogicalPlan plan = plan(ctx.query());
        if (ctx.outFileClause() != null) {
            plan = withOutFile(plan, ctx.outFileClause());
        } else {
            plan = new UnboundResultSink<>(plan);
        }
        return withExplain(plan, ctx.explain());
    }

    @Override
    public LogicalPlan visitCreateScheduledJob(DorisParser.CreateScheduledJobContext ctx) {
        Optional<String> label = ctx.label == null ? Optional.empty() : Optional.of(ctx.label.getText());
        Optional<String> atTime = ctx.atTime == null ? Optional.empty() : Optional.of(ctx.atTime.getText());
        Optional<Boolean> immediateStartOptional = ctx.CURRENT_TIMESTAMP() == null ? Optional.of(false) :
                Optional.of(true);
        Optional<String> startTime = ctx.startTime == null ? Optional.empty() : Optional.of(ctx.startTime.getText());
        Optional<String> endsTime = ctx.endsTime == null ? Optional.empty() : Optional.of(ctx.endsTime.getText());
        Optional<Long> interval = ctx.timeInterval == null ? Optional.empty() :
                Optional.of(Long.valueOf(ctx.timeInterval.getText()));
        Optional<String> intervalUnit = ctx.timeUnit == null ? Optional.empty() : Optional.of(ctx.timeUnit.getText());
        String comment =
                visitCommentSpec(ctx.commentSpec());
        String executeSql = getOriginSql(ctx.supportedDmlStatement());
        CreateJobInfo createJobInfo = new CreateJobInfo(label, atTime, interval, intervalUnit, startTime,
                endsTime, immediateStartOptional, comment, executeSql);
        return new CreateJobCommand(createJobInfo);
    }

    private void checkJobNameKey(String key, String keyFormat, DorisParser.SupportedJobStatementContext parseContext) {
        if (key.isEmpty() || !key.equalsIgnoreCase(keyFormat)) {
            throw new ParseException(keyFormat + " should be: '" + keyFormat + "'", parseContext);
        }
    }

    @Override
    public LogicalPlan visitPauseJob(DorisParser.PauseJobContext ctx) {
        checkJobNameKey(stripQuotes(ctx.jobNameKey.getText()), JOB_NAME, ctx);
        return new PauseJobCommand(stripQuotes(ctx.jobNameValue.getText()));
    }

    @Override
    public LogicalPlan visitDropJob(DorisParser.DropJobContext ctx) {
        checkJobNameKey(stripQuotes(ctx.jobNameKey.getText()), JOB_NAME, ctx);
        boolean ifExists = ctx.EXISTS() != null;
        return new DropJobCommand(stripQuotes(ctx.jobNameValue.getText()), ifExists);
    }

    @Override
    public LogicalPlan visitResumeJob(DorisParser.ResumeJobContext ctx) {
        checkJobNameKey(stripQuotes(ctx.jobNameKey.getText()), JOB_NAME, ctx);
        return new ResumeJobCommand(stripQuotes(ctx.jobNameValue.getText()));
    }

    @Override
    public LogicalPlan visitCancelJobTask(DorisParser.CancelJobTaskContext ctx) {
        checkJobNameKey(stripQuotes(ctx.jobNameKey.getText()), JOB_NAME, ctx);
        checkJobNameKey(stripQuotes(ctx.taskIdKey.getText()), TASK_ID, ctx);
        String jobName = stripQuotes(ctx.jobNameValue.getText());
        Long taskId = Long.valueOf(ctx.taskIdValue.getText());
        return new CancelJobTaskCommand(jobName, taskId);
    }

    @Override
    public String visitCommentSpec(DorisParser.CommentSpecContext ctx) {
        String commentSpec = ctx == null ? "''" : ctx.STRING_LITERAL().getText();
        return
                LogicalPlanBuilderAssistant.escapeBackSlash(commentSpec.substring(1, commentSpec.length() - 1));
    }

    @Override
    public LogicalPlan visitInsertTable(InsertTableContext ctx) {
        boolean isOverwrite = ctx.INTO() == null;
        ImmutableList.Builder<String> tableName = ImmutableList.builder();
        if (null != ctx.tableName) {
            List<String> nameParts = visitMultipartIdentifier(ctx.tableName);
            tableName.addAll(nameParts);
        } else if (null != ctx.tableId) {
            // process group commit insert table command send by be
            TableName name = Env.getCurrentEnv().getCurrentCatalog()
                    .getTableNameByTableId(Long.valueOf(ctx.tableId.getText()));
            tableName.add(name.getDb());
            tableName.add(name.getTbl());
            ConnectContext.get().setDatabase(name.getDb());
        } else {
            throw new ParseException("tableName and tableId cannot both be null");
        }
        Optional<String> labelName = (ctx.labelName == null) ? Optional.empty() : Optional.of(ctx.labelName.getText());
        List<String> colNames = ctx.cols == null ? ImmutableList.of() : visitIdentifierList(ctx.cols);
        // TODO visit partitionSpecCtx
        LogicalPlan plan = visitQuery(ctx.query());
        // partitionSpec may be NULL. means auto detect partition. only available when IOT
        Pair<Boolean, List<String>> partitionSpec = visitPartitionSpec(ctx.partitionSpec());
        // partitionSpec.second :
        // null - auto detect
        // zero - whole table
        // others - specific partitions
        boolean isAutoDetect = partitionSpec.second == null;
        LogicalSink<?> sink = UnboundTableSinkCreator.createUnboundTableSinkMaybeOverwrite(
                tableName.build(),
                colNames,
                ImmutableList.of(), // hints
                partitionSpec.first, // isTemp
                partitionSpec.second, // partition names
                isAutoDetect,
                isOverwrite,
                ConnectContext.get().getSessionVariable().isEnableUniqueKeyPartialUpdate(),
                ctx.tableId == null ? DMLCommandType.INSERT : DMLCommandType.GROUP_COMMIT,
                plan);
        Optional<LogicalPlan> cte = Optional.empty();
        if (ctx.cte() != null) {
            cte = Optional.ofNullable(withCte(plan, ctx.cte()));
        }
        LogicalPlan command;
        if (isOverwrite) {
            command = new InsertOverwriteTableCommand(sink, labelName, cte);
        } else {
            if (ConnectContext.get() != null && ConnectContext.get().isTxnModel()
                    && sink.child() instanceof InlineTable
                    && sink.child().getExpressions().stream().allMatch(Expression::isConstant)) {
                // FIXME: In legacy, the `insert into select 1` is handled as `insert into values`.
                //  In nereids, the original way is throw an AnalysisException and fallback to legacy.
                //  Now handle it as `insert into select`(a separate load job), should fix it as the legacy.
                command = new BatchInsertIntoTableCommand(sink);
            } else {
                command = new InsertIntoTableCommand(sink, labelName, Optional.empty(), cte);
            }
        }
        return withExplain(command, ctx.explain());
    }

    /**
     * return a pair, first will be true if partitions is temp partition, select is a list to present partition list.
     */
    @Override
    public Pair<Boolean, List<String>> visitPartitionSpec(PartitionSpecContext ctx) {
        List<String> partitions = ImmutableList.of();
        boolean temporaryPartition = false;
        if (ctx != null) {
            temporaryPartition = ctx.TEMPORARY() != null;
            if (ctx.ASTERISK() != null) {
                partitions = null;
            } else if (ctx.partition != null) {
                partitions = ImmutableList.of(ctx.partition.getText());
            } else {
                partitions = visitIdentifierList(ctx.partitions);
            }
        }
        return Pair.of(temporaryPartition, partitions);
    }

    @Override
    public Command visitCreateMTMV(CreateMTMVContext ctx) {
        if (ctx.buildMode() == null && ctx.refreshMethod() == null && ctx.refreshTrigger() == null
                && ctx.cols == null && ctx.keys == null
                && ctx.HASH() == null && ctx.RANDOM() == null && ctx.BUCKETS() == null) {
            return visitCreateSyncMvCommand(ctx);
        }

        List<String> nameParts = visitMultipartIdentifier(ctx.mvName);
        BuildMode buildMode = visitBuildMode(ctx.buildMode());
        RefreshMethod refreshMethod = visitRefreshMethod(ctx.refreshMethod());
        MTMVRefreshTriggerInfo refreshTriggerInfo = visitRefreshTrigger(ctx.refreshTrigger());
        LogicalPlan logicalPlan = visitQuery(ctx.query());
        String querySql = getOriginSql(ctx.query());

        int bucketNum = FeConstants.default_bucket_num;
        if (ctx.INTEGER_VALUE() != null) {
            bucketNum = Integer.parseInt(ctx.INTEGER_VALUE().getText());
        }
        DistributionDescriptor desc;
        if (ctx.HASH() != null) {
            desc = new DistributionDescriptor(true, ctx.AUTO() != null, bucketNum,
                    visitIdentifierList(ctx.hashKeys));
        } else {
            desc = new DistributionDescriptor(false, ctx.AUTO() != null, bucketNum, null);
        }

        Map<String, String> properties = ctx.propertyClause() != null
                ? Maps.newHashMap(visitPropertyClause(ctx.propertyClause())) : Maps.newHashMap();
        String comment = ctx.STRING_LITERAL() == null ? "" : LogicalPlanBuilderAssistant.escapeBackSlash(
                ctx.STRING_LITERAL().getText().substring(1, ctx.STRING_LITERAL().getText().length() - 1));

        return new CreateMTMVCommand(new CreateMTMVInfo(ctx.EXISTS() != null, new TableNameInfo(nameParts),
                ctx.keys != null ? visitIdentifierList(ctx.keys) : ImmutableList.of(),
                comment,
                desc, properties, logicalPlan, querySql,
                new MTMVRefreshInfo(buildMode, refreshMethod, refreshTriggerInfo),
                ctx.cols == null ? Lists.newArrayList() : visitSimpleColumnDefs(ctx.cols),
                visitMTMVPartitionInfo(ctx.mvPartition())
        ));
    }

    private Command visitCreateSyncMvCommand(CreateMTMVContext ctx) {
        List<String> nameParts = visitMultipartIdentifier(ctx.mvName);
        LogicalPlan logicalPlan = new UnboundResultSink<>(visitQuery(ctx.query()));
        Map<String, String> properties = ctx.propertyClause() != null
                ? Maps.newHashMap(visitPropertyClause(ctx.propertyClause())) : Maps.newHashMap();
        return new CreateMaterializedViewCommand(new TableNameInfo(nameParts), logicalPlan, properties);
    }

    /**
     * get MTMVPartitionDefinition
     *
     * @param ctx MvPartitionContext
     * @return MTMVPartitionDefinition
     */
    public MTMVPartitionDefinition visitMTMVPartitionInfo(MvPartitionContext ctx) {
        MTMVPartitionDefinition mtmvPartitionDefinition = new MTMVPartitionDefinition();
        if (ctx == null) {
            mtmvPartitionDefinition.setPartitionType(MTMVPartitionType.SELF_MANAGE);
        } else if (ctx.partitionKey != null) {
            mtmvPartitionDefinition.setPartitionType(MTMVPartitionType.FOLLOW_BASE_TABLE);
            mtmvPartitionDefinition.setPartitionCol(ctx.partitionKey.getText());
        } else {
            mtmvPartitionDefinition.setPartitionType(MTMVPartitionType.EXPR);
            Expression functionCallExpression = visitFunctionCallExpression(ctx.partitionExpr);
            mtmvPartitionDefinition.setFunctionCallExpression(functionCallExpression);
        }
        return mtmvPartitionDefinition;
    }

    @Override
    public List<SimpleColumnDefinition> visitSimpleColumnDefs(SimpleColumnDefsContext ctx) {
        if (ctx == null) {
            return null;
        }
        return ctx.cols.stream()
                .map(this::visitSimpleColumnDef)
                .collect(ImmutableList.toImmutableList());
    }

    @Override
    public SimpleColumnDefinition visitSimpleColumnDef(SimpleColumnDefContext ctx) {
        String comment = ctx.STRING_LITERAL() == null ? "" : LogicalPlanBuilderAssistant.escapeBackSlash(
                ctx.STRING_LITERAL().getText().substring(1, ctx.STRING_LITERAL().getText().length() - 1));
        return new SimpleColumnDefinition(ctx.colName.getText(), comment);
    }

    /**
     * get originSql
     *
     * @param ctx context
     * @return originSql
     */
    public String getOriginSql(ParserRuleContext ctx) {
        int startIndex = ctx.start.getStartIndex();
        int stopIndex = ctx.stop.getStopIndex();
        org.antlr.v4.runtime.misc.Interval interval = new org.antlr.v4.runtime.misc.Interval(startIndex, stopIndex);
        return ctx.start.getInputStream().getText(interval);
    }

    @Override
    public MTMVRefreshTriggerInfo visitRefreshTrigger(RefreshTriggerContext ctx) {
        if (ctx == null) {
            return new MTMVRefreshTriggerInfo(RefreshTrigger.MANUAL);
        }
        if (ctx.MANUAL() != null) {
            return new MTMVRefreshTriggerInfo(RefreshTrigger.MANUAL);
        }
        if (ctx.COMMIT() != null) {
            return new MTMVRefreshTriggerInfo(RefreshTrigger.COMMIT);
        }
        if (ctx.SCHEDULE() != null) {
            return new MTMVRefreshTriggerInfo(RefreshTrigger.SCHEDULE, visitRefreshSchedule(ctx.refreshSchedule()));
        }
        return new MTMVRefreshTriggerInfo(RefreshTrigger.MANUAL);
    }

    @Override
    public ReplayCommand visitReplay(DorisParser.ReplayContext ctx) {
        if (ctx.replayCommand().replayType().DUMP() != null) {
            LogicalPlan plan = plan(ctx.replayCommand().replayType().query());
            return new ReplayCommand(PlanType.REPLAY_COMMAND, null, plan, ReplayCommand.ReplayType.DUMP);
        } else if (ctx.replayCommand().replayType().PLAY() != null) {
            String tmpPath = ctx.replayCommand().replayType().filePath.getText();
            String path = LogicalPlanBuilderAssistant.escapeBackSlash(tmpPath.substring(1, tmpPath.length() - 1));
            return new ReplayCommand(PlanType.REPLAY_COMMAND, path, null, ReplayCommand.ReplayType.PLAY);
        }
        return null;
    }

    @Override
    public MTMVRefreshSchedule visitRefreshSchedule(RefreshScheduleContext ctx) {
        int interval = Integer.parseInt(ctx.INTEGER_VALUE().getText());
        String startTime = ctx.STARTS() == null ? null
                : ctx.STRING_LITERAL().getText().substring(1, ctx.STRING_LITERAL().getText().length() - 1);
        IntervalUnit unit = visitMvRefreshUnit(ctx.refreshUnit);
        return new MTMVRefreshSchedule(startTime, interval, unit);
    }

    /**
     * get IntervalUnit,only enable_job_schedule_second_for_test is true, can use second
     *
     * @param ctx ctx
     * @return IntervalUnit
     */
    public IntervalUnit visitMvRefreshUnit(IdentifierContext ctx) {
        IntervalUnit intervalUnit = IntervalUnit.fromString(ctx.getText().toUpperCase());
        if (null == intervalUnit) {
            throw new AnalysisException("interval time unit can not be " + ctx.getText());
        }
        if (intervalUnit.equals(IntervalUnit.SECOND)
                && !Config.enable_job_schedule_second_for_test) {
            throw new AnalysisException("interval time unit can not be second");
        }
        return intervalUnit;
    }

    @Override
    public RefreshMethod visitRefreshMethod(RefreshMethodContext ctx) {
        if (ctx == null) {
            return RefreshMethod.AUTO;
        }
        return RefreshMethod.valueOf(ctx.getText().toUpperCase());
    }

    @Override
    public BuildMode visitBuildMode(BuildModeContext ctx) {
        if (ctx == null) {
            return BuildMode.IMMEDIATE;
        }
        if (ctx.DEFERRED() != null) {
            return BuildMode.DEFERRED;
        } else if (ctx.IMMEDIATE() != null) {
            return BuildMode.IMMEDIATE;
        }
        return BuildMode.IMMEDIATE;
    }

    @Override
    public RefreshMTMVCommand visitRefreshMTMV(RefreshMTMVContext ctx) {
        List<String> nameParts = visitMultipartIdentifier(ctx.mvName);
        List<String> partitions = ImmutableList.of();
        if (ctx.partitionSpec() != null) {
            if (ctx.partitionSpec().TEMPORARY() != null) {
                throw new AnalysisException("Not allowed to specify TEMPORARY ");
            }
            if (ctx.partitionSpec().partition != null) {
                partitions = ImmutableList.of(ctx.partitionSpec().partition.getText());
            } else {
                partitions = visitIdentifierList(ctx.partitionSpec().partitions);
            }
        }
        return new RefreshMTMVCommand(new RefreshMTMVInfo(new TableNameInfo(nameParts),
                partitions, ctx.COMPLETE() != null));
    }

    @Override
    public Command visitDropMTMV(DropMTMVContext ctx) {
        if (ctx.tableName != null) {
            // TODO support drop sync mv
            return new UnsupportedCommand();
        }
        List<String> nameParts = visitMultipartIdentifier(ctx.mvName);
        return new DropMTMVCommand(new DropMTMVInfo(new TableNameInfo(nameParts), ctx.EXISTS() != null));
    }

    @Override
    public PauseMTMVCommand visitPauseMTMV(PauseMTMVContext ctx) {
        List<String> nameParts = visitMultipartIdentifier(ctx.mvName);
        return new PauseMTMVCommand(new PauseMTMVInfo(new TableNameInfo(nameParts)));
    }

    @Override
    public ResumeMTMVCommand visitResumeMTMV(ResumeMTMVContext ctx) {
        List<String> nameParts = visitMultipartIdentifier(ctx.mvName);
        return new ResumeMTMVCommand(new ResumeMTMVInfo(new TableNameInfo(nameParts)));
    }

    @Override
    public ShowCreateMTMVCommand visitShowCreateMTMV(ShowCreateMTMVContext ctx) {
        List<String> nameParts = visitMultipartIdentifier(ctx.mvName);
        return new ShowCreateMTMVCommand(new ShowCreateMTMVInfo(new TableNameInfo(nameParts)));
    }

    @Override
    public CancelExportCommand visitCancelExport(DorisParser.CancelExportContext ctx) {
        String databaseName = null;
        if (ctx.database != null) {
            databaseName = stripQuotes(ctx.database.getText());
        }
        Expression wildWhere = null;
        if (ctx.wildWhere() != null) {
            wildWhere = getWildWhere(ctx.wildWhere());
        }
        return new CancelExportCommand(databaseName, wildWhere);
    }

    @Override
    public CancelLoadCommand visitCancelLoad(DorisParser.CancelLoadContext ctx) {
        String databaseName = null;
        if (ctx.database != null) {
            databaseName = stripQuotes(ctx.database.getText());
        }
        Expression wildWhere = null;
        if (ctx.wildWhere() != null) {
            wildWhere = getWildWhere(ctx.wildWhere());
        }
        return new CancelLoadCommand(databaseName, wildWhere);
    }

    @Override
    public CancelWarmUpJobCommand visitCancelWarmUpJob(DorisParser.CancelWarmUpJobContext ctx) {
        Expression wildWhere = null;
        if (ctx.wildWhere() != null) {
            wildWhere = getWildWhere(ctx.wildWhere());
        }
        return new CancelWarmUpJobCommand(wildWhere);
    }

    @Override
    public CancelMTMVTaskCommand visitCancelMTMVTask(CancelMTMVTaskContext ctx) {
        List<String> nameParts = visitMultipartIdentifier(ctx.mvName);
        long taskId = Long.parseLong(ctx.taskId.getText());
        return new CancelMTMVTaskCommand(new CancelMTMVTaskInfo(new TableNameInfo(nameParts), taskId));
    }

    @Override
    public AdminCompactTableCommand visitAdminCompactTable(AdminCompactTableContext ctx) {
        TableRefInfo tableRefInfo = visitBaseTableRefContext(ctx.baseTableRef());
        EqualTo equalTo = null;
        if (ctx.WHERE() != null) {
            StringLiteral left = new StringLiteral(stripQuotes(ctx.TYPE().getText()));
            StringLiteral right = new StringLiteral(stripQuotes(ctx.STRING_LITERAL().getText()));
            equalTo = new EqualTo(left, right);
        }
        return new AdminCompactTableCommand(tableRefInfo, equalTo);
    }

    @Override
    public AlterMTMVCommand visitAlterMTMV(AlterMTMVContext ctx) {
        List<String> nameParts = visitMultipartIdentifier(ctx.mvName);
        TableNameInfo mvName = new TableNameInfo(nameParts);
        AlterMTMVInfo alterMTMVInfo = null;
        if (ctx.RENAME() != null) {
            alterMTMVInfo = new AlterMTMVRenameInfo(mvName, ctx.newName.getText());
        } else if (ctx.REFRESH() != null) {
            MTMVRefreshInfo refreshInfo = new MTMVRefreshInfo();
            if (ctx.refreshMethod() != null) {
                refreshInfo.setRefreshMethod(visitRefreshMethod(ctx.refreshMethod()));
            }
            if (ctx.refreshTrigger() != null) {
                refreshInfo.setRefreshTriggerInfo(visitRefreshTrigger(ctx.refreshTrigger()));
            }
            alterMTMVInfo = new AlterMTMVRefreshInfo(mvName, refreshInfo);
        } else if (ctx.SET() != null) {
            alterMTMVInfo = new AlterMTMVPropertyInfo(mvName,
                    Maps.newHashMap(visitPropertyItemList(ctx.fileProperties)));
        } else if (ctx.REPLACE() != null) {
            String newName = ctx.newName.getText();
            Map<String, String> properties = ctx.propertyClause() != null
                    ? Maps.newHashMap(visitPropertyClause(ctx.propertyClause())) : Maps.newHashMap();
            alterMTMVInfo = new AlterMTMVReplaceInfo(mvName, newName, properties);
        }
        return new AlterMTMVCommand(alterMTMVInfo);
    }

    @Override
    public LogicalPlan visitAlterView(AlterViewContext ctx) {
        List<String> nameParts = visitMultipartIdentifier(ctx.name);
        String comment = ctx.commentSpec() == null ? null : visitCommentSpec(ctx.commentSpec());
        AlterViewInfo info;
        if (comment != null) {
            info = new AlterViewInfo(new TableNameInfo(nameParts), comment);
        } else {
            String querySql = getOriginSql(ctx.query());
            info = new AlterViewInfo(new TableNameInfo(nameParts), querySql,
                    ctx.cols == null ? Lists.newArrayList() : visitSimpleColumnDefs(ctx.cols));
        }
        return new AlterViewCommand(info);
    }

    @Override
    public LogicalPlan visitAlterStorageVault(AlterStorageVaultContext ctx) {
        List<String> nameParts = this.visitMultipartIdentifier(ctx.name);
        String vaultName = nameParts.get(0);
        Map<String, String> properties = this.visitPropertyClause(ctx.properties);
        return new AlterStorageVaultCommand(vaultName, properties);
    }

    @Override
    public LogicalPlan visitAlterSystemRenameComputeGroup(AlterSystemRenameComputeGroupContext ctx) {
        return new AlterSystemRenameComputeGroupCommand(ctx.name.getText(), ctx.newName.getText());
    }

    @Override
    public LogicalPlan visitShowConstraint(ShowConstraintContext ctx) {
        List<String> parts = visitMultipartIdentifier(ctx.table);
        return new ShowConstraintsCommand(parts);
    }

    @Override
    public LogicalPlan visitAddConstraint(AddConstraintContext ctx) {
        List<String> parts = visitMultipartIdentifier(ctx.table);
        UnboundRelation curTable = new UnboundRelation(StatementScopeIdGenerator.newRelationId(), parts);
        ImmutableList<Slot> slots = visitIdentifierList(ctx.constraint().slots).stream()
                .map(UnboundSlot::new)
                .collect(ImmutableList.toImmutableList());
        Constraint constraint;
        if (ctx.constraint().UNIQUE() != null) {
            constraint = Constraint.newUniqueConstraint(curTable, slots);
        } else if (ctx.constraint().PRIMARY() != null) {
            constraint = Constraint.newPrimaryKeyConstraint(curTable, slots);
        } else if (ctx.constraint().FOREIGN() != null) {
            ImmutableList<Slot> referencedSlots = visitIdentifierList(ctx.constraint().referencedSlots).stream()
                    .map(UnboundSlot::new)
                    .collect(ImmutableList.toImmutableList());
            List<String> nameParts = visitMultipartIdentifier(ctx.constraint().referenceTable);
            LogicalPlan referenceTable = new UnboundRelation(StatementScopeIdGenerator.newRelationId(), nameParts);
            constraint = Constraint.newForeignKeyConstraint(curTable, slots, referenceTable, referencedSlots);
        } else {
            throw new AnalysisException("Unsupported constraint " + ctx.getText());
        }
        return new AddConstraintCommand(ctx.constraintName.getText().toLowerCase(), constraint);
    }

    @Override
    public LogicalPlan visitDropConstraint(DropConstraintContext ctx) {
        List<String> parts = visitMultipartIdentifier(ctx.table);
        UnboundRelation curTable = new UnboundRelation(StatementScopeIdGenerator.newRelationId(), parts);
        return new DropConstraintCommand(ctx.constraintName.getText().toLowerCase(), curTable);
    }

    @Override
    public LogicalPlan visitUpdate(UpdateContext ctx) {
        LogicalPlan query = LogicalPlanBuilderAssistant.withCheckPolicy(new UnboundRelation(
                StatementScopeIdGenerator.newRelationId(), visitMultipartIdentifier(ctx.tableName)));
        query = withTableAlias(query, ctx.tableAlias());
        if (ctx.fromClause() != null) {
            query = withRelations(query, ctx.fromClause().relations().relation());
        }
        query = withFilter(query, Optional.ofNullable(ctx.whereClause()));
        String tableAlias = null;
        if (ctx.tableAlias().strictIdentifier() != null) {
            tableAlias = ctx.tableAlias().getText();
        }
        Optional<LogicalPlan> cte = Optional.empty();
        if (ctx.cte() != null) {
            cte = Optional.ofNullable(withCte(query, ctx.cte()));
        }
        return withExplain(new UpdateCommand(visitMultipartIdentifier(ctx.tableName), tableAlias,
                visitUpdateAssignmentSeq(ctx.updateAssignmentSeq()), query, cte), ctx.explain());
    }

    @Override
    public LogicalPlan visitDelete(DeleteContext ctx) {
        List<String> tableName = visitMultipartIdentifier(ctx.tableName);
        Pair<Boolean, List<String>> partitionSpec = visitPartitionSpec(ctx.partitionSpec());
        // TODO: now dont support delete auto detect partition.
        if (partitionSpec == null) {
            throw new ParseException("Now don't support auto detect partitions in deleting", ctx);
        }
        LogicalPlan query = withTableAlias(LogicalPlanBuilderAssistant.withCheckPolicy(
                new UnboundRelation(StatementScopeIdGenerator.newRelationId(), tableName,
                        partitionSpec.second, partitionSpec.first)), ctx.tableAlias());
        String tableAlias = null;
        if (ctx.tableAlias().strictIdentifier() != null) {
            tableAlias = ctx.tableAlias().getText();
        }

        Command deleteCommand;
        if (ctx.USING() == null && ctx.cte() == null) {
            query = withFilter(query, Optional.ofNullable(ctx.whereClause()));
            deleteCommand = new DeleteFromCommand(tableName, tableAlias, partitionSpec.first,
                    partitionSpec.second, query);
        } else {
            // convert to insert into select
            if (ctx.USING() != null) {
                query = withRelations(query, ctx.relations().relation());
            }
            query = withFilter(query, Optional.ofNullable(ctx.whereClause()));
            Optional<LogicalPlan> cte = Optional.empty();
            if (ctx.cte() != null) {
                cte = Optional.ofNullable(withCte(query, ctx.cte()));
            }
            deleteCommand = new DeleteFromUsingCommand(tableName, tableAlias,
                    partitionSpec.first, partitionSpec.second, query, cte);
        }
        if (ctx.explain() != null) {
            return withExplain(deleteCommand, ctx.explain());
        } else {
            return deleteCommand;
        }
    }

    @Override
    public LogicalPlan visitExport(ExportContext ctx) {
        // TODO: replace old class name like ExportStmt, BrokerDesc, Expr with new nereid class name
        List<String> tableName = visitMultipartIdentifier(ctx.tableName);
        List<String> partitions = ctx.partition == null ? ImmutableList.of() : visitIdentifierList(ctx.partition);

        // handle path string
        String tmpPath = ctx.filePath.getText();
        String path = LogicalPlanBuilderAssistant.escapeBackSlash(tmpPath.substring(1, tmpPath.length() - 1));

        Optional<Expression> expr = Optional.empty();
        if (ctx.whereClause() != null) {
            expr = Optional.of(getExpression(ctx.whereClause().booleanExpression()));
        }

        Map<String, String> filePropertiesMap = ImmutableMap.of();
        if (ctx.propertyClause() != null) {
            filePropertiesMap = visitPropertyClause(ctx.propertyClause());
        }

        Optional<BrokerDesc> brokerDesc = Optional.empty();
        if (ctx.withRemoteStorageSystem() != null) {
            brokerDesc = Optional.ofNullable(visitWithRemoteStorageSystem(ctx.withRemoteStorageSystem()));
        }
        return new ExportCommand(tableName, partitions, expr, path, filePropertiesMap, brokerDesc);
    }

    @Override
    public Map<String, String> visitPropertyClause(PropertyClauseContext ctx) {
        return ctx == null ? ImmutableMap.of() : visitPropertyItemList(ctx.fileProperties);
    }

    @Override
    public Map<String, String> visitPropertyItemList(PropertyItemListContext ctx) {
        if (ctx == null || ctx.properties == null) {
            return ImmutableMap.of();
        }
        Builder<String, String> propertiesMap = ImmutableMap.builder();
        for (PropertyItemContext argument : ctx.properties) {
            String key = parsePropertyKey(argument.key);
            String value = parsePropertyValue(argument.value);
            propertiesMap.put(key, value);
        }
        return propertiesMap.build();
    }

    @Override
    public BrokerDesc visitWithRemoteStorageSystem(WithRemoteStorageSystemContext ctx) {
        BrokerDesc brokerDesc = null;

        Map<String, String> brokerPropertiesMap = visitPropertyItemList(ctx.brokerProperties);

        if (ctx.S3() != null) {
            brokerDesc = new BrokerDesc("S3", StorageBackend.StorageType.S3, brokerPropertiesMap);
        } else if (ctx.HDFS() != null) {
            brokerDesc = new BrokerDesc("HDFS", StorageBackend.StorageType.HDFS, brokerPropertiesMap);
        } else if (ctx.LOCAL() != null) {
            brokerDesc = new BrokerDesc("HDFS", StorageBackend.StorageType.LOCAL, brokerPropertiesMap);
        } else if (ctx.BROKER() != null) {
            brokerDesc = new BrokerDesc(visitIdentifierOrText(ctx.brokerName), brokerPropertiesMap);
        }
        return brokerDesc;
    }

    /**
     * Visit multi-statements.
     */
    @Override
    public List<Pair<LogicalPlan, StatementContext>> visitMultiStatements(MultiStatementsContext ctx) {
        List<Pair<LogicalPlan, StatementContext>> logicalPlans = Lists.newArrayList();
        for (DorisParser.StatementContext statement : ctx.statement()) {
            StatementContext statementContext = new StatementContext();
            ConnectContext connectContext = ConnectContext.get();
            if (connectContext != null) {
                connectContext.setStatementContext(statementContext);
                statementContext.setConnectContext(connectContext);
            }
            logicalPlans.add(Pair.of(
                    ParserUtils.withOrigin(ctx, () -> (LogicalPlan) visit(statement)), statementContext));
            List<Placeholder> params = new ArrayList<>(tokenPosToParameters.values());
            statementContext.setPlaceholders(params);
            tokenPosToParameters.clear();
        }
        return logicalPlans;
    }

    /**
     * Visit load-statements.
     */
    @Override
    public LogicalPlan visitLoad(DorisParser.LoadContext ctx) {

        BulkStorageDesc bulkDesc = null;
        if (ctx.withRemoteStorageSystem() != null) {
            Map<String, String> bulkProperties =
                    new HashMap<>(visitPropertyItemList(ctx.withRemoteStorageSystem().brokerProperties));
            if (ctx.withRemoteStorageSystem().S3() != null) {
                bulkDesc = new BulkStorageDesc("S3", BulkStorageDesc.StorageType.S3, bulkProperties);
            } else if (ctx.withRemoteStorageSystem().HDFS() != null) {
                bulkDesc = new BulkStorageDesc("HDFS", BulkStorageDesc.StorageType.HDFS, bulkProperties);
            } else if (ctx.withRemoteStorageSystem().LOCAL() != null) {
                bulkDesc = new BulkStorageDesc("LOCAL_HDFS", BulkStorageDesc.StorageType.LOCAL, bulkProperties);
            } else if (ctx.withRemoteStorageSystem().BROKER() != null
                    && ctx.withRemoteStorageSystem().identifierOrText().getText() != null) {
                bulkDesc = new BulkStorageDesc(ctx.withRemoteStorageSystem().identifierOrText().getText(),
                        bulkProperties);
            }
        }
        ImmutableList.Builder<BulkLoadDataDesc> dataDescriptions = new ImmutableList.Builder<>();
        List<String> labelParts = visitMultipartIdentifier(ctx.lableName);
        String labelName = null;
        String labelDbName = null;
        if (ConnectContext.get().getDatabase().isEmpty() && labelParts.size() == 1) {
            throw new AnalysisException("Current database is not set.");
        } else if (labelParts.size() == 1) {
            labelName = labelParts.get(0);
        } else if (labelParts.size() == 2) {
            labelDbName = labelParts.get(0);
            labelName = labelParts.get(1);
        } else if (labelParts.size() == 3) {
            labelDbName = labelParts.get(1);
            labelName = labelParts.get(2);
        } else {
            throw new AnalysisException("labelParts in load should be [ctl.][db.]label");
        }

        for (DorisParser.DataDescContext ddc : ctx.dataDescs) {
            List<String> nameParts = Lists.newArrayList();
            if (labelDbName != null) {
                nameParts.add(labelDbName);
            }
            nameParts.add(ddc.targetTableName.getText());
            List<String> tableName = RelationUtil.getQualifierName(ConnectContext.get(), nameParts);
            List<String> colNames = (ddc.columns == null ? ImmutableList.of() : visitIdentifierList(ddc.columns));
            List<String> columnsFromPath = (ddc.columnsFromPath == null ? ImmutableList.of()
                        : visitIdentifierList(ddc.columnsFromPath.identifierList()));
            List<String> partitions = ddc.partition == null ? ImmutableList.of() : visitIdentifierList(ddc.partition);
            // TODO: multi location
            List<String> multiFilePaths = new ArrayList<>();
            for (Token filePath : ddc.filePaths) {
                multiFilePaths.add(filePath.getText().substring(1, filePath.getText().length() - 1));
            }
            List<String> filePaths = ddc.filePath == null ? ImmutableList.of() : multiFilePaths;
            Map<String, Expression> colMappings;
            if (ddc.columnMapping == null) {
                colMappings = ImmutableMap.of();
            } else {
                colMappings = new HashMap<>();
                for (DorisParser.MappingExprContext mappingExpr : ddc.columnMapping.mappingSet) {
                    colMappings.put(mappingExpr.mappingCol.getText(), getExpression(mappingExpr.expression()));
                }
            }

            LoadTask.MergeType mergeType = ddc.mergeType() == null ? LoadTask.MergeType.APPEND
                        : LoadTask.MergeType.valueOf(ddc.mergeType().getText());

            Optional<String> fileFormat = ddc.format == null ? Optional.empty()
                    : Optional.of(visitIdentifierOrText(ddc.format));
            Optional<String> separator = ddc.separator == null ? Optional.empty() : Optional.of(ddc.separator.getText()
                        .substring(1, ddc.separator.getText().length() - 1));
            Optional<String> comma = ddc.comma == null ? Optional.empty() : Optional.of(ddc.comma.getText()
                        .substring(1, ddc.comma.getText().length() - 1));
            Map<String, String> dataProperties = ddc.propertyClause() == null ? new HashMap<>()
                        : visitPropertyClause(ddc.propertyClause());
            dataDescriptions.add(new BulkLoadDataDesc(
                    tableName,
                    partitions,
                    filePaths,
                    colNames,
                    columnsFromPath,
                    colMappings,
                    new BulkLoadDataDesc.FileFormatDesc(separator, comma, fileFormat),
                    false,
                    ddc.preFilter == null ? Optional.empty() : Optional.of(getExpression(ddc.preFilter.expression())),
                    ddc.where == null ? Optional.empty() : Optional.of(getExpression(ddc.where.booleanExpression())),
                    mergeType,
                    ddc.deleteOn == null ? Optional.empty() : Optional.of(getExpression(ddc.deleteOn.expression())),
                    ddc.sequenceColumn == null ? Optional.empty()
                            : Optional.of(ddc.sequenceColumn.identifier().getText()), dataProperties));
        }
        Map<String, String> properties = Collections.emptyMap();
        if (ctx.propertyClause() != null) {
            properties = visitPropertyItemList(ctx.propertyClause().propertyItemList());
        }
        String commentSpec = ctx.commentSpec() == null ? "''" : ctx.commentSpec().STRING_LITERAL().getText();
        String comment =
                LogicalPlanBuilderAssistant.escapeBackSlash(commentSpec.substring(1, commentSpec.length() - 1));
        return new LoadCommand(labelName, dataDescriptions.build(), bulkDesc, properties, comment);
    }

    /* ********************************************************************************************
     * Plan parsing
     * ******************************************************************************************** */

    /**
     * process lateral view, add a {@link LogicalGenerate} on plan.
     */
    protected LogicalPlan withGenerate(LogicalPlan plan, LateralViewContext ctx) {
        if (ctx.LATERAL() == null) {
            return plan;
        }
        String generateName = ctx.tableName.getText();
        // if later view explode map type, we need to add a project to convert map to struct
        String columnName = ctx.columnNames.get(0).getText();
        List<String> expandColumnNames = ImmutableList.of();

        // explode can pass multiple columns
        // then use struct to return the result of the expansion of multiple columns.
        if (ctx.columnNames.size() > 1
                || BuiltinTableGeneratingFunctions.INSTANCE.getReturnManyColumnFunctions()
                    .contains(ctx.functionName.getText())) {
            columnName = ConnectContext.get() != null
                    ? ConnectContext.get().getStatementContext().generateColumnName() : "expand_cols";
            expandColumnNames = ctx.columnNames.stream()
                    .map(RuleContext::getText).collect(ImmutableList.toImmutableList());
        }
        String functionName = ctx.functionName.getText();
        List<Expression> arguments = ctx.expression().stream()
                .<Expression>map(this::typedVisit)
                .collect(ImmutableList.toImmutableList());
        Function unboundFunction = new UnboundFunction(functionName, arguments);
        return new LogicalGenerate<>(ImmutableList.of(unboundFunction),
                ImmutableList.of(new UnboundSlot(generateName, columnName)), ImmutableList.of(expandColumnNames), plan);
    }

    /**
     * process CTE and store the results in a logical plan node LogicalCTE
     */
    private LogicalPlan withCte(LogicalPlan plan, CteContext ctx) {
        if (ctx == null) {
            return plan;
        }
        return new LogicalCTE<>((List) visit(ctx.aliasQuery(), LogicalSubQueryAlias.class), plan);
    }

    /**
     * process CTE's alias queries and column aliases
     */
    @Override
    public LogicalSubQueryAlias<Plan> visitAliasQuery(AliasQueryContext ctx) {
        return ParserUtils.withOrigin(ctx, () -> {
            LogicalPlan queryPlan = plan(ctx.query());
            Optional<List<String>> columnNames = optionalVisit(ctx.columnAliases(), () ->
                    ctx.columnAliases().identifier().stream()
                    .map(RuleContext::getText)
                    .collect(ImmutableList.toImmutableList())
            );
            return new LogicalSubQueryAlias<>(ctx.identifier().getText(), columnNames, queryPlan);
        });
    }

    /**
     * process LoadProperty in routine load
     */
    public LoadProperty visitLoadProperty(LoadPropertyContext ctx) {
        LoadProperty loadProperty = null;
        if (ctx instanceof SeparatorContext) {
            String separator = stripQuotes(((SeparatorContext) ctx).STRING_LITERAL().getText());
            loadProperty = new LoadSeparator(separator);
        } else if (ctx instanceof ImportColumnsContext) {
            List<LoadColumnDesc> descList = new ArrayList<>();
            for (DorisParser.ImportColumnDescContext loadColumnDescCtx : ((ImportColumnsContext) ctx)
                    .importColumnsStatement().importColumnDesc()) {
                LoadColumnDesc desc;
                if (loadColumnDescCtx.booleanExpression() != null) {
                    desc = new LoadColumnDesc(loadColumnDescCtx.name.getText(),
                        getExpression(loadColumnDescCtx.booleanExpression()));
                } else {
                    desc = new LoadColumnDesc(loadColumnDescCtx.name.getText());
                }
                descList.add(desc);
            }
            loadProperty = new LoadColumnClause(descList);
        } else if (ctx instanceof ImportDeleteOnContext) {
            loadProperty = new LoadDeleteOnClause(getExpression(((ImportDeleteOnContext) ctx)
                    .importDeleteOnStatement().booleanExpression()));
        } else if (ctx instanceof ImportPartitionsContext) {
            Pair<Boolean, List<String>> partitionSpec = visitPartitionSpec(
                    ((ImportPartitionsContext) ctx).partitionSpec());
            loadProperty = new LoadPartitionNames(partitionSpec.first, partitionSpec.second);
        } else if (ctx instanceof ImportPrecedingFilterContext) {
            loadProperty = new LoadPrecedingFilterClause(getExpression(((ImportPrecedingFilterContext) ctx)
                    .importPrecedingFilterStatement().booleanExpression()));
        } else if (ctx instanceof ImportSequenceContext) {
            loadProperty = new LoadSequenceClause(((ImportSequenceContext) ctx)
                    .importSequenceStatement().identifier().getText());
        } else if (ctx instanceof ImportWhereContext) {
            loadProperty = new LoadWhereClause(getExpression(((ImportWhereContext) ctx)
                    .importWhereStatement().booleanExpression()));
        }
        return loadProperty;
    }

    @Override
    public LogicalPlan visitCreateRoutineLoad(CreateRoutineLoadContext ctx) {
        List<String> labelParts = visitMultipartIdentifier(ctx.label);
        String labelName = null;
        String labelDbName = null;
        if (ConnectContext.get().getDatabase().isEmpty() && labelParts.size() == 1) {
            throw new AnalysisException("Current database is not set.");
        } else if (labelParts.size() == 1) {
            labelName = labelParts.get(0);
        } else if (labelParts.size() == 2) {
            labelDbName = labelParts.get(0);
            labelName = labelParts.get(1);
        } else {
            throw new AnalysisException("labelParts in load should be [db.]label");
        }
        LabelNameInfo jobLabelInfo = new LabelNameInfo(labelDbName, labelName);
        String tableName = null;
        if (ctx.table != null) {
            tableName = ctx.table.getText();
        }
        Map<String, String> properties = ctx.propertyClause() != null
                // NOTICE: we should not generate immutable map here, because it will be modified when analyzing.
                ? Maps.newHashMap(visitPropertyClause(ctx.propertyClause()))
                : Maps.newHashMap();
        String type = ctx.type.getText();
        Map<String, String> customProperties = ctx.customProperties != null
                // NOTICE: we should not generate immutable map here, because it will be modified when analyzing.
                ? Maps.newHashMap(visitPropertyItemList(ctx.customProperties))
                : Maps.newHashMap();
        LoadTask.MergeType mergeType = LoadTask.MergeType.APPEND;
        if (ctx.WITH() != null) {
            if (ctx.DELETE() != null) {
                mergeType = LoadTask.MergeType.DELETE;
            } else if (ctx.MERGE() != null) {
                mergeType = LoadTask.MergeType.MERGE;
            }
        }
        String comment = visitCommentSpec(ctx.commentSpec());
        Map<String, LoadProperty> loadPropertyMap = new HashMap<>();
        for (DorisParser.LoadPropertyContext oneLoadPropertyCOntext : ctx.loadProperty()) {
            LoadProperty loadProperty = visitLoadProperty(oneLoadPropertyCOntext);
            if (loadProperty == null) {
                throw new AnalysisException("invalid clause of routine load");
            }
            if (loadPropertyMap.get(loadProperty.getClass().getName()) != null) {
                throw new AnalysisException("repeat setting of clause load property: "
                    + loadProperty.getClass().getName());
            } else {
                loadPropertyMap.put(loadProperty.getClass().getName(), loadProperty);
            }
        }
        CreateRoutineLoadInfo createRoutineLoadInfo = new CreateRoutineLoadInfo(jobLabelInfo, tableName,
                loadPropertyMap, properties, type, customProperties, mergeType, comment);
        return new CreateRoutineLoadCommand(createRoutineLoadInfo);

    }

    @Override
    public Command visitCreateRowPolicy(CreateRowPolicyContext ctx) {
        FilterType filterType = FilterType.of(ctx.type.getText());
        List<String> nameParts = visitMultipartIdentifier(ctx.table);
        return new CreatePolicyCommand(PolicyTypeEnum.ROW, ctx.name.getText(),
                ctx.EXISTS() != null, new TableNameInfo(nameParts), Optional.of(filterType),
                ctx.user == null ? null : visitUserIdentify(ctx.user),
                ctx.roleName == null ? null : ctx.roleName.getText(),
                Optional.of(getExpression(ctx.booleanExpression())), ImmutableMap.of());
    }

    @Override
    public Command visitCreateStoragePolicy(CreateStoragePolicyContext ctx) {
        Map<String, String> properties = ctx.properties != null
                ? Maps.newHashMap(visitPropertyClause(ctx.properties))
                : Maps.newHashMap();
        return new CreatePolicyCommand(PolicyTypeEnum.STORAGE, ctx.name.getText(),
                ctx.EXISTS() != null, null, Optional.empty(),
                null, null, Optional.empty(), properties);
    }

    @Override
    public String visitIdentifierOrText(DorisParser.IdentifierOrTextContext ctx) {
        if (ctx.STRING_LITERAL() != null) {
            return ctx.STRING_LITERAL().getText().substring(1, ctx.STRING_LITERAL().getText().length() - 1);
        } else {
            return ctx.identifier().getText();
        }
    }

    @Override
    public UserIdentity visitUserIdentify(UserIdentifyContext ctx) {
        String user = visitIdentifierOrText(ctx.user);
        String host = null;
        if (ctx.host != null) {
            host = visitIdentifierOrText(ctx.host);
        }
        if (host == null) {
            host = "%";
        }
        boolean isDomain = ctx.LEFT_PAREN() != null;
        return new UserIdentity(user, host, isDomain);
    }

    @Override
    public LogicalPlan visitQuery(QueryContext ctx) {
        return ParserUtils.withOrigin(ctx, () -> {
            // TODO: need to add withQueryResultClauses and withCTE
            LogicalPlan query = plan(ctx.queryTerm());
            query = withCte(query, ctx.cte());
            return withQueryOrganization(query, ctx.queryOrganization());
        });
    }

    @Override
    public LogicalPlan visitSetOperation(SetOperationContext ctx) {
        return ParserUtils.withOrigin(ctx, () -> {

            if (ctx.UNION() != null) {
                Qualifier qualifier = getQualifier(ctx);
                List<QueryTermContext> contexts = Lists.newArrayList(ctx.right);
                QueryTermContext current = ctx.left;
                while (true) {
                    if (current instanceof SetOperationContext
                            && getQualifier((SetOperationContext) current) == qualifier
                            && ((SetOperationContext) current).UNION() != null) {
                        contexts.add(((SetOperationContext) current).right);
                        current = ((SetOperationContext) current).left;
                    } else {
                        contexts.add(current);
                        break;
                    }
                }
                Collections.reverse(contexts);
                List<LogicalPlan> logicalPlans = contexts.stream().map(this::plan).collect(Collectors.toList());
                return reduceToLogicalPlanTree(0, logicalPlans.size() - 1, logicalPlans, qualifier);
            } else {
                LogicalPlan leftQuery = plan(ctx.left);
                LogicalPlan rightQuery = plan(ctx.right);
                Qualifier qualifier = getQualifier(ctx);

                List<Plan> newChildren = ImmutableList.of(leftQuery, rightQuery);
                LogicalPlan plan;
                if (ctx.UNION() != null) {
                    plan = new LogicalUnion(qualifier, newChildren);
                } else if (ctx.EXCEPT() != null || ctx.MINUS() != null) {
                    plan = new LogicalExcept(qualifier, newChildren);
                } else if (ctx.INTERSECT() != null) {
                    plan = new LogicalIntersect(qualifier, newChildren);
                } else {
                    throw new ParseException("not support", ctx);
                }
                return plan;
            }
        });
    }

    private Qualifier getQualifier(SetOperationContext ctx) {
        if (ctx.setQuantifier() == null || ctx.setQuantifier().DISTINCT() != null) {
            return Qualifier.DISTINCT;
        } else {
            return Qualifier.ALL;
        }
    }

    private static LogicalPlan logicalPlanCombiner(LogicalPlan left, LogicalPlan right, Qualifier qualifier) {
        return new LogicalUnion(qualifier, ImmutableList.of(left, right));
    }

    /**
     * construct avl union tree
     */
    public static LogicalPlan reduceToLogicalPlanTree(int low, int high,
            List<LogicalPlan> logicalPlans, Qualifier qualifier) {
        switch (high - low) {
            case 0:
                return logicalPlans.get(low);
            case 1:
                return logicalPlanCombiner(logicalPlans.get(low), logicalPlans.get(high), qualifier);
            default:
                int mid = low + (high - low) / 2;
                return logicalPlanCombiner(
                        reduceToLogicalPlanTree(low, mid, logicalPlans, qualifier),
                        reduceToLogicalPlanTree(mid + 1, high, logicalPlans, qualifier),
                        qualifier
                );
        }
    }

    @Override
    public LogicalPlan visitSubquery(SubqueryContext ctx) {
        return ParserUtils.withOrigin(ctx, () -> plan(ctx.query()));
    }

    @Override
    public LogicalPlan visitRegularQuerySpecification(RegularQuerySpecificationContext ctx) {
        return ParserUtils.withOrigin(ctx, () -> {
            SelectClauseContext selectCtx = ctx.selectClause();
            LogicalPlan selectPlan;
            LogicalPlan relation;
            if (ctx.fromClause() == null) {
                relation = new LogicalOneRowRelation(StatementScopeIdGenerator.newRelationId(),
                        ImmutableList.of(new Alias(Literal.of(0))));
            } else {
                relation = visitFromClause(ctx.fromClause());
            }
            if (ctx.intoClause() != null && !ConnectContext.get().isRunProcedure()) {
                throw new ParseException("Only procedure supports insert into variables", selectCtx);
            }
            selectPlan = withSelectQuerySpecification(
                    ctx, relation,
                    selectCtx,
                    Optional.ofNullable(ctx.whereClause()),
                    Optional.ofNullable(ctx.aggClause()),
                    Optional.ofNullable(ctx.havingClause()),
                    Optional.ofNullable(ctx.qualifyClause()));
            selectPlan = withQueryOrganization(selectPlan, ctx.queryOrganization());
            if ((selectHintMap == null) || selectHintMap.isEmpty()) {
                return selectPlan;
            }
            List<ParserRuleContext> selectHintContexts = Lists.newArrayList();
            for (Integer key : selectHintMap.keySet()) {
                if (key > selectCtx.getStart().getStopIndex() && key < selectCtx.getStop().getStartIndex()) {
                    selectHintContexts.add(selectHintMap.get(key));
                }
            }
            return withSelectHint(selectPlan, selectHintContexts);
        });
    }

    @Override
    public LogicalPlan visitInlineTable(InlineTableContext ctx) {
        List<RowConstructorContext> rowConstructorContexts = ctx.rowConstructor();
        ImmutableList.Builder<List<NamedExpression>> rows
                = ImmutableList.builderWithExpectedSize(rowConstructorContexts.size());
        for (RowConstructorContext rowConstructorContext : rowConstructorContexts) {
            rows.add(visitRowConstructor(rowConstructorContext));
        }
        return new UnboundInlineTable(rows.build());
    }

    /**
     * Create an aliased table reference. This is typically used in FROM clauses.
     */
    protected LogicalPlan withTableAlias(LogicalPlan plan, TableAliasContext ctx) {
        if (ctx.strictIdentifier() == null) {
            return plan;
        }
        return ParserUtils.withOrigin(ctx.strictIdentifier(), () -> {
            String alias = ctx.strictIdentifier().getText();
            if (null != ctx.identifierList()) {
                throw new ParseException("Do not implemented", ctx);
                // TODO: multi-colName
            }
            return new LogicalSubQueryAlias<>(alias, plan);
        });
    }

    @Override
    public LogicalPlan visitTableName(TableNameContext ctx) {
        List<String> nameParts = visitMultipartIdentifier(ctx.multipartIdentifier());
        List<String> partitionNames = new ArrayList<>();
        boolean isTempPart = false;
        if (ctx.specifiedPartition() != null) {
            isTempPart = ctx.specifiedPartition().TEMPORARY() != null;
            if (ctx.specifiedPartition().identifier() != null) {
                partitionNames.add(ctx.specifiedPartition().identifier().getText());
            } else {
                partitionNames.addAll(visitIdentifierList(ctx.specifiedPartition().identifierList()));
            }
        }

        Optional<String> indexName = Optional.empty();
        if (ctx.materializedViewName() != null) {
            indexName = Optional.ofNullable(ctx.materializedViewName().indexName.getText());
        }

        List<Long> tabletIdLists = new ArrayList<>();
        if (ctx.tabletList() != null) {
            ctx.tabletList().tabletIdList.stream().forEach(tabletToken -> {
                tabletIdLists.add(Long.parseLong(tabletToken.getText()));
            });
        }

        final List<String> relationHints;
        if (ctx.relationHint() != null) {
            relationHints = typedVisit(ctx.relationHint());
        } else {
            relationHints = ImmutableList.of();
        }

        TableScanParams scanParams = null;
        if (ctx.optScanParams() != null) {
            Map<String, String> map = visitPropertyItemList(ctx.optScanParams().properties);
            scanParams = new TableScanParams(ctx.optScanParams().funcName.getText(), map);
        }

        TableSnapshot tableSnapshot = null;
        if (ctx.tableSnapshot() != null) {
            if (ctx.tableSnapshot().TIME() != null) {
                tableSnapshot = new TableSnapshot(stripQuotes(ctx.tableSnapshot().time.getText()));
            } else {
                tableSnapshot = new TableSnapshot(Long.parseLong(ctx.tableSnapshot().version.getText()));
            }
        }

        TableSample tableSample = ctx.sample() == null ? null : (TableSample) visit(ctx.sample());
        UnboundRelation relation = new UnboundRelation(StatementScopeIdGenerator.newRelationId(),
                nameParts, partitionNames, isTempPart, tabletIdLists, relationHints,
                Optional.ofNullable(tableSample), indexName, scanParams, Optional.ofNullable(tableSnapshot));

        LogicalPlan checkedRelation = LogicalPlanBuilderAssistant.withCheckPolicy(relation);
        LogicalPlan plan = withTableAlias(checkedRelation, ctx.tableAlias());
        for (LateralViewContext lateralViewContext : ctx.lateralView()) {
            plan = withGenerate(plan, lateralViewContext);
        }
        return plan;
    }

    public static String stripQuotes(String str) {
        if ((str.charAt(0) == '\'' && str.charAt(str.length() - 1) == '\'')
                || (str.charAt(0) == '\"' && str.charAt(str.length() - 1) == '\"')) {
            str = str.substring(1, str.length() - 1);
        }
        return str;
    }

    @Override
    public LogicalPlan visitShowEncryptKeys(ShowEncryptKeysContext ctx) {
        String dbName = null;
        if (ctx.database != null) {
            List<String> nameParts = visitMultipartIdentifier(ctx.database);
            dbName = nameParts.get(0); // only one entry possible
        }

        String likeString = null;
        if (ctx.LIKE() != null) {
            likeString = stripQuotes(ctx.STRING_LITERAL().getText());
        }
        return new ShowEncryptKeysCommand(dbName, likeString);
    }

    @Override
    public LogicalPlan visitAliasedQuery(AliasedQueryContext ctx) {
        if (ctx.tableAlias().getText().equals("")) {
            throw new ParseException("Every derived table must have its own alias", ctx);
        }
        LogicalPlan plan = withTableAlias(visitQuery(ctx.query()), ctx.tableAlias());
        for (LateralViewContext lateralViewContext : ctx.lateralView()) {
            plan = withGenerate(plan, lateralViewContext);
        }
        return plan;
    }

    @Override
    public LogicalPlan visitTableValuedFunction(TableValuedFunctionContext ctx) {
        return ParserUtils.withOrigin(ctx, () -> {
            String functionName = ctx.tvfName.getText();

            Map<String, String> map = visitPropertyItemList(ctx.properties);
            LogicalPlan relation = new UnboundTVFRelation(StatementScopeIdGenerator.newRelationId(),
                    functionName, new Properties(map));
            return withTableAlias(relation, ctx.tableAlias());
        });
    }

    /**
     * Create a star (i.e. all) expression; this selects all elements (in the specified object).
     * Both un-targeted (global) and targeted aliases are supported.
     */
    @Override
    public Expression visitStar(StarContext ctx) {
        return ParserUtils.withOrigin(ctx, () -> {
            final QualifiedNameContext qualifiedNameContext = ctx.qualifiedName();
            List<String> target;
            if (qualifiedNameContext != null) {
                target = qualifiedNameContext.identifier()
                        .stream()
                        .map(RuleContext::getText)
                        .collect(ImmutableList.toImmutableList());
            } else {
                target = ImmutableList.of();
            }
            List<ExceptOrReplaceContext> exceptOrReplaceList = ctx.exceptOrReplace();
            if (exceptOrReplaceList != null && !exceptOrReplaceList.isEmpty()) {
                List<NamedExpression> finalExpectSlots = ImmutableList.of();
                List<NamedExpression> finalReplacedAlias = ImmutableList.of();
                for (ExceptOrReplaceContext exceptOrReplace : exceptOrReplaceList) {
                    if (exceptOrReplace instanceof ExceptContext) {
                        if (!finalExpectSlots.isEmpty()) {
                            throw new ParseException("only one except clause is supported", ctx);
                        }
                        ExceptContext exceptContext = (ExceptContext) exceptOrReplace;
                        List<NamedExpression> expectSlots = getNamedExpressions(exceptContext.namedExpressionSeq());
                        boolean allSlots = expectSlots.stream().allMatch(UnboundSlot.class::isInstance);
                        if (expectSlots.isEmpty() || !allSlots) {
                            throw new ParseException(
                                    "only column name is supported in except clause", ctx);
                        }
                        finalExpectSlots = expectSlots;
                    } else if (exceptOrReplace instanceof ReplaceContext) {
                        if (!finalReplacedAlias.isEmpty()) {
                            throw new ParseException("only one replace clause is supported", ctx);
                        }
                        ReplaceContext replaceContext = (ReplaceContext) exceptOrReplace;
                        List<NamedExpression> expectAlias = Lists.newArrayList();
                        NamedExpressionSeqContext namedExpressions = replaceContext.namedExpressionSeq();
                        for (NamedExpressionContext namedExpressionContext : namedExpressions.namedExpression()) {
                            if (namedExpressionContext.identifierOrText() == null) {
                                throw new ParseException("only alias is supported in select-replace clause", ctx);
                            }
                            expectAlias.add((NamedExpression) namedExpressionContext.accept(this));
                        }
                        if (expectAlias.isEmpty()) {
                            throw new ParseException("only alias is supported in select-replace clause", ctx);
                        }
                        finalReplacedAlias = expectAlias;
                    } else {
                        throw new ParseException(
                                "Unsupported except or replace clause: " + exceptOrReplace.getText(), ctx
                        );
                    }
                }
                return new UnboundStar(target, finalExpectSlots, finalReplacedAlias);
            } else {
                return new UnboundStar(target);
            }
        });
    }

    /**
     * Create an aliased expression if an alias is specified. Both single and multi-aliases are
     * supported.
     */
    @Override
    public NamedExpression visitNamedExpression(NamedExpressionContext ctx) {
        return ParserUtils.withOrigin(ctx, () -> {
            Expression expression = getExpression(ctx.expression());
            if (ctx.identifierOrText() == null) {
                if (expression instanceof NamedExpression) {
                    return (NamedExpression) expression;
                } else {
                    int start = ctx.expression().start.getStartIndex();
                    int stop = ctx.expression().stop.getStopIndex();
                    String alias = ctx.start.getInputStream()
                            .getText(new org.antlr.v4.runtime.misc.Interval(start, stop));
                    if (expression instanceof Literal) {
                        return new Alias(expression, alias, true);
                    } else {
                        return new UnboundAlias(expression, alias, true);
                    }
                }
            }
            String alias = visitIdentifierOrText(ctx.identifierOrText());
            if (expression instanceof Literal) {
                return new Alias(expression, alias);
            }
            return new UnboundAlias(expression, alias);
        });
    }

    @Override
    public Expression visitSystemVariable(SystemVariableContext ctx) {
        VariableType type = null;
        if (ctx.kind == null) {
            type = VariableType.DEFAULT;
        } else if (ctx.kind.getType() == DorisParser.SESSION) {
            type = VariableType.SESSION;
        } else if (ctx.kind.getType() == DorisParser.GLOBAL) {
            type = VariableType.GLOBAL;
        }
        if (type == null) {
            throw new ParseException("Unsupported system variable: " + ctx.getText(), ctx);
        }
        return new UnboundVariable(ctx.identifier().getText(), type);
    }

    @Override
    public Expression visitUserVariable(UserVariableContext ctx) {
        return new UnboundVariable(ctx.identifierOrText().getText(), VariableType.USER);
    }

    /**
     * Create a comparison expression. This compares two expressions. The following comparison
     * operators are supported:
     * - Equal: '=' or '=='
     * - Null-safe Equal: '<=>'
     * - Not Equal: '<>' or '!='
     * - Less than: '<'
     * - Less then or Equal: '<='
     * - Greater than: '>'
     * - Greater then or Equal: '>='
     */
    @Override
    public Expression visitComparison(ComparisonContext ctx) {
        return ParserUtils.withOrigin(ctx, () -> {
            Expression left = getExpression(ctx.left);
            Expression right = getExpression(ctx.right);
            TerminalNode operator = (TerminalNode) ctx.comparisonOperator().getChild(0);
            switch (operator.getSymbol().getType()) {
                case DorisParser.EQ:
                    return new EqualTo(left, right);
                case DorisParser.NEQ:
                    return new Not(new EqualTo(left, right));
                case DorisParser.LT:
                    return new LessThan(left, right);
                case DorisParser.GT:
                    return new GreaterThan(left, right);
                case DorisParser.LTE:
                    return new LessThanEqual(left, right);
                case DorisParser.GTE:
                    return new GreaterThanEqual(left, right);
                case DorisParser.NSEQ:
                    return new NullSafeEqual(left, right);
                default:
                    throw new ParseException("Unsupported comparison expression: "
                        + operator.getSymbol().getText(), ctx);
            }
        });
    }

    /**
     * Create a not expression.
     * format: NOT Expression
     * for example:
     * not 1
     * not 1=1
     */
    @Override
    public Expression visitLogicalNot(LogicalNotContext ctx) {
        return ParserUtils.withOrigin(ctx, () -> new Not(getExpression(ctx.booleanExpression())));
    }

    @Override
    public Expression visitLogicalBinary(LogicalBinaryContext ctx) {
        return ParserUtils.withOrigin(ctx, () -> {
            // Code block copy from Spark
            // sql/catalyst/src/main/scala/org/apache/spark/sql/catalyst/parser/AstBuilder.scala

            // Collect all similar left hand contexts.
            List<BooleanExpressionContext> contexts = Lists.newArrayList(ctx.right);
            BooleanExpressionContext current = ctx.left;
            while (true) {
                if (current instanceof LogicalBinaryContext
                        && ((LogicalBinaryContext) current).operator.getType() == ctx.operator.getType()) {
                    contexts.add(((LogicalBinaryContext) current).right);
                    current = ((LogicalBinaryContext) current).left;
                } else {
                    contexts.add(current);
                    break;
                }
            }
            // Reverse the contexts to have them in the same sequence as in the SQL statement & turn them
            // into expressions.
            Collections.reverse(contexts);
            List<Expression> expressions = contexts.stream().map(this::getExpression).collect(Collectors.toList());
            if (ctx.operator.getType() == DorisParser.AND) {
                return new And(expressions);
            } else if (ctx.operator.getType() == DorisParser.OR) {
                return new Or(expressions);
            } else {
                // Create a balanced tree.
                return reduceToExpressionTree(0, expressions.size() - 1, expressions, ctx);
            }
        });
    }

    @Override
    public Expression visitLambdaExpression(LambdaExpressionContext ctx) {
        ImmutableList<String> args = ctx.args.stream()
                .map(RuleContext::getText)
                .collect(ImmutableList.toImmutableList());
        Expression body = (Expression) visit(ctx.body);
        return new Lambda(args, body);
    }

    private Expression expressionCombiner(Expression left, Expression right, LogicalBinaryContext ctx) {
        switch (ctx.operator.getType()) {
            case DorisParser.LOGICALAND:
            case DorisParser.AND:
                return new And(left, right);
            case DorisParser.OR:
                return new Or(left, right);
            case DorisParser.XOR:
                return new Xor(left, right);
            default:
                throw new ParseException("Unsupported logical binary type: " + ctx.operator.getText(), ctx);
        }
    }

    private Expression reduceToExpressionTree(int low, int high,
            List<Expression> expressions, LogicalBinaryContext ctx) {
        switch (high - low) {
            case 0:
                return expressions.get(low);
            case 1:
                return expressionCombiner(expressions.get(low), expressions.get(high), ctx);
            default:
                int mid = low + (high - low) / 2;
                return expressionCombiner(
                        reduceToExpressionTree(low, mid, expressions, ctx),
                        reduceToExpressionTree(mid + 1, high, expressions, ctx),
                        ctx
                );
        }
    }

    /**
     * Create a predicated expression. A predicated expression is a normal expression with a
     * predicate attached to it, for example:
     * {{{
     * a + 1 IS NULL
     * }}}
     */
    @Override
    public Expression visitPredicated(PredicatedContext ctx) {
        return ParserUtils.withOrigin(ctx, () -> {
            Expression e = getExpression(ctx.valueExpression());
            return ctx.predicate() == null ? e : withPredicate(e, ctx.predicate());
        });
    }

    @Override
    public Expression visitArithmeticUnary(ArithmeticUnaryContext ctx) {
        return ParserUtils.withOrigin(ctx, () -> {
            Expression e = typedVisit(ctx.valueExpression());
            switch (ctx.operator.getType()) {
                case DorisParser.PLUS:
                    return e;
                case DorisParser.SUBTRACT:
                    IntegerLiteral zero = new IntegerLiteral(0);
                    return new Subtract(zero, e);
                case DorisParser.TILDE:
                    return new BitNot(e);
                default:
                    throw new ParseException("Unsupported arithmetic unary type: " + ctx.operator.getText(), ctx);
            }
        });
    }

    @Override
    public Expression visitArithmeticBinary(ArithmeticBinaryContext ctx) {
        return ParserUtils.withOrigin(ctx, () -> {
            Expression left = getExpression(ctx.left);
            Expression right = getExpression(ctx.right);

            int type = ctx.operator.getType();
            if (left instanceof Interval) {
                if (type != DorisParser.PLUS) {
                    throw new ParseException("Only supported: " + Operator.ADD, ctx);
                }
                Interval interval = (Interval) left;
                return new TimestampArithmetic(Operator.ADD, right, interval.value(), interval.timeUnit());
            }

            if (right instanceof Interval) {
                Operator op;
                if (type == DorisParser.PLUS) {
                    op = Operator.ADD;
                } else if (type == DorisParser.SUBTRACT) {
                    op = Operator.SUBTRACT;
                } else {
                    throw new ParseException("Only supported: " + Operator.ADD + " and " + Operator.SUBTRACT, ctx);
                }
                Interval interval = (Interval) right;
                return new TimestampArithmetic(op, left, interval.value(), interval.timeUnit());
            }

            return ParserUtils.withOrigin(ctx, () -> {
                switch (type) {
                    case DorisParser.ASTERISK:
                        return new Multiply(left, right);
                    case DorisParser.SLASH:
                        return new Divide(left, right);
                    case DorisParser.MOD:
                        return new Mod(left, right);
                    case DorisParser.PLUS:
                        return new Add(left, right);
                    case DorisParser.SUBTRACT:
                        return new Subtract(left, right);
                    case DorisParser.DIV:
                        return new IntegralDivide(left, right);
                    case DorisParser.HAT:
                        return new BitXor(left, right);
                    case DorisParser.PIPE:
                        return new BitOr(left, right);
                    case DorisParser.AMPERSAND:
                        return new BitAnd(left, right);
                    default:
                        throw new ParseException(
                                "Unsupported arithmetic binary type: " + ctx.operator.getText(), ctx);
                }
            });
        });
    }

    @Override
    public Expression visitCurrentDate(DorisParser.CurrentDateContext ctx) {
        return new CurrentDate();
    }

    @Override
    public Expression visitCurrentTime(DorisParser.CurrentTimeContext ctx) {
        return new CurrentTime();
    }

    @Override
    public Expression visitCurrentTimestamp(DorisParser.CurrentTimestampContext ctx) {
        return new Now();
    }

    @Override
    public Expression visitLocalTime(DorisParser.LocalTimeContext ctx) {
        return new CurrentTime();
    }

    @Override
    public Expression visitLocalTimestamp(DorisParser.LocalTimestampContext ctx) {
        return new Now();
    }

    @Override
    public Expression visitCurrentUser(DorisParser.CurrentUserContext ctx) {
        return new CurrentUser();
    }

    @Override
    public Expression visitSessionUser(DorisParser.SessionUserContext ctx) {
        return new SessionUser();
    }

    @Override
    public Expression visitDoublePipes(DorisParser.DoublePipesContext ctx) {
        return ParserUtils.withOrigin(ctx, () -> {
            Expression left = getExpression(ctx.left);
            Expression right = getExpression(ctx.right);
            if (SqlModeHelper.hasPipeAsConcat()) {
                return new UnboundFunction("concat", Lists.newArrayList(left, right));
            } else {
                return new Or(left, right);
            }
        });
    }

    /**
     * Create a value based [[CaseWhen]] expression. This has the following SQL form:
     * {{{
     *   CASE [expression]
     *    WHEN [value] THEN [expression]
     *    ...
     *    ELSE [expression]
     *   END
     * }}}
     */
    @Override
    public Expression visitSimpleCase(DorisParser.SimpleCaseContext context) {
        Expression e = getExpression(context.value);
        List<WhenClause> whenClauses = context.whenClause().stream()
                .map(w -> new WhenClause(new EqualTo(e, getExpression(w.condition)), getExpression(w.result)))
                .collect(ImmutableList.toImmutableList());
        if (context.elseExpression == null) {
            return new CaseWhen(whenClauses);
        }
        return new CaseWhen(whenClauses, getExpression(context.elseExpression));
    }

    /**
     * Create a condition based [[CaseWhen]] expression. This has the following SQL syntax:
     * {{{
     *   CASE
     *    WHEN [predicate] THEN [expression]
     *    ...
     *    ELSE [expression]
     *   END
     * }}}
     *
     * @param context the parse tree
     */
    @Override
    public Expression visitSearchedCase(DorisParser.SearchedCaseContext context) {
        List<WhenClause> whenClauses = context.whenClause().stream()
                .map(w -> new WhenClause(getExpression(w.condition), getExpression(w.result)))
                .collect(ImmutableList.toImmutableList());
        if (context.elseExpression == null) {
            return new CaseWhen(whenClauses);
        }
        return new CaseWhen(whenClauses, getExpression(context.elseExpression));
    }

    @Override
    public Expression visitCast(DorisParser.CastContext ctx) {
        return ParserUtils.withOrigin(ctx, () -> processCast(getExpression(ctx.expression()), ctx.castDataType()));
    }

    @Override
    public UnboundFunction visitExtract(DorisParser.ExtractContext ctx) {
        return ParserUtils.withOrigin(ctx, () -> {
            String functionName = ctx.field.getText();
            return new UnboundFunction(functionName, false,
                    Collections.singletonList(getExpression(ctx.source)));
        });
    }

    @Override
    public Expression visitEncryptKey(DorisParser.EncryptKeyContext ctx) {
        return ParserUtils.withOrigin(ctx, () -> {
            String db = ctx.dbName == null ? "" : ctx.dbName.getText();
            String key = ctx.keyName.getText();
            return new EncryptKeyRef(new StringLiteral(db), new StringLiteral(key));
        });
    }

    @Override
    public Expression visitCharFunction(DorisParser.CharFunctionContext ctx) {
        return ParserUtils.withOrigin(ctx, () -> {
            String charSet = ctx.charSet == null ? "utf8" : ctx.charSet.getText();
            List<Expression> arguments = ImmutableList.<Expression>builder()
                    .add(new StringLiteral(charSet))
                    .addAll(visit(ctx.arguments, Expression.class))
                    .build();
            return new Char(arguments);
        });
    }

    @Override
    public Expression visitConvertCharSet(DorisParser.ConvertCharSetContext ctx) {
        return ParserUtils.withOrigin(ctx,
                () -> new ConvertTo(getExpression(ctx.argument), new StringLiteral(ctx.charSet.getText())));
    }

    @Override
    public Expression visitConvertType(DorisParser.ConvertTypeContext ctx) {
        return ParserUtils.withOrigin(ctx, () -> processCast(getExpression(ctx.argument), ctx.castDataType()));
    }

    @Override
    public DataType visitCastDataType(CastDataTypeContext ctx) {
        return ParserUtils.withOrigin(ctx, () -> {
            if (ctx.dataType() != null) {
                return ((DataType) typedVisit(ctx.dataType())).conversion();
            } else if (ctx.UNSIGNED() != null) {
                return LargeIntType.UNSIGNED;
            } else {
                return BigIntType.SIGNED;
            }
        });
    }

    private Expression processCast(Expression expression, CastDataTypeContext castDataTypeContext) {
        DataType dataType = visitCastDataType(castDataTypeContext);
        Expression cast = new Cast(expression, dataType, true);
        if (dataType.isStringLikeType() && ((CharacterType) dataType).getLen() >= 0) {
            if (dataType.isVarcharType() && ((VarcharType) dataType).isWildcardVarchar()) {
                return cast;
            }
            List<Expression> args = ImmutableList.of(
                    cast,
                    new TinyIntLiteral((byte) 1),
                    Literal.of(((CharacterType) dataType).getLen())
            );
            return new UnboundFunction("substr", args);
        } else {
            return cast;
        }
    }

    @Override
    public Expression visitFunctionCallExpression(DorisParser.FunctionCallExpressionContext ctx) {
        return ParserUtils.withOrigin(ctx, () -> {
            String functionName = ctx.functionIdentifier().functionNameIdentifier().getText();
            boolean isDistinct = ctx.DISTINCT() != null;
            List<Expression> params = Lists.newArrayList();
            params.addAll(visit(ctx.expression(), Expression.class));
            List<OrderKey> orderKeys = visit(ctx.sortItem(), OrderKey.class);
            params.addAll(orderKeys.stream().map(OrderExpression::new).collect(Collectors.toList()));

            List<UnboundStar> unboundStars = ExpressionUtils.collectAll(params, UnboundStar.class::isInstance);
            if (!unboundStars.isEmpty()) {
                if (ctx.functionIdentifier().dbName == null && functionName.equalsIgnoreCase("count")) {
                    if (unboundStars.size() > 1) {
                        throw new ParseException(
                                "'*' can only be used once in conjunction with COUNT: " + functionName, ctx);
                    }
                    if (!unboundStars.get(0).getQualifier().isEmpty()) {
                        throw new ParseException("'*' can not has qualifier: " + unboundStars.size(), ctx);
                    }
                    if (ctx.windowSpec() != null) {
                        if (isDistinct) {
                            throw new ParseException("DISTINCT not allowed in analytic function: " + functionName, ctx);
                        }
                        return withWindowSpec(ctx.windowSpec(), new Count());
                    }
                    return new Count();
                }
                throw new ParseException("'*' can only be used in conjunction with COUNT: " + functionName, ctx);
            } else {
                String dbName = null;
                if (ctx.functionIdentifier().dbName != null) {
                    dbName = ctx.functionIdentifier().dbName.getText();
                }
                UnboundFunction function = new UnboundFunction(dbName, functionName, isDistinct, params);
                if (ctx.windowSpec() != null) {
                    if (isDistinct) {
                        throw new ParseException("DISTINCT not allowed in analytic function: " + functionName, ctx);
                    }
                    return withWindowSpec(ctx.windowSpec(), function);
                }
                return function;
            }
        });
    }

    /**
     * deal with window function definition
     */
    private WindowExpression withWindowSpec(WindowSpecContext ctx, Expression function) {
        List<Expression> partitionKeyList = Lists.newArrayList();
        if (ctx.partitionClause() != null) {
            partitionKeyList = visit(ctx.partitionClause().expression(), Expression.class);
        }

        List<OrderExpression> orderKeyList = Lists.newArrayList();
        if (ctx.sortClause() != null) {
            orderKeyList = visit(ctx.sortClause().sortItem(), OrderKey.class).stream()
                .map(orderKey -> new OrderExpression(orderKey))
                .collect(Collectors.toList());
        }

        if (ctx.windowFrame() != null) {
            return new WindowExpression(function, partitionKeyList, orderKeyList, withWindowFrame(ctx.windowFrame()));
        }
        return new WindowExpression(function, partitionKeyList, orderKeyList);
    }

    /**
     * deal with optional expressions
     */
    private <T, C> Optional<C> optionalVisit(T ctx, Supplier<C> func) {
        return Optional.ofNullable(ctx).map(a -> func.get());
    }

    /**
     * deal with window frame
     */
    private WindowFrame withWindowFrame(WindowFrameContext ctx) {
        WindowFrame.FrameUnitsType frameUnitsType = WindowFrame.FrameUnitsType.valueOf(
                ctx.frameUnits().getText().toUpperCase());
        WindowFrame.FrameBoundary leftBoundary = withFrameBound(ctx.start);
        if (ctx.end != null) {
            WindowFrame.FrameBoundary rightBoundary = withFrameBound(ctx.end);
            return new WindowFrame(frameUnitsType, leftBoundary, rightBoundary);
        }
        return new WindowFrame(frameUnitsType, leftBoundary);
    }

    private WindowFrame.FrameBoundary withFrameBound(DorisParser.FrameBoundaryContext ctx) {
        Optional<Expression> expression = Optional.empty();
        if (ctx.expression() != null) {
            expression = Optional.of(getExpression(ctx.expression()));
            // todo: use isConstant() to resolve Function in expression; currently we only
            //  support literal expression
            if (!expression.get().isLiteral()) {
                throw new ParseException("Unsupported expression in WindowFrame : " + expression, ctx);
            }
        }

        WindowFrame.FrameBoundType frameBoundType = null;
        switch (ctx.boundType.getType()) {
            case DorisParser.PRECEDING:
                if (ctx.UNBOUNDED() != null) {
                    frameBoundType = WindowFrame.FrameBoundType.UNBOUNDED_PRECEDING;
                } else {
                    frameBoundType = WindowFrame.FrameBoundType.PRECEDING;
                }
                break;
            case DorisParser.CURRENT:
                frameBoundType = WindowFrame.FrameBoundType.CURRENT_ROW;
                break;
            case DorisParser.FOLLOWING:
                if (ctx.UNBOUNDED() != null) {
                    frameBoundType = WindowFrame.FrameBoundType.UNBOUNDED_FOLLOWING;
                } else {
                    frameBoundType = WindowFrame.FrameBoundType.FOLLOWING;
                }
                break;
            default:
        }
        return new WindowFrame.FrameBoundary(expression, frameBoundType);
    }

    @Override
    public Expression visitInterval(IntervalContext ctx) {
        return new Interval(getExpression(ctx.value), visitUnitIdentifier(ctx.unit));
    }

    @Override
    public String visitUnitIdentifier(UnitIdentifierContext ctx) {
        return ctx.getText();
    }

    @Override
    public Literal visitTypeConstructor(TypeConstructorContext ctx) {
        String value = ctx.STRING_LITERAL().getText();
        value = value.substring(1, value.length() - 1);
        String type = ctx.type.getText().toUpperCase();
        switch (type) {
            case "DATE":
                return Config.enable_date_conversion ? new DateV2Literal(value) : new DateLiteral(value);
            case "TIMESTAMP":
                return Config.enable_date_conversion ? new DateTimeV2Literal(value) : new DateTimeLiteral(value);
            case "DATEV2":
                return new DateV2Literal(value);
            case "DATEV1":
                return new DateLiteral(value);
            default:
                throw new ParseException("Unsupported data type : " + type, ctx);
        }
    }

    @Override
    public Expression visitDereference(DereferenceContext ctx) {
        return ParserUtils.withOrigin(ctx, () -> {
            Expression e = getExpression(ctx.base);
            if (e instanceof UnboundSlot) {
                UnboundSlot unboundAttribute = (UnboundSlot) e;
                List<String> nameParts = Lists.newArrayList(unboundAttribute.getNameParts());
                nameParts.add(ctx.fieldName.getText());
                UnboundSlot slot = new UnboundSlot(nameParts, Optional.empty());
                return slot;
            } else {
                // todo: base is an expression, may be not a table name.
                throw new ParseException("Unsupported dereference expression: " + ctx.getText(), ctx);
            }
        });
    }

    @Override
    public Expression visitElementAt(ElementAtContext ctx) {
        return new ElementAt(typedVisit(ctx.value), typedVisit(ctx.index));
    }

    @Override
    public Expression visitArraySlice(ArraySliceContext ctx) {
        if (ctx.end != null) {
            return new ArraySlice(typedVisit(ctx.value), typedVisit(ctx.begin), typedVisit(ctx.end));
        } else {
            return new ArraySlice(typedVisit(ctx.value), typedVisit(ctx.begin));
        }
    }

    @Override
    public Expression visitColumnReference(ColumnReferenceContext ctx) {
        // todo: handle quoted and unquoted
        return UnboundSlot.quoted(ctx.getText());
    }

    /**
     * Create a NULL literal expression.
     */
    @Override
    public Literal visitNullLiteral(NullLiteralContext ctx) {
        return new NullLiteral();
    }

    @Override
    public Literal visitBooleanLiteral(BooleanLiteralContext ctx) {
        Boolean b = Boolean.valueOf(ctx.getText());
        return BooleanLiteral.of(b);
    }

    @Override
    public Literal visitIntegerLiteral(IntegerLiteralContext ctx) {
        BigInteger bigInt = new BigInteger(ctx.getText());
        if (BigInteger.valueOf(bigInt.byteValue()).equals(bigInt)) {
            return new TinyIntLiteral(bigInt.byteValue());
        } else if (BigInteger.valueOf(bigInt.shortValue()).equals(bigInt)) {
            return new SmallIntLiteral(bigInt.shortValue());
        } else if (BigInteger.valueOf(bigInt.intValue()).equals(bigInt)) {
            return new IntegerLiteral(bigInt.intValue());
        } else if (BigInteger.valueOf(bigInt.longValue()).equals(bigInt)) {
            return new BigIntLiteral(bigInt.longValueExact());
        } else {
            return new LargeIntLiteral(bigInt);
        }
    }

    @Override
    public Literal visitStringLiteral(StringLiteralContext ctx) {
        String txt = ctx.STRING_LITERAL().getText();
        String s = txt.substring(1, txt.length() - 1);
        if (txt.charAt(0) == '\'') {
            // for single quote string, '' should be converted to '
            s = s.replace("''", "'");
        } else if (txt.charAt(0) == '"') {
            // for double quote string, "" should be converted to "
            s = s.replace("\"\"", "\"");
        }
        if (!SqlModeHelper.hasNoBackSlashEscapes()) {
            s = LogicalPlanBuilderAssistant.escapeBackSlash(s);
        }
        int strLength = Utils.containChinese(s) ? s.length() * StringLikeLiteral.CHINESE_CHAR_BYTE_LENGTH : s.length();
        if (strLength > ScalarType.MAX_VARCHAR_LENGTH) {
            return new StringLiteral(s);
        }
        return new VarcharLiteral(s, strLength);
    }

    @Override
    public Expression visitPlaceholder(DorisParser.PlaceholderContext ctx) {
        Placeholder parameter = new Placeholder(ConnectContext.get().getStatementContext().getNextPlaceholderId());
        tokenPosToParameters.put(ctx.start, parameter);
        return parameter;
    }

    /**
     * cast all items to same types.
     * TODO remove this function after we refactor type coercion.
     */
    private List<Literal> typeCoercionItems(List<Literal> items) {
        Array array = new Array(items.toArray(new Literal[0]));
        if (array.expectedInputTypes().isEmpty()) {
            return ImmutableList.of();
        }
        DataType dataType = array.expectedInputTypes().get(0);
        return items.stream()
                .map(item -> item.checkedCastTo(dataType))
                .map(Literal.class::cast)
                .collect(ImmutableList.toImmutableList());
    }

    @Override
    public ArrayLiteral visitArrayLiteral(ArrayLiteralContext ctx) {
        List<Literal> items = ctx.items.stream().<Literal>map(this::typedVisit).collect(Collectors.toList());
        if (items.isEmpty()) {
            return new ArrayLiteral(items);
        }
        return new ArrayLiteral(typeCoercionItems(items));
    }

    @Override
    public MapLiteral visitMapLiteral(MapLiteralContext ctx) {
        List<Literal> items = ctx.items.stream().<Literal>map(this::typedVisit).collect(Collectors.toList());
        if (items.size() % 2 != 0) {
            throw new ParseException("map can't be odd parameters, need even parameters", ctx);
        }
        List<Literal> keys = Lists.newArrayList();
        List<Literal> values = Lists.newArrayList();
        for (int i = 0; i < items.size(); i++) {
            if (i % 2 == 0) {
                keys.add(items.get(i));
            } else {
                values.add(items.get(i));
            }
        }
        return new MapLiteral(typeCoercionItems(keys), typeCoercionItems(values));
    }

    @Override
    public Object visitStructLiteral(StructLiteralContext ctx) {
        List<Literal> fields = ctx.items.stream().<Literal>map(this::typedVisit).collect(Collectors.toList());
        return new StructLiteral(fields);
    }

    @Override
    public Expression visitParenthesizedExpression(ParenthesizedExpressionContext ctx) {
        return getExpression(ctx.expression());
    }

    @Override
    public List<NamedExpression> visitRowConstructor(RowConstructorContext ctx) {
        List<RowConstructorItemContext> rowConstructorItemContexts = ctx.rowConstructorItem();
        ImmutableList.Builder<NamedExpression> columns
                = ImmutableList.builderWithExpectedSize(rowConstructorItemContexts.size());
        for (RowConstructorItemContext rowConstructorItemContext : rowConstructorItemContexts) {
            columns.add(visitRowConstructorItem(rowConstructorItemContext));
        }
        return columns.build();
    }

    @Override
    public NamedExpression visitRowConstructorItem(RowConstructorItemContext ctx) {
        ConstantContext constant = ctx.constant();
        if (constant != null) {
            return new Alias((Expression) constant.accept(this));
        } else if (ctx.DEFAULT() != null) {
            return new DefaultValueSlot();
        } else {
            return visitNamedExpression(ctx.namedExpression());
        }
    }

    @Override
    public List<Expression> visitNamedExpressionSeq(NamedExpressionSeqContext namedCtx) {
        return visit(namedCtx.namedExpression(), Expression.class);
    }

    @Override
    public LogicalPlan visitRelation(RelationContext ctx) {
        return plan(ctx.relationPrimary());
    }

    @Override
    public LogicalPlan visitFromClause(FromClauseContext ctx) {
        return ParserUtils.withOrigin(ctx, () -> visitRelations(ctx.relations()));
    }

    @Override
    public LogicalPlan visitRelations(DorisParser.RelationsContext ctx) {
        return ParserUtils.withOrigin(ctx, () -> withRelations(null, ctx.relation()));
    }

    @Override
    public LogicalPlan visitRelationList(DorisParser.RelationListContext ctx) {
        return ParserUtils.withOrigin(ctx, () -> withRelations(null, ctx.relations().relation()));
    }

    /* ********************************************************************************************
     * Table Identifier parsing
     * ******************************************************************************************** */

    @Override
    public List<String> visitMultipartIdentifier(MultipartIdentifierContext ctx) {
        return ctx.parts.stream()
            .map(RuleContext::getText)
            .collect(ImmutableList.toImmutableList());
    }

    /**
     * Create a Sequence of Strings for a parenthesis enclosed alias list.
     */
    @Override
    public List<String> visitIdentifierList(IdentifierListContext ctx) {
        return visitIdentifierSeq(ctx.identifierSeq());
    }

    /**
     * Create a Sequence of Strings for an identifier list.
     */
    @Override
    public List<String> visitIdentifierSeq(IdentifierSeqContext ctx) {
        return ctx.ident.stream()
            .map(RuleContext::getText)
            .collect(ImmutableList.toImmutableList());
    }

    @Override
    public EqualTo visitUpdateAssignment(UpdateAssignmentContext ctx) {
        return new EqualTo(new UnboundSlot(visitMultipartIdentifier(ctx.multipartIdentifier()), Optional.empty()),
                getExpression(ctx.expression()));
    }

    @Override
    public List<EqualTo> visitUpdateAssignmentSeq(UpdateAssignmentSeqContext ctx) {
        return ctx.assignments.stream()
                .map(this::visitUpdateAssignment)
                .collect(Collectors.toList());
    }

    /**
     * get OrderKey.
     *
     * @param ctx SortItemContext
     * @return SortItems
     */
    @Override
    public OrderKey visitSortItem(SortItemContext ctx) {
        return ParserUtils.withOrigin(ctx, () -> {
            boolean isAsc = ctx.DESC() == null;
            boolean isNullFirst = ctx.FIRST() != null || (ctx.LAST() == null && isAsc);
            Expression expression = typedVisit(ctx.expression());
            return new OrderKey(expression, isAsc, isNullFirst);
        });
    }

    private <T> List<T> visit(List<? extends ParserRuleContext> contexts, Class<T> clazz) {
        return contexts.stream()
                .map(this::visit)
                .map(clazz::cast)
                .collect(ImmutableList.toImmutableList());
    }

    private LogicalPlan plan(ParserRuleContext tree) {
        return (LogicalPlan) tree.accept(this);
    }

    /* ********************************************************************************************
     * create table parsing
     * ******************************************************************************************** */

    @Override
    public LogicalPlan visitCreateView(CreateViewContext ctx) {
        List<String> nameParts = visitMultipartIdentifier(ctx.name);
        String comment = ctx.STRING_LITERAL() == null ? "" : LogicalPlanBuilderAssistant.escapeBackSlash(
                ctx.STRING_LITERAL().getText().substring(1, ctx.STRING_LITERAL().getText().length() - 1));
        String querySql = getOriginSql(ctx.query());
        if (ctx.REPLACE() != null && ctx.EXISTS() != null) {
            throw new AnalysisException("[OR REPLACE] and [IF NOT EXISTS] cannot used at the same time");
        }
        CreateViewInfo info = new CreateViewInfo(ctx.EXISTS() != null, ctx.REPLACE() != null,
                new TableNameInfo(nameParts),
                comment, querySql,
                ctx.cols == null ? Lists.newArrayList() : visitSimpleColumnDefs(ctx.cols));
        return new CreateViewCommand(info);
    }

    @Override
    public LogicalPlan visitCreateTable(CreateTableContext ctx) {
        String ctlName = null;
        String dbName = null;
        String tableName = null;
        List<String> nameParts = visitMultipartIdentifier(ctx.name);
        // TODO: support catalog
        if (nameParts.size() == 1) {
            // dbName should be set
            dbName = ConnectContext.get().getDatabase();
            tableName = nameParts.get(0);
        } else if (nameParts.size() == 2) {
            dbName = nameParts.get(0);
            tableName = nameParts.get(1);
        } else if (nameParts.size() == 3) {
            ctlName = nameParts.get(0);
            dbName = nameParts.get(1);
            tableName = nameParts.get(2);
        } else {
            throw new AnalysisException("nameParts in create table should be [ctl.][db.]tbl");
        }
        KeysType keysType = null;
        if (ctx.DUPLICATE() != null) {
            keysType = KeysType.DUP_KEYS;
        } else if (ctx.AGGREGATE() != null) {
            keysType = KeysType.AGG_KEYS;
        } else if (ctx.UNIQUE() != null) {
            keysType = KeysType.UNIQUE_KEYS;
        }
        // when engineName is null, get engineName from current catalog later
        String engineName = ctx.engine != null ? ctx.engine.getText().toLowerCase() : null;
        int bucketNum = FeConstants.default_bucket_num;
        if (ctx.INTEGER_VALUE() != null) {
            bucketNum = Integer.parseInt(ctx.INTEGER_VALUE().getText());
        }
        String comment = ctx.STRING_LITERAL() == null ? "" : LogicalPlanBuilderAssistant.escapeBackSlash(
                ctx.STRING_LITERAL().getText().substring(1, ctx.STRING_LITERAL().getText().length() - 1));
        DistributionDescriptor desc = null;
        if (ctx.HASH() != null) {
            desc = new DistributionDescriptor(true, ctx.autoBucket != null, bucketNum,
                    visitIdentifierList(ctx.hashKeys));
        } else if (ctx.RANDOM() != null) {
            desc = new DistributionDescriptor(false, ctx.autoBucket != null, bucketNum, null);
        }
        Map<String, String> properties = ctx.properties != null
                // NOTICE: we should not generate immutable map here, because it will be modified when analyzing.
                ? Maps.newHashMap(visitPropertyClause(ctx.properties))
                : Maps.newHashMap();
        Map<String, String> extProperties = ctx.extProperties != null
                // NOTICE: we should not generate immutable map here, because it will be modified when analyzing.
                ? Maps.newHashMap(visitPropertyClause(ctx.extProperties))
                : Maps.newHashMap();

        // solve partition by
        PartitionTableInfo partitionInfo;
        if (ctx.partition != null) {
            partitionInfo = (PartitionTableInfo) ctx.partitionTable().accept(this);
        } else {
            partitionInfo = PartitionTableInfo.EMPTY;
        }

        if (ctx.columnDefs() != null) {
            if (ctx.AS() != null) {
                throw new AnalysisException("Should not define the entire column in CTAS");
            }
            return new CreateTableCommand(Optional.empty(), new CreateTableInfo(
                    ctx.EXISTS() != null,
                    ctx.EXTERNAL() != null,
                    ctx.TEMPORARY() != null,
                    ctlName,
                    dbName,
                    tableName,
                    visitColumnDefs(ctx.columnDefs()),
                    ctx.indexDefs() != null ? visitIndexDefs(ctx.indexDefs()) : ImmutableList.of(),
                    engineName,
                    keysType,
                    ctx.keys != null ? visitIdentifierList(ctx.keys) : ImmutableList.of(),
                    comment,
                    partitionInfo,
                    desc,
                    ctx.rollupDefs() != null ? visitRollupDefs(ctx.rollupDefs()) : ImmutableList.of(),
                    properties,
                    extProperties,
                    ctx.clusterKeys != null ? visitIdentifierList(ctx.clusterKeys) : ImmutableList.of()));
        } else if (ctx.AS() != null) {
            return new CreateTableCommand(Optional.of(visitQuery(ctx.query())), new CreateTableInfo(
                    ctx.EXISTS() != null,
                    ctx.EXTERNAL() != null,
                    ctx.TEMPORARY() != null,
                    ctlName,
                    dbName,
                    tableName,
                    ctx.ctasCols != null ? visitIdentifierList(ctx.ctasCols) : null,
                    engineName,
                    keysType,
                    ctx.keys != null ? visitIdentifierList(ctx.keys) : ImmutableList.of(),
                    comment,
                    partitionInfo,
                    desc,
                    ctx.rollupDefs() != null ? visitRollupDefs(ctx.rollupDefs()) : ImmutableList.of(),
                    properties,
                    extProperties,
                    ctx.clusterKeys != null ? visitIdentifierList(ctx.clusterKeys) : ImmutableList.of()));
        } else {
            throw new AnalysisException("Should contain at least one column in a table");
        }
    }

    @Override
    public PartitionTableInfo visitPartitionTable(DorisParser.PartitionTableContext ctx) {
        boolean isAutoPartition = ctx.autoPartition != null;
        ImmutableList<Expression> partitionList = ctx.partitionList.identityOrFunction().stream()
                .map(partition -> {
                    IdentifierContext identifier = partition.identifier();
                    if (identifier != null) {
                        return UnboundSlot.quoted(identifier.getText());
                    } else {
                        return visitFunctionCallExpression(partition.functionCallExpression());
                    }
                })
                .collect(ImmutableList.toImmutableList());
        return new PartitionTableInfo(
            isAutoPartition,
            ctx.RANGE() != null ? "RANGE" : "LIST",
            ctx.partitions != null ? visitPartitionsDef(ctx.partitions) : null,
            partitionList);
    }

    @Override
    public List<ColumnDefinition> visitColumnDefs(ColumnDefsContext ctx) {
        return ctx.cols.stream().map(this::visitColumnDef).collect(Collectors.toList());
    }

    @Override
    public ColumnDefinition visitColumnDef(ColumnDefContext ctx) {
        String colName = ctx.colName.getText();
        DataType colType = ctx.type instanceof PrimitiveDataTypeContext
                ? visitPrimitiveDataType(((PrimitiveDataTypeContext) ctx.type))
                : ctx.type instanceof ComplexDataTypeContext
                        ? visitComplexDataType((ComplexDataTypeContext) ctx.type)
                        : visitAggStateDataType((AggStateDataTypeContext) ctx.type);
        colType = colType.conversion();
        boolean isKey = ctx.KEY() != null;
        ColumnNullableType nullableType = ColumnNullableType.DEFAULT;
        if (ctx.NOT() != null) {
            nullableType = ColumnNullableType.NOT_NULLABLE;
        } else if (ctx.nullable != null) {
            nullableType = ColumnNullableType.NULLABLE;
        }
        String aggTypeString = ctx.aggType != null ? ctx.aggType.getText() : null;
        Optional<DefaultValue> defaultValue = Optional.empty();
        Optional<DefaultValue> onUpdateDefaultValue = Optional.empty();
        if (ctx.DEFAULT() != null) {
            if (ctx.INTEGER_VALUE() != null) {
                if (ctx.SUBTRACT() == null) {
                    defaultValue = Optional.of(new DefaultValue(ctx.INTEGER_VALUE().getText()));
                } else {
                    defaultValue = Optional.of(new DefaultValue("-" + ctx.INTEGER_VALUE().getText()));
                }
            } else if (ctx.DECIMAL_VALUE() != null) {
                if (ctx.SUBTRACT() == null) {
                    defaultValue = Optional.of(new DefaultValue(ctx.DECIMAL_VALUE().getText()));
                } else {
                    defaultValue = Optional.of(new DefaultValue("-" + ctx.DECIMAL_VALUE().getText()));
                }
            } else if (ctx.stringValue != null) {
                defaultValue = Optional.of(new DefaultValue(toStringValue(ctx.stringValue.getText())));
            } else if (ctx.nullValue != null) {
                defaultValue = Optional.of(DefaultValue.NULL_DEFAULT_VALUE);
            } else if (ctx.defaultTimestamp != null) {
                if (ctx.defaultValuePrecision == null) {
                    defaultValue = Optional.of(DefaultValue.CURRENT_TIMESTAMP_DEFAULT_VALUE);
                } else {
                    defaultValue = Optional.of(DefaultValue
                            .currentTimeStampDefaultValueWithPrecision(
                                    Long.valueOf(ctx.defaultValuePrecision.getText())));
                }
            } else if (ctx.CURRENT_DATE() != null) {
                defaultValue = Optional.of(DefaultValue.CURRENT_DATE_DEFAULT_VALUE);
            } else if (ctx.PI() != null) {
                defaultValue = Optional.of(DefaultValue.PI_DEFAULT_VALUE);
            } else if (ctx.E() != null) {
                defaultValue = Optional.of(DefaultValue.E_NUM_DEFAULT_VALUE);
            } else if (ctx.BITMAP_EMPTY() != null) {
                defaultValue = Optional.of(DefaultValue.BITMAP_EMPTY_DEFAULT_VALUE);
            }
        }
        if (ctx.UPDATE() != null) {
            if (ctx.onUpdateValuePrecision == null) {
                onUpdateDefaultValue = Optional.of(DefaultValue.CURRENT_TIMESTAMP_DEFAULT_VALUE);
            } else {
                onUpdateDefaultValue = Optional.of(DefaultValue
                        .currentTimeStampDefaultValueWithPrecision(
                                Long.valueOf(ctx.onUpdateValuePrecision.getText())));
            }
        }
        AggregateType aggType = null;
        if (aggTypeString != null) {
            try {
                aggType = AggregateType.valueOf(aggTypeString.toUpperCase());
            } catch (Exception e) {
                throw new AnalysisException(String.format("Aggregate type %s is unsupported", aggTypeString),
                        e.getCause());
            }
        }
        //comment should remove '\' and '(") at the beginning and end
        String comment = ctx.comment != null ? ctx.comment.getText().substring(1, ctx.comment.getText().length() - 1)
                .replace("\\", "") : "";
        long autoIncInitValue = -1;
        if (ctx.AUTO_INCREMENT() != null) {
            if (ctx.autoIncInitValue != null) {
                // AUTO_INCREMENT(Value) Value >= 0.
                autoIncInitValue = Long.valueOf(ctx.autoIncInitValue.getText());
                if (autoIncInitValue < 0) {
                    throw new AnalysisException("AUTO_INCREMENT start value can not be negative.");
                }
            } else {
                // AUTO_INCREMENT default 1.
                autoIncInitValue = Long.valueOf(1);
            }
        }
        Optional<GeneratedColumnDesc> desc = ctx.generatedExpr != null
                ? Optional.of(new GeneratedColumnDesc(ctx.generatedExpr.getText(), getExpression(ctx.generatedExpr)))
                : Optional.empty();
        return new ColumnDefinition(colName, colType, isKey, aggType, nullableType, autoIncInitValue, defaultValue,
                onUpdateDefaultValue, comment, desc);
    }

    @Override
    public List<IndexDefinition> visitIndexDefs(IndexDefsContext ctx) {
        return ctx.indexes.stream().map(this::visitIndexDef).collect(Collectors.toList());
    }

    @Override
    public IndexDefinition visitIndexDef(IndexDefContext ctx) {
        String indexName = ctx.indexName.getText();
        boolean ifNotExists = ctx.ifNotExists != null;
        List<String> indexCols = visitIdentifierList(ctx.cols);
        Map<String, String> properties = visitPropertyItemList(ctx.properties);
        String indexType = ctx.indexType != null ? ctx.indexType.getText().toUpperCase() : null;
        //comment should remove '\' and '(") at the beginning and end
        String comment = ctx.comment == null ? "" : LogicalPlanBuilderAssistant.escapeBackSlash(
                        ctx.comment.getText().substring(1, ctx.STRING_LITERAL().getText().length() - 1));
        // change BITMAP index to INVERTED index
        if (Config.enable_create_bitmap_index_as_inverted_index
                && "BITMAP".equalsIgnoreCase(indexType)) {
            indexType = "INVERTED";
        }
        return new IndexDefinition(indexName, ifNotExists, indexCols, indexType, properties, comment);
    }

    @Override
    public List<PartitionDefinition> visitPartitionsDef(PartitionsDefContext ctx) {
        return ctx.partitions.stream()
                .map(p -> ((PartitionDefinition) visit(p))).collect(Collectors.toList());
    }

    @Override
    public PartitionDefinition visitPartitionDef(DorisParser.PartitionDefContext ctx) {
        PartitionDefinition partitionDefinition = (PartitionDefinition) visit(ctx.getChild(0));
        if (ctx.partitionProperties != null) {
            partitionDefinition.withProperties(visitPropertyItemList(ctx.partitionProperties));
        }
        return partitionDefinition;
    }

    @Override
    public PartitionDefinition visitLessThanPartitionDef(LessThanPartitionDefContext ctx) {
        String partitionName = ctx.partitionName.getText();
        if (ctx.MAXVALUE() == null) {
            List<Expression> lessThanValues = visitPartitionValueList(ctx.partitionValueList());
            return new LessThanPartition(ctx.EXISTS() != null, partitionName, lessThanValues);
        } else {
            return new LessThanPartition(ctx.EXISTS() != null, partitionName,
                    ImmutableList.of(MaxValue.INSTANCE));
        }
    }

    @Override
    public PartitionDefinition visitFixedPartitionDef(FixedPartitionDefContext ctx) {
        String partitionName = ctx.partitionName.getText();
        List<Expression> lowerBounds = visitPartitionValueList(ctx.lower);
        List<Expression> upperBounds = visitPartitionValueList(ctx.upper);
        return new FixedRangePartition(ctx.EXISTS() != null, partitionName, lowerBounds, upperBounds);
    }

    @Override
    public PartitionDefinition visitStepPartitionDef(StepPartitionDefContext ctx) {
        List<Expression> fromExpression = visitPartitionValueList(ctx.from);
        List<Expression> toExpression = visitPartitionValueList(ctx.to);
        return new StepPartition(false, null, fromExpression, toExpression,
                Long.parseLong(ctx.unitsAmount.getText()), ctx.unit != null ? ctx.unit.getText() : null);
    }

    @Override
    public PartitionDefinition visitInPartitionDef(InPartitionDefContext ctx) {
        List<List<Expression>> values;
        if (ctx.constants == null) {
            values = ctx.partitionValueLists.stream().map(this::visitPartitionValueList)
                    .collect(Collectors.toList());
        } else {
            values = visitPartitionValueList(ctx.constants).stream().map(ImmutableList::of)
                    .collect(Collectors.toList());
        }
        return new InPartition(ctx.EXISTS() != null, ctx.partitionName.getText(), values);
    }

    @Override
    public List<Expression> visitPartitionValueList(PartitionValueListContext ctx) {
        return ctx.values.stream()
                .map(this::visitPartitionValueDef)
                .collect(Collectors.toList());
    }

    @Override
    public Expression visitPartitionValueDef(PartitionValueDefContext ctx) {
        if (ctx.INTEGER_VALUE() != null) {
            if (ctx.SUBTRACT() != null) {
                return Literal.of("-" + ctx.INTEGER_VALUE().getText());
            }
            return Literal.of(ctx.INTEGER_VALUE().getText());
        } else if (ctx.STRING_LITERAL() != null) {
            return Literal.of(toStringValue(ctx.STRING_LITERAL().getText()));
        } else if (ctx.MAXVALUE() != null) {
            return MaxValue.INSTANCE;
        } else if (ctx.NULL() != null) {
            return Literal.of(null);
        }
        throw new AnalysisException("Unsupported partition value: " + ctx.getText());
    }

    @Override
    public List<RollupDefinition> visitRollupDefs(RollupDefsContext ctx) {
        return ctx.rollups.stream().map(this::visitRollupDef).collect(Collectors.toList());
    }

    @Override
    public RollupDefinition visitRollupDef(RollupDefContext ctx) {
        String rollupName = ctx.rollupName.getText();
        List<String> rollupCols = visitIdentifierList(ctx.rollupCols);
        List<String> dupKeys = ctx.dupKeys == null ? ImmutableList.of() : visitIdentifierList(ctx.dupKeys);
        Map<String, String> properties = ctx.properties == null ? Maps.newHashMap()
                : visitPropertyClause(ctx.properties);
        return new RollupDefinition(rollupName, rollupCols, dupKeys, properties);
    }

    private String toStringValue(String literal) {
        return literal.substring(1, literal.length() - 1);
    }

    /* ********************************************************************************************
     * Expression parsing
     * ******************************************************************************************** */

    /**
     * Create an expression from the given context. This method just passes the context on to the
     * visitor and only takes care of typing (We assume that the visitor returns an Expression here).
     */
    private Expression getExpression(ParserRuleContext ctx) {
        return typedVisit(ctx);
    }

    private LogicalPlan withExplain(LogicalPlan inputPlan, ExplainContext ctx) {
        if (ctx == null) {
            return inputPlan;
        }
        return ParserUtils.withOrigin(ctx, () -> {
            ExplainLevel explainLevel = ExplainLevel.NORMAL;

            if (ctx.planType() != null) {
                if (ctx.level == null || !ctx.level.getText().equalsIgnoreCase("plan")) {
                    throw new ParseException("Only explain plan can use plan type: " + ctx.planType().getText(), ctx);
                }
            }

            boolean showPlanProcess = false;
            if (ctx.level != null) {
                if (!ctx.level.getText().equalsIgnoreCase("plan")) {
                    explainLevel = ExplainLevel.valueOf(ctx.level.getText().toUpperCase(Locale.ROOT));
                } else {
                    explainLevel = parseExplainPlanType(ctx.planType());

                    if (ctx.PROCESS() != null) {
                        showPlanProcess = true;
                    }
                }
            }
            return new ExplainCommand(explainLevel, inputPlan, showPlanProcess);
        });
    }

    private LogicalPlan withOutFile(LogicalPlan plan, OutFileClauseContext ctx) {
        if (ctx == null) {
            return plan;
        }
        String format = "csv";
        if (ctx.format != null) {
            format = ctx.format.getText();
        }

        Map<String, String> properties = ImmutableMap.of();
        if (ctx.propertyClause() != null) {
            properties = visitPropertyClause(ctx.propertyClause());
        }
        Literal filePath = (Literal) visit(ctx.filePath);
        return new LogicalFileSink<>(filePath.getStringValue(), format, properties, ImmutableList.of(), plan);
    }

    private LogicalPlan withQueryOrganization(LogicalPlan inputPlan, QueryOrganizationContext ctx) {
        if (ctx == null) {
            return inputPlan;
        }
        Optional<SortClauseContext> sortClauseContext = Optional.ofNullable(ctx.sortClause());
        Optional<LimitClauseContext> limitClauseContext = Optional.ofNullable(ctx.limitClause());
        LogicalPlan sort = withSort(inputPlan, sortClauseContext);
        return withLimit(sort, limitClauseContext);
    }

    private LogicalPlan withSort(LogicalPlan input, Optional<SortClauseContext> sortCtx) {
        return input.optionalMap(sortCtx, () -> {
            List<OrderKey> orderKeys = visit(sortCtx.get().sortItem(), OrderKey.class);
            return new LogicalSort<>(orderKeys, input);
        });
    }

    private LogicalPlan withLimit(LogicalPlan input, Optional<LimitClauseContext> limitCtx) {
        return input.optionalMap(limitCtx, () -> {
            long limit = Long.parseLong(limitCtx.get().limit.getText());
            if (limit < 0) {
                throw new ParseException("Limit requires non-negative number", limitCtx.get());
            }
            long offset = 0;
            Token offsetToken = limitCtx.get().offset;
            if (offsetToken != null) {
                offset = Long.parseLong(offsetToken.getText());
            }
            return new LogicalLimit<>(limit, offset, LimitPhase.ORIGIN, input);
        });
    }

    /**
     * Add a regular (SELECT) query specification to a logical plan. The query specification
     * is the core of the logical plan, this is where sourcing (FROM clause), projection (SELECT),
     * aggregation (GROUP BY ... HAVING ...) and filtering (WHERE) takes place.
     *
     * <p>Note that query hints are ignored (both by the parser and the builder).
     */
    protected LogicalPlan withSelectQuerySpecification(
            ParserRuleContext ctx,
            LogicalPlan inputRelation,
            SelectClauseContext selectClause,
            Optional<WhereClauseContext> whereClause,
            Optional<AggClauseContext> aggClause,
            Optional<HavingClauseContext> havingClause,
            Optional<QualifyClauseContext> qualifyClause) {
        return ParserUtils.withOrigin(ctx, () -> {
            // from -> where -> group by -> having -> select
            LogicalPlan filter = withFilter(inputRelation, whereClause);
            SelectColumnClauseContext selectColumnCtx = selectClause.selectColumnClause();
            LogicalPlan aggregate = withAggregate(filter, selectColumnCtx, aggClause);
            boolean isDistinct = (selectClause.DISTINCT() != null);
            LogicalPlan selectPlan;
            if (!(aggregate instanceof Aggregate) && havingClause.isPresent()) {
                // create a project node for pattern match of ProjectToGlobalAggregate rule
                // then ProjectToGlobalAggregate rule can insert agg node as LogicalHaving node's child
                List<NamedExpression> projects = getNamedExpressions(selectColumnCtx.namedExpressionSeq());
                LogicalPlan project = new LogicalProject<>(projects, isDistinct, aggregate);
                selectPlan = new LogicalHaving<>(ExpressionUtils.extractConjunctionToSet(
                        getExpression((havingClause.get().booleanExpression()))), project);
            } else {
                LogicalPlan having = withHaving(aggregate, havingClause);
                selectPlan = withProjection(having, selectColumnCtx, aggClause, isDistinct);
            }
            // support qualify clause
            if (qualifyClause.isPresent()) {
                Expression qualifyExpr = getExpression(qualifyClause.get().booleanExpression());
                selectPlan = new LogicalQualify<>(Sets.newHashSet(qualifyExpr), selectPlan);
            }
            return selectPlan;
        });
    }

    /**
     * Join one more [[LogicalPlan]]s to the current logical plan.
     */
    private LogicalPlan withJoinRelations(LogicalPlan input, RelationContext ctx) {
        LogicalPlan last = input;
        for (JoinRelationContext join : ctx.joinRelation()) {
            JoinType joinType;
            if (join.joinType().CROSS() != null) {
                joinType = JoinType.CROSS_JOIN;
            } else if (join.joinType().FULL() != null) {
                joinType = JoinType.FULL_OUTER_JOIN;
            } else if (join.joinType().SEMI() != null) {
                if (join.joinType().LEFT() != null) {
                    joinType = JoinType.LEFT_SEMI_JOIN;
                } else {
                    joinType = JoinType.RIGHT_SEMI_JOIN;
                }
            } else if (join.joinType().ANTI() != null) {
                if (join.joinType().LEFT() != null) {
                    joinType = JoinType.LEFT_ANTI_JOIN;
                } else {
                    joinType = JoinType.RIGHT_ANTI_JOIN;
                }
            } else if (join.joinType().LEFT() != null) {
                joinType = JoinType.LEFT_OUTER_JOIN;
            } else if (join.joinType().RIGHT() != null) {
                joinType = JoinType.RIGHT_OUTER_JOIN;
            } else if (join.joinType().INNER() != null) {
                joinType = JoinType.INNER_JOIN;
            } else if (join.joinCriteria() != null) {
                joinType = JoinType.INNER_JOIN;
            } else {
                joinType = JoinType.CROSS_JOIN;
            }
            DistributeType distributeType = Optional.ofNullable(join.distributeType()).map(hintCtx -> {
                String hint = typedVisit(join.distributeType());
                if (DistributeType.JoinDistributeType.SHUFFLE.toString().equalsIgnoreCase(hint)) {
                    return DistributeType.SHUFFLE_RIGHT;
                } else if (DistributeType.JoinDistributeType.BROADCAST.toString().equalsIgnoreCase(hint)) {
                    return DistributeType.BROADCAST_RIGHT;
                } else {
                    throw new ParseException("Invalid join hint: " + hint, hintCtx);
                }
            }).orElse(DistributeType.NONE);
            DistributeHint distributeHint = new DistributeHint(distributeType);
            // TODO: natural join, lateral join, union join
            JoinCriteriaContext joinCriteria = join.joinCriteria();
            Optional<Expression> condition = Optional.empty();
            List<Expression> ids = null;
            if (joinCriteria != null) {
                if (join.joinType().CROSS() != null) {
                    throw new ParseException("Cross join can't be used with ON clause", joinCriteria);
                }
                if (joinCriteria.booleanExpression() != null) {
                    condition = Optional.ofNullable(getExpression(joinCriteria.booleanExpression()));
                } else if (joinCriteria.USING() != null) {
                    ids = visitIdentifierList(joinCriteria.identifierList())
                            .stream().map(UnboundSlot::quoted)
                            .collect(ImmutableList.toImmutableList());
                }
            } else {
                // keep same with original planner, allow cross/inner join
                if (!joinType.isInnerOrCrossJoin()) {
                    throw new ParseException("on mustn't be empty except for cross/inner join", join);
                }
            }
            if (ids == null) {
                last = new LogicalJoin<>(joinType, ExpressionUtils.EMPTY_CONDITION,
                        condition.map(ExpressionUtils::extractConjunction)
                                .orElse(ExpressionUtils.EMPTY_CONDITION),
                        distributeHint,
                        Optional.empty(),
                        last,
                        plan(join.relationPrimary()), null);
            } else {
                last = new LogicalUsingJoin<>(joinType, last, plan(join.relationPrimary()), ids, distributeHint);

            }
            if (distributeHint.distributeType != DistributeType.NONE
                    && ConnectContext.get().getStatementContext() != null
                    && !ConnectContext.get().getStatementContext().getHints().contains(distributeHint)) {
                ConnectContext.get().getStatementContext().addHint(distributeHint);
            }
        }
        return last;
    }

    private List<List<String>> getTableList(List<MultipartIdentifierContext> ctx) {
        List<List<String>> tableList = new ArrayList<>();
        for (MultipartIdentifierContext tableCtx : ctx) {
            tableList.add(visitMultipartIdentifier(tableCtx));
        }
        return tableList;
    }

    private LogicalPlan withSelectHint(LogicalPlan logicalPlan, List<ParserRuleContext> hintContexts) {
        if (hintContexts.isEmpty()) {
            return logicalPlan;
        }
        ImmutableList.Builder<SelectHint> hints = ImmutableList.builder();
        for (ParserRuleContext hintContext : hintContexts) {
            SelectHintContext selectHintContext = (SelectHintContext) hintContext;
            for (HintStatementContext hintStatement : selectHintContext.hintStatements) {
                if (hintStatement.USE_MV() != null) {
                    hints.add(new SelectHintUseMv("USE_MV", getTableList(hintStatement.tableList), true));
                    continue;
                } else if (hintStatement.NO_USE_MV() != null) {
                    hints.add(new SelectHintUseMv("NO_USE_MV", getTableList(hintStatement.tableList), false));
                    continue;
                }
                String hintName = hintStatement.hintName.getText().toLowerCase(Locale.ROOT);
                switch (hintName) {
                    case "set_var":
                        Map<String, Optional<String>> parameters = Maps.newLinkedHashMap();
                        for (HintAssignmentContext kv : hintStatement.parameters) {
                            if (kv.key != null) {
                                String parameterName = visitIdentifierOrText(kv.key);
                                Optional<String> value = Optional.empty();
                                if (kv.constantValue != null) {
                                    Literal literal = (Literal) visit(kv.constantValue);
                                    value = Optional.ofNullable(literal.toLegacyLiteral().getStringValue());
                                } else if (kv.identifierValue != null) {
                                    // maybe we should throw exception when the identifierValue is quoted identifier
                                    value = Optional.ofNullable(kv.identifierValue.getText());
                                }
                                parameters.put(parameterName, value);
                            }
                        }
                        SelectHintSetVar setVar = new SelectHintSetVar(hintName, parameters);
                        setVar.setVarOnceInSql(ConnectContext.get().getStatementContext());
                        hints.add(setVar);
                        break;
                    case "leading":
                        List<String> leadingParameters = new ArrayList<>();
                        for (HintAssignmentContext kv : hintStatement.parameters) {
                            if (kv.key != null) {
                                String parameterName = visitIdentifierOrText(kv.key);
                                leadingParameters.add(parameterName);
                            }
                        }
                        hints.add(new SelectHintLeading(hintName, leadingParameters));
                        break;
                    case "ordered":
                        hints.add(new SelectHintOrdered(hintName));
                        break;
                    case "use_cbo_rule":
                        List<String> useRuleParameters = new ArrayList<>();
                        for (HintAssignmentContext kv : hintStatement.parameters) {
                            if (kv.key != null) {
                                String parameterName = visitIdentifierOrText(kv.key);
                                useRuleParameters.add(parameterName);
                            }
                        }
                        hints.add(new SelectHintUseCboRule(hintName, useRuleParameters, false));
                        break;
                    case "no_use_cbo_rule":
                        List<String> noUseRuleParameters = new ArrayList<>();
                        for (HintAssignmentContext kv : hintStatement.parameters) {
                            String parameterName = visitIdentifierOrText(kv.key);
                            if (kv.key != null) {
                                noUseRuleParameters.add(parameterName);
                            }
                        }
                        hints.add(new SelectHintUseCboRule(hintName, noUseRuleParameters, true));
                        break;
                    default:
                        break;
                }
            }
        }
        return new LogicalSelectHint<>(hints.build(), logicalPlan);
    }

    @Override
    public String visitBracketDistributeType(BracketDistributeTypeContext ctx) {
        return ctx.identifier().getText();
    }

    @Override
    public String visitCommentDistributeType(CommentDistributeTypeContext ctx) {
        return ctx.identifier().getText();
    }

    @Override
    public List<String> visitBracketRelationHint(BracketRelationHintContext ctx) {
        return ctx.identifier().stream()
                .map(RuleContext::getText)
                .collect(ImmutableList.toImmutableList());
    }

    @Override
    public Object visitCommentRelationHint(CommentRelationHintContext ctx) {
        return ctx.identifier().stream()
                .map(RuleContext::getText)
                .collect(ImmutableList.toImmutableList());
    }

    protected LogicalPlan withProjection(LogicalPlan input, SelectColumnClauseContext selectCtx,
                                         Optional<AggClauseContext> aggCtx, boolean isDistinct) {
        return ParserUtils.withOrigin(selectCtx, () -> {
            if (aggCtx.isPresent()) {
                if (isDistinct) {
                    return new LogicalProject<>(ImmutableList.of(new UnboundStar(ImmutableList.of())),
                            isDistinct, input);
                } else {
                    return input;
                }
            } else {
                List<NamedExpression> projects = getNamedExpressions(selectCtx.namedExpressionSeq());
                if (input instanceof OneRowRelation) {
                    if (projects.stream().anyMatch(project -> project instanceof UnboundStar)) {
                        throw new ParseException("SELECT * must have a FROM clause");
                    }
                }
                return new LogicalProject<>(projects, isDistinct, input);
            }
        });
    }

    private LogicalPlan withRelations(LogicalPlan inputPlan, List<RelationContext> relations) {
        if (relations == null) {
            return inputPlan;
        }
        LogicalPlan left = inputPlan;
        for (RelationContext relation : relations) {
            // build left deep join tree
            LogicalPlan right = withJoinRelations(visitRelation(relation), relation);
            left = (left == null) ? right :
                    new LogicalJoin<>(
                            JoinType.CROSS_JOIN,
                            ExpressionUtils.EMPTY_CONDITION,
                            ExpressionUtils.EMPTY_CONDITION,
                            new DistributeHint(DistributeType.NONE),
                            Optional.empty(),
                            left,
                            right, null);
            // TODO: pivot and lateral view
        }
        return left;
    }

    private LogicalPlan withFilter(LogicalPlan input, Optional<WhereClauseContext> whereCtx) {
        return input.optionalMap(whereCtx, () ->
            new LogicalFilter<>(ExpressionUtils.extractConjunctionToSet(
                    getExpression(whereCtx.get().booleanExpression())), input));
    }

    private LogicalPlan withAggregate(LogicalPlan input, SelectColumnClauseContext selectCtx,
                                      Optional<AggClauseContext> aggCtx) {
        return input.optionalMap(aggCtx, () -> {
            GroupingElementContext groupingElementContext = aggCtx.get().groupingElement();
            List<NamedExpression> namedExpressions = getNamedExpressions(selectCtx.namedExpressionSeq());
            if (groupingElementContext.GROUPING() != null) {
                ImmutableList.Builder<List<Expression>> groupingSets = ImmutableList.builder();
                for (GroupingSetContext groupingSetContext : groupingElementContext.groupingSet()) {
                    groupingSets.add(visit(groupingSetContext.expression(), Expression.class));
                }
                return new LogicalRepeat<>(groupingSets.build(), namedExpressions, input);
            } else if (groupingElementContext.CUBE() != null) {
                List<Expression> cubeExpressions = visit(groupingElementContext.expression(), Expression.class);
                List<List<Expression>> groupingSets = ExpressionUtils.cubeToGroupingSets(cubeExpressions);
                return new LogicalRepeat<>(groupingSets, namedExpressions, input);
            } else if (groupingElementContext.ROLLUP() != null) {
                List<Expression> rollupExpressions = visit(groupingElementContext.expression(), Expression.class);
                List<List<Expression>> groupingSets = ExpressionUtils.rollupToGroupingSets(rollupExpressions);
                return new LogicalRepeat<>(groupingSets, namedExpressions, input);
            } else {
                List<Expression> groupByExpressions = visit(groupingElementContext.expression(), Expression.class);
                return new LogicalAggregate<>(groupByExpressions, namedExpressions, input);
            }
        });
    }

    private LogicalPlan withHaving(LogicalPlan input, Optional<HavingClauseContext> havingCtx) {
        return input.optionalMap(havingCtx, () -> {
            if (!(input instanceof Aggregate)) {
                throw new ParseException("Having clause should be applied against an aggregation.", havingCtx.get());
            }
            return new LogicalHaving<>(ExpressionUtils.extractConjunctionToSet(
                    getExpression((havingCtx.get().booleanExpression()))), input);
        });
    }

    /**
     * match predicate type and generate different predicates.
     *
     * @param ctx PredicateContext
     * @param valueExpression valueExpression
     * @return Expression
     */
    private Expression withPredicate(Expression valueExpression, PredicateContext ctx) {
        return ParserUtils.withOrigin(ctx, () -> {
            Expression outExpression;
            switch (ctx.kind.getType()) {
                case DorisParser.BETWEEN:
                    Expression lower = getExpression(ctx.lower);
                    Expression upper = getExpression(ctx.upper);
                    if (lower.equals(upper)) {
                        outExpression = new EqualTo(valueExpression, lower);
                    } else {
                        outExpression = new And(
                                new GreaterThanEqual(valueExpression, getExpression(ctx.lower)),
                                new LessThanEqual(valueExpression, getExpression(ctx.upper))
                        );
                    }
                    break;
                case DorisParser.LIKE:
                    outExpression = new Like(
                        valueExpression,
                        getExpression(ctx.pattern)
                    );
                    break;
                case DorisParser.RLIKE:
                case DorisParser.REGEXP:
                    outExpression = new Regexp(
                        valueExpression,
                        getExpression(ctx.pattern)
                    );
                    break;
                case DorisParser.IN:
                    if (ctx.query() == null) {
                        outExpression = new InPredicate(
                                valueExpression,
                                withInList(ctx)
                        );
                    } else {
                        outExpression = new InSubquery(
                                valueExpression,
                                new ListQuery(typedVisit(ctx.query())),
                                ctx.NOT() != null
                        );
                    }
                    break;
                case DorisParser.NULL:
                    outExpression = new IsNull(valueExpression);
                    break;
                case DorisParser.TRUE:
                    outExpression = new Cast(valueExpression,
                            BooleanType.INSTANCE, true);
                    break;
                case DorisParser.FALSE:
                    outExpression = new Not(new Cast(valueExpression,
                            BooleanType.INSTANCE, true));
                    break;
                case DorisParser.MATCH:
                case DorisParser.MATCH_ANY:
                    outExpression = new MatchAny(
                        valueExpression,
                        getExpression(ctx.pattern)
                    );
                    break;
                case DorisParser.MATCH_ALL:
                    outExpression = new MatchAll(
                        valueExpression,
                        getExpression(ctx.pattern)
                    );
                    break;
                case DorisParser.MATCH_PHRASE:
                    outExpression = new MatchPhrase(
                        valueExpression,
                        getExpression(ctx.pattern)
                    );
                    break;
                case DorisParser.MATCH_PHRASE_PREFIX:
                    outExpression = new MatchPhrasePrefix(
                        valueExpression,
                        getExpression(ctx.pattern)
                    );
                    break;
                case DorisParser.MATCH_REGEXP:
                    outExpression = new MatchRegexp(
                        valueExpression,
                        getExpression(ctx.pattern)
                    );
                    break;
                case DorisParser.MATCH_PHRASE_EDGE:
                    outExpression = new MatchPhraseEdge(
                        valueExpression,
                        getExpression(ctx.pattern)
                    );
                    break;
                default:
                    throw new ParseException("Unsupported predicate type: " + ctx.kind.getText(), ctx);
            }
            return ctx.NOT() != null ? new Not(outExpression) : outExpression;
        });
    }

    private List<NamedExpression> getNamedExpressions(NamedExpressionSeqContext namedCtx) {
        return ParserUtils.withOrigin(namedCtx, () -> visit(namedCtx.namedExpression(), NamedExpression.class));
    }

    @Override
    public Expression visitSubqueryExpression(SubqueryExpressionContext subqueryExprCtx) {
        return ParserUtils.withOrigin(subqueryExprCtx, () -> new ScalarSubquery(typedVisit(subqueryExprCtx.query())));
    }

    @Override
    public Expression visitExist(ExistContext context) {
        return ParserUtils.withOrigin(context, () -> new Exists(typedVisit(context.query()), false));
    }

    @Override
    public Expression visitIsnull(IsnullContext context) {
        return ParserUtils.withOrigin(context, () -> new IsNull(typedVisit(context.valueExpression())));
    }

    @Override
    public Expression visitIs_not_null_pred(Is_not_null_predContext context) {
        return ParserUtils.withOrigin(context, () -> new Not(new IsNull(typedVisit(context.valueExpression()))));
    }

    public List<Expression> withInList(PredicateContext ctx) {
        return ctx.expression().stream().map(this::getExpression).collect(ImmutableList.toImmutableList());
    }

    @Override
    public Literal visitDecimalLiteral(DecimalLiteralContext ctx) {
        try {
            if (Config.enable_decimal_conversion) {
                return new DecimalV3Literal(new BigDecimal(ctx.getText()));
            } else {
                return new DecimalLiteral(new BigDecimal(ctx.getText()));
            }
        } catch (Exception e) {
            return new DoubleLiteral(Double.parseDouble(ctx.getText()));
        }
    }

    private String parsePropertyKey(PropertyKeyContext item) {
        if (item.constant() != null) {
            return parseConstant(item.constant()).trim();
        }
        return item.getText().trim();
    }

    private String parsePropertyValue(PropertyValueContext item) {
        if (item.constant() != null) {
            return parseConstant(item.constant());
        }
        return item.getText();
    }

    private ExplainLevel parseExplainPlanType(PlanTypeContext planTypeContext) {
        if (planTypeContext == null || planTypeContext.ALL() != null) {
            return ExplainLevel.ALL_PLAN;
        }
        if (planTypeContext.PHYSICAL() != null || planTypeContext.OPTIMIZED() != null) {
            return ExplainLevel.OPTIMIZED_PLAN;
        }
        if (planTypeContext.REWRITTEN() != null || planTypeContext.LOGICAL() != null) {
            return ExplainLevel.REWRITTEN_PLAN;
        }
        if (planTypeContext.ANALYZED() != null) {
            return ExplainLevel.ANALYZED_PLAN;
        }
        if (planTypeContext.PARSED() != null) {
            return ExplainLevel.PARSED_PLAN;
        }
        if (planTypeContext.SHAPE() != null) {
            return ExplainLevel.SHAPE_PLAN;
        }
        if (planTypeContext.MEMO() != null) {
            return ExplainLevel.MEMO_PLAN;
        }
        if (planTypeContext.DISTRIBUTED() != null) {
            return ExplainLevel.DISTRIBUTED_PLAN;
        }
        return ExplainLevel.ALL_PLAN;
    }

    @Override
    public Pair<DataType, Boolean> visitDataTypeWithNullable(DataTypeWithNullableContext ctx) {
        return ParserUtils.withOrigin(ctx, () -> Pair.of(typedVisit(ctx.dataType()), ctx.NOT() == null));
    }

    @Override
    public DataType visitAggStateDataType(AggStateDataTypeContext ctx) {
        return ParserUtils.withOrigin(ctx, () -> {
            List<Pair<DataType, Boolean>> dataTypeWithNullables = ctx.dataTypes.stream()
                    .map(this::visitDataTypeWithNullable)
                    .collect(Collectors.toList());
            List<DataType> dataTypes = dataTypeWithNullables.stream()
                    .map(dt -> dt.first)
                    .collect(ImmutableList.toImmutableList());
            List<Boolean> nullables = dataTypeWithNullables.stream()
                    .map(dt -> dt.second)
                    .collect(ImmutableList.toImmutableList());
            String functionName = ctx.functionNameIdentifier().getText();
            if (!BuiltinAggregateFunctions.INSTANCE.aggFuncNames.contains(functionName)) {
                // TODO use function binder to check function exists
                throw new ParseException("Can not found function '" + functionName + "'", ctx);
            }
            return new AggStateType(functionName, dataTypes, nullables);
        });
    }

    @Override
    public DataType visitPrimitiveDataType(PrimitiveDataTypeContext ctx) {
        return ParserUtils.withOrigin(ctx, () -> {
            String dataType = ctx.primitiveColType().type.getText().toLowerCase(Locale.ROOT);
            if (dataType.equalsIgnoreCase("all")) {
                throw new NotSupportedException("Disable to create table with `ALL` type columns");
            }
            List<String> l = Lists.newArrayList(dataType);
            ctx.INTEGER_VALUE().stream().map(ParseTree::getText).forEach(l::add);
            return DataType.convertPrimitiveFromStrings(l);
        });
    }

    @Override
    public DataType visitComplexDataType(ComplexDataTypeContext ctx) {
        return ParserUtils.withOrigin(ctx, () -> {
            switch (ctx.complex.getType()) {
                case DorisParser.ARRAY:
                    return ArrayType.of(typedVisit(ctx.dataType(0)), true);
                case DorisParser.MAP:
                    return MapType.of(typedVisit(ctx.dataType(0)), typedVisit(ctx.dataType(1)));
                case DorisParser.STRUCT:
                    return new StructType(visitComplexColTypeList(ctx.complexColTypeList()));
                default:
                    throw new AnalysisException("do not support " + ctx.complex.getText() + " type for Nereids");
            }
        });
    }

    @Override
    public List<StructField> visitComplexColTypeList(ComplexColTypeListContext ctx) {
        return ctx.complexColType().stream().map(this::visitComplexColType).collect(ImmutableList.toImmutableList());
    }

    @Override
    public StructField visitComplexColType(ComplexColTypeContext ctx) {
        String comment;
        if (ctx.commentSpec() != null) {
            comment = ctx.commentSpec().STRING_LITERAL().getText();
            comment = LogicalPlanBuilderAssistant.escapeBackSlash(comment.substring(1, comment.length() - 1));
        } else {
            comment = "";
        }
        return new StructField(ctx.identifier().getText(), typedVisit(ctx.dataType()), true, comment);
    }

    private String parseConstant(ConstantContext context) {
        Object constant = visit(context);
        if (constant instanceof Literal && ((Literal) constant).isStringLikeLiteral()) {
            return ((Literal) constant).getStringValue();
        }
        return context.getText();
    }

    @Override
    public Object visitCollate(CollateContext ctx) {
        return visit(ctx.primaryExpression());
    }

    @Override
    public Object visitSample(SampleContext ctx) {
        long seek = ctx.seed == null ? -1L : Long.parseLong(ctx.seed.getText());
        DorisParser.SampleMethodContext sampleContext = ctx.sampleMethod();
        if (sampleContext instanceof SampleByPercentileContext) {
            SampleByPercentileContext sampleByPercentileContext = (SampleByPercentileContext) sampleContext;
            long percent = Long.parseLong(sampleByPercentileContext.INTEGER_VALUE().getText());
            return new TableSample(percent, true, seek);
        }
        SampleByRowsContext sampleByRowsContext = (SampleByRowsContext) sampleContext;
        long rows = Long.parseLong(sampleByRowsContext.INTEGER_VALUE().getText());
        return new TableSample(rows, false, seek);
    }

    @Override
    public Object visitCallProcedure(CallProcedureContext ctx) {
        List<String> nameParts = visitMultipartIdentifier(ctx.name);
        FuncNameInfo procedureName = new FuncNameInfo(nameParts);
        List<Expression> arguments = ctx.expression().stream()
                .<Expression>map(this::typedVisit)
                .collect(ImmutableList.toImmutableList());
        UnboundFunction unboundFunction = new UnboundFunction(procedureName.getDbName(), procedureName.getName(),
                true, arguments);
        return new CallCommand(unboundFunction, getOriginSql(ctx));
    }

    @Override
    public LogicalPlan visitCreateProcedure(CreateProcedureContext ctx) {
        List<String> nameParts = visitMultipartIdentifier(ctx.name);
        FuncNameInfo procedureName = new FuncNameInfo(nameParts);
        return ParserUtils.withOrigin(ctx, () -> {
            LogicalPlan createProcedurePlan;
            createProcedurePlan = new CreateProcedureCommand(procedureName, getOriginSql(ctx),
                    ctx.REPLACE() != null);
            return createProcedurePlan;
        });
    }

    @Override
    public LogicalPlan visitDropProcedure(DropProcedureContext ctx) {
        List<String> nameParts = visitMultipartIdentifier(ctx.name);
        FuncNameInfo procedureName = new FuncNameInfo(nameParts);
        return ParserUtils.withOrigin(ctx, () -> new DropProcedureCommand(procedureName, getOriginSql(ctx)));
    }

    @Override
    public LogicalPlan visitShowProcedureStatus(ShowProcedureStatusContext ctx) {
        Set<Expression> whereExpr = Collections.emptySet();
        if (ctx.whereClause() != null) {
            whereExpr = ExpressionUtils.extractConjunctionToSet(
                    getExpression(ctx.whereClause().booleanExpression()));
        }

        if (ctx.valueExpression() != null) {
            // parser allows only LIKE or WhereClause.
            // Mysql grammar: SHOW PROCEDURE STATUS [LIKE 'pattern' | WHERE expr]
            whereExpr = Sets.newHashSet(new Like(new UnboundSlot("ProcedureName"), getExpression(ctx.pattern)));
        }

        final Set<Expression> whereExprConst = whereExpr;
        return ParserUtils.withOrigin(ctx, () -> new ShowProcedureStatusCommand(whereExprConst));
    }

    @Override
    public LogicalPlan visitShowCreateProcedure(ShowCreateProcedureContext ctx) {
        List<String> nameParts = visitMultipartIdentifier(ctx.name);
        FuncNameInfo procedureName = new FuncNameInfo(nameParts);
        return ParserUtils.withOrigin(ctx, () -> new ShowCreateProcedureCommand(procedureName));
    }

    @Override
    public LogicalPlan visitCreateSqlBlockRule(CreateSqlBlockRuleContext ctx) {
        Map<String, String> properties = ctx.propertyClause() != null
                        ? Maps.newHashMap(visitPropertyClause(ctx.propertyClause())) : Maps.newHashMap();
        return new CreateSqlBlockRuleCommand(stripQuotes(ctx.name.getText()), ctx.EXISTS() != null, properties);
    }

    @Override
    public LogicalPlan visitAlterSqlBlockRule(AlterSqlBlockRuleContext ctx) {
        Map<String, String> properties = ctx.propertyClause() != null
                        ? Maps.newHashMap(visitPropertyClause(ctx.propertyClause())) : Maps.newHashMap();
        return new AlterSqlBlockRuleCommand(stripQuotes(ctx.name.getText()), properties);
    }

    @Override
    public LogicalPlan visitDropCatalogRecycleBin(DropCatalogRecycleBinContext ctx) {
        String idTypeStr = ctx.idType.getText().substring(1, ctx.idType.getText().length() - 1);
        IdType idType = IdType.fromString(idTypeStr);
        long id = Long.parseLong(ctx.id.getText());

        return ParserUtils.withOrigin(ctx, () -> new DropCatalogRecycleBinCommand(idType, id));
    }

    @Override
    public Object visitUnsupported(UnsupportedContext ctx) {
        return UnsupportedCommand.INSTANCE;
    }

    @Override
    public LogicalPlan visitSupportedUnsetStatement(SupportedUnsetStatementContext ctx) {
        if (ctx.DEFAULT() != null && ctx.STORAGE() != null && ctx.VAULT() != null) {
            return new UnsetDefaultStorageVaultCommand();
        }
        SetType statementScope = visitStatementScope(ctx.statementScope());
        if (ctx.ALL() != null) {
            return new UnsetVariableCommand(statementScope, true);
        } else if (ctx.identifier() != null) {
            return new UnsetVariableCommand(statementScope, ctx.identifier().getText());
        }
        throw new AnalysisException("Should add 'ALL' or variable name");
    }

    @Override
    public LogicalPlan visitCreateTableLike(CreateTableLikeContext ctx) {
        List<String> nameParts = visitMultipartIdentifier(ctx.name);
        List<String> existedTableNameParts = visitMultipartIdentifier(ctx.existedTable);
        ArrayList<String> rollupNames = Lists.newArrayList();
        boolean withAllRollUp = false;
        if (ctx.WITH() != null && ctx.rollupNames != null) {
            rollupNames = new ArrayList<>(visitIdentifierList(ctx.rollupNames));
        } else if (ctx.WITH() != null && ctx.rollupNames == null) {
            withAllRollUp = true;
        }
        CreateTableLikeInfo info = new CreateTableLikeInfo(ctx.EXISTS() != null,
                ctx.TEMPORARY() != null,
                new TableNameInfo(nameParts), new TableNameInfo(existedTableNameParts),
                rollupNames, withAllRollUp);
        return new CreateTableLikeCommand(info);
    }

    @Override
    public Command visitCreateUserDefineFunction(CreateUserDefineFunctionContext ctx) {
        SetType statementScope = visitStatementScope(ctx.statementScope());
        boolean ifNotExists = ctx.EXISTS() != null;
        boolean isAggFunction = ctx.AGGREGATE() != null;
        boolean isTableFunction = ctx.TABLES() != null;
        FunctionName function = visitFunctionIdentifier(ctx.functionIdentifier());
        FunctionArgTypesInfo functionArgTypesInfo;
        if (ctx.functionArguments() != null) {
            functionArgTypesInfo = visitFunctionArguments(ctx.functionArguments());
        } else {
            functionArgTypesInfo = new FunctionArgTypesInfo(new ArrayList<>(), false);
        }
        DataType returnType = typedVisit(ctx.returnType);
        returnType = returnType.conversion();
        DataType intermediateType = ctx.intermediateType != null ? typedVisit(ctx.intermediateType) : null;
        if (intermediateType != null) {
            intermediateType = intermediateType.conversion();
        }
        Map<String, String> properties = ctx.propertyClause() != null
                ? Maps.newHashMap(visitPropertyClause(ctx.propertyClause()))
                : Maps.newHashMap();
        return new CreateFunctionCommand(statementScope, ifNotExists, isAggFunction, false, isTableFunction,
                function, functionArgTypesInfo, returnType, intermediateType,
                null, null, properties);
    }

    @Override
    public Command visitCreateAliasFunction(CreateAliasFunctionContext ctx) {
        SetType statementScope = visitStatementScope(ctx.statementScope());
        boolean ifNotExists = ctx.EXISTS() != null;
        FunctionName function = visitFunctionIdentifier(ctx.functionIdentifier());
        FunctionArgTypesInfo functionArgTypesInfo;
        if (ctx.functionArguments() != null) {
            functionArgTypesInfo = visitFunctionArguments(ctx.functionArguments());
        } else {
            functionArgTypesInfo = new FunctionArgTypesInfo(new ArrayList<>(), false);
        }
        List<String> parameters = ctx.parameters != null ? visitIdentifierSeq(ctx.parameters) : new ArrayList<>();
        Expression originFunction = getExpression(ctx.expression());
        return new CreateFunctionCommand(statementScope, ifNotExists, false, true, false,
                function, functionArgTypesInfo, VarcharType.MAX_VARCHAR_TYPE, null,
                parameters, originFunction, null);
    }

    @Override
    public Command visitDropFunction(DropFunctionContext ctx) {
        SetType statementScope = visitStatementScope(ctx.statementScope());
        boolean ifExists = ctx.EXISTS() != null;
        FunctionName function = visitFunctionIdentifier(ctx.functionIdentifier());
        FunctionArgTypesInfo functionArgTypesInfo;
        if (ctx.functionArguments() != null) {
            functionArgTypesInfo = visitFunctionArguments(ctx.functionArguments());
        } else {
            functionArgTypesInfo = new FunctionArgTypesInfo(new ArrayList<>(), false);
        }
        return new DropFunctionCommand(statementScope, ifExists, function, functionArgTypesInfo);
    }

    @Override
    public FunctionArgTypesInfo visitFunctionArguments(FunctionArgumentsContext ctx) {
        boolean isVariadic = ctx.DOTDOTDOT() != null;
        List<DataType> argTypeDefs;
        if (ctx.dataTypeList() != null) {
            argTypeDefs = visitDataTypeList(ctx.dataTypeList());
        } else {
            argTypeDefs = new ArrayList<>();
        }
        return new FunctionArgTypesInfo(argTypeDefs, isVariadic);
    }

    @Override
    public FunctionName visitFunctionIdentifier(FunctionIdentifierContext ctx) {
        String functionName = ctx.functionNameIdentifier().getText();
        String dbName = ctx.dbName != null ? ctx.dbName.getText() : null;
        return new FunctionName(dbName, functionName);
    }

    @Override
    public List<DataType> visitDataTypeList(DataTypeListContext ctx) {
        List<DataType> dataTypeList = new ArrayList<>(ctx.getChildCount());
        for (DorisParser.DataTypeContext dataTypeContext : ctx.dataType()) {
            DataType dataType = typedVisit(dataTypeContext);
            dataTypeList.add(dataType.conversion());
        }
        return dataTypeList;
    }

    @Override
    public LogicalPlan visitShowAuthors(ShowAuthorsContext ctx) {
        return new ShowAuthorsCommand();
    }

    @Override
    public LogicalPlan visitShowEvents(ShowEventsContext ctx) {
        return new ShowEventsCommand();
    }

    @Override
    public LogicalPlan visitShowConfig(ShowConfigContext ctx) {
        ShowConfigCommand command;
        if (ctx.type.getText().equalsIgnoreCase(NodeType.FRONTEND.name())) {
            command = new ShowConfigCommand(NodeType.FRONTEND);
        } else {
            command = new ShowConfigCommand(NodeType.BACKEND);
        }
        if (ctx.LIKE() != null && ctx.pattern != null) {
            Like like = new Like(new UnboundSlot("ProcedureName"), getExpression(ctx.pattern));
            String pattern = ((Literal) like.child(1)).getStringValue();
            command.setPattern(pattern);
        }
        if (ctx.FROM() != null && ctx.backendId != null) {
            long backendId = Long.parseLong(ctx.backendId.getText());
            command.setBackendId(backendId);
        }
        return command;
    }

    @Override
    public SetOptionsCommand visitSetOptions(SetOptionsContext ctx) {
        List<SetVarOp> setVarOpList = new ArrayList<>(1);
        for (Object child : ctx.children) {
            if (child instanceof RuleNode) {
                setVarOpList.add(typedVisit((RuleNode) child));
            }
        }
        return new SetOptionsCommand(setVarOpList);
    }

    @Override
    public SetVarOp visitSetSystemVariable(SetSystemVariableContext ctx) {
        SetType statementScope = visitStatementScope(ctx.statementScope());
        String name = stripQuotes(ctx.identifier().getText());
        Expression expression = ctx.expression() != null ? typedVisit(ctx.expression()) : null;
        return new SetSessionVarOp(statementScope, name, expression);
    }

    @Override
    public SetVarOp visitSetVariableWithType(SetVariableWithTypeContext ctx) {
        SetType statementScope = visitStatementScope(ctx.statementScope());
        String name = stripQuotes(ctx.identifier().getText());
        Expression expression = ctx.expression() != null ? typedVisit(ctx.expression()) : null;
        return new SetSessionVarOp(statementScope, name, expression);
    }

    @Override
    public SetVarOp visitSetPassword(SetPasswordContext ctx) {
        String user;
        String host;
        boolean isDomain;
        String passwordText;
        UserIdentity userIdentity = null;
        if (ctx.userIdentify() != null) {
            user = stripQuotes(ctx.userIdentify().user.getText());
            host = ctx.userIdentify().host != null ? stripQuotes(ctx.userIdentify().host.getText()) : "%";
            isDomain = ctx.userIdentify().ATSIGN() != null;
            userIdentity = new UserIdentity(user, host, isDomain);
        }
        passwordText = stripQuotes(ctx.STRING_LITERAL().getText());
        return new SetPassVarOp(userIdentity, new PassVar(passwordText, ctx.isPlain != null));
    }

    @Override
    public SetVarOp visitSetNames(SetNamesContext ctx) {
        return new SetNamesVarOp();
    }

    @Override
    public SetVarOp visitSetCharset(SetCharsetContext ctx) {
        String charset = ctx.charsetName != null ? stripQuotes(ctx.charsetName.getText()) : null;
        return new SetCharsetAndCollateVarOp(charset);
    }

    @Override
    public SetVarOp visitSetCollate(SetCollateContext ctx) {
        String charset = ctx.charsetName != null ? stripQuotes(ctx.charsetName.getText()) : null;
        String collate = ctx.collateName != null ? stripQuotes(ctx.collateName.getText()) : null;
        return new SetCharsetAndCollateVarOp(charset, collate);
    }

    @Override
    public SetVarOp visitSetLdapAdminPassword(SetLdapAdminPasswordContext ctx) {
        String passwordText = stripQuotes(ctx.STRING_LITERAL().getText());
        boolean isPlain = ctx.PASSWORD() != null;
        return new SetLdapPassVarOp(new PassVar(passwordText, isPlain));
    }

    @Override
    public SetVarOp visitSetUserVariable(SetUserVariableContext ctx) {
        String name = stripQuotes(ctx.identifier().getText());
        Expression expression = typedVisit(ctx.expression());
        return new SetUserDefinedVarOp(name, expression);
    }

    @Override
    public SetTransactionCommand visitSetTransaction(SetTransactionContext ctx) {
        return new SetTransactionCommand();
    }

    @Override
    public SetUserPropertiesCommand visitSetUserProperties(SetUserPropertiesContext ctx) {
        String user = ctx.user != null ? stripQuotes(ctx.user.getText()) : null;
        Map<String, String> userPropertiesMap = visitPropertyItemList(ctx.propertyItemList());
        List<SetUserPropertyVarOp> setUserPropertyVarOpList = new ArrayList<>(userPropertiesMap.size());
        for (Map.Entry<String, String> entry : userPropertiesMap.entrySet()) {
            setUserPropertyVarOpList.add(new SetUserPropertyVarOp(user, entry.getKey(), entry.getValue()));
        }
        return new SetUserPropertiesCommand(user, setUserPropertyVarOpList);
    }

    @Override
    public SetDefaultStorageVaultCommand visitSetDefaultStorageVault(SetDefaultStorageVaultContext ctx) {
        return new SetDefaultStorageVaultCommand(stripQuotes(ctx.identifier().getText()));
    }

    @Override
    public Object visitRefreshCatalog(RefreshCatalogContext ctx) {
        if (ctx.name != null) {
            String catalogName = ctx.name.getText();
            Map<String, String> properties = ctx.propertyClause() != null
                    ? Maps.newHashMap(visitPropertyClause(ctx.propertyClause())) : Maps.newHashMap();
            return new RefreshCatalogCommand(catalogName, properties);
        }
        throw new AnalysisException("catalog name can not be null");
    }

    @Override
    public RefreshDatabaseCommand visitRefreshDatabase(RefreshDatabaseContext ctx) {
        Map<String, String> properties = visitPropertyClause(ctx.propertyClause()) == null ? Maps.newHashMap()
                : visitPropertyClause(ctx.propertyClause());
        List<String> parts = visitMultipartIdentifier(ctx.name);
        int size = parts.size();
        if (size == 0) {
            throw new ParseException("database name can't be empty");
        }
        String dbName = parts.get(size - 1);

        // [db].
        if (size == 1) {
            return new RefreshDatabaseCommand(dbName, properties);
        } else if (parts.size() == 2) {  // [ctl,db].
            return new RefreshDatabaseCommand(parts.get(0), dbName, properties);
        }
        throw new ParseException("Only one dot can be in the name: " + String.join(".", parts));
    }

    @Override
    public Object visitRefreshTable(RefreshTableContext ctx) {
        List<String> parts = visitMultipartIdentifier(ctx.name);
        int size = parts.size();
        if (size == 0) {
            throw new ParseException("table name can't be empty");
        } else if (size <= 3) {
            return new RefreshTableCommand(new TableNameInfo(parts));
        }
        throw new ParseException("Only one or two dot can be in the name: " + String.join(".", parts));
    }

    @Override
    public LogicalPlan visitShowCreateRepository(ShowCreateRepositoryContext ctx) {
        return new ShowCreateRepositoryCommand(ctx.identifier().getText());
    }

    public LogicalPlan visitShowLastInsert(ShowLastInsertContext ctx) {
        return new ShowLastInsertCommand();
    }

    @Override
    public LogicalPlan visitShowLoadProfile(ShowLoadProfileContext ctx) {
        String loadIdPath = "/"; // default load id path
        if (ctx.loadIdPath != null) {
            loadIdPath = stripQuotes(ctx.loadIdPath.getText());
        }

        long limit = 20;
        if (ctx.limitClause() != null) {
            limit = Long.parseLong(ctx.limitClause().limit.getText());
            if (limit < 0) {
                throw new ParseException("Limit requires non-negative number, got " + String.valueOf(limit));
            }
        }
        return new ShowLoadProfileCommand(loadIdPath, limit);
    }

    @Override
    public LogicalPlan visitShowDataTypes(ShowDataTypesContext ctx) {
        return new ShowDataTypesCommand();
    }

    @Override
    public LogicalPlan visitShowGrants(ShowGrantsContext ctx) {
        boolean all = (ctx.ALL() != null) ? true : false;
        return new ShowGrantsCommand(null, all);
    }

    @Override
    public LogicalPlan visitAlterStoragePolicy(AlterStoragePolicyContext ctx) {
        String policyName = visitIdentifierOrText(ctx.identifierOrText());
        Map<String, String> properties = visitPropertyClause(ctx.propertyClause()) == null ? Maps.newHashMap()
                : visitPropertyClause(ctx.propertyClause());

        return new AlterStoragePolicyCommand(policyName, properties);
    }

    @Override
    public LogicalPlan visitShowGrantsForUser(ShowGrantsForUserContext ctx) {
        UserIdentity userIdent = visitUserIdentify(ctx.userIdentify());
        return new ShowGrantsCommand(userIdent, false);
    }

    @Override
    public LogicalPlan visitShowRowPolicy(ShowRowPolicyContext ctx) {
        UserIdentity user = null;
        String role = null;
        if (ctx.userIdentify() != null) {
            user = visitUserIdentify(ctx.userIdentify());
        } else if (ctx.role != null) {
            role = ctx.role.getText();
        }

        return new ShowRowPolicyCommand(user, role);
    }

    @Override
    public LogicalPlan visitShowPartitionId(ShowPartitionIdContext ctx) {
        long partitionId = -1;
        if (ctx.partitionId != null) {
            partitionId = Long.parseLong(ctx.partitionId.getText());
        }
        return new ShowPartitionIdCommand(partitionId);
    }

    @Override
    public AlterTableCommand visitAlterTable(AlterTableContext ctx) {
        TableNameInfo tableNameInfo = new TableNameInfo(visitMultipartIdentifier(ctx.tableName));
        List<AlterTableOp> alterTableOps = new ArrayList<>();
        for (Object child : ctx.children) {
            if (child instanceof AlterTableClauseContext) {
                alterTableOps.add(typedVisit((AlterTableClauseContext) child));
            }
        }
        return new AlterTableCommand(tableNameInfo, alterTableOps);
    }

    @Override
    public AlterTableCommand visitAlterTableAddRollup(AlterTableAddRollupContext ctx) {
        TableNameInfo tableNameInfo = new TableNameInfo(visitMultipartIdentifier(ctx.tableName));
        List<AlterTableOp> alterTableOps = new ArrayList<>();
        for (Object child : ctx.children) {
            if (child instanceof AddRollupClauseContext) {
                alterTableOps.add(typedVisit((AddRollupClauseContext) child));
            }
        }
        return new AlterTableCommand(tableNameInfo, alterTableOps);
    }

    @Override
    public AlterTableCommand visitAlterTableDropRollup(AlterTableDropRollupContext ctx) {
        TableNameInfo tableNameInfo = new TableNameInfo(visitMultipartIdentifier(ctx.tableName));
        List<AlterTableOp> alterTableOps = new ArrayList<>();
        for (Object child : ctx.children) {
            if (child instanceof DropRollupClauseContext) {
                alterTableOps.add(typedVisit((DropRollupClauseContext) child));
            }
        }
        return new AlterTableCommand(tableNameInfo, alterTableOps);
    }

    @Override
    public AlterTableCommand visitAlterTableProperties(DorisParser.AlterTablePropertiesContext ctx) {
        TableNameInfo tableNameInfo = new TableNameInfo(visitMultipartIdentifier(ctx.name));
        List<AlterTableOp> alterTableOps = new ArrayList<>();
        Map<String, String> properties = ctx.propertyItemList() != null
                ? Maps.newHashMap(visitPropertyItemList(ctx.propertyItemList()))
                : Maps.newHashMap();
        alterTableOps.add(new ModifyTablePropertiesOp(properties));
        return new AlterTableCommand(tableNameInfo, alterTableOps);
    }

    @Override
    public AlterTableOp visitAddColumnClause(AddColumnClauseContext ctx) {
        ColumnDefinition columnDefinition = visitColumnDef(ctx.columnDef());
        ColumnPosition columnPosition = null;
        if (ctx.columnPosition() != null) {
            if (ctx.columnPosition().FIRST() != null) {
                columnPosition = ColumnPosition.FIRST;
            } else {
                columnPosition = new ColumnPosition(ctx.columnPosition().position.getText());
            }
        }
        String rollupName = ctx.toRollup() != null ? ctx.toRollup().rollup.getText() : null;
        Map<String, String> properties = ctx.properties != null
                ? Maps.newHashMap(visitPropertyClause(ctx.properties))
                : Maps.newHashMap();
        return new AddColumnOp(columnDefinition, columnPosition, rollupName, properties);
    }

    @Override
    public AlterTableOp visitAddColumnsClause(AddColumnsClauseContext ctx) {
        List<ColumnDefinition> columnDefinitions = visitColumnDefs(ctx.columnDefs());
        String rollupName = ctx.toRollup() != null ? ctx.toRollup().rollup.getText() : null;
        Map<String, String> properties = ctx.properties != null
                ? Maps.newHashMap(visitPropertyClause(ctx.properties))
                : Maps.newHashMap();
        return new AddColumnsOp(columnDefinitions, rollupName, properties);
    }

    @Override
    public AlterTableOp visitDropColumnClause(DropColumnClauseContext ctx) {
        String columnName = ctx.name.getText();
        String rollupName = ctx.fromRollup() != null ? ctx.fromRollup().rollup.getText() : null;
        Map<String, String> properties = ctx.properties != null
                ? Maps.newHashMap(visitPropertyClause(ctx.properties))
                : Maps.newHashMap();
        return new DropColumnOp(columnName, rollupName, properties);
    }

    @Override
    public AlterTableOp visitModifyColumnClause(ModifyColumnClauseContext ctx) {
        ColumnDefinition columnDefinition = visitColumnDef(ctx.columnDef());
        ColumnPosition columnPosition = null;
        if (ctx.columnPosition() != null) {
            if (ctx.columnPosition().FIRST() != null) {
                columnPosition = ColumnPosition.FIRST;
            } else {
                columnPosition = new ColumnPosition(ctx.columnPosition().position.getText());
            }
        }
        String rollupName = ctx.fromRollup() != null ? ctx.fromRollup().rollup.getText() : null;
        Map<String, String> properties = ctx.properties != null
                ? Maps.newHashMap(visitPropertyClause(ctx.properties))
                : Maps.newHashMap();
        return new ModifyColumnOp(columnDefinition, columnPosition, rollupName, properties);
    }

    @Override
    public AlterTableOp visitReorderColumnsClause(ReorderColumnsClauseContext ctx) {
        List<String> columnsByPos = visitIdentifierList(ctx.identifierList());
        String rollupName = ctx.fromRollup() != null ? ctx.fromRollup().rollup.getText() : null;
        Map<String, String> properties = ctx.properties != null
                ? Maps.newHashMap(visitPropertyClause(ctx.properties))
                : Maps.newHashMap();
        return new ReorderColumnsOp(columnsByPos, rollupName, properties);
    }

    @Override
    public AlterTableOp visitAddPartitionClause(AddPartitionClauseContext ctx) {
        boolean isTempPartition = ctx.TEMPORARY() != null;
        PartitionDefinition partitionDefinition = visitPartitionDef(ctx.partitionDef());
        DistributionDescriptor desc = null;
        int bucketNum = FeConstants.default_bucket_num;
        if (ctx.INTEGER_VALUE() != null) {
            bucketNum = Integer.parseInt(ctx.INTEGER_VALUE().getText());
        }
        if (ctx.HASH() != null) {
            desc = new DistributionDescriptor(true, ctx.autoBucket != null, bucketNum,
                    visitIdentifierList(ctx.hashKeys));
        } else if (ctx.RANDOM() != null) {
            desc = new DistributionDescriptor(false, ctx.autoBucket != null, bucketNum, null);
        }
        Map<String, String> properties = ctx.properties != null
                ? Maps.newHashMap(visitPropertyClause(ctx.properties))
                : Maps.newHashMap();
        return new AddPartitionOp(partitionDefinition, desc, properties, isTempPartition);
    }

    @Override
    public AlterTableOp visitDropPartitionClause(DropPartitionClauseContext ctx) {
        boolean isTempPartition = ctx.TEMPORARY() != null;
        boolean ifExists = ctx.IF() != null;
        boolean forceDrop = ctx.FORCE() != null;
        String partitionName = ctx.partitionName.getText();
        return ctx.indexName != null
                ? new DropPartitionFromIndexOp(ifExists, partitionName, isTempPartition, forceDrop,
                        ctx.indexName.getText())
                : new DropPartitionOp(ifExists, partitionName, isTempPartition, forceDrop);
    }

    @Override
    public AlterTableOp visitModifyPartitionClause(ModifyPartitionClauseContext ctx) {
        boolean isTempPartition = ctx.TEMPORARY() != null;
        Map<String, String> properties = visitPropertyItemList(ctx.partitionProperties);
        if (ctx.ASTERISK() != null) {
            return ModifyPartitionOp.createStarClause(properties, isTempPartition);
        } else {
            List<String> partitions;
            if (ctx.partitionNames != null) {
                partitions = visitIdentifierList(ctx.partitionNames);
            } else {
                partitions = new ArrayList<>();
                partitions.add(ctx.partitionName.getText());
            }
            return new ModifyPartitionOp(partitions, properties, isTempPartition);
        }
    }

    @Override
    public AlterTableOp visitReplacePartitionClause(ReplacePartitionClauseContext ctx) {
        boolean forceReplace = ctx.FORCE() != null;
        PartitionNamesInfo partitionNames = null;
        PartitionNamesInfo tempPartitionNames = null;
        if (ctx.partitions != null) {
            Pair<Boolean, List<String>> partitionSpec = visitPartitionSpec(ctx.partitions);
            partitionNames = new PartitionNamesInfo(partitionSpec.first, partitionSpec.second);
        }
        if (ctx.tempPartitions != null) {
            Pair<Boolean, List<String>> partitionSpec = visitPartitionSpec(ctx.tempPartitions);
            tempPartitionNames = new PartitionNamesInfo(partitionSpec.first, partitionSpec.second);
        }

        Map<String, String> properties = ctx.properties != null ? new HashMap<>(visitPropertyClause(ctx.properties))
                : Maps.newHashMap();
        return new ReplacePartitionOp(partitionNames, tempPartitionNames, forceReplace, properties);
    }

    @Override
    public AlterTableOp visitReplaceTableClause(ReplaceTableClauseContext ctx) {
        String tableName = ctx.name.getText();
        Map<String, String> properties = ctx.properties != null
                ? Maps.newHashMap(visitPropertyClause(ctx.properties))
                : Maps.newHashMap();
        return new ReplaceTableOp(tableName, properties, ctx.FORCE() != null);
    }

    @Override
    public AlterTableOp visitRenameClause(RenameClauseContext ctx) {
        return new RenameTableOp(ctx.newName.getText());
    }

    @Override
    public AlterTableOp visitRenameRollupClause(RenameRollupClauseContext ctx) {
        return new RenameRollupOp(ctx.name.getText(), ctx.newName.getText());
    }

    @Override
    public AlterTableOp visitRenamePartitionClause(RenamePartitionClauseContext ctx) {
        return new RenamePartitionOp(ctx.name.getText(), ctx.newName.getText());
    }

    @Override
    public AlterTableOp visitRenameColumnClause(RenameColumnClauseContext ctx) {
        return new RenameColumnOp(ctx.name.getText(), ctx.newName.getText());
    }

    @Override
    public AlterTableOp visitAddIndexClause(AddIndexClauseContext ctx) {
        IndexDefinition indexDefinition = visitIndexDef(ctx.indexDef());
        return new CreateIndexOp(null, indexDefinition, true);
    }

    @Override
    public Command visitCreateIndex(CreateIndexContext ctx) {
        String indexName = ctx.name.getText();
        boolean ifNotExists = ctx.EXISTS() != null;
        TableNameInfo tableNameInfo = new TableNameInfo(visitMultipartIdentifier(ctx.tableName));
        List<String> indexCols = visitIdentifierList(ctx.identifierList());
        Map<String, String> properties = ctx.properties != null
                ? Maps.newHashMap(visitPropertyClause(ctx.properties))
                : Maps.newHashMap();
        String indexType = null;
        if (ctx.BITMAP() != null) {
            indexType = "BITMAP";
        } else if (ctx.NGRAM_BF() != null) {
            indexType = "NGRAM_BF";
        } else if (ctx.INVERTED() != null) {
            indexType = "INVERTED";
        }
        String comment = ctx.STRING_LITERAL() == null ? "" : stripQuotes(ctx.STRING_LITERAL().getText());
        // change BITMAP index to INVERTED index
        if (Config.enable_create_bitmap_index_as_inverted_index
                && "BITMAP".equalsIgnoreCase(indexType)) {
            indexType = "INVERTED";
        }
        IndexDefinition indexDefinition = new IndexDefinition(indexName, ifNotExists, indexCols, indexType,
                properties, comment);
        List<AlterTableOp> alterTableOps = Lists.newArrayList(new CreateIndexOp(tableNameInfo,
                indexDefinition, false));
        return new AlterTableCommand(tableNameInfo, alterTableOps);
    }

    @Override
    public Command visitBuildIndex(BuildIndexContext ctx) {
        String name = ctx.name.getText();
        TableNameInfo tableName = new TableNameInfo(visitMultipartIdentifier(ctx.tableName));
        PartitionNamesInfo partitionNamesInfo = null;
        if (ctx.partitionSpec() != null) {
            Pair<Boolean, List<String>> partitionSpec = visitPartitionSpec(ctx.partitionSpec());
            partitionNamesInfo = new PartitionNamesInfo(partitionSpec.first, partitionSpec.second);
        }
        IndexDefinition indexDefinition = new IndexDefinition(name, partitionNamesInfo);
        List<AlterTableOp> alterTableOps = Lists.newArrayList(new BuildIndexOp(tableName, indexDefinition, false));
        return new AlterTableCommand(tableName, alterTableOps);
    }

    @Override
    public Command visitDropIndex(DropIndexContext ctx) {
        String name = ctx.name.getText();
        TableNameInfo tableName = new TableNameInfo(visitMultipartIdentifier(ctx.tableName));
        List<AlterTableOp> alterTableOps = Lists
                .newArrayList(new DropIndexOp(name, ctx.EXISTS() != null, tableName, false));
        return new AlterTableCommand(tableName, alterTableOps);
    }

    @Override
    public AlterTableOp visitDropIndexClause(DropIndexClauseContext ctx) {
        return new DropIndexOp(ctx.name.getText(), ctx.EXISTS() != null, null, true);
    }

    @Override
    public AlterTableOp visitEnableFeatureClause(EnableFeatureClauseContext ctx) {
        String featureName = stripQuotes(ctx.STRING_LITERAL().getText());
        Map<String, String> properties = ctx.properties != null
                ? Maps.newHashMap(visitPropertyClause(ctx.properties))
                : Maps.newHashMap();
        return new EnableFeatureOp(featureName, properties);
    }

    @Override
    public AlterTableOp visitModifyDistributionClause(ModifyDistributionClauseContext ctx) {
        int bucketNum = FeConstants.default_bucket_num;
        if (ctx.INTEGER_VALUE() != null) {
            bucketNum = Integer.parseInt(ctx.INTEGER_VALUE().getText());
        }
        DistributionDescriptor desc;
        if (ctx.HASH() != null) {
            desc = new DistributionDescriptor(true, ctx.AUTO() != null, bucketNum,
                    visitIdentifierList(ctx.hashKeys));
        } else if (ctx.RANDOM() != null) {
            desc = new DistributionDescriptor(false, ctx.AUTO() != null, bucketNum, null);
        } else {
            throw new ParseException("distribution can't be empty", ctx);
        }
        return new ModifyDistributionOp(desc);
    }

    @Override
    public AlterTableOp visitModifyTableCommentClause(ModifyTableCommentClauseContext ctx) {
        return new ModifyTableCommentOp(stripQuotes(ctx.STRING_LITERAL().getText()));
    }

    @Override
    public AlterTableOp visitModifyColumnCommentClause(ModifyColumnCommentClauseContext ctx) {
        String columnName = ctx.name.getText();
        String comment = stripQuotes(ctx.STRING_LITERAL().getText());
        return new ModifyColumnCommentOp(columnName, comment);
    }

    @Override
    public AlterTableOp visitModifyEngineClause(ModifyEngineClauseContext ctx) {
        String engineName = ctx.name.getText();
        Map<String, String> properties = ctx.properties != null
                ? Maps.newHashMap(visitPropertyClause(ctx.properties))
                : Maps.newHashMap();
        return new ModifyEngineOp(engineName, properties);
    }

    @Override
    public AlterTableOp visitAlterMultiPartitionClause(AlterMultiPartitionClauseContext ctx) {
        boolean isTempPartition = ctx.TEMPORARY() != null;
        List<Expression> from = visitPartitionValueList(ctx.from);
        List<Expression> to = visitPartitionValueList(ctx.to);
        int num = Integer.parseInt(ctx.INTEGER_VALUE().getText());
        String unitString = ctx.unit != null ? ctx.unit.getText() : null;
        Map<String, String> properties = ctx.properties != null
                ? Maps.newHashMap(visitPropertyClause(ctx.properties))
                : Maps.newHashMap();
        return new AlterMultiPartitionOp(from, to, num, unitString, properties, isTempPartition);
    }

    @Override
    public AlterTableOp visitAddRollupClause(DorisParser.AddRollupClauseContext ctx) {
        String rollupName = ctx.rollupName.getText();
        List<String> columnNames = visitIdentifierList(ctx.columns);
        List<String> dupKeys = ctx.dupKeys != null ? visitIdentifierList(ctx.dupKeys) : null;
        String baseRollupName = ctx.fromRollup() != null ? ctx.fromRollup().rollup.getText() : null;
        Map<String, String> properties = ctx.properties != null
                ? Maps.newHashMap(visitPropertyClause(ctx.properties))
                : Maps.newHashMap();
        return new AddRollupOp(rollupName, columnNames, dupKeys, baseRollupName, properties);
    }

    @Override
    public AlterTableOp visitDropRollupClause(DorisParser.DropRollupClauseContext ctx) {
        String rollupName = ctx.rollupName.getText();
        Map<String, String> properties = ctx.properties != null
                ? Maps.newHashMap(visitPropertyClause(ctx.properties))
                : Maps.newHashMap();
        return new DropRollupOp(rollupName, properties);
    }

    @Override
    public LogicalPlan visitShowVariables(ShowVariablesContext ctx) {
        SetType statementScope = visitStatementScope(ctx.statementScope());
        if (ctx.wildWhere() != null) {
            if (ctx.wildWhere().LIKE() != null) {
                return new ShowVariablesCommand(statementScope,
                        stripQuotes(ctx.wildWhere().STRING_LITERAL().getText()));
            } else {
                StringBuilder sb = new StringBuilder();
                sb.append("SELECT `VARIABLE_NAME` AS `Variable_name`, `VARIABLE_VALUE` AS `Value` FROM ");
                sb.append("`").append(InternalCatalog.INTERNAL_CATALOG_NAME).append("`");
                sb.append(".");
                sb.append("`").append(InfoSchemaDb.DATABASE_NAME).append("`");
                sb.append(".");
                if (statementScope == SetType.GLOBAL) {
                    sb.append("`global_variables` ");
                } else {
                    sb.append("`session_variables` ");
                }
                sb.append(getOriginSql(ctx.wildWhere()));
                return new NereidsParser().parseSingle(sb.toString());
            }
        } else {
            return new ShowVariablesCommand(statementScope, null);
        }
    }

    private Expression getWildWhere(DorisParser.WildWhereContext ctx) {
        if (ctx.LIKE() != null) {
            String pattern = stripQuotes(ctx.STRING_LITERAL().getText());
            return new Like(new UnboundSlot("ProcedureName"), new StringLiteral(pattern));
        } else if (ctx.WHERE() != null) {
            return getExpression(ctx.expression());
        } else {
            throw new AnalysisException("Wild where should contain like or where " + ctx.getText());
        }
    }

    @Override
    public ShowViewCommand visitShowView(ShowViewContext ctx) {
        List<String> tableNameParts = visitMultipartIdentifier(ctx.tableName);
        String databaseName = null;
        if (ctx.database != null) {
            databaseName = stripQuotes(ctx.database.getText());
        }
        return new ShowViewCommand(databaseName, new TableNameInfo(tableNameParts));
    }

    @Override
    public LogicalPlan visitShowBackends(ShowBackendsContext ctx) {
        return new ShowBackendsCommand();
    }

    @Override
    public LogicalPlan visitShowBackup(ShowBackupContext ctx) {
        String dbName = null;
        Expression wildWhere = null;
        if (ctx.database != null) {
            dbName = ctx.database.getText();
        }
        if (ctx.wildWhere() != null) {
            wildWhere = getWildWhere(ctx.wildWhere());
        }
        return new ShowBackupCommand(dbName, wildWhere);
    }

    @Override
    public LogicalPlan visitShowPlugins(ShowPluginsContext ctx) {
        return new ShowPluginsCommand();
    }

    @Override
    public LogicalPlan visitShowSmallFiles(ShowSmallFilesContext ctx) {
        String dbName = null;
        if (ctx.database != null) {
            List<String> nameParts = visitMultipartIdentifier(ctx.database);
            dbName = nameParts.get(0); // only one entry possible
        }
        return new ShowSmallFilesCommand(dbName);
    }

    @Override
    public LogicalPlan visitShowSnapshot(ShowSnapshotContext ctx) {
        String repoName = null;
        Expression wildWhere = null;
        if (ctx.wildWhere() != null) {
            wildWhere = getWildWhere(ctx.wildWhere());
        }
        if (ctx.repo != null) {
            repoName = ctx.repo.getText();
        }
        return new ShowSnapshotCommand(repoName, wildWhere);
    }

    @Override
    public LogicalPlan visitShowSqlBlockRule(ShowSqlBlockRuleContext ctx) {
        String ruleName = null;
        if (ctx.ruleName != null) {
            ruleName = ctx.ruleName.getText();
        }
        return new ShowSqlBlockRuleCommand(ruleName);
    }

    @Override
    public LogicalPlan visitShowTriggers(ShowTriggersContext ctx) {
        return new ShowTriggersCommand();
    }

    @Override
    public LogicalPlan visitShowTrash(ShowTrashContext ctx) {
        if (ctx.ON() != null) {
            String backend = stripQuotes(ctx.STRING_LITERAL().getText());
            new ShowTrashCommand(backend);
        } else {
            return new ShowTrashCommand();
        }
        return new ShowTrashCommand();
    }

    @Override
    public LogicalPlan visitAdminCleanTrash(DorisParser.AdminCleanTrashContext ctx) {
        if (ctx.ON() != null) {
            List<String> backendsQuery = Lists.newArrayList();
            ctx.backends.forEach(backend -> backendsQuery.add(stripQuotes(backend.getText())));
            return new AdminCleanTrashCommand(backendsQuery);
        }
        return new AdminCleanTrashCommand();
    }

    @Override
    public LogicalPlan visitAdminShowReplicaStatus(AdminShowReplicaStatusContext ctx) {
        Expression where = null;
        if (ctx.WHERE() != null) {
            StringLiteral left = new StringLiteral(stripQuotes(ctx.STATUS().toString()));
            StringLiteral right = new StringLiteral(stripQuotes(ctx.STRING_LITERAL().getText()));
            if (ctx.NEQ() != null) {
                where = new Not(new EqualTo(left, right));
            } else {
                where = new EqualTo(left, right);
            }
        }
        TableRefInfo tableRefInfo = visitBaseTableRefContext(ctx.baseTableRef());
        return new AdminShowReplicaStatusCommand(tableRefInfo, where);
    }

    @Override
    public LogicalPlan visitShowRepositories(ShowRepositoriesContext ctx) {
        return new ShowRepositoriesCommand();
    }

    @Override
    public LogicalPlan visitShowRestore(ShowRestoreContext ctx) {
        String dbName = null;
        Expression wildWhere = null;
        if (ctx.database != null) {
            dbName = ctx.database.getText();
        }
        if (ctx.wildWhere() != null) {
            wildWhere = getWildWhere(ctx.wildWhere());
        }
        return new ShowRestoreCommand(dbName, wildWhere, ctx.BRIEF() != null);
    }

    @Override
    public LogicalPlan visitShowRoles(ShowRolesContext ctx) {
        return new ShowRolesCommand();
    }

    @Override
    public LogicalPlan visitShowProc(ShowProcContext ctx) {
        String path = stripQuotes(ctx.path.getText());
        return new ShowProcCommand(path);
    }

    private TableScanParams visitOptScanParamsContex(OptScanParamsContext ctx) {
        if (ctx != null) {
            Map<String, String> map = visitPropertyItemList(ctx.properties);
            return new TableScanParams(ctx.funcName.getText(), map);
        }
        return null;
    }

    private TableSnapshot visitTableSnapshotContext(TableSnapshotContext ctx) {
        if (ctx != null) {
            if (ctx.TIME() != null) {
                return new TableSnapshot(stripQuotes(ctx.time.getText()));
            } else {
                return new TableSnapshot(Long.parseLong(ctx.version.getText()));
            }
        }
        return null;
    }

    private List<String> visitRelationHintContext(RelationHintContext ctx) {
        final List<String> relationHints;
        if (ctx != null) {
            relationHints = typedVisit(ctx);
        } else {
            relationHints = ImmutableList.of();
        }
        return relationHints;
    }

    private PartitionNamesInfo visitSpecifiedPartitionContext(SpecifiedPartitionContext ctx) {
        if (ctx != null) {
            List<String> partitions = new ArrayList<>();
            boolean isTempPart = ctx.TEMPORARY() != null;
            if (ctx.identifier() != null) {
                partitions.add(ctx.identifier().getText());
            } else {
                partitions.addAll(visitIdentifierList(ctx.identifierList()));
            }
            return new PartitionNamesInfo(isTempPart, partitions);
        }
        return null;
    }

    private List<Long> visitTabletListContext(TabletListContext ctx) {
        List<Long> tabletIdList = new ArrayList<>();
        if (ctx != null && ctx.tabletIdList != null) {
            ctx.tabletIdList.stream().forEach(tabletToken -> {
                tabletIdList.add(Long.parseLong(tabletToken.getText()));
            });
        }
        return tabletIdList;
    }

    private TableRefInfo visitBaseTableRefContext(BaseTableRefContext ctx) {
        List<String> nameParts = visitMultipartIdentifier(ctx.multipartIdentifier());
        TableScanParams scanParams = visitOptScanParamsContex(ctx.optScanParams());
        TableSnapshot tableSnapShot = visitTableSnapshotContext(ctx.tableSnapshot());
        PartitionNamesInfo partitionNameInfo = visitSpecifiedPartitionContext(ctx.specifiedPartition());
        List<Long> tabletIdList = visitTabletListContext(ctx.tabletList());

        String tableAlias = null;
        if (ctx.tableAlias().strictIdentifier() != null) {
            tableAlias = ctx.tableAlias().getText();
        }
        TableSample tableSample = ctx.sample() == null ? null : (TableSample) visit(ctx.sample());
        List<String> hints = visitRelationHintContext(ctx.relationHint());
        return new TableRefInfo(new TableNameInfo(nameParts), scanParams, tableSnapShot, partitionNameInfo,
                                    tabletIdList, tableAlias, tableSample, hints);
    }

    @Override
    public LogicalPlan visitShowReplicaDistribution(ShowReplicaDistributionContext ctx) {
        TableRefInfo tableRefInfo = visitBaseTableRefContext(ctx.baseTableRef());
        return new ShowReplicaDistributionCommand(tableRefInfo);
    }

    @Override
    public LogicalPlan visitAdminShowReplicaDistribution(AdminShowReplicaDistributionContext ctx) {
        TableRefInfo tableRefInfo = visitBaseTableRefContext(ctx.baseTableRef());
        return new ShowReplicaDistributionCommand(tableRefInfo);
    }

    @Override
    public LogicalPlan visitShowCreateCatalog(ShowCreateCatalogContext ctx) {
        return new ShowCreateCatalogCommand(ctx.identifier().getText());
    }

    @Override
    public LogicalPlan visitShowCatalog(DorisParser.ShowCatalogContext ctx) {
        return new ShowCatalogCommand(ctx.identifier().getText(), null);
    }

    @Override
    public LogicalPlan visitShowCatalogs(DorisParser.ShowCatalogsContext ctx) {
        String wild = null;
        if (ctx.wildWhere() != null) {
            if (ctx.wildWhere().LIKE() != null) {
                wild = stripQuotes(ctx.wildWhere().STRING_LITERAL().getText());
            } else if (ctx.wildWhere().WHERE() != null) {
                wild = ctx.wildWhere().expression().getText();
            }
        }
        return new ShowCatalogCommand(null, wild);
    }

    @Override
    public LogicalPlan visitShowStorageEngines(ShowStorageEnginesContext ctx) {
        return new ShowStorageEnginesCommand();
    }

    @Override
    public LogicalPlan visitAdminRebalanceDisk(AdminRebalanceDiskContext ctx) {
        if (ctx.ON() != null) {
            List<String> backendList = Lists.newArrayList();
            ctx.backends.forEach(backend -> backendList.add(stripQuotes(backend.getText())));
            return new AdminRebalanceDiskCommand(backendList);
        }
        return new AdminRebalanceDiskCommand();
    }

    @Override
    public LogicalPlan visitAdminCancelRebalanceDisk(AdminCancelRebalanceDiskContext ctx) {
        if (ctx.ON() != null) {
            List<String> backendList = Lists.newArrayList();
            ctx.backends.forEach(backend -> backendList.add(stripQuotes(backend.getText())));
            return new AdminCancelRebalanceDiskCommand(backendList);
        }
        return new AdminCancelRebalanceDiskCommand();
    }

    @Override
    public LogicalPlan visitShowDiagnoseTablet(ShowDiagnoseTabletContext ctx) {
        long tabletId = Long.parseLong(ctx.INTEGER_VALUE().getText());
        return new ShowDiagnoseTabletCommand(tabletId);
    }

    @Override
    public LogicalPlan visitAdminDiagnoseTablet(AdminDiagnoseTabletContext ctx) {
        long tabletId = Long.parseLong(ctx.INTEGER_VALUE().getText());
        return new ShowDiagnoseTabletCommand(tabletId);
    }

    @Override
    public LogicalPlan visitShowCreateTable(ShowCreateTableContext ctx) {
        List<String> nameParts = visitMultipartIdentifier(ctx.name);
        return new ShowCreateTableCommand(new TableNameInfo(nameParts), ctx.BRIEF() != null);
    }

    @Override
    public LogicalPlan visitShowCreateView(ShowCreateViewContext ctx) {
        List<String> nameParts = visitMultipartIdentifier(ctx.name);
        return new ShowCreateViewCommand(new TableNameInfo(nameParts));
    }

    @Override
    public LogicalPlan visitShowCreateMaterializedView(ShowCreateMaterializedViewContext ctx) {
        List<String> nameParts = visitMultipartIdentifier(ctx.tableName);
        return new ShowCreateMaterializedViewCommand(stripQuotes(ctx.mvName.getText()), new TableNameInfo(nameParts));
    }

    @Override
    public LogicalPlan visitAlterWorkloadGroup(AlterWorkloadGroupContext ctx) {
        Map<String, String> properties = ctx.propertyClause() != null
                        ? Maps.newHashMap(visitPropertyClause(ctx.propertyClause())) : Maps.newHashMap();
        return new AlterWorkloadGroupCommand(ctx.name.getText(), properties);
    }

    @Override
    public LogicalPlan visitAlterWorkloadPolicy(AlterWorkloadPolicyContext ctx) {
        Map<String, String> properties = ctx.propertyClause() != null
                        ? Maps.newHashMap(visitPropertyClause(ctx.propertyClause())) : Maps.newHashMap();
        return new AlterWorkloadPolicyCommand(ctx.name.getText(), properties);
    }

    @Override
    public LogicalPlan visitAlterRole(AlterRoleContext ctx) {
        String comment = visitCommentSpec(ctx.commentSpec());
        return new AlterRoleCommand(ctx.role.getText(), comment);
    }

    @Override
    public LogicalPlan visitShowDatabaseId(ShowDatabaseIdContext ctx) {
        long dbId = (ctx.databaseId != null) ? Long.parseLong(ctx.databaseId.getText()) : -1;
        return new ShowDatabaseIdCommand(dbId);
    }

    public LogicalPlan visitCreateRole(CreateRoleContext ctx) {
        String roleName = stripQuotes(ctx.name.getText());
        String comment = ctx.STRING_LITERAL() == null ? "" : LogicalPlanBuilderAssistant.escapeBackSlash(
                ctx.STRING_LITERAL().getText().substring(1, ctx.STRING_LITERAL().getText().length() - 1));
        return new CreateRoleCommand(ctx.EXISTS() != null, roleName, comment);
    }

    @Override
    public LogicalPlan visitCreateFile(CreateFileContext ctx) {
        String dbName = null;
        if (ctx.database != null) {
            dbName = ctx.database.getText();
        }
        Map<String, String> properties = ctx.propertyClause() != null
                                    ? Maps.newHashMap(visitPropertyClause(ctx.propertyClause())) : Maps.newHashMap();
        return new CreateFileCommand(stripQuotes(ctx.name.getText()), dbName, properties);
    }

    @Override
    public LogicalPlan visitShowCharset(ShowCharsetContext ctx) {
        return new ShowCharsetCommand();
    }

    @Override
    public LogicalPlan visitAdminSetTableStatus(AdminSetTableStatusContext ctx) {
        List<String> dbTblNameParts = visitMultipartIdentifier(ctx.name);
        Map<String, String> properties = ctx.propertyClause() != null
                        ? Maps.newHashMap(visitPropertyClause(ctx.propertyClause())) : Maps.newHashMap();
        return new AdminSetTableStatusCommand(new TableNameInfo(dbTblNameParts), properties);
    }

    @Override
    public LogicalPlan visitShowFrontends(ShowFrontendsContext ctx) {
        String detail = (ctx.name != null) ? ctx.name.getText() : null;
        return new ShowFrontendsCommand(detail);
    }

    @Override
    public LogicalPlan visitShowFunctions(ShowFunctionsContext ctx) {
        String dbName = null;
        if (ctx.database != null) {
            List<String> nameParts = visitMultipartIdentifier(ctx.database);
            if (nameParts.size() == 1) {
                dbName = nameParts.get(0);
            } else if (nameParts.size() == 2) {
                dbName = nameParts.get(1);
            } else {
                throw new AnalysisException("nameParts in analyze database should be [ctl.]db");
            }
        }

        boolean isVerbose = ctx.FULL() != null;
        boolean isBuiltin = ctx.BUILTIN() != null;

        String wild = null;
        if (ctx.STRING_LITERAL() != null) {
            wild = stripQuotes(ctx.STRING_LITERAL().getText());
        }
        return new ShowFunctionsCommand(dbName, isBuiltin, isVerbose, wild);
    }

    @Override
    public LogicalPlan visitShowGlobalFunctions(ShowGlobalFunctionsContext ctx) {
        boolean isVerbose = ctx.FULL() != null;

        String wild = null;
        if (ctx.STRING_LITERAL() != null) {
            wild = stripQuotes(ctx.STRING_LITERAL().getText());
        }
        return new ShowFunctionsCommand(isVerbose, wild, true);
    }

    @Override
    public LogicalPlan visitShowCreateDatabase(ShowCreateDatabaseContext ctx) {
        List<String> nameParts = visitMultipartIdentifier(ctx.name);
        String databaseName = "";
        String catalogName = "";
        if (nameParts.size() == 2) {
            // The identifier is in the form "internalcatalog.databasename"
            catalogName = nameParts.get(0);
            databaseName = nameParts.get(1);
        } else if (nameParts.size() == 1) {
            // The identifier is in the form "databasename"
            databaseName = nameParts.get(0);
        }

        return new ShowCreateDatabaseCommand(new DbName(catalogName, databaseName));
    }

    @Override
    public LogicalPlan visitCleanAllProfile(CleanAllProfileContext ctx) {
        return new CleanAllProfileCommand();
    }

    @Override
    public Object visitCleanLabel(CleanLabelContext ctx) {
        String label = ctx.label == null ? null : ctx.label.getText();
        IdentifierContext database = ctx.database;
        return new CleanLabelCommand(stripQuotes(database.getText()), label);
    }

    @Override
    public LogicalPlan visitShowWhitelist(ShowWhitelistContext ctx) {
        return new ShowWhiteListCommand();
    }

    @Override
    public LogicalPlan visitShowUserProperties(ShowUserPropertiesContext ctx) {
        String user = ctx.user != null ? stripQuotes(ctx.user.getText()) : null;
        String pattern = null;
        if (ctx.LIKE() != null) {
            pattern = stripQuotes(ctx.STRING_LITERAL().getText());
        }
        return new ShowUserPropertyCommand(user, pattern, false);
    }

    @Override
    public LogicalPlan visitShowAllProperties(ShowAllPropertiesContext ctx) {
        String pattern = null;
        if (ctx.LIKE() != null) {
            pattern = stripQuotes(ctx.STRING_LITERAL().getText());
        }
        return new ShowUserPropertyCommand(null, pattern, true);
    }

    @Override
    public LogicalPlan visitAlterCatalogComment(AlterCatalogCommentContext ctx) {
        String catalogName = stripQuotes(ctx.name.getText());
        String comment = stripQuotes(ctx.comment.getText());
        return new AlterCatalogCommentCommand(catalogName, comment);
    }

    @Override
    public LogicalPlan visitAlterDatabaseRename(AlterDatabaseRenameContext ctx) {
        String dbName = Optional.ofNullable(ctx.name)
                .map(ParserRuleContext::getText)
                .filter(s -> !s.isEmpty())
                .orElseThrow(() -> new ParseException("Database name is empty or cannot be an empty string"));
        String newDbName = Optional.ofNullable(ctx.newName)
                .map(ParserRuleContext::getText)
                .filter(s -> !s.isEmpty())
                .orElseThrow(() -> new ParseException("New Database name is empty or cannot be an empty string"));
        return new AlterDatabaseRenameCommand(dbName, newDbName);
    }

    @Override
    public LogicalPlan visitShowDynamicPartition(ShowDynamicPartitionContext ctx) {
        String dbName = null;
        if (ctx.database != null) {
            List<String> nameParts = visitMultipartIdentifier(ctx.database);
            dbName = nameParts.get(0); // only one entry possible
        }
        return new ShowDynamicPartitionCommand(dbName);
    }

    @Override
    public LogicalPlan visitCreateCatalog(CreateCatalogContext ctx) {
        String catalogName = ctx.catalogName.getText();
        boolean ifNotExists = ctx.IF() != null;
        String resourceName = ctx.resourceName == null ? null : (ctx.resourceName.getText());
        String comment = ctx.STRING_LITERAL() == null ? null : stripQuotes(ctx.STRING_LITERAL().getText());
        Map<String, String> properties = ctx.propertyClause() != null
                                    ? Maps.newHashMap(visitPropertyClause(ctx.propertyClause())) : Maps.newHashMap();

        return new CreateCatalogCommand(catalogName, ifNotExists, resourceName, comment, properties);
    }

    @Override
    public LogicalPlan visitShowStages(ShowStagesContext ctx) {
        return new ShowStagesCommand();
    }

    @Override
    public LogicalPlan visitRecoverDatabase(RecoverDatabaseContext ctx) {
        String dbName = ctx.name.getText();
        long dbId = (ctx.id != null) ? Long.parseLong(ctx.id.getText()) : -1;
        String newDbName = (ctx.alias != null) ? ctx.alias.getText() : null;
        return new RecoverDatabaseCommand(dbName, dbId, newDbName);
    }

    @Override
    public LogicalPlan visitShowWarningErrors(ShowWarningErrorsContext ctx) {
        boolean isWarning = ctx.WARNINGS() != null;

        // Extract the limit value if present
        long limit = 0;
        Optional<LimitClauseContext> limitCtx = Optional.ofNullable(ctx.limitClause());
        if (ctx.limitClause() != null) {
            limit = Long.parseLong(limitCtx.get().limit.getText());
            if (limit < 0) {
                throw new ParseException("Limit requires non-negative number", limitCtx.get());
            }
        }
        return new ShowWarningErrorsCommand(isWarning, limit);
    }

    @Override
    public LogicalPlan visitAlterCatalogProperties(AlterCatalogPropertiesContext ctx) {
        String catalogName = stripQuotes(ctx.name.getText());
        Map<String, String> properties = visitPropertyItemList(ctx.propertyItemList());
        return new AlterCatalogPropertiesCommand(catalogName, properties);
    }

    @Override
    public RecoverTableCommand visitRecoverTable(RecoverTableContext ctx) {
        List<String> dbTblNameParts = visitMultipartIdentifier(ctx.name);
        String newTableName = (ctx.alias != null) ? ctx.alias.getText() : null;
        long tableId = (ctx.id != null) ? Long.parseLong(ctx.id.getText()) : -1;
        return new RecoverTableCommand(new TableNameInfo(dbTblNameParts), tableId, newTableName);
    }

    @Override
    public RecoverPartitionCommand visitRecoverPartition(RecoverPartitionContext ctx) {
        String partitionName = ctx.name.getText();
        String newPartitionName = (ctx.alias != null) ? ctx.alias.getText() : null;
        long partitionId = (ctx.id != null) ? Long.parseLong(ctx.id.getText()) : -1;
        List<String> dbTblNameParts = visitMultipartIdentifier(ctx.tableName);
        return new RecoverPartitionCommand(new TableNameInfo(dbTblNameParts),
                                            partitionName, partitionId, newPartitionName);
    }

    @Override

    public LogicalPlan visitShowBroker(ShowBrokerContext ctx) {
        return new ShowBrokerCommand();
    }

    @Override
    public LogicalPlan visitDropRole(DropRoleContext ctx) {
        String roleName = stripQuotes(ctx.name.getText());
        return new DropRoleCommand(roleName, ctx.EXISTS() != null);
    }

    @Override
    public LogicalPlan visitDropTable(DropTableContext ctx) {
        String ctlName = null;
        String dbName = null;
        String tableName = null;
        List<String> nameParts = visitMultipartIdentifier(ctx.name);
        if (nameParts.size() == 1) {
            tableName = nameParts.get(0);
        } else if (nameParts.size() == 2) {
            dbName = nameParts.get(0);
            tableName = nameParts.get(1);
        } else if (nameParts.size() == 3) {
            ctlName = nameParts.get(0);
            dbName = nameParts.get(1);
            tableName = nameParts.get(2);
        } else {
            throw new AnalysisException("nameParts in create table should be [ctl.][db.]tbl");
        }

        boolean ifExists = ctx.EXISTS() != null;
        boolean forceDrop = ctx.FORCE() != null;
        TableNameInfo tblNameInfo = new TableNameInfo(ctlName, dbName, tableName);
        return new DropTableCommand(ifExists, tblNameInfo, forceDrop);
    }

    @Override
    public LogicalPlan visitDropCatalog(DropCatalogContext ctx) {
        String catalogName = stripQuotes(ctx.name.getText());
        boolean ifExists = ctx.EXISTS() != null;
        return new DropCatalogCommand(catalogName, ifExists);
    }

    @Override
    public LogicalPlan visitCreateEncryptkey(CreateEncryptkeyContext ctx) {
        List<String> nameParts = visitMultipartIdentifier(ctx.multipartIdentifier());
        return new CreateEncryptkeyCommand(new EncryptKeyName(nameParts), ctx.EXISTS() != null,
                                            stripQuotes(ctx.STRING_LITERAL().getText()));
    }

    @Override
    public LogicalPlan visitAlterCatalogRename(AlterCatalogRenameContext ctx) {
        String catalogName = stripQuotes(ctx.name.getText());
        String newName = stripQuotes(ctx.newName.getText());
        return new AlterCatalogRenameCommand(catalogName, newName);
    }

    @Override
    public LogicalPlan visitDropStoragePolicy(DropStoragePolicyContext ctx) {
        String policyName = ctx.name.getText();
        boolean ifExists = ctx.EXISTS() != null;
        return new DropStoragePolicyCommand(policyName, ifExists);
    }

    @Override
    public LogicalPlan visitDropEncryptkey(DropEncryptkeyContext ctx) {
        List<String> nameParts = visitMultipartIdentifier(ctx.name);
        return new DropEncryptkeyCommand(new EncryptKeyName(nameParts), ctx.EXISTS() != null);
    }

    @Override
    public LogicalPlan visitCreateWorkloadGroup(CreateWorkloadGroupContext ctx) {
        String workloadGroupName = stripQuotes(ctx.name.getText());
        boolean ifNotExists = ctx.EXISTS() != null;
        Map<String, String> properties = ctx.propertyClause() != null
                                    ? Maps.newHashMap(visitPropertyClause(ctx.propertyClause())) : Maps.newHashMap();
        return new CreateWorkloadGroupCommand(workloadGroupName, ifNotExists, properties);
    }

    @Override
    public LogicalPlan visitShowSyncJob(ShowSyncJobContext ctx) {
        String databaseName = null;
        if (ctx.multipartIdentifier() != null) {
            List<String> databaseParts = visitMultipartIdentifier(ctx.multipartIdentifier());
            databaseName = databaseParts.get(0);
        }
        return new ShowSyncJobCommand(databaseName);
    }

    @Override
    public LogicalPlan visitDropFile(DropFileContext ctx) {
        String dbName = null;
        if (ctx.database != null) {
            dbName = ctx.database.getText();
        }
        Map<String, String> properties = ctx.propertyClause() != null
                                    ? Maps.newHashMap(visitPropertyClause(ctx.propertyClause())) : Maps.newHashMap();
        return new DropFileCommand(stripQuotes(ctx.name.getText()), dbName, properties);
    }

    @Override
    public LogicalPlan visitDropRepository(DropRepositoryContext ctx) {
        return new DropRepositoryCommand(stripQuotes(ctx.name.getText()));
    }

    @Override
    public LogicalPlan visitDropSqlBlockRule(DropSqlBlockRuleContext ctx) {
        return new DropSqlBlockRuleCommand(visitIdentifierSeq(ctx.identifierSeq()), ctx.EXISTS() != null);
    }

    @Override
    public LogicalPlan visitDropUser(DropUserContext ctx) {
        UserIdentity userIdent = visitUserIdentify(ctx.userIdentify());
        return new DropUserCommand(userIdent, ctx.EXISTS() != null);
    }

    @Override
    public LogicalPlan visitDropWorkloadGroup(DropWorkloadGroupContext ctx) {
        return new DropWorkloadGroupCommand(ctx.name.getText(), ctx.EXISTS() != null);
    }

    @Override
    public LogicalPlan visitDropWorkloadPolicy(DropWorkloadPolicyContext ctx) {
        return new DropWorkloadPolicyCommand(ctx.name.getText(), ctx.EXISTS() != null);
    }

    @Override
    public LogicalPlan visitShowTableId(ShowTableIdContext ctx) {
        long tableId = -1;
        if (ctx.tableId != null) {
            tableId = Long.parseLong(ctx.tableId.getText());
        }
        return new ShowTableIdCommand(tableId);
    }

    @Override
    public LogicalPlan visitShowProcessList(ShowProcessListContext ctx) {
        return new ShowProcessListCommand(ctx.FULL() != null);
    }

    @Override
    public LogicalPlan visitHelp(HelpContext ctx) {
        String mark = ctx.mark.getText();
        return new HelpCommand(mark);
    }

    @Override
    public LogicalPlan visitSync(SyncContext ctx) {
        return new SyncCommand();
    }

    @Override
    public LogicalPlan visitShowDelete(ShowDeleteContext ctx) {
        String dbName = null;
        if (ctx.database != null) {
            List<String> nameParts = visitMultipartIdentifier(ctx.database);
            dbName = nameParts.get(0); // only one entry possible
        }
        return new ShowDeleteCommand(dbName);
    }

    @Override
    public LogicalPlan visitShowStoragePolicy(ShowStoragePolicyContext ctx) {
        String policyName = null;
        if (ctx.identifierOrText() != null) {
            policyName = stripQuotes(ctx.identifierOrText().getText());
        }
        return new ShowStoragePolicyCommand(policyName, ctx.USING() != null);
    }

    @Override
    public LogicalPlan visitShowPrivileges(ShowPrivilegesContext ctx) {
        return new ShowPrivilegesCommand();
    }

    @Override
    public LogicalPlan visitShowTabletsBelong(ShowTabletsBelongContext ctx) {
        List<Long> tabletIdLists = new ArrayList<>();
        ctx.tabletIds.stream().forEach(tabletToken -> {
            tabletIdLists.add(Long.parseLong(tabletToken.getText()));
        });
        return new ShowTabletsBelongCommand(tabletIdLists);
    }

    @Override
    public LogicalPlan visitShowCollation(ShowCollationContext ctx) {
        String wild = null;
        if (ctx.wildWhere() != null) {
            if (ctx.wildWhere().LIKE() != null) {
                wild = stripQuotes(ctx.wildWhere().STRING_LITERAL().getText());
            } else if (ctx.wildWhere().WHERE() != null) {
                wild = ctx.wildWhere().expression().getText();
            }
        }
        return new ShowCollationCommand(wild);
    }

    @Override
    public LogicalPlan visitAdminCheckTablets(AdminCheckTabletsContext ctx) {
        List<Long> tabletIdLists = new ArrayList<>();
        if (ctx.tabletList() != null) {
            ctx.tabletList().tabletIdList.stream().forEach(tabletToken -> {
                tabletIdLists.add(Long.parseLong(tabletToken.getText()));
            });
        }
        Map<String, String> properties = ctx.properties != null
                ? Maps.newHashMap(visitPropertyClause(ctx.properties))
                : Maps.newHashMap();
        return new AdminCheckTabletsCommand(tabletIdLists, properties);
    }

    @Override
    public LogicalPlan visitShowWarningErrorCount(ShowWarningErrorCountContext ctx) {
        boolean isWarning = ctx.WARNINGS() != null;
        return new ShowWarningErrorCountCommand(isWarning);
    }

    @Override
    public LogicalPlan visitShowStatus(ShowStatusContext ctx) {
        String scope = visitStatementScope(ctx.statementScope()).name();
        return new ShowStatusCommand(scope);
    }

    @Override
    public LogicalPlan visitShowDataSkew(ShowDataSkewContext ctx) {
        TableRefInfo tableRefInfo = visitBaseTableRefContext(ctx.baseTableRef());
        return new ShowDataSkewCommand(tableRefInfo);
    }

    @Override
    public LogicalPlan visitShowData(DorisParser.ShowDataContext ctx) {
        TableNameInfo tableNameInfo = null;
        if (ctx.tableName != null) {
            tableNameInfo = new TableNameInfo(visitMultipartIdentifier(ctx.tableName));
        }
        List<OrderKey> orderKeys = null;
        if (ctx.sortClause() != null) {
            orderKeys = visit(ctx.sortClause().sortItem(), OrderKey.class);
        }
        Map<String, String> properties = ctx.propertyClause() != null
                ? Maps.newHashMap(visitPropertyClause(ctx.propertyClause())) : Maps.newHashMap();
        boolean detailed = ctx.ALL() != null;
        return new ShowDataCommand(tableNameInfo, orderKeys, properties, detailed);
    }

    @Override
    public LogicalPlan visitShowTableCreation(ShowTableCreationContext ctx) {
        String dbName = null;
        String wild = null;
        if (ctx.database != null) {
            List<String> nameParts = visitMultipartIdentifier(ctx.database);
            dbName = nameParts.get(0); // only one entry possible
        }
        if (ctx.STRING_LITERAL() != null) {
            wild = ctx.STRING_LITERAL().getText();
        }
        return new ShowTableCreationCommand(dbName, wild);
    }

    @Override
    public SetType visitStatementScope(StatementScopeContext ctx) {
        SetType statementScope = SetType.DEFAULT;
        if (ctx != null) {
            if (ctx.GLOBAL() != null) {
                statementScope = SetType.GLOBAL;
            } else if (ctx.LOCAL() != null || ctx.SESSION() != null) {
                statementScope = SetType.SESSION;
            }
        }
        return statementScope;
    }

    @Override
    public LogicalPlan visitAdminShowTabletStorageFormat(AdminShowTabletStorageFormatContext ctx) {
        return new ShowTabletStorageFormatCommand(ctx.VERBOSE() != null);
    }

    @Override
    public LogicalPlan visitShowTabletStorageFormat(ShowTabletStorageFormatContext ctx) {
        return new ShowTabletStorageFormatCommand(ctx.VERBOSE() != null);
    }

    @Override
    public LogicalPlan visitShowTabletsFromTable(DorisParser.ShowTabletsFromTableContext ctx) {
        TableNameInfo tableName = new TableNameInfo(visitMultipartIdentifier(ctx.tableName));
        PartitionNamesInfo partitionNamesInfo = null;
        if (ctx.partitionSpec() != null) {
            Pair<Boolean, List<String>> partitionSpec = visitPartitionSpec(ctx.partitionSpec());
            partitionNamesInfo = new PartitionNamesInfo(partitionSpec.first, partitionSpec.second);
        }
        List<OrderKey> orderKeys = null;
        if (ctx.sortClause() != null) {
            orderKeys = visit(ctx.sortClause().sortItem(), OrderKey.class);
        }
        long limit = 0;
        long offset = 0;
        if (ctx.limitClause() != null) {
            limit = ctx.limitClause().limit != null
                    ? Long.parseLong(ctx.limitClause().limit.getText())
                    : 0;
            if (limit < 0) {
                throw new ParseException("Limit requires non-negative number", ctx.limitClause());
            }
            offset = ctx.limitClause().offset != null
                    ? Long.parseLong(ctx.limitClause().offset.getText())
                    : 0;
            if (offset < 0) {
                throw new ParseException("Offset requires non-negative number", ctx.limitClause());
            }
        }
        if (ctx.wildWhere() != null) {
            if (ctx.wildWhere().LIKE() != null) {
                throw new ParseException("Not support like clause");
            } else {
                Expression expr = (Expression) ctx.wildWhere().expression().accept(this);
                return new ShowTabletsFromTableCommand(tableName, partitionNamesInfo, expr, orderKeys, limit, offset);
            }
        }

        return new ShowTabletsFromTableCommand(tableName, partitionNamesInfo, null, orderKeys, limit, offset);
    }

    @Override
    public LogicalPlan visitShowQueryProfile(ShowQueryProfileContext ctx) {
        String queryIdPath = "/";
        if (ctx.queryIdPath != null) {
            queryIdPath = stripQuotes(ctx.queryIdPath.getText());
        }

        long limit = 20;
        if (ctx.limitClause() != null) {
            limit = Long.parseLong(ctx.limitClause().limit.getText());
            if (limit < 0) {
                throw new ParseException("Limit requires non-negative number, got " + String.valueOf(limit));
            }
        }
        return new ShowQueryProfileCommand(queryIdPath, limit);
    }

    @Override
    public LogicalPlan visitSwitchCatalog(SwitchCatalogContext ctx) {
        if (ctx.catalog != null) {
            return new SwitchCommand(ctx.catalog.getText());
        }
        throw new ParseException("catalog name can not be null");
    }

    @Override
    public LogicalPlan visitUseDatabase(UseDatabaseContext ctx) {
        if (ctx.database == null) {
            throw new ParseException("database name can not be null");
        }
        return ctx.catalog != null ? new UseCommand(ctx.catalog.getText(), ctx.database.getText())
                : new UseCommand(ctx.database.getText());
    }

    @Override
    public LogicalPlan visitShowConvertLsc(ShowConvertLscContext ctx) {
        if (ctx.database == null) {
            return new ShowConvertLSCCommand(null);
        }
        List<String> parts = visitMultipartIdentifier(ctx.database);
        String databaseName = parts.get(parts.size() - 1);
        if (parts.size() == 2 && !InternalCatalog.INTERNAL_CATALOG_NAME.equalsIgnoreCase(parts.get(0))) {
            throw new ParseException("The execution of this command is restricted to the internal catalog only.");
        } else if (parts.size() > 2) {
            throw new ParseException("Only one dot can be in the name: " + String.join(".", parts));
        }
        return new ShowConvertLSCCommand(databaseName);
    }

    @Override
    public LogicalPlan visitKillQuery(KillQueryContext ctx) {
        String queryId;
        TerminalNode integerValue = ctx.INTEGER_VALUE();
        if (integerValue != null) {
            queryId = integerValue.getText();
        } else {
            queryId = stripQuotes(ctx.STRING_LITERAL().getText());
        }
        return new KillQueryCommand(queryId);
    }

    @Override
    public LogicalPlan visitKillConnection(DorisParser.KillConnectionContext ctx) {
        int connectionId = Integer.parseInt(ctx.INTEGER_VALUE().getText());
        return new KillConnectionCommand(connectionId);
    }

    @Override
    public Object visitAlterDatabaseSetQuota(AlterDatabaseSetQuotaContext ctx) {
        String databaseName = Optional.ofNullable(ctx.name)
                .map(ParseTree::getText).filter(s -> !s.isEmpty())
                .orElseThrow(() -> new ParseException("database name can not be null"));
        String quota = Optional.ofNullable(ctx.quota)
                .map(ParseTree::getText)
                .orElseGet(() -> Optional.ofNullable(ctx.INTEGER_VALUE())
                        .map(TerminalNode::getText)
                        .orElse(null));
        // Determine the quota type
        QuotaType quotaType;
        if (ctx.DATA() != null) {
            quotaType = QuotaType.DATA;
        } else if (ctx.REPLICA() != null) {
            quotaType = QuotaType.REPLICA;
        } else if (ctx.TRANSACTION() != null) {
            quotaType = QuotaType.TRANSACTION;
        } else {
            quotaType = QuotaType.NONE;
        }
        return new AlterDatabaseSetQuotaCommand(databaseName, quotaType, quota);
    }

    @Override
    public LogicalPlan visitDropDatabase(DropDatabaseContext ctx) {
        boolean ifExists = ctx.EXISTS() != null;
        List<String> databaseNameParts = visitMultipartIdentifier(ctx.name);
        boolean force = ctx.FORCE() != null;
        DropDatabaseInfo databaseInfo = new DropDatabaseInfo(ifExists, databaseNameParts, force);
        return new DropDatabaseCommand(databaseInfo);
    }

    @Override
    public LogicalPlan visitAlterRepository(AlterRepositoryContext ctx) {

        Map<String, String> properties = ctx.propertyClause() != null
                ? Maps.newHashMap(visitPropertyClause(ctx.propertyClause())) : Maps.newHashMap();

        return new AlterRepositoryCommand(ctx.name.getText(), properties);
    }

    @Override
    public LogicalPlan visitShowAnalyze(ShowAnalyzeContext ctx) {
        boolean isAuto = ctx.AUTO() != null;
        List<String> tableName = ctx.tableName == null ? null : visitMultipartIdentifier(ctx.tableName);
        long jobId = ctx.jobId == null ? 0 : Long.parseLong(ctx.jobId.getText());
        String stateKey = ctx.stateKey == null ? null : stripQuotes(ctx.stateKey.getText());
        String stateValue = ctx.stateValue == null ? null : stripQuotes(ctx.stateValue.getText());
        return new ShowAnalyzeCommand(tableName, jobId, stateKey, stateValue, isAuto);
    }

    @Override
    public LogicalPlan visitDropAllBrokerClause(DropAllBrokerClauseContext ctx) {
        String brokerName = stripQuotes(ctx.name.getText());
        AlterSystemOp alterSystemOp = new DropAllBrokerOp(brokerName);
        return new AlterSystemCommand(alterSystemOp, PlanType.ALTER_SYSTEM_DROP_ALL_BROKER);
    }

    @Override
    public LogicalPlan visitAlterSystem(DorisParser.AlterSystemContext ctx) {
        return plan(ctx.alterSystemClause());
    }

    @Override
    public LogicalPlan visitAddBrokerClause(AddBrokerClauseContext ctx) {
        String brokerName = stripQuotes(ctx.name.getText());
        List<String> hostPorts = ctx.hostPorts.stream()
                .map(e -> stripQuotes(e.getText()))
                .collect(Collectors.toList());
        AlterSystemOp alterSystemOp = new AddBrokerOp(brokerName, hostPorts);
        return new AlterSystemCommand(alterSystemOp, PlanType.ALTER_SYSTEM_ADD_BROKER);
    }

    @Override
    public LogicalPlan visitDropBrokerClause(DropBrokerClauseContext ctx) {
        String brokerName = stripQuotes(ctx.name.getText());
        List<String> hostPorts = ctx.hostPorts.stream()
                .map(e -> stripQuotes(e.getText()))
                .collect(Collectors.toList());
        AlterSystemOp alterSystemOp = new DropBrokerOp(brokerName, hostPorts);
        return new AlterSystemCommand(alterSystemOp, PlanType.ALTER_SYSTEM_DROP_BROKER);
    }

    @Override
    public LogicalPlan visitAddBackendClause(AddBackendClauseContext ctx) {
        List<String> hostPorts = ctx.hostPorts.stream()
                .map(e -> stripQuotes(e.getText()))
                .collect(Collectors.toList());
        Map<String, String> properties = visitPropertyClause(ctx.properties);
        AlterSystemOp alterSystemOp = new AddBackendOp(hostPorts, properties);
        return new AlterSystemCommand(alterSystemOp, PlanType.ALTER_SYSTEM_ADD_BACKEND);
    }

    @Override
    public LogicalPlan visitDropBackendClause(DorisParser.DropBackendClauseContext ctx) {
        List<String> hostPorts = ctx.hostPorts.stream()
                .map(e -> stripQuotes(e.getText()))
                .collect(Collectors.toList());
        boolean force = false;
        if (ctx.DROPP() != null) {
            force = true;
        }
        AlterSystemOp alterSystemOp = new DropBackendOp(hostPorts, force);
        return new AlterSystemCommand(alterSystemOp, PlanType.ALTER_SYSTEM_DROP_BACKEND);
    }

    @Override
    public LogicalPlan visitDecommissionBackendClause(DorisParser.DecommissionBackendClauseContext ctx) {
        List<String> hostPorts = ctx.hostPorts.stream()
                .map(e -> stripQuotes(e.getText()))
                .collect(Collectors.toList());
        AlterSystemOp alterSystemOp = new DecommissionBackendOp(hostPorts);
        return new AlterSystemCommand(alterSystemOp, PlanType.ALTER_SYSTEM_DECOMMISSION_BACKEND);
    }

    @Override
    public LogicalPlan visitAddFollowerClause(DorisParser.AddFollowerClauseContext ctx) {
        String hostPort = stripQuotes(ctx.hostPort.getText());
        AlterSystemOp alterSystemOp = new AddFollowerOp(hostPort);
        return new AlterSystemCommand(alterSystemOp, PlanType.ALTER_SYSTEM_ADD_FOLLOWER);
    }

    @Override
    public LogicalPlan visitDropFollowerClause(DorisParser.DropFollowerClauseContext ctx) {
        String hostPort = stripQuotes(ctx.hostPort.getText());
        AlterSystemOp alterSystemOp = new DropFollowerOp(hostPort);
        return new AlterSystemCommand(alterSystemOp, PlanType.ALTER_SYSTEM_DROP_FOLLOWER);
    }

    @Override
    public LogicalPlan visitAddObserverClause(DorisParser.AddObserverClauseContext ctx) {
        String hostPort = stripQuotes(ctx.hostPort.getText());
        AlterSystemOp alterSystemOp = new AddObserverOp(hostPort);
        return new AlterSystemCommand(alterSystemOp, PlanType.ALTER_SYSTEM_ADD_OBSERVER);
    }

    @Override
    public LogicalPlan visitDropObserverClause(DorisParser.DropObserverClauseContext ctx) {
        String hostPort = stripQuotes(ctx.hostPort.getText());
        AlterSystemOp alterSystemOp = new DropObserverOp(hostPort);
        return new AlterSystemCommand(alterSystemOp, PlanType.ALTER_SYSTEM_DROP_OBSERVER);
    }

    @Override
    public LogicalPlan visitAlterLoadErrorUrlClause(DorisParser.AlterLoadErrorUrlClauseContext ctx) {
        Map<String, String> properties = visitPropertyClause(ctx.properties);
        AlterSystemOp alterSystemOp = new AlterLoadErrorUrlOp(properties);
        return new AlterSystemCommand(alterSystemOp, PlanType.ALTER_SYSTEM_SET_LOAD_ERRORS_HU);
    }

    @Override
    public LogicalPlan visitModifyBackendClause(DorisParser.ModifyBackendClauseContext ctx) {
        List<String> hostPorts = ctx.hostPorts.stream()
                .map(e -> stripQuotes(e.getText()))
                .collect(Collectors.toList());
        Map<String, String> properties = visitPropertyItemList(ctx.propertyItemList());
        AlterSystemOp alterSystemOp = new ModifyBackendOp(hostPorts, properties);
        return new AlterSystemCommand(alterSystemOp, PlanType.ALTER_SYSTEM_MODIFY_BACKEND);
    }

    @Override
    public LogicalPlan visitModifyFrontendOrBackendHostNameClause(
            DorisParser.ModifyFrontendOrBackendHostNameClauseContext ctx) {
        String hostPort = stripQuotes(ctx.hostPort.getText());
        String hostName = stripQuotes(ctx.hostName.getText());
        AlterSystemOp alterSystemOp = null;
        if (ctx.FRONTEND() != null) {
            alterSystemOp = new ModifyFrontendOrBackendHostNameOp(hostPort, hostName, ModifyOpType.Frontend);
        } else if (ctx.BACKEND() != null) {
            alterSystemOp = new ModifyFrontendOrBackendHostNameOp(hostPort, hostName, ModifyOpType.Backend);
        }
        return new AlterSystemCommand(alterSystemOp, PlanType.ALTER_SYSTEM_MODIFY_FRONTEND_OR_BACKEND_HOSTNAME);
    }

    @Override
    public LogicalPlan visitShowQueuedAnalyzeJobs(ShowQueuedAnalyzeJobsContext ctx) {
        List<String> tableName = ctx.tableName == null ? null : visitMultipartIdentifier(ctx.tableName);
        String stateKey = ctx.stateKey == null ? null : stripQuotes(ctx.stateKey.getText());
        String stateValue = ctx.stateValue == null ? null : stripQuotes(ctx.stateValue.getText());
        return new ShowQueuedAnalyzeJobsCommand(tableName, stateKey, stateValue);
    }

    @Override
    public LogicalPlan visitShowIndexStats(DorisParser.ShowIndexStatsContext ctx) {
        TableNameInfo tableName = new TableNameInfo(visitMultipartIdentifier(ctx.tableName));
        String indexId = stripQuotes(ctx.indexId.getText());
        return new ShowIndexStatsCommand(tableName, indexId);
    }

    @Override
    public LogicalPlan visitShowTableStatus(DorisParser.ShowTableStatusContext ctx) {
        String ctlName = null;
        String dbName = null;
        if (ctx.database != null) {
            List<String> nameParts = visitMultipartIdentifier(ctx.database);
            if (nameParts.size() == 1) {
                dbName = nameParts.get(0);
            } else if (nameParts.size() == 2) {
                ctlName = nameParts.get(0);
                dbName = nameParts.get(1);
            } else {
                throw new AnalysisException("nameParts in analyze database should be [ctl.]db");
            }
        }

        if (ctx.wildWhere() != null) {
            if (ctx.wildWhere().LIKE() != null) {
                return new ShowTableStatusCommand(dbName, ctlName,
                    stripQuotes(ctx.wildWhere().STRING_LITERAL().getText()), null);
            } else {
                Expression expr = (Expression) ctx.wildWhere().expression().accept(this);
                return new ShowTableStatusCommand(dbName, ctlName, null, expr);
            }
        }
        return new ShowTableStatusCommand(dbName, ctlName);
    }

    @Override
    public LogicalPlan visitShowTables(DorisParser.ShowTablesContext ctx) {
        String ctlName = null;
        String dbName = null;
        if (ctx.database != null) {
            List<String> nameParts = visitMultipartIdentifier(ctx.database);
            if (nameParts.size() == 1) {
                dbName = nameParts.get(0);
            } else if (nameParts.size() == 2) {
                ctlName = nameParts.get(0);
                dbName = nameParts.get(1);
            } else {
                throw new AnalysisException("nameParts in analyze database should be [ctl.]db");
            }
        }

        boolean isVerbose = ctx.FULL() != null;

        if (ctx.wildWhere() != null) {
            if (ctx.wildWhere().LIKE() != null) {
                return new ShowTableCommand(dbName, ctlName, isVerbose,
                        stripQuotes(ctx.wildWhere().STRING_LITERAL().getText()), null, PlanType.SHOW_TABLES);
            } else {
                return new ShowTableCommand(dbName, ctlName, isVerbose, null,
                        getOriginSql(ctx.wildWhere()), PlanType.SHOW_TABLES);
            }
        }
        return new ShowTableCommand(dbName, ctlName, isVerbose, PlanType.SHOW_TABLES);
    }

    @Override
    public Plan visitUnlockTables(UnlockTablesContext ctx) {
        return new UnlockTablesCommand();
    }

    @Override
    public LogicalPlan visitShowViews(DorisParser.ShowViewsContext ctx) {
        String ctlName = null;
        String dbName = null;
        if (ctx.database != null) {
            List<String> nameParts = visitMultipartIdentifier(ctx.database);
            if (nameParts.size() == 1) {
                dbName = nameParts.get(0);
            } else if (nameParts.size() == 2) {
                ctlName = nameParts.get(0);
                dbName = nameParts.get(1);
            } else {
                throw new AnalysisException("nameParts in analyze database should be [ctl.]db");
            }
        }

        boolean isVerbose = ctx.FULL() != null;

        if (ctx.wildWhere() != null) {
            if (ctx.wildWhere().LIKE() != null) {
                return new ShowTableCommand(dbName, ctlName, isVerbose,
                    stripQuotes(ctx.wildWhere().STRING_LITERAL().getText()), null, PlanType.SHOW_VIEWS);
            } else {
                return new ShowTableCommand(dbName, ctlName, isVerbose, null,
                    getOriginSql(ctx.wildWhere()), PlanType.SHOW_VIEWS);
            }
        }
        return new ShowTableCommand(dbName, ctlName, isVerbose, PlanType.SHOW_VIEWS);
    }

    @Override
    public LogicalPlan visitShowTabletId(DorisParser.ShowTabletIdContext ctx) {
        long tabletId = Long.parseLong(ctx.tabletId.getText());
        return new ShowTabletIdCommand(tabletId);
    }

    @Override
    public LogicalPlan visitShowDatabases(DorisParser.ShowDatabasesContext ctx) {
        String ctlName = null;
        if (ctx.catalog != null) {
            ctlName = ctx.catalog.getText();
        }

        if (ctx.wildWhere() != null) {
            if (ctx.wildWhere().LIKE() != null) {
                return new ShowDatabasesCommand(ctlName,
                        stripQuotes(ctx.wildWhere().STRING_LITERAL().getText()), null);
            } else {
                Expression expr = (Expression) ctx.wildWhere().expression().accept(this);
                return new ShowDatabasesCommand(ctlName, null, expr);
            }
        }
        return new ShowDatabasesCommand(ctlName, null, null);
    }

    @Override
    public LogicalPlan visitDescribeTable(DorisParser.DescribeTableContext ctx) {
        TableNameInfo tableName = new TableNameInfo(visitMultipartIdentifier(ctx.multipartIdentifier()));
        PartitionNamesInfo partitionNames = null;
        boolean isTempPart = false;
        if (ctx.specifiedPartition() != null) {
            isTempPart = ctx.specifiedPartition().TEMPORARY() != null;
            if (ctx.specifiedPartition().identifier() != null) {
                partitionNames = new PartitionNamesInfo(isTempPart,
                        ImmutableList.of(ctx.specifiedPartition().identifier().getText()));
            } else {
                partitionNames = new PartitionNamesInfo(isTempPart,
                        visitIdentifierList(ctx.specifiedPartition().identifierList()));
            }
        }
        return new DescribeCommand(tableName, false, partitionNames);
    }

    @Override
    public LogicalPlan visitAnalyzeTable(DorisParser.AnalyzeTableContext ctx) {
        TableNameInfo tableNameInfo = new TableNameInfo(visitMultipartIdentifier(ctx.name));
        PartitionNamesInfo partitionNamesInfo = null;
        if (ctx.partitionSpec() != null) {
            Pair<Boolean, List<String>> partitionSpec = visitPartitionSpec(ctx.partitionSpec());
            partitionNamesInfo = new PartitionNamesInfo(partitionSpec.first, partitionSpec.second);
        }
        List<String> columnNames = null;
        if (ctx.columns != null) {
            columnNames = visitIdentifierList(ctx.columns);
        }
        Map<String, String> propertiesMap = new HashMap<>();
        // default values
        propertiesMap.put(AnalyzeProperties.PROPERTY_SYNC, "false");
        propertiesMap.put(AnalyzeProperties.PROPERTY_ANALYSIS_TYPE, AnalysisInfo.AnalysisType.FUNDAMENTALS.toString());
        for (DorisParser.AnalyzePropertiesContext aps : ctx.analyzeProperties()) {
            Map<String, String> map = visitAnalyzeProperties(aps);
            propertiesMap.putAll(map);
        }
        propertiesMap.putAll(visitPropertyClause(ctx.propertyClause()));
        AnalyzeProperties properties = new AnalyzeProperties(propertiesMap);
        return new AnalyzeTableCommand(tableNameInfo,
                partitionNamesInfo, columnNames, properties);
    }

    @Override
    public LogicalPlan visitAnalyzeDatabase(DorisParser.AnalyzeDatabaseContext ctx) {
        String ctlName = null;
        String dbName = null;
        List<String> nameParts = visitMultipartIdentifier(ctx.name);
        if (nameParts.size() == 1) {
            dbName = nameParts.get(0);
        } else if (nameParts.size() == 2) {
            ctlName = nameParts.get(0);
            dbName = nameParts.get(1);
        } else {
            throw new AnalysisException("nameParts in analyze database should be [ctl.]db");
        }

        Map<String, String> propertiesMap = new HashMap<>();
        // default values
        propertiesMap.put(AnalyzeProperties.PROPERTY_SYNC, "false");
        propertiesMap.put(AnalyzeProperties.PROPERTY_ANALYSIS_TYPE, AnalysisInfo.AnalysisType.FUNDAMENTALS.toString());
        for (DorisParser.AnalyzePropertiesContext aps : ctx.analyzeProperties()) {
            Map<String, String> map = visitAnalyzeProperties(aps);
            propertiesMap.putAll(map);
        }
        propertiesMap.putAll(visitPropertyClause(ctx.propertyClause()));
        AnalyzeProperties properties = new AnalyzeProperties(propertiesMap);
        return new AnalyzeDatabaseCommand(ctlName, dbName, properties);
    }

    @Override
    public Map<String, String> visitAnalyzeProperties(DorisParser.AnalyzePropertiesContext ctx) {
        Map<String, String> properties = new HashMap<>();
        if (ctx.SYNC() != null) {
            properties.put(AnalyzeProperties.PROPERTY_SYNC, "true");
        } else if (ctx.INCREMENTAL() != null) {
            properties.put(AnalyzeProperties.PROPERTY_INCREMENTAL, "true");
        } else if (ctx.FULL() != null) {
            properties.put(AnalyzeProperties.PROPERTY_FORCE_FULL, "true");
        } else if (ctx.SQL() != null) {
            properties.put(AnalyzeProperties.PROPERTY_EXTERNAL_TABLE_USE_SQL, "true");
        } else if (ctx.HISTOGRAM() != null) {
            properties.put(AnalyzeProperties.PROPERTY_ANALYSIS_TYPE, AnalysisInfo.AnalysisType.HISTOGRAM.toString());
        } else if (ctx.SAMPLE() != null) {
            if (ctx.ROWS() != null) {
                properties.put(AnalyzeProperties.PROPERTY_SAMPLE_ROWS, ctx.INTEGER_VALUE().getText());
            } else if (ctx.PERCENT() != null) {
                properties.put(AnalyzeProperties.PROPERTY_SAMPLE_PERCENT, ctx.INTEGER_VALUE().getText());
            }
        } else if (ctx.BUCKETS() != null) {
            properties.put(AnalyzeProperties.PROPERTY_NUM_BUCKETS, ctx.INTEGER_VALUE().getText());
        } else if (ctx.PERIOD() != null) {
            properties.put(AnalyzeProperties.PROPERTY_PERIOD_SECONDS, ctx.INTEGER_VALUE().getText());
        } else if (ctx.CRON() != null) {
            properties.put(AnalyzeProperties.PROPERTY_PERIOD_CRON, ctx.STRING_LITERAL().getText());
        }
        return properties;
    }

    @Override
    public LogicalPlan visitShowColumnHistogramStats(ShowColumnHistogramStatsContext ctx) {
        TableNameInfo tableNameInfo = new TableNameInfo(visitMultipartIdentifier(ctx.tableName));
        List<String> columnNames = visitIdentifierList(ctx.columnList);
        return new ShowColumnHistogramStatsCommand(tableNameInfo, columnNames);
    }

    @Override
    public LogicalPlan visitDescribeTableAll(DorisParser.DescribeTableAllContext ctx) {
        TableNameInfo tableName = new TableNameInfo(visitMultipartIdentifier(ctx.multipartIdentifier()));
        return new DescribeCommand(tableName, true, null);
    }

    @Override
    public String visitTableAlias(DorisParser.TableAliasContext ctx) {
        if (ctx.identifierList() != null) {
            throw new ParseException("Do not implemented", ctx);
        }
        return ctx.strictIdentifier() != null ? ctx.strictIdentifier().getText() : null;
    }

    @Override
    public LogicalPlan visitDescribeTableValuedFunction(DorisParser.DescribeTableValuedFunctionContext ctx) {
        String tvfName = ctx.tvfName.getText();
        String alias = visitTableAlias(ctx.tableAlias());
        Map<String, String> params = visitPropertyItemList(ctx.properties);

        TableValuedFunctionRef tableValuedFunctionRef = null;
        try {
            tableValuedFunctionRef = new TableValuedFunctionRef(tvfName, alias, params);
        } catch (org.apache.doris.common.AnalysisException e) {
            throw new AnalysisException(e.getDetailMessage());
        }
        return new DescribeCommand(tableValuedFunctionRef);
    }

    @Override
    public LogicalPlan visitAlterUser(DorisParser.AlterUserContext ctx) {
        boolean ifExist = ctx.EXISTS() != null;
        UserDesc userDesc = visitGrantUserIdentify(ctx.grantUserIdentify());
        PasswordOptions passwordOptions = visitPasswordOption(ctx.passwordOption());
        String comment = ctx.STRING_LITERAL() != null ? stripQuotes(ctx.STRING_LITERAL().getText()) : null;
        AlterUserInfo alterUserInfo = new AlterUserInfo(ifExist, userDesc, passwordOptions, comment);
        return new AlterUserCommand(alterUserInfo);
    }

    @Override
    public LogicalPlan visitShowTableStats(DorisParser.ShowTableStatsContext ctx) {
        if (ctx.tableId != null) {
            return new ShowTableStatsCommand(Long.parseLong(ctx.tableId.getText()));
        } else {
            TableNameInfo tableNameInfo = new TableNameInfo(visitMultipartIdentifier(ctx.tableName));

            PartitionNamesInfo partitionNamesInfo = null;
            if (ctx.partitionSpec() != null) {
                Pair<Boolean, List<String>> partitionSpec = visitPartitionSpec(ctx.partitionSpec());
                partitionNamesInfo = new PartitionNamesInfo(partitionSpec.first, partitionSpec.second);
            }

            List<String> columnNames = new ArrayList<>();
            if (ctx.columnList != null) {
                columnNames.addAll(visitIdentifierList(ctx.columnList));
            }
            return new ShowTableStatsCommand(tableNameInfo, columnNames, partitionNamesInfo);
        }
    }

    @Override
    public LogicalPlan visitDropStats(DorisParser.DropStatsContext ctx) {
        TableNameInfo tableNameInfo = new TableNameInfo(visitMultipartIdentifier(ctx.tableName));

        Set<String> columnNames = new HashSet<>();
        if (ctx.identifierList() != null) {
            columnNames.addAll(visitIdentifierList(ctx.identifierList()));
        }

        PartitionNamesInfo partitionNamesInfo = null;
        if (ctx.partitionSpec() != null) {
            Pair<Boolean, List<String>> partitionSpec = visitPartitionSpec(ctx.partitionSpec());
            partitionNamesInfo = new PartitionNamesInfo(partitionSpec.first, partitionSpec.second);
        }
        return new DropStatsCommand(tableNameInfo, columnNames, partitionNamesInfo);
    }

    @Override
    public LogicalPlan visitDropCachedStats(DorisParser.DropCachedStatsContext ctx) {
        TableNameInfo tableNameInfo = new TableNameInfo(visitMultipartIdentifier(ctx.tableName));
        return new DropCachedStatsCommand(tableNameInfo);
    }

    @Override
    public LogicalPlan visitDropExpiredStats(DorisParser.DropExpiredStatsContext ctx) {
        return new DropExpiredStatsCommand();
    }

    @Override
    public LogicalPlan visitShowClusters(ShowClustersContext ctx) {
        boolean showComputeGroups = ctx.COMPUTE() != null;
        return new ShowClustersCommand(showComputeGroups);
    }

    @Override
    public LogicalPlan visitAlterTableStats(DorisParser.AlterTableStatsContext ctx) {
        TableNameInfo tableNameInfo = new TableNameInfo(visitMultipartIdentifier(ctx.name));
        PartitionNamesInfo partitionNamesInfo = null;
        if (ctx.partitionSpec() != null) {
            Pair<Boolean, List<String>> partitionSpec = visitPartitionSpec(ctx.partitionSpec());
            partitionNamesInfo = new PartitionNamesInfo(partitionSpec.first, partitionSpec.second);
        }
        Map<String, String> properties = visitPropertyItemList(ctx.propertyItemList());
        return new AlterTableStatsCommand(tableNameInfo, partitionNamesInfo, properties);
    }

    @Override
    public LogicalPlan visitAlterColumnStats(DorisParser.AlterColumnStatsContext ctx) {
        TableNameInfo tableNameInfo = new TableNameInfo(visitMultipartIdentifier(ctx.name));
        PartitionNamesInfo partitionNamesInfo = null;
        if (ctx.partitionSpec() != null) {
            Pair<Boolean, List<String>> partitionSpec = visitPartitionSpec(ctx.partitionSpec());
            partitionNamesInfo = new PartitionNamesInfo(partitionSpec.first, partitionSpec.second);
        }

        String index = ctx.indexName != null ? ctx.indexName.getText() : null;
        String columnName = ctx.columnName.getText();
        Map<String, String> properties = visitPropertyItemList(ctx.propertyItemList());
        return new AlterColumnStatsCommand(tableNameInfo,
            partitionNamesInfo,
            index,
            columnName,
            properties);
    }

    @Override
<<<<<<< HEAD
    public LogicalPlan visitCancelAlterTable(DorisParser.CancelAlterTableContext ctx) {
        TableNameInfo tableNameInfo = new TableNameInfo(visitMultipartIdentifier(ctx.tableName));

        AlterOpType alterOpType;
        if (ctx.ROLLUP() != null) {
            alterOpType = AlterOpType.CANCEL_ROLLUP;
        } else if (ctx.MATERIALIZED() != null && ctx.VIEW() != null) {
            alterOpType = AlterOpType.CANCEL_MV;
        } else if (ctx.COLUMN() != null) {
            alterOpType = AlterOpType.CANCEL_COLUMN;
        } else {
            throw new AnalysisException("invalid AlterOpType, it must be one of 'ROLLUP',"
                    + "'MATERIALIZED VIEW' or 'COLUMN'");
        }

        List<Long> jobIs = new ArrayList<>();
        for (Token token : ctx.jobIds) {
            jobIs.add(Long.parseLong(token.getText()));
        }
        return new CancelAlterTableCommand(tableNameInfo, alterOpType, jobIs);
=======
    public LogicalPlan visitDropResource(DorisParser.DropResourceContext ctx) {
        boolean ifExist = ctx.EXISTS() != null;
        String resouceName = visitIdentifierOrText(ctx.identifierOrText());
        return new DropResourceCommand(ifExist, resouceName);
    }

    @Override
    public LogicalPlan visitDropRowPolicy(DorisParser.DropRowPolicyContext ctx) {
        boolean ifExist = ctx.EXISTS() != null;
        String policyName = ctx.policyName.getText();
        TableNameInfo tableNameInfo = new TableNameInfo(visitMultipartIdentifier(ctx.tableName));
        UserIdentity userIdentity = ctx.userIdentify() != null ? visitUserIdentify(ctx.userIdentify()) : null;
        String roleName = ctx.roleName != null ? ctx.roleName.getText() : null;
        return new DropRowPolicyCommand(ifExist, policyName, tableNameInfo, userIdentity, roleName);
    }

    @Override
    public LogicalPlan visitTransactionBegin(DorisParser.TransactionBeginContext ctx) {
        if (ctx.LABEL() != null) {
            return new TransactionBeginCommand(ctx.identifier().getText());
        } else {
            return new TransactionBeginCommand();
        }
    }

    @Override
    public LogicalPlan visitTranscationCommit(DorisParser.TranscationCommitContext ctx) {
        return new TransactionCommitCommand();
    }

    @Override
    public LogicalPlan visitTransactionRollback(DorisParser.TransactionRollbackContext ctx) {
        return new TransactionRollbackCommand();
>>>>>>> 692c422f
    }

    public LogicalPlan visitDropAnalyzeJob(DorisParser.DropAnalyzeJobContext ctx) {
        long jobId = Long.parseLong(ctx.INTEGER_VALUE().getText());
        return new DropAnalyzeJobCommand(jobId);
    }

    @Override
    public LogicalPlan visitKillAnalyzeJob(DorisParser.KillAnalyzeJobContext ctx) {
        long jobId = Long.parseLong(ctx.jobId.getText());
        return new KillAnalyzeJobCommand(jobId);
    }

    @Override
    public PasswordOptions visitPasswordOption(DorisParser.PasswordOptionContext ctx) {
        int historyPolicy = PasswordOptions.UNSET;
        long expirePolicySecond = PasswordOptions.UNSET;
        int reusePolicy = PasswordOptions.UNSET;
        int loginAttempts = PasswordOptions.UNSET;
        long passwordLockSecond = PasswordOptions.UNSET;
        int accountUnlocked = PasswordOptions.UNSET;

        if (ctx.historyDefault != null) {
            historyPolicy = -1;
        } else if (ctx.historyValue != null) {
            historyPolicy = Integer.parseInt(ctx.historyValue.getText());
        }

        if (ctx.expireDefault != null) {
            expirePolicySecond = -1;
        } else if (ctx.expireNever != null) {
            expirePolicySecond = 0;
        } else if (ctx.expireValue != null) {
            long value = Long.parseLong(ctx.expireValue.getText());
            expirePolicySecond = ParserUtils.getSecond(value, ctx.expireTimeUnit.getText());
        }

        if (ctx.reuseValue != null) {
            reusePolicy = Integer.parseInt(ctx.reuseValue.getText());
        }

        if (ctx.attemptsValue != null) {
            loginAttempts = Integer.parseInt(ctx.attemptsValue.getText());
        }

        if (ctx.lockUnbounded != null) {
            passwordLockSecond = -1;
        } else if (ctx.lockValue != null) {
            long value = Long.parseLong(ctx.lockValue.getText());
            passwordLockSecond = ParserUtils.getSecond(value, ctx.lockTimeUint.getText());
        }

        if (ctx.ACCOUNT_LOCK() != null) {
            accountUnlocked = -1;
        } else if (ctx.ACCOUNT_UNLOCK() != null) {
            accountUnlocked = 1;
        }

        return new PasswordOptions(expirePolicySecond,
            historyPolicy,
            reusePolicy,
            loginAttempts,
            passwordLockSecond,
            accountUnlocked);
    }

    @Override
    public LogicalPlan visitCreateUser(CreateUserContext ctx) {
        String comment = visitCommentSpec(ctx.commentSpec());
        PasswordOptions passwordOptions = visitPasswordOption(ctx.passwordOption());
        UserDesc userDesc = (UserDesc) ctx.grantUserIdentify().accept(this);

        String role = null;
        if (ctx.role != null) {
            role = stripQuotes(ctx.role.getText());
        }

        CreateUserInfo userInfo = new CreateUserInfo(ctx.IF() != null,
                userDesc,
                role,
                passwordOptions,
                comment);

        return new CreateUserCommand(userInfo);
    }

    @Override
    public UserDesc visitGrantUserIdentify(DorisParser.GrantUserIdentifyContext ctx) {
        UserIdentity userIdentity = visitUserIdentify(ctx.userIdentify());
        if (ctx.IDENTIFIED() == null) {
            return new UserDesc(userIdentity);
        }
        String password = stripQuotes(ctx.STRING_LITERAL().getText());
        boolean isPlain = ctx.PASSWORD() == null;
        return new UserDesc(userIdentity, new PassVar(password, isPlain));
    }
}<|MERGE_RESOLUTION|>--- conflicted
+++ resolved
@@ -6497,7 +6497,6 @@
     }
 
     @Override
-<<<<<<< HEAD
     public LogicalPlan visitCancelAlterTable(DorisParser.CancelAlterTableContext ctx) {
         TableNameInfo tableNameInfo = new TableNameInfo(visitMultipartIdentifier(ctx.tableName));
 
@@ -6518,7 +6517,8 @@
             jobIs.add(Long.parseLong(token.getText()));
         }
         return new CancelAlterTableCommand(tableNameInfo, alterOpType, jobIs);
-=======
+    }
+
     public LogicalPlan visitDropResource(DorisParser.DropResourceContext ctx) {
         boolean ifExist = ctx.EXISTS() != null;
         String resouceName = visitIdentifierOrText(ctx.identifierOrText());
@@ -6552,7 +6552,6 @@
     @Override
     public LogicalPlan visitTransactionRollback(DorisParser.TransactionRollbackContext ctx) {
         return new TransactionRollbackCommand();
->>>>>>> 692c422f
     }
 
     public LogicalPlan visitDropAnalyzeJob(DorisParser.DropAnalyzeJobContext ctx) {
