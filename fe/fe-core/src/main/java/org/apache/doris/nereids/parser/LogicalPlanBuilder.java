// Licensed to the Apache Software Foundation (ASF) under one
// or more contributor license agreements.  See the NOTICE file
// distributed with this work for additional information
// regarding copyright ownership.  The ASF licenses this file
// to you under the Apache License, Version 2.0 (the
// "License"); you may not use this file except in compliance
// with the License.  You may obtain a copy of the License at
//
//   http://www.apache.org/licenses/LICENSE-2.0
//
// Unless required by applicable law or agreed to in writing,
// software distributed under the License is distributed on an
// "AS IS" BASIS, WITHOUT WARRANTIES OR CONDITIONS OF ANY
// KIND, either express or implied.  See the License for the
// specific language governing permissions and limitations
// under the License.

package org.apache.doris.nereids.parser;

import org.apache.doris.alter.QuotaType;
import org.apache.doris.analysis.AnalyzeProperties;
import org.apache.doris.analysis.ArithmeticExpr.Operator;
import org.apache.doris.analysis.BinlogDesc;
import org.apache.doris.analysis.BrokerDesc;
import org.apache.doris.analysis.ChannelDescription;
import org.apache.doris.analysis.ColumnNullableType;
import org.apache.doris.analysis.ColumnPosition;
import org.apache.doris.analysis.DbName;
import org.apache.doris.analysis.EncryptKeyName;
import org.apache.doris.analysis.FunctionName;
import org.apache.doris.analysis.LockTable;
import org.apache.doris.analysis.PassVar;
import org.apache.doris.analysis.PasswordOptions;
import org.apache.doris.analysis.ResourcePattern;
import org.apache.doris.analysis.ResourceTypeEnum;
import org.apache.doris.analysis.SetType;
import org.apache.doris.analysis.StageAndPattern;
import org.apache.doris.analysis.StorageBackend;
import org.apache.doris.analysis.TableName;
import org.apache.doris.analysis.TablePattern;
import org.apache.doris.analysis.TableScanParams;
import org.apache.doris.analysis.TableSnapshot;
import org.apache.doris.analysis.TableValuedFunctionRef;
import org.apache.doris.analysis.UserDesc;
import org.apache.doris.analysis.UserIdentity;
import org.apache.doris.analysis.WorkloadGroupPattern;
import org.apache.doris.catalog.AccessPrivilege;
import org.apache.doris.catalog.AccessPrivilegeWithCols;
import org.apache.doris.catalog.AggregateType;
import org.apache.doris.catalog.BuiltinAggregateFunctions;
import org.apache.doris.catalog.BuiltinTableGeneratingFunctions;
import org.apache.doris.catalog.Env;
import org.apache.doris.catalog.InfoSchemaDb;
import org.apache.doris.catalog.KeysType;
import org.apache.doris.catalog.ScalarType;
import org.apache.doris.common.Config;
import org.apache.doris.common.FeConstants;
import org.apache.doris.common.Pair;
import org.apache.doris.common.UserException;
import org.apache.doris.datasource.InternalCatalog;
import org.apache.doris.dictionary.LayoutType;
import org.apache.doris.job.common.IntervalUnit;
import org.apache.doris.load.loadv2.LoadTask;
import org.apache.doris.mtmv.MTMVPartitionInfo.MTMVPartitionType;
import org.apache.doris.mtmv.MTMVRefreshEnum.BuildMode;
import org.apache.doris.mtmv.MTMVRefreshEnum.RefreshMethod;
import org.apache.doris.mtmv.MTMVRefreshEnum.RefreshTrigger;
import org.apache.doris.mtmv.MTMVRefreshInfo;
import org.apache.doris.mtmv.MTMVRefreshSchedule;
import org.apache.doris.mtmv.MTMVRefreshTriggerInfo;
import org.apache.doris.nereids.DorisParser;
import org.apache.doris.nereids.DorisParser.AddBackendClauseContext;
import org.apache.doris.nereids.DorisParser.AddBrokerClauseContext;
import org.apache.doris.nereids.DorisParser.AddColumnClauseContext;
import org.apache.doris.nereids.DorisParser.AddColumnsClauseContext;
import org.apache.doris.nereids.DorisParser.AddConstraintContext;
import org.apache.doris.nereids.DorisParser.AddIndexClauseContext;
import org.apache.doris.nereids.DorisParser.AddPartitionClauseContext;
import org.apache.doris.nereids.DorisParser.AddRollupClauseContext;
import org.apache.doris.nereids.DorisParser.AdminCancelRebalanceDiskContext;
import org.apache.doris.nereids.DorisParser.AdminCheckTabletsContext;
import org.apache.doris.nereids.DorisParser.AdminCompactTableContext;
import org.apache.doris.nereids.DorisParser.AdminDiagnoseTabletContext;
import org.apache.doris.nereids.DorisParser.AdminRebalanceDiskContext;
import org.apache.doris.nereids.DorisParser.AdminSetTableStatusContext;
import org.apache.doris.nereids.DorisParser.AdminShowReplicaDistributionContext;
import org.apache.doris.nereids.DorisParser.AdminShowTabletStorageFormatContext;
import org.apache.doris.nereids.DorisParser.AggClauseContext;
import org.apache.doris.nereids.DorisParser.AggStateDataTypeContext;
import org.apache.doris.nereids.DorisParser.AliasQueryContext;
import org.apache.doris.nereids.DorisParser.AliasedQueryContext;
import org.apache.doris.nereids.DorisParser.AlterCatalogCommentContext;
import org.apache.doris.nereids.DorisParser.AlterCatalogPropertiesContext;
import org.apache.doris.nereids.DorisParser.AlterCatalogRenameContext;
import org.apache.doris.nereids.DorisParser.AlterDatabasePropertiesContext;
import org.apache.doris.nereids.DorisParser.AlterDatabaseRenameContext;
import org.apache.doris.nereids.DorisParser.AlterDatabaseSetQuotaContext;
import org.apache.doris.nereids.DorisParser.AlterMTMVContext;
import org.apache.doris.nereids.DorisParser.AlterMultiPartitionClauseContext;
import org.apache.doris.nereids.DorisParser.AlterRepositoryContext;
import org.apache.doris.nereids.DorisParser.AlterResourceContext;
import org.apache.doris.nereids.DorisParser.AlterRoleContext;
import org.apache.doris.nereids.DorisParser.AlterSqlBlockRuleContext;
import org.apache.doris.nereids.DorisParser.AlterStoragePolicyContext;
import org.apache.doris.nereids.DorisParser.AlterStorageVaultContext;
import org.apache.doris.nereids.DorisParser.AlterSystemRenameComputeGroupContext;
import org.apache.doris.nereids.DorisParser.AlterTableAddRollupContext;
import org.apache.doris.nereids.DorisParser.AlterTableClauseContext;
import org.apache.doris.nereids.DorisParser.AlterTableContext;
import org.apache.doris.nereids.DorisParser.AlterTableDropRollupContext;
import org.apache.doris.nereids.DorisParser.AlterViewContext;
import org.apache.doris.nereids.DorisParser.AlterWorkloadGroupContext;
import org.apache.doris.nereids.DorisParser.AlterWorkloadPolicyContext;
import org.apache.doris.nereids.DorisParser.ArithmeticBinaryContext;
import org.apache.doris.nereids.DorisParser.ArithmeticUnaryContext;
import org.apache.doris.nereids.DorisParser.ArrayLiteralContext;
import org.apache.doris.nereids.DorisParser.ArraySliceContext;
import org.apache.doris.nereids.DorisParser.BaseTableRefContext;
import org.apache.doris.nereids.DorisParser.BooleanExpressionContext;
import org.apache.doris.nereids.DorisParser.BooleanLiteralContext;
import org.apache.doris.nereids.DorisParser.BracketDistributeTypeContext;
import org.apache.doris.nereids.DorisParser.BracketRelationHintContext;
import org.apache.doris.nereids.DorisParser.BuildIndexContext;
import org.apache.doris.nereids.DorisParser.BuildModeContext;
import org.apache.doris.nereids.DorisParser.CallProcedureContext;
import org.apache.doris.nereids.DorisParser.CancelMTMVTaskContext;
import org.apache.doris.nereids.DorisParser.CastDataTypeContext;
import org.apache.doris.nereids.DorisParser.CleanAllProfileContext;
import org.apache.doris.nereids.DorisParser.CleanLabelContext;
import org.apache.doris.nereids.DorisParser.CollateContext;
import org.apache.doris.nereids.DorisParser.ColumnDefContext;
import org.apache.doris.nereids.DorisParser.ColumnDefsContext;
import org.apache.doris.nereids.DorisParser.ColumnReferenceContext;
import org.apache.doris.nereids.DorisParser.CommentDistributeTypeContext;
import org.apache.doris.nereids.DorisParser.CommentRelationHintContext;
import org.apache.doris.nereids.DorisParser.ComparisonContext;
import org.apache.doris.nereids.DorisParser.ComplexColTypeContext;
import org.apache.doris.nereids.DorisParser.ComplexColTypeListContext;
import org.apache.doris.nereids.DorisParser.ComplexDataTypeContext;
import org.apache.doris.nereids.DorisParser.ConstantContext;
import org.apache.doris.nereids.DorisParser.CreateAliasFunctionContext;
import org.apache.doris.nereids.DorisParser.CreateCatalogContext;
import org.apache.doris.nereids.DorisParser.CreateDictionaryContext;
import org.apache.doris.nereids.DorisParser.CreateEncryptkeyContext;
import org.apache.doris.nereids.DorisParser.CreateFileContext;
import org.apache.doris.nereids.DorisParser.CreateIndexContext;
import org.apache.doris.nereids.DorisParser.CreateMTMVContext;
import org.apache.doris.nereids.DorisParser.CreateProcedureContext;
import org.apache.doris.nereids.DorisParser.CreateRoleContext;
import org.apache.doris.nereids.DorisParser.CreateRoutineLoadContext;
import org.apache.doris.nereids.DorisParser.CreateRowPolicyContext;
import org.apache.doris.nereids.DorisParser.CreateSqlBlockRuleContext;
import org.apache.doris.nereids.DorisParser.CreateStoragePolicyContext;
import org.apache.doris.nereids.DorisParser.CreateTableContext;
import org.apache.doris.nereids.DorisParser.CreateTableLikeContext;
import org.apache.doris.nereids.DorisParser.CreateUserContext;
import org.apache.doris.nereids.DorisParser.CreateUserDefineFunctionContext;
import org.apache.doris.nereids.DorisParser.CreateViewContext;
import org.apache.doris.nereids.DorisParser.CreateWorkloadGroupContext;
import org.apache.doris.nereids.DorisParser.CreateWorkloadPolicyContext;
import org.apache.doris.nereids.DorisParser.CteContext;
import org.apache.doris.nereids.DorisParser.DataTypeListContext;
import org.apache.doris.nereids.DorisParser.DataTypeWithNullableContext;
import org.apache.doris.nereids.DorisParser.DecimalLiteralContext;
import org.apache.doris.nereids.DorisParser.DeleteContext;
import org.apache.doris.nereids.DorisParser.DereferenceContext;
import org.apache.doris.nereids.DorisParser.DescribeDictionaryContext;
import org.apache.doris.nereids.DorisParser.DictionaryColumnDefContext;
import org.apache.doris.nereids.DorisParser.DropAllBrokerClauseContext;
import org.apache.doris.nereids.DorisParser.DropBrokerClauseContext;
import org.apache.doris.nereids.DorisParser.DropCatalogContext;
import org.apache.doris.nereids.DorisParser.DropCatalogRecycleBinContext;
import org.apache.doris.nereids.DorisParser.DropColumnClauseContext;
import org.apache.doris.nereids.DorisParser.DropConstraintContext;
import org.apache.doris.nereids.DorisParser.DropDatabaseContext;
import org.apache.doris.nereids.DorisParser.DropDictionaryContext;
import org.apache.doris.nereids.DorisParser.DropEncryptkeyContext;
import org.apache.doris.nereids.DorisParser.DropFileContext;
import org.apache.doris.nereids.DorisParser.DropFunctionContext;
import org.apache.doris.nereids.DorisParser.DropIndexClauseContext;
import org.apache.doris.nereids.DorisParser.DropIndexContext;
import org.apache.doris.nereids.DorisParser.DropMTMVContext;
import org.apache.doris.nereids.DorisParser.DropPartitionClauseContext;
import org.apache.doris.nereids.DorisParser.DropProcedureContext;
import org.apache.doris.nereids.DorisParser.DropRepositoryContext;
import org.apache.doris.nereids.DorisParser.DropRoleContext;
import org.apache.doris.nereids.DorisParser.DropRollupClauseContext;
import org.apache.doris.nereids.DorisParser.DropSqlBlockRuleContext;
import org.apache.doris.nereids.DorisParser.DropStoragePolicyContext;
import org.apache.doris.nereids.DorisParser.DropTableContext;
import org.apache.doris.nereids.DorisParser.DropUserContext;
import org.apache.doris.nereids.DorisParser.DropWorkloadGroupContext;
import org.apache.doris.nereids.DorisParser.DropWorkloadPolicyContext;
import org.apache.doris.nereids.DorisParser.ElementAtContext;
import org.apache.doris.nereids.DorisParser.EnableFeatureClauseContext;
import org.apache.doris.nereids.DorisParser.ExceptContext;
import org.apache.doris.nereids.DorisParser.ExceptOrReplaceContext;
import org.apache.doris.nereids.DorisParser.ExistContext;
import org.apache.doris.nereids.DorisParser.ExplainContext;
import org.apache.doris.nereids.DorisParser.ExportContext;
import org.apache.doris.nereids.DorisParser.FixedPartitionDefContext;
import org.apache.doris.nereids.DorisParser.FromClauseContext;
import org.apache.doris.nereids.DorisParser.FunctionArgumentsContext;
import org.apache.doris.nereids.DorisParser.FunctionIdentifierContext;
import org.apache.doris.nereids.DorisParser.GroupingElementContext;
import org.apache.doris.nereids.DorisParser.GroupingSetContext;
import org.apache.doris.nereids.DorisParser.HavingClauseContext;
import org.apache.doris.nereids.DorisParser.HelpContext;
import org.apache.doris.nereids.DorisParser.HintAssignmentContext;
import org.apache.doris.nereids.DorisParser.HintStatementContext;
import org.apache.doris.nereids.DorisParser.IdentifierContext;
import org.apache.doris.nereids.DorisParser.IdentifierListContext;
import org.apache.doris.nereids.DorisParser.IdentifierSeqContext;
import org.apache.doris.nereids.DorisParser.ImportColumnsContext;
import org.apache.doris.nereids.DorisParser.ImportDeleteOnContext;
import org.apache.doris.nereids.DorisParser.ImportPartitionsContext;
import org.apache.doris.nereids.DorisParser.ImportPrecedingFilterContext;
import org.apache.doris.nereids.DorisParser.ImportSequenceContext;
import org.apache.doris.nereids.DorisParser.ImportWhereContext;
import org.apache.doris.nereids.DorisParser.InPartitionDefContext;
import org.apache.doris.nereids.DorisParser.IndexDefContext;
import org.apache.doris.nereids.DorisParser.IndexDefsContext;
import org.apache.doris.nereids.DorisParser.InlineTableContext;
import org.apache.doris.nereids.DorisParser.InsertTableContext;
import org.apache.doris.nereids.DorisParser.InstallPluginContext;
import org.apache.doris.nereids.DorisParser.IntegerLiteralContext;
import org.apache.doris.nereids.DorisParser.IntervalContext;
import org.apache.doris.nereids.DorisParser.Is_not_null_predContext;
import org.apache.doris.nereids.DorisParser.IsnullContext;
import org.apache.doris.nereids.DorisParser.JoinCriteriaContext;
import org.apache.doris.nereids.DorisParser.JoinRelationContext;
import org.apache.doris.nereids.DorisParser.KillQueryContext;
import org.apache.doris.nereids.DorisParser.LambdaExpressionContext;
import org.apache.doris.nereids.DorisParser.LateralViewContext;
import org.apache.doris.nereids.DorisParser.LessThanPartitionDefContext;
import org.apache.doris.nereids.DorisParser.LimitClauseContext;
import org.apache.doris.nereids.DorisParser.LoadPropertyContext;
import org.apache.doris.nereids.DorisParser.LockTablesContext;
import org.apache.doris.nereids.DorisParser.LogicalBinaryContext;
import org.apache.doris.nereids.DorisParser.LogicalNotContext;
import org.apache.doris.nereids.DorisParser.MapLiteralContext;
import org.apache.doris.nereids.DorisParser.ModifyColumnClauseContext;
import org.apache.doris.nereids.DorisParser.ModifyColumnCommentClauseContext;
import org.apache.doris.nereids.DorisParser.ModifyDistributionClauseContext;
import org.apache.doris.nereids.DorisParser.ModifyEngineClauseContext;
import org.apache.doris.nereids.DorisParser.ModifyPartitionClauseContext;
import org.apache.doris.nereids.DorisParser.ModifyTableCommentClauseContext;
import org.apache.doris.nereids.DorisParser.MultiStatementsContext;
import org.apache.doris.nereids.DorisParser.MultipartIdentifierContext;
import org.apache.doris.nereids.DorisParser.MvPartitionContext;
import org.apache.doris.nereids.DorisParser.NamedExpressionContext;
import org.apache.doris.nereids.DorisParser.NamedExpressionSeqContext;
import org.apache.doris.nereids.DorisParser.NullLiteralContext;
import org.apache.doris.nereids.DorisParser.OptScanParamsContext;
import org.apache.doris.nereids.DorisParser.OutFileClauseContext;
import org.apache.doris.nereids.DorisParser.ParenthesizedExpressionContext;
import org.apache.doris.nereids.DorisParser.PartitionSpecContext;
import org.apache.doris.nereids.DorisParser.PartitionValueDefContext;
import org.apache.doris.nereids.DorisParser.PartitionValueListContext;
import org.apache.doris.nereids.DorisParser.PartitionsDefContext;
import org.apache.doris.nereids.DorisParser.PauseMTMVContext;
import org.apache.doris.nereids.DorisParser.PlanTypeContext;
import org.apache.doris.nereids.DorisParser.PredicateContext;
import org.apache.doris.nereids.DorisParser.PredicatedContext;
import org.apache.doris.nereids.DorisParser.PrimitiveDataTypeContext;
import org.apache.doris.nereids.DorisParser.PropertyClauseContext;
import org.apache.doris.nereids.DorisParser.PropertyItemContext;
import org.apache.doris.nereids.DorisParser.PropertyItemListContext;
import org.apache.doris.nereids.DorisParser.PropertyKeyContext;
import org.apache.doris.nereids.DorisParser.PropertyValueContext;
import org.apache.doris.nereids.DorisParser.QualifiedNameContext;
import org.apache.doris.nereids.DorisParser.QualifyClauseContext;
import org.apache.doris.nereids.DorisParser.QueryContext;
import org.apache.doris.nereids.DorisParser.QueryOrganizationContext;
import org.apache.doris.nereids.DorisParser.QueryTermContext;
import org.apache.doris.nereids.DorisParser.RecoverDatabaseContext;
import org.apache.doris.nereids.DorisParser.RecoverPartitionContext;
import org.apache.doris.nereids.DorisParser.RecoverTableContext;
import org.apache.doris.nereids.DorisParser.RefreshCatalogContext;
import org.apache.doris.nereids.DorisParser.RefreshDatabaseContext;
import org.apache.doris.nereids.DorisParser.RefreshDictionaryContext;
import org.apache.doris.nereids.DorisParser.RefreshMTMVContext;
import org.apache.doris.nereids.DorisParser.RefreshMethodContext;
import org.apache.doris.nereids.DorisParser.RefreshScheduleContext;
import org.apache.doris.nereids.DorisParser.RefreshTableContext;
import org.apache.doris.nereids.DorisParser.RefreshTriggerContext;
import org.apache.doris.nereids.DorisParser.RegularQuerySpecificationContext;
import org.apache.doris.nereids.DorisParser.RelationContext;
import org.apache.doris.nereids.DorisParser.RelationHintContext;
import org.apache.doris.nereids.DorisParser.RenameClauseContext;
import org.apache.doris.nereids.DorisParser.RenameColumnClauseContext;
import org.apache.doris.nereids.DorisParser.RenamePartitionClauseContext;
import org.apache.doris.nereids.DorisParser.RenameRollupClauseContext;
import org.apache.doris.nereids.DorisParser.ReorderColumnsClauseContext;
import org.apache.doris.nereids.DorisParser.ReplaceContext;
import org.apache.doris.nereids.DorisParser.ReplacePartitionClauseContext;
import org.apache.doris.nereids.DorisParser.ReplaceTableClauseContext;
import org.apache.doris.nereids.DorisParser.ResumeMTMVContext;
import org.apache.doris.nereids.DorisParser.RollupDefContext;
import org.apache.doris.nereids.DorisParser.RollupDefsContext;
import org.apache.doris.nereids.DorisParser.RowConstructorContext;
import org.apache.doris.nereids.DorisParser.RowConstructorItemContext;
import org.apache.doris.nereids.DorisParser.SampleByPercentileContext;
import org.apache.doris.nereids.DorisParser.SampleByRowsContext;
import org.apache.doris.nereids.DorisParser.SampleContext;
import org.apache.doris.nereids.DorisParser.SelectClauseContext;
import org.apache.doris.nereids.DorisParser.SelectColumnClauseContext;
import org.apache.doris.nereids.DorisParser.SelectHintContext;
import org.apache.doris.nereids.DorisParser.SeparatorContext;
import org.apache.doris.nereids.DorisParser.SetCharsetContext;
import org.apache.doris.nereids.DorisParser.SetCollateContext;
import org.apache.doris.nereids.DorisParser.SetDefaultStorageVaultContext;
import org.apache.doris.nereids.DorisParser.SetLdapAdminPasswordContext;
import org.apache.doris.nereids.DorisParser.SetNamesContext;
import org.apache.doris.nereids.DorisParser.SetOperationContext;
import org.apache.doris.nereids.DorisParser.SetOptionsContext;
import org.apache.doris.nereids.DorisParser.SetPasswordContext;
import org.apache.doris.nereids.DorisParser.SetSystemVariableContext;
import org.apache.doris.nereids.DorisParser.SetTransactionContext;
import org.apache.doris.nereids.DorisParser.SetUserPropertiesContext;
import org.apache.doris.nereids.DorisParser.SetUserVariableContext;
import org.apache.doris.nereids.DorisParser.SetVariableWithTypeContext;
import org.apache.doris.nereids.DorisParser.ShowAllPropertiesContext;
import org.apache.doris.nereids.DorisParser.ShowAlterTableContext;
import org.apache.doris.nereids.DorisParser.ShowAnalyzeContext;
import org.apache.doris.nereids.DorisParser.ShowAuthorsContext;
import org.apache.doris.nereids.DorisParser.ShowBackendsContext;
import org.apache.doris.nereids.DorisParser.ShowBackupContext;
import org.apache.doris.nereids.DorisParser.ShowBrokerContext;
import org.apache.doris.nereids.DorisParser.ShowBuildIndexContext;
import org.apache.doris.nereids.DorisParser.ShowCatalogRecycleBinContext;
import org.apache.doris.nereids.DorisParser.ShowCharsetContext;
import org.apache.doris.nereids.DorisParser.ShowClustersContext;
import org.apache.doris.nereids.DorisParser.ShowCollationContext;
import org.apache.doris.nereids.DorisParser.ShowColumnHistogramStatsContext;
import org.apache.doris.nereids.DorisParser.ShowColumnsContext;
import org.apache.doris.nereids.DorisParser.ShowConfigContext;
import org.apache.doris.nereids.DorisParser.ShowConstraintContext;
import org.apache.doris.nereids.DorisParser.ShowConvertLscContext;
import org.apache.doris.nereids.DorisParser.ShowCreateCatalogContext;
import org.apache.doris.nereids.DorisParser.ShowCreateDatabaseContext;
import org.apache.doris.nereids.DorisParser.ShowCreateFunctionContext;
import org.apache.doris.nereids.DorisParser.ShowCreateMTMVContext;
import org.apache.doris.nereids.DorisParser.ShowCreateMaterializedViewContext;
import org.apache.doris.nereids.DorisParser.ShowCreateProcedureContext;
import org.apache.doris.nereids.DorisParser.ShowCreateRepositoryContext;
import org.apache.doris.nereids.DorisParser.ShowCreateTableContext;
import org.apache.doris.nereids.DorisParser.ShowCreateViewContext;
import org.apache.doris.nereids.DorisParser.ShowDataSkewContext;
import org.apache.doris.nereids.DorisParser.ShowDataTypesContext;
import org.apache.doris.nereids.DorisParser.ShowDatabaseIdContext;
import org.apache.doris.nereids.DorisParser.ShowDeleteContext;
import org.apache.doris.nereids.DorisParser.ShowDiagnoseTabletContext;
import org.apache.doris.nereids.DorisParser.ShowDictionariesContext;
import org.apache.doris.nereids.DorisParser.ShowDynamicPartitionContext;
import org.apache.doris.nereids.DorisParser.ShowEncryptKeysContext;
import org.apache.doris.nereids.DorisParser.ShowEventsContext;
import org.apache.doris.nereids.DorisParser.ShowExportContext;
import org.apache.doris.nereids.DorisParser.ShowFrontendsContext;
import org.apache.doris.nereids.DorisParser.ShowFunctionsContext;
import org.apache.doris.nereids.DorisParser.ShowGlobalFunctionsContext;
import org.apache.doris.nereids.DorisParser.ShowGrantsContext;
import org.apache.doris.nereids.DorisParser.ShowGrantsForUserContext;
import org.apache.doris.nereids.DorisParser.ShowLastInsertContext;
import org.apache.doris.nereids.DorisParser.ShowLoadContext;
import org.apache.doris.nereids.DorisParser.ShowLoadProfileContext;
import org.apache.doris.nereids.DorisParser.ShowOpenTablesContext;
import org.apache.doris.nereids.DorisParser.ShowPartitionIdContext;
import org.apache.doris.nereids.DorisParser.ShowPartitionsContext;
import org.apache.doris.nereids.DorisParser.ShowPluginsContext;
import org.apache.doris.nereids.DorisParser.ShowPrivilegesContext;
import org.apache.doris.nereids.DorisParser.ShowProcContext;
import org.apache.doris.nereids.DorisParser.ShowProcedureStatusContext;
import org.apache.doris.nereids.DorisParser.ShowProcessListContext;
import org.apache.doris.nereids.DorisParser.ShowQueryProfileContext;
import org.apache.doris.nereids.DorisParser.ShowQueryStatsContext;
import org.apache.doris.nereids.DorisParser.ShowQueuedAnalyzeJobsContext;
import org.apache.doris.nereids.DorisParser.ShowReplicaDistributionContext;
import org.apache.doris.nereids.DorisParser.ShowRepositoriesContext;
import org.apache.doris.nereids.DorisParser.ShowResourcesContext;
import org.apache.doris.nereids.DorisParser.ShowRestoreContext;
import org.apache.doris.nereids.DorisParser.ShowRolesContext;
import org.apache.doris.nereids.DorisParser.ShowRowPolicyContext;
import org.apache.doris.nereids.DorisParser.ShowSmallFilesContext;
import org.apache.doris.nereids.DorisParser.ShowSnapshotContext;
import org.apache.doris.nereids.DorisParser.ShowSqlBlockRuleContext;
import org.apache.doris.nereids.DorisParser.ShowStagesContext;
import org.apache.doris.nereids.DorisParser.ShowStatusContext;
import org.apache.doris.nereids.DorisParser.ShowStorageEnginesContext;
import org.apache.doris.nereids.DorisParser.ShowStoragePolicyContext;
import org.apache.doris.nereids.DorisParser.ShowStorageVaultContext;
import org.apache.doris.nereids.DorisParser.ShowSyncJobContext;
import org.apache.doris.nereids.DorisParser.ShowTableCreationContext;
import org.apache.doris.nereids.DorisParser.ShowTableIdContext;
import org.apache.doris.nereids.DorisParser.ShowTabletStorageFormatContext;
import org.apache.doris.nereids.DorisParser.ShowTabletsBelongContext;
import org.apache.doris.nereids.DorisParser.ShowTrashContext;
import org.apache.doris.nereids.DorisParser.ShowTriggersContext;
import org.apache.doris.nereids.DorisParser.ShowUserPropertiesContext;
import org.apache.doris.nereids.DorisParser.ShowVariablesContext;
import org.apache.doris.nereids.DorisParser.ShowViewContext;
import org.apache.doris.nereids.DorisParser.ShowWarningErrorCountContext;
import org.apache.doris.nereids.DorisParser.ShowWarningErrorsContext;
import org.apache.doris.nereids.DorisParser.ShowWhitelistContext;
import org.apache.doris.nereids.DorisParser.SimpleColumnDefContext;
import org.apache.doris.nereids.DorisParser.SimpleColumnDefsContext;
import org.apache.doris.nereids.DorisParser.SingleStatementContext;
import org.apache.doris.nereids.DorisParser.SortClauseContext;
import org.apache.doris.nereids.DorisParser.SortItemContext;
import org.apache.doris.nereids.DorisParser.SpecifiedPartitionContext;
import org.apache.doris.nereids.DorisParser.StarContext;
import org.apache.doris.nereids.DorisParser.StatementDefaultContext;
import org.apache.doris.nereids.DorisParser.StatementScopeContext;
import org.apache.doris.nereids.DorisParser.StepPartitionDefContext;
import org.apache.doris.nereids.DorisParser.StringLiteralContext;
import org.apache.doris.nereids.DorisParser.StructLiteralContext;
import org.apache.doris.nereids.DorisParser.SubqueryContext;
import org.apache.doris.nereids.DorisParser.SubqueryExpressionContext;
import org.apache.doris.nereids.DorisParser.SupportedUnsetStatementContext;
import org.apache.doris.nereids.DorisParser.SwitchCatalogContext;
import org.apache.doris.nereids.DorisParser.SyncContext;
import org.apache.doris.nereids.DorisParser.SystemVariableContext;
import org.apache.doris.nereids.DorisParser.TableAliasContext;
import org.apache.doris.nereids.DorisParser.TableNameContext;
import org.apache.doris.nereids.DorisParser.TableSnapshotContext;
import org.apache.doris.nereids.DorisParser.TableValuedFunctionContext;
import org.apache.doris.nereids.DorisParser.TabletListContext;
import org.apache.doris.nereids.DorisParser.TypeConstructorContext;
import org.apache.doris.nereids.DorisParser.UninstallPluginContext;
import org.apache.doris.nereids.DorisParser.UnitIdentifierContext;
import org.apache.doris.nereids.DorisParser.UnlockTablesContext;
import org.apache.doris.nereids.DorisParser.UnsupportedContext;
import org.apache.doris.nereids.DorisParser.UpdateAssignmentContext;
import org.apache.doris.nereids.DorisParser.UpdateAssignmentSeqContext;
import org.apache.doris.nereids.DorisParser.UpdateContext;
import org.apache.doris.nereids.DorisParser.UseDatabaseContext;
import org.apache.doris.nereids.DorisParser.UserIdentifyContext;
import org.apache.doris.nereids.DorisParser.UserVariableContext;
import org.apache.doris.nereids.DorisParser.WhereClauseContext;
import org.apache.doris.nereids.DorisParser.WindowFrameContext;
import org.apache.doris.nereids.DorisParser.WindowSpecContext;
import org.apache.doris.nereids.DorisParser.WithRemoteStorageSystemContext;
import org.apache.doris.nereids.DorisParserBaseVisitor;
import org.apache.doris.nereids.StatementContext;
import org.apache.doris.nereids.analyzer.UnboundAlias;
import org.apache.doris.nereids.analyzer.UnboundFunction;
import org.apache.doris.nereids.analyzer.UnboundInlineTable;
import org.apache.doris.nereids.analyzer.UnboundRelation;
import org.apache.doris.nereids.analyzer.UnboundResultSink;
import org.apache.doris.nereids.analyzer.UnboundSlot;
import org.apache.doris.nereids.analyzer.UnboundStar;
import org.apache.doris.nereids.analyzer.UnboundTVFRelation;
import org.apache.doris.nereids.analyzer.UnboundTableSinkCreator;
import org.apache.doris.nereids.analyzer.UnboundVariable;
import org.apache.doris.nereids.analyzer.UnboundVariable.VariableType;
import org.apache.doris.nereids.exceptions.AnalysisException;
import org.apache.doris.nereids.exceptions.NotSupportedException;
import org.apache.doris.nereids.exceptions.ParseException;
import org.apache.doris.nereids.hint.DistributeHint;
import org.apache.doris.nereids.properties.OrderKey;
import org.apache.doris.nereids.properties.SelectHint;
import org.apache.doris.nereids.properties.SelectHintLeading;
import org.apache.doris.nereids.properties.SelectHintOrdered;
import org.apache.doris.nereids.properties.SelectHintSetVar;
import org.apache.doris.nereids.properties.SelectHintUseCboRule;
import org.apache.doris.nereids.properties.SelectHintUseMv;
import org.apache.doris.nereids.trees.TableSample;
import org.apache.doris.nereids.trees.expressions.Add;
import org.apache.doris.nereids.trees.expressions.Alias;
import org.apache.doris.nereids.trees.expressions.And;
import org.apache.doris.nereids.trees.expressions.BitAnd;
import org.apache.doris.nereids.trees.expressions.BitNot;
import org.apache.doris.nereids.trees.expressions.BitOr;
import org.apache.doris.nereids.trees.expressions.BitXor;
import org.apache.doris.nereids.trees.expressions.CaseWhen;
import org.apache.doris.nereids.trees.expressions.Cast;
import org.apache.doris.nereids.trees.expressions.DefaultValueSlot;
import org.apache.doris.nereids.trees.expressions.Divide;
import org.apache.doris.nereids.trees.expressions.EqualTo;
import org.apache.doris.nereids.trees.expressions.Exists;
import org.apache.doris.nereids.trees.expressions.Expression;
import org.apache.doris.nereids.trees.expressions.GreaterThan;
import org.apache.doris.nereids.trees.expressions.GreaterThanEqual;
import org.apache.doris.nereids.trees.expressions.InPredicate;
import org.apache.doris.nereids.trees.expressions.InSubquery;
import org.apache.doris.nereids.trees.expressions.IntegralDivide;
import org.apache.doris.nereids.trees.expressions.IsNull;
import org.apache.doris.nereids.trees.expressions.LessThan;
import org.apache.doris.nereids.trees.expressions.LessThanEqual;
import org.apache.doris.nereids.trees.expressions.Like;
import org.apache.doris.nereids.trees.expressions.MatchAll;
import org.apache.doris.nereids.trees.expressions.MatchAny;
import org.apache.doris.nereids.trees.expressions.MatchPhrase;
import org.apache.doris.nereids.trees.expressions.MatchPhraseEdge;
import org.apache.doris.nereids.trees.expressions.MatchPhrasePrefix;
import org.apache.doris.nereids.trees.expressions.MatchRegexp;
import org.apache.doris.nereids.trees.expressions.Mod;
import org.apache.doris.nereids.trees.expressions.Multiply;
import org.apache.doris.nereids.trees.expressions.NamedExpression;
import org.apache.doris.nereids.trees.expressions.Not;
import org.apache.doris.nereids.trees.expressions.NullSafeEqual;
import org.apache.doris.nereids.trees.expressions.Or;
import org.apache.doris.nereids.trees.expressions.OrderExpression;
import org.apache.doris.nereids.trees.expressions.Placeholder;
import org.apache.doris.nereids.trees.expressions.Properties;
import org.apache.doris.nereids.trees.expressions.Regexp;
import org.apache.doris.nereids.trees.expressions.ScalarSubquery;
import org.apache.doris.nereids.trees.expressions.Slot;
import org.apache.doris.nereids.trees.expressions.StatementScopeIdGenerator;
import org.apache.doris.nereids.trees.expressions.Subtract;
import org.apache.doris.nereids.trees.expressions.TimestampArithmetic;
import org.apache.doris.nereids.trees.expressions.WhenClause;
import org.apache.doris.nereids.trees.expressions.WindowExpression;
import org.apache.doris.nereids.trees.expressions.WindowFrame;
import org.apache.doris.nereids.trees.expressions.functions.Function;
import org.apache.doris.nereids.trees.expressions.functions.agg.Count;
import org.apache.doris.nereids.trees.expressions.functions.scalar.Array;
import org.apache.doris.nereids.trees.expressions.functions.scalar.ArraySlice;
import org.apache.doris.nereids.trees.expressions.functions.scalar.Char;
import org.apache.doris.nereids.trees.expressions.functions.scalar.ConvertTo;
import org.apache.doris.nereids.trees.expressions.functions.scalar.CurrentDate;
import org.apache.doris.nereids.trees.expressions.functions.scalar.CurrentTime;
import org.apache.doris.nereids.trees.expressions.functions.scalar.CurrentUser;
import org.apache.doris.nereids.trees.expressions.functions.scalar.ElementAt;
import org.apache.doris.nereids.trees.expressions.functions.scalar.EncryptKeyRef;
import org.apache.doris.nereids.trees.expressions.functions.scalar.Lambda;
import org.apache.doris.nereids.trees.expressions.functions.scalar.Now;
import org.apache.doris.nereids.trees.expressions.functions.scalar.SessionUser;
import org.apache.doris.nereids.trees.expressions.functions.scalar.Xor;
import org.apache.doris.nereids.trees.expressions.literal.ArrayLiteral;
import org.apache.doris.nereids.trees.expressions.literal.BigIntLiteral;
import org.apache.doris.nereids.trees.expressions.literal.BooleanLiteral;
import org.apache.doris.nereids.trees.expressions.literal.DateLiteral;
import org.apache.doris.nereids.trees.expressions.literal.DateTimeLiteral;
import org.apache.doris.nereids.trees.expressions.literal.DateTimeV2Literal;
import org.apache.doris.nereids.trees.expressions.literal.DateV2Literal;
import org.apache.doris.nereids.trees.expressions.literal.DecimalLiteral;
import org.apache.doris.nereids.trees.expressions.literal.DecimalV3Literal;
import org.apache.doris.nereids.trees.expressions.literal.DoubleLiteral;
import org.apache.doris.nereids.trees.expressions.literal.IntegerLiteral;
import org.apache.doris.nereids.trees.expressions.literal.Interval;
import org.apache.doris.nereids.trees.expressions.literal.LargeIntLiteral;
import org.apache.doris.nereids.trees.expressions.literal.Literal;
import org.apache.doris.nereids.trees.expressions.literal.MapLiteral;
import org.apache.doris.nereids.trees.expressions.literal.NullLiteral;
import org.apache.doris.nereids.trees.expressions.literal.SmallIntLiteral;
import org.apache.doris.nereids.trees.expressions.literal.StringLikeLiteral;
import org.apache.doris.nereids.trees.expressions.literal.StringLiteral;
import org.apache.doris.nereids.trees.expressions.literal.StructLiteral;
import org.apache.doris.nereids.trees.expressions.literal.TinyIntLiteral;
import org.apache.doris.nereids.trees.expressions.literal.VarcharLiteral;
import org.apache.doris.nereids.trees.plans.DistributeType;
import org.apache.doris.nereids.trees.plans.JoinType;
import org.apache.doris.nereids.trees.plans.LimitPhase;
import org.apache.doris.nereids.trees.plans.Plan;
import org.apache.doris.nereids.trees.plans.PlanType;
import org.apache.doris.nereids.trees.plans.algebra.Aggregate;
import org.apache.doris.nereids.trees.plans.algebra.InlineTable;
import org.apache.doris.nereids.trees.plans.algebra.OneRowRelation;
import org.apache.doris.nereids.trees.plans.algebra.SetOperation.Qualifier;
import org.apache.doris.nereids.trees.plans.commands.AddConstraintCommand;
import org.apache.doris.nereids.trees.plans.commands.AdminCancelRebalanceDiskCommand;
import org.apache.doris.nereids.trees.plans.commands.AdminCancelRepairTableCommand;
import org.apache.doris.nereids.trees.plans.commands.AdminCheckTabletsCommand;
import org.apache.doris.nereids.trees.plans.commands.AdminCleanTrashCommand;
import org.apache.doris.nereids.trees.plans.commands.AdminCompactTableCommand;
import org.apache.doris.nereids.trees.plans.commands.AdminCopyTabletCommand;
import org.apache.doris.nereids.trees.plans.commands.AdminRebalanceDiskCommand;
import org.apache.doris.nereids.trees.plans.commands.AdminRepairTableCommand;
import org.apache.doris.nereids.trees.plans.commands.AdminSetReplicaStatusCommand;
import org.apache.doris.nereids.trees.plans.commands.AdminSetTableStatusCommand;
import org.apache.doris.nereids.trees.plans.commands.AlterCatalogCommentCommand;
import org.apache.doris.nereids.trees.plans.commands.AlterCatalogPropertiesCommand;
import org.apache.doris.nereids.trees.plans.commands.AlterCatalogRenameCommand;
import org.apache.doris.nereids.trees.plans.commands.AlterColocateGroupCommand;
import org.apache.doris.nereids.trees.plans.commands.AlterColumnStatsCommand;
import org.apache.doris.nereids.trees.plans.commands.AlterDatabasePropertiesCommand;
import org.apache.doris.nereids.trees.plans.commands.AlterMTMVCommand;
import org.apache.doris.nereids.trees.plans.commands.AlterResourceCommand;
import org.apache.doris.nereids.trees.plans.commands.AlterRoleCommand;
import org.apache.doris.nereids.trees.plans.commands.AlterRoutineLoadCommand;
import org.apache.doris.nereids.trees.plans.commands.AlterSqlBlockRuleCommand;
import org.apache.doris.nereids.trees.plans.commands.AlterStoragePolicyCommand;
import org.apache.doris.nereids.trees.plans.commands.AlterStorageVaultCommand;
import org.apache.doris.nereids.trees.plans.commands.AlterSystemCommand;
import org.apache.doris.nereids.trees.plans.commands.AlterSystemRenameComputeGroupCommand;
import org.apache.doris.nereids.trees.plans.commands.AlterTableCommand;
import org.apache.doris.nereids.trees.plans.commands.AlterTableStatsCommand;
import org.apache.doris.nereids.trees.plans.commands.AlterUserCommand;
import org.apache.doris.nereids.trees.plans.commands.AlterViewCommand;
import org.apache.doris.nereids.trees.plans.commands.AlterWorkloadGroupCommand;
import org.apache.doris.nereids.trees.plans.commands.AlterWorkloadPolicyCommand;
import org.apache.doris.nereids.trees.plans.commands.AnalyzeDatabaseCommand;
import org.apache.doris.nereids.trees.plans.commands.AnalyzeTableCommand;
import org.apache.doris.nereids.trees.plans.commands.CallCommand;
import org.apache.doris.nereids.trees.plans.commands.CancelAlterTableCommand;
import org.apache.doris.nereids.trees.plans.commands.CancelBackupCommand;
import org.apache.doris.nereids.trees.plans.commands.CancelBuildIndexCommand;
import org.apache.doris.nereids.trees.plans.commands.CancelDecommissionBackendCommand;
import org.apache.doris.nereids.trees.plans.commands.CancelExportCommand;
import org.apache.doris.nereids.trees.plans.commands.CancelJobTaskCommand;
import org.apache.doris.nereids.trees.plans.commands.CancelLoadCommand;
import org.apache.doris.nereids.trees.plans.commands.CancelMTMVTaskCommand;
import org.apache.doris.nereids.trees.plans.commands.CancelWarmUpJobCommand;
import org.apache.doris.nereids.trees.plans.commands.CleanAllProfileCommand;
import org.apache.doris.nereids.trees.plans.commands.CleanQueryStatsCommand;
import org.apache.doris.nereids.trees.plans.commands.Command;
import org.apache.doris.nereids.trees.plans.commands.Constraint;
import org.apache.doris.nereids.trees.plans.commands.CopyIntoCommand;
import org.apache.doris.nereids.trees.plans.commands.CreateCatalogCommand;
import org.apache.doris.nereids.trees.plans.commands.CreateDatabaseCommand;
import org.apache.doris.nereids.trees.plans.commands.CreateDictionaryCommand;
import org.apache.doris.nereids.trees.plans.commands.CreateEncryptkeyCommand;
import org.apache.doris.nereids.trees.plans.commands.CreateFileCommand;
import org.apache.doris.nereids.trees.plans.commands.CreateFunctionCommand;
import org.apache.doris.nereids.trees.plans.commands.CreateJobCommand;
import org.apache.doris.nereids.trees.plans.commands.CreateMTMVCommand;
import org.apache.doris.nereids.trees.plans.commands.CreateMaterializedViewCommand;
import org.apache.doris.nereids.trees.plans.commands.CreatePolicyCommand;
import org.apache.doris.nereids.trees.plans.commands.CreateProcedureCommand;
import org.apache.doris.nereids.trees.plans.commands.CreateRepositoryCommand;
import org.apache.doris.nereids.trees.plans.commands.CreateResourceCommand;
import org.apache.doris.nereids.trees.plans.commands.CreateRoleCommand;
import org.apache.doris.nereids.trees.plans.commands.CreateSqlBlockRuleCommand;
import org.apache.doris.nereids.trees.plans.commands.CreateStageCommand;
import org.apache.doris.nereids.trees.plans.commands.CreateStorageVaultCommand;
import org.apache.doris.nereids.trees.plans.commands.CreateTableCommand;
import org.apache.doris.nereids.trees.plans.commands.CreateTableLikeCommand;
import org.apache.doris.nereids.trees.plans.commands.CreateUserCommand;
import org.apache.doris.nereids.trees.plans.commands.CreateViewCommand;
import org.apache.doris.nereids.trees.plans.commands.CreateWorkloadGroupCommand;
import org.apache.doris.nereids.trees.plans.commands.CreateWorkloadPolicyCommand;
import org.apache.doris.nereids.trees.plans.commands.DeleteFromCommand;
import org.apache.doris.nereids.trees.plans.commands.DeleteFromUsingCommand;
import org.apache.doris.nereids.trees.plans.commands.DescribeCommand;
import org.apache.doris.nereids.trees.plans.commands.DropAnalyzeJobCommand;
import org.apache.doris.nereids.trees.plans.commands.DropCachedStatsCommand;
import org.apache.doris.nereids.trees.plans.commands.DropCatalogCommand;
import org.apache.doris.nereids.trees.plans.commands.DropCatalogRecycleBinCommand;
import org.apache.doris.nereids.trees.plans.commands.DropCatalogRecycleBinCommand.IdType;
import org.apache.doris.nereids.trees.plans.commands.DropConstraintCommand;
import org.apache.doris.nereids.trees.plans.commands.DropDatabaseCommand;
import org.apache.doris.nereids.trees.plans.commands.DropDictionaryCommand;
import org.apache.doris.nereids.trees.plans.commands.DropEncryptkeyCommand;
import org.apache.doris.nereids.trees.plans.commands.DropExpiredStatsCommand;
import org.apache.doris.nereids.trees.plans.commands.DropFileCommand;
import org.apache.doris.nereids.trees.plans.commands.DropFunctionCommand;
import org.apache.doris.nereids.trees.plans.commands.DropJobCommand;
import org.apache.doris.nereids.trees.plans.commands.DropMTMVCommand;
import org.apache.doris.nereids.trees.plans.commands.DropProcedureCommand;
import org.apache.doris.nereids.trees.plans.commands.DropRepositoryCommand;
import org.apache.doris.nereids.trees.plans.commands.DropResourceCommand;
import org.apache.doris.nereids.trees.plans.commands.DropRoleCommand;
import org.apache.doris.nereids.trees.plans.commands.DropRowPolicyCommand;
import org.apache.doris.nereids.trees.plans.commands.DropSqlBlockRuleCommand;
import org.apache.doris.nereids.trees.plans.commands.DropStageCommand;
import org.apache.doris.nereids.trees.plans.commands.DropStatsCommand;
import org.apache.doris.nereids.trees.plans.commands.DropStoragePolicyCommand;
import org.apache.doris.nereids.trees.plans.commands.DropTableCommand;
import org.apache.doris.nereids.trees.plans.commands.DropUserCommand;
import org.apache.doris.nereids.trees.plans.commands.DropViewCommand;
import org.apache.doris.nereids.trees.plans.commands.DropWorkloadGroupCommand;
import org.apache.doris.nereids.trees.plans.commands.DropWorkloadPolicyCommand;
import org.apache.doris.nereids.trees.plans.commands.ExplainCommand;
import org.apache.doris.nereids.trees.plans.commands.ExplainCommand.ExplainLevel;
import org.apache.doris.nereids.trees.plans.commands.ExplainDictionaryCommand;
import org.apache.doris.nereids.trees.plans.commands.ExportCommand;
import org.apache.doris.nereids.trees.plans.commands.GrantResourcePrivilegeCommand;
import org.apache.doris.nereids.trees.plans.commands.GrantRoleCommand;
import org.apache.doris.nereids.trees.plans.commands.GrantTablePrivilegeCommand;
import org.apache.doris.nereids.trees.plans.commands.HelpCommand;
import org.apache.doris.nereids.trees.plans.commands.InstallPluginCommand;
import org.apache.doris.nereids.trees.plans.commands.KillAnalyzeJobCommand;
import org.apache.doris.nereids.trees.plans.commands.KillConnectionCommand;
import org.apache.doris.nereids.trees.plans.commands.KillQueryCommand;
import org.apache.doris.nereids.trees.plans.commands.LoadCommand;
import org.apache.doris.nereids.trees.plans.commands.LockTablesCommand;
import org.apache.doris.nereids.trees.plans.commands.PauseJobCommand;
import org.apache.doris.nereids.trees.plans.commands.PauseMTMVCommand;
import org.apache.doris.nereids.trees.plans.commands.RecoverDatabaseCommand;
import org.apache.doris.nereids.trees.plans.commands.RecoverPartitionCommand;
import org.apache.doris.nereids.trees.plans.commands.RecoverTableCommand;
import org.apache.doris.nereids.trees.plans.commands.RefreshMTMVCommand;
import org.apache.doris.nereids.trees.plans.commands.ReplayCommand;
import org.apache.doris.nereids.trees.plans.commands.ResumeJobCommand;
import org.apache.doris.nereids.trees.plans.commands.ResumeMTMVCommand;
import org.apache.doris.nereids.trees.plans.commands.RevokeResourcePrivilegeCommand;
import org.apache.doris.nereids.trees.plans.commands.RevokeRoleCommand;
import org.apache.doris.nereids.trees.plans.commands.RevokeTablePrivilegeCommand;
import org.apache.doris.nereids.trees.plans.commands.SetDefaultStorageVaultCommand;
import org.apache.doris.nereids.trees.plans.commands.SetOptionsCommand;
import org.apache.doris.nereids.trees.plans.commands.SetTransactionCommand;
import org.apache.doris.nereids.trees.plans.commands.SetUserPropertiesCommand;
import org.apache.doris.nereids.trees.plans.commands.ShowAlterTableCommand;
import org.apache.doris.nereids.trees.plans.commands.ShowAnalyzeCommand;
import org.apache.doris.nereids.trees.plans.commands.ShowAuthorsCommand;
import org.apache.doris.nereids.trees.plans.commands.ShowBackendsCommand;
import org.apache.doris.nereids.trees.plans.commands.ShowBackupCommand;
import org.apache.doris.nereids.trees.plans.commands.ShowBrokerCommand;
import org.apache.doris.nereids.trees.plans.commands.ShowBuildIndexCommand;
import org.apache.doris.nereids.trees.plans.commands.ShowCatalogCommand;
import org.apache.doris.nereids.trees.plans.commands.ShowCatalogRecycleBinCommand;
import org.apache.doris.nereids.trees.plans.commands.ShowCharsetCommand;
import org.apache.doris.nereids.trees.plans.commands.ShowClustersCommand;
import org.apache.doris.nereids.trees.plans.commands.ShowCollationCommand;
import org.apache.doris.nereids.trees.plans.commands.ShowColumnHistogramStatsCommand;
import org.apache.doris.nereids.trees.plans.commands.ShowColumnsCommand;
import org.apache.doris.nereids.trees.plans.commands.ShowConfigCommand;
import org.apache.doris.nereids.trees.plans.commands.ShowConstraintsCommand;
import org.apache.doris.nereids.trees.plans.commands.ShowConvertLSCCommand;
import org.apache.doris.nereids.trees.plans.commands.ShowCopyCommand;
import org.apache.doris.nereids.trees.plans.commands.ShowCreateCatalogCommand;
import org.apache.doris.nereids.trees.plans.commands.ShowCreateDatabaseCommand;
import org.apache.doris.nereids.trees.plans.commands.ShowCreateFunctionCommand;
import org.apache.doris.nereids.trees.plans.commands.ShowCreateMTMVCommand;
import org.apache.doris.nereids.trees.plans.commands.ShowCreateMaterializedViewCommand;
import org.apache.doris.nereids.trees.plans.commands.ShowCreateProcedureCommand;
import org.apache.doris.nereids.trees.plans.commands.ShowCreateRepositoryCommand;
import org.apache.doris.nereids.trees.plans.commands.ShowCreateTableCommand;
import org.apache.doris.nereids.trees.plans.commands.ShowCreateViewCommand;
import org.apache.doris.nereids.trees.plans.commands.ShowDataCommand;
import org.apache.doris.nereids.trees.plans.commands.ShowDataSkewCommand;
import org.apache.doris.nereids.trees.plans.commands.ShowDataTypesCommand;
import org.apache.doris.nereids.trees.plans.commands.ShowDatabaseIdCommand;
import org.apache.doris.nereids.trees.plans.commands.ShowDatabasesCommand;
import org.apache.doris.nereids.trees.plans.commands.ShowDeleteCommand;
import org.apache.doris.nereids.trees.plans.commands.ShowDiagnoseTabletCommand;
import org.apache.doris.nereids.trees.plans.commands.ShowDictionariesCommand;
import org.apache.doris.nereids.trees.plans.commands.ShowDynamicPartitionCommand;
import org.apache.doris.nereids.trees.plans.commands.ShowEncryptKeysCommand;
import org.apache.doris.nereids.trees.plans.commands.ShowEventsCommand;
import org.apache.doris.nereids.trees.plans.commands.ShowExportCommand;
import org.apache.doris.nereids.trees.plans.commands.ShowFrontendsCommand;
import org.apache.doris.nereids.trees.plans.commands.ShowFunctionsCommand;
import org.apache.doris.nereids.trees.plans.commands.ShowGrantsCommand;
import org.apache.doris.nereids.trees.plans.commands.ShowIndexStatsCommand;
import org.apache.doris.nereids.trees.plans.commands.ShowLastInsertCommand;
import org.apache.doris.nereids.trees.plans.commands.ShowLoadCommand;
import org.apache.doris.nereids.trees.plans.commands.ShowLoadProfileCommand;
import org.apache.doris.nereids.trees.plans.commands.ShowOpenTablesCommand;
import org.apache.doris.nereids.trees.plans.commands.ShowPartitionIdCommand;
import org.apache.doris.nereids.trees.plans.commands.ShowPartitionsCommand;
import org.apache.doris.nereids.trees.plans.commands.ShowPluginsCommand;
import org.apache.doris.nereids.trees.plans.commands.ShowPrivilegesCommand;
import org.apache.doris.nereids.trees.plans.commands.ShowProcCommand;
import org.apache.doris.nereids.trees.plans.commands.ShowProcedureStatusCommand;
import org.apache.doris.nereids.trees.plans.commands.ShowProcessListCommand;
import org.apache.doris.nereids.trees.plans.commands.ShowQueryProfileCommand;
import org.apache.doris.nereids.trees.plans.commands.ShowQueryStatsCommand;
import org.apache.doris.nereids.trees.plans.commands.ShowQueuedAnalyzeJobsCommand;
import org.apache.doris.nereids.trees.plans.commands.ShowReplicaDistributionCommand;
import org.apache.doris.nereids.trees.plans.commands.ShowReplicaStatusCommand;
import org.apache.doris.nereids.trees.plans.commands.ShowRepositoriesCommand;
import org.apache.doris.nereids.trees.plans.commands.ShowResourcesCommand;
import org.apache.doris.nereids.trees.plans.commands.ShowRestoreCommand;
import org.apache.doris.nereids.trees.plans.commands.ShowRolesCommand;
import org.apache.doris.nereids.trees.plans.commands.ShowRoutineLoadCommand;
import org.apache.doris.nereids.trees.plans.commands.ShowRoutineLoadTaskCommand;
import org.apache.doris.nereids.trees.plans.commands.ShowRowPolicyCommand;
import org.apache.doris.nereids.trees.plans.commands.ShowSmallFilesCommand;
import org.apache.doris.nereids.trees.plans.commands.ShowSnapshotCommand;
import org.apache.doris.nereids.trees.plans.commands.ShowSqlBlockRuleCommand;
import org.apache.doris.nereids.trees.plans.commands.ShowStagesCommand;
import org.apache.doris.nereids.trees.plans.commands.ShowStatusCommand;
import org.apache.doris.nereids.trees.plans.commands.ShowStorageEnginesCommand;
import org.apache.doris.nereids.trees.plans.commands.ShowStoragePolicyCommand;
import org.apache.doris.nereids.trees.plans.commands.ShowStorageVaultCommand;
import org.apache.doris.nereids.trees.plans.commands.ShowSyncJobCommand;
import org.apache.doris.nereids.trees.plans.commands.ShowTableCommand;
import org.apache.doris.nereids.trees.plans.commands.ShowTableCreationCommand;
import org.apache.doris.nereids.trees.plans.commands.ShowTableIdCommand;
import org.apache.doris.nereids.trees.plans.commands.ShowTableStatsCommand;
import org.apache.doris.nereids.trees.plans.commands.ShowTableStatusCommand;
import org.apache.doris.nereids.trees.plans.commands.ShowTabletIdCommand;
import org.apache.doris.nereids.trees.plans.commands.ShowTabletStorageFormatCommand;
import org.apache.doris.nereids.trees.plans.commands.ShowTabletsBelongCommand;
import org.apache.doris.nereids.trees.plans.commands.ShowTabletsFromTableCommand;
import org.apache.doris.nereids.trees.plans.commands.ShowTransactionCommand;
import org.apache.doris.nereids.trees.plans.commands.ShowTrashCommand;
import org.apache.doris.nereids.trees.plans.commands.ShowTriggersCommand;
import org.apache.doris.nereids.trees.plans.commands.ShowTypeCastCommand;
import org.apache.doris.nereids.trees.plans.commands.ShowUserPropertyCommand;
import org.apache.doris.nereids.trees.plans.commands.ShowVariablesCommand;
import org.apache.doris.nereids.trees.plans.commands.ShowViewCommand;
import org.apache.doris.nereids.trees.plans.commands.ShowWarmUpCommand;
import org.apache.doris.nereids.trees.plans.commands.ShowWarningErrorCountCommand;
import org.apache.doris.nereids.trees.plans.commands.ShowWarningErrorsCommand;
import org.apache.doris.nereids.trees.plans.commands.ShowWhiteListCommand;
import org.apache.doris.nereids.trees.plans.commands.ShowWorkloadGroupsCommand;
import org.apache.doris.nereids.trees.plans.commands.SyncCommand;
import org.apache.doris.nereids.trees.plans.commands.TransactionBeginCommand;
import org.apache.doris.nereids.trees.plans.commands.TransactionCommitCommand;
import org.apache.doris.nereids.trees.plans.commands.TransactionRollbackCommand;
import org.apache.doris.nereids.trees.plans.commands.TruncateTableCommand;
import org.apache.doris.nereids.trees.plans.commands.UninstallPluginCommand;
import org.apache.doris.nereids.trees.plans.commands.UnlockTablesCommand;
import org.apache.doris.nereids.trees.plans.commands.UnsetDefaultStorageVaultCommand;
import org.apache.doris.nereids.trees.plans.commands.UnsetVariableCommand;
import org.apache.doris.nereids.trees.plans.commands.UnsupportedCommand;
import org.apache.doris.nereids.trees.plans.commands.UpdateCommand;
import org.apache.doris.nereids.trees.plans.commands.alter.AlterDatabaseRenameCommand;
import org.apache.doris.nereids.trees.plans.commands.alter.AlterDatabaseSetQuotaCommand;
import org.apache.doris.nereids.trees.plans.commands.alter.AlterRepositoryCommand;
import org.apache.doris.nereids.trees.plans.commands.clean.CleanLabelCommand;
import org.apache.doris.nereids.trees.plans.commands.info.AddBackendOp;
import org.apache.doris.nereids.trees.plans.commands.info.AddBrokerOp;
import org.apache.doris.nereids.trees.plans.commands.info.AddColumnOp;
import org.apache.doris.nereids.trees.plans.commands.info.AddColumnsOp;
import org.apache.doris.nereids.trees.plans.commands.info.AddFollowerOp;
import org.apache.doris.nereids.trees.plans.commands.info.AddObserverOp;
import org.apache.doris.nereids.trees.plans.commands.info.AddPartitionOp;
import org.apache.doris.nereids.trees.plans.commands.info.AddRollupOp;
import org.apache.doris.nereids.trees.plans.commands.info.AlterLoadErrorUrlOp;
import org.apache.doris.nereids.trees.plans.commands.info.AlterMTMVInfo;
import org.apache.doris.nereids.trees.plans.commands.info.AlterMTMVPropertyInfo;
import org.apache.doris.nereids.trees.plans.commands.info.AlterMTMVRefreshInfo;
import org.apache.doris.nereids.trees.plans.commands.info.AlterMTMVRenameInfo;
import org.apache.doris.nereids.trees.plans.commands.info.AlterMTMVReplaceInfo;
import org.apache.doris.nereids.trees.plans.commands.info.AlterMultiPartitionOp;
import org.apache.doris.nereids.trees.plans.commands.info.AlterSystemOp;
import org.apache.doris.nereids.trees.plans.commands.info.AlterTableOp;
import org.apache.doris.nereids.trees.plans.commands.info.AlterUserInfo;
import org.apache.doris.nereids.trees.plans.commands.info.AlterViewInfo;
import org.apache.doris.nereids.trees.plans.commands.info.BuildIndexOp;
import org.apache.doris.nereids.trees.plans.commands.info.BulkLoadDataDesc;
import org.apache.doris.nereids.trees.plans.commands.info.BulkStorageDesc;
import org.apache.doris.nereids.trees.plans.commands.info.CancelMTMVTaskInfo;
import org.apache.doris.nereids.trees.plans.commands.info.ColocateGroupName;
import org.apache.doris.nereids.trees.plans.commands.info.ColumnDefinition;
import org.apache.doris.nereids.trees.plans.commands.info.CopyFromDesc;
import org.apache.doris.nereids.trees.plans.commands.info.CopyIntoInfo;
import org.apache.doris.nereids.trees.plans.commands.info.CreateIndexOp;
import org.apache.doris.nereids.trees.plans.commands.info.CreateJobInfo;
import org.apache.doris.nereids.trees.plans.commands.info.CreateMTMVInfo;
import org.apache.doris.nereids.trees.plans.commands.info.CreateResourceInfo;
import org.apache.doris.nereids.trees.plans.commands.info.CreateRoutineLoadInfo;
import org.apache.doris.nereids.trees.plans.commands.info.CreateTableInfo;
import org.apache.doris.nereids.trees.plans.commands.info.CreateTableLikeInfo;
import org.apache.doris.nereids.trees.plans.commands.info.CreateUserInfo;
import org.apache.doris.nereids.trees.plans.commands.info.CreateViewInfo;
import org.apache.doris.nereids.trees.plans.commands.info.DMLCommandType;
import org.apache.doris.nereids.trees.plans.commands.info.DecommissionBackendOp;
import org.apache.doris.nereids.trees.plans.commands.info.DefaultValue;
import org.apache.doris.nereids.trees.plans.commands.info.DictionaryColumnDefinition;
import org.apache.doris.nereids.trees.plans.commands.info.DistributionDescriptor;
import org.apache.doris.nereids.trees.plans.commands.info.DropAllBrokerOp;
import org.apache.doris.nereids.trees.plans.commands.info.DropBackendOp;
import org.apache.doris.nereids.trees.plans.commands.info.DropBrokerOp;
import org.apache.doris.nereids.trees.plans.commands.info.DropColumnOp;
import org.apache.doris.nereids.trees.plans.commands.info.DropDatabaseInfo;
import org.apache.doris.nereids.trees.plans.commands.info.DropFollowerOp;
import org.apache.doris.nereids.trees.plans.commands.info.DropIndexOp;
import org.apache.doris.nereids.trees.plans.commands.info.DropMTMVInfo;
import org.apache.doris.nereids.trees.plans.commands.info.DropObserverOp;
import org.apache.doris.nereids.trees.plans.commands.info.DropPartitionFromIndexOp;
import org.apache.doris.nereids.trees.plans.commands.info.DropPartitionOp;
import org.apache.doris.nereids.trees.plans.commands.info.DropRollupOp;
import org.apache.doris.nereids.trees.plans.commands.info.EnableFeatureOp;
import org.apache.doris.nereids.trees.plans.commands.info.FixedRangePartition;
import org.apache.doris.nereids.trees.plans.commands.info.FuncNameInfo;
import org.apache.doris.nereids.trees.plans.commands.info.FunctionArgTypesInfo;
import org.apache.doris.nereids.trees.plans.commands.info.GeneratedColumnDesc;
import org.apache.doris.nereids.trees.plans.commands.info.InPartition;
import org.apache.doris.nereids.trees.plans.commands.info.IndexDefinition;
import org.apache.doris.nereids.trees.plans.commands.info.LabelNameInfo;
import org.apache.doris.nereids.trees.plans.commands.info.LessThanPartition;
import org.apache.doris.nereids.trees.plans.commands.info.LockTableInfo;
import org.apache.doris.nereids.trees.plans.commands.info.MTMVPartitionDefinition;
import org.apache.doris.nereids.trees.plans.commands.info.ModifyBackendOp;
import org.apache.doris.nereids.trees.plans.commands.info.ModifyColumnCommentOp;
import org.apache.doris.nereids.trees.plans.commands.info.ModifyColumnOp;
import org.apache.doris.nereids.trees.plans.commands.info.ModifyDistributionOp;
import org.apache.doris.nereids.trees.plans.commands.info.ModifyEngineOp;
import org.apache.doris.nereids.trees.plans.commands.info.ModifyFrontendOrBackendHostNameOp;
import org.apache.doris.nereids.trees.plans.commands.info.ModifyFrontendOrBackendHostNameOp.ModifyOpType;
import org.apache.doris.nereids.trees.plans.commands.info.ModifyPartitionOp;
import org.apache.doris.nereids.trees.plans.commands.info.ModifyTableCommentOp;
import org.apache.doris.nereids.trees.plans.commands.info.ModifyTablePropertiesOp;
import org.apache.doris.nereids.trees.plans.commands.info.PartitionDefinition;
import org.apache.doris.nereids.trees.plans.commands.info.PartitionDefinition.MaxValue;
import org.apache.doris.nereids.trees.plans.commands.info.PartitionNamesInfo;
import org.apache.doris.nereids.trees.plans.commands.info.PartitionTableInfo;
import org.apache.doris.nereids.trees.plans.commands.info.PauseMTMVInfo;
import org.apache.doris.nereids.trees.plans.commands.info.RefreshMTMVInfo;
import org.apache.doris.nereids.trees.plans.commands.info.RenameColumnOp;
import org.apache.doris.nereids.trees.plans.commands.info.RenamePartitionOp;
import org.apache.doris.nereids.trees.plans.commands.info.RenameRollupOp;
import org.apache.doris.nereids.trees.plans.commands.info.RenameTableOp;
import org.apache.doris.nereids.trees.plans.commands.info.ReorderColumnsOp;
import org.apache.doris.nereids.trees.plans.commands.info.ReplacePartitionOp;
import org.apache.doris.nereids.trees.plans.commands.info.ReplaceTableOp;
import org.apache.doris.nereids.trees.plans.commands.info.ResumeMTMVInfo;
import org.apache.doris.nereids.trees.plans.commands.info.RollupDefinition;
import org.apache.doris.nereids.trees.plans.commands.info.SetCharsetAndCollateVarOp;
import org.apache.doris.nereids.trees.plans.commands.info.SetLdapPassVarOp;
import org.apache.doris.nereids.trees.plans.commands.info.SetNamesVarOp;
import org.apache.doris.nereids.trees.plans.commands.info.SetPassVarOp;
import org.apache.doris.nereids.trees.plans.commands.info.SetSessionVarOp;
import org.apache.doris.nereids.trees.plans.commands.info.SetUserDefinedVarOp;
import org.apache.doris.nereids.trees.plans.commands.info.SetUserPropertyVarOp;
import org.apache.doris.nereids.trees.plans.commands.info.SetVarOp;
import org.apache.doris.nereids.trees.plans.commands.info.ShowCreateMTMVInfo;
import org.apache.doris.nereids.trees.plans.commands.info.SimpleColumnDefinition;
import org.apache.doris.nereids.trees.plans.commands.info.StepPartition;
import org.apache.doris.nereids.trees.plans.commands.info.TableNameInfo;
import org.apache.doris.nereids.trees.plans.commands.info.TableRefInfo;
import org.apache.doris.nereids.trees.plans.commands.insert.BatchInsertIntoTableCommand;
import org.apache.doris.nereids.trees.plans.commands.insert.InsertIntoTableCommand;
import org.apache.doris.nereids.trees.plans.commands.insert.InsertOverwriteTableCommand;
import org.apache.doris.nereids.trees.plans.commands.load.CreateDataSyncJobCommand;
import org.apache.doris.nereids.trees.plans.commands.load.CreateRoutineLoadCommand;
import org.apache.doris.nereids.trees.plans.commands.load.LoadColumnClause;
import org.apache.doris.nereids.trees.plans.commands.load.LoadColumnDesc;
import org.apache.doris.nereids.trees.plans.commands.load.LoadDeleteOnClause;
import org.apache.doris.nereids.trees.plans.commands.load.LoadPartitionNames;
import org.apache.doris.nereids.trees.plans.commands.load.LoadPrecedingFilterClause;
import org.apache.doris.nereids.trees.plans.commands.load.LoadProperty;
import org.apache.doris.nereids.trees.plans.commands.load.LoadSeparator;
import org.apache.doris.nereids.trees.plans.commands.load.LoadSequenceClause;
import org.apache.doris.nereids.trees.plans.commands.load.LoadWhereClause;
import org.apache.doris.nereids.trees.plans.commands.load.PauseDataSyncJobCommand;
import org.apache.doris.nereids.trees.plans.commands.load.PauseRoutineLoadCommand;
import org.apache.doris.nereids.trees.plans.commands.load.ResumeDataSyncJobCommand;
import org.apache.doris.nereids.trees.plans.commands.load.ResumeRoutineLoadCommand;
import org.apache.doris.nereids.trees.plans.commands.load.ShowCreateRoutineLoadCommand;
import org.apache.doris.nereids.trees.plans.commands.load.StopDataSyncJobCommand;
import org.apache.doris.nereids.trees.plans.commands.load.StopRoutineLoadCommand;
import org.apache.doris.nereids.trees.plans.commands.load.SyncJobName;
import org.apache.doris.nereids.trees.plans.commands.refresh.RefreshCatalogCommand;
import org.apache.doris.nereids.trees.plans.commands.refresh.RefreshDatabaseCommand;
import org.apache.doris.nereids.trees.plans.commands.refresh.RefreshDictionaryCommand;
import org.apache.doris.nereids.trees.plans.commands.refresh.RefreshLdapCommand;
import org.apache.doris.nereids.trees.plans.commands.refresh.RefreshTableCommand;
import org.apache.doris.nereids.trees.plans.commands.use.SwitchCommand;
import org.apache.doris.nereids.trees.plans.commands.use.UseCommand;
import org.apache.doris.nereids.trees.plans.logical.LogicalAggregate;
import org.apache.doris.nereids.trees.plans.logical.LogicalCTE;
import org.apache.doris.nereids.trees.plans.logical.LogicalExcept;
import org.apache.doris.nereids.trees.plans.logical.LogicalFileSink;
import org.apache.doris.nereids.trees.plans.logical.LogicalFilter;
import org.apache.doris.nereids.trees.plans.logical.LogicalGenerate;
import org.apache.doris.nereids.trees.plans.logical.LogicalHaving;
import org.apache.doris.nereids.trees.plans.logical.LogicalIntersect;
import org.apache.doris.nereids.trees.plans.logical.LogicalJoin;
import org.apache.doris.nereids.trees.plans.logical.LogicalLimit;
import org.apache.doris.nereids.trees.plans.logical.LogicalOneRowRelation;
import org.apache.doris.nereids.trees.plans.logical.LogicalPlan;
import org.apache.doris.nereids.trees.plans.logical.LogicalPreAggOnHint;
import org.apache.doris.nereids.trees.plans.logical.LogicalProject;
import org.apache.doris.nereids.trees.plans.logical.LogicalQualify;
import org.apache.doris.nereids.trees.plans.logical.LogicalRepeat;
import org.apache.doris.nereids.trees.plans.logical.LogicalSelectHint;
import org.apache.doris.nereids.trees.plans.logical.LogicalSink;
import org.apache.doris.nereids.trees.plans.logical.LogicalSort;
import org.apache.doris.nereids.trees.plans.logical.LogicalSubQueryAlias;
import org.apache.doris.nereids.trees.plans.logical.LogicalUnion;
import org.apache.doris.nereids.trees.plans.logical.LogicalUsingJoin;
import org.apache.doris.nereids.types.AggStateType;
import org.apache.doris.nereids.types.ArrayType;
import org.apache.doris.nereids.types.BigIntType;
import org.apache.doris.nereids.types.BooleanType;
import org.apache.doris.nereids.types.DataType;
import org.apache.doris.nereids.types.DateTimeType;
import org.apache.doris.nereids.types.DateTimeV2Type;
import org.apache.doris.nereids.types.DateType;
import org.apache.doris.nereids.types.DateV2Type;
import org.apache.doris.nereids.types.LargeIntType;
import org.apache.doris.nereids.types.MapType;
import org.apache.doris.nereids.types.StructField;
import org.apache.doris.nereids.types.StructType;
import org.apache.doris.nereids.types.VarcharType;
import org.apache.doris.nereids.types.coercion.CharacterType;
import org.apache.doris.nereids.util.ExpressionUtils;
import org.apache.doris.nereids.util.RelationUtil;
import org.apache.doris.nereids.util.Utils;
import org.apache.doris.policy.FilterType;
import org.apache.doris.policy.PolicyTypeEnum;
import org.apache.doris.qe.ConnectContext;
import org.apache.doris.qe.SqlModeHelper;
import org.apache.doris.resource.workloadschedpolicy.WorkloadActionMeta;
import org.apache.doris.resource.workloadschedpolicy.WorkloadConditionMeta;
import org.apache.doris.statistics.AnalysisInfo;
import org.apache.doris.system.NodeType;

import com.google.common.collect.ImmutableList;
import com.google.common.collect.ImmutableMap;
import com.google.common.collect.ImmutableMap.Builder;
import com.google.common.collect.Lists;
import com.google.common.collect.Maps;
import com.google.common.collect.Sets;
import org.antlr.v4.runtime.ParserRuleContext;
import org.antlr.v4.runtime.RuleContext;
import org.antlr.v4.runtime.Token;
import org.antlr.v4.runtime.tree.ParseTree;
import org.antlr.v4.runtime.tree.RuleNode;
import org.antlr.v4.runtime.tree.TerminalNode;

import java.math.BigDecimal;
import java.math.BigInteger;
import java.util.ArrayList;
import java.util.Collections;
import java.util.HashMap;
import java.util.HashSet;
import java.util.List;
import java.util.Locale;
import java.util.Map;
import java.util.Optional;
import java.util.Set;
import java.util.function.Supplier;
import java.util.stream.Collectors;

/**
 * Build a logical plan tree with unbounded nodes.
 */
@SuppressWarnings({"OptionalUsedAsFieldOrParameterType", "OptionalGetWithoutIsPresent"})
public class LogicalPlanBuilder extends DorisParserBaseVisitor<Object> {
    private static String JOB_NAME = "jobName";
    private static String TASK_ID = "taskId";
    // Sort the parameters with token position to keep the order with original placeholders
    // in prepared statement.Otherwise, the order maybe broken
    private final Map<Token, Placeholder> tokenPosToParameters = Maps.newTreeMap((pos1, pos2) -> {
        int line = pos1.getLine() - pos2.getLine();
        if (line != 0) {
            return line;
        }
        return pos1.getCharPositionInLine() - pos2.getCharPositionInLine();
    });

    private final Map<Integer, ParserRuleContext> selectHintMap;

    public LogicalPlanBuilder(Map<Integer, ParserRuleContext> selectHintMap) {
        this.selectHintMap = selectHintMap;
    }

    @SuppressWarnings("unchecked")
    protected <T> T typedVisit(ParseTree ctx) {
        return (T) ctx.accept(this);
    }

    /**
     * Override the default behavior for all visit methods. This will only return a non-null result
     * when the context has only one child. This is done because there is no generic method to
     * combine the results of the context children. In all other cases null is returned.
     */
    @Override
    public Object visitChildren(RuleNode node) {
        if (node.getChildCount() == 1) {
            return node.getChild(0).accept(this);
        } else {
            return null;
        }
    }

    @Override
    public LogicalPlan visitSingleStatement(SingleStatementContext ctx) {
        return ParserUtils.withOrigin(ctx, () -> (LogicalPlan) visit(ctx.statement()));
    }

    @Override
    public LogicalPlan visitStatementDefault(StatementDefaultContext ctx) {
        LogicalPlan plan = plan(ctx.query());
        if (ctx.outFileClause() != null) {
            plan = withOutFile(plan, ctx.outFileClause());
        } else {
            plan = new UnboundResultSink<>(plan);
        }
        return withExplain(plan, ctx.explain());
    }

    @Override
    public LogicalPlan visitCreateScheduledJob(DorisParser.CreateScheduledJobContext ctx) {
        Optional<String> label = ctx.label == null ? Optional.empty() : Optional.of(ctx.label.getText());
        Optional<String> atTime = ctx.atTime == null ? Optional.empty() : Optional.of(ctx.atTime.getText());
        Optional<Boolean> immediateStartOptional = ctx.CURRENT_TIMESTAMP() == null ? Optional.of(false) :
                Optional.of(true);
        Optional<String> startTime = ctx.startTime == null ? Optional.empty() : Optional.of(ctx.startTime.getText());
        Optional<String> endsTime = ctx.endsTime == null ? Optional.empty() : Optional.of(ctx.endsTime.getText());
        Optional<Long> interval = ctx.timeInterval == null ? Optional.empty() :
                Optional.of(Long.valueOf(ctx.timeInterval.getText()));
        Optional<String> intervalUnit = ctx.timeUnit == null ? Optional.empty() : Optional.of(ctx.timeUnit.getText());
        String comment =
                visitCommentSpec(ctx.commentSpec());
        String executeSql = getOriginSql(ctx.supportedDmlStatement());
        CreateJobInfo createJobInfo = new CreateJobInfo(label, atTime, interval, intervalUnit, startTime,
                endsTime, immediateStartOptional, comment, executeSql);
        return new CreateJobCommand(createJobInfo);
    }

    private void checkJobNameKey(String key, String keyFormat, DorisParser.SupportedJobStatementContext parseContext) {
        if (key.isEmpty() || !key.equalsIgnoreCase(keyFormat)) {
            throw new ParseException(keyFormat + " should be: '" + keyFormat + "'", parseContext);
        }
    }

    @Override
    public LogicalPlan visitPauseJob(DorisParser.PauseJobContext ctx) {
        checkJobNameKey(stripQuotes(ctx.jobNameKey.getText()), JOB_NAME, ctx);
        return new PauseJobCommand(stripQuotes(ctx.jobNameValue.getText()));
    }

    @Override
    public LogicalPlan visitDropJob(DorisParser.DropJobContext ctx) {
        checkJobNameKey(stripQuotes(ctx.jobNameKey.getText()), JOB_NAME, ctx);
        boolean ifExists = ctx.EXISTS() != null;
        return new DropJobCommand(stripQuotes(ctx.jobNameValue.getText()), ifExists);
    }

    @Override
    public LogicalPlan visitResumeJob(DorisParser.ResumeJobContext ctx) {
        checkJobNameKey(stripQuotes(ctx.jobNameKey.getText()), JOB_NAME, ctx);
        return new ResumeJobCommand(stripQuotes(ctx.jobNameValue.getText()));
    }

    @Override
    public LogicalPlan visitCancelJobTask(DorisParser.CancelJobTaskContext ctx) {
        checkJobNameKey(stripQuotes(ctx.jobNameKey.getText()), JOB_NAME, ctx);
        checkJobNameKey(stripQuotes(ctx.taskIdKey.getText()), TASK_ID, ctx);
        String jobName = stripQuotes(ctx.jobNameValue.getText());
        Long taskId = Long.valueOf(ctx.taskIdValue.getText());
        return new CancelJobTaskCommand(jobName, taskId);
    }

    private StageAndPattern getStageAndPattern(DorisParser.StageAndPatternContext ctx) {
        if (ctx.pattern != null) {
            return new StageAndPattern(stripQuotes(ctx.stage.getText()), stripQuotes(ctx.pattern.getText()));
        } else {
            return new StageAndPattern(stripQuotes(ctx.stage.getText()), null);
        }
    }

    @Override
    public LogicalPlan visitCopyInto(DorisParser.CopyIntoContext ctx) {
        ImmutableList.Builder<String> tableName = ImmutableList.builder();
        if (null != ctx.name) {
            List<String> nameParts = visitMultipartIdentifier(ctx.name);
            tableName.addAll(nameParts);
        }
        List<String> columns = (null != ctx.columns) ? visitIdentifierList(ctx.columns) : null;
        StageAndPattern stageAndPattern = getStageAndPattern(ctx.stageAndPattern());
        CopyFromDesc copyFromDesc = null;
        if (null != ctx.SELECT()) {
            List<NamedExpression> projects = getNamedExpressions(ctx.selectColumnClause().namedExpressionSeq());
            Optional<Expression> where = Optional.empty();
            if (ctx.whereClause() != null) {
                where = Optional.of(getExpression(ctx.whereClause().booleanExpression()));
            }
            copyFromDesc = new CopyFromDesc(stageAndPattern, projects, where);
        } else {
            copyFromDesc = new CopyFromDesc(stageAndPattern);
        }
        Map<String, String> properties = visitPropertyClause(ctx.properties);
        copyFromDesc.setTargetColumns(columns);
        CopyIntoInfo copyInfoInfo = null;
        if (null != ctx.selectHint()) {
            if ((selectHintMap == null) || selectHintMap.isEmpty()) {
                throw new AnalysisException("hint should be in right place: " + ctx.getText());
            }
            List<ParserRuleContext> selectHintContexts = Lists.newArrayList();
            for (Integer key : selectHintMap.keySet()) {
                if (key > ctx.getStart().getStopIndex() && key < ctx.getStop().getStartIndex()) {
                    selectHintContexts.add(selectHintMap.get(key));
                }
            }
            if (selectHintContexts.size() != 1) {
                throw new AnalysisException("only one hint is allowed in: " + ctx.getText());
            }
            SelectHintContext selectHintContext = (SelectHintContext) selectHintContexts.get(0);
            Map<String, String> parameterNames = Maps.newLinkedHashMap();
            for (HintStatementContext hintStatement : selectHintContext.hintStatements) {
                String hintName = hintStatement.hintName.getText().toLowerCase(Locale.ROOT);
                if (!hintName.equalsIgnoreCase("set_var")) {
                    throw new AnalysisException("only set_var hint is allowed in: " + ctx.getText());
                }
                for (HintAssignmentContext kv : hintStatement.parameters) {
                    if (kv.key != null) {
                        String parameterName = visitIdentifierOrText(kv.key);
                        Optional<String> value = Optional.empty();
                        if (kv.constantValue != null) {
                            Literal literal = (Literal) visit(kv.constantValue);
                            value = Optional.ofNullable(literal.toLegacyLiteral().getStringValue());
                        } else if (kv.identifierValue != null) {
                            // maybe we should throw exception when the identifierValue is quoted identifier
                            value = Optional.ofNullable(kv.identifierValue.getText());
                        }
                        parameterNames.put(parameterName, value.get());
                    }
                }
            }
            Map<String, Map<String, String>> setVarHint = Maps.newLinkedHashMap();
            setVarHint.put("set_var", parameterNames);
            copyInfoInfo = new CopyIntoInfo(tableName.build(), copyFromDesc, properties, setVarHint);
        } else {
            copyInfoInfo = new CopyIntoInfo(tableName.build(), copyFromDesc, properties, null);
        }

        return new CopyIntoCommand(copyInfoInfo);
    }

    @Override
    public String visitCommentSpec(DorisParser.CommentSpecContext ctx) {
        String commentSpec = ctx == null ? "''" : ctx.STRING_LITERAL().getText();
        return LogicalPlanBuilderAssistant.escapeBackSlash(commentSpec.substring(1, commentSpec.length() - 1));
    }

    /**
     * This function may be used in some task like InsertTask, RefreshDictionary, etc. the target could be many type of
     * tables.
     */
    @Override
    public LogicalPlan visitInsertTable(InsertTableContext ctx) {
        boolean isOverwrite = ctx.INTO() == null;
        ImmutableList.Builder<String> tableName = ImmutableList.builder();
        if (null != ctx.tableName) {
            List<String> nameParts = visitMultipartIdentifier(ctx.tableName);
            tableName.addAll(nameParts);
        } else if (null != ctx.tableId) {
            // process group commit insert table command send by be
            TableName name = Env.getCurrentEnv().getCurrentCatalog()
                    .getTableNameByTableId(Long.valueOf(ctx.tableId.getText()));
            tableName.add(name.getDb());
            tableName.add(name.getTbl());
            ConnectContext.get().setDatabase(name.getDb());
        } else {
            throw new ParseException("tableName and tableId cannot both be null");
        }
        Optional<String> labelName = (ctx.labelName == null) ? Optional.empty() : Optional.of(ctx.labelName.getText());
        List<String> colNames = ctx.cols == null ? ImmutableList.of() : visitIdentifierList(ctx.cols);
        // TODO visit partitionSpecCtx
        LogicalPlan plan = visitQuery(ctx.query());
        // partitionSpec may be NULL. means auto detect partition. only available when IOT
        Pair<Boolean, List<String>> partitionSpec = visitPartitionSpec(ctx.partitionSpec());
        // partitionSpec.second :
        // null - auto detect
        // zero - whole table
        // others - specific partitions
        boolean isAutoDetect = partitionSpec.second == null;
        LogicalSink<?> sink = UnboundTableSinkCreator.createUnboundTableSinkMaybeOverwrite(
                tableName.build(),
                colNames,
                ImmutableList.of(), // hints
                partitionSpec.first, // isTemp
                partitionSpec.second, // partition names
                isAutoDetect,
                isOverwrite,
                ConnectContext.get().getSessionVariable().isEnableUniqueKeyPartialUpdate(),
                ctx.tableId == null ? DMLCommandType.INSERT : DMLCommandType.GROUP_COMMIT,
                plan);
        Optional<LogicalPlan> cte = Optional.empty();
        if (ctx.cte() != null) {
            cte = Optional.ofNullable(withCte(plan, ctx.cte()));
        }
        LogicalPlan command;
        if (isOverwrite) {
            command = new InsertOverwriteTableCommand(sink, labelName, cte);
        } else {
            if (ConnectContext.get() != null && ConnectContext.get().isTxnModel()
                    && sink.child() instanceof InlineTable
                    && sink.child().getExpressions().stream().allMatch(Expression::isConstant)) {
                // FIXME: In legacy, the `insert into select 1` is handled as `insert into values`.
                //  In nereids, the original way is throw an AnalysisException and fallback to legacy.
                //  Now handle it as `insert into select`(a separate load job), should fix it as the legacy.
                command = new BatchInsertIntoTableCommand(sink);
            } else {
                command = new InsertIntoTableCommand(sink, labelName, Optional.empty(), cte);
            }
        }
        return withExplain(command, ctx.explain());
    }

    /**
     * return a pair, first will be true if partitions is temp partition, select is a list to present partition list.
     */
    @Override
    public Pair<Boolean, List<String>> visitPartitionSpec(PartitionSpecContext ctx) {
        List<String> partitions = ImmutableList.of();
        boolean temporaryPartition = false;
        if (ctx != null) {
            temporaryPartition = ctx.TEMPORARY() != null;
            if (ctx.ASTERISK() != null) {
                partitions = null;
            } else if (ctx.partition != null) {
                partitions = ImmutableList.of(ctx.partition.getText());
            } else {
                partitions = visitIdentifierList(ctx.partitions);
            }
        }
        return Pair.of(temporaryPartition, partitions);
    }

    @Override
    public Command visitCreateMTMV(CreateMTMVContext ctx) {
        if (ctx.buildMode() == null && ctx.refreshMethod() == null && ctx.refreshTrigger() == null
                && ctx.cols == null && ctx.keys == null
                && ctx.HASH() == null && ctx.RANDOM() == null && ctx.BUCKETS() == null) {
            return visitCreateSyncMvCommand(ctx);
        }

        List<String> nameParts = visitMultipartIdentifier(ctx.mvName);
        BuildMode buildMode = visitBuildMode(ctx.buildMode());
        RefreshMethod refreshMethod = visitRefreshMethod(ctx.refreshMethod());
        MTMVRefreshTriggerInfo refreshTriggerInfo = visitRefreshTrigger(ctx.refreshTrigger());
        LogicalPlan logicalPlan = visitQuery(ctx.query());
        String querySql = getOriginSql(ctx.query());

        int bucketNum = FeConstants.default_bucket_num;
        if (ctx.INTEGER_VALUE() != null) {
            bucketNum = Integer.parseInt(ctx.INTEGER_VALUE().getText());
        }
        DistributionDescriptor desc;
        if (ctx.HASH() != null) {
            desc = new DistributionDescriptor(true, ctx.AUTO() != null, bucketNum,
                    visitIdentifierList(ctx.hashKeys));
        } else {
            desc = new DistributionDescriptor(false, ctx.AUTO() != null, bucketNum, null);
        }

        Map<String, String> properties = ctx.propertyClause() != null
                ? Maps.newHashMap(visitPropertyClause(ctx.propertyClause())) : Maps.newHashMap();
        String comment = ctx.STRING_LITERAL() == null ? "" : LogicalPlanBuilderAssistant.escapeBackSlash(
                ctx.STRING_LITERAL().getText().substring(1, ctx.STRING_LITERAL().getText().length() - 1));

        return new CreateMTMVCommand(new CreateMTMVInfo(ctx.EXISTS() != null, new TableNameInfo(nameParts),
                ctx.keys != null ? visitIdentifierList(ctx.keys) : ImmutableList.of(),
                comment,
                desc, properties, logicalPlan, querySql,
                new MTMVRefreshInfo(buildMode, refreshMethod, refreshTriggerInfo),
                ctx.cols == null ? Lists.newArrayList() : visitSimpleColumnDefs(ctx.cols),
                visitMTMVPartitionInfo(ctx.mvPartition())
        ));
    }

    private Command visitCreateSyncMvCommand(CreateMTMVContext ctx) {
        List<String> nameParts = visitMultipartIdentifier(ctx.mvName);
        LogicalPlan logicalPlan = new UnboundResultSink<>(visitQuery(ctx.query()));
        Map<String, String> properties = ctx.propertyClause() != null
                ? Maps.newHashMap(visitPropertyClause(ctx.propertyClause())) : Maps.newHashMap();
        return new CreateMaterializedViewCommand(new TableNameInfo(nameParts), logicalPlan, properties);
    }

    /**
     * get MTMVPartitionDefinition
     *
     * @param ctx MvPartitionContext
     * @return MTMVPartitionDefinition
     */
    public MTMVPartitionDefinition visitMTMVPartitionInfo(MvPartitionContext ctx) {
        MTMVPartitionDefinition mtmvPartitionDefinition = new MTMVPartitionDefinition();
        if (ctx == null) {
            mtmvPartitionDefinition.setPartitionType(MTMVPartitionType.SELF_MANAGE);
        } else if (ctx.partitionKey != null) {
            mtmvPartitionDefinition.setPartitionType(MTMVPartitionType.FOLLOW_BASE_TABLE);
            mtmvPartitionDefinition.setPartitionCol(ctx.partitionKey.getText());
        } else {
            mtmvPartitionDefinition.setPartitionType(MTMVPartitionType.EXPR);
            Expression functionCallExpression = visitFunctionCallExpression(ctx.partitionExpr);
            mtmvPartitionDefinition.setFunctionCallExpression(functionCallExpression);
        }
        return mtmvPartitionDefinition;
    }

    @Override
    public List<SimpleColumnDefinition> visitSimpleColumnDefs(SimpleColumnDefsContext ctx) {
        if (ctx == null) {
            return null;
        }
        return ctx.cols.stream()
                .map(this::visitSimpleColumnDef)
                .collect(ImmutableList.toImmutableList());
    }

    @Override
    public SimpleColumnDefinition visitSimpleColumnDef(SimpleColumnDefContext ctx) {
        String comment = ctx.STRING_LITERAL() == null ? "" : LogicalPlanBuilderAssistant.escapeBackSlash(
                ctx.STRING_LITERAL().getText().substring(1, ctx.STRING_LITERAL().getText().length() - 1));
        return new SimpleColumnDefinition(ctx.colName.getText(), comment);
    }

    /**
     * get originSql
     *
     * @param ctx context
     * @return originSql
     */
    public String getOriginSql(ParserRuleContext ctx) {
        int startIndex = ctx.start.getStartIndex();
        int stopIndex = ctx.stop.getStopIndex();
        org.antlr.v4.runtime.misc.Interval interval = new org.antlr.v4.runtime.misc.Interval(startIndex, stopIndex);
        return ctx.start.getInputStream().getText(interval);
    }

    @Override
    public MTMVRefreshTriggerInfo visitRefreshTrigger(RefreshTriggerContext ctx) {
        if (ctx == null) {
            return new MTMVRefreshTriggerInfo(RefreshTrigger.MANUAL);
        }
        if (ctx.MANUAL() != null) {
            return new MTMVRefreshTriggerInfo(RefreshTrigger.MANUAL);
        }
        if (ctx.COMMIT() != null) {
            return new MTMVRefreshTriggerInfo(RefreshTrigger.COMMIT);
        }
        if (ctx.SCHEDULE() != null) {
            return new MTMVRefreshTriggerInfo(RefreshTrigger.SCHEDULE, visitRefreshSchedule(ctx.refreshSchedule()));
        }
        return new MTMVRefreshTriggerInfo(RefreshTrigger.MANUAL);
    }

    @Override
    public ReplayCommand visitReplay(DorisParser.ReplayContext ctx) {
        if (ctx.replayCommand().replayType().DUMP() != null) {
            LogicalPlan plan = plan(ctx.replayCommand().replayType().query());
            return new ReplayCommand(PlanType.REPLAY_COMMAND, null, plan, ReplayCommand.ReplayType.DUMP);
        } else if (ctx.replayCommand().replayType().PLAY() != null) {
            String tmpPath = ctx.replayCommand().replayType().filePath.getText();
            String path = LogicalPlanBuilderAssistant.escapeBackSlash(tmpPath.substring(1, tmpPath.length() - 1));
            return new ReplayCommand(PlanType.REPLAY_COMMAND, path, null, ReplayCommand.ReplayType.PLAY);
        }
        return null;
    }

    @Override
    public MTMVRefreshSchedule visitRefreshSchedule(RefreshScheduleContext ctx) {
        int interval = Integer.parseInt(ctx.INTEGER_VALUE().getText());
        String startTime = ctx.STARTS() == null ? null
                : ctx.STRING_LITERAL().getText().substring(1, ctx.STRING_LITERAL().getText().length() - 1);
        IntervalUnit unit = visitMvRefreshUnit(ctx.refreshUnit);
        return new MTMVRefreshSchedule(startTime, interval, unit);
    }

    /**
     * get IntervalUnit,only enable_job_schedule_second_for_test is true, can use second
     *
     * @param ctx ctx
     * @return IntervalUnit
     */
    public IntervalUnit visitMvRefreshUnit(IdentifierContext ctx) {
        IntervalUnit intervalUnit = IntervalUnit.fromString(ctx.getText().toUpperCase());
        if (null == intervalUnit) {
            throw new AnalysisException("interval time unit can not be " + ctx.getText());
        }
        if (intervalUnit.equals(IntervalUnit.SECOND)
                && !Config.enable_job_schedule_second_for_test) {
            throw new AnalysisException("interval time unit can not be second");
        }
        return intervalUnit;
    }

    @Override
    public RefreshMethod visitRefreshMethod(RefreshMethodContext ctx) {
        if (ctx == null) {
            return RefreshMethod.AUTO;
        }
        return RefreshMethod.valueOf(ctx.getText().toUpperCase());
    }

    @Override
    public BuildMode visitBuildMode(BuildModeContext ctx) {
        if (ctx == null) {
            return BuildMode.IMMEDIATE;
        }
        if (ctx.DEFERRED() != null) {
            return BuildMode.DEFERRED;
        } else if (ctx.IMMEDIATE() != null) {
            return BuildMode.IMMEDIATE;
        }
        return BuildMode.IMMEDIATE;
    }

    @Override
    public RefreshMTMVCommand visitRefreshMTMV(RefreshMTMVContext ctx) {
        List<String> nameParts = visitMultipartIdentifier(ctx.mvName);
        List<String> partitions = ImmutableList.of();
        if (ctx.partitionSpec() != null) {
            if (ctx.partitionSpec().TEMPORARY() != null) {
                throw new AnalysisException("Not allowed to specify TEMPORARY ");
            }
            if (ctx.partitionSpec().partition != null) {
                partitions = ImmutableList.of(ctx.partitionSpec().partition.getText());
            } else {
                partitions = visitIdentifierList(ctx.partitionSpec().partitions);
            }
        }
        return new RefreshMTMVCommand(new RefreshMTMVInfo(new TableNameInfo(nameParts),
                partitions, ctx.COMPLETE() != null));
    }

    @Override
    public Command visitDropMTMV(DropMTMVContext ctx) {
        if (ctx.tableName != null) {
            // TODO support drop sync mv
            return new UnsupportedCommand();
        }
        List<String> nameParts = visitMultipartIdentifier(ctx.mvName);
        return new DropMTMVCommand(new DropMTMVInfo(new TableNameInfo(nameParts), ctx.EXISTS() != null));
    }

    @Override
    public PauseMTMVCommand visitPauseMTMV(PauseMTMVContext ctx) {
        List<String> nameParts = visitMultipartIdentifier(ctx.mvName);
        return new PauseMTMVCommand(new PauseMTMVInfo(new TableNameInfo(nameParts)));
    }

    @Override
    public ResumeMTMVCommand visitResumeMTMV(ResumeMTMVContext ctx) {
        List<String> nameParts = visitMultipartIdentifier(ctx.mvName);
        return new ResumeMTMVCommand(new ResumeMTMVInfo(new TableNameInfo(nameParts)));
    }

    @Override
    public ShowCreateMTMVCommand visitShowCreateMTMV(ShowCreateMTMVContext ctx) {
        List<String> nameParts = visitMultipartIdentifier(ctx.mvName);
        return new ShowCreateMTMVCommand(new ShowCreateMTMVInfo(new TableNameInfo(nameParts)));
    }

    @Override
    public CancelExportCommand visitCancelExport(DorisParser.CancelExportContext ctx) {
        String databaseName = null;
        if (ctx.database != null) {
            databaseName = stripQuotes(ctx.database.getText());
        }
        Expression wildWhere = null;
        if (ctx.wildWhere() != null) {
            wildWhere = getWildWhere(ctx.wildWhere());
        }
        return new CancelExportCommand(databaseName, wildWhere);
    }

    @Override
    public CancelLoadCommand visitCancelLoad(DorisParser.CancelLoadContext ctx) {
        String databaseName = null;
        if (ctx.database != null) {
            databaseName = stripQuotes(ctx.database.getText());
        }
        Expression wildWhere = null;
        if (ctx.wildWhere() != null) {
            wildWhere = getWildWhere(ctx.wildWhere());
        }
        return new CancelLoadCommand(databaseName, wildWhere);
    }

    @Override
    public CancelWarmUpJobCommand visitCancelWarmUpJob(DorisParser.CancelWarmUpJobContext ctx) {
        Expression wildWhere = null;
        if (ctx.wildWhere() != null) {
            wildWhere = getWildWhere(ctx.wildWhere());
        }
        return new CancelWarmUpJobCommand(wildWhere);
    }

    @Override
    public CancelMTMVTaskCommand visitCancelMTMVTask(CancelMTMVTaskContext ctx) {
        List<String> nameParts = visitMultipartIdentifier(ctx.mvName);
        long taskId = Long.parseLong(ctx.taskId.getText());
        return new CancelMTMVTaskCommand(new CancelMTMVTaskInfo(new TableNameInfo(nameParts), taskId));
    }

    @Override
    public AdminCompactTableCommand visitAdminCompactTable(AdminCompactTableContext ctx) {
        TableRefInfo tableRefInfo = visitBaseTableRefContext(ctx.baseTableRef());
        EqualTo equalTo = null;
        if (ctx.WHERE() != null) {
            StringLiteral left = new StringLiteral(stripQuotes(ctx.TYPE().getText()));
            StringLiteral right = new StringLiteral(stripQuotes(ctx.STRING_LITERAL().getText()));
            equalTo = new EqualTo(left, right);
        }
        return new AdminCompactTableCommand(tableRefInfo, equalTo);
    }

    @Override
    public AlterMTMVCommand visitAlterMTMV(AlterMTMVContext ctx) {
        List<String> nameParts = visitMultipartIdentifier(ctx.mvName);
        TableNameInfo mvName = new TableNameInfo(nameParts);
        AlterMTMVInfo alterMTMVInfo = null;
        if (ctx.RENAME() != null) {
            alterMTMVInfo = new AlterMTMVRenameInfo(mvName, ctx.newName.getText());
        } else if (ctx.REFRESH() != null) {
            MTMVRefreshInfo refreshInfo = new MTMVRefreshInfo();
            if (ctx.refreshMethod() != null) {
                refreshInfo.setRefreshMethod(visitRefreshMethod(ctx.refreshMethod()));
            }
            if (ctx.refreshTrigger() != null) {
                refreshInfo.setRefreshTriggerInfo(visitRefreshTrigger(ctx.refreshTrigger()));
            }
            alterMTMVInfo = new AlterMTMVRefreshInfo(mvName, refreshInfo);
        } else if (ctx.SET() != null) {
            alterMTMVInfo = new AlterMTMVPropertyInfo(mvName,
                    Maps.newHashMap(visitPropertyItemList(ctx.fileProperties)));
        } else if (ctx.REPLACE() != null) {
            String newName = ctx.newName.getText();
            Map<String, String> properties = ctx.propertyClause() != null
                    ? Maps.newHashMap(visitPropertyClause(ctx.propertyClause())) : Maps.newHashMap();
            alterMTMVInfo = new AlterMTMVReplaceInfo(mvName, newName, properties);
        }
        return new AlterMTMVCommand(alterMTMVInfo);
    }

    @Override
    public LogicalPlan visitAlterView(AlterViewContext ctx) {
        List<String> nameParts = visitMultipartIdentifier(ctx.name);
        String comment = ctx.commentSpec() == null ? null : visitCommentSpec(ctx.commentSpec());
        AlterViewInfo info;
        if (comment != null) {
            info = new AlterViewInfo(new TableNameInfo(nameParts), comment);
        } else {
            String querySql = getOriginSql(ctx.query());
            if (ctx.STRING_LITERAL() != null) {
                comment = ctx.STRING_LITERAL().getText();
                comment = LogicalPlanBuilderAssistant.escapeBackSlash(comment.substring(1, comment.length() - 1));
            }
            info = new AlterViewInfo(new TableNameInfo(nameParts), comment, querySql,
                    ctx.cols == null ? Lists.newArrayList() : visitSimpleColumnDefs(ctx.cols));
        }
        return new AlterViewCommand(info);
    }

    @Override
    public LogicalPlan visitAlterStorageVault(AlterStorageVaultContext ctx) {
        List<String> nameParts = this.visitMultipartIdentifier(ctx.name);
        String vaultName = nameParts.get(0);
        Map<String, String> properties = this.visitPropertyClause(ctx.properties);
        return new AlterStorageVaultCommand(vaultName, properties);
    }

    @Override
    public LogicalPlan visitAlterSystemRenameComputeGroup(AlterSystemRenameComputeGroupContext ctx) {
        return new AlterSystemRenameComputeGroupCommand(ctx.name.getText(), ctx.newName.getText());
    }

    @Override
    public LogicalPlan visitShowConstraint(ShowConstraintContext ctx) {
        List<String> parts = visitMultipartIdentifier(ctx.table);
        return new ShowConstraintsCommand(parts);
    }

    @Override
    public LogicalPlan visitAddConstraint(AddConstraintContext ctx) {
        List<String> parts = visitMultipartIdentifier(ctx.table);
        UnboundRelation curTable = new UnboundRelation(StatementScopeIdGenerator.newRelationId(), parts);
        ImmutableList<Slot> slots = visitIdentifierList(ctx.constraint().slots).stream()
                .map(UnboundSlot::new)
                .collect(ImmutableList.toImmutableList());
        Constraint constraint;
        if (ctx.constraint().UNIQUE() != null) {
            constraint = Constraint.newUniqueConstraint(curTable, slots);
        } else if (ctx.constraint().PRIMARY() != null) {
            constraint = Constraint.newPrimaryKeyConstraint(curTable, slots);
        } else if (ctx.constraint().FOREIGN() != null) {
            ImmutableList<Slot> referencedSlots = visitIdentifierList(ctx.constraint().referencedSlots).stream()
                    .map(UnboundSlot::new)
                    .collect(ImmutableList.toImmutableList());
            List<String> nameParts = visitMultipartIdentifier(ctx.constraint().referenceTable);
            LogicalPlan referenceTable = new UnboundRelation(StatementScopeIdGenerator.newRelationId(), nameParts);
            constraint = Constraint.newForeignKeyConstraint(curTable, slots, referenceTable, referencedSlots);
        } else {
            throw new AnalysisException("Unsupported constraint " + ctx.getText());
        }
        return new AddConstraintCommand(ctx.constraintName.getText().toLowerCase(), constraint);
    }

    @Override
    public LogicalPlan visitDropConstraint(DropConstraintContext ctx) {
        List<String> parts = visitMultipartIdentifier(ctx.table);
        UnboundRelation curTable = new UnboundRelation(StatementScopeIdGenerator.newRelationId(), parts);
        return new DropConstraintCommand(ctx.constraintName.getText().toLowerCase(), curTable);
    }

    @Override
    public LogicalPlan visitUpdate(UpdateContext ctx) {
        LogicalPlan query = LogicalPlanBuilderAssistant.withCheckPolicy(new UnboundRelation(
                StatementScopeIdGenerator.newRelationId(), visitMultipartIdentifier(ctx.tableName)));
        query = withTableAlias(query, ctx.tableAlias());
        if (ctx.fromClause() != null) {
            query = withRelations(query, ctx.fromClause().relations().relation());
        }
        query = withFilter(query, Optional.ofNullable(ctx.whereClause()));
        String tableAlias = null;
        if (ctx.tableAlias().strictIdentifier() != null) {
            tableAlias = ctx.tableAlias().getText();
        }
        Optional<LogicalPlan> cte = Optional.empty();
        if (ctx.cte() != null) {
            cte = Optional.ofNullable(withCte(query, ctx.cte()));
        }
        return withExplain(new UpdateCommand(visitMultipartIdentifier(ctx.tableName), tableAlias,
                visitUpdateAssignmentSeq(ctx.updateAssignmentSeq()), query, cte), ctx.explain());
    }

    @Override
    public LogicalPlan visitDelete(DeleteContext ctx) {
        List<String> tableName = visitMultipartIdentifier(ctx.tableName);
        Pair<Boolean, List<String>> partitionSpec = visitPartitionSpec(ctx.partitionSpec());
        // TODO: now dont support delete auto detect partition.
        if (partitionSpec == null) {
            throw new ParseException("Now don't support auto detect partitions in deleting", ctx);
        }
        LogicalPlan query = withTableAlias(LogicalPlanBuilderAssistant.withCheckPolicy(
                new UnboundRelation(StatementScopeIdGenerator.newRelationId(), tableName,
                        partitionSpec.second, partitionSpec.first)), ctx.tableAlias());
        String tableAlias = null;
        if (ctx.tableAlias().strictIdentifier() != null) {
            tableAlias = ctx.tableAlias().getText();
        }

        Command deleteCommand;
        if (ctx.USING() == null && ctx.cte() == null) {
            query = withFilter(query, Optional.ofNullable(ctx.whereClause()));
            deleteCommand = new DeleteFromCommand(tableName, tableAlias, partitionSpec.first,
                    partitionSpec.second, query);
        } else {
            // convert to insert into select
            if (ctx.USING() != null) {
                query = withRelations(query, ctx.relations().relation());
            }
            query = withFilter(query, Optional.ofNullable(ctx.whereClause()));
            Optional<LogicalPlan> cte = Optional.empty();
            if (ctx.cte() != null) {
                cte = Optional.ofNullable(withCte(query, ctx.cte()));
            }
            deleteCommand = new DeleteFromUsingCommand(tableName, tableAlias,
                    partitionSpec.first, partitionSpec.second, query, cte);
        }
        if (ctx.explain() != null) {
            return withExplain(deleteCommand, ctx.explain());
        } else {
            return deleteCommand;
        }
    }

    @Override
    public LogicalPlan visitExport(ExportContext ctx) {
        // TODO: replace old class name like ExportStmt, BrokerDesc, Expr with new nereid class name
        List<String> tableName = visitMultipartIdentifier(ctx.tableName);
        List<String> partitions = ctx.partition == null ? ImmutableList.of() : visitIdentifierList(ctx.partition);

        // handle path string
        String tmpPath = ctx.filePath.getText();
        String path = LogicalPlanBuilderAssistant.escapeBackSlash(tmpPath.substring(1, tmpPath.length() - 1));

        Optional<Expression> expr = Optional.empty();
        if (ctx.whereClause() != null) {
            expr = Optional.of(getExpression(ctx.whereClause().booleanExpression()));
        }

        Map<String, String> filePropertiesMap = ImmutableMap.of();
        if (ctx.propertyClause() != null) {
            filePropertiesMap = visitPropertyClause(ctx.propertyClause());
        }

        Optional<BrokerDesc> brokerDesc = Optional.empty();
        if (ctx.withRemoteStorageSystem() != null) {
            brokerDesc = Optional.ofNullable(visitWithRemoteStorageSystem(ctx.withRemoteStorageSystem()));
        }
        return new ExportCommand(tableName, partitions, expr, path, filePropertiesMap, brokerDesc);
    }

    @Override
    public Map<String, String> visitPropertyClause(PropertyClauseContext ctx) {
        return ctx == null ? ImmutableMap.of() : visitPropertyItemList(ctx.fileProperties);
    }

    @Override
    public Map<String, String> visitPropertyItemList(PropertyItemListContext ctx) {
        if (ctx == null || ctx.properties == null) {
            return ImmutableMap.of();
        }
        Builder<String, String> propertiesMap = ImmutableMap.builder();
        for (PropertyItemContext argument : ctx.properties) {
            String key = parsePropertyKey(argument.key);
            String value = parsePropertyValue(argument.value);
            propertiesMap.put(key, value);
        }
        return propertiesMap.build();
    }

    @Override
    public BrokerDesc visitWithRemoteStorageSystem(WithRemoteStorageSystemContext ctx) {
        BrokerDesc brokerDesc = null;

        Map<String, String> brokerPropertiesMap = visitPropertyItemList(ctx.brokerProperties);

        if (ctx.S3() != null) {
            brokerDesc = new BrokerDesc("S3", StorageBackend.StorageType.S3, brokerPropertiesMap);
        } else if (ctx.HDFS() != null) {
            brokerDesc = new BrokerDesc("HDFS", StorageBackend.StorageType.HDFS, brokerPropertiesMap);
        } else if (ctx.LOCAL() != null) {
            brokerDesc = new BrokerDesc("HDFS", StorageBackend.StorageType.LOCAL, brokerPropertiesMap);
        } else if (ctx.BROKER() != null) {
            brokerDesc = new BrokerDesc(visitIdentifierOrText(ctx.brokerName), brokerPropertiesMap);
        }
        return brokerDesc;
    }

    /**
     * Visit multi-statements.
     */
    @Override
    public List<Pair<LogicalPlan, StatementContext>> visitMultiStatements(MultiStatementsContext ctx) {
        List<Pair<LogicalPlan, StatementContext>> logicalPlans = Lists.newArrayList();
        for (DorisParser.StatementContext statement : ctx.statement()) {
            StatementContext statementContext = new StatementContext();
            ConnectContext connectContext = ConnectContext.get();
            if (connectContext != null) {
                connectContext.setStatementContext(statementContext);
                statementContext.setConnectContext(connectContext);
            }
            logicalPlans.add(Pair.of(
                    ParserUtils.withOrigin(ctx, () -> (LogicalPlan) visit(statement)), statementContext));
            List<Placeholder> params = new ArrayList<>(tokenPosToParameters.values());
            statementContext.setPlaceholders(params);
            tokenPosToParameters.clear();
        }
        return logicalPlans;
    }

    /**
     * Visit load-statements.
     */
    @Override
    public LogicalPlan visitLoad(DorisParser.LoadContext ctx) {

        BulkStorageDesc bulkDesc = null;
        if (ctx.withRemoteStorageSystem() != null) {
            Map<String, String> bulkProperties =
                    new HashMap<>(visitPropertyItemList(ctx.withRemoteStorageSystem().brokerProperties));
            if (ctx.withRemoteStorageSystem().S3() != null) {
                bulkDesc = new BulkStorageDesc("S3", BulkStorageDesc.StorageType.S3, bulkProperties);
            } else if (ctx.withRemoteStorageSystem().HDFS() != null) {
                bulkDesc = new BulkStorageDesc("HDFS", BulkStorageDesc.StorageType.HDFS, bulkProperties);
            } else if (ctx.withRemoteStorageSystem().LOCAL() != null) {
                bulkDesc = new BulkStorageDesc("LOCAL_HDFS", BulkStorageDesc.StorageType.LOCAL, bulkProperties);
            } else if (ctx.withRemoteStorageSystem().BROKER() != null
                    && ctx.withRemoteStorageSystem().identifierOrText().getText() != null) {
                bulkDesc = new BulkStorageDesc(ctx.withRemoteStorageSystem().identifierOrText().getText(),
                        bulkProperties);
            }
        }
        ImmutableList.Builder<BulkLoadDataDesc> dataDescriptions = new ImmutableList.Builder<>();
        List<String> labelParts = visitMultipartIdentifier(ctx.lableName);
        String labelName = null;
        String labelDbName = null;
        if (ConnectContext.get().getDatabase().isEmpty() && labelParts.size() == 1) {
            throw new AnalysisException("Current database is not set.");
        } else if (labelParts.size() == 1) {
            labelName = labelParts.get(0);
        } else if (labelParts.size() == 2) {
            labelDbName = labelParts.get(0);
            labelName = labelParts.get(1);
        } else if (labelParts.size() == 3) {
            labelDbName = labelParts.get(1);
            labelName = labelParts.get(2);
        } else {
            throw new AnalysisException("labelParts in load should be [ctl.][db.]label");
        }

        for (DorisParser.DataDescContext ddc : ctx.dataDescs) {
            List<String> nameParts = Lists.newArrayList();
            if (labelDbName != null) {
                nameParts.add(labelDbName);
            }
            nameParts.add(ddc.targetTableName.getText());
            List<String> tableName = RelationUtil.getQualifierName(ConnectContext.get(), nameParts);
            List<String> colNames = (ddc.columns == null ? ImmutableList.of() : visitIdentifierList(ddc.columns));
            List<String> columnsFromPath = (ddc.columnsFromPath == null ? ImmutableList.of()
                        : visitIdentifierList(ddc.columnsFromPath.identifierList()));
            List<String> partitions = ddc.partition == null ? ImmutableList.of() : visitIdentifierList(ddc.partition);
            // TODO: multi location
            List<String> multiFilePaths = new ArrayList<>();
            for (Token filePath : ddc.filePaths) {
                multiFilePaths.add(filePath.getText().substring(1, filePath.getText().length() - 1));
            }
            List<String> filePaths = ddc.filePath == null ? ImmutableList.of() : multiFilePaths;
            Map<String, Expression> colMappings;
            if (ddc.columnMapping == null) {
                colMappings = ImmutableMap.of();
            } else {
                colMappings = new HashMap<>();
                for (DorisParser.MappingExprContext mappingExpr : ddc.columnMapping.mappingSet) {
                    colMappings.put(mappingExpr.mappingCol.getText(), getExpression(mappingExpr.expression()));
                }
            }

            LoadTask.MergeType mergeType = ddc.mergeType() == null ? LoadTask.MergeType.APPEND
                        : LoadTask.MergeType.valueOf(ddc.mergeType().getText());

            Optional<String> fileFormat = ddc.format == null ? Optional.empty()
                    : Optional.of(visitIdentifierOrText(ddc.format));
            Optional<String> separator = ddc.separator == null ? Optional.empty() : Optional.of(ddc.separator.getText()
                        .substring(1, ddc.separator.getText().length() - 1));
            Optional<String> comma = ddc.comma == null ? Optional.empty() : Optional.of(ddc.comma.getText()
                        .substring(1, ddc.comma.getText().length() - 1));
            Map<String, String> dataProperties = ddc.propertyClause() == null ? new HashMap<>()
                        : visitPropertyClause(ddc.propertyClause());
            dataDescriptions.add(new BulkLoadDataDesc(
                    tableName,
                    partitions,
                    filePaths,
                    colNames,
                    columnsFromPath,
                    colMappings,
                    new BulkLoadDataDesc.FileFormatDesc(separator, comma, fileFormat),
                    false,
                    ddc.preFilter == null ? Optional.empty() : Optional.of(getExpression(ddc.preFilter.expression())),
                    ddc.where == null ? Optional.empty() : Optional.of(getExpression(ddc.where.booleanExpression())),
                    mergeType,
                    ddc.deleteOn == null ? Optional.empty() : Optional.of(getExpression(ddc.deleteOn.expression())),
                    ddc.sequenceColumn == null ? Optional.empty()
                            : Optional.of(ddc.sequenceColumn.identifier().getText()), dataProperties));
        }
        Map<String, String> properties = Collections.emptyMap();
        if (ctx.propertyClause() != null) {
            properties = visitPropertyItemList(ctx.propertyClause().propertyItemList());
        }
        String commentSpec = ctx.commentSpec() == null ? "''" : ctx.commentSpec().STRING_LITERAL().getText();
        String comment =
                LogicalPlanBuilderAssistant.escapeBackSlash(commentSpec.substring(1, commentSpec.length() - 1));
        return new LoadCommand(labelName, dataDescriptions.build(), bulkDesc, properties, comment);
    }

    /* ********************************************************************************************
     * Plan parsing
     * ******************************************************************************************** */

    /**
     * process lateral view, add a {@link LogicalGenerate} on plan.
     */
    protected LogicalPlan withGenerate(LogicalPlan plan, LateralViewContext ctx) {
        if (ctx.LATERAL() == null) {
            return plan;
        }
        String generateName = ctx.tableName.getText();
        // if later view explode map type, we need to add a project to convert map to struct
        String columnName = ctx.columnNames.get(0).getText();
        List<String> expandColumnNames = ImmutableList.of();

        // explode can pass multiple columns
        // then use struct to return the result of the expansion of multiple columns.
        if (ctx.columnNames.size() > 1
                || BuiltinTableGeneratingFunctions.INSTANCE.getReturnManyColumnFunctions()
                    .contains(ctx.functionName.getText())) {
            columnName = ConnectContext.get() != null
                    ? ConnectContext.get().getStatementContext().generateColumnName() : "expand_cols";
            expandColumnNames = ctx.columnNames.stream()
                    .map(RuleContext::getText).collect(ImmutableList.toImmutableList());
        }
        String functionName = ctx.functionName.getText();
        List<Expression> arguments = ctx.expression().stream()
                .<Expression>map(this::typedVisit)
                .collect(ImmutableList.toImmutableList());
        Function unboundFunction = new UnboundFunction(functionName, arguments);
        return new LogicalGenerate<>(ImmutableList.of(unboundFunction),
                ImmutableList.of(new UnboundSlot(generateName, columnName)), ImmutableList.of(expandColumnNames), plan);
    }

    /**
     * process CTE and store the results in a logical plan node LogicalCTE
     */
    private LogicalPlan withCte(LogicalPlan plan, CteContext ctx) {
        if (ctx == null) {
            return plan;
        }
        return new LogicalCTE<>((List) visit(ctx.aliasQuery(), LogicalSubQueryAlias.class), plan);
    }

    /**
     * process CTE's alias queries and column aliases
     */
    @Override
    public LogicalSubQueryAlias<Plan> visitAliasQuery(AliasQueryContext ctx) {
        return ParserUtils.withOrigin(ctx, () -> {
            LogicalPlan queryPlan = plan(ctx.query());
            Optional<List<String>> columnNames = optionalVisit(ctx.columnAliases(), () ->
                    ctx.columnAliases().identifier().stream()
                    .map(RuleContext::getText)
                    .collect(ImmutableList.toImmutableList())
            );
            return new LogicalSubQueryAlias<>(ctx.identifier().getText(), columnNames, queryPlan);
        });
    }

    /**
     * process LoadProperty in routine load
     */
    public LoadProperty visitLoadProperty(LoadPropertyContext ctx) {
        LoadProperty loadProperty = null;
        if (ctx instanceof SeparatorContext) {
            String separator = stripQuotes(((SeparatorContext) ctx).STRING_LITERAL().getText());
            loadProperty = new LoadSeparator(separator);
        } else if (ctx instanceof ImportColumnsContext) {
            List<LoadColumnDesc> descList = new ArrayList<>();
            for (DorisParser.ImportColumnDescContext loadColumnDescCtx : ((ImportColumnsContext) ctx)
                    .importColumnsStatement().importColumnDesc()) {
                LoadColumnDesc desc;
                if (loadColumnDescCtx.booleanExpression() != null) {
                    desc = new LoadColumnDesc(loadColumnDescCtx.name.getText(),
                        getExpression(loadColumnDescCtx.booleanExpression()));
                } else {
                    desc = new LoadColumnDesc(loadColumnDescCtx.name.getText());
                }
                descList.add(desc);
            }
            loadProperty = new LoadColumnClause(descList);
        } else if (ctx instanceof ImportDeleteOnContext) {
            loadProperty = new LoadDeleteOnClause(getExpression(((ImportDeleteOnContext) ctx)
                    .importDeleteOnStatement().booleanExpression()));
        } else if (ctx instanceof ImportPartitionsContext) {
            Pair<Boolean, List<String>> partitionSpec = visitPartitionSpec(
                    ((ImportPartitionsContext) ctx).partitionSpec());
            loadProperty = new LoadPartitionNames(partitionSpec.first, partitionSpec.second);
        } else if (ctx instanceof ImportPrecedingFilterContext) {
            loadProperty = new LoadPrecedingFilterClause(getExpression(((ImportPrecedingFilterContext) ctx)
                    .importPrecedingFilterStatement().booleanExpression()));
        } else if (ctx instanceof ImportSequenceContext) {
            loadProperty = new LoadSequenceClause(((ImportSequenceContext) ctx)
                    .importSequenceStatement().identifier().getText());
        } else if (ctx instanceof ImportWhereContext) {
            loadProperty = new LoadWhereClause(getExpression(((ImportWhereContext) ctx)
                    .importWhereStatement().booleanExpression()));
        }
        return loadProperty;
    }

    @Override
    public LogicalPlan visitCreateRoutineLoad(CreateRoutineLoadContext ctx) {
        List<String> labelParts = visitMultipartIdentifier(ctx.label);
        String labelName = null;
        String labelDbName = null;
        if (ConnectContext.get().getDatabase().isEmpty() && labelParts.size() == 1) {
            throw new AnalysisException("Current database is not set.");
        } else if (labelParts.size() == 1) {
            labelName = labelParts.get(0);
        } else if (labelParts.size() == 2) {
            labelDbName = labelParts.get(0);
            labelName = labelParts.get(1);
        } else {
            throw new AnalysisException("labelParts in load should be [db.]label");
        }
        LabelNameInfo jobLabelInfo = new LabelNameInfo(labelDbName, labelName);
        String tableName = null;
        if (ctx.table != null) {
            tableName = ctx.table.getText();
        }
        Map<String, String> properties = ctx.propertyClause() != null
                // NOTICE: we should not generate immutable map here, because it will be modified when analyzing.
                ? Maps.newHashMap(visitPropertyClause(ctx.propertyClause()))
                : Maps.newHashMap();
        String type = ctx.type.getText();
        Map<String, String> customProperties = ctx.customProperties != null
                // NOTICE: we should not generate immutable map here, because it will be modified when analyzing.
                ? Maps.newHashMap(visitPropertyItemList(ctx.customProperties))
                : Maps.newHashMap();
        LoadTask.MergeType mergeType = LoadTask.MergeType.APPEND;
        if (ctx.WITH() != null) {
            if (ctx.DELETE() != null) {
                mergeType = LoadTask.MergeType.DELETE;
            } else if (ctx.MERGE() != null) {
                mergeType = LoadTask.MergeType.MERGE;
            }
        }
        String comment = visitCommentSpec(ctx.commentSpec());
        Map<String, LoadProperty> loadPropertyMap = new HashMap<>();
        for (DorisParser.LoadPropertyContext oneLoadPropertyCOntext : ctx.loadProperty()) {
            LoadProperty loadProperty = visitLoadProperty(oneLoadPropertyCOntext);
            if (loadProperty == null) {
                throw new AnalysisException("invalid clause of routine load");
            }
            if (loadPropertyMap.get(loadProperty.getClass().getName()) != null) {
                throw new AnalysisException("repeat setting of clause load property: "
                    + loadProperty.getClass().getName());
            } else {
                loadPropertyMap.put(loadProperty.getClass().getName(), loadProperty);
            }
        }
        CreateRoutineLoadInfo createRoutineLoadInfo = new CreateRoutineLoadInfo(jobLabelInfo, tableName,
                loadPropertyMap, properties, type, customProperties, mergeType, comment);
        return new CreateRoutineLoadCommand(createRoutineLoadInfo);

    }

    @Override
    public Command visitCreateRowPolicy(CreateRowPolicyContext ctx) {
        FilterType filterType = FilterType.of(ctx.type.getText());
        List<String> nameParts = visitMultipartIdentifier(ctx.table);
        return new CreatePolicyCommand(PolicyTypeEnum.ROW, ctx.name.getText(),
                ctx.EXISTS() != null, new TableNameInfo(nameParts), Optional.of(filterType),
                ctx.user == null ? null : visitUserIdentify(ctx.user),
                ctx.roleName == null ? null : ctx.roleName.getText(),
                Optional.of(getExpression(ctx.booleanExpression())), ImmutableMap.of());
    }

    @Override
    public Command visitCreateStoragePolicy(CreateStoragePolicyContext ctx) {
        Map<String, String> properties = ctx.properties != null
                ? Maps.newHashMap(visitPropertyClause(ctx.properties))
                : Maps.newHashMap();
        return new CreatePolicyCommand(PolicyTypeEnum.STORAGE, ctx.name.getText(),
                ctx.EXISTS() != null, null, Optional.empty(),
                null, null, Optional.empty(), properties);
    }

    @Override
    public String visitIdentifierOrText(DorisParser.IdentifierOrTextContext ctx) {
        if (ctx.STRING_LITERAL() != null) {
            return ctx.STRING_LITERAL().getText().substring(1, ctx.STRING_LITERAL().getText().length() - 1);
        } else {
            return ctx.identifier().getText();
        }
    }

    @Override
    public String visitIdentifierOrTextOrAsterisk(DorisParser.IdentifierOrTextOrAsteriskContext ctx) {
        if (ctx.ASTERISK() != null) {
            return stripQuotes(ctx.ASTERISK().getText());
        } else if (ctx.STRING_LITERAL() != null) {
            return stripQuotes(ctx.STRING_LITERAL().getText());
        } else {
            return stripQuotes(ctx.identifier().getText());
        }
    }

    @Override
    public List<String> visitMultipartIdentifierOrAsterisk(DorisParser.MultipartIdentifierOrAsteriskContext ctx) {
        return ctx.parts.stream()
            .map(RuleContext::getText)
            .collect(ImmutableList.toImmutableList());
    }

    @Override
    public UserIdentity visitUserIdentify(UserIdentifyContext ctx) {
        String user = visitIdentifierOrText(ctx.user);
        String host = null;
        if (ctx.host != null) {
            host = visitIdentifierOrText(ctx.host);
        }
        if (host == null) {
            host = "%";
        }
        boolean isDomain = ctx.LEFT_PAREN() != null;
        return new UserIdentity(user, host, isDomain);
    }

    @Override
    public LogicalPlan visitQuery(QueryContext ctx) {
        return ParserUtils.withOrigin(ctx, () -> {
            // TODO: need to add withQueryResultClauses and withCTE
            LogicalPlan query = plan(ctx.queryTerm());
            query = withQueryOrganization(query, ctx.queryOrganization());
            return withCte(query, ctx.cte());
        });
    }

    @Override
    public LogicalPlan visitSetOperation(SetOperationContext ctx) {
        return ParserUtils.withOrigin(ctx, () -> {

            if (ctx.UNION() != null) {
                Qualifier qualifier = getQualifier(ctx);
                List<QueryTermContext> contexts = Lists.newArrayList(ctx.right);
                QueryTermContext current = ctx.left;
                while (true) {
                    if (current instanceof SetOperationContext
                            && getQualifier((SetOperationContext) current) == qualifier
                            && ((SetOperationContext) current).UNION() != null) {
                        contexts.add(((SetOperationContext) current).right);
                        current = ((SetOperationContext) current).left;
                    } else {
                        contexts.add(current);
                        break;
                    }
                }
                Collections.reverse(contexts);
                List<LogicalPlan> logicalPlans = contexts.stream().map(this::plan).collect(Collectors.toList());
                return reduceToLogicalPlanTree(0, logicalPlans.size() - 1, logicalPlans, qualifier);
            } else {
                LogicalPlan leftQuery = plan(ctx.left);
                LogicalPlan rightQuery = plan(ctx.right);
                Qualifier qualifier = getQualifier(ctx);

                List<Plan> newChildren = ImmutableList.of(leftQuery, rightQuery);
                LogicalPlan plan;
                if (ctx.UNION() != null) {
                    plan = new LogicalUnion(qualifier, newChildren);
                } else if (ctx.EXCEPT() != null || ctx.MINUS() != null) {
                    plan = new LogicalExcept(qualifier, newChildren);
                } else if (ctx.INTERSECT() != null) {
                    plan = new LogicalIntersect(qualifier, newChildren);
                } else {
                    throw new ParseException("not support", ctx);
                }
                return plan;
            }
        });
    }

    private Qualifier getQualifier(SetOperationContext ctx) {
        if (ctx.setQuantifier() == null || ctx.setQuantifier().DISTINCT() != null) {
            return Qualifier.DISTINCT;
        } else {
            return Qualifier.ALL;
        }
    }

    private static LogicalPlan logicalPlanCombiner(LogicalPlan left, LogicalPlan right, Qualifier qualifier) {
        return new LogicalUnion(qualifier, ImmutableList.of(left, right));
    }

    /**
     * construct avl union tree
     */
    public static LogicalPlan reduceToLogicalPlanTree(int low, int high,
            List<LogicalPlan> logicalPlans, Qualifier qualifier) {
        switch (high - low) {
            case 0:
                return logicalPlans.get(low);
            case 1:
                return logicalPlanCombiner(logicalPlans.get(low), logicalPlans.get(high), qualifier);
            default:
                int mid = low + (high - low) / 2;
                return logicalPlanCombiner(
                        reduceToLogicalPlanTree(low, mid, logicalPlans, qualifier),
                        reduceToLogicalPlanTree(mid + 1, high, logicalPlans, qualifier),
                        qualifier
                );
        }
    }

    @Override
    public LogicalPlan visitSubquery(SubqueryContext ctx) {
        return ParserUtils.withOrigin(ctx, () -> plan(ctx.query()));
    }

    @Override
    public LogicalPlan visitRegularQuerySpecification(RegularQuerySpecificationContext ctx) {
        return ParserUtils.withOrigin(ctx, () -> {
            SelectClauseContext selectCtx = ctx.selectClause();
            LogicalPlan selectPlan;
            LogicalPlan relation;
            if (ctx.fromClause() == null) {
                relation = new LogicalOneRowRelation(StatementScopeIdGenerator.newRelationId(),
                        ImmutableList.of(new Alias(Literal.of(0))));
            } else {
                relation = visitFromClause(ctx.fromClause());
            }
            if (ctx.intoClause() != null && !ConnectContext.get().isRunProcedure()) {
                throw new ParseException("Only procedure supports insert into variables", selectCtx);
            }
            selectPlan = withSelectQuerySpecification(
                    ctx, relation,
                    selectCtx,
                    Optional.ofNullable(ctx.whereClause()),
                    Optional.ofNullable(ctx.aggClause()),
                    Optional.ofNullable(ctx.havingClause()),
                    Optional.ofNullable(ctx.qualifyClause()));
            selectPlan = withQueryOrganization(selectPlan, ctx.queryOrganization());
            if ((selectHintMap == null) || selectHintMap.isEmpty()) {
                return selectPlan;
            }
            List<ParserRuleContext> selectHintContexts = Lists.newArrayList();
            List<ParserRuleContext> preAggOnHintContexts = Lists.newArrayList();
            for (Integer key : selectHintMap.keySet()) {
                if (key > selectCtx.getStart().getStopIndex() && key < selectCtx.getStop().getStartIndex()) {
                    selectHintContexts.add(selectHintMap.get(key));
                } else {
                    preAggOnHintContexts.add(selectHintMap.get(key));
                }
            }
            return withHints(selectPlan, selectHintContexts, preAggOnHintContexts);
        });
    }

    @Override
    public LogicalPlan visitInlineTable(InlineTableContext ctx) {
        List<RowConstructorContext> rowConstructorContexts = ctx.rowConstructor();
        ImmutableList.Builder<List<NamedExpression>> rows
                = ImmutableList.builderWithExpectedSize(rowConstructorContexts.size());
        for (RowConstructorContext rowConstructorContext : rowConstructorContexts) {
            rows.add(visitRowConstructor(rowConstructorContext));
        }
        return new UnboundInlineTable(rows.build());
    }

    /**
     * Create an aliased table reference. This is typically used in FROM clauses.
     */
    protected LogicalPlan withTableAlias(LogicalPlan plan, TableAliasContext ctx) {
        if (ctx.strictIdentifier() == null) {
            return plan;
        }
        return ParserUtils.withOrigin(ctx.strictIdentifier(), () -> {
            String alias = ctx.strictIdentifier().getText();
            if (null != ctx.identifierList()) {
                throw new ParseException("Do not implemented", ctx);
                // TODO: multi-colName
            }
            return new LogicalSubQueryAlias<>(alias, plan);
        });
    }

    @Override
    public LogicalPlan visitTableName(TableNameContext ctx) {
        List<String> nameParts = visitMultipartIdentifier(ctx.multipartIdentifier());
        List<String> partitionNames = new ArrayList<>();
        boolean isTempPart = false;
        if (ctx.specifiedPartition() != null) {
            isTempPart = ctx.specifiedPartition().TEMPORARY() != null;
            if (ctx.specifiedPartition().identifier() != null) {
                partitionNames.add(ctx.specifiedPartition().identifier().getText());
            } else {
                partitionNames.addAll(visitIdentifierList(ctx.specifiedPartition().identifierList()));
            }
        }

        Optional<String> indexName = Optional.empty();
        if (ctx.materializedViewName() != null) {
            indexName = Optional.ofNullable(ctx.materializedViewName().indexName.getText());
        }

        List<Long> tabletIdLists = new ArrayList<>();
        if (ctx.tabletList() != null) {
            ctx.tabletList().tabletIdList.stream().forEach(tabletToken -> {
                tabletIdLists.add(Long.parseLong(tabletToken.getText()));
            });
        }

        final List<String> relationHints;
        if (ctx.relationHint() != null) {
            relationHints = typedVisit(ctx.relationHint());
        } else {
            relationHints = ImmutableList.of();
        }

        TableScanParams scanParams = null;
        if (ctx.optScanParams() != null) {
            Map<String, String> map = visitPropertyItemList(ctx.optScanParams().mapParams);
            List<String> list;
            if (ctx.optScanParams().listParams != null) {
                list = visitIdentifierSeq(ctx.optScanParams().listParams);
            } else {
                list = ImmutableList.of();
            }
            scanParams = new TableScanParams(ctx.optScanParams().funcName.getText(), map, list);
        }

        TableSnapshot tableSnapshot = null;
        if (ctx.tableSnapshot() != null) {
            if (ctx.tableSnapshot().TIME() != null) {
                tableSnapshot = TableSnapshot.timeOf(stripQuotes(ctx.tableSnapshot().time.getText()));
            } else {
                tableSnapshot = TableSnapshot.versionOf(stripQuotes(ctx.tableSnapshot().version.getText()));
            }
        }

        TableSample tableSample = ctx.sample() == null ? null : (TableSample) visit(ctx.sample());
        UnboundRelation relation = new UnboundRelation(StatementScopeIdGenerator.newRelationId(),
                nameParts, partitionNames, isTempPart, tabletIdLists, relationHints,
                Optional.ofNullable(tableSample), indexName, scanParams, Optional.ofNullable(tableSnapshot));

        LogicalPlan checkedRelation = LogicalPlanBuilderAssistant.withCheckPolicy(relation);
        LogicalPlan plan = withTableAlias(checkedRelation, ctx.tableAlias());
        for (LateralViewContext lateralViewContext : ctx.lateralView()) {
            plan = withGenerate(plan, lateralViewContext);
        }
        return plan;
    }

    public static String stripQuotes(String str) {
        if ((str.charAt(0) == '\'' && str.charAt(str.length() - 1) == '\'')
                || (str.charAt(0) == '\"' && str.charAt(str.length() - 1) == '\"')) {
            str = str.substring(1, str.length() - 1);
        }
        return str;
    }

    @Override
    public LogicalPlan visitShowEncryptKeys(ShowEncryptKeysContext ctx) {
        String dbName = null;
        if (ctx.database != null) {
            List<String> nameParts = visitMultipartIdentifier(ctx.database);
            dbName = nameParts.get(0); // only one entry possible
        }

        String likeString = null;
        if (ctx.LIKE() != null) {
            likeString = stripQuotes(ctx.STRING_LITERAL().getText());
        }
        return new ShowEncryptKeysCommand(dbName, likeString);
    }

    @Override
    public LogicalPlan visitAliasedQuery(AliasedQueryContext ctx) {
        if (ctx.tableAlias().getText().equals("")) {
            throw new ParseException("Every derived table must have its own alias", ctx);
        }
        LogicalPlan plan = withTableAlias(visitQuery(ctx.query()), ctx.tableAlias());
        for (LateralViewContext lateralViewContext : ctx.lateralView()) {
            plan = withGenerate(plan, lateralViewContext);
        }
        return plan;
    }

    @Override
    public LogicalPlan visitTableValuedFunction(TableValuedFunctionContext ctx) {
        return ParserUtils.withOrigin(ctx, () -> {
            String functionName = ctx.tvfName.getText();

            Map<String, String> map = visitPropertyItemList(ctx.properties);
            LogicalPlan relation = new UnboundTVFRelation(StatementScopeIdGenerator.newRelationId(),
                    functionName, new Properties(map));
            return withTableAlias(relation, ctx.tableAlias());
        });
    }

    /**
     * Create a star (i.e. all) expression; this selects all elements (in the specified object).
     * Both un-targeted (global) and targeted aliases are supported.
     */
    @Override
    public Expression visitStar(StarContext ctx) {
        return ParserUtils.withOrigin(ctx, () -> {
            final QualifiedNameContext qualifiedNameContext = ctx.qualifiedName();
            List<String> target;
            if (qualifiedNameContext != null) {
                target = qualifiedNameContext.identifier()
                        .stream()
                        .map(RuleContext::getText)
                        .collect(ImmutableList.toImmutableList());
            } else {
                target = ImmutableList.of();
            }
            List<ExceptOrReplaceContext> exceptOrReplaceList = ctx.exceptOrReplace();
            if (exceptOrReplaceList != null && !exceptOrReplaceList.isEmpty()) {
                List<NamedExpression> finalExpectSlots = ImmutableList.of();
                List<NamedExpression> finalReplacedAlias = ImmutableList.of();
                for (ExceptOrReplaceContext exceptOrReplace : exceptOrReplaceList) {
                    if (exceptOrReplace instanceof ExceptContext) {
                        if (!finalExpectSlots.isEmpty()) {
                            throw new ParseException("only one except clause is supported", ctx);
                        }
                        ExceptContext exceptContext = (ExceptContext) exceptOrReplace;
                        List<NamedExpression> expectSlots = getNamedExpressions(exceptContext.namedExpressionSeq());
                        boolean allSlots = expectSlots.stream().allMatch(UnboundSlot.class::isInstance);
                        if (expectSlots.isEmpty() || !allSlots) {
                            throw new ParseException(
                                    "only column name is supported in except clause", ctx);
                        }
                        finalExpectSlots = expectSlots;
                    } else if (exceptOrReplace instanceof ReplaceContext) {
                        if (!finalReplacedAlias.isEmpty()) {
                            throw new ParseException("only one replace clause is supported", ctx);
                        }
                        ReplaceContext replaceContext = (ReplaceContext) exceptOrReplace;
                        List<NamedExpression> expectAlias = Lists.newArrayList();
                        NamedExpressionSeqContext namedExpressions = replaceContext.namedExpressionSeq();
                        for (NamedExpressionContext namedExpressionContext : namedExpressions.namedExpression()) {
                            if (namedExpressionContext.identifierOrText() == null) {
                                throw new ParseException("only alias is supported in select-replace clause", ctx);
                            }
                            expectAlias.add((NamedExpression) namedExpressionContext.accept(this));
                        }
                        if (expectAlias.isEmpty()) {
                            throw new ParseException("only alias is supported in select-replace clause", ctx);
                        }
                        finalReplacedAlias = expectAlias;
                    } else {
                        throw new ParseException(
                                "Unsupported except or replace clause: " + exceptOrReplace.getText(), ctx
                        );
                    }
                }
                return new UnboundStar(target, finalExpectSlots, finalReplacedAlias);
            } else {
                return new UnboundStar(target);
            }
        });
    }

    /**
     * Create an aliased expression if an alias is specified. Both single and multi-aliases are
     * supported.
     */
    @Override
    public NamedExpression visitNamedExpression(NamedExpressionContext ctx) {
        return ParserUtils.withOrigin(ctx, () -> {
            Expression expression = getExpression(ctx.expression());
            if (ctx.identifierOrText() == null) {
                if (expression instanceof NamedExpression) {
                    return (NamedExpression) expression;
                } else {
                    int start = ctx.expression().start.getStartIndex();
                    int stop = ctx.expression().stop.getStopIndex();
                    String alias = ctx.start.getInputStream()
                            .getText(new org.antlr.v4.runtime.misc.Interval(start, stop));
                    if (expression instanceof Literal) {
                        return new Alias(expression, alias, true);
                    } else {
                        return new UnboundAlias(expression, alias, true);
                    }
                }
            }
            String alias = visitIdentifierOrText(ctx.identifierOrText());
            if (expression instanceof Literal) {
                return new Alias(expression, alias);
            }
            return new UnboundAlias(expression, alias);
        });
    }

    @Override
    public Expression visitSystemVariable(SystemVariableContext ctx) {
        VariableType type = null;
        if (ctx.kind == null) {
            type = VariableType.DEFAULT;
        } else if (ctx.kind.getType() == DorisParser.SESSION) {
            type = VariableType.SESSION;
        } else if (ctx.kind.getType() == DorisParser.GLOBAL) {
            type = VariableType.GLOBAL;
        }
        if (type == null) {
            throw new ParseException("Unsupported system variable: " + ctx.getText(), ctx);
        }
        return new UnboundVariable(ctx.identifier().getText(), type);
    }

    @Override
    public Expression visitUserVariable(UserVariableContext ctx) {
        return new UnboundVariable(ctx.identifierOrText().getText(), VariableType.USER);
    }

    /**
     * Create a comparison expression. This compares two expressions. The following comparison
     * operators are supported:
     * - Equal: '=' or '=='
     * - Null-safe Equal: '<=>'
     * - Not Equal: '<>' or '!='
     * - Less than: '<'
     * - Less then or Equal: '<='
     * - Greater than: '>'
     * - Greater then or Equal: '>='
     */
    @Override
    public Expression visitComparison(ComparisonContext ctx) {
        return ParserUtils.withOrigin(ctx, () -> {
            Expression left = getExpression(ctx.left);
            Expression right = getExpression(ctx.right);
            TerminalNode operator = (TerminalNode) ctx.comparisonOperator().getChild(0);
            switch (operator.getSymbol().getType()) {
                case DorisParser.EQ:
                    return new EqualTo(left, right);
                case DorisParser.NEQ:
                    return new Not(new EqualTo(left, right));
                case DorisParser.LT:
                    return new LessThan(left, right);
                case DorisParser.GT:
                    return new GreaterThan(left, right);
                case DorisParser.LTE:
                    return new LessThanEqual(left, right);
                case DorisParser.GTE:
                    return new GreaterThanEqual(left, right);
                case DorisParser.NSEQ:
                    return new NullSafeEqual(left, right);
                default:
                    throw new ParseException("Unsupported comparison expression: "
                        + operator.getSymbol().getText(), ctx);
            }
        });
    }

    /**
     * Create a not expression.
     * format: NOT Expression
     * for example:
     * not 1
     * not 1=1
     */
    @Override
    public Expression visitLogicalNot(LogicalNotContext ctx) {
        return ParserUtils.withOrigin(ctx, () -> new Not(getExpression(ctx.booleanExpression())));
    }

    @Override
    public Expression visitLogicalBinary(LogicalBinaryContext ctx) {
        return ParserUtils.withOrigin(ctx, () -> {
            // Code block copy from Spark
            // sql/catalyst/src/main/scala/org/apache/spark/sql/catalyst/parser/AstBuilder.scala

            // Collect all similar left hand contexts.
            List<BooleanExpressionContext> contexts = Lists.newArrayList(ctx.right);
            BooleanExpressionContext current = ctx.left;
            while (true) {
                if (current instanceof LogicalBinaryContext
                        && ((LogicalBinaryContext) current).operator.getType() == ctx.operator.getType()) {
                    contexts.add(((LogicalBinaryContext) current).right);
                    current = ((LogicalBinaryContext) current).left;
                } else {
                    contexts.add(current);
                    break;
                }
            }
            // Reverse the contexts to have them in the same sequence as in the SQL statement & turn them
            // into expressions.
            Collections.reverse(contexts);
            List<Expression> expressions = contexts.stream().map(this::getExpression).collect(Collectors.toList());
            if (ctx.operator.getType() == DorisParser.AND) {
                return new And(expressions);
            } else if (ctx.operator.getType() == DorisParser.OR) {
                return new Or(expressions);
            } else {
                // Create a balanced tree.
                return reduceToExpressionTree(0, expressions.size() - 1, expressions, ctx);
            }
        });
    }

    @Override
    public Expression visitLambdaExpression(LambdaExpressionContext ctx) {
        ImmutableList<String> args = ctx.args.stream()
                .map(RuleContext::getText)
                .collect(ImmutableList.toImmutableList());
        Expression body = (Expression) visit(ctx.body);
        return new Lambda(args, body);
    }

    private Expression expressionCombiner(Expression left, Expression right, LogicalBinaryContext ctx) {
        switch (ctx.operator.getType()) {
            case DorisParser.LOGICALAND:
            case DorisParser.AND:
                return new And(left, right);
            case DorisParser.OR:
                return new Or(left, right);
            case DorisParser.XOR:
                return new Xor(left, right);
            default:
                throw new ParseException("Unsupported logical binary type: " + ctx.operator.getText(), ctx);
        }
    }

    private Expression reduceToExpressionTree(int low, int high,
            List<Expression> expressions, LogicalBinaryContext ctx) {
        switch (high - low) {
            case 0:
                return expressions.get(low);
            case 1:
                return expressionCombiner(expressions.get(low), expressions.get(high), ctx);
            default:
                int mid = low + (high - low) / 2;
                return expressionCombiner(
                        reduceToExpressionTree(low, mid, expressions, ctx),
                        reduceToExpressionTree(mid + 1, high, expressions, ctx),
                        ctx
                );
        }
    }

    /**
     * Create a predicated expression. A predicated expression is a normal expression with a
     * predicate attached to it, for example:
     * {{{
     * a + 1 IS NULL
     * }}}
     */
    @Override
    public Expression visitPredicated(PredicatedContext ctx) {
        return ParserUtils.withOrigin(ctx, () -> {
            Expression e = getExpression(ctx.valueExpression());
            return ctx.predicate() == null ? e : withPredicate(e, ctx.predicate());
        });
    }

    @Override
    public Expression visitArithmeticUnary(ArithmeticUnaryContext ctx) {
        return ParserUtils.withOrigin(ctx, () -> {
            Expression e = typedVisit(ctx.valueExpression());
            switch (ctx.operator.getType()) {
                case DorisParser.PLUS:
                    return e;
                case DorisParser.SUBTRACT:
                    IntegerLiteral zero = new IntegerLiteral(0);
                    return new Subtract(zero, e);
                case DorisParser.TILDE:
                    return new BitNot(e);
                default:
                    throw new ParseException("Unsupported arithmetic unary type: " + ctx.operator.getText(), ctx);
            }
        });
    }

    @Override
    public Expression visitArithmeticBinary(ArithmeticBinaryContext ctx) {
        return ParserUtils.withOrigin(ctx, () -> {
            Expression left = getExpression(ctx.left);
            Expression right = getExpression(ctx.right);

            int type = ctx.operator.getType();
            if (left instanceof Interval) {
                if (type != DorisParser.PLUS) {
                    throw new ParseException("Only supported: " + Operator.ADD, ctx);
                }
                Interval interval = (Interval) left;
                return new TimestampArithmetic(Operator.ADD, right, interval.value(), interval.timeUnit());
            }

            if (right instanceof Interval) {
                Operator op;
                if (type == DorisParser.PLUS) {
                    op = Operator.ADD;
                } else if (type == DorisParser.SUBTRACT) {
                    op = Operator.SUBTRACT;
                } else {
                    throw new ParseException("Only supported: " + Operator.ADD + " and " + Operator.SUBTRACT, ctx);
                }
                Interval interval = (Interval) right;
                return new TimestampArithmetic(op, left, interval.value(), interval.timeUnit());
            }

            return ParserUtils.withOrigin(ctx, () -> {
                switch (type) {
                    case DorisParser.ASTERISK:
                        return new Multiply(left, right);
                    case DorisParser.SLASH:
                        return new Divide(left, right);
                    case DorisParser.MOD:
                        return new Mod(left, right);
                    case DorisParser.PLUS:
                        return new Add(left, right);
                    case DorisParser.SUBTRACT:
                        return new Subtract(left, right);
                    case DorisParser.DIV:
                        return new IntegralDivide(left, right);
                    case DorisParser.HAT:
                        return new BitXor(left, right);
                    case DorisParser.PIPE:
                        return new BitOr(left, right);
                    case DorisParser.AMPERSAND:
                        return new BitAnd(left, right);
                    default:
                        throw new ParseException(
                                "Unsupported arithmetic binary type: " + ctx.operator.getText(), ctx);
                }
            });
        });
    }

    @Override
    public Expression visitCurrentDate(DorisParser.CurrentDateContext ctx) {
        return new CurrentDate();
    }

    @Override
    public Expression visitCurrentTime(DorisParser.CurrentTimeContext ctx) {
        return new CurrentTime();
    }

    @Override
    public Expression visitCurrentTimestamp(DorisParser.CurrentTimestampContext ctx) {
        return new Now();
    }

    @Override
    public Expression visitLocalTime(DorisParser.LocalTimeContext ctx) {
        return new CurrentTime();
    }

    @Override
    public Expression visitLocalTimestamp(DorisParser.LocalTimestampContext ctx) {
        return new Now();
    }

    @Override
    public Expression visitCurrentUser(DorisParser.CurrentUserContext ctx) {
        return new CurrentUser();
    }

    @Override
    public Expression visitSessionUser(DorisParser.SessionUserContext ctx) {
        return new SessionUser();
    }

    @Override
    public Expression visitDoublePipes(DorisParser.DoublePipesContext ctx) {
        return ParserUtils.withOrigin(ctx, () -> {
            Expression left = getExpression(ctx.left);
            Expression right = getExpression(ctx.right);
            if (SqlModeHelper.hasPipeAsConcat()) {
                return new UnboundFunction("concat", Lists.newArrayList(left, right));
            } else {
                return new Or(left, right);
            }
        });
    }

    /**
     * Create a value based [[CaseWhen]] expression. This has the following SQL form:
     * {{{
     *   CASE [expression]
     *    WHEN [value] THEN [expression]
     *    ...
     *    ELSE [expression]
     *   END
     * }}}
     */
    @Override
    public Expression visitSimpleCase(DorisParser.SimpleCaseContext context) {
        Expression e = getExpression(context.value);
        List<WhenClause> whenClauses = context.whenClause().stream()
                .map(w -> new WhenClause(new EqualTo(e, getExpression(w.condition)), getExpression(w.result)))
                .collect(ImmutableList.toImmutableList());
        if (context.elseExpression == null) {
            return new CaseWhen(whenClauses);
        }
        return new CaseWhen(whenClauses, getExpression(context.elseExpression));
    }

    /**
     * Create a condition based [[CaseWhen]] expression. This has the following SQL syntax:
     * {{{
     *   CASE
     *    WHEN [predicate] THEN [expression]
     *    ...
     *    ELSE [expression]
     *   END
     * }}}
     *
     * @param context the parse tree
     */
    @Override
    public Expression visitSearchedCase(DorisParser.SearchedCaseContext context) {
        List<WhenClause> whenClauses = context.whenClause().stream()
                .map(w -> new WhenClause(getExpression(w.condition), getExpression(w.result)))
                .collect(ImmutableList.toImmutableList());
        if (context.elseExpression == null) {
            return new CaseWhen(whenClauses);
        }
        return new CaseWhen(whenClauses, getExpression(context.elseExpression));
    }

    @Override
    public Expression visitCast(DorisParser.CastContext ctx) {
        return ParserUtils.withOrigin(ctx, () -> processCast(getExpression(ctx.expression()), ctx.castDataType()));
    }

    @Override
    public UnboundFunction visitExtract(DorisParser.ExtractContext ctx) {
        return ParserUtils.withOrigin(ctx, () -> {
            String functionName = ctx.field.getText();
            return new UnboundFunction(functionName, false,
                    Collections.singletonList(getExpression(ctx.source)));
        });
    }

    @Override
    public Expression visitEncryptKey(DorisParser.EncryptKeyContext ctx) {
        return ParserUtils.withOrigin(ctx, () -> {
            String db = ctx.dbName == null ? "" : ctx.dbName.getText();
            String key = ctx.keyName.getText();
            return new EncryptKeyRef(new StringLiteral(db), new StringLiteral(key));
        });
    }

    @Override
    public Expression visitCharFunction(DorisParser.CharFunctionContext ctx) {
        return ParserUtils.withOrigin(ctx, () -> {
            String charSet = ctx.charSet == null ? "utf8" : ctx.charSet.getText();
            List<Expression> arguments = ImmutableList.<Expression>builder()
                    .add(new StringLiteral(charSet))
                    .addAll(visit(ctx.arguments, Expression.class))
                    .build();
            return new Char(arguments);
        });
    }

    @Override
    public Expression visitConvertCharSet(DorisParser.ConvertCharSetContext ctx) {
        return ParserUtils.withOrigin(ctx,
                () -> new ConvertTo(getExpression(ctx.argument), new StringLiteral(ctx.charSet.getText())));
    }

    @Override
    public Expression visitConvertType(DorisParser.ConvertTypeContext ctx) {
        return ParserUtils.withOrigin(ctx, () -> processCast(getExpression(ctx.argument), ctx.castDataType()));
    }

    @Override
    public DataType visitCastDataType(CastDataTypeContext ctx) {
        return ParserUtils.withOrigin(ctx, () -> {
            if (ctx.dataType() != null) {
                return ((DataType) typedVisit(ctx.dataType())).conversion();
            } else if (ctx.UNSIGNED() != null) {
                return LargeIntType.UNSIGNED;
            } else {
                return BigIntType.SIGNED;
            }
        });
    }

    private Expression processCast(Expression expression, CastDataTypeContext castDataTypeContext) {
        DataType dataType = visitCastDataType(castDataTypeContext);
        Expression cast = new Cast(expression, dataType, true);
        if (dataType.isStringLikeType() && ((CharacterType) dataType).getLen() >= 0) {
            if (dataType.isVarcharType() && ((VarcharType) dataType).isWildcardVarchar()) {
                return cast;
            }
            List<Expression> args = ImmutableList.of(
                    cast,
                    new TinyIntLiteral((byte) 1),
                    Literal.of(((CharacterType) dataType).getLen())
            );
            return new UnboundFunction("substr", args);
        } else {
            return cast;
        }
    }

    @Override
    public Expression visitFunctionCallExpression(DorisParser.FunctionCallExpressionContext ctx) {
        return ParserUtils.withOrigin(ctx, () -> {
            String functionName = ctx.functionIdentifier().functionNameIdentifier().getText();
            boolean isDistinct = ctx.DISTINCT() != null;
            List<Expression> params = Lists.newArrayList();
            params.addAll(visit(ctx.expression(), Expression.class));
            List<OrderKey> orderKeys = visit(ctx.sortItem(), OrderKey.class);
            params.addAll(orderKeys.stream().map(OrderExpression::new).collect(Collectors.toList()));

            List<UnboundStar> unboundStars = ExpressionUtils.collectAll(params, UnboundStar.class::isInstance);
            if (!unboundStars.isEmpty()) {
                if (ctx.functionIdentifier().dbName == null && functionName.equalsIgnoreCase("count")) {
                    if (unboundStars.size() > 1) {
                        throw new ParseException(
                                "'*' can only be used once in conjunction with COUNT: " + functionName, ctx);
                    }
                    if (!unboundStars.get(0).getQualifier().isEmpty()) {
                        throw new ParseException("'*' can not has qualifier: " + unboundStars.size(), ctx);
                    }
                    if (ctx.windowSpec() != null) {
                        if (isDistinct) {
                            throw new ParseException("DISTINCT not allowed in analytic function: " + functionName, ctx);
                        }
                        return withWindowSpec(ctx.windowSpec(), new Count());
                    }
                    return new Count();
                }
                throw new ParseException("'*' can only be used in conjunction with COUNT: " + functionName, ctx);
            } else {
                String dbName = null;
                if (ctx.functionIdentifier().dbName != null) {
                    dbName = ctx.functionIdentifier().dbName.getText();
                }
                UnboundFunction function = new UnboundFunction(dbName, functionName, isDistinct, params);
                if (ctx.windowSpec() != null) {
                    if (isDistinct) {
                        throw new ParseException("DISTINCT not allowed in analytic function: " + functionName, ctx);
                    }
                    return withWindowSpec(ctx.windowSpec(), function);
                }
                return function;
            }
        });
    }

    /**
     * deal with window function definition
     */
    private WindowExpression withWindowSpec(WindowSpecContext ctx, Expression function) {
        List<Expression> partitionKeyList = Lists.newArrayList();
        if (ctx.partitionClause() != null) {
            partitionKeyList = visit(ctx.partitionClause().expression(), Expression.class);
        }

        List<OrderExpression> orderKeyList = Lists.newArrayList();
        if (ctx.sortClause() != null) {
            orderKeyList = visit(ctx.sortClause().sortItem(), OrderKey.class).stream()
                .map(orderKey -> new OrderExpression(orderKey))
                .collect(Collectors.toList());
        }

        if (ctx.windowFrame() != null) {
            return new WindowExpression(function, partitionKeyList, orderKeyList, withWindowFrame(ctx.windowFrame()));
        }
        return new WindowExpression(function, partitionKeyList, orderKeyList);
    }

    /**
     * deal with optional expressions
     */
    private <T, C> Optional<C> optionalVisit(T ctx, Supplier<C> func) {
        return Optional.ofNullable(ctx).map(a -> func.get());
    }

    /**
     * deal with window frame
     */
    private WindowFrame withWindowFrame(WindowFrameContext ctx) {
        WindowFrame.FrameUnitsType frameUnitsType = WindowFrame.FrameUnitsType.valueOf(
                ctx.frameUnits().getText().toUpperCase());
        WindowFrame.FrameBoundary leftBoundary = withFrameBound(ctx.start);
        if (ctx.end != null) {
            WindowFrame.FrameBoundary rightBoundary = withFrameBound(ctx.end);
            return new WindowFrame(frameUnitsType, leftBoundary, rightBoundary);
        }
        return new WindowFrame(frameUnitsType, leftBoundary);
    }

    private WindowFrame.FrameBoundary withFrameBound(DorisParser.FrameBoundaryContext ctx) {
        Optional<Expression> expression = Optional.empty();
        if (ctx.expression() != null) {
            expression = Optional.of(getExpression(ctx.expression()));
            // todo: use isConstant() to resolve Function in expression; currently we only
            //  support literal expression
            if (!expression.get().isLiteral()) {
                throw new ParseException("Unsupported expression in WindowFrame : " + expression, ctx);
            }
        }

        WindowFrame.FrameBoundType frameBoundType = null;
        switch (ctx.boundType.getType()) {
            case DorisParser.PRECEDING:
                if (ctx.UNBOUNDED() != null) {
                    frameBoundType = WindowFrame.FrameBoundType.UNBOUNDED_PRECEDING;
                } else {
                    frameBoundType = WindowFrame.FrameBoundType.PRECEDING;
                }
                break;
            case DorisParser.CURRENT:
                frameBoundType = WindowFrame.FrameBoundType.CURRENT_ROW;
                break;
            case DorisParser.FOLLOWING:
                if (ctx.UNBOUNDED() != null) {
                    frameBoundType = WindowFrame.FrameBoundType.UNBOUNDED_FOLLOWING;
                } else {
                    frameBoundType = WindowFrame.FrameBoundType.FOLLOWING;
                }
                break;
            default:
        }
        return new WindowFrame.FrameBoundary(expression, frameBoundType);
    }

    @Override
    public Expression visitInterval(IntervalContext ctx) {
        return new Interval(getExpression(ctx.value), visitUnitIdentifier(ctx.unit));
    }

    @Override
    public String visitUnitIdentifier(UnitIdentifierContext ctx) {
        return ctx.getText();
    }

    @Override
    public Expression visitTypeConstructor(TypeConstructorContext ctx) {
        String value = ctx.STRING_LITERAL().getText();
        value = value.substring(1, value.length() - 1);
        String type = ctx.type.getText().toUpperCase();
        switch (type) {
            case "DATE":
                try {
                    return Config.enable_date_conversion ? new DateV2Literal(value) : new DateLiteral(value);
                } catch (Exception e) {
                    return new Cast(new StringLiteral(value),
                            Config.enable_date_conversion ? DateV2Type.INSTANCE : DateType.INSTANCE);
                }
            case "TIMESTAMP":
                try {
                    return Config.enable_date_conversion ? new DateTimeV2Literal(value) : new DateTimeLiteral(value);
                } catch (Exception e) {
                    return new Cast(new StringLiteral(value),
                            Config.enable_date_conversion ? DateTimeV2Type.MAX : DateTimeType.INSTANCE);
                }
            case "DATEV2":
                try {
                    return new DateV2Literal(value);
                } catch (Exception e) {
                    return new Cast(new StringLiteral(value), DateV2Type.INSTANCE);
                }
            case "DATEV1":
                try {
                    return new DateLiteral(value);
                } catch (Exception e) {
                    return new Cast(new StringLiteral(value), DateType.INSTANCE);
                }
            default:
                throw new ParseException("Unsupported data type : " + type, ctx);
        }
    }

    @Override
    public Expression visitDereference(DereferenceContext ctx) {
        return ParserUtils.withOrigin(ctx, () -> {
            Expression e = getExpression(ctx.base);
            if (e instanceof UnboundSlot) {
                UnboundSlot unboundAttribute = (UnboundSlot) e;
                List<String> nameParts = Lists.newArrayList(unboundAttribute.getNameParts());
                nameParts.add(ctx.fieldName.getText());
                UnboundSlot slot = new UnboundSlot(nameParts, Optional.empty());
                return slot;
            } else {
                // todo: base is an expression, may be not a table name.
                throw new ParseException("Unsupported dereference expression: " + ctx.getText(), ctx);
            }
        });
    }

    @Override
    public Expression visitElementAt(ElementAtContext ctx) {
        return new ElementAt(typedVisit(ctx.value), typedVisit(ctx.index));
    }

    @Override
    public Expression visitArraySlice(ArraySliceContext ctx) {
        if (ctx.end != null) {
            return new ArraySlice(typedVisit(ctx.value), typedVisit(ctx.begin), typedVisit(ctx.end));
        } else {
            return new ArraySlice(typedVisit(ctx.value), typedVisit(ctx.begin));
        }
    }

    @Override
    public Expression visitColumnReference(ColumnReferenceContext ctx) {
        // todo: handle quoted and unquoted
        return UnboundSlot.quoted(ctx.getText());
    }

    /**
     * Create a NULL literal expression.
     */
    @Override
    public Literal visitNullLiteral(NullLiteralContext ctx) {
        return new NullLiteral();
    }

    @Override
    public Literal visitBooleanLiteral(BooleanLiteralContext ctx) {
        Boolean b = Boolean.valueOf(ctx.getText());
        return BooleanLiteral.of(b);
    }

    @Override
    public Literal visitIntegerLiteral(IntegerLiteralContext ctx) {
        BigInteger bigInt = new BigInteger(ctx.getText());
        if (BigInteger.valueOf(bigInt.byteValue()).equals(bigInt)) {
            return new TinyIntLiteral(bigInt.byteValue());
        } else if (BigInteger.valueOf(bigInt.shortValue()).equals(bigInt)) {
            return new SmallIntLiteral(bigInt.shortValue());
        } else if (BigInteger.valueOf(bigInt.intValue()).equals(bigInt)) {
            return new IntegerLiteral(bigInt.intValue());
        } else if (BigInteger.valueOf(bigInt.longValue()).equals(bigInt)) {
            return new BigIntLiteral(bigInt.longValueExact());
        } else {
            return new LargeIntLiteral(bigInt);
        }
    }

    @Override
    public Literal visitStringLiteral(StringLiteralContext ctx) {
        String txt = ctx.STRING_LITERAL().getText();
        String s = txt.substring(1, txt.length() - 1);
        if (txt.charAt(0) == '\'') {
            // for single quote string, '' should be converted to '
            s = s.replace("''", "'");
        } else if (txt.charAt(0) == '"') {
            // for double quote string, "" should be converted to "
            s = s.replace("\"\"", "\"");
        }
        if (!SqlModeHelper.hasNoBackSlashEscapes()) {
            s = LogicalPlanBuilderAssistant.escapeBackSlash(s);
        }
        int strLength = Utils.containChinese(s) ? s.length() * StringLikeLiteral.CHINESE_CHAR_BYTE_LENGTH : s.length();
        if (strLength > ScalarType.MAX_VARCHAR_LENGTH) {
            return new StringLiteral(s);
        }
        return new VarcharLiteral(s, strLength);
    }

    @Override
    public Expression visitPlaceholder(DorisParser.PlaceholderContext ctx) {
        Placeholder parameter = new Placeholder(ConnectContext.get().getStatementContext().getNextPlaceholderId());
        tokenPosToParameters.put(ctx.start, parameter);
        return parameter;
    }

    /**
     * cast all items to same types.
     * TODO remove this function after we refactor type coercion.
     */
    private List<Literal> typeCoercionItems(List<Literal> items) {
        Array array = new Array(items.toArray(new Literal[0]));
        if (array.expectedInputTypes().isEmpty()) {
            return ImmutableList.of();
        }
        DataType dataType = array.expectedInputTypes().get(0);
        return items.stream()
                .map(item -> item.checkedCastTo(dataType))
                .map(Literal.class::cast)
                .collect(ImmutableList.toImmutableList());
    }

    @Override
    public ArrayLiteral visitArrayLiteral(ArrayLiteralContext ctx) {
        List<Literal> items = ctx.items.stream().<Literal>map(this::typedVisit).collect(Collectors.toList());
        if (items.isEmpty()) {
            return new ArrayLiteral(items);
        }
        return new ArrayLiteral(typeCoercionItems(items));
    }

    @Override
    public MapLiteral visitMapLiteral(MapLiteralContext ctx) {
        List<Literal> items = ctx.items.stream().<Literal>map(this::typedVisit).collect(Collectors.toList());
        if (items.size() % 2 != 0) {
            throw new ParseException("map can't be odd parameters, need even parameters", ctx);
        }
        List<Literal> keys = Lists.newArrayList();
        List<Literal> values = Lists.newArrayList();
        for (int i = 0; i < items.size(); i++) {
            if (i % 2 == 0) {
                keys.add(items.get(i));
            } else {
                values.add(items.get(i));
            }
        }
        return new MapLiteral(typeCoercionItems(keys), typeCoercionItems(values));
    }

    @Override
    public Object visitStructLiteral(StructLiteralContext ctx) {
        List<Literal> fields = ctx.items.stream().<Literal>map(this::typedVisit).collect(Collectors.toList());
        return new StructLiteral(fields);
    }

    @Override
    public Expression visitParenthesizedExpression(ParenthesizedExpressionContext ctx) {
        return getExpression(ctx.expression());
    }

    @Override
    public List<NamedExpression> visitRowConstructor(RowConstructorContext ctx) {
        List<RowConstructorItemContext> rowConstructorItemContexts = ctx.rowConstructorItem();
        ImmutableList.Builder<NamedExpression> columns
                = ImmutableList.builderWithExpectedSize(rowConstructorItemContexts.size());
        for (RowConstructorItemContext rowConstructorItemContext : rowConstructorItemContexts) {
            columns.add(visitRowConstructorItem(rowConstructorItemContext));
        }
        return columns.build();
    }

    @Override
    public NamedExpression visitRowConstructorItem(RowConstructorItemContext ctx) {
        ConstantContext constant = ctx.constant();
        if (constant != null) {
            return new Alias((Expression) constant.accept(this));
        } else if (ctx.DEFAULT() != null) {
            return new DefaultValueSlot();
        } else {
            return visitNamedExpression(ctx.namedExpression());
        }
    }

    @Override
    public List<Expression> visitNamedExpressionSeq(NamedExpressionSeqContext namedCtx) {
        return visit(namedCtx.namedExpression(), Expression.class);
    }

    @Override
    public LogicalPlan visitRelation(RelationContext ctx) {
        return plan(ctx.relationPrimary());
    }

    @Override
    public LogicalPlan visitFromClause(FromClauseContext ctx) {
        return ParserUtils.withOrigin(ctx, () -> visitRelations(ctx.relations()));
    }

    @Override
    public LogicalPlan visitRelations(DorisParser.RelationsContext ctx) {
        return ParserUtils.withOrigin(ctx, () -> withRelations(null, ctx.relation()));
    }

    @Override
    public LogicalPlan visitRelationList(DorisParser.RelationListContext ctx) {
        return ParserUtils.withOrigin(ctx, () -> withRelations(null, ctx.relations().relation()));
    }

    /* ********************************************************************************************
     * Table Identifier parsing
     * ******************************************************************************************** */

    @Override
    public List<String> visitMultipartIdentifier(MultipartIdentifierContext ctx) {
        return ctx.parts.stream()
            .map(RuleContext::getText)
            .collect(ImmutableList.toImmutableList());
    }

    /**
     * Create a Sequence of Strings for a parenthesis enclosed alias list.
     */
    @Override
    public List<String> visitIdentifierList(IdentifierListContext ctx) {
        return visitIdentifierSeq(ctx.identifierSeq());
    }

    /**
     * Create a Sequence of Strings for an identifier list.
     */
    @Override
    public List<String> visitIdentifierSeq(IdentifierSeqContext ctx) {
        return ctx.ident.stream()
            .map(RuleContext::getText)
            .collect(ImmutableList.toImmutableList());
    }

    @Override
    public EqualTo visitUpdateAssignment(UpdateAssignmentContext ctx) {
        return new EqualTo(new UnboundSlot(visitMultipartIdentifier(ctx.multipartIdentifier()), Optional.empty()),
                getExpression(ctx.expression()));
    }

    @Override
    public List<EqualTo> visitUpdateAssignmentSeq(UpdateAssignmentSeqContext ctx) {
        return ctx.assignments.stream()
                .map(this::visitUpdateAssignment)
                .collect(Collectors.toList());
    }

    /**
     * get OrderKey.
     *
     * @param ctx SortItemContext
     * @return SortItems
     */
    @Override
    public OrderKey visitSortItem(SortItemContext ctx) {
        return ParserUtils.withOrigin(ctx, () -> {
            boolean isAsc = ctx.DESC() == null;
            boolean isNullFirst = ctx.FIRST() != null || (ctx.LAST() == null && isAsc);
            Expression expression = typedVisit(ctx.expression());
            return new OrderKey(expression, isAsc, isNullFirst);
        });
    }

    private <T> List<T> visit(List<? extends ParserRuleContext> contexts, Class<T> clazz) {
        return contexts.stream()
                .map(this::visit)
                .map(clazz::cast)
                .collect(ImmutableList.toImmutableList());
    }

    private LogicalPlan plan(ParserRuleContext tree) {
        return (LogicalPlan) tree.accept(this);
    }

    /* ********************************************************************************************
     * create table parsing
     * ******************************************************************************************** */

    @Override
    public LogicalPlan visitCreateView(CreateViewContext ctx) {
        List<String> nameParts = visitMultipartIdentifier(ctx.name);
        String comment = ctx.STRING_LITERAL() == null ? "" : LogicalPlanBuilderAssistant.escapeBackSlash(
                ctx.STRING_LITERAL().getText().substring(1, ctx.STRING_LITERAL().getText().length() - 1));
        String querySql = getOriginSql(ctx.query());
        if (ctx.REPLACE() != null && ctx.EXISTS() != null) {
            throw new AnalysisException("[OR REPLACE] and [IF NOT EXISTS] cannot used at the same time");
        }
        CreateViewInfo info = new CreateViewInfo(ctx.EXISTS() != null, ctx.REPLACE() != null,
                new TableNameInfo(nameParts),
                comment, querySql,
                ctx.cols == null ? Lists.newArrayList() : visitSimpleColumnDefs(ctx.cols));
        return new CreateViewCommand(info);
    }

    @Override
    public LogicalPlan visitCreateTable(CreateTableContext ctx) {
        String ctlName = null;
        String dbName = null;
        String tableName = null;
        List<String> nameParts = visitMultipartIdentifier(ctx.name);
        // TODO: support catalog
        if (nameParts.size() == 1) {
            // dbName should be set
            dbName = ConnectContext.get().getDatabase();
            tableName = nameParts.get(0);
        } else if (nameParts.size() == 2) {
            dbName = nameParts.get(0);
            tableName = nameParts.get(1);
        } else if (nameParts.size() == 3) {
            ctlName = nameParts.get(0);
            dbName = nameParts.get(1);
            tableName = nameParts.get(2);
        } else {
            throw new AnalysisException("nameParts in create table should be [ctl.][db.]tbl");
        }
        KeysType keysType = null;
        if (ctx.DUPLICATE() != null) {
            keysType = KeysType.DUP_KEYS;
        } else if (ctx.AGGREGATE() != null) {
            keysType = KeysType.AGG_KEYS;
        } else if (ctx.UNIQUE() != null) {
            keysType = KeysType.UNIQUE_KEYS;
        }
        // when engineName is null, get engineName from current catalog later
        String engineName = ctx.engine != null ? ctx.engine.getText().toLowerCase() : null;
        int bucketNum = FeConstants.default_bucket_num;
        if (ctx.INTEGER_VALUE() != null) {
            bucketNum = Integer.parseInt(ctx.INTEGER_VALUE().getText());
        }
        String comment = ctx.STRING_LITERAL() == null ? "" : LogicalPlanBuilderAssistant.escapeBackSlash(
                ctx.STRING_LITERAL().getText().substring(1, ctx.STRING_LITERAL().getText().length() - 1));
        DistributionDescriptor desc = null;
        if (ctx.HASH() != null) {
            desc = new DistributionDescriptor(true, ctx.autoBucket != null, bucketNum,
                    visitIdentifierList(ctx.hashKeys));
        } else if (ctx.RANDOM() != null) {
            desc = new DistributionDescriptor(false, ctx.autoBucket != null, bucketNum, null);
        }
        Map<String, String> properties = ctx.properties != null
                // NOTICE: we should not generate immutable map here, because it will be modified when analyzing.
                ? Maps.newHashMap(visitPropertyClause(ctx.properties))
                : Maps.newHashMap();
        Map<String, String> extProperties = ctx.extProperties != null
                // NOTICE: we should not generate immutable map here, because it will be modified when analyzing.
                ? Maps.newHashMap(visitPropertyClause(ctx.extProperties))
                : Maps.newHashMap();

        // solve partition by
        PartitionTableInfo partitionInfo;
        if (ctx.partition != null) {
            partitionInfo = (PartitionTableInfo) ctx.partitionTable().accept(this);
        } else {
            partitionInfo = PartitionTableInfo.EMPTY;
        }

        if (ctx.columnDefs() != null) {
            if (ctx.AS() != null) {
                throw new AnalysisException("Should not define the entire column in CTAS");
            }
            return new CreateTableCommand(Optional.empty(), new CreateTableInfo(
                    ctx.EXISTS() != null,
                    ctx.EXTERNAL() != null,
                    ctx.TEMPORARY() != null,
                    ctlName,
                    dbName,
                    tableName,
                    visitColumnDefs(ctx.columnDefs()),
                    ctx.indexDefs() != null ? visitIndexDefs(ctx.indexDefs()) : ImmutableList.of(),
                    engineName,
                    keysType,
                    ctx.keys != null ? visitIdentifierList(ctx.keys) : ImmutableList.of(),
                    comment,
                    partitionInfo,
                    desc,
                    ctx.rollupDefs() != null ? visitRollupDefs(ctx.rollupDefs()) : ImmutableList.of(),
                    properties,
                    extProperties,
                    ctx.clusterKeys != null ? visitIdentifierList(ctx.clusterKeys) : ImmutableList.of()));
        } else if (ctx.AS() != null) {
            return new CreateTableCommand(Optional.of(visitQuery(ctx.query())), new CreateTableInfo(
                    ctx.EXISTS() != null,
                    ctx.EXTERNAL() != null,
                    ctx.TEMPORARY() != null,
                    ctlName,
                    dbName,
                    tableName,
                    ctx.ctasCols != null ? visitIdentifierList(ctx.ctasCols) : null,
                    engineName,
                    keysType,
                    ctx.keys != null ? visitIdentifierList(ctx.keys) : ImmutableList.of(),
                    comment,
                    partitionInfo,
                    desc,
                    ctx.rollupDefs() != null ? visitRollupDefs(ctx.rollupDefs()) : ImmutableList.of(),
                    properties,
                    extProperties,
                    ctx.clusterKeys != null ? visitIdentifierList(ctx.clusterKeys) : ImmutableList.of()));
        } else {
            throw new AnalysisException("Should contain at least one column in a table");
        }
    }

    @Override
    public PartitionTableInfo visitPartitionTable(DorisParser.PartitionTableContext ctx) {
        boolean isAutoPartition = ctx.autoPartition != null;
        ImmutableList<Expression> partitionList = ctx.partitionList.identityOrFunction().stream()
                .map(partition -> {
                    IdentifierContext identifier = partition.identifier();
                    if (identifier != null) {
                        return UnboundSlot.quoted(identifier.getText());
                    } else {
                        return visitFunctionCallExpression(partition.functionCallExpression());
                    }
                })
                .collect(ImmutableList.toImmutableList());
        return new PartitionTableInfo(
            isAutoPartition,
            ctx.RANGE() != null ? "RANGE" : "LIST",
            ctx.partitions != null ? visitPartitionsDef(ctx.partitions) : null,
            partitionList);
    }

    @Override
    public List<ColumnDefinition> visitColumnDefs(ColumnDefsContext ctx) {
        return ctx.cols.stream().map(this::visitColumnDef).collect(Collectors.toList());
    }

    @Override
    public ColumnDefinition visitColumnDef(ColumnDefContext ctx) {
        String colName = ctx.colName.getText();
        DataType colType = ctx.type instanceof PrimitiveDataTypeContext
                ? visitPrimitiveDataType(((PrimitiveDataTypeContext) ctx.type))
                : ctx.type instanceof ComplexDataTypeContext
                        ? visitComplexDataType((ComplexDataTypeContext) ctx.type)
                        : visitAggStateDataType((AggStateDataTypeContext) ctx.type);
        colType = colType.conversion();
        boolean isKey = ctx.KEY() != null;
        ColumnNullableType nullableType = ColumnNullableType.DEFAULT;
        if (ctx.NOT() != null) {
            nullableType = ColumnNullableType.NOT_NULLABLE;
        } else if (ctx.nullable != null) {
            nullableType = ColumnNullableType.NULLABLE;
        }
        String aggTypeString = ctx.aggType != null ? ctx.aggType.getText() : null;
        Optional<DefaultValue> defaultValue = Optional.empty();
        Optional<DefaultValue> onUpdateDefaultValue = Optional.empty();
        if (ctx.DEFAULT() != null) {
            if (ctx.INTEGER_VALUE() != null) {
                if (ctx.SUBTRACT() == null) {
                    defaultValue = Optional.of(new DefaultValue(ctx.INTEGER_VALUE().getText()));
                } else {
                    defaultValue = Optional.of(new DefaultValue("-" + ctx.INTEGER_VALUE().getText()));
                }
            } else if (ctx.DECIMAL_VALUE() != null) {
                if (ctx.SUBTRACT() == null) {
                    defaultValue = Optional.of(new DefaultValue(ctx.DECIMAL_VALUE().getText()));
                } else {
                    defaultValue = Optional.of(new DefaultValue("-" + ctx.DECIMAL_VALUE().getText()));
                }
            } else if (ctx.stringValue != null) {
                defaultValue = Optional.of(new DefaultValue(toStringValue(ctx.stringValue.getText())));
            } else if (ctx.nullValue != null) {
                defaultValue = Optional.of(DefaultValue.NULL_DEFAULT_VALUE);
            } else if (ctx.defaultTimestamp != null) {
                if (ctx.defaultValuePrecision == null) {
                    defaultValue = Optional.of(DefaultValue.CURRENT_TIMESTAMP_DEFAULT_VALUE);
                } else {
                    defaultValue = Optional.of(DefaultValue
                            .currentTimeStampDefaultValueWithPrecision(
                                    Long.valueOf(ctx.defaultValuePrecision.getText())));
                }
            } else if (ctx.CURRENT_DATE() != null) {
                defaultValue = Optional.of(DefaultValue.CURRENT_DATE_DEFAULT_VALUE);
            } else if (ctx.PI() != null) {
                defaultValue = Optional.of(DefaultValue.PI_DEFAULT_VALUE);
            } else if (ctx.E() != null) {
                defaultValue = Optional.of(DefaultValue.E_NUM_DEFAULT_VALUE);
            } else if (ctx.BITMAP_EMPTY() != null) {
                defaultValue = Optional.of(DefaultValue.BITMAP_EMPTY_DEFAULT_VALUE);
            }
        }
        if (ctx.UPDATE() != null) {
            if (ctx.onUpdateValuePrecision == null) {
                onUpdateDefaultValue = Optional.of(DefaultValue.CURRENT_TIMESTAMP_DEFAULT_VALUE);
            } else {
                onUpdateDefaultValue = Optional.of(DefaultValue
                        .currentTimeStampDefaultValueWithPrecision(
                                Long.valueOf(ctx.onUpdateValuePrecision.getText())));
            }
        }
        AggregateType aggType = null;
        if (aggTypeString != null) {
            try {
                aggType = AggregateType.valueOf(aggTypeString.toUpperCase());
            } catch (Exception e) {
                throw new AnalysisException(String.format("Aggregate type %s is unsupported", aggTypeString),
                        e.getCause());
            }
        }
        //comment should remove '\' and '(") at the beginning and end
        String comment = ctx.comment != null ? ctx.comment.getText().substring(1, ctx.comment.getText().length() - 1)
                .replace("\\", "") : "";
        long autoIncInitValue = -1;
        if (ctx.AUTO_INCREMENT() != null) {
            if (ctx.autoIncInitValue != null) {
                // AUTO_INCREMENT(Value) Value >= 0.
                autoIncInitValue = Long.valueOf(ctx.autoIncInitValue.getText());
                if (autoIncInitValue < 0) {
                    throw new AnalysisException("AUTO_INCREMENT start value can not be negative.");
                }
            } else {
                // AUTO_INCREMENT default 1.
                autoIncInitValue = Long.valueOf(1);
            }
        }
        Optional<GeneratedColumnDesc> desc = ctx.generatedExpr != null
                ? Optional.of(new GeneratedColumnDesc(ctx.generatedExpr.getText(), getExpression(ctx.generatedExpr)))
                : Optional.empty();
        return new ColumnDefinition(colName, colType, isKey, aggType, nullableType, autoIncInitValue, defaultValue,
                onUpdateDefaultValue, comment, desc);
    }

    @Override
    public List<IndexDefinition> visitIndexDefs(IndexDefsContext ctx) {
        return ctx.indexes.stream().map(this::visitIndexDef).collect(Collectors.toList());
    }

    @Override
    public IndexDefinition visitIndexDef(IndexDefContext ctx) {
        String indexName = ctx.indexName.getText();
        boolean ifNotExists = ctx.ifNotExists != null;
        List<String> indexCols = visitIdentifierList(ctx.cols);
        Map<String, String> properties = visitPropertyItemList(ctx.properties);
        String indexType = ctx.indexType != null ? ctx.indexType.getText().toUpperCase() : null;
        //comment should remove '\' and '(") at the beginning and end
        String comment = ctx.comment == null ? "" : LogicalPlanBuilderAssistant.escapeBackSlash(
                        ctx.comment.getText().substring(1, ctx.STRING_LITERAL().getText().length() - 1));
        // change BITMAP index to INVERTED index
        if (Config.enable_create_bitmap_index_as_inverted_index
                && "BITMAP".equalsIgnoreCase(indexType)) {
            indexType = "INVERTED";
        }
        return new IndexDefinition(indexName, ifNotExists, indexCols, indexType, properties, comment);
    }

    @Override
    public List<PartitionDefinition> visitPartitionsDef(PartitionsDefContext ctx) {
        return ctx.partitions.stream()
                .map(p -> ((PartitionDefinition) visit(p))).collect(Collectors.toList());
    }

    @Override
    public PartitionDefinition visitPartitionDef(DorisParser.PartitionDefContext ctx) {
        PartitionDefinition partitionDefinition = (PartitionDefinition) visit(ctx.getChild(0));
        if (ctx.partitionProperties != null) {
            partitionDefinition.withProperties(visitPropertyItemList(ctx.partitionProperties));
        }
        return partitionDefinition;
    }

    @Override
    public PartitionDefinition visitLessThanPartitionDef(LessThanPartitionDefContext ctx) {
        String partitionName = ctx.partitionName.getText();
        if (ctx.MAXVALUE() == null) {
            List<Expression> lessThanValues = visitPartitionValueList(ctx.partitionValueList());
            return new LessThanPartition(ctx.EXISTS() != null, partitionName, lessThanValues);
        } else {
            return new LessThanPartition(ctx.EXISTS() != null, partitionName,
                    ImmutableList.of(MaxValue.INSTANCE));
        }
    }

    @Override
    public PartitionDefinition visitFixedPartitionDef(FixedPartitionDefContext ctx) {
        String partitionName = ctx.partitionName.getText();
        List<Expression> lowerBounds = visitPartitionValueList(ctx.lower);
        List<Expression> upperBounds = visitPartitionValueList(ctx.upper);
        return new FixedRangePartition(ctx.EXISTS() != null, partitionName, lowerBounds, upperBounds);
    }

    @Override
    public PartitionDefinition visitStepPartitionDef(StepPartitionDefContext ctx) {
        List<Expression> fromExpression = visitPartitionValueList(ctx.from);
        List<Expression> toExpression = visitPartitionValueList(ctx.to);
        return new StepPartition(false, null, fromExpression, toExpression,
                Long.parseLong(ctx.unitsAmount.getText()), ctx.unit != null ? ctx.unit.getText() : null);
    }

    @Override
    public PartitionDefinition visitInPartitionDef(InPartitionDefContext ctx) {
        List<List<Expression>> values;
        if (ctx.constants == null) {
            values = ctx.partitionValueLists.stream().map(this::visitPartitionValueList)
                    .collect(Collectors.toList());
        } else {
            values = visitPartitionValueList(ctx.constants).stream().map(ImmutableList::of)
                    .collect(Collectors.toList());
        }
        return new InPartition(ctx.EXISTS() != null, ctx.partitionName.getText(), values);
    }

    @Override
    public List<Expression> visitPartitionValueList(PartitionValueListContext ctx) {
        return ctx.values.stream()
                .map(this::visitPartitionValueDef)
                .collect(Collectors.toList());
    }

    @Override
    public Expression visitPartitionValueDef(PartitionValueDefContext ctx) {
        if (ctx.INTEGER_VALUE() != null) {
            if (ctx.SUBTRACT() != null) {
                return Literal.of("-" + ctx.INTEGER_VALUE().getText());
            }
            return Literal.of(ctx.INTEGER_VALUE().getText());
        } else if (ctx.STRING_LITERAL() != null) {
            return Literal.of(toStringValue(ctx.STRING_LITERAL().getText()));
        } else if (ctx.MAXVALUE() != null) {
            return MaxValue.INSTANCE;
        } else if (ctx.NULL() != null) {
            return Literal.of(null);
        }
        throw new AnalysisException("Unsupported partition value: " + ctx.getText());
    }

    @Override
    public List<RollupDefinition> visitRollupDefs(RollupDefsContext ctx) {
        return ctx.rollups.stream().map(this::visitRollupDef).collect(Collectors.toList());
    }

    @Override
    public RollupDefinition visitRollupDef(RollupDefContext ctx) {
        String rollupName = ctx.rollupName.getText();
        List<String> rollupCols = visitIdentifierList(ctx.rollupCols);
        List<String> dupKeys = ctx.dupKeys == null ? ImmutableList.of() : visitIdentifierList(ctx.dupKeys);
        Map<String, String> properties = ctx.properties == null ? Maps.newHashMap()
                : visitPropertyClause(ctx.properties);
        return new RollupDefinition(rollupName, rollupCols, dupKeys, properties);
    }

    private String toStringValue(String literal) {
        return literal.substring(1, literal.length() - 1);
    }

    /* ********************************************************************************************
     * Expression parsing
     * ******************************************************************************************** */

    /**
     * Create an expression from the given context. This method just passes the context on to the
     * visitor and only takes care of typing (We assume that the visitor returns an Expression here).
     */
    private Expression getExpression(ParserRuleContext ctx) {
        return typedVisit(ctx);
    }

    private LogicalPlan withExplain(LogicalPlan inputPlan, ExplainContext ctx) {
        if (ctx == null) {
            return inputPlan;
        }
        return ParserUtils.withOrigin(ctx, () -> {
            ExplainLevel explainLevel = ExplainLevel.NORMAL;

            if (ctx.planType() != null) {
                if (ctx.level == null || !ctx.level.getText().equalsIgnoreCase("plan")) {
                    throw new ParseException("Only explain plan can use plan type: " + ctx.planType().getText(), ctx);
                }
            }

            boolean showPlanProcess = false;
            if (ctx.level != null) {
                if (!ctx.level.getText().equalsIgnoreCase("plan")) {
                    explainLevel = ExplainLevel.valueOf(ctx.level.getText().toUpperCase(Locale.ROOT));
                } else {
                    explainLevel = parseExplainPlanType(ctx.planType());

                    if (ctx.PROCESS() != null) {
                        showPlanProcess = true;
                    }
                }
            }
            return new ExplainCommand(explainLevel, inputPlan, showPlanProcess);
        });
    }

    private LogicalPlan withOutFile(LogicalPlan plan, OutFileClauseContext ctx) {
        if (ctx == null) {
            return plan;
        }
        String format = "csv";
        if (ctx.format != null) {
            format = ctx.format.getText();
        }

        Map<String, String> properties = ImmutableMap.of();
        if (ctx.propertyClause() != null) {
            properties = visitPropertyClause(ctx.propertyClause());
        }
        Literal filePath = (Literal) visit(ctx.filePath);
        return new LogicalFileSink<>(filePath.getStringValue(), format, properties, ImmutableList.of(), plan);
    }

    private LogicalPlan withQueryOrganization(LogicalPlan inputPlan, QueryOrganizationContext ctx) {
        if (ctx == null) {
            return inputPlan;
        }
        Optional<SortClauseContext> sortClauseContext = Optional.ofNullable(ctx.sortClause());
        Optional<LimitClauseContext> limitClauseContext = Optional.ofNullable(ctx.limitClause());
        LogicalPlan sort = withSort(inputPlan, sortClauseContext);
        return withLimit(sort, limitClauseContext);
    }

    private LogicalPlan withSort(LogicalPlan input, Optional<SortClauseContext> sortCtx) {
        return input.optionalMap(sortCtx, () -> {
            List<OrderKey> orderKeys = visit(sortCtx.get().sortItem(), OrderKey.class);
            return new LogicalSort<>(orderKeys, input);
        });
    }

    private LogicalPlan withLimit(LogicalPlan input, Optional<LimitClauseContext> limitCtx) {
        return input.optionalMap(limitCtx, () -> {
            long limit = Long.parseLong(limitCtx.get().limit.getText());
            if (limit < 0) {
                throw new ParseException("Limit requires non-negative number", limitCtx.get());
            }
            long offset = 0;
            Token offsetToken = limitCtx.get().offset;
            if (offsetToken != null) {
                offset = Long.parseLong(offsetToken.getText());
            }
            return new LogicalLimit<>(limit, offset, LimitPhase.ORIGIN, input);
        });
    }

    /**
     * Add a regular (SELECT) query specification to a logical plan. The query specification
     * is the core of the logical plan, this is where sourcing (FROM clause), projection (SELECT),
     * aggregation (GROUP BY ... HAVING ...) and filtering (WHERE) takes place.
     *
     * <p>Note that query hints are ignored (both by the parser and the builder).
     */
    protected LogicalPlan withSelectQuerySpecification(
            ParserRuleContext ctx,
            LogicalPlan inputRelation,
            SelectClauseContext selectClause,
            Optional<WhereClauseContext> whereClause,
            Optional<AggClauseContext> aggClause,
            Optional<HavingClauseContext> havingClause,
            Optional<QualifyClauseContext> qualifyClause) {
        return ParserUtils.withOrigin(ctx, () -> {
            // from -> where -> group by -> having -> select
            LogicalPlan filter = withFilter(inputRelation, whereClause);
            SelectColumnClauseContext selectColumnCtx = selectClause.selectColumnClause();
            LogicalPlan aggregate = withAggregate(filter, selectColumnCtx, aggClause);
            boolean isDistinct = (selectClause.DISTINCT() != null);
            LogicalPlan selectPlan;
            if (!(aggregate instanceof Aggregate) && havingClause.isPresent()) {
                // create a project node for pattern match of ProjectToGlobalAggregate rule
                // then ProjectToGlobalAggregate rule can insert agg node as LogicalHaving node's child
                List<NamedExpression> projects = getNamedExpressions(selectColumnCtx.namedExpressionSeq());
                LogicalPlan project = new LogicalProject<>(projects, isDistinct, aggregate);
                selectPlan = new LogicalHaving<>(ExpressionUtils.extractConjunctionToSet(
                        getExpression((havingClause.get().booleanExpression()))), project);
            } else {
                LogicalPlan having = withHaving(aggregate, havingClause);
                selectPlan = withProjection(having, selectColumnCtx, aggClause, isDistinct);
            }
            // support qualify clause
            if (qualifyClause.isPresent()) {
                Expression qualifyExpr = getExpression(qualifyClause.get().booleanExpression());
                selectPlan = new LogicalQualify<>(Sets.newHashSet(qualifyExpr), selectPlan);
            }
            return selectPlan;
        });
    }

    /**
     * Join one more [[LogicalPlan]]s to the current logical plan.
     */
    private LogicalPlan withJoinRelations(LogicalPlan input, RelationContext ctx) {
        LogicalPlan last = input;
        for (JoinRelationContext join : ctx.joinRelation()) {
            JoinType joinType;
            if (join.joinType().CROSS() != null) {
                joinType = JoinType.CROSS_JOIN;
            } else if (join.joinType().FULL() != null) {
                joinType = JoinType.FULL_OUTER_JOIN;
            } else if (join.joinType().SEMI() != null) {
                if (join.joinType().LEFT() != null) {
                    joinType = JoinType.LEFT_SEMI_JOIN;
                } else {
                    joinType = JoinType.RIGHT_SEMI_JOIN;
                }
            } else if (join.joinType().ANTI() != null) {
                if (join.joinType().LEFT() != null) {
                    joinType = JoinType.LEFT_ANTI_JOIN;
                } else {
                    joinType = JoinType.RIGHT_ANTI_JOIN;
                }
            } else if (join.joinType().LEFT() != null) {
                joinType = JoinType.LEFT_OUTER_JOIN;
            } else if (join.joinType().RIGHT() != null) {
                joinType = JoinType.RIGHT_OUTER_JOIN;
            } else if (join.joinType().INNER() != null) {
                joinType = JoinType.INNER_JOIN;
            } else if (join.joinCriteria() != null) {
                joinType = JoinType.INNER_JOIN;
            } else {
                joinType = JoinType.CROSS_JOIN;
            }
            DistributeType distributeType = Optional.ofNullable(join.distributeType()).map(hintCtx -> {
                String hint = typedVisit(join.distributeType());
                if (DistributeType.JoinDistributeType.SHUFFLE.toString().equalsIgnoreCase(hint)) {
                    return DistributeType.SHUFFLE_RIGHT;
                } else if (DistributeType.JoinDistributeType.BROADCAST.toString().equalsIgnoreCase(hint)) {
                    return DistributeType.BROADCAST_RIGHT;
                } else {
                    throw new ParseException("Invalid join hint: " + hint, hintCtx);
                }
            }).orElse(DistributeType.NONE);
            DistributeHint distributeHint = new DistributeHint(distributeType);
            // TODO: natural join, lateral join, union join
            JoinCriteriaContext joinCriteria = join.joinCriteria();
            Optional<Expression> condition = Optional.empty();
            List<Expression> ids = null;
            if (joinCriteria != null) {
                if (join.joinType().CROSS() != null) {
                    throw new ParseException("Cross join can't be used with ON clause", joinCriteria);
                }
                if (joinCriteria.booleanExpression() != null) {
                    condition = Optional.ofNullable(getExpression(joinCriteria.booleanExpression()));
                } else if (joinCriteria.USING() != null) {
                    ids = visitIdentifierList(joinCriteria.identifierList())
                            .stream().map(UnboundSlot::quoted)
                            .collect(ImmutableList.toImmutableList());
                }
            } else {
                // keep same with original planner, allow cross/inner join
                if (!joinType.isInnerOrCrossJoin()) {
                    throw new ParseException("on mustn't be empty except for cross/inner join", join);
                }
            }
            if (ids == null) {
                last = new LogicalJoin<>(joinType, ExpressionUtils.EMPTY_CONDITION,
                        condition.map(ExpressionUtils::extractConjunction)
                                .orElse(ExpressionUtils.EMPTY_CONDITION),
                        distributeHint,
                        Optional.empty(),
                        last,
                        plan(join.relationPrimary()), null);
            } else {
                last = new LogicalUsingJoin<>(joinType, last, plan(join.relationPrimary()), ids, distributeHint);

            }
            if (distributeHint.distributeType != DistributeType.NONE
                    && ConnectContext.get().getStatementContext() != null
                    && !ConnectContext.get().getStatementContext().getHints().contains(distributeHint)) {
                ConnectContext.get().getStatementContext().addHint(distributeHint);
            }
        }
        return last;
    }

    private List<List<String>> getTableList(List<MultipartIdentifierContext> ctx) {
        List<List<String>> tableList = new ArrayList<>();
        for (MultipartIdentifierContext tableCtx : ctx) {
            tableList.add(visitMultipartIdentifier(tableCtx));
        }
        return tableList;
    }

    private LogicalPlan withHints(LogicalPlan logicalPlan, List<ParserRuleContext> selectHintContexts,
            List<ParserRuleContext> preAggOnHintContexts) {
        if (selectHintContexts.isEmpty() && preAggOnHintContexts.isEmpty()) {
            return logicalPlan;
        }
        LogicalPlan newPlan = logicalPlan;
        if (!selectHintContexts.isEmpty()) {
            ImmutableList.Builder<SelectHint> hints = ImmutableList.builder();
            for (ParserRuleContext hintContext : selectHintContexts) {
                SelectHintContext selectHintContext = (SelectHintContext) hintContext;
                for (HintStatementContext hintStatement : selectHintContext.hintStatements) {
                    if (hintStatement.USE_MV() != null) {
                        hints.add(new SelectHintUseMv("USE_MV", getTableList(hintStatement.tableList), true));
                        continue;
                    } else if (hintStatement.NO_USE_MV() != null) {
                        hints.add(new SelectHintUseMv("NO_USE_MV", getTableList(hintStatement.tableList), false));
                        continue;
                    }
                    String hintName = hintStatement.hintName.getText().toLowerCase(Locale.ROOT);
                    switch (hintName) {
                        case "set_var":
                            Map<String, Optional<String>> parameters = Maps.newLinkedHashMap();
                            for (HintAssignmentContext kv : hintStatement.parameters) {
                                if (kv.key != null) {
                                    String parameterName = visitIdentifierOrText(kv.key);
                                    Optional<String> value = Optional.empty();
                                    if (kv.constantValue != null) {
                                        Literal literal = (Literal) visit(kv.constantValue);
                                        value = Optional.ofNullable(literal.toLegacyLiteral().getStringValue());
                                    } else if (kv.identifierValue != null) {
                                        // maybe we should throw exception when the identifierValue is quoted identifier
                                        value = Optional.ofNullable(kv.identifierValue.getText());
                                    }
                                    parameters.put(parameterName, value);
                                }
                            }
                            SelectHintSetVar setVar = new SelectHintSetVar(hintName, parameters);
                            setVar.setVarOnceInSql(ConnectContext.get().getStatementContext());
                            hints.add(setVar);
                            break;
                        case "leading":
                            List<String> leadingParameters = new ArrayList<>();
                            for (HintAssignmentContext kv : hintStatement.parameters) {
                                if (kv.key != null) {
                                    String parameterName = visitIdentifierOrText(kv.key);
                                    leadingParameters.add(parameterName);
                                }
                            }
                            hints.add(new SelectHintLeading(hintName, leadingParameters));
                            break;
                        case "ordered":
                            hints.add(new SelectHintOrdered(hintName));
                            break;
                        case "use_cbo_rule":
                            List<String> useRuleParameters = new ArrayList<>();
                            for (HintAssignmentContext kv : hintStatement.parameters) {
                                if (kv.key != null) {
                                    String parameterName = visitIdentifierOrText(kv.key);
                                    useRuleParameters.add(parameterName);
                                }
                            }
                            hints.add(new SelectHintUseCboRule(hintName, useRuleParameters, false));
                            break;
                        case "no_use_cbo_rule":
                            List<String> noUseRuleParameters = new ArrayList<>();
                            for (HintAssignmentContext kv : hintStatement.parameters) {
                                String parameterName = visitIdentifierOrText(kv.key);
                                if (kv.key != null) {
                                    noUseRuleParameters.add(parameterName);
                                }
                            }
                            hints.add(new SelectHintUseCboRule(hintName, noUseRuleParameters, true));
                            break;
                        default:
                            break;
                    }
                }
            }
            newPlan = new LogicalSelectHint<>(hints.build(), newPlan);
        }
        if (!preAggOnHintContexts.isEmpty()) {
            for (ParserRuleContext hintContext : preAggOnHintContexts) {
                if (hintContext instanceof SelectHintContext) {
                    SelectHintContext preAggOnHintContext = (SelectHintContext) hintContext;
                    if (preAggOnHintContext.hintStatement != null
                            && preAggOnHintContext.hintStatement.hintName != null) {
                        String text = preAggOnHintContext.hintStatement.hintName.getText();
                        if (text.equalsIgnoreCase("PREAGGOPEN")) {
                            newPlan = new LogicalPreAggOnHint<>(newPlan);
                            break;
                        }
                    }
                }
            }
        }
        return newPlan;
    }

    @Override
    public String visitBracketDistributeType(BracketDistributeTypeContext ctx) {
        return ctx.identifier().getText();
    }

    @Override
    public String visitCommentDistributeType(CommentDistributeTypeContext ctx) {
        return ctx.identifier().getText();
    }

    @Override
    public List<String> visitBracketRelationHint(BracketRelationHintContext ctx) {
        return ctx.identifier().stream()
                .map(RuleContext::getText)
                .collect(ImmutableList.toImmutableList());
    }

    @Override
    public Object visitCommentRelationHint(CommentRelationHintContext ctx) {
        return ctx.identifier().stream()
                .map(RuleContext::getText)
                .collect(ImmutableList.toImmutableList());
    }

    protected LogicalPlan withProjection(LogicalPlan input, SelectColumnClauseContext selectCtx,
                                         Optional<AggClauseContext> aggCtx, boolean isDistinct) {
        return ParserUtils.withOrigin(selectCtx, () -> {
            if (aggCtx.isPresent()) {
                if (isDistinct) {
                    return new LogicalProject<>(ImmutableList.of(new UnboundStar(ImmutableList.of())),
                            isDistinct, input);
                } else {
                    return input;
                }
            } else {
                List<NamedExpression> projects = getNamedExpressions(selectCtx.namedExpressionSeq());
                if (input instanceof OneRowRelation) {
                    if (projects.stream().anyMatch(project -> project instanceof UnboundStar)) {
                        throw new ParseException("SELECT * must have a FROM clause");
                    }
                }
                return new LogicalProject<>(projects, isDistinct, input);
            }
        });
    }

    private LogicalPlan withRelations(LogicalPlan inputPlan, List<RelationContext> relations) {
        if (relations == null) {
            return inputPlan;
        }
        LogicalPlan left = inputPlan;
        for (RelationContext relation : relations) {
            // build left deep join tree
            LogicalPlan right = withJoinRelations(visitRelation(relation), relation);
            left = (left == null) ? right :
                    new LogicalJoin<>(
                            JoinType.CROSS_JOIN,
                            ExpressionUtils.EMPTY_CONDITION,
                            ExpressionUtils.EMPTY_CONDITION,
                            new DistributeHint(DistributeType.NONE),
                            Optional.empty(),
                            left,
                            right, null);
            // TODO: pivot and lateral view
        }
        return left;
    }

    private LogicalPlan withFilter(LogicalPlan input, Optional<WhereClauseContext> whereCtx) {
        return input.optionalMap(whereCtx, () ->
            new LogicalFilter<>(ExpressionUtils.extractConjunctionToSet(
                    getExpression(whereCtx.get().booleanExpression())), input));
    }

    private LogicalPlan withAggregate(LogicalPlan input, SelectColumnClauseContext selectCtx,
                                      Optional<AggClauseContext> aggCtx) {
        return input.optionalMap(aggCtx, () -> {
            GroupingElementContext groupingElementContext = aggCtx.get().groupingElement();
            List<NamedExpression> namedExpressions = getNamedExpressions(selectCtx.namedExpressionSeq());
            if (groupingElementContext.GROUPING() != null) {
                ImmutableList.Builder<List<Expression>> groupingSets = ImmutableList.builder();
                for (GroupingSetContext groupingSetContext : groupingElementContext.groupingSet()) {
                    groupingSets.add(visit(groupingSetContext.expression(), Expression.class));
                }
                return new LogicalRepeat<>(groupingSets.build(), namedExpressions, input);
            } else if (groupingElementContext.CUBE() != null) {
                List<Expression> cubeExpressions = visit(groupingElementContext.expression(), Expression.class);
                List<List<Expression>> groupingSets = ExpressionUtils.cubeToGroupingSets(cubeExpressions);
                return new LogicalRepeat<>(groupingSets, namedExpressions, input);
            } else if (groupingElementContext.ROLLUP() != null) {
                List<Expression> rollupExpressions = visit(groupingElementContext.expression(), Expression.class);
                List<List<Expression>> groupingSets = ExpressionUtils.rollupToGroupingSets(rollupExpressions);
                return new LogicalRepeat<>(groupingSets, namedExpressions, input);
            } else {
                List<Expression> groupByExpressions = visit(groupingElementContext.expression(), Expression.class);
                return new LogicalAggregate<>(groupByExpressions, namedExpressions, input);
            }
        });
    }

    private LogicalPlan withHaving(LogicalPlan input, Optional<HavingClauseContext> havingCtx) {
        return input.optionalMap(havingCtx, () -> {
            if (!(input instanceof Aggregate)) {
                throw new ParseException("Having clause should be applied against an aggregation.", havingCtx.get());
            }
            return new LogicalHaving<>(ExpressionUtils.extractConjunctionToSet(
                    getExpression((havingCtx.get().booleanExpression()))), input);
        });
    }

    /**
     * match predicate type and generate different predicates.
     *
     * @param ctx PredicateContext
     * @param valueExpression valueExpression
     * @return Expression
     */
    private Expression withPredicate(Expression valueExpression, PredicateContext ctx) {
        return ParserUtils.withOrigin(ctx, () -> {
            Expression outExpression;
            switch (ctx.kind.getType()) {
                case DorisParser.BETWEEN:
                    Expression lower = getExpression(ctx.lower);
                    Expression upper = getExpression(ctx.upper);
                    if (lower.equals(upper)) {
                        outExpression = new EqualTo(valueExpression, lower);
                    } else {
                        outExpression = new And(
                                new GreaterThanEqual(valueExpression, getExpression(ctx.lower)),
                                new LessThanEqual(valueExpression, getExpression(ctx.upper))
                        );
                    }
                    break;
                case DorisParser.LIKE:
                    outExpression = new Like(
                        valueExpression,
                        getExpression(ctx.pattern)
                    );
                    break;
                case DorisParser.RLIKE:
                case DorisParser.REGEXP:
                    outExpression = new Regexp(
                        valueExpression,
                        getExpression(ctx.pattern)
                    );
                    break;
                case DorisParser.IN:
                    if (ctx.query() == null) {
                        outExpression = new InPredicate(
                                valueExpression,
                                withInList(ctx)
                        );
                    } else {
                        outExpression = new InSubquery(
                                valueExpression,
                                typedVisit(ctx.query()),
                                ctx.NOT() != null
                        );
                    }
                    break;
                case DorisParser.NULL:
                    outExpression = new IsNull(valueExpression);
                    break;
                case DorisParser.TRUE:
                    outExpression = new Cast(valueExpression,
                            BooleanType.INSTANCE, true);
                    break;
                case DorisParser.FALSE:
                    outExpression = new Not(new Cast(valueExpression,
                            BooleanType.INSTANCE, true));
                    break;
                case DorisParser.MATCH:
                case DorisParser.MATCH_ANY:
                    outExpression = new MatchAny(
                        valueExpression,
                        getExpression(ctx.pattern)
                    );
                    break;
                case DorisParser.MATCH_ALL:
                    outExpression = new MatchAll(
                        valueExpression,
                        getExpression(ctx.pattern)
                    );
                    break;
                case DorisParser.MATCH_PHRASE:
                    outExpression = new MatchPhrase(
                        valueExpression,
                        getExpression(ctx.pattern)
                    );
                    break;
                case DorisParser.MATCH_PHRASE_PREFIX:
                    outExpression = new MatchPhrasePrefix(
                        valueExpression,
                        getExpression(ctx.pattern)
                    );
                    break;
                case DorisParser.MATCH_REGEXP:
                    outExpression = new MatchRegexp(
                        valueExpression,
                        getExpression(ctx.pattern)
                    );
                    break;
                case DorisParser.MATCH_PHRASE_EDGE:
                    outExpression = new MatchPhraseEdge(
                        valueExpression,
                        getExpression(ctx.pattern)
                    );
                    break;
                default:
                    throw new ParseException("Unsupported predicate type: " + ctx.kind.getText(), ctx);
            }
            return ctx.NOT() != null ? new Not(outExpression) : outExpression;
        });
    }

    private List<NamedExpression> getNamedExpressions(NamedExpressionSeqContext namedCtx) {
        return ParserUtils.withOrigin(namedCtx, () -> visit(namedCtx.namedExpression(), NamedExpression.class));
    }

    @Override
    public Expression visitSubqueryExpression(SubqueryExpressionContext subqueryExprCtx) {
        return ParserUtils.withOrigin(subqueryExprCtx, () -> new ScalarSubquery(typedVisit(subqueryExprCtx.query())));
    }

    @Override
    public Expression visitExist(ExistContext context) {
        return ParserUtils.withOrigin(context, () -> new Exists(typedVisit(context.query()), false));
    }

    @Override
    public Expression visitIsnull(IsnullContext context) {
        return ParserUtils.withOrigin(context, () -> new IsNull(typedVisit(context.valueExpression())));
    }

    @Override
    public Expression visitIs_not_null_pred(Is_not_null_predContext context) {
        return ParserUtils.withOrigin(context, () -> new Not(new IsNull(typedVisit(context.valueExpression()))));
    }

    public List<Expression> withInList(PredicateContext ctx) {
        return ctx.expression().stream().map(this::getExpression).collect(ImmutableList.toImmutableList());
    }

    @Override
    public Literal visitDecimalLiteral(DecimalLiteralContext ctx) {
        try {
            if (Config.enable_decimal_conversion) {
                return new DecimalV3Literal(new BigDecimal(ctx.getText()));
            } else {
                return new DecimalLiteral(new BigDecimal(ctx.getText()));
            }
        } catch (Exception e) {
            return new DoubleLiteral(Double.parseDouble(ctx.getText()));
        }
    }

    private String parsePropertyKey(PropertyKeyContext item) {
        if (item.constant() != null) {
            return parseConstant(item.constant()).trim();
        }
        return item.getText().trim();
    }

    private String parsePropertyValue(PropertyValueContext item) {
        if (item.constant() != null) {
            return parseConstant(item.constant());
        }
        return item.getText();
    }

    private ExplainLevel parseExplainPlanType(PlanTypeContext planTypeContext) {
        if (planTypeContext == null || planTypeContext.ALL() != null) {
            return ExplainLevel.ALL_PLAN;
        }
        if (planTypeContext.PHYSICAL() != null || planTypeContext.OPTIMIZED() != null) {
            return ExplainLevel.OPTIMIZED_PLAN;
        }
        if (planTypeContext.REWRITTEN() != null || planTypeContext.LOGICAL() != null) {
            return ExplainLevel.REWRITTEN_PLAN;
        }
        if (planTypeContext.ANALYZED() != null) {
            return ExplainLevel.ANALYZED_PLAN;
        }
        if (planTypeContext.PARSED() != null) {
            return ExplainLevel.PARSED_PLAN;
        }
        if (planTypeContext.SHAPE() != null) {
            return ExplainLevel.SHAPE_PLAN;
        }
        if (planTypeContext.MEMO() != null) {
            return ExplainLevel.MEMO_PLAN;
        }
        if (planTypeContext.DISTRIBUTED() != null) {
            return ExplainLevel.DISTRIBUTED_PLAN;
        }
        return ExplainLevel.ALL_PLAN;
    }

    @Override
    public Pair<DataType, Boolean> visitDataTypeWithNullable(DataTypeWithNullableContext ctx) {
        return ParserUtils.withOrigin(ctx, () -> Pair.of(typedVisit(ctx.dataType()), ctx.NOT() == null));
    }

    @Override
    public DataType visitAggStateDataType(AggStateDataTypeContext ctx) {
        return ParserUtils.withOrigin(ctx, () -> {
            List<Pair<DataType, Boolean>> dataTypeWithNullables = ctx.dataTypes.stream()
                    .map(this::visitDataTypeWithNullable)
                    .collect(Collectors.toList());
            List<DataType> dataTypes = dataTypeWithNullables.stream()
                    .map(dt -> dt.first)
                    .collect(ImmutableList.toImmutableList());
            List<Boolean> nullables = dataTypeWithNullables.stream()
                    .map(dt -> dt.second)
                    .collect(ImmutableList.toImmutableList());
            String functionName = ctx.functionNameIdentifier().getText();
            if (!BuiltinAggregateFunctions.INSTANCE.aggFuncNames.contains(functionName)) {
                // TODO use function binder to check function exists
                throw new ParseException("Can not found function '" + functionName + "'", ctx);
            }
            return new AggStateType(functionName, dataTypes, nullables);
        });
    }

    @Override
    public DataType visitPrimitiveDataType(PrimitiveDataTypeContext ctx) {
        return ParserUtils.withOrigin(ctx, () -> {
            String dataType = ctx.primitiveColType().type.getText().toLowerCase(Locale.ROOT);
            if (dataType.equalsIgnoreCase("all")) {
                throw new NotSupportedException("Disable to create table with `ALL` type columns");
            }
            List<String> l = Lists.newArrayList(dataType);
            ctx.INTEGER_VALUE().stream().map(ParseTree::getText).forEach(l::add);
            return DataType.convertPrimitiveFromStrings(l);
        });
    }

    @Override
    public DataType visitComplexDataType(ComplexDataTypeContext ctx) {
        return ParserUtils.withOrigin(ctx, () -> {
            switch (ctx.complex.getType()) {
                case DorisParser.ARRAY:
                    return ArrayType.of(typedVisit(ctx.dataType(0)), true);
                case DorisParser.MAP:
                    return MapType.of(typedVisit(ctx.dataType(0)), typedVisit(ctx.dataType(1)));
                case DorisParser.STRUCT:
                    return new StructType(visitComplexColTypeList(ctx.complexColTypeList()));
                default:
                    throw new AnalysisException("do not support " + ctx.complex.getText() + " type for Nereids");
            }
        });
    }

    @Override
    public List<StructField> visitComplexColTypeList(ComplexColTypeListContext ctx) {
        return ctx.complexColType().stream().map(this::visitComplexColType).collect(ImmutableList.toImmutableList());
    }

    @Override
    public StructField visitComplexColType(ComplexColTypeContext ctx) {
        String comment;
        if (ctx.commentSpec() != null) {
            comment = ctx.commentSpec().STRING_LITERAL().getText();
            comment = LogicalPlanBuilderAssistant.escapeBackSlash(comment.substring(1, comment.length() - 1));
        } else {
            comment = "";
        }
        return new StructField(ctx.identifier().getText(), typedVisit(ctx.dataType()), true, comment);
    }

    private String parseConstant(ConstantContext context) {
        Object constant = visit(context);
        if (constant instanceof Literal && ((Literal) constant).isStringLikeLiteral()) {
            return ((Literal) constant).getStringValue();
        }
        return context.getText();
    }

    @Override
    public Object visitCollate(CollateContext ctx) {
        return visit(ctx.primaryExpression());
    }

    @Override
    public Object visitSample(SampleContext ctx) {
        long seek = ctx.seed == null ? -1L : Long.parseLong(ctx.seed.getText());
        DorisParser.SampleMethodContext sampleContext = ctx.sampleMethod();
        if (sampleContext instanceof SampleByPercentileContext) {
            SampleByPercentileContext sampleByPercentileContext = (SampleByPercentileContext) sampleContext;
            long percent = Long.parseLong(sampleByPercentileContext.INTEGER_VALUE().getText());
            return new TableSample(percent, true, seek);
        }
        SampleByRowsContext sampleByRowsContext = (SampleByRowsContext) sampleContext;
        long rows = Long.parseLong(sampleByRowsContext.INTEGER_VALUE().getText());
        return new TableSample(rows, false, seek);
    }

    @Override
    public Object visitCallProcedure(CallProcedureContext ctx) {
        List<String> nameParts = visitMultipartIdentifier(ctx.name);
        FuncNameInfo procedureName = new FuncNameInfo(nameParts);
        List<Expression> arguments = ctx.expression().stream()
                .<Expression>map(this::typedVisit)
                .collect(ImmutableList.toImmutableList());
        UnboundFunction unboundFunction = new UnboundFunction(procedureName.getDbName(), procedureName.getName(),
                true, arguments);
        return new CallCommand(unboundFunction, getOriginSql(ctx));
    }

    @Override
    public LogicalPlan visitCreateProcedure(CreateProcedureContext ctx) {
        List<String> nameParts = visitMultipartIdentifier(ctx.name);
        FuncNameInfo procedureName = new FuncNameInfo(nameParts);
        return ParserUtils.withOrigin(ctx, () -> {
            LogicalPlan createProcedurePlan;
            createProcedurePlan = new CreateProcedureCommand(procedureName, getOriginSql(ctx),
                    ctx.REPLACE() != null);
            return createProcedurePlan;
        });
    }

    @Override
    public LogicalPlan visitDropProcedure(DropProcedureContext ctx) {
        List<String> nameParts = visitMultipartIdentifier(ctx.name);
        FuncNameInfo procedureName = new FuncNameInfo(nameParts);
        return ParserUtils.withOrigin(ctx, () -> new DropProcedureCommand(procedureName, getOriginSql(ctx)));
    }

    @Override
    public LogicalPlan visitShowProcedureStatus(ShowProcedureStatusContext ctx) {
        Set<Expression> whereExpr = Collections.emptySet();
        if (ctx.whereClause() != null) {
            whereExpr = ExpressionUtils.extractConjunctionToSet(
                    getExpression(ctx.whereClause().booleanExpression()));
        }

        if (ctx.valueExpression() != null) {
            // parser allows only LIKE or WhereClause.
            // Mysql grammar: SHOW PROCEDURE STATUS [LIKE 'pattern' | WHERE expr]
            whereExpr = Sets.newHashSet(new Like(new UnboundSlot("ProcedureName"), getExpression(ctx.pattern)));
        }

        final Set<Expression> whereExprConst = whereExpr;
        return ParserUtils.withOrigin(ctx, () -> new ShowProcedureStatusCommand(whereExprConst));
    }

    @Override
    public LogicalPlan visitShowCreateProcedure(ShowCreateProcedureContext ctx) {
        List<String> nameParts = visitMultipartIdentifier(ctx.name);
        FuncNameInfo procedureName = new FuncNameInfo(nameParts);
        return ParserUtils.withOrigin(ctx, () -> new ShowCreateProcedureCommand(procedureName));
    }

    @Override
    public LogicalPlan visitCreateSqlBlockRule(CreateSqlBlockRuleContext ctx) {
        Map<String, String> properties = ctx.propertyClause() != null
                        ? Maps.newHashMap(visitPropertyClause(ctx.propertyClause())) : Maps.newHashMap();
        return new CreateSqlBlockRuleCommand(stripQuotes(ctx.name.getText()), ctx.EXISTS() != null, properties);
    }

    @Override
    public LogicalPlan visitAlterSqlBlockRule(AlterSqlBlockRuleContext ctx) {
        Map<String, String> properties = ctx.propertyClause() != null
                        ? Maps.newHashMap(visitPropertyClause(ctx.propertyClause())) : Maps.newHashMap();
        return new AlterSqlBlockRuleCommand(stripQuotes(ctx.name.getText()), properties);
    }

    @Override
    public LogicalPlan visitDropCatalogRecycleBin(DropCatalogRecycleBinContext ctx) {
        String idTypeStr = ctx.idType.getText().substring(1, ctx.idType.getText().length() - 1);
        IdType idType = IdType.fromString(idTypeStr);
        long id = Long.parseLong(ctx.id.getText());

        return ParserUtils.withOrigin(ctx, () -> new DropCatalogRecycleBinCommand(idType, id));
    }

    @Override
    public Object visitUnsupported(UnsupportedContext ctx) {
        return UnsupportedCommand.INSTANCE;
    }

    @Override
    public LogicalPlan visitSupportedUnsetStatement(SupportedUnsetStatementContext ctx) {
        if (ctx.DEFAULT() != null && ctx.STORAGE() != null && ctx.VAULT() != null) {
            return new UnsetDefaultStorageVaultCommand();
        }
        SetType statementScope = visitStatementScope(ctx.statementScope());
        if (ctx.ALL() != null) {
            return new UnsetVariableCommand(statementScope, true);
        } else if (ctx.identifier() != null) {
            return new UnsetVariableCommand(statementScope, ctx.identifier().getText());
        }
        throw new AnalysisException("Should add 'ALL' or variable name");
    }

    @Override
    public LogicalPlan visitCreateTableLike(CreateTableLikeContext ctx) {
        List<String> nameParts = visitMultipartIdentifier(ctx.name);
        List<String> existedTableNameParts = visitMultipartIdentifier(ctx.existedTable);
        ArrayList<String> rollupNames = Lists.newArrayList();
        boolean withAllRollUp = false;
        if (ctx.WITH() != null && ctx.rollupNames != null) {
            rollupNames = new ArrayList<>(visitIdentifierList(ctx.rollupNames));
        } else if (ctx.WITH() != null && ctx.rollupNames == null) {
            withAllRollUp = true;
        }
        CreateTableLikeInfo info = new CreateTableLikeInfo(ctx.EXISTS() != null,
                ctx.TEMPORARY() != null,
                new TableNameInfo(nameParts), new TableNameInfo(existedTableNameParts),
                rollupNames, withAllRollUp);
        return new CreateTableLikeCommand(info);
    }

    @Override
    public Command visitCreateUserDefineFunction(CreateUserDefineFunctionContext ctx) {
        SetType statementScope = visitStatementScope(ctx.statementScope());
        boolean ifNotExists = ctx.EXISTS() != null;
        boolean isAggFunction = ctx.AGGREGATE() != null;
        boolean isTableFunction = ctx.TABLES() != null;
        FunctionName function = visitFunctionIdentifier(ctx.functionIdentifier());
        FunctionArgTypesInfo functionArgTypesInfo;
        if (ctx.functionArguments() != null) {
            functionArgTypesInfo = visitFunctionArguments(ctx.functionArguments());
        } else {
            functionArgTypesInfo = new FunctionArgTypesInfo(new ArrayList<>(), false);
        }
        DataType returnType = typedVisit(ctx.returnType);
        returnType = returnType.conversion();
        DataType intermediateType = ctx.intermediateType != null ? typedVisit(ctx.intermediateType) : null;
        if (intermediateType != null) {
            intermediateType = intermediateType.conversion();
        }
        Map<String, String> properties = ctx.propertyClause() != null
                ? Maps.newHashMap(visitPropertyClause(ctx.propertyClause()))
                : Maps.newHashMap();
        return new CreateFunctionCommand(statementScope, ifNotExists, isAggFunction, false, isTableFunction,
                function, functionArgTypesInfo, returnType, intermediateType,
                null, null, properties);
    }

    @Override
    public Command visitCreateAliasFunction(CreateAliasFunctionContext ctx) {
        SetType statementScope = visitStatementScope(ctx.statementScope());
        boolean ifNotExists = ctx.EXISTS() != null;
        FunctionName function = visitFunctionIdentifier(ctx.functionIdentifier());
        FunctionArgTypesInfo functionArgTypesInfo;
        if (ctx.functionArguments() != null) {
            functionArgTypesInfo = visitFunctionArguments(ctx.functionArguments());
        } else {
            functionArgTypesInfo = new FunctionArgTypesInfo(new ArrayList<>(), false);
        }
        List<String> parameters = ctx.parameters != null ? visitIdentifierSeq(ctx.parameters) : new ArrayList<>();
        Expression originFunction = getExpression(ctx.expression());
        return new CreateFunctionCommand(statementScope, ifNotExists, false, true, false,
                function, functionArgTypesInfo, VarcharType.MAX_VARCHAR_TYPE, null,
                parameters, originFunction, null);
    }

    @Override
    public Command visitDropFunction(DropFunctionContext ctx) {
        SetType statementScope = visitStatementScope(ctx.statementScope());
        boolean ifExists = ctx.EXISTS() != null;
        FunctionName function = visitFunctionIdentifier(ctx.functionIdentifier());
        FunctionArgTypesInfo functionArgTypesInfo;
        if (ctx.functionArguments() != null) {
            functionArgTypesInfo = visitFunctionArguments(ctx.functionArguments());
        } else {
            functionArgTypesInfo = new FunctionArgTypesInfo(new ArrayList<>(), false);
        }
        return new DropFunctionCommand(statementScope, ifExists, function, functionArgTypesInfo);
    }

    @Override
    public FunctionArgTypesInfo visitFunctionArguments(FunctionArgumentsContext ctx) {
        boolean isVariadic = ctx.DOTDOTDOT() != null;
        List<DataType> argTypeDefs;
        if (ctx.dataTypeList() != null) {
            argTypeDefs = visitDataTypeList(ctx.dataTypeList());
        } else {
            argTypeDefs = new ArrayList<>();
        }
        return new FunctionArgTypesInfo(argTypeDefs, isVariadic);
    }

    @Override
    public FunctionName visitFunctionIdentifier(FunctionIdentifierContext ctx) {
        String functionName = ctx.functionNameIdentifier().getText();
        String dbName = ctx.dbName != null ? ctx.dbName.getText() : null;
        return new FunctionName(dbName, functionName);
    }

    @Override
    public List<DataType> visitDataTypeList(DataTypeListContext ctx) {
        List<DataType> dataTypeList = new ArrayList<>(ctx.getChildCount());
        for (DorisParser.DataTypeContext dataTypeContext : ctx.dataType()) {
            DataType dataType = typedVisit(dataTypeContext);
            dataTypeList.add(dataType.conversion());
        }
        return dataTypeList;
    }

    @Override
    public LogicalPlan visitShowAuthors(ShowAuthorsContext ctx) {
        return new ShowAuthorsCommand();
    }

    @Override
    public LogicalPlan visitShowEvents(ShowEventsContext ctx) {
        return new ShowEventsCommand();
    }

    @Override
    public LogicalPlan visitShowExport(ShowExportContext ctx) {
        String ctlName = null;
        String dbName = null;
        Expression wildWhere = null;
        List<OrderKey> orderKeys = null;
        long limit = -1L;
        if (ctx.database != null) {
            List<String> nameParts = visitMultipartIdentifier(ctx.database);
            if (nameParts.size() == 1) {
                dbName = nameParts.get(0);
            } else if (nameParts.size() == 2) {
                ctlName = nameParts.get(0);
                dbName = nameParts.get(1);
            } else {
                throw new AnalysisException("nameParts in analyze database should be [ctl.]db");
            }
        }
        if (ctx.sortClause() != null) {
            orderKeys = visit(ctx.sortClause().sortItem(), OrderKey.class);
        }
        if (ctx.wildWhere() != null) {
            wildWhere = getWildWhere(ctx.wildWhere());
        }
        if (ctx.limitClause() != null) {
            limit = ctx.limitClause().limit != null
                ? Long.parseLong(ctx.limitClause().limit.getText())
                : 0;
            if (limit < 0) {
                throw new ParseException("Limit requires non-negative number", ctx.limitClause());
            }
        }
        return new ShowExportCommand(ctlName, dbName, wildWhere, orderKeys, limit);
    }

    @Override
    public LogicalPlan visitShowConfig(ShowConfigContext ctx) {
        ShowConfigCommand command;
        if (ctx.type.getText().equalsIgnoreCase(NodeType.FRONTEND.name())) {
            command = new ShowConfigCommand(NodeType.FRONTEND);
        } else {
            command = new ShowConfigCommand(NodeType.BACKEND);
        }
        if (ctx.LIKE() != null && ctx.pattern != null) {
            Like like = new Like(new UnboundSlot("ProcedureName"), getExpression(ctx.pattern));
            String pattern = ((Literal) like.child(1)).getStringValue();
            command.setPattern(pattern);
        }
        if (ctx.FROM() != null && ctx.backendId != null) {
            long backendId = Long.parseLong(ctx.backendId.getText());
            command.setBackendId(backendId);
        }
        return command;
    }

    @Override
    public SetOptionsCommand visitSetOptions(SetOptionsContext ctx) {
        List<SetVarOp> setVarOpList = new ArrayList<>(1);
        for (Object child : ctx.children) {
            if (child instanceof RuleNode) {
                setVarOpList.add(typedVisit((RuleNode) child));
            }
        }
        return new SetOptionsCommand(setVarOpList);
    }

    @Override
    public SetVarOp visitSetSystemVariable(SetSystemVariableContext ctx) {
        SetType statementScope = visitStatementScope(ctx.statementScope());
        String name = stripQuotes(ctx.identifier().getText());
        Expression expression = ctx.expression() != null ? typedVisit(ctx.expression()) : null;
        return new SetSessionVarOp(statementScope, name, expression);
    }

    @Override
    public SetVarOp visitSetVariableWithType(SetVariableWithTypeContext ctx) {
        SetType statementScope = visitStatementScope(ctx.statementScope());
        String name = stripQuotes(ctx.identifier().getText());
        Expression expression = ctx.expression() != null ? typedVisit(ctx.expression()) : null;
        return new SetSessionVarOp(statementScope, name, expression);
    }

    @Override
    public SetVarOp visitSetPassword(SetPasswordContext ctx) {
        String user;
        String host;
        boolean isDomain;
        String passwordText;
        UserIdentity userIdentity = null;
        if (ctx.userIdentify() != null) {
            user = stripQuotes(ctx.userIdentify().user.getText());
            host = ctx.userIdentify().host != null ? stripQuotes(ctx.userIdentify().host.getText()) : "%";
            isDomain = ctx.userIdentify().ATSIGN() != null;
            userIdentity = new UserIdentity(user, host, isDomain);
        }
        passwordText = stripQuotes(ctx.STRING_LITERAL().getText());
        return new SetPassVarOp(userIdentity, new PassVar(passwordText, ctx.isPlain != null));
    }

    @Override
    public SetVarOp visitSetNames(SetNamesContext ctx) {
        return new SetNamesVarOp();
    }

    @Override
    public SetVarOp visitSetCharset(SetCharsetContext ctx) {
        String charset = ctx.charsetName != null ? stripQuotes(ctx.charsetName.getText()) : null;
        return new SetCharsetAndCollateVarOp(charset);
    }

    @Override
    public SetVarOp visitSetCollate(SetCollateContext ctx) {
        String charset = ctx.charsetName != null ? stripQuotes(ctx.charsetName.getText()) : null;
        String collate = ctx.collateName != null ? stripQuotes(ctx.collateName.getText()) : null;
        return new SetCharsetAndCollateVarOp(charset, collate);
    }

    @Override
    public SetVarOp visitSetLdapAdminPassword(SetLdapAdminPasswordContext ctx) {
        String passwordText = stripQuotes(ctx.STRING_LITERAL().getText());
        boolean isPlain = ctx.PASSWORD() != null;
        return new SetLdapPassVarOp(new PassVar(passwordText, isPlain));
    }

    @Override
    public SetVarOp visitSetUserVariable(SetUserVariableContext ctx) {
        String name = stripQuotes(ctx.identifier().getText());
        Expression expression = typedVisit(ctx.expression());
        return new SetUserDefinedVarOp(name, expression);
    }

    @Override
    public SetTransactionCommand visitSetTransaction(SetTransactionContext ctx) {
        return new SetTransactionCommand();
    }

    @Override
    public LogicalPlan visitShowStorageVault(ShowStorageVaultContext ctx) {
        return new ShowStorageVaultCommand();
    }

    @Override
    public SetUserPropertiesCommand visitSetUserProperties(SetUserPropertiesContext ctx) {
        String user = ctx.user != null ? stripQuotes(ctx.user.getText()) : null;
        Map<String, String> userPropertiesMap = visitPropertyItemList(ctx.propertyItemList());
        List<SetUserPropertyVarOp> setUserPropertyVarOpList = new ArrayList<>(userPropertiesMap.size());
        for (Map.Entry<String, String> entry : userPropertiesMap.entrySet()) {
            setUserPropertyVarOpList.add(new SetUserPropertyVarOp(user, entry.getKey(), entry.getValue()));
        }
        return new SetUserPropertiesCommand(user, setUserPropertyVarOpList);
    }

    @Override
    public SetDefaultStorageVaultCommand visitSetDefaultStorageVault(SetDefaultStorageVaultContext ctx) {
        return new SetDefaultStorageVaultCommand(stripQuotes(ctx.identifier().getText()));
    }

    @Override
    public Object visitRefreshCatalog(RefreshCatalogContext ctx) {
        if (ctx.name != null) {
            String catalogName = ctx.name.getText();
            Map<String, String> properties = ctx.propertyClause() != null
                    ? Maps.newHashMap(visitPropertyClause(ctx.propertyClause())) : Maps.newHashMap();
            return new RefreshCatalogCommand(catalogName, properties);
        }
        throw new AnalysisException("catalog name can not be null");
    }

    @Override
    public RefreshDatabaseCommand visitRefreshDatabase(RefreshDatabaseContext ctx) {
        Map<String, String> properties = visitPropertyClause(ctx.propertyClause()) == null ? Maps.newHashMap()
                : visitPropertyClause(ctx.propertyClause());
        List<String> parts = visitMultipartIdentifier(ctx.name);
        int size = parts.size();
        if (size == 0) {
            throw new ParseException("database name can't be empty");
        }
        String dbName = parts.get(size - 1);

        // [db].
        if (size == 1) {
            return new RefreshDatabaseCommand(dbName, properties);
        } else if (parts.size() == 2) {  // [ctl,db].
            return new RefreshDatabaseCommand(parts.get(0), dbName, properties);
        }
        throw new ParseException("Only one dot can be in the name: " + String.join(".", parts));
    }

    @Override
    public Object visitRefreshTable(RefreshTableContext ctx) {
        List<String> parts = visitMultipartIdentifier(ctx.name);
        int size = parts.size();
        if (size == 0) {
            throw new ParseException("table name can't be empty");
        } else if (size <= 3) {
            return new RefreshTableCommand(new TableNameInfo(parts));
        }
        throw new ParseException("Only one or two dot can be in the name: " + String.join(".", parts));
    }

    @Override
    public LogicalPlan visitShowCreateRepository(ShowCreateRepositoryContext ctx) {
        return new ShowCreateRepositoryCommand(ctx.identifier().getText());
    }

    public LogicalPlan visitShowLastInsert(ShowLastInsertContext ctx) {
        return new ShowLastInsertCommand();
    }

    @Override
    public LogicalPlan visitShowLoad(ShowLoadContext ctx) {
        String dbName = null;
        Expression wildWhere = null;
        List<OrderKey> orderKeys = null;
        long limit = -1L;
        long offset = 0L;
        if (ctx.database != null) {
            dbName = ctx.database.getText();
        }
        if (ctx.sortClause() != null) {
            orderKeys = visit(ctx.sortClause().sortItem(), OrderKey.class);
        }
        if (ctx.wildWhere() != null) {
            wildWhere = getWildWhere(ctx.wildWhere());
        }
        if (ctx.limitClause() != null) {
            limit = ctx.limitClause().limit != null
                    ? Long.parseLong(ctx.limitClause().limit.getText())
                    : 0;
            if (limit < 0) {
                throw new ParseException("Limit requires non-negative number", ctx.limitClause());
            }
            offset = ctx.limitClause().offset != null
                    ? Long.parseLong(ctx.limitClause().offset.getText())
                    : 0;
            if (offset < 0) {
                throw new ParseException("Offset requires non-negative number", ctx.limitClause());
            }
        }
        boolean isStreamLoad = ctx.STREAM() != null;
        return new ShowLoadCommand(wildWhere, orderKeys, limit, offset, dbName, isStreamLoad);
    }

    @Override
    public LogicalPlan visitShowLoadProfile(ShowLoadProfileContext ctx) {
        String loadIdPath = "/"; // default load id path
        if (ctx.loadIdPath != null) {
            loadIdPath = stripQuotes(ctx.loadIdPath.getText());
        }

        long limit = 20;
        if (ctx.limitClause() != null) {
            limit = Long.parseLong(ctx.limitClause().limit.getText());
            if (limit < 0) {
                throw new ParseException("Limit requires non-negative number, got " + String.valueOf(limit));
            }
        }
        return new ShowLoadProfileCommand(loadIdPath, limit);
    }

    @Override
    public LogicalPlan visitShowDataTypes(ShowDataTypesContext ctx) {
        return new ShowDataTypesCommand();
    }

    @Override
    public LogicalPlan visitShowGrants(ShowGrantsContext ctx) {
        boolean all = (ctx.ALL() != null) ? true : false;
        return new ShowGrantsCommand(null, all);
    }

    @Override
    public LogicalPlan visitAlterStoragePolicy(AlterStoragePolicyContext ctx) {
        String policyName = visitIdentifierOrText(ctx.identifierOrText());
        Map<String, String> properties = visitPropertyClause(ctx.propertyClause()) == null ? Maps.newHashMap()
                : visitPropertyClause(ctx.propertyClause());

        return new AlterStoragePolicyCommand(policyName, properties);
    }

    @Override
    public LogicalPlan visitShowGrantsForUser(ShowGrantsForUserContext ctx) {
        UserIdentity userIdent = visitUserIdentify(ctx.userIdentify());
        return new ShowGrantsCommand(userIdent, false);
    }

    @Override
    public LogicalPlan visitShowRowPolicy(ShowRowPolicyContext ctx) {
        UserIdentity user = null;
        String role = null;
        if (ctx.userIdentify() != null) {
            user = visitUserIdentify(ctx.userIdentify());
        } else if (ctx.role != null) {
            role = ctx.role.getText();
        }

        return new ShowRowPolicyCommand(user, role);
    }

    @Override
    public LogicalPlan visitShowPartitionId(ShowPartitionIdContext ctx) {
        long partitionId = -1;
        if (ctx.partitionId != null) {
            partitionId = Long.parseLong(ctx.partitionId.getText());
        }
        return new ShowPartitionIdCommand(partitionId);
    }

    @Override
    public LogicalPlan visitShowPartitions(ShowPartitionsContext ctx) {
        String ctlName = null;
        String dbName = null;
        String tableName = null;
        Expression wildWhere = null;
        List<OrderKey> orderKeys = null;
        long limit = -1L;
        long offset = 0L;

        List<String> nameParts = visitMultipartIdentifier(ctx.tableName);
        if (nameParts.size() == 1) {
            tableName = nameParts.get(0);
        } else if (nameParts.size() == 2) {
            dbName = nameParts.get(0);
            tableName = nameParts.get(1);
        } else if (nameParts.size() == 3) {
            ctlName = nameParts.get(0);
            dbName = nameParts.get(1);
            tableName = nameParts.get(2);
        } else {
            throw new AnalysisException("nameParts in create table should be [ctl.][db.]tbl");
        }

        if (ctx.sortClause() != null) {
            orderKeys = visit(ctx.sortClause().sortItem(), OrderKey.class);
        }
        if (ctx.wildWhere() != null) {
            wildWhere = getWildWhere(ctx.wildWhere());
        }
        if (ctx.limitClause() != null) {
            limit = ctx.limitClause().limit != null
                ? Long.parseLong(ctx.limitClause().limit.getText())
                : 0;
            if (limit < 0) {
                throw new ParseException("Limit requires non-negative number", ctx.limitClause());
            }
            offset = ctx.limitClause().offset != null
                ? Long.parseLong(ctx.limitClause().offset.getText())
                : 0;
            if (offset < 0) {
                throw new ParseException("Offset requires non-negative number", ctx.limitClause());
            }
        }
        boolean isTempPartition = ctx.TEMPORARY() != null;
        TableNameInfo tblNameInfo = new TableNameInfo(ctlName, dbName, tableName);
        return new ShowPartitionsCommand(tblNameInfo, wildWhere, orderKeys, limit, offset, isTempPartition);
    }

    @Override
    public AlterTableCommand visitAlterTable(AlterTableContext ctx) {
        TableNameInfo tableNameInfo = new TableNameInfo(visitMultipartIdentifier(ctx.tableName));
        List<AlterTableOp> alterTableOps = new ArrayList<>();
        for (Object child : ctx.children) {
            if (child instanceof AlterTableClauseContext) {
                alterTableOps.add(typedVisit((AlterTableClauseContext) child));
            }
        }
        return new AlterTableCommand(tableNameInfo, alterTableOps);
    }

    @Override
    public AlterTableCommand visitAlterTableAddRollup(AlterTableAddRollupContext ctx) {
        TableNameInfo tableNameInfo = new TableNameInfo(visitMultipartIdentifier(ctx.tableName));
        List<AlterTableOp> alterTableOps = new ArrayList<>();
        for (Object child : ctx.children) {
            if (child instanceof AddRollupClauseContext) {
                alterTableOps.add(typedVisit((AddRollupClauseContext) child));
            }
        }
        return new AlterTableCommand(tableNameInfo, alterTableOps);
    }

    @Override
    public AlterTableCommand visitAlterTableDropRollup(AlterTableDropRollupContext ctx) {
        TableNameInfo tableNameInfo = new TableNameInfo(visitMultipartIdentifier(ctx.tableName));
        List<AlterTableOp> alterTableOps = new ArrayList<>();
        for (Object child : ctx.children) {
            if (child instanceof DropRollupClauseContext) {
                alterTableOps.add(typedVisit((DropRollupClauseContext) child));
            }
        }
        return new AlterTableCommand(tableNameInfo, alterTableOps);
    }

    @Override
    public AlterTableCommand visitAlterTableProperties(DorisParser.AlterTablePropertiesContext ctx) {
        TableNameInfo tableNameInfo = new TableNameInfo(visitMultipartIdentifier(ctx.name));
        List<AlterTableOp> alterTableOps = new ArrayList<>();
        Map<String, String> properties = ctx.propertyItemList() != null
                ? Maps.newHashMap(visitPropertyItemList(ctx.propertyItemList()))
                : Maps.newHashMap();
        alterTableOps.add(new ModifyTablePropertiesOp(properties));
        return new AlterTableCommand(tableNameInfo, alterTableOps);
    }

    @Override
    public AlterTableOp visitAddColumnClause(AddColumnClauseContext ctx) {
        ColumnDefinition columnDefinition = visitColumnDef(ctx.columnDef());
        ColumnPosition columnPosition = null;
        if (ctx.columnPosition() != null) {
            if (ctx.columnPosition().FIRST() != null) {
                columnPosition = ColumnPosition.FIRST;
            } else {
                columnPosition = new ColumnPosition(ctx.columnPosition().position.getText());
            }
        }
        String rollupName = ctx.toRollup() != null ? ctx.toRollup().rollup.getText() : null;
        Map<String, String> properties = ctx.properties != null
                ? Maps.newHashMap(visitPropertyClause(ctx.properties))
                : Maps.newHashMap();
        return new AddColumnOp(columnDefinition, columnPosition, rollupName, properties);
    }

    @Override
    public AlterTableOp visitAddColumnsClause(AddColumnsClauseContext ctx) {
        List<ColumnDefinition> columnDefinitions = visitColumnDefs(ctx.columnDefs());
        String rollupName = ctx.toRollup() != null ? ctx.toRollup().rollup.getText() : null;
        Map<String, String> properties = ctx.properties != null
                ? Maps.newHashMap(visitPropertyClause(ctx.properties))
                : Maps.newHashMap();
        return new AddColumnsOp(columnDefinitions, rollupName, properties);
    }

    @Override
    public AlterTableOp visitDropColumnClause(DropColumnClauseContext ctx) {
        String columnName = ctx.name.getText();
        String rollupName = ctx.fromRollup() != null ? ctx.fromRollup().rollup.getText() : null;
        Map<String, String> properties = ctx.properties != null
                ? Maps.newHashMap(visitPropertyClause(ctx.properties))
                : Maps.newHashMap();
        return new DropColumnOp(columnName, rollupName, properties);
    }

    @Override
    public AlterTableOp visitModifyColumnClause(ModifyColumnClauseContext ctx) {
        ColumnDefinition columnDefinition = visitColumnDef(ctx.columnDef());
        ColumnPosition columnPosition = null;
        if (ctx.columnPosition() != null) {
            if (ctx.columnPosition().FIRST() != null) {
                columnPosition = ColumnPosition.FIRST;
            } else {
                columnPosition = new ColumnPosition(ctx.columnPosition().position.getText());
            }
        }
        String rollupName = ctx.fromRollup() != null ? ctx.fromRollup().rollup.getText() : null;
        Map<String, String> properties = ctx.properties != null
                ? Maps.newHashMap(visitPropertyClause(ctx.properties))
                : Maps.newHashMap();
        return new ModifyColumnOp(columnDefinition, columnPosition, rollupName, properties);
    }

    @Override
    public AlterTableOp visitReorderColumnsClause(ReorderColumnsClauseContext ctx) {
        List<String> columnsByPos = visitIdentifierList(ctx.identifierList());
        String rollupName = ctx.fromRollup() != null ? ctx.fromRollup().rollup.getText() : null;
        Map<String, String> properties = ctx.properties != null
                ? Maps.newHashMap(visitPropertyClause(ctx.properties))
                : Maps.newHashMap();
        return new ReorderColumnsOp(columnsByPos, rollupName, properties);
    }

    @Override
    public AlterTableOp visitAddPartitionClause(AddPartitionClauseContext ctx) {
        boolean isTempPartition = ctx.TEMPORARY() != null;
        PartitionDefinition partitionDefinition = visitPartitionDef(ctx.partitionDef());
        DistributionDescriptor desc = null;
        int bucketNum = FeConstants.default_bucket_num;
        if (ctx.INTEGER_VALUE() != null) {
            bucketNum = Integer.parseInt(ctx.INTEGER_VALUE().getText());
        }
        if (ctx.HASH() != null) {
            desc = new DistributionDescriptor(true, ctx.autoBucket != null, bucketNum,
                    visitIdentifierList(ctx.hashKeys));
        } else if (ctx.RANDOM() != null) {
            desc = new DistributionDescriptor(false, ctx.autoBucket != null, bucketNum, null);
        }
        Map<String, String> properties = ctx.properties != null
                ? Maps.newHashMap(visitPropertyClause(ctx.properties))
                : Maps.newHashMap();
        return new AddPartitionOp(partitionDefinition, desc, properties, isTempPartition);
    }

    @Override
    public AlterTableOp visitDropPartitionClause(DropPartitionClauseContext ctx) {
        boolean isTempPartition = ctx.TEMPORARY() != null;
        boolean ifExists = ctx.IF() != null;
        boolean forceDrop = ctx.FORCE() != null;
        String partitionName = ctx.partitionName.getText();
        return ctx.indexName != null
                ? new DropPartitionFromIndexOp(ifExists, partitionName, isTempPartition, forceDrop,
                        ctx.indexName.getText())
                : new DropPartitionOp(ifExists, partitionName, isTempPartition, forceDrop);
    }

    @Override
    public AlterTableOp visitModifyPartitionClause(ModifyPartitionClauseContext ctx) {
        boolean isTempPartition = ctx.TEMPORARY() != null;
        Map<String, String> properties = visitPropertyItemList(ctx.partitionProperties);
        if (ctx.ASTERISK() != null) {
            return ModifyPartitionOp.createStarClause(properties, isTempPartition);
        } else {
            List<String> partitions;
            if (ctx.partitionNames != null) {
                partitions = visitIdentifierList(ctx.partitionNames);
            } else {
                partitions = new ArrayList<>();
                partitions.add(ctx.partitionName.getText());
            }
            return new ModifyPartitionOp(partitions, properties, isTempPartition);
        }
    }

    @Override
    public AlterTableOp visitReplacePartitionClause(ReplacePartitionClauseContext ctx) {
        boolean forceReplace = ctx.FORCE() != null;
        PartitionNamesInfo partitionNames = null;
        PartitionNamesInfo tempPartitionNames = null;
        if (ctx.partitions != null) {
            Pair<Boolean, List<String>> partitionSpec = visitPartitionSpec(ctx.partitions);
            partitionNames = new PartitionNamesInfo(partitionSpec.first, partitionSpec.second);
        }
        if (ctx.tempPartitions != null) {
            Pair<Boolean, List<String>> partitionSpec = visitPartitionSpec(ctx.tempPartitions);
            tempPartitionNames = new PartitionNamesInfo(partitionSpec.first, partitionSpec.second);
        }

        Map<String, String> properties = ctx.properties != null ? new HashMap<>(visitPropertyClause(ctx.properties))
                : Maps.newHashMap();
        return new ReplacePartitionOp(partitionNames, tempPartitionNames, forceReplace, properties);
    }

    @Override
    public AlterTableOp visitReplaceTableClause(ReplaceTableClauseContext ctx) {
        String tableName = ctx.name.getText();
        Map<String, String> properties = ctx.properties != null
                ? Maps.newHashMap(visitPropertyClause(ctx.properties))
                : Maps.newHashMap();
        return new ReplaceTableOp(tableName, properties, ctx.FORCE() != null);
    }

    @Override
    public AlterTableOp visitRenameClause(RenameClauseContext ctx) {
        return new RenameTableOp(ctx.newName.getText());
    }

    @Override
    public AlterTableOp visitRenameRollupClause(RenameRollupClauseContext ctx) {
        return new RenameRollupOp(ctx.name.getText(), ctx.newName.getText());
    }

    @Override
    public AlterTableOp visitRenamePartitionClause(RenamePartitionClauseContext ctx) {
        return new RenamePartitionOp(ctx.name.getText(), ctx.newName.getText());
    }

    @Override
    public AlterTableOp visitRenameColumnClause(RenameColumnClauseContext ctx) {
        return new RenameColumnOp(ctx.name.getText(), ctx.newName.getText());
    }

    @Override
    public AlterTableOp visitAddIndexClause(AddIndexClauseContext ctx) {
        IndexDefinition indexDefinition = visitIndexDef(ctx.indexDef());
        return new CreateIndexOp(null, indexDefinition, true);
    }

    @Override
    public Command visitCreateIndex(CreateIndexContext ctx) {
        String indexName = ctx.name.getText();
        boolean ifNotExists = ctx.EXISTS() != null;
        TableNameInfo tableNameInfo = new TableNameInfo(visitMultipartIdentifier(ctx.tableName));
        List<String> indexCols = visitIdentifierList(ctx.identifierList());
        Map<String, String> properties = ctx.properties != null
                ? Maps.newHashMap(visitPropertyClause(ctx.properties))
                : Maps.newHashMap();
        String indexType = null;
        if (ctx.BITMAP() != null) {
            indexType = "BITMAP";
        } else if (ctx.NGRAM_BF() != null) {
            indexType = "NGRAM_BF";
        } else if (ctx.INVERTED() != null) {
            indexType = "INVERTED";
        }
        String comment = ctx.STRING_LITERAL() == null ? "" : stripQuotes(ctx.STRING_LITERAL().getText());
        // change BITMAP index to INVERTED index
        if (Config.enable_create_bitmap_index_as_inverted_index
                && "BITMAP".equalsIgnoreCase(indexType)) {
            indexType = "INVERTED";
        }
        IndexDefinition indexDefinition = new IndexDefinition(indexName, ifNotExists, indexCols, indexType,
                properties, comment);
        List<AlterTableOp> alterTableOps = Lists.newArrayList(new CreateIndexOp(tableNameInfo,
                indexDefinition, false));
        return new AlterTableCommand(tableNameInfo, alterTableOps);
    }

    @Override
    public Command visitBuildIndex(BuildIndexContext ctx) {
        String name = ctx.name.getText();
        TableNameInfo tableName = new TableNameInfo(visitMultipartIdentifier(ctx.tableName));
        PartitionNamesInfo partitionNamesInfo = null;
        if (ctx.partitionSpec() != null) {
            Pair<Boolean, List<String>> partitionSpec = visitPartitionSpec(ctx.partitionSpec());
            partitionNamesInfo = new PartitionNamesInfo(partitionSpec.first, partitionSpec.second);
        }
        List<AlterTableOp> alterTableOps = Lists.newArrayList(new BuildIndexOp(tableName, name, partitionNamesInfo,
                false));
        return new AlterTableCommand(tableName, alterTableOps);
    }

    @Override
    public Command visitDropIndex(DropIndexContext ctx) {
        String name = ctx.name.getText();
        TableNameInfo tableName = new TableNameInfo(visitMultipartIdentifier(ctx.tableName));
        List<AlterTableOp> alterTableOps = Lists
                .newArrayList(new DropIndexOp(name, ctx.EXISTS() != null, tableName, false));
        return new AlterTableCommand(tableName, alterTableOps);
    }

    @Override
    public AlterTableOp visitDropIndexClause(DropIndexClauseContext ctx) {
        return new DropIndexOp(ctx.name.getText(), ctx.EXISTS() != null, null, true);
    }

    @Override
    public AlterTableOp visitEnableFeatureClause(EnableFeatureClauseContext ctx) {
        String featureName = stripQuotes(ctx.STRING_LITERAL().getText());
        Map<String, String> properties = ctx.properties != null
                ? Maps.newHashMap(visitPropertyClause(ctx.properties))
                : Maps.newHashMap();
        return new EnableFeatureOp(featureName, properties);
    }

    @Override
    public AlterTableOp visitModifyDistributionClause(ModifyDistributionClauseContext ctx) {
        int bucketNum = FeConstants.default_bucket_num;
        if (ctx.INTEGER_VALUE() != null) {
            bucketNum = Integer.parseInt(ctx.INTEGER_VALUE().getText());
        }
        DistributionDescriptor desc;
        if (ctx.HASH() != null) {
            desc = new DistributionDescriptor(true, ctx.AUTO() != null, bucketNum,
                    visitIdentifierList(ctx.hashKeys));
        } else if (ctx.RANDOM() != null) {
            desc = new DistributionDescriptor(false, ctx.AUTO() != null, bucketNum, null);
        } else {
            throw new ParseException("distribution can't be empty", ctx);
        }
        return new ModifyDistributionOp(desc);
    }

    @Override
    public AlterTableOp visitModifyTableCommentClause(ModifyTableCommentClauseContext ctx) {
        return new ModifyTableCommentOp(stripQuotes(ctx.STRING_LITERAL().getText()));
    }

    @Override
    public AlterTableOp visitModifyColumnCommentClause(ModifyColumnCommentClauseContext ctx) {
        String columnName = ctx.name.getText();
        String comment = stripQuotes(ctx.STRING_LITERAL().getText());
        return new ModifyColumnCommentOp(columnName, comment);
    }

    @Override
    public AlterTableOp visitModifyEngineClause(ModifyEngineClauseContext ctx) {
        String engineName = ctx.name.getText();
        Map<String, String> properties = ctx.properties != null
                ? Maps.newHashMap(visitPropertyClause(ctx.properties))
                : Maps.newHashMap();
        return new ModifyEngineOp(engineName, properties);
    }

    @Override
    public AlterTableOp visitAlterMultiPartitionClause(AlterMultiPartitionClauseContext ctx) {
        boolean isTempPartition = ctx.TEMPORARY() != null;
        List<Expression> from = visitPartitionValueList(ctx.from);
        List<Expression> to = visitPartitionValueList(ctx.to);
        int num = Integer.parseInt(ctx.INTEGER_VALUE().getText());
        String unitString = ctx.unit != null ? ctx.unit.getText() : null;
        Map<String, String> properties = ctx.properties != null
                ? Maps.newHashMap(visitPropertyClause(ctx.properties))
                : Maps.newHashMap();
        return new AlterMultiPartitionOp(from, to, num, unitString, properties, isTempPartition);
    }

    @Override
    public AlterTableOp visitAddRollupClause(DorisParser.AddRollupClauseContext ctx) {
        String rollupName = ctx.rollupName.getText();
        List<String> columnNames = visitIdentifierList(ctx.columns);
        List<String> dupKeys = ctx.dupKeys != null ? visitIdentifierList(ctx.dupKeys) : null;
        String baseRollupName = ctx.fromRollup() != null ? ctx.fromRollup().rollup.getText() : null;
        Map<String, String> properties = ctx.properties != null
                ? Maps.newHashMap(visitPropertyClause(ctx.properties))
                : Maps.newHashMap();
        return new AddRollupOp(rollupName, columnNames, dupKeys, baseRollupName, properties);
    }

    @Override
    public AlterTableOp visitDropRollupClause(DorisParser.DropRollupClauseContext ctx) {
        String rollupName = ctx.rollupName.getText();
        Map<String, String> properties = ctx.properties != null
                ? Maps.newHashMap(visitPropertyClause(ctx.properties))
                : Maps.newHashMap();
        return new DropRollupOp(rollupName, properties);
    }

    @Override
    public LogicalPlan visitShowVariables(ShowVariablesContext ctx) {
        SetType statementScope = visitStatementScope(ctx.statementScope());
        if (ctx.wildWhere() != null) {
            if (ctx.wildWhere().LIKE() != null) {
                return new ShowVariablesCommand(statementScope,
                        stripQuotes(ctx.wildWhere().STRING_LITERAL().getText()));
            } else {
                StringBuilder sb = new StringBuilder();
                sb.append("SELECT `VARIABLE_NAME` AS `Variable_name`, `VARIABLE_VALUE` AS `Value` FROM ");
                sb.append("`").append(InternalCatalog.INTERNAL_CATALOG_NAME).append("`");
                sb.append(".");
                sb.append("`").append(InfoSchemaDb.DATABASE_NAME).append("`");
                sb.append(".");
                if (statementScope == SetType.GLOBAL) {
                    sb.append("`global_variables` ");
                } else {
                    sb.append("`session_variables` ");
                }
                sb.append(getOriginSql(ctx.wildWhere()));
                return new NereidsParser().parseSingle(sb.toString());
            }
        } else {
            return new ShowVariablesCommand(statementScope, null);
        }
    }

    @Override
    public LogicalPlan visitInstallPlugin(InstallPluginContext ctx) {
        String source = visitIdentifierOrText(ctx.identifierOrText());
        Map<String, String> properties = visitPropertyClause(ctx.propertyClause()) == null ? Maps.newHashMap()
                : visitPropertyClause(ctx.propertyClause());

        return new InstallPluginCommand(source, properties);
    }

    @Override
    public LogicalPlan visitUninstallPlugin(UninstallPluginContext ctx) {
        String name = visitIdentifierOrText(ctx.identifierOrText());

        return new UninstallPluginCommand(name);
    }

    private Expression getWildWhere(DorisParser.WildWhereContext ctx) {
        if (ctx.LIKE() != null) {
            String pattern = stripQuotes(ctx.STRING_LITERAL().getText());
            return new Like(new UnboundSlot("ProcedureName"), new StringLiteral(pattern));
        } else if (ctx.WHERE() != null) {
            return getExpression(ctx.expression());
        } else {
            throw new AnalysisException("Wild where should contain like or where " + ctx.getText());
        }
    }

    @Override
    public ShowViewCommand visitShowView(ShowViewContext ctx) {
        List<String> tableNameParts = visitMultipartIdentifier(ctx.tableName);
        String databaseName = null;
        if (ctx.database != null) {
            databaseName = stripQuotes(ctx.database.getText());
        }
        return new ShowViewCommand(databaseName, new TableNameInfo(tableNameParts));
    }

    @Override
    public LogicalPlan visitAlterResource(AlterResourceContext ctx) {
        String resourceName = visitIdentifierOrText(ctx.identifierOrText());
        Map<String, String> properties = visitPropertyClause(ctx.propertyClause()) == null ? Maps.newHashMap()
                : Maps.newHashMap(visitPropertyClause(ctx.propertyClause()));

        return new AlterResourceCommand(resourceName, properties);
    }

    @Override
    public LogicalPlan visitShowBackends(ShowBackendsContext ctx) {
        return new ShowBackendsCommand();
    }

    @Override
    public LogicalPlan visitShowBackup(ShowBackupContext ctx) {
        String dbName = null;
        Expression wildWhere = null;
        if (ctx.database != null) {
            dbName = ctx.database.getText();
        }
        if (ctx.wildWhere() != null) {
            wildWhere = getWildWhere(ctx.wildWhere());
        }
        return new ShowBackupCommand(dbName, wildWhere);
    }

    @Override
    public LogicalPlan visitShowPlugins(ShowPluginsContext ctx) {
        return new ShowPluginsCommand();
    }

    @Override
    public LogicalPlan visitShowSmallFiles(ShowSmallFilesContext ctx) {
        String dbName = null;
        if (ctx.database != null) {
            List<String> nameParts = visitMultipartIdentifier(ctx.database);
            dbName = nameParts.get(0); // only one entry possible
        }
        return new ShowSmallFilesCommand(dbName);
    }

    @Override
    public LogicalPlan visitShowSnapshot(ShowSnapshotContext ctx) {
        String repoName = null;
        Expression wildWhere = null;
        if (ctx.wildWhere() != null) {
            wildWhere = getWildWhere(ctx.wildWhere());
        }
        if (ctx.repo != null) {
            repoName = ctx.repo.getText();
        }
        return new ShowSnapshotCommand(repoName, wildWhere);
    }

    @Override
    public LogicalPlan visitShowSqlBlockRule(ShowSqlBlockRuleContext ctx) {
        String ruleName = null;
        if (ctx.ruleName != null) {
            ruleName = ctx.ruleName.getText();
        }
        return new ShowSqlBlockRuleCommand(ruleName);
    }

    @Override
    public LogicalPlan visitShowTriggers(ShowTriggersContext ctx) {
        return new ShowTriggersCommand();
    }

    @Override
    public LogicalPlan visitShowTypeCast(DorisParser.ShowTypeCastContext ctx) {
        String dbName = null;
        if (ctx.database != null) {
            dbName = ctx.database.getText();
        }
        return new ShowTypeCastCommand(dbName);
    }

    @Override
    public LogicalPlan visitShowTrash(ShowTrashContext ctx) {
        if (ctx.ON() != null) {
            String backend = stripQuotes(ctx.STRING_LITERAL().getText());
            new ShowTrashCommand(backend);
        } else {
            return new ShowTrashCommand();
        }
        return new ShowTrashCommand();
    }

    @Override
    public LogicalPlan visitAdminCleanTrash(DorisParser.AdminCleanTrashContext ctx) {
        if (ctx.ON() != null) {
            List<String> backendsQuery = Lists.newArrayList();
            ctx.backends.forEach(backend -> backendsQuery.add(stripQuotes(backend.getText())));
            return new AdminCleanTrashCommand(backendsQuery);
        }
        return new AdminCleanTrashCommand();
    }

    @Override
    public LogicalPlan visitShowRepositories(ShowRepositoriesContext ctx) {
        return new ShowRepositoriesCommand();
    }

    @Override
    public LogicalPlan visitShowResources(ShowResourcesContext ctx) {
        Expression wildWhere = null;
        List<OrderKey> orderKeys = null;
        String likePattern = null;
        long limit = -1L;
        long offset = 0L;
        if (ctx.sortClause() != null) {
            orderKeys = visit(ctx.sortClause().sortItem(), OrderKey.class);
        }
        if (ctx.wildWhere() != null) {
            wildWhere = getWildWhere(ctx.wildWhere());
            if (ctx.wildWhere().LIKE() != null) {
                likePattern = stripQuotes(ctx.wildWhere().STRING_LITERAL().getText());
            } else {
                wildWhere = (Expression) ctx.wildWhere().expression().accept(this);
            }
        }
        if (ctx.limitClause() != null) {
            limit = ctx.limitClause().limit != null
                    ? Long.parseLong(ctx.limitClause().limit.getText())
                    : 0;
            if (limit < 0) {
                throw new ParseException("Limit requires non-negative number", ctx.limitClause());
            }
            offset = ctx.limitClause().offset != null
                    ? Long.parseLong(ctx.limitClause().offset.getText())
                    : 0;
            if (offset < 0) {
                throw new ParseException("Offset requires non-negative number", ctx.limitClause());
            }
        }
        return new ShowResourcesCommand(wildWhere, likePattern, orderKeys, limit, offset);
    }

    @Override
    public LogicalPlan visitShowRestore(ShowRestoreContext ctx) {
        String dbName = null;
        Expression wildWhere = null;
        if (ctx.database != null) {
            dbName = ctx.database.getText();
        }
        if (ctx.wildWhere() != null) {
            wildWhere = getWildWhere(ctx.wildWhere());
        }
        return new ShowRestoreCommand(dbName, wildWhere, ctx.BRIEF() != null);
    }

    @Override
    public LogicalPlan visitAlterDatabaseProperties(AlterDatabasePropertiesContext ctx) {
        String dbName = Optional.ofNullable(ctx.name)
                .map(ParserRuleContext::getText)
                .filter(s -> !s.isEmpty())
                .orElseThrow(() -> new ParseException("Database name is empty or cannot be an empty string"));
        Map<String, String> properties = ctx.propertyItemList() != null
                ? Maps.newHashMap(visitPropertyItemList(ctx.propertyItemList()))
                : Maps.newHashMap();

        return new AlterDatabasePropertiesCommand(dbName, properties);
    }

    @Override
    public LogicalPlan visitShowRoles(ShowRolesContext ctx) {
        return new ShowRolesCommand();
    }

    @Override
    public LogicalPlan visitShowProc(ShowProcContext ctx) {
        String path = stripQuotes(ctx.path.getText());
        return new ShowProcCommand(path);
    }

    private TableScanParams visitOptScanParamsContext(OptScanParamsContext ctx) {
        if (ctx != null) {
            Map<String, String> map = visitPropertyItemList(ctx.mapParams);
            List<String> list;
            if (ctx.listParams == null) {
                list = ImmutableList.of();
            } else {
                list = visitIdentifierSeq(ctx.listParams);
            }
            return new TableScanParams(ctx.funcName.getText(), map, list);
        }
        return null;
    }

    private TableSnapshot visitTableSnapshotContext(TableSnapshotContext ctx) {
        if (ctx != null) {
            if (ctx.TIME() != null) {
                return TableSnapshot.timeOf(stripQuotes(ctx.time.getText()));
            } else {
                return TableSnapshot.versionOf(stripQuotes(ctx.version.getText()));
            }
        }
        return null;
    }

    private List<String> visitRelationHintContext(RelationHintContext ctx) {
        final List<String> relationHints;
        if (ctx != null) {
            relationHints = typedVisit(ctx);
        } else {
            relationHints = ImmutableList.of();
        }
        return relationHints;
    }

    private PartitionNamesInfo visitSpecifiedPartitionContext(SpecifiedPartitionContext ctx) {
        if (ctx != null) {
            List<String> partitions = new ArrayList<>();
            boolean isTempPart = ctx.TEMPORARY() != null;
            if (ctx.identifier() != null) {
                partitions.add(ctx.identifier().getText());
            } else {
                partitions.addAll(visitIdentifierList(ctx.identifierList()));
            }
            return new PartitionNamesInfo(isTempPart, partitions);
        }
        return null;
    }

    private List<Long> visitTabletListContext(TabletListContext ctx) {
        List<Long> tabletIdList = new ArrayList<>();
        if (ctx != null && ctx.tabletIdList != null) {
            ctx.tabletIdList.stream().forEach(tabletToken -> {
                tabletIdList.add(Long.parseLong(tabletToken.getText()));
            });
        }
        return tabletIdList;
    }

    private TableRefInfo visitBaseTableRefContext(BaseTableRefContext ctx) {
        List<String> nameParts = visitMultipartIdentifier(ctx.multipartIdentifier());
        TableScanParams scanParams = visitOptScanParamsContext(ctx.optScanParams());
        TableSnapshot tableSnapShot = visitTableSnapshotContext(ctx.tableSnapshot());
        PartitionNamesInfo partitionNameInfo = visitSpecifiedPartitionContext(ctx.specifiedPartition());
        List<Long> tabletIdList = visitTabletListContext(ctx.tabletList());

        String tableAlias = null;
        if (ctx.tableAlias().strictIdentifier() != null) {
            tableAlias = ctx.tableAlias().getText();
        }
        TableSample tableSample = ctx.sample() == null ? null : (TableSample) visit(ctx.sample());
        List<String> hints = visitRelationHintContext(ctx.relationHint());
        return new TableRefInfo(new TableNameInfo(nameParts), scanParams, tableSnapShot, partitionNameInfo,
                                    tabletIdList, tableAlias, tableSample, hints);
    }

    @Override
    public LogicalPlan visitShowReplicaDistribution(ShowReplicaDistributionContext ctx) {
        TableRefInfo tableRefInfo = visitBaseTableRefContext(ctx.baseTableRef());
        return new ShowReplicaDistributionCommand(tableRefInfo);
    }

    @Override
    public LogicalPlan visitAdminShowReplicaDistribution(AdminShowReplicaDistributionContext ctx) {
        TableRefInfo tableRefInfo = visitBaseTableRefContext(ctx.baseTableRef());
        return new ShowReplicaDistributionCommand(tableRefInfo);
    }

    @Override
    public LogicalPlan visitShowCreateCatalog(ShowCreateCatalogContext ctx) {
        return new ShowCreateCatalogCommand(ctx.identifier().getText());
    }

    @Override
    public LogicalPlan visitShowCatalog(DorisParser.ShowCatalogContext ctx) {
        return new ShowCatalogCommand(ctx.identifier().getText(), null);
    }

    @Override
    public LogicalPlan visitShowCatalogs(DorisParser.ShowCatalogsContext ctx) {
        String wild = null;
        if (ctx.wildWhere() != null) {
            if (ctx.wildWhere().LIKE() != null) {
                wild = stripQuotes(ctx.wildWhere().STRING_LITERAL().getText());
            } else if (ctx.wildWhere().WHERE() != null) {
                wild = ctx.wildWhere().expression().getText();
            }
        }
        return new ShowCatalogCommand(null, wild);
    }

    @Override
    public LogicalPlan visitShowCatalogRecycleBin(ShowCatalogRecycleBinContext ctx) {
        Expression whereClause = null;
        if (ctx.WHERE() != null) {
            whereClause = getExpression(ctx.expression());
        }
        return new ShowCatalogRecycleBinCommand(whereClause);
    }

    @Override
    public LogicalPlan visitShowStorageEngines(ShowStorageEnginesContext ctx) {
        return new ShowStorageEnginesCommand();
    }

    @Override
    public LogicalPlan visitAdminRebalanceDisk(AdminRebalanceDiskContext ctx) {
        if (ctx.ON() != null) {
            List<String> backendList = Lists.newArrayList();
            ctx.backends.forEach(backend -> backendList.add(stripQuotes(backend.getText())));
            return new AdminRebalanceDiskCommand(backendList);
        }
        return new AdminRebalanceDiskCommand();
    }

    @Override
    public LogicalPlan visitAdminCancelRebalanceDisk(AdminCancelRebalanceDiskContext ctx) {
        if (ctx.ON() != null) {
            List<String> backendList = Lists.newArrayList();
            ctx.backends.forEach(backend -> backendList.add(stripQuotes(backend.getText())));
            return new AdminCancelRebalanceDiskCommand(backendList);
        }
        return new AdminCancelRebalanceDiskCommand();
    }

    @Override
    public LogicalPlan visitShowDiagnoseTablet(ShowDiagnoseTabletContext ctx) {
        long tabletId = Long.parseLong(ctx.INTEGER_VALUE().getText());
        return new ShowDiagnoseTabletCommand(tabletId);
    }

    @Override
    public LogicalPlan visitAdminDiagnoseTablet(AdminDiagnoseTabletContext ctx) {
        long tabletId = Long.parseLong(ctx.INTEGER_VALUE().getText());
        return new ShowDiagnoseTabletCommand(tabletId);
    }

    @Override
    public LogicalPlan visitShowCreateTable(ShowCreateTableContext ctx) {
        List<String> nameParts = visitMultipartIdentifier(ctx.name);
        return new ShowCreateTableCommand(new TableNameInfo(nameParts), ctx.BRIEF() != null);
    }

    @Override
    public LogicalPlan visitShowCreateView(ShowCreateViewContext ctx) {
        List<String> nameParts = visitMultipartIdentifier(ctx.name);
        return new ShowCreateViewCommand(new TableNameInfo(nameParts));
    }

    @Override
    public LogicalPlan visitShowCreateMaterializedView(ShowCreateMaterializedViewContext ctx) {
        List<String> nameParts = visitMultipartIdentifier(ctx.tableName);
        return new ShowCreateMaterializedViewCommand(stripQuotes(ctx.mvName.getText()), new TableNameInfo(nameParts));
    }

    @Override
    public LogicalPlan visitAlterWorkloadGroup(AlterWorkloadGroupContext ctx) {
        String cgName = ctx.computeGroup == null ? "" : stripQuotes(ctx.computeGroup.getText());
        Map<String, String> properties = ctx.propertyClause() != null
                        ? Maps.newHashMap(visitPropertyClause(ctx.propertyClause())) : Maps.newHashMap();
        return new AlterWorkloadGroupCommand(cgName, ctx.name.getText(), properties);
    }

    @Override
    public LogicalPlan visitAlterWorkloadPolicy(AlterWorkloadPolicyContext ctx) {
        Map<String, String> properties = ctx.propertyClause() != null
                        ? Maps.newHashMap(visitPropertyClause(ctx.propertyClause())) : Maps.newHashMap();
        return new AlterWorkloadPolicyCommand(ctx.name.getText(), properties);
    }

    @Override
    public LogicalPlan visitAlterRole(AlterRoleContext ctx) {
        String comment = visitCommentSpec(ctx.commentSpec());
        return new AlterRoleCommand(ctx.role.getText(), comment);
    }

    @Override
    public LogicalPlan visitShowDatabaseId(ShowDatabaseIdContext ctx) {
        long dbId = (ctx.databaseId != null) ? Long.parseLong(ctx.databaseId.getText()) : -1;
        return new ShowDatabaseIdCommand(dbId);
    }

    public LogicalPlan visitCreateRole(CreateRoleContext ctx) {
        String roleName = stripQuotes(ctx.name.getText());
        String comment = ctx.STRING_LITERAL() == null ? "" : LogicalPlanBuilderAssistant.escapeBackSlash(
                ctx.STRING_LITERAL().getText().substring(1, ctx.STRING_LITERAL().getText().length() - 1));
        return new CreateRoleCommand(ctx.EXISTS() != null, roleName, comment);
    }

    @Override
    public LogicalPlan visitCreateFile(CreateFileContext ctx) {
        String dbName = null;
        if (ctx.database != null) {
            dbName = ctx.database.getText();
        }
        Map<String, String> properties = ctx.propertyClause() != null
                                    ? Maps.newHashMap(visitPropertyClause(ctx.propertyClause())) : Maps.newHashMap();
        return new CreateFileCommand(stripQuotes(ctx.name.getText()), dbName, properties);
    }

    @Override
    public LogicalPlan visitShowCharset(ShowCharsetContext ctx) {
        return new ShowCharsetCommand();
    }

    @Override
    public LogicalPlan visitAdminSetTableStatus(AdminSetTableStatusContext ctx) {
        List<String> dbTblNameParts = visitMultipartIdentifier(ctx.name);
        Map<String, String> properties = ctx.propertyClause() != null
                        ? Maps.newHashMap(visitPropertyClause(ctx.propertyClause())) : Maps.newHashMap();
        return new AdminSetTableStatusCommand(new TableNameInfo(dbTblNameParts), properties);
    }

    @Override
    public LogicalPlan visitShowFrontends(ShowFrontendsContext ctx) {
        String detail = (ctx.name != null) ? ctx.name.getText() : null;
        return new ShowFrontendsCommand(detail);
    }

    @Override
    public LogicalPlan visitShowFunctions(ShowFunctionsContext ctx) {
        String dbName = null;
        if (ctx.database != null) {
            List<String> nameParts = visitMultipartIdentifier(ctx.database);
            if (nameParts.size() == 1) {
                dbName = nameParts.get(0);
            } else if (nameParts.size() == 2) {
                dbName = nameParts.get(1);
            } else {
                throw new AnalysisException("nameParts in analyze database should be [ctl.]db");
            }
        }

        boolean isVerbose = ctx.FULL() != null;
        boolean isBuiltin = ctx.BUILTIN() != null;

        String wild = null;
        if (ctx.STRING_LITERAL() != null) {
            wild = stripQuotes(ctx.STRING_LITERAL().getText());
        }
        return new ShowFunctionsCommand(dbName, isBuiltin, isVerbose, wild);
    }

    @Override
    public LogicalPlan visitShowGlobalFunctions(ShowGlobalFunctionsContext ctx) {
        boolean isVerbose = ctx.FULL() != null;

        String wild = null;
        if (ctx.STRING_LITERAL() != null) {
            wild = stripQuotes(ctx.STRING_LITERAL().getText());
        }
        return new ShowFunctionsCommand(isVerbose, wild, true);
    }

    @Override
    public LogicalPlan visitShowCreateDatabase(ShowCreateDatabaseContext ctx) {
        List<String> nameParts = visitMultipartIdentifier(ctx.name);
        String databaseName = "";
        String catalogName = "";
        if (nameParts.size() == 2) {
            // The identifier is in the form "internalcatalog.databasename"
            catalogName = nameParts.get(0);
            databaseName = nameParts.get(1);
        } else if (nameParts.size() == 1) {
            // The identifier is in the form "databasename"
            databaseName = nameParts.get(0);
        }

        return new ShowCreateDatabaseCommand(new DbName(catalogName, databaseName));
    }

    @Override
    public LogicalPlan visitShowCreateFunction(ShowCreateFunctionContext ctx) {
        SetType statementScope = visitStatementScope(ctx.statementScope());
        FunctionName function = visitFunctionIdentifier(ctx.functionIdentifier());
        String dbName = null;
        FunctionArgTypesInfo functionArgTypesInfo;
        if (ctx.functionArguments() != null) {
            functionArgTypesInfo = visitFunctionArguments(ctx.functionArguments());
        } else {
            functionArgTypesInfo = new FunctionArgTypesInfo(new ArrayList<>(), false);
        }
        if (ctx.database != null) {
            List<String> nameParts = visitMultipartIdentifier(ctx.database);
            if (nameParts.size() == 1) {
                dbName = nameParts.get(0);
            } else if (nameParts.size() == 2) {
                dbName = nameParts.get(1);
            } else {
                throw new AnalysisException("nameParts in analyze database should be [ctl.]db");
            }
        }

        return new ShowCreateFunctionCommand(dbName, statementScope, function, functionArgTypesInfo);
    }

    @Override
    public LogicalPlan visitCleanAllProfile(CleanAllProfileContext ctx) {
        return new CleanAllProfileCommand();
    }

    @Override
    public Object visitCleanLabel(CleanLabelContext ctx) {
        String label = ctx.label == null ? null : ctx.label.getText();
        IdentifierContext database = ctx.database;
        return new CleanLabelCommand(stripQuotes(database.getText()), label);
    }

    @Override
    public LogicalPlan visitShowWhitelist(ShowWhitelistContext ctx) {
        return new ShowWhiteListCommand();
    }

    @Override
    public LogicalPlan visitShowUserProperties(ShowUserPropertiesContext ctx) {
        String user = ctx.user != null ? stripQuotes(ctx.user.getText()) : null;
        String pattern = null;
        if (ctx.LIKE() != null) {
            pattern = stripQuotes(ctx.STRING_LITERAL().getText());
        }
        return new ShowUserPropertyCommand(user, pattern, false);
    }

    @Override
    public LogicalPlan visitShowAllProperties(ShowAllPropertiesContext ctx) {
        String pattern = null;
        if (ctx.LIKE() != null) {
            pattern = stripQuotes(ctx.STRING_LITERAL().getText());
        }
        return new ShowUserPropertyCommand(null, pattern, true);
    }

    @Override
    public LogicalPlan visitAlterCatalogComment(AlterCatalogCommentContext ctx) {
        String catalogName = stripQuotes(ctx.name.getText());
        String comment = stripQuotes(ctx.comment.getText());
        return new AlterCatalogCommentCommand(catalogName, comment);
    }

    @Override
    public LogicalPlan visitAlterDatabaseRename(AlterDatabaseRenameContext ctx) {
        String dbName = Optional.ofNullable(ctx.name)
                .map(ParserRuleContext::getText)
                .filter(s -> !s.isEmpty())
                .orElseThrow(() -> new ParseException("Database name is empty or cannot be an empty string"));
        String newDbName = Optional.ofNullable(ctx.newName)
                .map(ParserRuleContext::getText)
                .filter(s -> !s.isEmpty())
                .orElseThrow(() -> new ParseException("New Database name is empty or cannot be an empty string"));
        return new AlterDatabaseRenameCommand(dbName, newDbName);
    }

    @Override
    public LogicalPlan visitShowDynamicPartition(ShowDynamicPartitionContext ctx) {
        String dbName = null;
        if (ctx.database != null) {
            List<String> nameParts = visitMultipartIdentifier(ctx.database);
            dbName = nameParts.get(0); // only one entry possible
        }
        return new ShowDynamicPartitionCommand(dbName);
    }

    @Override
    public LogicalPlan visitCreateCatalog(CreateCatalogContext ctx) {
        String catalogName = ctx.catalogName.getText();
        boolean ifNotExists = ctx.IF() != null;
        String resourceName = ctx.resourceName == null ? null : (ctx.resourceName.getText());
        String comment = ctx.STRING_LITERAL() == null ? null : stripQuotes(ctx.STRING_LITERAL().getText());
        Map<String, String> properties = ctx.propertyClause() != null
                                    ? Maps.newHashMap(visitPropertyClause(ctx.propertyClause())) : Maps.newHashMap();

        return new CreateCatalogCommand(catalogName, ifNotExists, resourceName, comment, properties);
    }

    @Override
    public LogicalPlan visitShowStages(ShowStagesContext ctx) {
        return new ShowStagesCommand();
    }

    @Override
    public LogicalPlan visitRecoverDatabase(RecoverDatabaseContext ctx) {
        String dbName = ctx.name.getText();
        long dbId = (ctx.id != null) ? Long.parseLong(ctx.id.getText()) : -1;
        String newDbName = (ctx.alias != null) ? ctx.alias.getText() : null;
        return new RecoverDatabaseCommand(dbName, dbId, newDbName);
    }

    @Override
    public LogicalPlan visitShowWarningErrors(ShowWarningErrorsContext ctx) {
        boolean isWarning = ctx.WARNINGS() != null;

        // Extract the limit value if present
        long limit = 0;
        Optional<LimitClauseContext> limitCtx = Optional.ofNullable(ctx.limitClause());
        if (ctx.limitClause() != null) {
            limit = Long.parseLong(limitCtx.get().limit.getText());
            if (limit < 0) {
                throw new ParseException("Limit requires non-negative number", limitCtx.get());
            }
        }
        return new ShowWarningErrorsCommand(isWarning, limit);
    }

    @Override
    public LogicalPlan visitAlterCatalogProperties(AlterCatalogPropertiesContext ctx) {
        String catalogName = stripQuotes(ctx.name.getText());
        Map<String, String> properties = visitPropertyItemList(ctx.propertyItemList());
        return new AlterCatalogPropertiesCommand(catalogName, properties);
    }

    @Override
    public RecoverTableCommand visitRecoverTable(RecoverTableContext ctx) {
        List<String> dbTblNameParts = visitMultipartIdentifier(ctx.name);
        String newTableName = (ctx.alias != null) ? ctx.alias.getText() : null;
        long tableId = (ctx.id != null) ? Long.parseLong(ctx.id.getText()) : -1;
        return new RecoverTableCommand(new TableNameInfo(dbTblNameParts), tableId, newTableName);
    }

    @Override
    public RecoverPartitionCommand visitRecoverPartition(RecoverPartitionContext ctx) {
        String partitionName = ctx.name.getText();
        String newPartitionName = (ctx.alias != null) ? ctx.alias.getText() : null;
        long partitionId = (ctx.id != null) ? Long.parseLong(ctx.id.getText()) : -1;
        List<String> dbTblNameParts = visitMultipartIdentifier(ctx.tableName);
        return new RecoverPartitionCommand(new TableNameInfo(dbTblNameParts),
                                            partitionName, partitionId, newPartitionName);
    }

    @Override

    public LogicalPlan visitShowBroker(ShowBrokerContext ctx) {
        return new ShowBrokerCommand();
    }

    @Override
    public LogicalPlan visitShowBuildIndex(ShowBuildIndexContext ctx) {
        String dbName = null;
        Expression wildWhere = null;
        List<OrderKey> orderKeys = null;
        long limit = -1L;
        long offset = 0L;
        if (ctx.database != null) {
            dbName = ctx.database.getText();
        }
        if (ctx.wildWhere() != null) {
            wildWhere = getWildWhere(ctx.wildWhere());
        }
        if (ctx.sortClause() != null) {
            orderKeys = visit(ctx.sortClause().sortItem(), OrderKey.class);
        }
        if (ctx.limitClause() != null) {
            limit = ctx.limitClause().limit != null
                ? Long.parseLong(ctx.limitClause().limit.getText())
                : 0;
            if (limit < 0) {
                throw new ParseException("Limit requires non-negative number", ctx.limitClause());
            }
            offset = ctx.limitClause().offset != null
                ? Long.parseLong(ctx.limitClause().offset.getText())
                : 0;
            if (offset < 0) {
                throw new ParseException("Offset requires non-negative number", ctx.limitClause());
            }
        }
        return new ShowBuildIndexCommand(dbName, wildWhere, orderKeys, limit, offset);
    }

    @Override
    public LogicalPlan visitDropRole(DropRoleContext ctx) {
        String roleName = stripQuotes(ctx.name.getText());
        return new DropRoleCommand(roleName, ctx.EXISTS() != null);
    }

    @Override
    public LogicalPlan visitDropTable(DropTableContext ctx) {
        String ctlName = null;
        String dbName = null;
        String tableName = null;
        List<String> nameParts = visitMultipartIdentifier(ctx.name);
        if (nameParts.size() == 1) {
            tableName = nameParts.get(0);
        } else if (nameParts.size() == 2) {
            dbName = nameParts.get(0);
            tableName = nameParts.get(1);
        } else if (nameParts.size() == 3) {
            ctlName = nameParts.get(0);
            dbName = nameParts.get(1);
            tableName = nameParts.get(2);
        } else {
            throw new AnalysisException("nameParts in create table should be [ctl.][db.]tbl");
        }

        boolean ifExists = ctx.EXISTS() != null;
        boolean forceDrop = ctx.FORCE() != null;
        TableNameInfo tblNameInfo = new TableNameInfo(ctlName, dbName, tableName);
        return new DropTableCommand(ifExists, tblNameInfo, forceDrop);
    }

    @Override
    public LogicalPlan visitDropView(DorisParser.DropViewContext ctx) {
        String ctlName = null;
        String dbName = null;
        String tableName = null;
        List<String> nameParts = visitMultipartIdentifier(ctx.name);
        if (nameParts.size() == 1) {
            tableName = nameParts.get(0);
        } else if (nameParts.size() == 2) {
            dbName = nameParts.get(0);
            tableName = nameParts.get(1);
        } else if (nameParts.size() == 3) {
            ctlName = nameParts.get(0);
            dbName = nameParts.get(1);
            tableName = nameParts.get(2);
        } else {
            throw new AnalysisException("nameParts in drop view should be [ctl.][db.]tbl");
        }

        TableNameInfo tblNameInfo = new TableNameInfo(ctlName, dbName, tableName);
        return new DropViewCommand(ctx.EXISTS() != null, tblNameInfo);
    }

    @Override
    public LogicalPlan visitDropCatalog(DropCatalogContext ctx) {
        String catalogName = stripQuotes(ctx.name.getText());
        boolean ifExists = ctx.EXISTS() != null;
        return new DropCatalogCommand(catalogName, ifExists);
    }

    @Override
    public LogicalPlan visitCreateEncryptkey(CreateEncryptkeyContext ctx) {
        List<String> nameParts = visitMultipartIdentifier(ctx.multipartIdentifier());
        return new CreateEncryptkeyCommand(new EncryptKeyName(nameParts), ctx.EXISTS() != null,
                                            stripQuotes(ctx.STRING_LITERAL().getText()));
    }

    @Override
    public LogicalPlan visitAlterCatalogRename(AlterCatalogRenameContext ctx) {
        String catalogName = stripQuotes(ctx.name.getText());
        String newName = stripQuotes(ctx.newName.getText());
        return new AlterCatalogRenameCommand(catalogName, newName);
    }

    @Override
    public LogicalPlan visitDropStoragePolicy(DropStoragePolicyContext ctx) {
        String policyName = ctx.name.getText();
        boolean ifExists = ctx.EXISTS() != null;
        return new DropStoragePolicyCommand(policyName, ifExists);
    }

    @Override
    public LogicalPlan visitDropEncryptkey(DropEncryptkeyContext ctx) {
        List<String> nameParts = visitMultipartIdentifier(ctx.name);
        return new DropEncryptkeyCommand(new EncryptKeyName(nameParts), ctx.EXISTS() != null);
    }

    @Override
    public LogicalPlan visitCreateWorkloadGroup(CreateWorkloadGroupContext ctx) {
        String workloadGroupName = stripQuotes(ctx.name.getText());
        String cgName = ctx.computeGroup == null ? "" : stripQuotes(ctx.computeGroup.getText());
        boolean ifNotExists = ctx.EXISTS() != null;
        Map<String, String> properties = ctx.propertyClause() != null
                                    ? Maps.newHashMap(visitPropertyClause(ctx.propertyClause())) : Maps.newHashMap();
        return new CreateWorkloadGroupCommand(cgName, workloadGroupName, ifNotExists, properties);
    }

    @Override
    public LogicalPlan visitShowSyncJob(ShowSyncJobContext ctx) {
        String databaseName = null;
        if (ctx.multipartIdentifier() != null) {
            List<String> databaseParts = visitMultipartIdentifier(ctx.multipartIdentifier());
            databaseName = databaseParts.get(0);
        }
        return new ShowSyncJobCommand(databaseName);
    }

    @Override
    public LogicalPlan visitShowColumns(ShowColumnsContext ctx) {
        boolean isFull = ctx.FULL() != null;
        List<String> nameParts = visitMultipartIdentifier(ctx.tableName);
        String databaseName = ctx.database != null ? ctx.database.getText() : null;
        String likePattern = null;
        Expression expr = null;
        if (ctx.wildWhere() != null) {
            if (ctx.wildWhere().LIKE() != null) {
                likePattern = stripQuotes(ctx.wildWhere().STRING_LITERAL().getText());
            } else {
                expr = (Expression) ctx.wildWhere().expression().accept(this);
            }
        }

        return new ShowColumnsCommand(isFull, new TableNameInfo(nameParts), databaseName, likePattern, expr);
    }

    @Override
    public LogicalPlan visitDropFile(DropFileContext ctx) {
        String dbName = null;
        if (ctx.database != null) {
            dbName = ctx.database.getText();
        }
        Map<String, String> properties = ctx.propertyClause() != null
                                    ? Maps.newHashMap(visitPropertyClause(ctx.propertyClause())) : Maps.newHashMap();
        return new DropFileCommand(stripQuotes(ctx.name.getText()), dbName, properties);
    }

    @Override
    public LogicalPlan visitDropRepository(DropRepositoryContext ctx) {
        return new DropRepositoryCommand(stripQuotes(ctx.name.getText()));
    }

    @Override
    public LogicalPlan visitDropSqlBlockRule(DropSqlBlockRuleContext ctx) {
        return new DropSqlBlockRuleCommand(visitIdentifierSeq(ctx.identifierSeq()), ctx.EXISTS() != null);
    }

    @Override
    public LogicalPlan visitDropUser(DropUserContext ctx) {
        UserIdentity userIdent = visitUserIdentify(ctx.userIdentify());
        return new DropUserCommand(userIdent, ctx.EXISTS() != null);
    }

    @Override
    public LogicalPlan visitDropWorkloadGroup(DropWorkloadGroupContext ctx) {
        String cgName = ctx.computeGroup == null ? "" : stripQuotes(ctx.computeGroup.getText());
        return new DropWorkloadGroupCommand(cgName, ctx.name.getText(), ctx.EXISTS() != null);
    }

    @Override
    public LogicalPlan visitDropWorkloadPolicy(DropWorkloadPolicyContext ctx) {
        return new DropWorkloadPolicyCommand(ctx.name.getText(), ctx.EXISTS() != null);
    }

    @Override
    public LogicalPlan visitShowTableId(ShowTableIdContext ctx) {
        long tableId = -1;
        if (ctx.tableId != null) {
            tableId = Long.parseLong(ctx.tableId.getText());
        }
        return new ShowTableIdCommand(tableId);
    }

    @Override
    public LogicalPlan visitShowProcessList(ShowProcessListContext ctx) {
        return new ShowProcessListCommand(ctx.FULL() != null);
    }

    @Override
    public LogicalPlan visitHelp(HelpContext ctx) {
        String mark = ctx.mark.getText();
        return new HelpCommand(mark);
    }

    @Override
    public LogicalPlan visitSync(SyncContext ctx) {
        return new SyncCommand();
    }

    @Override
    public LogicalPlan visitShowDelete(ShowDeleteContext ctx) {
        String dbName = null;
        if (ctx.database != null) {
            List<String> nameParts = visitMultipartIdentifier(ctx.database);
            dbName = nameParts.get(0); // only one entry possible
        }
        return new ShowDeleteCommand(dbName);
    }

    @Override
    public LogicalPlan visitShowStoragePolicy(ShowStoragePolicyContext ctx) {
        String policyName = null;
        if (ctx.identifierOrText() != null) {
            policyName = stripQuotes(ctx.identifierOrText().getText());
        }
        return new ShowStoragePolicyCommand(policyName, ctx.USING() != null);
    }

    @Override
    public LogicalPlan visitShowPrivileges(ShowPrivilegesContext ctx) {
        return new ShowPrivilegesCommand();
    }

    @Override
    public LogicalPlan visitShowTabletsBelong(ShowTabletsBelongContext ctx) {
        List<Long> tabletIdLists = new ArrayList<>();
        ctx.tabletIds.stream().forEach(tabletToken -> {
            tabletIdLists.add(Long.parseLong(tabletToken.getText()));
        });
        return new ShowTabletsBelongCommand(tabletIdLists);
    }

    @Override
    public LogicalPlan visitShowCollation(ShowCollationContext ctx) {
        String wild = null;
        if (ctx.wildWhere() != null) {
            if (ctx.wildWhere().LIKE() != null) {
                wild = stripQuotes(ctx.wildWhere().STRING_LITERAL().getText());
            } else if (ctx.wildWhere().WHERE() != null) {
                wild = ctx.wildWhere().expression().getText();
            }
        }
        return new ShowCollationCommand(wild);
    }

    @Override
    public LogicalPlan visitAdminCheckTablets(AdminCheckTabletsContext ctx) {
        List<Long> tabletIdLists = new ArrayList<>();
        if (ctx.tabletList() != null) {
            ctx.tabletList().tabletIdList.stream().forEach(tabletToken -> {
                tabletIdLists.add(Long.parseLong(tabletToken.getText()));
            });
        }
        Map<String, String> properties = ctx.properties != null
                ? Maps.newHashMap(visitPropertyClause(ctx.properties))
                : Maps.newHashMap();
        return new AdminCheckTabletsCommand(tabletIdLists, properties);
    }

    @Override
    public LogicalPlan visitShowWarningErrorCount(ShowWarningErrorCountContext ctx) {
        boolean isWarning = ctx.WARNINGS() != null;
        return new ShowWarningErrorCountCommand(isWarning);
    }

    @Override
    public LogicalPlan visitShowStatus(ShowStatusContext ctx) {
        String scope = visitStatementScope(ctx.statementScope()).name();
        return new ShowStatusCommand(scope);
    }

    @Override
    public LogicalPlan visitShowDataSkew(ShowDataSkewContext ctx) {
        TableRefInfo tableRefInfo = visitBaseTableRefContext(ctx.baseTableRef());
        return new ShowDataSkewCommand(tableRefInfo);
    }

    @Override
    public LogicalPlan visitShowData(DorisParser.ShowDataContext ctx) {
        TableNameInfo tableNameInfo = null;
        if (ctx.tableName != null) {
            tableNameInfo = new TableNameInfo(visitMultipartIdentifier(ctx.tableName));
        }
        List<OrderKey> orderKeys = null;
        if (ctx.sortClause() != null) {
            orderKeys = visit(ctx.sortClause().sortItem(), OrderKey.class);
        }
        Map<String, String> properties = ctx.propertyClause() != null
                ? Maps.newHashMap(visitPropertyClause(ctx.propertyClause())) : Maps.newHashMap();
        boolean detailed = ctx.ALL() != null;
        return new ShowDataCommand(tableNameInfo, orderKeys, properties, detailed);
    }

    @Override
    public LogicalPlan visitShowTableCreation(ShowTableCreationContext ctx) {
        String dbName = null;
        String wild = null;
        if (ctx.database != null) {
            List<String> nameParts = visitMultipartIdentifier(ctx.database);
            dbName = nameParts.get(0); // only one entry possible
        }
        if (ctx.STRING_LITERAL() != null) {
            wild = ctx.STRING_LITERAL().getText();
        }
        return new ShowTableCreationCommand(dbName, wild);
    }

    @Override
    public SetType visitStatementScope(StatementScopeContext ctx) {
        SetType statementScope = SetType.DEFAULT;
        if (ctx != null) {
            if (ctx.GLOBAL() != null) {
                statementScope = SetType.GLOBAL;
            } else if (ctx.LOCAL() != null || ctx.SESSION() != null) {
                statementScope = SetType.SESSION;
            }
        }
        return statementScope;
    }

    @Override
    public LogicalPlan visitAdminShowTabletStorageFormat(AdminShowTabletStorageFormatContext ctx) {
        return new ShowTabletStorageFormatCommand(ctx.VERBOSE() != null);
    }

    @Override
    public LogicalPlan visitShowTabletStorageFormat(ShowTabletStorageFormatContext ctx) {
        return new ShowTabletStorageFormatCommand(ctx.VERBOSE() != null);
    }

    @Override
    public LogicalPlan visitShowTabletsFromTable(DorisParser.ShowTabletsFromTableContext ctx) {
        TableNameInfo tableName = new TableNameInfo(visitMultipartIdentifier(ctx.tableName));
        PartitionNamesInfo partitionNamesInfo = null;
        if (ctx.partitionSpec() != null) {
            Pair<Boolean, List<String>> partitionSpec = visitPartitionSpec(ctx.partitionSpec());
            partitionNamesInfo = new PartitionNamesInfo(partitionSpec.first, partitionSpec.second);
        }
        List<OrderKey> orderKeys = null;
        if (ctx.sortClause() != null) {
            orderKeys = visit(ctx.sortClause().sortItem(), OrderKey.class);
        }
        long limit = 0;
        long offset = 0;
        if (ctx.limitClause() != null) {
            limit = ctx.limitClause().limit != null
                    ? Long.parseLong(ctx.limitClause().limit.getText())
                    : 0;
            if (limit < 0) {
                throw new ParseException("Limit requires non-negative number", ctx.limitClause());
            }
            offset = ctx.limitClause().offset != null
                    ? Long.parseLong(ctx.limitClause().offset.getText())
                    : 0;
            if (offset < 0) {
                throw new ParseException("Offset requires non-negative number", ctx.limitClause());
            }
        }
        if (ctx.wildWhere() != null) {
            if (ctx.wildWhere().LIKE() != null) {
                throw new ParseException("Not support like clause");
            } else {
                Expression expr = (Expression) ctx.wildWhere().expression().accept(this);
                return new ShowTabletsFromTableCommand(tableName, partitionNamesInfo, expr, orderKeys, limit, offset);
            }
        }

        return new ShowTabletsFromTableCommand(tableName, partitionNamesInfo, null, orderKeys, limit, offset);
    }

    @Override
    public LogicalPlan visitShowQueryProfile(ShowQueryProfileContext ctx) {
        String queryIdPath = "/";
        if (ctx.queryIdPath != null) {
            queryIdPath = stripQuotes(ctx.queryIdPath.getText());
        }

        long limit = 20;
        if (ctx.limitClause() != null) {
            limit = Long.parseLong(ctx.limitClause().limit.getText());
            if (limit < 0) {
                throw new ParseException("Limit requires non-negative number, got " + String.valueOf(limit));
            }
        }
        return new ShowQueryProfileCommand(queryIdPath, limit);
    }

    @Override
    public LogicalPlan visitShowQueryStats(ShowQueryStatsContext ctx) {
        String dbName = null;
        if (ctx.database != null) {
            dbName = ctx.database.getText();
        }
        TableNameInfo tableNameInfo = null;
        if (ctx.tableName != null) {
            tableNameInfo = new TableNameInfo(visitMultipartIdentifier(ctx.tableName));
        }
        boolean isAll = ctx.ALL() != null;
        boolean isVerbose = ctx.VERBOSE() != null;
        return new ShowQueryStatsCommand(dbName, tableNameInfo, isAll, isVerbose);
    }

    @Override
    public LogicalPlan visitSwitchCatalog(SwitchCatalogContext ctx) {
        if (ctx.catalog != null) {
            return new SwitchCommand(ctx.catalog.getText());
        }
        throw new ParseException("catalog name can not be null");
    }

    @Override
    public LogicalPlan visitUseDatabase(UseDatabaseContext ctx) {
        if (ctx.database == null) {
            throw new ParseException("database name can not be null");
        }
        return ctx.catalog != null ? new UseCommand(ctx.catalog.getText(), ctx.database.getText())
                : new UseCommand(ctx.database.getText());
    }

    @Override
    public LogicalPlan visitTruncateTable(DorisParser.TruncateTableContext ctx) {
        TableNameInfo tableName = new TableNameInfo(visitMultipartIdentifier(ctx.multipartIdentifier()));
        Optional<PartitionNamesInfo> partitionNamesInfo = ctx.specifiedPartition() == null
                ? Optional.empty() : Optional.of(visitSpecifiedPartitionContext(ctx.specifiedPartition()));

        return new TruncateTableCommand(
            tableName,
            partitionNamesInfo,
            ctx.FORCE() != null
        );
    }

    @Override
    public LogicalPlan visitShowConvertLsc(ShowConvertLscContext ctx) {
        if (ctx.database == null) {
            return new ShowConvertLSCCommand(null);
        }
        List<String> parts = visitMultipartIdentifier(ctx.database);
        String databaseName = parts.get(parts.size() - 1);
        if (parts.size() == 2 && !InternalCatalog.INTERNAL_CATALOG_NAME.equalsIgnoreCase(parts.get(0))) {
            throw new ParseException("The execution of this command is restricted to the internal catalog only.");
        } else if (parts.size() > 2) {
            throw new ParseException("Only one dot can be in the name: " + String.join(".", parts));
        }
        return new ShowConvertLSCCommand(databaseName);
    }

    @Override
    public LogicalPlan visitKillQuery(KillQueryContext ctx) {
        String queryId = null;
        int connectionId = -1;
        TerminalNode integerValue = ctx.INTEGER_VALUE();
        if (integerValue != null) {
            connectionId = Integer.valueOf(integerValue.getText());
        } else {
            queryId = stripQuotes(ctx.STRING_LITERAL().getText());
        }
        return new KillQueryCommand(queryId, connectionId);
    }

    @Override
    public LogicalPlan visitKillConnection(DorisParser.KillConnectionContext ctx) {
        int connectionId = Integer.parseInt(ctx.INTEGER_VALUE().getText());
        return new KillConnectionCommand(connectionId);
    }

    @Override
    public Object visitAlterDatabaseSetQuota(AlterDatabaseSetQuotaContext ctx) {
        String databaseName = Optional.ofNullable(ctx.name)
                .map(ParseTree::getText).filter(s -> !s.isEmpty())
                .orElseThrow(() -> new ParseException("database name can not be null"));
        String quota = Optional.ofNullable(ctx.quota)
                .map(ParseTree::getText)
                .orElseGet(() -> Optional.ofNullable(ctx.INTEGER_VALUE())
                        .map(TerminalNode::getText)
                        .orElse(null));
        // Determine the quota type
        QuotaType quotaType;
        if (ctx.DATA() != null) {
            quotaType = QuotaType.DATA;
        } else if (ctx.REPLICA() != null) {
            quotaType = QuotaType.REPLICA;
        } else if (ctx.TRANSACTION() != null) {
            quotaType = QuotaType.TRANSACTION;
        } else {
            quotaType = QuotaType.NONE;
        }
        return new AlterDatabaseSetQuotaCommand(databaseName, quotaType, quota);
    }

    @Override
    public LogicalPlan visitDropDatabase(DropDatabaseContext ctx) {
        boolean ifExists = ctx.EXISTS() != null;
        List<String> databaseNameParts = visitMultipartIdentifier(ctx.name);
        boolean force = ctx.FORCE() != null;
        DropDatabaseInfo databaseInfo = new DropDatabaseInfo(ifExists, databaseNameParts, force);
        return new DropDatabaseCommand(databaseInfo);
    }

    @Override
    public LogicalPlan visitAlterRepository(AlterRepositoryContext ctx) {

        Map<String, String> properties = ctx.propertyClause() != null
                ? Maps.newHashMap(visitPropertyClause(ctx.propertyClause())) : Maps.newHashMap();

        return new AlterRepositoryCommand(ctx.name.getText(), properties);
    }

    @Override
    public LogicalPlan visitShowAnalyze(ShowAnalyzeContext ctx) {
        boolean isAuto = ctx.AUTO() != null;
        List<String> tableName = ctx.tableName == null ? null : visitMultipartIdentifier(ctx.tableName);
        long jobId = ctx.jobId == null ? 0 : Long.parseLong(ctx.jobId.getText());
        String stateKey = ctx.stateKey == null ? null : stripQuotes(ctx.stateKey.getText());
        String stateValue = ctx.stateValue == null ? null : stripQuotes(ctx.stateValue.getText());
        return new ShowAnalyzeCommand(tableName, jobId, stateKey, stateValue, isAuto);
    }

    @Override
    public LogicalPlan visitShowAlterTable(ShowAlterTableContext ctx) {
        String dbName = null;
        Expression wildWhere = null;
        List<OrderKey> orderKeys = null;
        long limit = -1L;
        long offset = 0L;

        ShowAlterTableCommand.AlterType alterType;
        if (ctx.ROLLUP() != null) {
            alterType = ShowAlterTableCommand.AlterType.ROLLUP;
        } else if (ctx.MATERIALIZED() != null && ctx.VIEW() != null) {
            alterType = ShowAlterTableCommand.AlterType.MV;
        } else if (ctx.COLUMN() != null) {
            alterType = ShowAlterTableCommand.AlterType.COLUMN;
        } else {
            throw new AnalysisException("invalid ShowOpType, it must be one of 'ROLLUP',"
                + "'MATERIALIZED VIEW' or 'COLUMN'");
        }

        if (ctx.database != null) {
            List<String> nameParts = visitMultipartIdentifier(ctx.database);
            if (nameParts.size() == 1) {
                dbName = nameParts.get(0);
            } else if (nameParts.size() == 2) {
                dbName = nameParts.get(1);
            } else {
                throw new AnalysisException("nameParts in analyze database should be [ctl.]db");
            }
        }
        if (ctx.sortClause() != null) {
            orderKeys = visit(ctx.sortClause().sortItem(), OrderKey.class);
        }
        if (ctx.wildWhere() != null) {
            wildWhere = getWildWhere(ctx.wildWhere());
        }
        if (ctx.limitClause() != null) {
            limit = ctx.limitClause().limit != null
                ? Long.parseLong(ctx.limitClause().limit.getText())
                : 0;
            if (limit < 0) {
                throw new ParseException("Limit requires non-negative number", ctx.limitClause());
            }
            offset = ctx.limitClause().offset != null
                ? Long.parseLong(ctx.limitClause().offset.getText())
                : 0;
            if (offset < 0) {
                throw new ParseException("Offset requires non-negative number", ctx.limitClause());
            }
        }
        return new ShowAlterTableCommand(dbName, wildWhere, orderKeys, limit, offset, alterType);
    }

    @Override
    public LogicalPlan visitShowOpenTables(ShowOpenTablesContext ctx) {
        String db = ctx.database != null ? visitMultipartIdentifier(ctx.database).get(0) : null;
        String likePattern = null;
        Expression expr = null;

        if (ctx.wildWhere() != null) {
            if (ctx.wildWhere().LIKE() != null) {
                likePattern = stripQuotes(ctx.wildWhere().STRING_LITERAL().getText());
            } else {
                expr = (Expression) ctx.wildWhere().expression().accept(this);
            }
        }

        return new ShowOpenTablesCommand(db, likePattern, expr);
    }

    @Override
    public LogicalPlan visitDropAllBrokerClause(DropAllBrokerClauseContext ctx) {
        String brokerName = stripQuotes(ctx.name.getText());
        AlterSystemOp alterSystemOp = new DropAllBrokerOp(brokerName);
        return new AlterSystemCommand(alterSystemOp, PlanType.ALTER_SYSTEM_DROP_ALL_BROKER);
    }

    @Override
    public LogicalPlan visitAlterSystem(DorisParser.AlterSystemContext ctx) {
        return plan(ctx.alterSystemClause());
    }

    @Override
    public LogicalPlan visitAddBrokerClause(AddBrokerClauseContext ctx) {
        String brokerName = stripQuotes(ctx.name.getText());
        List<String> hostPorts = ctx.hostPorts.stream()
                .map(e -> stripQuotes(e.getText()))
                .collect(Collectors.toList());
        AlterSystemOp alterSystemOp = new AddBrokerOp(brokerName, hostPorts);
        return new AlterSystemCommand(alterSystemOp, PlanType.ALTER_SYSTEM_ADD_BROKER);
    }

    @Override
    public LogicalPlan visitDropBrokerClause(DropBrokerClauseContext ctx) {
        String brokerName = stripQuotes(ctx.name.getText());
        List<String> hostPorts = ctx.hostPorts.stream()
                .map(e -> stripQuotes(e.getText()))
                .collect(Collectors.toList());
        AlterSystemOp alterSystemOp = new DropBrokerOp(brokerName, hostPorts);
        return new AlterSystemCommand(alterSystemOp, PlanType.ALTER_SYSTEM_DROP_BROKER);
    }

    @Override
    public LogicalPlan visitAddBackendClause(AddBackendClauseContext ctx) {
        List<String> hostPorts = ctx.hostPorts.stream()
                .map(e -> stripQuotes(e.getText()))
                .collect(Collectors.toList());
        Map<String, String> properties = visitPropertyClause(ctx.properties);
        AlterSystemOp alterSystemOp = new AddBackendOp(hostPorts, properties);
        return new AlterSystemCommand(alterSystemOp, PlanType.ALTER_SYSTEM_ADD_BACKEND);
    }

    @Override
    public LogicalPlan visitDropBackendClause(DorisParser.DropBackendClauseContext ctx) {
        List<String> hostPorts = ctx.hostPorts.stream()
                .map(e -> stripQuotes(e.getText()))
                .collect(Collectors.toList());
        boolean force = false;
        if (ctx.DROPP() != null) {
            force = true;
        }
        AlterSystemOp alterSystemOp = new DropBackendOp(hostPorts, force);
        return new AlterSystemCommand(alterSystemOp, PlanType.ALTER_SYSTEM_DROP_BACKEND);
    }

    @Override
    public LogicalPlan visitDecommissionBackendClause(DorisParser.DecommissionBackendClauseContext ctx) {
        List<String> hostPorts = ctx.hostPorts.stream()
                .map(e -> stripQuotes(e.getText()))
                .collect(Collectors.toList());
        AlterSystemOp alterSystemOp = new DecommissionBackendOp(hostPorts);
        return new AlterSystemCommand(alterSystemOp, PlanType.ALTER_SYSTEM_DECOMMISSION_BACKEND);
    }

    @Override
    public LogicalPlan visitAddFollowerClause(DorisParser.AddFollowerClauseContext ctx) {
        String hostPort = stripQuotes(ctx.hostPort.getText());
        AlterSystemOp alterSystemOp = new AddFollowerOp(hostPort);
        return new AlterSystemCommand(alterSystemOp, PlanType.ALTER_SYSTEM_ADD_FOLLOWER);
    }

    @Override
    public LogicalPlan visitDropFollowerClause(DorisParser.DropFollowerClauseContext ctx) {
        String hostPort = stripQuotes(ctx.hostPort.getText());
        AlterSystemOp alterSystemOp = new DropFollowerOp(hostPort);
        return new AlterSystemCommand(alterSystemOp, PlanType.ALTER_SYSTEM_DROP_FOLLOWER);
    }

    @Override
    public LogicalPlan visitAddObserverClause(DorisParser.AddObserverClauseContext ctx) {
        String hostPort = stripQuotes(ctx.hostPort.getText());
        AlterSystemOp alterSystemOp = new AddObserverOp(hostPort);
        return new AlterSystemCommand(alterSystemOp, PlanType.ALTER_SYSTEM_ADD_OBSERVER);
    }

    @Override
    public LogicalPlan visitDropObserverClause(DorisParser.DropObserverClauseContext ctx) {
        String hostPort = stripQuotes(ctx.hostPort.getText());
        AlterSystemOp alterSystemOp = new DropObserverOp(hostPort);
        return new AlterSystemCommand(alterSystemOp, PlanType.ALTER_SYSTEM_DROP_OBSERVER);
    }

    @Override
    public LogicalPlan visitAlterLoadErrorUrlClause(DorisParser.AlterLoadErrorUrlClauseContext ctx) {
        Map<String, String> properties = visitPropertyClause(ctx.properties);
        AlterSystemOp alterSystemOp = new AlterLoadErrorUrlOp(properties);
        return new AlterSystemCommand(alterSystemOp, PlanType.ALTER_SYSTEM_SET_LOAD_ERRORS_HU);
    }

    @Override
    public LogicalPlan visitModifyBackendClause(DorisParser.ModifyBackendClauseContext ctx) {
        List<String> hostPorts = ctx.hostPorts.stream()
                .map(e -> stripQuotes(e.getText()))
                .collect(Collectors.toList());
        Map<String, String> properties = visitPropertyItemList(ctx.propertyItemList());
        AlterSystemOp alterSystemOp = new ModifyBackendOp(hostPorts, properties);
        return new AlterSystemCommand(alterSystemOp, PlanType.ALTER_SYSTEM_MODIFY_BACKEND);
    }

    @Override
    public LogicalPlan visitModifyFrontendOrBackendHostNameClause(
            DorisParser.ModifyFrontendOrBackendHostNameClauseContext ctx) {
        String hostPort = stripQuotes(ctx.hostPort.getText());
        String hostName = stripQuotes(ctx.hostName.getText());
        AlterSystemOp alterSystemOp = null;
        if (ctx.FRONTEND() != null) {
            alterSystemOp = new ModifyFrontendOrBackendHostNameOp(hostPort, hostName, ModifyOpType.Frontend);
        } else if (ctx.BACKEND() != null) {
            alterSystemOp = new ModifyFrontendOrBackendHostNameOp(hostPort, hostName, ModifyOpType.Backend);
        }
        return new AlterSystemCommand(alterSystemOp, PlanType.ALTER_SYSTEM_MODIFY_FRONTEND_OR_BACKEND_HOSTNAME);
    }

    @Override
    public LogicalPlan visitShowQueuedAnalyzeJobs(ShowQueuedAnalyzeJobsContext ctx) {
        List<String> tableName = ctx.tableName == null ? null : visitMultipartIdentifier(ctx.tableName);
        String stateKey = ctx.stateKey == null ? null : stripQuotes(ctx.stateKey.getText());
        String stateValue = ctx.stateValue == null ? null : stripQuotes(ctx.stateValue.getText());
        return new ShowQueuedAnalyzeJobsCommand(tableName, stateKey, stateValue);
    }

    @Override
    public LogicalPlan visitShowIndexStats(DorisParser.ShowIndexStatsContext ctx) {
        TableNameInfo tableName = new TableNameInfo(visitMultipartIdentifier(ctx.tableName));
        String indexId = stripQuotes(ctx.indexId.getText());
        return new ShowIndexStatsCommand(tableName, indexId);
    }

    @Override
    public LogicalPlan visitShowTableStatus(DorisParser.ShowTableStatusContext ctx) {
        String ctlName = null;
        String dbName = null;
        if (ctx.database != null) {
            List<String> nameParts = visitMultipartIdentifier(ctx.database);
            if (nameParts.size() == 1) {
                dbName = nameParts.get(0);
            } else if (nameParts.size() == 2) {
                ctlName = nameParts.get(0);
                dbName = nameParts.get(1);
            } else {
                throw new AnalysisException("nameParts in analyze database should be [ctl.]db");
            }
        }

        if (ctx.wildWhere() != null) {
            if (ctx.wildWhere().LIKE() != null) {
                return new ShowTableStatusCommand(dbName, ctlName,
                    stripQuotes(ctx.wildWhere().STRING_LITERAL().getText()), null);
            } else {
                Expression expr = (Expression) ctx.wildWhere().expression().accept(this);
                return new ShowTableStatusCommand(dbName, ctlName, null, expr);
            }
        }
        return new ShowTableStatusCommand(dbName, ctlName);
    }

    @Override
    public LogicalPlan visitLockTables(LockTablesContext ctx) {
        List<LockTableInfo> lockTablesInfo = ctx.lockTable().stream().map(lockTableCtx -> {
            TableNameInfo tableNameInfo = new TableNameInfo(visitMultipartIdentifier(lockTableCtx.name));
            String alias = lockTableCtx.alias != null ? lockTableCtx.alias.getText() : null;

            LockTable.LockType lockType;
            if (lockTableCtx.READ() != null) {
                lockType = lockTableCtx.LOCAL() != null ? LockTable.LockType.READ_LOCAL : LockTable.LockType.READ;
            } else if (lockTableCtx.WRITE() != null) {
                lockType = lockTableCtx.LOW_PRIORITY() != null ? LockTable.LockType.LOW_PRIORITY_WRITE
                    : LockTable.LockType.WRITE;
            } else {
                throw new IllegalArgumentException("Invalid lock type in LOCK TABLES command.");
            }

            return new LockTableInfo(tableNameInfo, alias, lockType);
        }).collect(Collectors.toList());

        return new LockTablesCommand(lockTablesInfo);
    }

    @Override
    public LogicalPlan visitShowTables(DorisParser.ShowTablesContext ctx) {
        String ctlName = null;
        String dbName = null;
        if (ctx.database != null) {
            List<String> nameParts = visitMultipartIdentifier(ctx.database);
            if (nameParts.size() == 1) {
                dbName = nameParts.get(0);
            } else if (nameParts.size() == 2) {
                ctlName = nameParts.get(0);
                dbName = nameParts.get(1);
            } else {
                throw new AnalysisException("nameParts in analyze database should be [ctl.]db");
            }
        }

        boolean isVerbose = ctx.FULL() != null;

        if (ctx.wildWhere() != null) {
            if (ctx.wildWhere().LIKE() != null) {
                return new ShowTableCommand(dbName, ctlName, isVerbose,
                        stripQuotes(ctx.wildWhere().STRING_LITERAL().getText()), null, PlanType.SHOW_TABLES);
            } else {
                return new ShowTableCommand(dbName, ctlName, isVerbose, null,
                        getOriginSql(ctx.wildWhere()), PlanType.SHOW_TABLES);
            }
        }
        return new ShowTableCommand(dbName, ctlName, isVerbose, PlanType.SHOW_TABLES);
    }

    @Override
    public Plan visitUnlockTables(UnlockTablesContext ctx) {
        return new UnlockTablesCommand();
    }

    @Override
    public LogicalPlan visitCreateWorkloadPolicy(CreateWorkloadPolicyContext ctx) {
        String policyName = ctx.name.getText();
        boolean ifNotExists = ctx.IF() != null;

        List<WorkloadConditionMeta> conditions = new ArrayList<>();
        if (ctx.workloadPolicyConditions() != null) {
            for (DorisParser.WorkloadPolicyConditionContext conditionCtx :
                    ctx.workloadPolicyConditions().workloadPolicyCondition()) {
                String metricName = conditionCtx.metricName.getText();
                String operator = conditionCtx.comparisonOperator().getText();
                String value = conditionCtx.number() != null
                        ? conditionCtx.number().getText()
                        : stripQuotes(conditionCtx.STRING_LITERAL().getText());
                try {
                    WorkloadConditionMeta conditionMeta = new WorkloadConditionMeta(metricName, operator, value);
                    conditions.add(conditionMeta);
                } catch (UserException e) {
                    throw new AnalysisException(e.getMessage(), e);
                }
            }
        }

        List<WorkloadActionMeta> actions = new ArrayList<>();
        if (ctx.workloadPolicyActions() != null) {
            for (DorisParser.WorkloadPolicyActionContext actionCtx :
                    ctx.workloadPolicyActions().workloadPolicyAction()) {
                try {
                    if (actionCtx.SET_SESSION_VARIABLE() != null) {
                        actions.add(new WorkloadActionMeta("SET_SESSION_VARIABLE",
                                stripQuotes(actionCtx.STRING_LITERAL().getText())));
                    } else {
                        String identifier = actionCtx.identifier().getText();
                        String value = actionCtx.STRING_LITERAL() != null
                                ? stripQuotes(actionCtx.STRING_LITERAL().getText())
                                : null;
                        actions.add(new WorkloadActionMeta(identifier, value));
                    }
                } catch (UserException e) {
                    throw new AnalysisException(e.getMessage(), e);
                }
            }
        }

        Map<String, String> properties = ctx.propertyClause() != null
                ? Maps.newHashMap(visitPropertyClause(ctx.propertyClause()))
                : Maps.newHashMap();

        return new CreateWorkloadPolicyCommand(ifNotExists, policyName, conditions, actions, properties);
    }

    @Override
    public LogicalPlan visitShowViews(DorisParser.ShowViewsContext ctx) {
        String ctlName = null;
        String dbName = null;
        if (ctx.database != null) {
            List<String> nameParts = visitMultipartIdentifier(ctx.database);
            if (nameParts.size() == 1) {
                dbName = nameParts.get(0);
            } else if (nameParts.size() == 2) {
                ctlName = nameParts.get(0);
                dbName = nameParts.get(1);
            } else {
                throw new AnalysisException("nameParts in analyze database should be [ctl.]db");
            }
        }

        boolean isVerbose = ctx.FULL() != null;

        if (ctx.wildWhere() != null) {
            if (ctx.wildWhere().LIKE() != null) {
                return new ShowTableCommand(dbName, ctlName, isVerbose,
                    stripQuotes(ctx.wildWhere().STRING_LITERAL().getText()), null, PlanType.SHOW_VIEWS);
            } else {
                return new ShowTableCommand(dbName, ctlName, isVerbose, null,
                    getOriginSql(ctx.wildWhere()), PlanType.SHOW_VIEWS);
            }
        }
        return new ShowTableCommand(dbName, ctlName, isVerbose, PlanType.SHOW_VIEWS);
    }

    @Override
    public LogicalPlan visitShowTabletId(DorisParser.ShowTabletIdContext ctx) {
        long tabletId = Long.parseLong(ctx.tabletId.getText());
        return new ShowTabletIdCommand(tabletId);
    }

    @Override
    public LogicalPlan visitShowDatabases(DorisParser.ShowDatabasesContext ctx) {
        String ctlName = null;
        if (ctx.catalog != null) {
            ctlName = ctx.catalog.getText();
        }

        if (ctx.wildWhere() != null) {
            if (ctx.wildWhere().LIKE() != null) {
                return new ShowDatabasesCommand(ctlName,
                        stripQuotes(ctx.wildWhere().STRING_LITERAL().getText()), null);
            } else {
                Expression expr = (Expression) ctx.wildWhere().expression().accept(this);
                return new ShowDatabasesCommand(ctlName, null, expr);
            }
        }
        return new ShowDatabasesCommand(ctlName, null, null);
    }

    @Override
    public LogicalPlan visitDescribeTable(DorisParser.DescribeTableContext ctx) {
        TableNameInfo tableName = new TableNameInfo(visitMultipartIdentifier(ctx.multipartIdentifier()));
        PartitionNamesInfo partitionNames = null;
        boolean isTempPart = false;
        if (ctx.specifiedPartition() != null) {
            isTempPart = ctx.specifiedPartition().TEMPORARY() != null;
            if (ctx.specifiedPartition().identifier() != null) {
                partitionNames = new PartitionNamesInfo(isTempPart,
                        ImmutableList.of(ctx.specifiedPartition().identifier().getText()));
            } else {
                partitionNames = new PartitionNamesInfo(isTempPart,
                        visitIdentifierList(ctx.specifiedPartition().identifierList()));
            }
        }
        return new DescribeCommand(tableName, false, partitionNames);
    }

    @Override
    public LogicalPlan visitAnalyzeTable(DorisParser.AnalyzeTableContext ctx) {
        TableNameInfo tableNameInfo = new TableNameInfo(visitMultipartIdentifier(ctx.name));
        PartitionNamesInfo partitionNamesInfo = null;
        if (ctx.partitionSpec() != null) {
            Pair<Boolean, List<String>> partitionSpec = visitPartitionSpec(ctx.partitionSpec());
            partitionNamesInfo = new PartitionNamesInfo(partitionSpec.first, partitionSpec.second);
        }
        List<String> columnNames = null;
        if (ctx.columns != null) {
            columnNames = visitIdentifierList(ctx.columns);
        }
        Map<String, String> propertiesMap = new HashMap<>();
        // default values
        propertiesMap.put(AnalyzeProperties.PROPERTY_SYNC, "false");
        propertiesMap.put(AnalyzeProperties.PROPERTY_ANALYSIS_TYPE, AnalysisInfo.AnalysisType.FUNDAMENTALS.toString());
        for (DorisParser.AnalyzePropertiesContext aps : ctx.analyzeProperties()) {
            Map<String, String> map = visitAnalyzeProperties(aps);
            propertiesMap.putAll(map);
        }
        propertiesMap.putAll(visitPropertyClause(ctx.propertyClause()));
        AnalyzeProperties properties = new AnalyzeProperties(propertiesMap);
        return new AnalyzeTableCommand(tableNameInfo,
                partitionNamesInfo, columnNames, properties);
    }

    @Override
    public LogicalPlan visitAnalyzeDatabase(DorisParser.AnalyzeDatabaseContext ctx) {
        String ctlName = null;
        String dbName = null;
        List<String> nameParts = visitMultipartIdentifier(ctx.name);
        if (nameParts.size() == 1) {
            dbName = nameParts.get(0);
        } else if (nameParts.size() == 2) {
            ctlName = nameParts.get(0);
            dbName = nameParts.get(1);
        } else {
            throw new AnalysisException("nameParts in analyze database should be [ctl.]db");
        }

        Map<String, String> propertiesMap = new HashMap<>();
        // default values
        propertiesMap.put(AnalyzeProperties.PROPERTY_SYNC, "false");
        propertiesMap.put(AnalyzeProperties.PROPERTY_ANALYSIS_TYPE, AnalysisInfo.AnalysisType.FUNDAMENTALS.toString());
        for (DorisParser.AnalyzePropertiesContext aps : ctx.analyzeProperties()) {
            Map<String, String> map = visitAnalyzeProperties(aps);
            propertiesMap.putAll(map);
        }
        propertiesMap.putAll(visitPropertyClause(ctx.propertyClause()));
        AnalyzeProperties properties = new AnalyzeProperties(propertiesMap);
        return new AnalyzeDatabaseCommand(ctlName, dbName, properties);
    }

    @Override
    public Map<String, String> visitAnalyzeProperties(DorisParser.AnalyzePropertiesContext ctx) {
        Map<String, String> properties = new HashMap<>();
        if (ctx.SYNC() != null) {
            properties.put(AnalyzeProperties.PROPERTY_SYNC, "true");
        } else if (ctx.INCREMENTAL() != null) {
            properties.put(AnalyzeProperties.PROPERTY_INCREMENTAL, "true");
        } else if (ctx.FULL() != null) {
            properties.put(AnalyzeProperties.PROPERTY_FORCE_FULL, "true");
        } else if (ctx.SQL() != null) {
            properties.put(AnalyzeProperties.PROPERTY_EXTERNAL_TABLE_USE_SQL, "true");
        } else if (ctx.HISTOGRAM() != null) {
            properties.put(AnalyzeProperties.PROPERTY_ANALYSIS_TYPE, AnalysisInfo.AnalysisType.HISTOGRAM.toString());
        } else if (ctx.SAMPLE() != null) {
            if (ctx.ROWS() != null) {
                properties.put(AnalyzeProperties.PROPERTY_SAMPLE_ROWS, ctx.INTEGER_VALUE().getText());
            } else if (ctx.PERCENT() != null) {
                properties.put(AnalyzeProperties.PROPERTY_SAMPLE_PERCENT, ctx.INTEGER_VALUE().getText());
            }
        } else if (ctx.BUCKETS() != null) {
            properties.put(AnalyzeProperties.PROPERTY_NUM_BUCKETS, ctx.INTEGER_VALUE().getText());
        } else if (ctx.PERIOD() != null) {
            properties.put(AnalyzeProperties.PROPERTY_PERIOD_SECONDS, ctx.INTEGER_VALUE().getText());
        } else if (ctx.CRON() != null) {
            properties.put(AnalyzeProperties.PROPERTY_PERIOD_CRON, ctx.STRING_LITERAL().getText());
        }
        return properties;
    }

    @Override
    public LogicalPlan visitCreateDatabase(DorisParser.CreateDatabaseContext ctx) {
        Map<String, String> properties = visitPropertyClause(ctx.propertyClause());
        List<String> nameParts = visitMultipartIdentifier(ctx.multipartIdentifier());

        if (nameParts.size() > 2) {
            throw new AnalysisException("create database should be [catalog.]database");
        }

        String databaseName = "";
        String catalogName = "";
        if (nameParts.size() == 2) {
            catalogName = nameParts.get(0);
            databaseName = nameParts.get(1);
        }
        if (nameParts.size() == 1) {
            databaseName = nameParts.get(0);
        }

        return new CreateDatabaseCommand(
            ctx.IF() != null,
                new DbName(catalogName, databaseName),
            Maps.newHashMap(properties));
    }

    @Override
    public LogicalPlan visitCreateRepository(DorisParser.CreateRepositoryContext ctx) {
        String name = stripQuotes(ctx.name.getText());
        String location = stripQuotes(ctx.storageBackend().STRING_LITERAL().getText());

        String storageName = "";
        if (ctx.storageBackend().brokerName != null) {
            storageName = stripQuotes(ctx.storageBackend().brokerName.getText());
        }

        Map<String, String> properties = visitPropertyClause(ctx.storageBackend().properties);

        StorageBackend.StorageType storageType = null;
        if (ctx.storageBackend().BROKER() != null) {
            storageType = StorageBackend.StorageType.BROKER;
        } else if (ctx.storageBackend().S3() != null) {
            storageType = StorageBackend.StorageType.S3;
        } else if (ctx.storageBackend().HDFS() != null) {
            storageType = StorageBackend.StorageType.HDFS;
        } else if (ctx.storageBackend().LOCAL() != null) {
            storageType = StorageBackend.StorageType.LOCAL;
        }

        return new CreateRepositoryCommand(
            ctx.READ() != null,
            name,
                new StorageBackend(storageName, location, storageType, Maps.newHashMap(properties)));
    }

    @Override
    public LogicalPlan visitShowColumnHistogramStats(ShowColumnHistogramStatsContext ctx) {
        TableNameInfo tableNameInfo = new TableNameInfo(visitMultipartIdentifier(ctx.tableName));
        List<String> columnNames = visitIdentifierList(ctx.columnList);
        return new ShowColumnHistogramStatsCommand(tableNameInfo, columnNames);
    }

    @Override
    public LogicalPlan visitDescribeTableAll(DorisParser.DescribeTableAllContext ctx) {
        TableNameInfo tableName = new TableNameInfo(visitMultipartIdentifier(ctx.multipartIdentifier()));
        return new DescribeCommand(tableName, true, null);
    }

    @Override
    public String visitTableAlias(DorisParser.TableAliasContext ctx) {
        if (ctx.identifierList() != null) {
            throw new ParseException("Do not implemented", ctx);
        }
        return ctx.strictIdentifier() != null ? ctx.strictIdentifier().getText() : null;
    }

    @Override
    public LogicalPlan visitDescribeTableValuedFunction(DorisParser.DescribeTableValuedFunctionContext ctx) {
        String tvfName = ctx.tvfName.getText();
        String alias = visitTableAlias(ctx.tableAlias());
        Map<String, String> params = visitPropertyItemList(ctx.properties);

        TableValuedFunctionRef tableValuedFunctionRef = null;
        try {
            tableValuedFunctionRef = new TableValuedFunctionRef(tvfName, alias, params);
        } catch (org.apache.doris.common.AnalysisException e) {
            throw new AnalysisException(e.getDetailMessage());
        }
        return new DescribeCommand(tableValuedFunctionRef);
    }

    @Override
    public LogicalPlan visitCreateStage(DorisParser.CreateStageContext ctx) {
        String stageName = stripQuotes(ctx.name.getText());
        Map<String, String> properties = visitPropertyClause(ctx.properties);

        return new CreateStageCommand(
            ctx.IF() != null,
                stageName,
                properties
        );
    }

    @Override
    public LogicalPlan visitDropStage(DorisParser.DropStageContext ctx) {
        return new DropStageCommand(
            ctx.IF() != null,
            stripQuotes(ctx.name.getText()));
    }

    @Override
    public LogicalPlan visitAlterUser(DorisParser.AlterUserContext ctx) {
        boolean ifExist = ctx.EXISTS() != null;
        UserDesc userDesc = visitGrantUserIdentify(ctx.grantUserIdentify());
        PasswordOptions passwordOptions = visitPasswordOption(ctx.passwordOption());
        String comment = ctx.STRING_LITERAL() != null ? stripQuotes(ctx.STRING_LITERAL().getText()) : null;
        AlterUserInfo alterUserInfo = new AlterUserInfo(ifExist, userDesc, passwordOptions, comment);
        return new AlterUserCommand(alterUserInfo);
    }

    @Override
    public LogicalPlan visitShowTableStats(DorisParser.ShowTableStatsContext ctx) {
        if (ctx.tableId != null) {
            return new ShowTableStatsCommand(Long.parseLong(ctx.tableId.getText()));
        } else {
            TableNameInfo tableNameInfo = new TableNameInfo(visitMultipartIdentifier(ctx.tableName));

            PartitionNamesInfo partitionNamesInfo = null;
            if (ctx.partitionSpec() != null) {
                Pair<Boolean, List<String>> partitionSpec = visitPartitionSpec(ctx.partitionSpec());
                partitionNamesInfo = new PartitionNamesInfo(partitionSpec.first, partitionSpec.second);
            }

            List<String> columnNames = new ArrayList<>();
            if (ctx.columnList != null) {
                columnNames.addAll(visitIdentifierList(ctx.columnList));
            }
            return new ShowTableStatsCommand(tableNameInfo, columnNames, partitionNamesInfo);
        }
    }

    @Override
    public LogicalPlan visitDropStats(DorisParser.DropStatsContext ctx) {
        TableNameInfo tableNameInfo = new TableNameInfo(visitMultipartIdentifier(ctx.tableName));

        Set<String> columnNames = new HashSet<>();
        if (ctx.identifierList() != null) {
            columnNames.addAll(visitIdentifierList(ctx.identifierList()));
        }

        PartitionNamesInfo partitionNamesInfo = null;
        if (ctx.partitionSpec() != null) {
            Pair<Boolean, List<String>> partitionSpec = visitPartitionSpec(ctx.partitionSpec());
            partitionNamesInfo = new PartitionNamesInfo(partitionSpec.first, partitionSpec.second);
        }
        return new DropStatsCommand(tableNameInfo, columnNames, partitionNamesInfo);
    }

    @Override
    public LogicalPlan visitDropCachedStats(DorisParser.DropCachedStatsContext ctx) {
        TableNameInfo tableNameInfo = new TableNameInfo(visitMultipartIdentifier(ctx.tableName));
        return new DropCachedStatsCommand(tableNameInfo);
    }

    @Override
    public LogicalPlan visitDropExpiredStats(DorisParser.DropExpiredStatsContext ctx) {
        return new DropExpiredStatsCommand();
    }

    @Override
    public LogicalPlan visitShowClusters(ShowClustersContext ctx) {
        boolean showComputeGroups = ctx.COMPUTE() != null;
        return new ShowClustersCommand(showComputeGroups);
    }

    @Override
    public LogicalPlan visitAlterTableStats(DorisParser.AlterTableStatsContext ctx) {
        TableNameInfo tableNameInfo = new TableNameInfo(visitMultipartIdentifier(ctx.name));
        PartitionNamesInfo partitionNamesInfo = null;
        if (ctx.partitionSpec() != null) {
            Pair<Boolean, List<String>> partitionSpec = visitPartitionSpec(ctx.partitionSpec());
            partitionNamesInfo = new PartitionNamesInfo(partitionSpec.first, partitionSpec.second);
        }
        Map<String, String> properties = visitPropertyItemList(ctx.propertyItemList());
        return new AlterTableStatsCommand(tableNameInfo, partitionNamesInfo, properties);
    }

    @Override
    public LogicalPlan visitAlterColumnStats(DorisParser.AlterColumnStatsContext ctx) {
        TableNameInfo tableNameInfo = new TableNameInfo(visitMultipartIdentifier(ctx.name));
        PartitionNamesInfo partitionNamesInfo = null;
        if (ctx.partitionSpec() != null) {
            Pair<Boolean, List<String>> partitionSpec = visitPartitionSpec(ctx.partitionSpec());
            partitionNamesInfo = new PartitionNamesInfo(partitionSpec.first, partitionSpec.second);
        }

        String index = ctx.indexName != null ? ctx.indexName.getText() : null;
        String columnName = ctx.columnName.getText();
        Map<String, String> properties = visitPropertyItemList(ctx.propertyItemList());
        return new AlterColumnStatsCommand(tableNameInfo,
            partitionNamesInfo,
            index,
            columnName,
            properties);
    }

    @Override
    public LogicalPlan visitCancelAlterTable(DorisParser.CancelAlterTableContext ctx) {
        TableNameInfo tableNameInfo = new TableNameInfo(visitMultipartIdentifier(ctx.tableName));

        CancelAlterTableCommand.AlterType alterType;
        if (ctx.ROLLUP() != null) {
            alterType = CancelAlterTableCommand.AlterType.ROLLUP;
        } else if (ctx.MATERIALIZED() != null && ctx.VIEW() != null) {
            alterType = CancelAlterTableCommand.AlterType.MV;
        } else if (ctx.COLUMN() != null) {
            alterType = CancelAlterTableCommand.AlterType.COLUMN;
        } else {
            throw new AnalysisException("invalid AlterOpType, it must be one of 'ROLLUP',"
                    + "'MATERIALIZED VIEW' or 'COLUMN'");
        }

        List<Long> jobIs = new ArrayList<>();
        for (Token token : ctx.jobIds) {
            jobIs.add(Long.parseLong(token.getText()));
        }
        return new CancelAlterTableCommand(tableNameInfo, alterType, jobIs);
    }

    @Override
    public LogicalPlan visitAdminSetReplicaStatus(DorisParser.AdminSetReplicaStatusContext ctx) {
        Map<String, String> properties = visitPropertyItemList(ctx.propertyItemList());
        return new AdminSetReplicaStatusCommand(properties);
    }

    @Override
    public LogicalPlan visitAdminRepairTable(DorisParser.AdminRepairTableContext ctx) {
        TableRefInfo tableRefInfo = visitBaseTableRefContext(ctx.baseTableRef());
        return new AdminRepairTableCommand(tableRefInfo);
    }

    @Override
    public LogicalPlan visitAdminCancelRepairTable(DorisParser.AdminCancelRepairTableContext ctx) {
        TableRefInfo tableRefInfo = visitBaseTableRefContext(ctx.baseTableRef());
        return new AdminCancelRepairTableCommand(tableRefInfo);
    }

    @Override
    public LogicalPlan visitAdminCopyTablet(DorisParser.AdminCopyTabletContext ctx) {
        long tabletId = Long.parseLong(ctx.tabletId.getText());
        Map<String, String> properties;
        if (ctx.propertyClause() != null) {
            properties = visitPropertyClause(ctx.propertyClause());
        } else {
            properties = ImmutableMap.of();
        }
        return new AdminCopyTabletCommand(tabletId, properties);
    }

    @Override
    public LogicalPlan visitShowCreateRoutineLoad(DorisParser.ShowCreateRoutineLoadContext ctx) {
        boolean isAll = ctx.ALL() != null;
        List<String> labelParts = visitMultipartIdentifier(ctx.label);
        String jobName;
        String dbName = null;
        if (labelParts.size() == 1) {
            jobName = labelParts.get(0);
        } else if (labelParts.size() == 2) {
            dbName = labelParts.get(0);
            jobName = labelParts.get(1);
        } else {
            throw new ParseException("only support [<db>.]<job_name>", ctx.label);
        }
        LabelNameInfo labelNameInfo = new LabelNameInfo(dbName, jobName);
        return new ShowCreateRoutineLoadCommand(labelNameInfo, isAll);
    }

    @Override
    public LogicalPlan visitPauseRoutineLoad(DorisParser.PauseRoutineLoadContext ctx) {
        List<String> labelParts = visitMultipartIdentifier(ctx.label);
        String jobName;
        String dbName = null;
        if (labelParts.size() == 1) {
            jobName = labelParts.get(0);
        } else if (labelParts.size() == 2) {
            dbName = labelParts.get(0);
            jobName = labelParts.get(1);
        } else {
            throw new ParseException("only support [<db>.]<job_name>", ctx.label);
        }
        LabelNameInfo labelNameInfo = new LabelNameInfo(dbName, jobName);
        return new PauseRoutineLoadCommand(labelNameInfo);
    }

    @Override
    public LogicalPlan visitPauseAllRoutineLoad(DorisParser.PauseAllRoutineLoadContext ctx) {
        return new PauseRoutineLoadCommand();
    }

    @Override
    public LogicalPlan visitResumeRoutineLoad(DorisParser.ResumeRoutineLoadContext ctx) {
        List<String> labelParts = visitMultipartIdentifier(ctx.label);
        String jobName;
        String dbName = null;
        if (labelParts.size() == 1) {
            jobName = labelParts.get(0);
        } else if (labelParts.size() == 2) {
            dbName = labelParts.get(0);
            jobName = labelParts.get(1);
        } else {
            throw new ParseException("only support [<db>.]<job_name>", ctx.label);
        }
        LabelNameInfo labelNameInfo = new LabelNameInfo(dbName, jobName);
        return new ResumeRoutineLoadCommand(labelNameInfo);
    }

    @Override
    public LogicalPlan visitResumeAllRoutineLoad(DorisParser.ResumeAllRoutineLoadContext ctx) {
        return new ResumeRoutineLoadCommand();
    }

    @Override
    public LogicalPlan visitStopRoutineLoad(DorisParser.StopRoutineLoadContext ctx) {
        List<String> labelParts = visitMultipartIdentifier(ctx.label);
        String jobName;
        String dbName = null;
        if (labelParts.size() == 1) {
            jobName = labelParts.get(0);
        } else if (labelParts.size() == 2) {
            dbName = labelParts.get(0);
            jobName = labelParts.get(1);
        } else {
            throw new ParseException("only support [<db>.]<job_name>", ctx.label);
        }
        LabelNameInfo labelNameInfo = new LabelNameInfo(dbName, jobName);
        return new StopRoutineLoadCommand(labelNameInfo);
    }

    public LogicalPlan visitCleanAllQueryStats(DorisParser.CleanAllQueryStatsContext ctx) {
        return new CleanQueryStatsCommand();
    }

    @Override
    public LogicalPlan visitCleanQueryStats(DorisParser.CleanQueryStatsContext ctx) {
        if (ctx.database != null) {
            return new CleanQueryStatsCommand(ctx.identifier().getText());
        } else {
            TableNameInfo tableNameInfo = new TableNameInfo(visitMultipartIdentifier(ctx.table));
            return new CleanQueryStatsCommand(tableNameInfo);
        }
    }

    @Override
    public LogicalPlan visitStopDataSyncJob(DorisParser.StopDataSyncJobContext ctx) {
        List<String> nameParts = visitMultipartIdentifier(ctx.name);
        int size = nameParts.size();
        String jobName = nameParts.get(size - 1);
        String dbName;
        if (size == 1) {
            dbName = null;
        } else if (size == 2) {
            dbName = nameParts.get(0);
        } else {
            throw new ParseException("only support [<db>.]<job_name>", ctx.name);
        }
        SyncJobName syncJobName = new SyncJobName(jobName, dbName);
        return new StopDataSyncJobCommand(syncJobName);
    }

    @Override
    public LogicalPlan visitResumeDataSyncJob(DorisParser.ResumeDataSyncJobContext ctx) {
        List<String> nameParts = visitMultipartIdentifier(ctx.name);
        int size = nameParts.size();
        String jobName = nameParts.get(size - 1);
        String dbName;
        if (size == 1) {
            dbName = null;
        } else if (size == 2) {
            dbName = nameParts.get(0);
        } else {
            throw new ParseException("only support [<db>.]<job_name>", ctx.name);
        }
        SyncJobName syncJobName = new SyncJobName(jobName, dbName);
        return new ResumeDataSyncJobCommand(syncJobName);
    }

    @Override
    public LogicalPlan visitPauseDataSyncJob(DorisParser.PauseDataSyncJobContext ctx) {
        List<String> nameParts = visitMultipartIdentifier(ctx.name);
        int size = nameParts.size();
        String jobName = nameParts.get(size - 1);
        String dbName;
        if (size == 1) {
            dbName = null;
        } else if (size == 2) {
            dbName = nameParts.get(0);
        } else {
            throw new ParseException("only support [<db>.]<job_name>", ctx.name);
        }
        SyncJobName syncJobName = new SyncJobName(jobName, dbName);
        return new PauseDataSyncJobCommand(syncJobName);
    }

    @Override
    public List<ChannelDescription> visitChannelDescriptions(DorisParser.ChannelDescriptionsContext ctx) {
        List<ChannelDescription> channelDescriptions = new ArrayList<>();
        for (DorisParser.ChannelDescriptionContext channelDescriptionContext : ctx.channelDescription()) {
            List<String> soureParts = visitMultipartIdentifier(channelDescriptionContext.source);
            if (soureParts.size() != 2) {
                throw new ParseException("only support mysql_db.src_tbl", channelDescriptionContext.source);
            }
            TableNameInfo srcTableInfo = new TableNameInfo(soureParts);

            List<String> targetParts = visitMultipartIdentifier(channelDescriptionContext.destination);
            if (targetParts.isEmpty()) {
                throw new ParseException("contains at least one target table", channelDescriptionContext.destination);
            }
            TableNameInfo targetTableInfo = new TableNameInfo(targetParts);

            PartitionNamesInfo partitionNamesInfo = null;
            if (channelDescriptionContext.partitionSpec() != null) {
                Pair<Boolean, List<String>> partitionSpec =
                        visitPartitionSpec(channelDescriptionContext.partitionSpec());
                partitionNamesInfo = new PartitionNamesInfo(partitionSpec.first, partitionSpec.second);
            }

            List<String> columns;
            if (channelDescriptionContext.columnList != null) {
                columns = visitIdentifierList(channelDescriptionContext.columnList);
            } else {
                columns = ImmutableList.of();
            }

            ChannelDescription channelDescription = new ChannelDescription(
                    srcTableInfo.getDb(),
                    srcTableInfo.getTbl(),
                    targetTableInfo.getTbl(),
                    partitionNamesInfo != null ? partitionNamesInfo.translateToLegacyPartitionNames() : null,
                    columns
            );
            channelDescriptions.add(channelDescription);
        }
        return channelDescriptions;
    }

    @Override
    public LogicalPlan visitCreateDataSyncJob(DorisParser.CreateDataSyncJobContext ctx) {
        List<ChannelDescription> channelDescriptions = visitChannelDescriptions(ctx.channelDescriptions());
        List<String> labelParts = visitMultipartIdentifier(ctx.label);
        int size = labelParts.size();
        String jobName = labelParts.get(size - 1);
        String dbName;
        if (size == 1) {
            dbName = null;
        } else if (size == 2) {
            dbName = labelParts.get(0);
        } else {
            throw new ParseException("only support [<db>.]<job_name>", ctx.label);
        }

        Map<String, String> propertieItem = visitPropertyItemList(ctx.propertyItemList());
        BinlogDesc binlogDesc = new BinlogDesc(propertieItem);
        Map<String, String> properties = visitPropertyClause(ctx.properties);
        CreateDataSyncJobCommand createDataSyncJobCommand = new CreateDataSyncJobCommand(
                dbName,
                jobName,
                channelDescriptions,
                binlogDesc,
                properties
        );
        return createDataSyncJobCommand;
    }

    public LogicalPlan visitDropResource(DorisParser.DropResourceContext ctx) {
        boolean ifExist = ctx.EXISTS() != null;
        String resouceName = visitIdentifierOrText(ctx.identifierOrText());
        return new DropResourceCommand(ifExist, resouceName);
    }

    @Override
    public LogicalPlan visitDropRowPolicy(DorisParser.DropRowPolicyContext ctx) {
        boolean ifExist = ctx.EXISTS() != null;
        String policyName = ctx.policyName.getText();
        TableNameInfo tableNameInfo = new TableNameInfo(visitMultipartIdentifier(ctx.tableName));
        UserIdentity userIdentity = ctx.userIdentify() != null ? visitUserIdentify(ctx.userIdentify()) : null;
        String roleName = ctx.roleName != null ? ctx.roleName.getText() : null;
        return new DropRowPolicyCommand(ifExist, policyName, tableNameInfo, userIdentity, roleName);
    }

    @Override
    public LogicalPlan visitTransactionBegin(DorisParser.TransactionBeginContext ctx) {
        if (ctx.LABEL() != null) {
            return new TransactionBeginCommand(ctx.identifier().getText());
        } else {
            return new TransactionBeginCommand();
        }
    }

    @Override
    public LogicalPlan visitTranscationCommit(DorisParser.TranscationCommitContext ctx) {
        return new TransactionCommitCommand();
    }

    @Override
    public LogicalPlan visitTransactionRollback(DorisParser.TransactionRollbackContext ctx) {
        return new TransactionRollbackCommand();
    }

    @Override
    public LogicalPlan visitGrantTablePrivilege(DorisParser.GrantTablePrivilegeContext ctx) {
        List<AccessPrivilegeWithCols> accessPrivilegeWithCols = visitPrivilegeList(ctx.privilegeList());

        List<String> parts = visitMultipartIdentifierOrAsterisk(ctx.multipartIdentifierOrAsterisk());
        int size = parts.size();

        if (size < 1) {
            throw new AnalysisException("grant table privilege statement missing parameters");
        }

        TablePattern tablePattern = null;
        if (size == 1) {
            String db = parts.get(size - 1);
            tablePattern = new TablePattern(db, "");
        }

        if (size == 2) {
            String db = parts.get(size - 2);
            String tbl = parts.get(size - 1);
            tablePattern = new TablePattern(db, tbl);
        }

        if (size == 3) {
            String ctl = parts.get(size - 3);
            String db = parts.get(size - 2);
            String tbl = parts.get(size - 1);
            tablePattern = new TablePattern(ctl, db, tbl);
        }

        Optional<UserIdentity> userIdentity = Optional.empty();
        Optional<String> role = Optional.empty();

        if (ctx.ROLE() != null) {
            role = Optional.of(visitIdentifierOrText(ctx.identifierOrText()));
        } else if (ctx.userIdentify() != null) {
            userIdentity = Optional.of(visitUserIdentify(ctx.userIdentify()));
        }

        return new GrantTablePrivilegeCommand(
            accessPrivilegeWithCols,
            tablePattern,
            userIdentity,
            role);
    }

    @Override
    public LogicalPlan visitGrantResourcePrivilege(DorisParser.GrantResourcePrivilegeContext ctx) {
        List<AccessPrivilegeWithCols> accessPrivilegeWithCols = visitPrivilegeList(ctx.privilegeList());
        String name = visitIdentifierOrTextOrAsterisk(ctx.identifierOrTextOrAsterisk());

        Optional<ResourcePattern> resourcePattern = Optional.empty();
        Optional<WorkloadGroupPattern> workloadGroupPattern = Optional.empty();

        if (ctx.CLUSTER() != null || ctx.COMPUTE() != null) {
            resourcePattern = Optional.of(new ResourcePattern(name, ResourceTypeEnum.CLUSTER));
        } else if (ctx.STAGE() != null) {
            resourcePattern = Optional.of(new ResourcePattern(name, ResourceTypeEnum.STAGE));
        } else if (ctx.STORAGE() != null) {
            resourcePattern = Optional.of(new ResourcePattern(name, ResourceTypeEnum.STORAGE_VAULT));
        } else if (ctx.RESOURCE() != null) {
            resourcePattern = Optional.of(new ResourcePattern(name, ResourceTypeEnum.GENERAL));
        } else if (ctx.WORKLOAD() != null) {
            workloadGroupPattern = Optional.of(new WorkloadGroupPattern(name));
        }

        Optional<UserIdentity> userIdentity = Optional.empty();
        Optional<String> role = Optional.empty();

        if (ctx.ROLE() != null) {
            role = Optional.of(visitIdentifierOrText(ctx.identifierOrText()));
        } else if (ctx.userIdentify() != null) {
            userIdentity = Optional.of(visitUserIdentify(ctx.userIdentify()));
        }

        return new GrantResourcePrivilegeCommand(
            accessPrivilegeWithCols,
            resourcePattern,
            workloadGroupPattern,
            role,
            userIdentity);
    }

    @Override
    public LogicalPlan visitGrantRole(DorisParser.GrantRoleContext ctx) {
        UserIdentity userIdentity = visitUserIdentify(ctx.userIdentify());
        List<String> roles = ctx.roles.stream()
                .map(this::visitIdentifierOrText)
                .collect(ImmutableList.toImmutableList());

        if (roles.size() == 0) {
            throw new AnalysisException("grant role statement lack of role");
        }

        return new GrantRoleCommand(userIdentity, roles);
    }

    @Override
    public AccessPrivilegeWithCols visitPrivilege(DorisParser.PrivilegeContext ctx) {
        AccessPrivilegeWithCols accessPrivilegeWithCols;
        if (ctx.ALL() != null) {
            AccessPrivilege accessPrivilege = AccessPrivilege.ALL;
            accessPrivilegeWithCols = new AccessPrivilegeWithCols(accessPrivilege, ImmutableList.of());
        } else {
            String privilegeName = stripQuotes(ctx.name.getText());
            AccessPrivilege accessPrivilege = AccessPrivilege.fromName(privilegeName);
            List<String> columns = ctx.identifierList() == null
                    ? ImmutableList.of() : visitIdentifierList(ctx.identifierList());
            accessPrivilegeWithCols = new AccessPrivilegeWithCols(accessPrivilege, columns);
        }

        return accessPrivilegeWithCols;
    }

    @Override
    public List<AccessPrivilegeWithCols> visitPrivilegeList(DorisParser.PrivilegeListContext ctx) {
        return ctx.privilege().stream()
            .map(this::visitPrivilege)
            .collect(ImmutableList.toImmutableList());
    }

    @Override
    public LogicalPlan visitRevokeRole(DorisParser.RevokeRoleContext ctx) {
        UserIdentity userIdentity = visitUserIdentify(ctx.userIdentify());
        List<String> roles = ctx.roles.stream()
                .map(this::visitIdentifierOrText)
                .collect(ImmutableList.toImmutableList());

        return new RevokeRoleCommand(userIdentity, roles);
    }

    @Override
    public LogicalPlan visitRevokeResourcePrivilege(DorisParser.RevokeResourcePrivilegeContext ctx) {
        List<AccessPrivilegeWithCols> accessPrivilegeWithCols = visitPrivilegeList(ctx.privilegeList());

        String name = visitIdentifierOrTextOrAsterisk(ctx.identifierOrTextOrAsterisk());
        Optional<ResourcePattern> resourcePattern = Optional.empty();
        Optional<WorkloadGroupPattern> workloadGroupPattern = Optional.empty();

        if (ctx.CLUSTER() != null || ctx.COMPUTE() != null) {
            resourcePattern = Optional.of(new ResourcePattern(name, ResourceTypeEnum.CLUSTER));
        } else if (ctx.STAGE() != null) {
            resourcePattern = Optional.of(new ResourcePattern(name, ResourceTypeEnum.STAGE));
        } else if (ctx.STORAGE() != null) {
            resourcePattern = Optional.of(new ResourcePattern(name, ResourceTypeEnum.STORAGE_VAULT));
        } else if (ctx.RESOURCE() != null) {
            resourcePattern = Optional.of(new ResourcePattern(name, ResourceTypeEnum.GENERAL));
        } else if (ctx.WORKLOAD() != null) {
            workloadGroupPattern = Optional.of(new WorkloadGroupPattern(name));
        }

        Optional<UserIdentity> userIdentity = Optional.empty();
        Optional<String> role = Optional.empty();

        if (ctx.ROLE() != null) {
            role = Optional.of(visitIdentifierOrText(ctx.identifierOrText()));
        } else if (ctx.userIdentify() != null) {
            userIdentity = Optional.of(visitUserIdentify(ctx.userIdentify()));
        }

        return new RevokeResourcePrivilegeCommand(
            accessPrivilegeWithCols,
            resourcePattern,
            workloadGroupPattern,
            role,
            userIdentity);
    }

    @Override
    public LogicalPlan visitRevokeTablePrivilege(DorisParser.RevokeTablePrivilegeContext ctx) {
        List<AccessPrivilegeWithCols> accessPrivilegeWithCols = visitPrivilegeList(ctx.privilegeList());

        List<String> parts = visitMultipartIdentifierOrAsterisk(ctx.multipartIdentifierOrAsterisk());
        int size = parts.size();

        TablePattern tablePattern = null;
        if (size == 1) {
            String db = parts.get(size - 1);
            tablePattern = new TablePattern(db, "");
        }

        if (size == 2) {
            String db = parts.get(size - 2);
            String tbl = parts.get(size - 1);
            tablePattern = new TablePattern(db, tbl);
        }

        if (size == 3) {
            String ctl = parts.get(size - 3);
            String db = parts.get(size - 2);
            String tbl = parts.get(size - 1);
            tablePattern = new TablePattern(ctl, db, tbl);
        }

        Optional<UserIdentity> userIdentity = Optional.empty();
        Optional<String> role = Optional.empty();

        if (ctx.ROLE() != null) {
            role = Optional.of(visitIdentifierOrText(ctx.identifierOrText()));
        } else if (ctx.userIdentify() != null) {
            userIdentity = Optional.of(visitUserIdentify(ctx.userIdentify()));
        }

        return new RevokeTablePrivilegeCommand(
                accessPrivilegeWithCols,
                tablePattern,
                userIdentity,
                role);
    }

    public LogicalPlan visitDropAnalyzeJob(DorisParser.DropAnalyzeJobContext ctx) {
        long jobId = Long.parseLong(ctx.INTEGER_VALUE().getText());
        return new DropAnalyzeJobCommand(jobId);
    }

    @Override
    public LogicalPlan visitKillAnalyzeJob(DorisParser.KillAnalyzeJobContext ctx) {
        long jobId = Long.parseLong(ctx.jobId.getText());
        return new KillAnalyzeJobCommand(jobId);
    }

    @Override
<<<<<<< HEAD
    public LogicalPlan visitAlterRoutineLoad(DorisParser.AlterRoutineLoadContext ctx) {
        String dbName = null;
        String jobName;
        List<String> nameParts = visitMultipartIdentifier(ctx.name);
        if (nameParts.size() == 2) {
            dbName = nameParts.get(0);
            jobName = nameParts.get(1);
        } else if (nameParts.size() == 1) {
            jobName = nameParts.get(0);
        } else {
            throw new ParseException("only support [<db>.]<job_name>", ctx.name);
        }
        LabelNameInfo labelNameInfo = new LabelNameInfo(dbName, jobName);

        Map<String, String> properties = new HashMap<>();
        if (ctx.properties != null) {
            properties.putAll(visitPropertyClause(ctx.properties));
        }

        Map<String, String> dataSourceMapProperties = new HashMap<>();
        if (ctx.propertyItemList() != null) {
            dataSourceMapProperties.putAll(visitPropertyItemList(ctx.propertyItemList()));
        }
        return new AlterRoutineLoadCommand(labelNameInfo, properties, dataSourceMapProperties);
=======
    public LogicalPlan visitAlterColocateGroup(DorisParser.AlterColocateGroupContext ctx) {
        String dbName = null;
        String group;
        List<String> nameParts = visitMultipartIdentifier(ctx.name);
        if (nameParts.size() == 1) {
            group = nameParts.get(0);
        } else if (nameParts.size() == 2) {
            dbName = nameParts.get(0);
            group = nameParts.get(1);
        } else {
            throw new ParseException("only support [<db>.]<group_name>", ctx.name);
        }
        ColocateGroupName groupName = new ColocateGroupName(dbName, group);
        Map<String, String> properties = new HashMap<>();
        properties.putAll(visitPropertyItemList(ctx.propertyItemList()));
        return new AlterColocateGroupCommand(groupName, properties);
>>>>>>> 71a7cb5d
    }

    @Override
    public LogicalPlan visitCancelBackup(DorisParser.CancelBackupContext ctx) {
        String databaseName = ctx.database.getText();
        boolean isRestore = false;
        return new CancelBackupCommand(databaseName, isRestore);
    }

    @Override
    public LogicalPlan visitCancelRestore(DorisParser.CancelRestoreContext ctx) {
        String databaseName = ctx.database.getText();
        boolean isRestore = true;
        return new CancelBackupCommand(databaseName, isRestore);
    }

    @Override
    public LogicalPlan visitCancelBuildIndex(DorisParser.CancelBuildIndexContext ctx) {
        TableNameInfo tableNameInfo = new TableNameInfo(visitMultipartIdentifier(ctx.tableName));
        List<Long> jobIs = new ArrayList<>();
        for (Token token : ctx.jobIds) {
            jobIs.add(Long.parseLong(token.getText()));
        }
        return new CancelBuildIndexCommand(tableNameInfo, jobIs);
    }

    @Override
    public PasswordOptions visitPasswordOption(DorisParser.PasswordOptionContext ctx) {
        int historyPolicy = PasswordOptions.UNSET;
        long expirePolicySecond = PasswordOptions.UNSET;
        int reusePolicy = PasswordOptions.UNSET;
        int loginAttempts = PasswordOptions.UNSET;
        long passwordLockSecond = PasswordOptions.UNSET;
        int accountUnlocked = PasswordOptions.UNSET;

        if (ctx.historyDefault != null) {
            historyPolicy = -1;
        } else if (ctx.historyValue != null) {
            historyPolicy = Integer.parseInt(ctx.historyValue.getText());
        }

        if (ctx.expireDefault != null) {
            expirePolicySecond = -1;
        } else if (ctx.expireNever != null) {
            expirePolicySecond = 0;
        } else if (ctx.expireValue != null) {
            long value = Long.parseLong(ctx.expireValue.getText());
            expirePolicySecond = ParserUtils.getSecond(value, ctx.expireTimeUnit.getText());
        }

        if (ctx.reuseValue != null) {
            reusePolicy = Integer.parseInt(ctx.reuseValue.getText());
        }

        if (ctx.attemptsValue != null) {
            loginAttempts = Integer.parseInt(ctx.attemptsValue.getText());
        }

        if (ctx.lockUnbounded != null) {
            passwordLockSecond = -1;
        } else if (ctx.lockValue != null) {
            long value = Long.parseLong(ctx.lockValue.getText());
            passwordLockSecond = ParserUtils.getSecond(value, ctx.lockTimeUint.getText());
        }

        if (ctx.ACCOUNT_LOCK() != null) {
            accountUnlocked = -1;
        } else if (ctx.ACCOUNT_UNLOCK() != null) {
            accountUnlocked = 1;
        }

        return new PasswordOptions(expirePolicySecond,
            historyPolicy,
            reusePolicy,
            loginAttempts,
            passwordLockSecond,
            accountUnlocked);
    }

    @Override
    public LogicalPlan visitCreateUser(CreateUserContext ctx) {
        String comment = visitCommentSpec(ctx.commentSpec());
        PasswordOptions passwordOptions = visitPasswordOption(ctx.passwordOption());
        UserDesc userDesc = (UserDesc) ctx.grantUserIdentify().accept(this);

        String role = null;
        if (ctx.role != null) {
            role = stripQuotes(ctx.role.getText());
        }

        CreateUserInfo userInfo = new CreateUserInfo(ctx.IF() != null,
                userDesc,
                role,
                passwordOptions,
                comment);

        return new CreateUserCommand(userInfo);
    }

    @Override
    public UserDesc visitGrantUserIdentify(DorisParser.GrantUserIdentifyContext ctx) {
        UserIdentity userIdentity = visitUserIdentify(ctx.userIdentify());
        if (ctx.IDENTIFIED() == null) {
            return new UserDesc(userIdentity);
        }
        String password = stripQuotes(ctx.STRING_LITERAL().getText());
        boolean isPlain = ctx.PASSWORD() == null;
        return new UserDesc(userIdentity, new PassVar(password, isPlain));
    }

    @Override
    public LogicalPlan visitCreateResource(DorisParser.CreateResourceContext ctx) {
        String resourceName = visitIdentifierOrText(ctx.name);
        ImmutableMap<String, String> properties = ImmutableMap.copyOf(visitPropertyClause(ctx.properties));

        CreateResourceInfo createResourceInfo = new CreateResourceInfo(
                ctx.EXTERNAL() != null,
                ctx.IF() != null,
                resourceName,
                properties
        );

        return new CreateResourceCommand(createResourceInfo);
    }

    @Override
    public LogicalPlan visitCreateDictionary(CreateDictionaryContext ctx) {
        List<String> nameParts = visitMultipartIdentifier(ctx.name);
        String dbName = null;
        String dictName = null;
        if (nameParts.size() == 1) {
            dictName = nameParts.get(0);
        } else if (nameParts.size() == 2) {
            dbName = nameParts.get(0);
            dictName = nameParts.get(1);
        } else {
            throw new AnalysisException("Dictionary name should be [db.]dictionary_name");
        }

        // the source tableName parts
        String sCatalogName = null;
        String sDbName = null;
        String sTableName = null;
        List<String> sourceNames = visitMultipartIdentifier(ctx.source);
        if (sourceNames.size() == 1) {
            sTableName = sourceNames.get(0);
        } else if (sourceNames.size() == 2) {
            sDbName = sourceNames.get(0);
            sTableName = sourceNames.get(1);
        } else if (sourceNames.size() == 3) {
            sCatalogName = sourceNames.get(0);
            sDbName = sourceNames.get(1);
            sTableName = sourceNames.get(2);
        } else {
            throw new AnalysisException("nameParts in create table should be [ctl.][db.]tbl");
        }

        List<DictionaryColumnDefinition> columns = new ArrayList<>();
        for (DictionaryColumnDefContext colCtx : ctx.dictionaryColumnDefs().dictionaryColumnDef()) {
            String colName = colCtx.colName.getText();
            boolean isKey = colCtx.columnType.getType() == DorisParser.KEY;
            columns.add(new DictionaryColumnDefinition(colName, isKey));
        }

        Map<String, String> properties = ctx.properties != null ? Maps.newHashMap(visitPropertyClause(ctx.properties))
                : Maps.newHashMap();

        LayoutType layoutType;
        try {
            layoutType = LayoutType.of(ctx.layoutType.getText());
        } catch (IllegalArgumentException e) {
            throw new AnalysisException(
                    "Unknown layout type: " + ctx.layoutType.getText() + ". must be IP_TRIE or HASH_MAP");
        }

        return new CreateDictionaryCommand(ctx.EXISTS() != null, // if not exists
                dbName, dictName, sCatalogName, sDbName, sTableName, columns, properties, layoutType);
    }

    @Override
    public LogicalPlan visitCreateStorageVault(DorisParser.CreateStorageVaultContext ctx) {
        String vaultName = visitIdentifierOrText(ctx.identifierOrText());
        Map<String, String> properties = visitPropertyClause(ctx.properties);

        return new CreateStorageVaultCommand(
            ctx.IF() != null,
                vaultName,
                properties);
    }

    @Override
    public LogicalPlan visitDropDictionary(DropDictionaryContext ctx) {
        List<String> nameParts = visitMultipartIdentifier(ctx.name);
        if (nameParts.size() == 0 || nameParts.size() > 2) {
            throw new AnalysisException("Dictionary name should be [db.]dictionary_name");
        }
        String dbName;
        String dictName;
        if (nameParts.size() == 1) { // only dict name
            dbName = null;
            dictName = nameParts.get(0);
        } else {
            dbName = nameParts.get(0);
            dictName = nameParts.get(1);
        }

        return new DropDictionaryCommand(dbName, dictName, ctx.EXISTS() != null);
    }

    @Override
    public Plan visitShowDictionaries(ShowDictionariesContext ctx) {
        String wild = null;
        if (ctx.wildWhere() != null) {
            if (ctx.wildWhere().LIKE() != null) {
                // if like, it's a pattern
                wild = stripQuotes(ctx.wildWhere().STRING_LITERAL().getText());
            } else if (ctx.wildWhere().WHERE() != null) {
                // if where, it's a expression
                wild = ctx.wildWhere().expression().getText();
            }
        }
        try {
            return new ShowDictionariesCommand(wild);
        } catch (org.apache.doris.common.AnalysisException e) {
            throw new ParseException(e.getMessage());
        }
    }

    @Override
    public LogicalPlan visitShowTransaction(DorisParser.ShowTransactionContext ctx) {
        String dbName = null;
        if (ctx.database != null) {
            List<String> parts = visitMultipartIdentifier(ctx.database);
            if (parts.size() == 1) {
                dbName = parts.get(0);
            } else if (parts.size() == 2) {
                dbName = parts.get(0) + "." + parts.get(1);
            } else {
                throw new ParseException("only support [<catalog_name>.]<db_name>", ctx.database);
            }
        }

        Expression wildWhere = null;
        if (ctx.wildWhere() != null) {
            wildWhere = getWildWhere(ctx.wildWhere());
        }
        return new ShowTransactionCommand(dbName, wildWhere);
    }

    public LogicalPlan visitRefreshLdap(DorisParser.RefreshLdapContext ctx) {
        String user = "";
        if (ctx.user != null) {
            user = visitIdentifierOrText(ctx.user);
        }
        return new RefreshLdapCommand(ctx.ALL() != null, user);
    }

    @Override
    public Plan visitDescribeDictionary(DescribeDictionaryContext ctx) {
        List<String> nameParts = visitMultipartIdentifier(ctx.multipartIdentifier());
        if (nameParts.size() == 0 || nameParts.size() > 2) {
            throw new AnalysisException("Dictionary name should be [db.]dictionary_name");
        }
        String dbName;
        String dictName;
        if (nameParts.size() == 1) { // only dict name
            dbName = null;
            dictName = nameParts.get(0);
        } else {
            dbName = nameParts.get(0);
            dictName = nameParts.get(1);
        }

        return new ExplainDictionaryCommand(dbName, dictName);
    }

    @Override
    public LogicalPlan visitRefreshDictionary(RefreshDictionaryContext ctx) {
        List<String> nameParts = visitMultipartIdentifier(ctx.name);
        if (nameParts.size() == 0 || nameParts.size() > 2) {
            throw new AnalysisException("Dictionary name should be [db.]dictionary_name");
        }
        String dbName;
        String dictName;
        if (nameParts.size() == 1) { // only dict name
            dbName = null;
            dictName = nameParts.get(0);
        } else {
            dbName = nameParts.get(0);
            dictName = nameParts.get(1);
        }

        return new RefreshDictionaryCommand(dbName, dictName);
    }

    @Override
    public LogicalPlan visitShowRoutineLoad(DorisParser.ShowRoutineLoadContext ctx) {
        LabelNameInfo labelNameInfo = null;
        if (ctx.label != null) {
            List<String> labelParts = visitMultipartIdentifier(ctx.label);
            String jobName;
            String dbName = null;
            if (labelParts.size() == 1) {
                jobName = labelParts.get(0);
            } else if (labelParts.size() == 2) {
                dbName = labelParts.get(0);
                jobName = labelParts.get(1);
            } else {
                throw new ParseException("only support [<db>.]<job_name>", ctx.label);
            }
            labelNameInfo = new LabelNameInfo(dbName, jobName);
        }

        String pattern = null;
        if (ctx.LIKE() != null) {
            pattern = stripQuotes(ctx.STRING_LITERAL().getText());
        }

        boolean isAll = ctx.ALL() != null;
        return new ShowRoutineLoadCommand(labelNameInfo, pattern, isAll);
    }

    @Override
    public LogicalPlan visitCancelDecommisionBackend(DorisParser.CancelDecommisionBackendContext ctx) {
        List<String> hostPorts = ctx.hostPorts.stream()
                .map(e -> stripQuotes(e.getText()))
                .collect(Collectors.toList());
        return new CancelDecommissionBackendCommand(hostPorts);
    }

    @Override
    public LogicalPlan visitShowRoutineLoadTask(DorisParser.ShowRoutineLoadTaskContext ctx) {
        String dbName = null;
        if (ctx.database != null) {
            dbName = ctx.database.getText();
        }

        Expression whereClause = null;
        if (ctx.wildWhere() != null) {
            whereClause = getWildWhere(ctx.wildWhere());
        }

        return new ShowRoutineLoadTaskCommand(dbName, whereClause);
    }

    @Override
    public LogicalPlan visitAdminShowReplicaStatus(DorisParser.AdminShowReplicaStatusContext ctx) {
        Expression where = null;
        if (ctx.WHERE() != null) {
            StringLiteral left = new StringLiteral(stripQuotes(ctx.STATUS().toString()));
            StringLiteral right = new StringLiteral(stripQuotes(ctx.STRING_LITERAL().getText()));
            if (ctx.NEQ() != null) {
                where = new Not(new EqualTo(left, right));
            } else {
                where = new EqualTo(left, right);
            }
        }
        TableRefInfo tableRefInfo = visitBaseTableRefContext(ctx.baseTableRef());
        return new ShowReplicaStatusCommand(tableRefInfo, where);
    }

    @Override
    public LogicalPlan visitShowReplicaStatus(DorisParser.ShowReplicaStatusContext ctx) {
        TableRefInfo tableRefInfo = visitBaseTableRefContext(ctx.baseTableRef());
        Expression whereClause = null;
        if (ctx.whereClause() != null) {
            whereClause = getExpression(ctx.whereClause().booleanExpression());
        }
        return new ShowReplicaStatusCommand(tableRefInfo, whereClause);
    }

    @Override
    public LogicalPlan visitShowWarmUpJob(DorisParser.ShowWarmUpJobContext ctx) {
        Expression whereClause = null;
        if (ctx.wildWhere() != null) {
            whereClause = getWildWhere(ctx.wildWhere());
        }
        return new ShowWarmUpCommand(whereClause);
    }

    @Override
    public LogicalPlan visitShowWorkloadGroups(DorisParser.ShowWorkloadGroupsContext ctx) {
        String likePattern = null;
        if (ctx.LIKE() != null) {
            likePattern = stripQuotes(ctx.STRING_LITERAL().getText());
        }
        return new ShowWorkloadGroupsCommand(likePattern);
    }

    @Override
    public LogicalPlan visitShowCopy(DorisParser.ShowCopyContext ctx) {
        String dbName = null;
        if (ctx.database != null) {
            dbName = ctx.database.getText();
        }

        Expression whereClause = null;
        if (ctx.whereClause() != null) {
            whereClause = getExpression(ctx.whereClause().booleanExpression());
        }

        List<OrderKey> orderKeys = new ArrayList<>();
        if (ctx.sortClause() != null) {
            orderKeys = visit(ctx.sortClause().sortItem(), OrderKey.class);
        }

        long limit = -1L;
        long offset = 0L;
        if (ctx.limitClause() != null) {
            limit = ctx.limitClause().limit != null
                ? Long.parseLong(ctx.limitClause().limit.getText())
                : 0;
            if (limit < 0) {
                throw new ParseException("Limit requires non-negative number", ctx.limitClause());
            }
            offset = ctx.limitClause().offset != null
                ? Long.parseLong(ctx.limitClause().offset.getText())
                : 0;
            if (offset < 0) {
                throw new ParseException("Offset requires non-negative number", ctx.limitClause());
            }
        }
        return new ShowCopyCommand(dbName, orderKeys, whereClause, limit, offset);
    }
}<|MERGE_RESOLUTION|>--- conflicted
+++ resolved
@@ -7830,7 +7830,6 @@
     }
 
     @Override
-<<<<<<< HEAD
     public LogicalPlan visitAlterRoutineLoad(DorisParser.AlterRoutineLoadContext ctx) {
         String dbName = null;
         String jobName;
@@ -7855,7 +7854,9 @@
             dataSourceMapProperties.putAll(visitPropertyItemList(ctx.propertyItemList()));
         }
         return new AlterRoutineLoadCommand(labelNameInfo, properties, dataSourceMapProperties);
-=======
+    }
+
+    @Override
     public LogicalPlan visitAlterColocateGroup(DorisParser.AlterColocateGroupContext ctx) {
         String dbName = null;
         String group;
@@ -7872,7 +7873,6 @@
         Map<String, String> properties = new HashMap<>();
         properties.putAll(visitPropertyItemList(ctx.propertyItemList()));
         return new AlterColocateGroupCommand(groupName, properties);
->>>>>>> 71a7cb5d
     }
 
     @Override
