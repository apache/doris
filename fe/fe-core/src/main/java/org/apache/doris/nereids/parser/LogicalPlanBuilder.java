--- conflicted
+++ resolved
@@ -567,11 +567,8 @@
 import org.apache.doris.nereids.trees.plans.commands.AnalyzeDatabaseCommand;
 import org.apache.doris.nereids.trees.plans.commands.AnalyzeTableCommand;
 import org.apache.doris.nereids.trees.plans.commands.CallCommand;
-<<<<<<< HEAD
 import org.apache.doris.nereids.trees.plans.commands.CancelBackupCommand;
-=======
 import org.apache.doris.nereids.trees.plans.commands.CancelBuildIndexCommand;
->>>>>>> 3a154a24
 import org.apache.doris.nereids.trees.plans.commands.CancelExportCommand;
 import org.apache.doris.nereids.trees.plans.commands.CancelJobTaskCommand;
 import org.apache.doris.nereids.trees.plans.commands.CancelLoadCommand;
@@ -7061,7 +7058,6 @@
     }
 
     @Override
-<<<<<<< HEAD
     public LogicalPlan visitCancelBackup(DorisParser.CancelBackupContext ctx) {
         String databaseName = ctx.database.getText();
         boolean isRestore = false;
@@ -7073,7 +7069,8 @@
         String databaseName = ctx.database.getText();
         boolean isRestore = true;
         return new CancelBackupCommand(databaseName, isRestore);
-=======
+    }
+
     public LogicalPlan visitCancelBuildIndex(DorisParser.CancelBuildIndexContext ctx) {
         TableNameInfo tableNameInfo = new TableNameInfo(visitMultipartIdentifier(ctx.tableName));
         List<Long> jobIs = new ArrayList<>();
@@ -7081,7 +7078,6 @@
             jobIs.add(Long.parseLong(token.getText()));
         }
         return new CancelBuildIndexCommand(tableNameInfo, jobIs);
->>>>>>> 3a154a24
     }
 
     @Override
