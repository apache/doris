// Licensed to the Apache Software Foundation (ASF) under one
// or more contributor license agreements.  See the NOTICE file
// distributed with this work for additional information
// regarding copyright ownership.  The ASF licenses this file
// to you under the Apache License, Version 2.0 (the
// "License"); you may not use this file except in compliance
// with the License.  You may obtain a copy of the License at
//
//   http://www.apache.org/licenses/LICENSE-2.0
//
// Unless required by applicable law or agreed to in writing,
// software distributed under the License is distributed on an
// "AS IS" BASIS, WITHOUT WARRANTIES OR CONDITIONS OF ANY
// KIND, either express or implied.  See the License for the
// specific language governing permissions and limitations
// under the License.

package org.apache.doris.nereids.parser;

import org.apache.doris.alter.QuotaType;
import org.apache.doris.analysis.AnalyzeProperties;
import org.apache.doris.analysis.ArithmeticExpr.Operator;
import org.apache.doris.analysis.BrokerDesc;
import org.apache.doris.analysis.ColumnNullableType;
import org.apache.doris.analysis.ColumnPosition;
import org.apache.doris.analysis.DbName;
import org.apache.doris.analysis.EncryptKeyName;
import org.apache.doris.analysis.FunctionName;
import org.apache.doris.analysis.PassVar;
import org.apache.doris.analysis.PasswordOptions;
import org.apache.doris.analysis.SetType;
import org.apache.doris.analysis.StorageBackend;
import org.apache.doris.analysis.TableName;
import org.apache.doris.analysis.TableScanParams;
import org.apache.doris.analysis.TableSnapshot;
import org.apache.doris.analysis.TableValuedFunctionRef;
import org.apache.doris.analysis.UserDesc;
import org.apache.doris.analysis.UserIdentity;
import org.apache.doris.catalog.AggregateType;
import org.apache.doris.catalog.BuiltinAggregateFunctions;
import org.apache.doris.catalog.BuiltinTableGeneratingFunctions;
import org.apache.doris.catalog.Env;
import org.apache.doris.catalog.InfoSchemaDb;
import org.apache.doris.catalog.KeysType;
import org.apache.doris.catalog.ScalarType;
import org.apache.doris.common.Config;
import org.apache.doris.common.FeConstants;
import org.apache.doris.common.Pair;
import org.apache.doris.datasource.InternalCatalog;
import org.apache.doris.job.common.IntervalUnit;
import org.apache.doris.load.loadv2.LoadTask;
import org.apache.doris.mtmv.MTMVPartitionInfo.MTMVPartitionType;
import org.apache.doris.mtmv.MTMVRefreshEnum.BuildMode;
import org.apache.doris.mtmv.MTMVRefreshEnum.RefreshMethod;
import org.apache.doris.mtmv.MTMVRefreshEnum.RefreshTrigger;
import org.apache.doris.mtmv.MTMVRefreshInfo;
import org.apache.doris.mtmv.MTMVRefreshSchedule;
import org.apache.doris.mtmv.MTMVRefreshTriggerInfo;
import org.apache.doris.nereids.DorisParser;
import org.apache.doris.nereids.DorisParser.AddBackendClauseContext;
import org.apache.doris.nereids.DorisParser.AddBrokerClauseContext;
import org.apache.doris.nereids.DorisParser.AddColumnClauseContext;
import org.apache.doris.nereids.DorisParser.AddColumnsClauseContext;
import org.apache.doris.nereids.DorisParser.AddConstraintContext;
import org.apache.doris.nereids.DorisParser.AddIndexClauseContext;
import org.apache.doris.nereids.DorisParser.AddPartitionClauseContext;
import org.apache.doris.nereids.DorisParser.AddRollupClauseContext;
import org.apache.doris.nereids.DorisParser.AdminCancelRebalanceDiskContext;
import org.apache.doris.nereids.DorisParser.AdminCheckTabletsContext;
import org.apache.doris.nereids.DorisParser.AdminCompactTableContext;
import org.apache.doris.nereids.DorisParser.AdminDiagnoseTabletContext;
import org.apache.doris.nereids.DorisParser.AdminRebalanceDiskContext;
import org.apache.doris.nereids.DorisParser.AdminSetTableStatusContext;
import org.apache.doris.nereids.DorisParser.AdminShowReplicaDistributionContext;
import org.apache.doris.nereids.DorisParser.AdminShowReplicaStatusContext;
import org.apache.doris.nereids.DorisParser.AdminShowTabletStorageFormatContext;
import org.apache.doris.nereids.DorisParser.AggClauseContext;
import org.apache.doris.nereids.DorisParser.AggStateDataTypeContext;
import org.apache.doris.nereids.DorisParser.AliasQueryContext;
import org.apache.doris.nereids.DorisParser.AliasedQueryContext;
import org.apache.doris.nereids.DorisParser.AlterCatalogCommentContext;
import org.apache.doris.nereids.DorisParser.AlterCatalogPropertiesContext;
import org.apache.doris.nereids.DorisParser.AlterCatalogRenameContext;
import org.apache.doris.nereids.DorisParser.AlterDatabaseRenameContext;
import org.apache.doris.nereids.DorisParser.AlterDatabaseSetQuotaContext;
import org.apache.doris.nereids.DorisParser.AlterMTMVContext;
import org.apache.doris.nereids.DorisParser.AlterMultiPartitionClauseContext;
import org.apache.doris.nereids.DorisParser.AlterRepositoryContext;
import org.apache.doris.nereids.DorisParser.AlterRoleContext;
import org.apache.doris.nereids.DorisParser.AlterSqlBlockRuleContext;
import org.apache.doris.nereids.DorisParser.AlterStoragePolicyContext;
import org.apache.doris.nereids.DorisParser.AlterStorageVaultContext;
import org.apache.doris.nereids.DorisParser.AlterSystemRenameComputeGroupContext;
import org.apache.doris.nereids.DorisParser.AlterTableAddRollupContext;
import org.apache.doris.nereids.DorisParser.AlterTableClauseContext;
import org.apache.doris.nereids.DorisParser.AlterTableContext;
import org.apache.doris.nereids.DorisParser.AlterTableDropRollupContext;
import org.apache.doris.nereids.DorisParser.AlterViewContext;
import org.apache.doris.nereids.DorisParser.AlterWorkloadGroupContext;
import org.apache.doris.nereids.DorisParser.AlterWorkloadPolicyContext;
import org.apache.doris.nereids.DorisParser.ArithmeticBinaryContext;
import org.apache.doris.nereids.DorisParser.ArithmeticUnaryContext;
import org.apache.doris.nereids.DorisParser.ArrayLiteralContext;
import org.apache.doris.nereids.DorisParser.ArraySliceContext;
import org.apache.doris.nereids.DorisParser.BaseTableRefContext;
import org.apache.doris.nereids.DorisParser.BooleanExpressionContext;
import org.apache.doris.nereids.DorisParser.BooleanLiteralContext;
import org.apache.doris.nereids.DorisParser.BracketDistributeTypeContext;
import org.apache.doris.nereids.DorisParser.BracketRelationHintContext;
import org.apache.doris.nereids.DorisParser.BuildIndexContext;
import org.apache.doris.nereids.DorisParser.BuildModeContext;
import org.apache.doris.nereids.DorisParser.CallProcedureContext;
import org.apache.doris.nereids.DorisParser.CancelMTMVTaskContext;
import org.apache.doris.nereids.DorisParser.CastDataTypeContext;
import org.apache.doris.nereids.DorisParser.CleanAllProfileContext;
import org.apache.doris.nereids.DorisParser.CleanLabelContext;
import org.apache.doris.nereids.DorisParser.CollateContext;
import org.apache.doris.nereids.DorisParser.ColumnDefContext;
import org.apache.doris.nereids.DorisParser.ColumnDefsContext;
import org.apache.doris.nereids.DorisParser.ColumnReferenceContext;
import org.apache.doris.nereids.DorisParser.CommentDistributeTypeContext;
import org.apache.doris.nereids.DorisParser.CommentRelationHintContext;
import org.apache.doris.nereids.DorisParser.ComparisonContext;
import org.apache.doris.nereids.DorisParser.ComplexColTypeContext;
import org.apache.doris.nereids.DorisParser.ComplexColTypeListContext;
import org.apache.doris.nereids.DorisParser.ComplexDataTypeContext;
import org.apache.doris.nereids.DorisParser.ConstantContext;
import org.apache.doris.nereids.DorisParser.CreateAliasFunctionContext;
import org.apache.doris.nereids.DorisParser.CreateCatalogContext;
import org.apache.doris.nereids.DorisParser.CreateEncryptkeyContext;
import org.apache.doris.nereids.DorisParser.CreateFileContext;
import org.apache.doris.nereids.DorisParser.CreateIndexContext;
import org.apache.doris.nereids.DorisParser.CreateMTMVContext;
import org.apache.doris.nereids.DorisParser.CreateProcedureContext;
import org.apache.doris.nereids.DorisParser.CreateRoleContext;
import org.apache.doris.nereids.DorisParser.CreateRoutineLoadContext;
import org.apache.doris.nereids.DorisParser.CreateRowPolicyContext;
import org.apache.doris.nereids.DorisParser.CreateSqlBlockRuleContext;
import org.apache.doris.nereids.DorisParser.CreateStoragePolicyContext;
import org.apache.doris.nereids.DorisParser.CreateTableContext;
import org.apache.doris.nereids.DorisParser.CreateTableLikeContext;
import org.apache.doris.nereids.DorisParser.CreateUserContext;
import org.apache.doris.nereids.DorisParser.CreateUserDefineFunctionContext;
import org.apache.doris.nereids.DorisParser.CreateViewContext;
import org.apache.doris.nereids.DorisParser.CreateWorkloadGroupContext;
import org.apache.doris.nereids.DorisParser.CteContext;
import org.apache.doris.nereids.DorisParser.DataTypeListContext;
import org.apache.doris.nereids.DorisParser.DataTypeWithNullableContext;
import org.apache.doris.nereids.DorisParser.DecimalLiteralContext;
import org.apache.doris.nereids.DorisParser.DeleteContext;
import org.apache.doris.nereids.DorisParser.DereferenceContext;
import org.apache.doris.nereids.DorisParser.DropAllBrokerClauseContext;
import org.apache.doris.nereids.DorisParser.DropBrokerClauseContext;
import org.apache.doris.nereids.DorisParser.DropCatalogContext;
import org.apache.doris.nereids.DorisParser.DropCatalogRecycleBinContext;
import org.apache.doris.nereids.DorisParser.DropColumnClauseContext;
import org.apache.doris.nereids.DorisParser.DropConstraintContext;
import org.apache.doris.nereids.DorisParser.DropDatabaseContext;
import org.apache.doris.nereids.DorisParser.DropEncryptkeyContext;
import org.apache.doris.nereids.DorisParser.DropFileContext;
import org.apache.doris.nereids.DorisParser.DropFunctionContext;
import org.apache.doris.nereids.DorisParser.DropIndexClauseContext;
import org.apache.doris.nereids.DorisParser.DropIndexContext;
import org.apache.doris.nereids.DorisParser.DropMTMVContext;
import org.apache.doris.nereids.DorisParser.DropPartitionClauseContext;
import org.apache.doris.nereids.DorisParser.DropProcedureContext;
import org.apache.doris.nereids.DorisParser.DropRepositoryContext;
import org.apache.doris.nereids.DorisParser.DropRoleContext;
import org.apache.doris.nereids.DorisParser.DropRollupClauseContext;
import org.apache.doris.nereids.DorisParser.DropSqlBlockRuleContext;
import org.apache.doris.nereids.DorisParser.DropStoragePolicyContext;
import org.apache.doris.nereids.DorisParser.DropTableContext;
import org.apache.doris.nereids.DorisParser.DropUserContext;
import org.apache.doris.nereids.DorisParser.DropWorkloadGroupContext;
import org.apache.doris.nereids.DorisParser.DropWorkloadPolicyContext;
import org.apache.doris.nereids.DorisParser.ElementAtContext;
import org.apache.doris.nereids.DorisParser.EnableFeatureClauseContext;
import org.apache.doris.nereids.DorisParser.ExceptContext;
import org.apache.doris.nereids.DorisParser.ExceptOrReplaceContext;
import org.apache.doris.nereids.DorisParser.ExistContext;
import org.apache.doris.nereids.DorisParser.ExplainContext;
import org.apache.doris.nereids.DorisParser.ExportContext;
import org.apache.doris.nereids.DorisParser.FixedPartitionDefContext;
import org.apache.doris.nereids.DorisParser.FromClauseContext;
import org.apache.doris.nereids.DorisParser.FunctionArgumentsContext;
import org.apache.doris.nereids.DorisParser.FunctionIdentifierContext;
import org.apache.doris.nereids.DorisParser.GroupingElementContext;
import org.apache.doris.nereids.DorisParser.GroupingSetContext;
import org.apache.doris.nereids.DorisParser.HavingClauseContext;
import org.apache.doris.nereids.DorisParser.HelpContext;
import org.apache.doris.nereids.DorisParser.HintAssignmentContext;
import org.apache.doris.nereids.DorisParser.HintStatementContext;
import org.apache.doris.nereids.DorisParser.IdentifierContext;
import org.apache.doris.nereids.DorisParser.IdentifierListContext;
import org.apache.doris.nereids.DorisParser.IdentifierSeqContext;
import org.apache.doris.nereids.DorisParser.ImportColumnsContext;
import org.apache.doris.nereids.DorisParser.ImportDeleteOnContext;
import org.apache.doris.nereids.DorisParser.ImportPartitionsContext;
import org.apache.doris.nereids.DorisParser.ImportPrecedingFilterContext;
import org.apache.doris.nereids.DorisParser.ImportSequenceContext;
import org.apache.doris.nereids.DorisParser.ImportWhereContext;
import org.apache.doris.nereids.DorisParser.InPartitionDefContext;
import org.apache.doris.nereids.DorisParser.IndexDefContext;
import org.apache.doris.nereids.DorisParser.IndexDefsContext;
import org.apache.doris.nereids.DorisParser.InlineTableContext;
import org.apache.doris.nereids.DorisParser.InsertTableContext;
import org.apache.doris.nereids.DorisParser.IntegerLiteralContext;
import org.apache.doris.nereids.DorisParser.IntervalContext;
import org.apache.doris.nereids.DorisParser.Is_not_null_predContext;
import org.apache.doris.nereids.DorisParser.IsnullContext;
import org.apache.doris.nereids.DorisParser.JoinCriteriaContext;
import org.apache.doris.nereids.DorisParser.JoinRelationContext;
import org.apache.doris.nereids.DorisParser.KillQueryContext;
import org.apache.doris.nereids.DorisParser.LambdaExpressionContext;
import org.apache.doris.nereids.DorisParser.LateralViewContext;
import org.apache.doris.nereids.DorisParser.LessThanPartitionDefContext;
import org.apache.doris.nereids.DorisParser.LimitClauseContext;
import org.apache.doris.nereids.DorisParser.LoadPropertyContext;
import org.apache.doris.nereids.DorisParser.LogicalBinaryContext;
import org.apache.doris.nereids.DorisParser.LogicalNotContext;
import org.apache.doris.nereids.DorisParser.MapLiteralContext;
import org.apache.doris.nereids.DorisParser.ModifyColumnClauseContext;
import org.apache.doris.nereids.DorisParser.ModifyColumnCommentClauseContext;
import org.apache.doris.nereids.DorisParser.ModifyDistributionClauseContext;
import org.apache.doris.nereids.DorisParser.ModifyEngineClauseContext;
import org.apache.doris.nereids.DorisParser.ModifyPartitionClauseContext;
import org.apache.doris.nereids.DorisParser.ModifyTableCommentClauseContext;
import org.apache.doris.nereids.DorisParser.MultiStatementsContext;
import org.apache.doris.nereids.DorisParser.MultipartIdentifierContext;
import org.apache.doris.nereids.DorisParser.MvPartitionContext;
import org.apache.doris.nereids.DorisParser.NamedExpressionContext;
import org.apache.doris.nereids.DorisParser.NamedExpressionSeqContext;
import org.apache.doris.nereids.DorisParser.NullLiteralContext;
import org.apache.doris.nereids.DorisParser.OptScanParamsContext;
import org.apache.doris.nereids.DorisParser.OutFileClauseContext;
import org.apache.doris.nereids.DorisParser.ParenthesizedExpressionContext;
import org.apache.doris.nereids.DorisParser.PartitionSpecContext;
import org.apache.doris.nereids.DorisParser.PartitionValueDefContext;
import org.apache.doris.nereids.DorisParser.PartitionValueListContext;
import org.apache.doris.nereids.DorisParser.PartitionsDefContext;
import org.apache.doris.nereids.DorisParser.PauseMTMVContext;
import org.apache.doris.nereids.DorisParser.PlanTypeContext;
import org.apache.doris.nereids.DorisParser.PredicateContext;
import org.apache.doris.nereids.DorisParser.PredicatedContext;
import org.apache.doris.nereids.DorisParser.PrimitiveDataTypeContext;
import org.apache.doris.nereids.DorisParser.PropertyClauseContext;
import org.apache.doris.nereids.DorisParser.PropertyItemContext;
import org.apache.doris.nereids.DorisParser.PropertyItemListContext;
import org.apache.doris.nereids.DorisParser.PropertyKeyContext;
import org.apache.doris.nereids.DorisParser.PropertyValueContext;
import org.apache.doris.nereids.DorisParser.QualifiedNameContext;
import org.apache.doris.nereids.DorisParser.QualifyClauseContext;
import org.apache.doris.nereids.DorisParser.QueryContext;
import org.apache.doris.nereids.DorisParser.QueryOrganizationContext;
import org.apache.doris.nereids.DorisParser.QueryTermContext;
import org.apache.doris.nereids.DorisParser.RecoverDatabaseContext;
import org.apache.doris.nereids.DorisParser.RecoverPartitionContext;
import org.apache.doris.nereids.DorisParser.RecoverTableContext;
import org.apache.doris.nereids.DorisParser.RefreshCatalogContext;
import org.apache.doris.nereids.DorisParser.RefreshDatabaseContext;
import org.apache.doris.nereids.DorisParser.RefreshMTMVContext;
import org.apache.doris.nereids.DorisParser.RefreshMethodContext;
import org.apache.doris.nereids.DorisParser.RefreshScheduleContext;
import org.apache.doris.nereids.DorisParser.RefreshTableContext;
import org.apache.doris.nereids.DorisParser.RefreshTriggerContext;
import org.apache.doris.nereids.DorisParser.RegularQuerySpecificationContext;
import org.apache.doris.nereids.DorisParser.RelationContext;
import org.apache.doris.nereids.DorisParser.RelationHintContext;
import org.apache.doris.nereids.DorisParser.RenameClauseContext;
import org.apache.doris.nereids.DorisParser.RenameColumnClauseContext;
import org.apache.doris.nereids.DorisParser.RenamePartitionClauseContext;
import org.apache.doris.nereids.DorisParser.RenameRollupClauseContext;
import org.apache.doris.nereids.DorisParser.ReorderColumnsClauseContext;
import org.apache.doris.nereids.DorisParser.ReplaceContext;
import org.apache.doris.nereids.DorisParser.ReplacePartitionClauseContext;
import org.apache.doris.nereids.DorisParser.ReplaceTableClauseContext;
import org.apache.doris.nereids.DorisParser.ResumeMTMVContext;
import org.apache.doris.nereids.DorisParser.RollupDefContext;
import org.apache.doris.nereids.DorisParser.RollupDefsContext;
import org.apache.doris.nereids.DorisParser.RowConstructorContext;
import org.apache.doris.nereids.DorisParser.RowConstructorItemContext;
import org.apache.doris.nereids.DorisParser.SampleByPercentileContext;
import org.apache.doris.nereids.DorisParser.SampleByRowsContext;
import org.apache.doris.nereids.DorisParser.SampleContext;
import org.apache.doris.nereids.DorisParser.SelectClauseContext;
import org.apache.doris.nereids.DorisParser.SelectColumnClauseContext;
import org.apache.doris.nereids.DorisParser.SelectHintContext;
import org.apache.doris.nereids.DorisParser.SeparatorContext;
import org.apache.doris.nereids.DorisParser.SetCharsetContext;
import org.apache.doris.nereids.DorisParser.SetCollateContext;
import org.apache.doris.nereids.DorisParser.SetDefaultStorageVaultContext;
import org.apache.doris.nereids.DorisParser.SetLdapAdminPasswordContext;
import org.apache.doris.nereids.DorisParser.SetNamesContext;
import org.apache.doris.nereids.DorisParser.SetOperationContext;
import org.apache.doris.nereids.DorisParser.SetOptionsContext;
import org.apache.doris.nereids.DorisParser.SetPasswordContext;
import org.apache.doris.nereids.DorisParser.SetSystemVariableContext;
import org.apache.doris.nereids.DorisParser.SetTransactionContext;
import org.apache.doris.nereids.DorisParser.SetUserPropertiesContext;
import org.apache.doris.nereids.DorisParser.SetUserVariableContext;
import org.apache.doris.nereids.DorisParser.SetVariableWithTypeContext;
import org.apache.doris.nereids.DorisParser.ShowAllPropertiesContext;
import org.apache.doris.nereids.DorisParser.ShowAnalyzeContext;
import org.apache.doris.nereids.DorisParser.ShowAuthorsContext;
import org.apache.doris.nereids.DorisParser.ShowBackendsContext;
import org.apache.doris.nereids.DorisParser.ShowBackupContext;
import org.apache.doris.nereids.DorisParser.ShowBrokerContext;
import org.apache.doris.nereids.DorisParser.ShowCharsetContext;
import org.apache.doris.nereids.DorisParser.ShowClustersContext;
import org.apache.doris.nereids.DorisParser.ShowCollationContext;
import org.apache.doris.nereids.DorisParser.ShowColumnHistogramStatsContext;
import org.apache.doris.nereids.DorisParser.ShowConfigContext;
import org.apache.doris.nereids.DorisParser.ShowConstraintContext;
import org.apache.doris.nereids.DorisParser.ShowConvertLscContext;
import org.apache.doris.nereids.DorisParser.ShowCreateCatalogContext;
import org.apache.doris.nereids.DorisParser.ShowCreateDatabaseContext;
import org.apache.doris.nereids.DorisParser.ShowCreateMTMVContext;
import org.apache.doris.nereids.DorisParser.ShowCreateMaterializedViewContext;
import org.apache.doris.nereids.DorisParser.ShowCreateProcedureContext;
import org.apache.doris.nereids.DorisParser.ShowCreateRepositoryContext;
import org.apache.doris.nereids.DorisParser.ShowCreateTableContext;
import org.apache.doris.nereids.DorisParser.ShowCreateViewContext;
import org.apache.doris.nereids.DorisParser.ShowDataSkewContext;
import org.apache.doris.nereids.DorisParser.ShowDataTypesContext;
import org.apache.doris.nereids.DorisParser.ShowDatabaseIdContext;
import org.apache.doris.nereids.DorisParser.ShowDeleteContext;
import org.apache.doris.nereids.DorisParser.ShowDiagnoseTabletContext;
import org.apache.doris.nereids.DorisParser.ShowDynamicPartitionContext;
import org.apache.doris.nereids.DorisParser.ShowEncryptKeysContext;
import org.apache.doris.nereids.DorisParser.ShowEventsContext;
import org.apache.doris.nereids.DorisParser.ShowFrontendsContext;
import org.apache.doris.nereids.DorisParser.ShowFunctionsContext;
import org.apache.doris.nereids.DorisParser.ShowGlobalFunctionsContext;
import org.apache.doris.nereids.DorisParser.ShowGrantsContext;
import org.apache.doris.nereids.DorisParser.ShowGrantsForUserContext;
import org.apache.doris.nereids.DorisParser.ShowLastInsertContext;
import org.apache.doris.nereids.DorisParser.ShowLoadProfileContext;
import org.apache.doris.nereids.DorisParser.ShowPartitionIdContext;
import org.apache.doris.nereids.DorisParser.ShowPluginsContext;
import org.apache.doris.nereids.DorisParser.ShowPrivilegesContext;
import org.apache.doris.nereids.DorisParser.ShowProcContext;
import org.apache.doris.nereids.DorisParser.ShowProcedureStatusContext;
import org.apache.doris.nereids.DorisParser.ShowProcessListContext;
import org.apache.doris.nereids.DorisParser.ShowQueryProfileContext;
import org.apache.doris.nereids.DorisParser.ShowQueuedAnalyzeJobsContext;
import org.apache.doris.nereids.DorisParser.ShowReplicaDistributionContext;
import org.apache.doris.nereids.DorisParser.ShowRepositoriesContext;
import org.apache.doris.nereids.DorisParser.ShowRestoreContext;
import org.apache.doris.nereids.DorisParser.ShowRolesContext;
import org.apache.doris.nereids.DorisParser.ShowRowPolicyContext;
import org.apache.doris.nereids.DorisParser.ShowSmallFilesContext;
import org.apache.doris.nereids.DorisParser.ShowSnapshotContext;
import org.apache.doris.nereids.DorisParser.ShowSqlBlockRuleContext;
import org.apache.doris.nereids.DorisParser.ShowStagesContext;
import org.apache.doris.nereids.DorisParser.ShowStatusContext;
import org.apache.doris.nereids.DorisParser.ShowStorageEnginesContext;
import org.apache.doris.nereids.DorisParser.ShowStoragePolicyContext;
import org.apache.doris.nereids.DorisParser.ShowSyncJobContext;
import org.apache.doris.nereids.DorisParser.ShowTableCreationContext;
import org.apache.doris.nereids.DorisParser.ShowTableIdContext;
import org.apache.doris.nereids.DorisParser.ShowTabletStorageFormatContext;
import org.apache.doris.nereids.DorisParser.ShowTabletsBelongContext;
import org.apache.doris.nereids.DorisParser.ShowTrashContext;
import org.apache.doris.nereids.DorisParser.ShowTriggersContext;
import org.apache.doris.nereids.DorisParser.ShowUserPropertiesContext;
import org.apache.doris.nereids.DorisParser.ShowVariablesContext;
import org.apache.doris.nereids.DorisParser.ShowViewContext;
import org.apache.doris.nereids.DorisParser.ShowWarningErrorCountContext;
import org.apache.doris.nereids.DorisParser.ShowWarningErrorsContext;
import org.apache.doris.nereids.DorisParser.ShowWhitelistContext;
import org.apache.doris.nereids.DorisParser.SimpleColumnDefContext;
import org.apache.doris.nereids.DorisParser.SimpleColumnDefsContext;
import org.apache.doris.nereids.DorisParser.SingleStatementContext;
import org.apache.doris.nereids.DorisParser.SortClauseContext;
import org.apache.doris.nereids.DorisParser.SortItemContext;
import org.apache.doris.nereids.DorisParser.SpecifiedPartitionContext;
import org.apache.doris.nereids.DorisParser.StarContext;
import org.apache.doris.nereids.DorisParser.StatementDefaultContext;
import org.apache.doris.nereids.DorisParser.StatementScopeContext;
import org.apache.doris.nereids.DorisParser.StepPartitionDefContext;
import org.apache.doris.nereids.DorisParser.StringLiteralContext;
import org.apache.doris.nereids.DorisParser.StructLiteralContext;
import org.apache.doris.nereids.DorisParser.SubqueryContext;
import org.apache.doris.nereids.DorisParser.SubqueryExpressionContext;
import org.apache.doris.nereids.DorisParser.SupportedUnsetStatementContext;
import org.apache.doris.nereids.DorisParser.SwitchCatalogContext;
import org.apache.doris.nereids.DorisParser.SyncContext;
import org.apache.doris.nereids.DorisParser.SystemVariableContext;
import org.apache.doris.nereids.DorisParser.TableAliasContext;
import org.apache.doris.nereids.DorisParser.TableNameContext;
import org.apache.doris.nereids.DorisParser.TableSnapshotContext;
import org.apache.doris.nereids.DorisParser.TableValuedFunctionContext;
import org.apache.doris.nereids.DorisParser.TabletListContext;
import org.apache.doris.nereids.DorisParser.TypeConstructorContext;
import org.apache.doris.nereids.DorisParser.UnitIdentifierContext;
import org.apache.doris.nereids.DorisParser.UnlockTablesContext;
import org.apache.doris.nereids.DorisParser.UnsupportedContext;
import org.apache.doris.nereids.DorisParser.UpdateAssignmentContext;
import org.apache.doris.nereids.DorisParser.UpdateAssignmentSeqContext;
import org.apache.doris.nereids.DorisParser.UpdateContext;
import org.apache.doris.nereids.DorisParser.UseDatabaseContext;
import org.apache.doris.nereids.DorisParser.UserIdentifyContext;
import org.apache.doris.nereids.DorisParser.UserVariableContext;
import org.apache.doris.nereids.DorisParser.WhereClauseContext;
import org.apache.doris.nereids.DorisParser.WindowFrameContext;
import org.apache.doris.nereids.DorisParser.WindowSpecContext;
import org.apache.doris.nereids.DorisParser.WithRemoteStorageSystemContext;
import org.apache.doris.nereids.DorisParserBaseVisitor;
import org.apache.doris.nereids.StatementContext;
import org.apache.doris.nereids.analyzer.UnboundAlias;
import org.apache.doris.nereids.analyzer.UnboundFunction;
import org.apache.doris.nereids.analyzer.UnboundInlineTable;
import org.apache.doris.nereids.analyzer.UnboundRelation;
import org.apache.doris.nereids.analyzer.UnboundResultSink;
import org.apache.doris.nereids.analyzer.UnboundSlot;
import org.apache.doris.nereids.analyzer.UnboundStar;
import org.apache.doris.nereids.analyzer.UnboundTVFRelation;
import org.apache.doris.nereids.analyzer.UnboundTableSinkCreator;
import org.apache.doris.nereids.analyzer.UnboundVariable;
import org.apache.doris.nereids.analyzer.UnboundVariable.VariableType;
import org.apache.doris.nereids.exceptions.AnalysisException;
import org.apache.doris.nereids.exceptions.NotSupportedException;
import org.apache.doris.nereids.exceptions.ParseException;
import org.apache.doris.nereids.hint.DistributeHint;
import org.apache.doris.nereids.properties.OrderKey;
import org.apache.doris.nereids.properties.SelectHint;
import org.apache.doris.nereids.properties.SelectHintLeading;
import org.apache.doris.nereids.properties.SelectHintOrdered;
import org.apache.doris.nereids.properties.SelectHintSetVar;
import org.apache.doris.nereids.properties.SelectHintUseCboRule;
import org.apache.doris.nereids.properties.SelectHintUseMv;
import org.apache.doris.nereids.trees.TableSample;
import org.apache.doris.nereids.trees.expressions.Add;
import org.apache.doris.nereids.trees.expressions.Alias;
import org.apache.doris.nereids.trees.expressions.And;
import org.apache.doris.nereids.trees.expressions.BitAnd;
import org.apache.doris.nereids.trees.expressions.BitNot;
import org.apache.doris.nereids.trees.expressions.BitOr;
import org.apache.doris.nereids.trees.expressions.BitXor;
import org.apache.doris.nereids.trees.expressions.CaseWhen;
import org.apache.doris.nereids.trees.expressions.Cast;
import org.apache.doris.nereids.trees.expressions.DefaultValueSlot;
import org.apache.doris.nereids.trees.expressions.Divide;
import org.apache.doris.nereids.trees.expressions.EqualTo;
import org.apache.doris.nereids.trees.expressions.Exists;
import org.apache.doris.nereids.trees.expressions.Expression;
import org.apache.doris.nereids.trees.expressions.GreaterThan;
import org.apache.doris.nereids.trees.expressions.GreaterThanEqual;
import org.apache.doris.nereids.trees.expressions.InPredicate;
import org.apache.doris.nereids.trees.expressions.InSubquery;
import org.apache.doris.nereids.trees.expressions.IntegralDivide;
import org.apache.doris.nereids.trees.expressions.IsNull;
import org.apache.doris.nereids.trees.expressions.LessThan;
import org.apache.doris.nereids.trees.expressions.LessThanEqual;
import org.apache.doris.nereids.trees.expressions.Like;
import org.apache.doris.nereids.trees.expressions.ListQuery;
import org.apache.doris.nereids.trees.expressions.MatchAll;
import org.apache.doris.nereids.trees.expressions.MatchAny;
import org.apache.doris.nereids.trees.expressions.MatchPhrase;
import org.apache.doris.nereids.trees.expressions.MatchPhraseEdge;
import org.apache.doris.nereids.trees.expressions.MatchPhrasePrefix;
import org.apache.doris.nereids.trees.expressions.MatchRegexp;
import org.apache.doris.nereids.trees.expressions.Mod;
import org.apache.doris.nereids.trees.expressions.Multiply;
import org.apache.doris.nereids.trees.expressions.NamedExpression;
import org.apache.doris.nereids.trees.expressions.Not;
import org.apache.doris.nereids.trees.expressions.NullSafeEqual;
import org.apache.doris.nereids.trees.expressions.Or;
import org.apache.doris.nereids.trees.expressions.OrderExpression;
import org.apache.doris.nereids.trees.expressions.Placeholder;
import org.apache.doris.nereids.trees.expressions.Properties;
import org.apache.doris.nereids.trees.expressions.Regexp;
import org.apache.doris.nereids.trees.expressions.ScalarSubquery;
import org.apache.doris.nereids.trees.expressions.Slot;
import org.apache.doris.nereids.trees.expressions.StatementScopeIdGenerator;
import org.apache.doris.nereids.trees.expressions.Subtract;
import org.apache.doris.nereids.trees.expressions.TimestampArithmetic;
import org.apache.doris.nereids.trees.expressions.WhenClause;
import org.apache.doris.nereids.trees.expressions.WindowExpression;
import org.apache.doris.nereids.trees.expressions.WindowFrame;
import org.apache.doris.nereids.trees.expressions.functions.Function;
import org.apache.doris.nereids.trees.expressions.functions.agg.Count;
import org.apache.doris.nereids.trees.expressions.functions.scalar.Array;
import org.apache.doris.nereids.trees.expressions.functions.scalar.ArraySlice;
import org.apache.doris.nereids.trees.expressions.functions.scalar.Char;
import org.apache.doris.nereids.trees.expressions.functions.scalar.ConvertTo;
import org.apache.doris.nereids.trees.expressions.functions.scalar.CurrentDate;
import org.apache.doris.nereids.trees.expressions.functions.scalar.CurrentTime;
import org.apache.doris.nereids.trees.expressions.functions.scalar.CurrentUser;
import org.apache.doris.nereids.trees.expressions.functions.scalar.ElementAt;
import org.apache.doris.nereids.trees.expressions.functions.scalar.EncryptKeyRef;
import org.apache.doris.nereids.trees.expressions.functions.scalar.Lambda;
import org.apache.doris.nereids.trees.expressions.functions.scalar.Now;
import org.apache.doris.nereids.trees.expressions.functions.scalar.SessionUser;
import org.apache.doris.nereids.trees.expressions.functions.scalar.Xor;
import org.apache.doris.nereids.trees.expressions.literal.ArrayLiteral;
import org.apache.doris.nereids.trees.expressions.literal.BigIntLiteral;
import org.apache.doris.nereids.trees.expressions.literal.BooleanLiteral;
import org.apache.doris.nereids.trees.expressions.literal.DateLiteral;
import org.apache.doris.nereids.trees.expressions.literal.DateTimeLiteral;
import org.apache.doris.nereids.trees.expressions.literal.DateTimeV2Literal;
import org.apache.doris.nereids.trees.expressions.literal.DateV2Literal;
import org.apache.doris.nereids.trees.expressions.literal.DecimalLiteral;
import org.apache.doris.nereids.trees.expressions.literal.DecimalV3Literal;
import org.apache.doris.nereids.trees.expressions.literal.DoubleLiteral;
import org.apache.doris.nereids.trees.expressions.literal.IntegerLiteral;
import org.apache.doris.nereids.trees.expressions.literal.Interval;
import org.apache.doris.nereids.trees.expressions.literal.LargeIntLiteral;
import org.apache.doris.nereids.trees.expressions.literal.Literal;
import org.apache.doris.nereids.trees.expressions.literal.MapLiteral;
import org.apache.doris.nereids.trees.expressions.literal.NullLiteral;
import org.apache.doris.nereids.trees.expressions.literal.SmallIntLiteral;
import org.apache.doris.nereids.trees.expressions.literal.StringLikeLiteral;
import org.apache.doris.nereids.trees.expressions.literal.StringLiteral;
import org.apache.doris.nereids.trees.expressions.literal.StructLiteral;
import org.apache.doris.nereids.trees.expressions.literal.TinyIntLiteral;
import org.apache.doris.nereids.trees.expressions.literal.VarcharLiteral;
import org.apache.doris.nereids.trees.plans.DistributeType;
import org.apache.doris.nereids.trees.plans.JoinType;
import org.apache.doris.nereids.trees.plans.LimitPhase;
import org.apache.doris.nereids.trees.plans.Plan;
import org.apache.doris.nereids.trees.plans.PlanType;
import org.apache.doris.nereids.trees.plans.algebra.Aggregate;
import org.apache.doris.nereids.trees.plans.algebra.InlineTable;
import org.apache.doris.nereids.trees.plans.algebra.OneRowRelation;
import org.apache.doris.nereids.trees.plans.algebra.SetOperation.Qualifier;
import org.apache.doris.nereids.trees.plans.commands.AddConstraintCommand;
import org.apache.doris.nereids.trees.plans.commands.AdminCancelRebalanceDiskCommand;
import org.apache.doris.nereids.trees.plans.commands.AdminCheckTabletsCommand;
import org.apache.doris.nereids.trees.plans.commands.AdminCleanTrashCommand;
import org.apache.doris.nereids.trees.plans.commands.AdminCompactTableCommand;
import org.apache.doris.nereids.trees.plans.commands.AdminRebalanceDiskCommand;
import org.apache.doris.nereids.trees.plans.commands.AdminSetTableStatusCommand;
import org.apache.doris.nereids.trees.plans.commands.AdminShowReplicaStatusCommand;
import org.apache.doris.nereids.trees.plans.commands.AlterCatalogCommentCommand;
import org.apache.doris.nereids.trees.plans.commands.AlterCatalogPropertiesCommand;
import org.apache.doris.nereids.trees.plans.commands.AlterCatalogRenameCommand;
import org.apache.doris.nereids.trees.plans.commands.AlterColumnStatsCommand;
import org.apache.doris.nereids.trees.plans.commands.AlterMTMVCommand;
import org.apache.doris.nereids.trees.plans.commands.AlterRoleCommand;
import org.apache.doris.nereids.trees.plans.commands.AlterSqlBlockRuleCommand;
import org.apache.doris.nereids.trees.plans.commands.AlterStoragePolicyCommand;
import org.apache.doris.nereids.trees.plans.commands.AlterStorageVaultCommand;
import org.apache.doris.nereids.trees.plans.commands.AlterSystemCommand;
import org.apache.doris.nereids.trees.plans.commands.AlterSystemRenameComputeGroupCommand;
import org.apache.doris.nereids.trees.plans.commands.AlterTableCommand;
import org.apache.doris.nereids.trees.plans.commands.AlterTableStatsCommand;
import org.apache.doris.nereids.trees.plans.commands.AlterUserCommand;
import org.apache.doris.nereids.trees.plans.commands.AlterViewCommand;
import org.apache.doris.nereids.trees.plans.commands.AlterWorkloadGroupCommand;
import org.apache.doris.nereids.trees.plans.commands.AlterWorkloadPolicyCommand;
import org.apache.doris.nereids.trees.plans.commands.AnalyzeDatabaseCommand;
import org.apache.doris.nereids.trees.plans.commands.AnalyzeTableCommand;
import org.apache.doris.nereids.trees.plans.commands.CallCommand;
import org.apache.doris.nereids.trees.plans.commands.CancelBuildIndexCommand;
import org.apache.doris.nereids.trees.plans.commands.CancelExportCommand;
import org.apache.doris.nereids.trees.plans.commands.CancelJobTaskCommand;
import org.apache.doris.nereids.trees.plans.commands.CancelLoadCommand;
import org.apache.doris.nereids.trees.plans.commands.CancelMTMVTaskCommand;
import org.apache.doris.nereids.trees.plans.commands.CancelWarmUpJobCommand;
import org.apache.doris.nereids.trees.plans.commands.CleanAllProfileCommand;
import org.apache.doris.nereids.trees.plans.commands.Command;
import org.apache.doris.nereids.trees.plans.commands.Constraint;
import org.apache.doris.nereids.trees.plans.commands.CreateCatalogCommand;
import org.apache.doris.nereids.trees.plans.commands.CreateEncryptkeyCommand;
import org.apache.doris.nereids.trees.plans.commands.CreateFileCommand;
import org.apache.doris.nereids.trees.plans.commands.CreateFunctionCommand;
import org.apache.doris.nereids.trees.plans.commands.CreateJobCommand;
import org.apache.doris.nereids.trees.plans.commands.CreateMTMVCommand;
import org.apache.doris.nereids.trees.plans.commands.CreateMaterializedViewCommand;
import org.apache.doris.nereids.trees.plans.commands.CreatePolicyCommand;
import org.apache.doris.nereids.trees.plans.commands.CreateProcedureCommand;
import org.apache.doris.nereids.trees.plans.commands.CreateRoleCommand;
import org.apache.doris.nereids.trees.plans.commands.CreateSqlBlockRuleCommand;
import org.apache.doris.nereids.trees.plans.commands.CreateTableCommand;
import org.apache.doris.nereids.trees.plans.commands.CreateTableLikeCommand;
import org.apache.doris.nereids.trees.plans.commands.CreateUserCommand;
import org.apache.doris.nereids.trees.plans.commands.CreateViewCommand;
import org.apache.doris.nereids.trees.plans.commands.CreateWorkloadGroupCommand;
import org.apache.doris.nereids.trees.plans.commands.DeleteFromCommand;
import org.apache.doris.nereids.trees.plans.commands.DeleteFromUsingCommand;
import org.apache.doris.nereids.trees.plans.commands.DescribeCommand;
import org.apache.doris.nereids.trees.plans.commands.DropAnalyzeJobCommand;
import org.apache.doris.nereids.trees.plans.commands.DropCachedStatsCommand;
import org.apache.doris.nereids.trees.plans.commands.DropCatalogCommand;
import org.apache.doris.nereids.trees.plans.commands.DropCatalogRecycleBinCommand;
import org.apache.doris.nereids.trees.plans.commands.DropCatalogRecycleBinCommand.IdType;
import org.apache.doris.nereids.trees.plans.commands.DropConstraintCommand;
import org.apache.doris.nereids.trees.plans.commands.DropDatabaseCommand;
import org.apache.doris.nereids.trees.plans.commands.DropEncryptkeyCommand;
import org.apache.doris.nereids.trees.plans.commands.DropExpiredStatsCommand;
import org.apache.doris.nereids.trees.plans.commands.DropFileCommand;
import org.apache.doris.nereids.trees.plans.commands.DropFunctionCommand;
import org.apache.doris.nereids.trees.plans.commands.DropJobCommand;
import org.apache.doris.nereids.trees.plans.commands.DropMTMVCommand;
import org.apache.doris.nereids.trees.plans.commands.DropProcedureCommand;
import org.apache.doris.nereids.trees.plans.commands.DropRepositoryCommand;
import org.apache.doris.nereids.trees.plans.commands.DropResourceCommand;
import org.apache.doris.nereids.trees.plans.commands.DropRoleCommand;
import org.apache.doris.nereids.trees.plans.commands.DropRowPolicyCommand;
import org.apache.doris.nereids.trees.plans.commands.DropSqlBlockRuleCommand;
import org.apache.doris.nereids.trees.plans.commands.DropStatsCommand;
import org.apache.doris.nereids.trees.plans.commands.DropStoragePolicyCommand;
import org.apache.doris.nereids.trees.plans.commands.DropTableCommand;
import org.apache.doris.nereids.trees.plans.commands.DropUserCommand;
import org.apache.doris.nereids.trees.plans.commands.DropWorkloadGroupCommand;
import org.apache.doris.nereids.trees.plans.commands.DropWorkloadPolicyCommand;
import org.apache.doris.nereids.trees.plans.commands.ExplainCommand;
import org.apache.doris.nereids.trees.plans.commands.ExplainCommand.ExplainLevel;
import org.apache.doris.nereids.trees.plans.commands.ExportCommand;
import org.apache.doris.nereids.trees.plans.commands.HelpCommand;
import org.apache.doris.nereids.trees.plans.commands.KillAnalyzeJobCommand;
import org.apache.doris.nereids.trees.plans.commands.KillConnectionCommand;
import org.apache.doris.nereids.trees.plans.commands.KillQueryCommand;
import org.apache.doris.nereids.trees.plans.commands.LoadCommand;
import org.apache.doris.nereids.trees.plans.commands.PauseJobCommand;
import org.apache.doris.nereids.trees.plans.commands.PauseMTMVCommand;
import org.apache.doris.nereids.trees.plans.commands.RecoverDatabaseCommand;
import org.apache.doris.nereids.trees.plans.commands.RecoverPartitionCommand;
import org.apache.doris.nereids.trees.plans.commands.RecoverTableCommand;
import org.apache.doris.nereids.trees.plans.commands.RefreshMTMVCommand;
import org.apache.doris.nereids.trees.plans.commands.ReplayCommand;
import org.apache.doris.nereids.trees.plans.commands.ResumeJobCommand;
import org.apache.doris.nereids.trees.plans.commands.ResumeMTMVCommand;
import org.apache.doris.nereids.trees.plans.commands.SetDefaultStorageVaultCommand;
import org.apache.doris.nereids.trees.plans.commands.SetOptionsCommand;
import org.apache.doris.nereids.trees.plans.commands.SetTransactionCommand;
import org.apache.doris.nereids.trees.plans.commands.SetUserPropertiesCommand;
import org.apache.doris.nereids.trees.plans.commands.ShowAnalyzeCommand;
import org.apache.doris.nereids.trees.plans.commands.ShowAuthorsCommand;
import org.apache.doris.nereids.trees.plans.commands.ShowBackendsCommand;
import org.apache.doris.nereids.trees.plans.commands.ShowBackupCommand;
import org.apache.doris.nereids.trees.plans.commands.ShowBrokerCommand;
import org.apache.doris.nereids.trees.plans.commands.ShowCatalogCommand;
import org.apache.doris.nereids.trees.plans.commands.ShowCharsetCommand;
import org.apache.doris.nereids.trees.plans.commands.ShowClustersCommand;
import org.apache.doris.nereids.trees.plans.commands.ShowCollationCommand;
import org.apache.doris.nereids.trees.plans.commands.ShowColumnHistogramStatsCommand;
import org.apache.doris.nereids.trees.plans.commands.ShowConfigCommand;
import org.apache.doris.nereids.trees.plans.commands.ShowConstraintsCommand;
import org.apache.doris.nereids.trees.plans.commands.ShowConvertLSCCommand;
import org.apache.doris.nereids.trees.plans.commands.ShowCreateCatalogCommand;
import org.apache.doris.nereids.trees.plans.commands.ShowCreateDatabaseCommand;
import org.apache.doris.nereids.trees.plans.commands.ShowCreateMTMVCommand;
import org.apache.doris.nereids.trees.plans.commands.ShowCreateMaterializedViewCommand;
import org.apache.doris.nereids.trees.plans.commands.ShowCreateProcedureCommand;
import org.apache.doris.nereids.trees.plans.commands.ShowCreateRepositoryCommand;
import org.apache.doris.nereids.trees.plans.commands.ShowCreateTableCommand;
import org.apache.doris.nereids.trees.plans.commands.ShowCreateViewCommand;
import org.apache.doris.nereids.trees.plans.commands.ShowDataCommand;
import org.apache.doris.nereids.trees.plans.commands.ShowDataSkewCommand;
import org.apache.doris.nereids.trees.plans.commands.ShowDataTypesCommand;
import org.apache.doris.nereids.trees.plans.commands.ShowDatabaseIdCommand;
import org.apache.doris.nereids.trees.plans.commands.ShowDatabasesCommand;
import org.apache.doris.nereids.trees.plans.commands.ShowDeleteCommand;
import org.apache.doris.nereids.trees.plans.commands.ShowDiagnoseTabletCommand;
import org.apache.doris.nereids.trees.plans.commands.ShowDynamicPartitionCommand;
import org.apache.doris.nereids.trees.plans.commands.ShowEncryptKeysCommand;
import org.apache.doris.nereids.trees.plans.commands.ShowEventsCommand;
import org.apache.doris.nereids.trees.plans.commands.ShowFrontendsCommand;
import org.apache.doris.nereids.trees.plans.commands.ShowFunctionsCommand;
import org.apache.doris.nereids.trees.plans.commands.ShowGrantsCommand;
import org.apache.doris.nereids.trees.plans.commands.ShowIndexStatsCommand;
import org.apache.doris.nereids.trees.plans.commands.ShowLastInsertCommand;
import org.apache.doris.nereids.trees.plans.commands.ShowLoadProfileCommand;
import org.apache.doris.nereids.trees.plans.commands.ShowPartitionIdCommand;
import org.apache.doris.nereids.trees.plans.commands.ShowPluginsCommand;
import org.apache.doris.nereids.trees.plans.commands.ShowPrivilegesCommand;
import org.apache.doris.nereids.trees.plans.commands.ShowProcCommand;
import org.apache.doris.nereids.trees.plans.commands.ShowProcedureStatusCommand;
import org.apache.doris.nereids.trees.plans.commands.ShowProcessListCommand;
import org.apache.doris.nereids.trees.plans.commands.ShowQueryProfileCommand;
import org.apache.doris.nereids.trees.plans.commands.ShowQueuedAnalyzeJobsCommand;
import org.apache.doris.nereids.trees.plans.commands.ShowReplicaDistributionCommand;
import org.apache.doris.nereids.trees.plans.commands.ShowRepositoriesCommand;
import org.apache.doris.nereids.trees.plans.commands.ShowRestoreCommand;
import org.apache.doris.nereids.trees.plans.commands.ShowRolesCommand;
import org.apache.doris.nereids.trees.plans.commands.ShowRowPolicyCommand;
import org.apache.doris.nereids.trees.plans.commands.ShowSmallFilesCommand;
import org.apache.doris.nereids.trees.plans.commands.ShowSnapshotCommand;
import org.apache.doris.nereids.trees.plans.commands.ShowSqlBlockRuleCommand;
import org.apache.doris.nereids.trees.plans.commands.ShowStagesCommand;
import org.apache.doris.nereids.trees.plans.commands.ShowStatusCommand;
import org.apache.doris.nereids.trees.plans.commands.ShowStorageEnginesCommand;
import org.apache.doris.nereids.trees.plans.commands.ShowStoragePolicyCommand;
import org.apache.doris.nereids.trees.plans.commands.ShowSyncJobCommand;
import org.apache.doris.nereids.trees.plans.commands.ShowTableCommand;
import org.apache.doris.nereids.trees.plans.commands.ShowTableCreationCommand;
import org.apache.doris.nereids.trees.plans.commands.ShowTableIdCommand;
import org.apache.doris.nereids.trees.plans.commands.ShowTableStatsCommand;
import org.apache.doris.nereids.trees.plans.commands.ShowTableStatusCommand;
import org.apache.doris.nereids.trees.plans.commands.ShowTabletIdCommand;
import org.apache.doris.nereids.trees.plans.commands.ShowTabletStorageFormatCommand;
import org.apache.doris.nereids.trees.plans.commands.ShowTabletsBelongCommand;
import org.apache.doris.nereids.trees.plans.commands.ShowTabletsFromTableCommand;
import org.apache.doris.nereids.trees.plans.commands.ShowTrashCommand;
import org.apache.doris.nereids.trees.plans.commands.ShowTriggersCommand;
import org.apache.doris.nereids.trees.plans.commands.ShowUserPropertyCommand;
import org.apache.doris.nereids.trees.plans.commands.ShowVariablesCommand;
import org.apache.doris.nereids.trees.plans.commands.ShowViewCommand;
import org.apache.doris.nereids.trees.plans.commands.ShowWarningErrorCountCommand;
import org.apache.doris.nereids.trees.plans.commands.ShowWarningErrorsCommand;
import org.apache.doris.nereids.trees.plans.commands.ShowWhiteListCommand;
import org.apache.doris.nereids.trees.plans.commands.SyncCommand;
import org.apache.doris.nereids.trees.plans.commands.TransactionBeginCommand;
import org.apache.doris.nereids.trees.plans.commands.TransactionCommitCommand;
import org.apache.doris.nereids.trees.plans.commands.TransactionRollbackCommand;
import org.apache.doris.nereids.trees.plans.commands.UnlockTablesCommand;
import org.apache.doris.nereids.trees.plans.commands.UnsetDefaultStorageVaultCommand;
import org.apache.doris.nereids.trees.plans.commands.UnsetVariableCommand;
import org.apache.doris.nereids.trees.plans.commands.UnsupportedCommand;
import org.apache.doris.nereids.trees.plans.commands.UpdateCommand;
import org.apache.doris.nereids.trees.plans.commands.alter.AlterDatabaseRenameCommand;
import org.apache.doris.nereids.trees.plans.commands.alter.AlterDatabaseSetQuotaCommand;
import org.apache.doris.nereids.trees.plans.commands.alter.AlterRepositoryCommand;
import org.apache.doris.nereids.trees.plans.commands.clean.CleanLabelCommand;
import org.apache.doris.nereids.trees.plans.commands.info.AddBackendOp;
import org.apache.doris.nereids.trees.plans.commands.info.AddBrokerOp;
import org.apache.doris.nereids.trees.plans.commands.info.AddColumnOp;
import org.apache.doris.nereids.trees.plans.commands.info.AddColumnsOp;
import org.apache.doris.nereids.trees.plans.commands.info.AddFollowerOp;
import org.apache.doris.nereids.trees.plans.commands.info.AddObserverOp;
import org.apache.doris.nereids.trees.plans.commands.info.AddPartitionOp;
import org.apache.doris.nereids.trees.plans.commands.info.AddRollupOp;
import org.apache.doris.nereids.trees.plans.commands.info.AlterLoadErrorUrlOp;
import org.apache.doris.nereids.trees.plans.commands.info.AlterMTMVInfo;
import org.apache.doris.nereids.trees.plans.commands.info.AlterMTMVPropertyInfo;
import org.apache.doris.nereids.trees.plans.commands.info.AlterMTMVRefreshInfo;
import org.apache.doris.nereids.trees.plans.commands.info.AlterMTMVRenameInfo;
import org.apache.doris.nereids.trees.plans.commands.info.AlterMTMVReplaceInfo;
import org.apache.doris.nereids.trees.plans.commands.info.AlterMultiPartitionOp;
import org.apache.doris.nereids.trees.plans.commands.info.AlterSystemOp;
import org.apache.doris.nereids.trees.plans.commands.info.AlterTableOp;
import org.apache.doris.nereids.trees.plans.commands.info.AlterUserInfo;
import org.apache.doris.nereids.trees.plans.commands.info.AlterViewInfo;
import org.apache.doris.nereids.trees.plans.commands.info.BuildIndexOp;
import org.apache.doris.nereids.trees.plans.commands.info.BulkLoadDataDesc;
import org.apache.doris.nereids.trees.plans.commands.info.BulkStorageDesc;
import org.apache.doris.nereids.trees.plans.commands.info.CancelMTMVTaskInfo;
import org.apache.doris.nereids.trees.plans.commands.info.ColumnDefinition;
import org.apache.doris.nereids.trees.plans.commands.info.CreateIndexOp;
import org.apache.doris.nereids.trees.plans.commands.info.CreateJobInfo;
import org.apache.doris.nereids.trees.plans.commands.info.CreateMTMVInfo;
import org.apache.doris.nereids.trees.plans.commands.info.CreateRoutineLoadInfo;
import org.apache.doris.nereids.trees.plans.commands.info.CreateTableInfo;
import org.apache.doris.nereids.trees.plans.commands.info.CreateTableLikeInfo;
import org.apache.doris.nereids.trees.plans.commands.info.CreateUserInfo;
import org.apache.doris.nereids.trees.plans.commands.info.CreateViewInfo;
import org.apache.doris.nereids.trees.plans.commands.info.DMLCommandType;
import org.apache.doris.nereids.trees.plans.commands.info.DecommissionBackendOp;
import org.apache.doris.nereids.trees.plans.commands.info.DefaultValue;
import org.apache.doris.nereids.trees.plans.commands.info.DistributionDescriptor;
import org.apache.doris.nereids.trees.plans.commands.info.DropAllBrokerOp;
import org.apache.doris.nereids.trees.plans.commands.info.DropBackendOp;
import org.apache.doris.nereids.trees.plans.commands.info.DropBrokerOp;
import org.apache.doris.nereids.trees.plans.commands.info.DropColumnOp;
import org.apache.doris.nereids.trees.plans.commands.info.DropDatabaseInfo;
import org.apache.doris.nereids.trees.plans.commands.info.DropFollowerOp;
import org.apache.doris.nereids.trees.plans.commands.info.DropIndexOp;
import org.apache.doris.nereids.trees.plans.commands.info.DropMTMVInfo;
import org.apache.doris.nereids.trees.plans.commands.info.DropObserverOp;
import org.apache.doris.nereids.trees.plans.commands.info.DropPartitionFromIndexOp;
import org.apache.doris.nereids.trees.plans.commands.info.DropPartitionOp;
import org.apache.doris.nereids.trees.plans.commands.info.DropRollupOp;
import org.apache.doris.nereids.trees.plans.commands.info.EnableFeatureOp;
import org.apache.doris.nereids.trees.plans.commands.info.FixedRangePartition;
import org.apache.doris.nereids.trees.plans.commands.info.FuncNameInfo;
import org.apache.doris.nereids.trees.plans.commands.info.FunctionArgTypesInfo;
import org.apache.doris.nereids.trees.plans.commands.info.GeneratedColumnDesc;
import org.apache.doris.nereids.trees.plans.commands.info.InPartition;
import org.apache.doris.nereids.trees.plans.commands.info.IndexDefinition;
import org.apache.doris.nereids.trees.plans.commands.info.LabelNameInfo;
import org.apache.doris.nereids.trees.plans.commands.info.LessThanPartition;
import org.apache.doris.nereids.trees.plans.commands.info.MTMVPartitionDefinition;
import org.apache.doris.nereids.trees.plans.commands.info.ModifyBackendOp;
import org.apache.doris.nereids.trees.plans.commands.info.ModifyColumnCommentOp;
import org.apache.doris.nereids.trees.plans.commands.info.ModifyColumnOp;
import org.apache.doris.nereids.trees.plans.commands.info.ModifyDistributionOp;
import org.apache.doris.nereids.trees.plans.commands.info.ModifyEngineOp;
import org.apache.doris.nereids.trees.plans.commands.info.ModifyFrontendOrBackendHostNameOp;
import org.apache.doris.nereids.trees.plans.commands.info.ModifyFrontendOrBackendHostNameOp.ModifyOpType;
import org.apache.doris.nereids.trees.plans.commands.info.ModifyPartitionOp;
import org.apache.doris.nereids.trees.plans.commands.info.ModifyTableCommentOp;
import org.apache.doris.nereids.trees.plans.commands.info.ModifyTablePropertiesOp;
import org.apache.doris.nereids.trees.plans.commands.info.PartitionDefinition;
import org.apache.doris.nereids.trees.plans.commands.info.PartitionDefinition.MaxValue;
import org.apache.doris.nereids.trees.plans.commands.info.PartitionNamesInfo;
import org.apache.doris.nereids.trees.plans.commands.info.PartitionTableInfo;
import org.apache.doris.nereids.trees.plans.commands.info.PauseMTMVInfo;
import org.apache.doris.nereids.trees.plans.commands.info.RefreshMTMVInfo;
import org.apache.doris.nereids.trees.plans.commands.info.RenameColumnOp;
import org.apache.doris.nereids.trees.plans.commands.info.RenamePartitionOp;
import org.apache.doris.nereids.trees.plans.commands.info.RenameRollupOp;
import org.apache.doris.nereids.trees.plans.commands.info.RenameTableOp;
import org.apache.doris.nereids.trees.plans.commands.info.ReorderColumnsOp;
import org.apache.doris.nereids.trees.plans.commands.info.ReplacePartitionOp;
import org.apache.doris.nereids.trees.plans.commands.info.ReplaceTableOp;
import org.apache.doris.nereids.trees.plans.commands.info.ResumeMTMVInfo;
import org.apache.doris.nereids.trees.plans.commands.info.RollupDefinition;
import org.apache.doris.nereids.trees.plans.commands.info.SetCharsetAndCollateVarOp;
import org.apache.doris.nereids.trees.plans.commands.info.SetLdapPassVarOp;
import org.apache.doris.nereids.trees.plans.commands.info.SetNamesVarOp;
import org.apache.doris.nereids.trees.plans.commands.info.SetPassVarOp;
import org.apache.doris.nereids.trees.plans.commands.info.SetSessionVarOp;
import org.apache.doris.nereids.trees.plans.commands.info.SetUserDefinedVarOp;
import org.apache.doris.nereids.trees.plans.commands.info.SetUserPropertyVarOp;
import org.apache.doris.nereids.trees.plans.commands.info.SetVarOp;
import org.apache.doris.nereids.trees.plans.commands.info.ShowCreateMTMVInfo;
import org.apache.doris.nereids.trees.plans.commands.info.SimpleColumnDefinition;
import org.apache.doris.nereids.trees.plans.commands.info.StepPartition;
import org.apache.doris.nereids.trees.plans.commands.info.TableNameInfo;
import org.apache.doris.nereids.trees.plans.commands.info.TableRefInfo;
import org.apache.doris.nereids.trees.plans.commands.insert.BatchInsertIntoTableCommand;
import org.apache.doris.nereids.trees.plans.commands.insert.InsertIntoTableCommand;
import org.apache.doris.nereids.trees.plans.commands.insert.InsertOverwriteTableCommand;
import org.apache.doris.nereids.trees.plans.commands.load.CreateRoutineLoadCommand;
import org.apache.doris.nereids.trees.plans.commands.load.LoadColumnClause;
import org.apache.doris.nereids.trees.plans.commands.load.LoadColumnDesc;
import org.apache.doris.nereids.trees.plans.commands.load.LoadDeleteOnClause;
import org.apache.doris.nereids.trees.plans.commands.load.LoadPartitionNames;
import org.apache.doris.nereids.trees.plans.commands.load.LoadPrecedingFilterClause;
import org.apache.doris.nereids.trees.plans.commands.load.LoadProperty;
import org.apache.doris.nereids.trees.plans.commands.load.LoadSeparator;
import org.apache.doris.nereids.trees.plans.commands.load.LoadSequenceClause;
import org.apache.doris.nereids.trees.plans.commands.load.LoadWhereClause;
import org.apache.doris.nereids.trees.plans.commands.refresh.RefreshCatalogCommand;
import org.apache.doris.nereids.trees.plans.commands.refresh.RefreshDatabaseCommand;
import org.apache.doris.nereids.trees.plans.commands.refresh.RefreshTableCommand;
import org.apache.doris.nereids.trees.plans.commands.use.SwitchCommand;
import org.apache.doris.nereids.trees.plans.commands.use.UseCommand;
import org.apache.doris.nereids.trees.plans.logical.LogicalAggregate;
import org.apache.doris.nereids.trees.plans.logical.LogicalCTE;
import org.apache.doris.nereids.trees.plans.logical.LogicalExcept;
import org.apache.doris.nereids.trees.plans.logical.LogicalFileSink;
import org.apache.doris.nereids.trees.plans.logical.LogicalFilter;
import org.apache.doris.nereids.trees.plans.logical.LogicalGenerate;
import org.apache.doris.nereids.trees.plans.logical.LogicalHaving;
import org.apache.doris.nereids.trees.plans.logical.LogicalIntersect;
import org.apache.doris.nereids.trees.plans.logical.LogicalJoin;
import org.apache.doris.nereids.trees.plans.logical.LogicalLimit;
import org.apache.doris.nereids.trees.plans.logical.LogicalOneRowRelation;
import org.apache.doris.nereids.trees.plans.logical.LogicalPlan;
import org.apache.doris.nereids.trees.plans.logical.LogicalProject;
import org.apache.doris.nereids.trees.plans.logical.LogicalQualify;
import org.apache.doris.nereids.trees.plans.logical.LogicalRepeat;
import org.apache.doris.nereids.trees.plans.logical.LogicalSelectHint;
import org.apache.doris.nereids.trees.plans.logical.LogicalSink;
import org.apache.doris.nereids.trees.plans.logical.LogicalSort;
import org.apache.doris.nereids.trees.plans.logical.LogicalSubQueryAlias;
import org.apache.doris.nereids.trees.plans.logical.LogicalUnion;
import org.apache.doris.nereids.trees.plans.logical.LogicalUsingJoin;
import org.apache.doris.nereids.types.AggStateType;
import org.apache.doris.nereids.types.ArrayType;
import org.apache.doris.nereids.types.BigIntType;
import org.apache.doris.nereids.types.BooleanType;
import org.apache.doris.nereids.types.DataType;
import org.apache.doris.nereids.types.LargeIntType;
import org.apache.doris.nereids.types.MapType;
import org.apache.doris.nereids.types.StructField;
import org.apache.doris.nereids.types.StructType;
import org.apache.doris.nereids.types.VarcharType;
import org.apache.doris.nereids.types.coercion.CharacterType;
import org.apache.doris.nereids.util.ExpressionUtils;
import org.apache.doris.nereids.util.RelationUtil;
import org.apache.doris.nereids.util.Utils;
import org.apache.doris.policy.FilterType;
import org.apache.doris.policy.PolicyTypeEnum;
import org.apache.doris.qe.ConnectContext;
import org.apache.doris.qe.SqlModeHelper;
import org.apache.doris.statistics.AnalysisInfo;
import org.apache.doris.system.NodeType;

import com.google.common.collect.ImmutableList;
import com.google.common.collect.ImmutableMap;
import com.google.common.collect.ImmutableMap.Builder;
import com.google.common.collect.Lists;
import com.google.common.collect.Maps;
import com.google.common.collect.Sets;
import org.antlr.v4.runtime.ParserRuleContext;
import org.antlr.v4.runtime.RuleContext;
import org.antlr.v4.runtime.Token;
import org.antlr.v4.runtime.tree.ParseTree;
import org.antlr.v4.runtime.tree.RuleNode;
import org.antlr.v4.runtime.tree.TerminalNode;

import java.math.BigDecimal;
import java.math.BigInteger;
import java.util.ArrayList;
import java.util.Collections;
import java.util.HashMap;
import java.util.HashSet;
import java.util.List;
import java.util.Locale;
import java.util.Map;
import java.util.Optional;
import java.util.Set;
import java.util.function.Supplier;
import java.util.stream.Collectors;

/**
 * Build a logical plan tree with unbounded nodes.
 */
@SuppressWarnings({"OptionalUsedAsFieldOrParameterType", "OptionalGetWithoutIsPresent"})
public class LogicalPlanBuilder extends DorisParserBaseVisitor<Object> {
    private static String JOB_NAME = "jobName";
    private static String TASK_ID = "taskId";
    // Sort the parameters with token position to keep the order with original placeholders
    // in prepared statement.Otherwise, the order maybe broken
    private final Map<Token, Placeholder> tokenPosToParameters = Maps.newTreeMap((pos1, pos2) -> {
        int line = pos1.getLine() - pos2.getLine();
        if (line != 0) {
            return line;
        }
        return pos1.getCharPositionInLine() - pos2.getCharPositionInLine();
    });

    private final Map<Integer, ParserRuleContext> selectHintMap;

    public LogicalPlanBuilder(Map<Integer, ParserRuleContext> selectHintMap) {
        this.selectHintMap = selectHintMap;
    }

    @SuppressWarnings("unchecked")
    protected <T> T typedVisit(ParseTree ctx) {
        return (T) ctx.accept(this);
    }

    /**
     * Override the default behavior for all visit methods. This will only return a non-null result
     * when the context has only one child. This is done because there is no generic method to
     * combine the results of the context children. In all other cases null is returned.
     */
    @Override
    public Object visitChildren(RuleNode node) {
        if (node.getChildCount() == 1) {
            return node.getChild(0).accept(this);
        } else {
            return null;
        }
    }

    @Override
    public LogicalPlan visitSingleStatement(SingleStatementContext ctx) {
        return ParserUtils.withOrigin(ctx, () -> (LogicalPlan) visit(ctx.statement()));
    }

    @Override
    public LogicalPlan visitStatementDefault(StatementDefaultContext ctx) {
        LogicalPlan plan = plan(ctx.query());
        if (ctx.outFileClause() != null) {
            plan = withOutFile(plan, ctx.outFileClause());
        } else {
            plan = new UnboundResultSink<>(plan);
        }
        return withExplain(plan, ctx.explain());
    }

    @Override
    public LogicalPlan visitCreateScheduledJob(DorisParser.CreateScheduledJobContext ctx) {
        Optional<String> label = ctx.label == null ? Optional.empty() : Optional.of(ctx.label.getText());
        Optional<String> atTime = ctx.atTime == null ? Optional.empty() : Optional.of(ctx.atTime.getText());
        Optional<Boolean> immediateStartOptional = ctx.CURRENT_TIMESTAMP() == null ? Optional.of(false) :
                Optional.of(true);
        Optional<String> startTime = ctx.startTime == null ? Optional.empty() : Optional.of(ctx.startTime.getText());
        Optional<String> endsTime = ctx.endsTime == null ? Optional.empty() : Optional.of(ctx.endsTime.getText());
        Optional<Long> interval = ctx.timeInterval == null ? Optional.empty() :
                Optional.of(Long.valueOf(ctx.timeInterval.getText()));
        Optional<String> intervalUnit = ctx.timeUnit == null ? Optional.empty() : Optional.of(ctx.timeUnit.getText());
        String comment =
                visitCommentSpec(ctx.commentSpec());
        String executeSql = getOriginSql(ctx.supportedDmlStatement());
        CreateJobInfo createJobInfo = new CreateJobInfo(label, atTime, interval, intervalUnit, startTime,
                endsTime, immediateStartOptional, comment, executeSql);
        return new CreateJobCommand(createJobInfo);
    }

    private void checkJobNameKey(String key, String keyFormat, DorisParser.SupportedJobStatementContext parseContext) {
        if (key.isEmpty() || !key.equalsIgnoreCase(keyFormat)) {
            throw new ParseException(keyFormat + " should be: '" + keyFormat + "'", parseContext);
        }
    }

    @Override
    public LogicalPlan visitPauseJob(DorisParser.PauseJobContext ctx) {
        checkJobNameKey(stripQuotes(ctx.jobNameKey.getText()), JOB_NAME, ctx);
        return new PauseJobCommand(stripQuotes(ctx.jobNameValue.getText()));
    }

    @Override
    public LogicalPlan visitDropJob(DorisParser.DropJobContext ctx) {
        checkJobNameKey(stripQuotes(ctx.jobNameKey.getText()), JOB_NAME, ctx);
        boolean ifExists = ctx.EXISTS() != null;
        return new DropJobCommand(stripQuotes(ctx.jobNameValue.getText()), ifExists);
    }

    @Override
    public LogicalPlan visitResumeJob(DorisParser.ResumeJobContext ctx) {
        checkJobNameKey(stripQuotes(ctx.jobNameKey.getText()), JOB_NAME, ctx);
        return new ResumeJobCommand(stripQuotes(ctx.jobNameValue.getText()));
    }

    @Override
    public LogicalPlan visitCancelJobTask(DorisParser.CancelJobTaskContext ctx) {
        checkJobNameKey(stripQuotes(ctx.jobNameKey.getText()), JOB_NAME, ctx);
        checkJobNameKey(stripQuotes(ctx.taskIdKey.getText()), TASK_ID, ctx);
        String jobName = stripQuotes(ctx.jobNameValue.getText());
        Long taskId = Long.valueOf(ctx.taskIdValue.getText());
        return new CancelJobTaskCommand(jobName, taskId);
    }

    @Override
    public String visitCommentSpec(DorisParser.CommentSpecContext ctx) {
        String commentSpec = ctx == null ? "''" : ctx.STRING_LITERAL().getText();
        return
                LogicalPlanBuilderAssistant.escapeBackSlash(commentSpec.substring(1, commentSpec.length() - 1));
    }

    @Override
    public LogicalPlan visitInsertTable(InsertTableContext ctx) {
        boolean isOverwrite = ctx.INTO() == null;
        ImmutableList.Builder<String> tableName = ImmutableList.builder();
        if (null != ctx.tableName) {
            List<String> nameParts = visitMultipartIdentifier(ctx.tableName);
            tableName.addAll(nameParts);
        } else if (null != ctx.tableId) {
            // process group commit insert table command send by be
            TableName name = Env.getCurrentEnv().getCurrentCatalog()
                    .getTableNameByTableId(Long.valueOf(ctx.tableId.getText()));
            tableName.add(name.getDb());
            tableName.add(name.getTbl());
            ConnectContext.get().setDatabase(name.getDb());
        } else {
            throw new ParseException("tableName and tableId cannot both be null");
        }
        Optional<String> labelName = (ctx.labelName == null) ? Optional.empty() : Optional.of(ctx.labelName.getText());
        List<String> colNames = ctx.cols == null ? ImmutableList.of() : visitIdentifierList(ctx.cols);
        // TODO visit partitionSpecCtx
        LogicalPlan plan = visitQuery(ctx.query());
        // partitionSpec may be NULL. means auto detect partition. only available when IOT
        Pair<Boolean, List<String>> partitionSpec = visitPartitionSpec(ctx.partitionSpec());
        // partitionSpec.second :
        // null - auto detect
        // zero - whole table
        // others - specific partitions
        boolean isAutoDetect = partitionSpec.second == null;
        LogicalSink<?> sink = UnboundTableSinkCreator.createUnboundTableSinkMaybeOverwrite(
                tableName.build(),
                colNames,
                ImmutableList.of(), // hints
                partitionSpec.first, // isTemp
                partitionSpec.second, // partition names
                isAutoDetect,
                isOverwrite,
                ConnectContext.get().getSessionVariable().isEnableUniqueKeyPartialUpdate(),
                ctx.tableId == null ? DMLCommandType.INSERT : DMLCommandType.GROUP_COMMIT,
                plan);
        Optional<LogicalPlan> cte = Optional.empty();
        if (ctx.cte() != null) {
            cte = Optional.ofNullable(withCte(plan, ctx.cte()));
        }
        LogicalPlan command;
        if (isOverwrite) {
            command = new InsertOverwriteTableCommand(sink, labelName, cte);
        } else {
            if (ConnectContext.get() != null && ConnectContext.get().isTxnModel()
                    && sink.child() instanceof InlineTable
                    && sink.child().getExpressions().stream().allMatch(Expression::isConstant)) {
                // FIXME: In legacy, the `insert into select 1` is handled as `insert into values`.
                //  In nereids, the original way is throw an AnalysisException and fallback to legacy.
                //  Now handle it as `insert into select`(a separate load job), should fix it as the legacy.
                command = new BatchInsertIntoTableCommand(sink);
            } else {
                command = new InsertIntoTableCommand(sink, labelName, Optional.empty(), cte);
            }
        }
        return withExplain(command, ctx.explain());
    }

    /**
     * return a pair, first will be true if partitions is temp partition, select is a list to present partition list.
     */
    @Override
    public Pair<Boolean, List<String>> visitPartitionSpec(PartitionSpecContext ctx) {
        List<String> partitions = ImmutableList.of();
        boolean temporaryPartition = false;
        if (ctx != null) {
            temporaryPartition = ctx.TEMPORARY() != null;
            if (ctx.ASTERISK() != null) {
                partitions = null;
            } else if (ctx.partition != null) {
                partitions = ImmutableList.of(ctx.partition.getText());
            } else {
                partitions = visitIdentifierList(ctx.partitions);
            }
        }
        return Pair.of(temporaryPartition, partitions);
    }

    @Override
    public Command visitCreateMTMV(CreateMTMVContext ctx) {
        if (ctx.buildMode() == null && ctx.refreshMethod() == null && ctx.refreshTrigger() == null
                && ctx.cols == null && ctx.keys == null
                && ctx.HASH() == null && ctx.RANDOM() == null && ctx.BUCKETS() == null) {
            return visitCreateSyncMvCommand(ctx);
        }

        List<String> nameParts = visitMultipartIdentifier(ctx.mvName);
        BuildMode buildMode = visitBuildMode(ctx.buildMode());
        RefreshMethod refreshMethod = visitRefreshMethod(ctx.refreshMethod());
        MTMVRefreshTriggerInfo refreshTriggerInfo = visitRefreshTrigger(ctx.refreshTrigger());
        LogicalPlan logicalPlan = visitQuery(ctx.query());
        String querySql = getOriginSql(ctx.query());

        int bucketNum = FeConstants.default_bucket_num;
        if (ctx.INTEGER_VALUE() != null) {
            bucketNum = Integer.parseInt(ctx.INTEGER_VALUE().getText());
        }
        DistributionDescriptor desc;
        if (ctx.HASH() != null) {
            desc = new DistributionDescriptor(true, ctx.AUTO() != null, bucketNum,
                    visitIdentifierList(ctx.hashKeys));
        } else {
            desc = new DistributionDescriptor(false, ctx.AUTO() != null, bucketNum, null);
        }

        Map<String, String> properties = ctx.propertyClause() != null
                ? Maps.newHashMap(visitPropertyClause(ctx.propertyClause())) : Maps.newHashMap();
        String comment = ctx.STRING_LITERAL() == null ? "" : LogicalPlanBuilderAssistant.escapeBackSlash(
                ctx.STRING_LITERAL().getText().substring(1, ctx.STRING_LITERAL().getText().length() - 1));

        return new CreateMTMVCommand(new CreateMTMVInfo(ctx.EXISTS() != null, new TableNameInfo(nameParts),
                ctx.keys != null ? visitIdentifierList(ctx.keys) : ImmutableList.of(),
                comment,
                desc, properties, logicalPlan, querySql,
                new MTMVRefreshInfo(buildMode, refreshMethod, refreshTriggerInfo),
                ctx.cols == null ? Lists.newArrayList() : visitSimpleColumnDefs(ctx.cols),
                visitMTMVPartitionInfo(ctx.mvPartition())
        ));
    }

    private Command visitCreateSyncMvCommand(CreateMTMVContext ctx) {
        List<String> nameParts = visitMultipartIdentifier(ctx.mvName);
        LogicalPlan logicalPlan = new UnboundResultSink<>(visitQuery(ctx.query()));
        Map<String, String> properties = ctx.propertyClause() != null
                ? Maps.newHashMap(visitPropertyClause(ctx.propertyClause())) : Maps.newHashMap();
        return new CreateMaterializedViewCommand(new TableNameInfo(nameParts), logicalPlan, properties);
    }

    /**
     * get MTMVPartitionDefinition
     *
     * @param ctx MvPartitionContext
     * @return MTMVPartitionDefinition
     */
    public MTMVPartitionDefinition visitMTMVPartitionInfo(MvPartitionContext ctx) {
        MTMVPartitionDefinition mtmvPartitionDefinition = new MTMVPartitionDefinition();
        if (ctx == null) {
            mtmvPartitionDefinition.setPartitionType(MTMVPartitionType.SELF_MANAGE);
        } else if (ctx.partitionKey != null) {
            mtmvPartitionDefinition.setPartitionType(MTMVPartitionType.FOLLOW_BASE_TABLE);
            mtmvPartitionDefinition.setPartitionCol(ctx.partitionKey.getText());
        } else {
            mtmvPartitionDefinition.setPartitionType(MTMVPartitionType.EXPR);
            Expression functionCallExpression = visitFunctionCallExpression(ctx.partitionExpr);
            mtmvPartitionDefinition.setFunctionCallExpression(functionCallExpression);
        }
        return mtmvPartitionDefinition;
    }

    @Override
    public List<SimpleColumnDefinition> visitSimpleColumnDefs(SimpleColumnDefsContext ctx) {
        if (ctx == null) {
            return null;
        }
        return ctx.cols.stream()
                .map(this::visitSimpleColumnDef)
                .collect(ImmutableList.toImmutableList());
    }

    @Override
    public SimpleColumnDefinition visitSimpleColumnDef(SimpleColumnDefContext ctx) {
        String comment = ctx.STRING_LITERAL() == null ? "" : LogicalPlanBuilderAssistant.escapeBackSlash(
                ctx.STRING_LITERAL().getText().substring(1, ctx.STRING_LITERAL().getText().length() - 1));
        return new SimpleColumnDefinition(ctx.colName.getText(), comment);
    }

    /**
     * get originSql
     *
     * @param ctx context
     * @return originSql
     */
    public String getOriginSql(ParserRuleContext ctx) {
        int startIndex = ctx.start.getStartIndex();
        int stopIndex = ctx.stop.getStopIndex();
        org.antlr.v4.runtime.misc.Interval interval = new org.antlr.v4.runtime.misc.Interval(startIndex, stopIndex);
        return ctx.start.getInputStream().getText(interval);
    }

    @Override
    public MTMVRefreshTriggerInfo visitRefreshTrigger(RefreshTriggerContext ctx) {
        if (ctx == null) {
            return new MTMVRefreshTriggerInfo(RefreshTrigger.MANUAL);
        }
        if (ctx.MANUAL() != null) {
            return new MTMVRefreshTriggerInfo(RefreshTrigger.MANUAL);
        }
        if (ctx.COMMIT() != null) {
            return new MTMVRefreshTriggerInfo(RefreshTrigger.COMMIT);
        }
        if (ctx.SCHEDULE() != null) {
            return new MTMVRefreshTriggerInfo(RefreshTrigger.SCHEDULE, visitRefreshSchedule(ctx.refreshSchedule()));
        }
        return new MTMVRefreshTriggerInfo(RefreshTrigger.MANUAL);
    }

    @Override
    public ReplayCommand visitReplay(DorisParser.ReplayContext ctx) {
        if (ctx.replayCommand().replayType().DUMP() != null) {
            LogicalPlan plan = plan(ctx.replayCommand().replayType().query());
            return new ReplayCommand(PlanType.REPLAY_COMMAND, null, plan, ReplayCommand.ReplayType.DUMP);
        } else if (ctx.replayCommand().replayType().PLAY() != null) {
            String tmpPath = ctx.replayCommand().replayType().filePath.getText();
            String path = LogicalPlanBuilderAssistant.escapeBackSlash(tmpPath.substring(1, tmpPath.length() - 1));
            return new ReplayCommand(PlanType.REPLAY_COMMAND, path, null, ReplayCommand.ReplayType.PLAY);
        }
        return null;
    }

    @Override
    public MTMVRefreshSchedule visitRefreshSchedule(RefreshScheduleContext ctx) {
        int interval = Integer.parseInt(ctx.INTEGER_VALUE().getText());
        String startTime = ctx.STARTS() == null ? null
                : ctx.STRING_LITERAL().getText().substring(1, ctx.STRING_LITERAL().getText().length() - 1);
        IntervalUnit unit = visitMvRefreshUnit(ctx.refreshUnit);
        return new MTMVRefreshSchedule(startTime, interval, unit);
    }

    /**
     * get IntervalUnit,only enable_job_schedule_second_for_test is true, can use second
     *
     * @param ctx ctx
     * @return IntervalUnit
     */
    public IntervalUnit visitMvRefreshUnit(IdentifierContext ctx) {
        IntervalUnit intervalUnit = IntervalUnit.fromString(ctx.getText().toUpperCase());
        if (null == intervalUnit) {
            throw new AnalysisException("interval time unit can not be " + ctx.getText());
        }
        if (intervalUnit.equals(IntervalUnit.SECOND)
                && !Config.enable_job_schedule_second_for_test) {
            throw new AnalysisException("interval time unit can not be second");
        }
        return intervalUnit;
    }

    @Override
    public RefreshMethod visitRefreshMethod(RefreshMethodContext ctx) {
        if (ctx == null) {
            return RefreshMethod.AUTO;
        }
        return RefreshMethod.valueOf(ctx.getText().toUpperCase());
    }

    @Override
    public BuildMode visitBuildMode(BuildModeContext ctx) {
        if (ctx == null) {
            return BuildMode.IMMEDIATE;
        }
        if (ctx.DEFERRED() != null) {
            return BuildMode.DEFERRED;
        } else if (ctx.IMMEDIATE() != null) {
            return BuildMode.IMMEDIATE;
        }
        return BuildMode.IMMEDIATE;
    }

    @Override
    public RefreshMTMVCommand visitRefreshMTMV(RefreshMTMVContext ctx) {
        List<String> nameParts = visitMultipartIdentifier(ctx.mvName);
        List<String> partitions = ImmutableList.of();
        if (ctx.partitionSpec() != null) {
            if (ctx.partitionSpec().TEMPORARY() != null) {
                throw new AnalysisException("Not allowed to specify TEMPORARY ");
            }
            if (ctx.partitionSpec().partition != null) {
                partitions = ImmutableList.of(ctx.partitionSpec().partition.getText());
            } else {
                partitions = visitIdentifierList(ctx.partitionSpec().partitions);
            }
        }
        return new RefreshMTMVCommand(new RefreshMTMVInfo(new TableNameInfo(nameParts),
                partitions, ctx.COMPLETE() != null));
    }

    @Override
    public Command visitDropMTMV(DropMTMVContext ctx) {
        if (ctx.tableName != null) {
            // TODO support drop sync mv
            return new UnsupportedCommand();
        }
        List<String> nameParts = visitMultipartIdentifier(ctx.mvName);
        return new DropMTMVCommand(new DropMTMVInfo(new TableNameInfo(nameParts), ctx.EXISTS() != null));
    }

    @Override
    public PauseMTMVCommand visitPauseMTMV(PauseMTMVContext ctx) {
        List<String> nameParts = visitMultipartIdentifier(ctx.mvName);
        return new PauseMTMVCommand(new PauseMTMVInfo(new TableNameInfo(nameParts)));
    }

    @Override
    public ResumeMTMVCommand visitResumeMTMV(ResumeMTMVContext ctx) {
        List<String> nameParts = visitMultipartIdentifier(ctx.mvName);
        return new ResumeMTMVCommand(new ResumeMTMVInfo(new TableNameInfo(nameParts)));
    }

    @Override
    public ShowCreateMTMVCommand visitShowCreateMTMV(ShowCreateMTMVContext ctx) {
        List<String> nameParts = visitMultipartIdentifier(ctx.mvName);
        return new ShowCreateMTMVCommand(new ShowCreateMTMVInfo(new TableNameInfo(nameParts)));
    }

    @Override
    public CancelExportCommand visitCancelExport(DorisParser.CancelExportContext ctx) {
        String databaseName = null;
        if (ctx.database != null) {
            databaseName = stripQuotes(ctx.database.getText());
        }
        Expression wildWhere = null;
        if (ctx.wildWhere() != null) {
            wildWhere = getWildWhere(ctx.wildWhere());
        }
        return new CancelExportCommand(databaseName, wildWhere);
    }

    @Override
    public CancelLoadCommand visitCancelLoad(DorisParser.CancelLoadContext ctx) {
        String databaseName = null;
        if (ctx.database != null) {
            databaseName = stripQuotes(ctx.database.getText());
        }
        Expression wildWhere = null;
        if (ctx.wildWhere() != null) {
            wildWhere = getWildWhere(ctx.wildWhere());
        }
        return new CancelLoadCommand(databaseName, wildWhere);
    }

    @Override
    public CancelWarmUpJobCommand visitCancelWarmUpJob(DorisParser.CancelWarmUpJobContext ctx) {
        Expression wildWhere = null;
        if (ctx.wildWhere() != null) {
            wildWhere = getWildWhere(ctx.wildWhere());
        }
        return new CancelWarmUpJobCommand(wildWhere);
    }

    @Override
    public CancelMTMVTaskCommand visitCancelMTMVTask(CancelMTMVTaskContext ctx) {
        List<String> nameParts = visitMultipartIdentifier(ctx.mvName);
        long taskId = Long.parseLong(ctx.taskId.getText());
        return new CancelMTMVTaskCommand(new CancelMTMVTaskInfo(new TableNameInfo(nameParts), taskId));
    }

    @Override
    public AdminCompactTableCommand visitAdminCompactTable(AdminCompactTableContext ctx) {
        TableRefInfo tableRefInfo = visitBaseTableRefContext(ctx.baseTableRef());
        EqualTo equalTo = null;
        if (ctx.WHERE() != null) {
            StringLiteral left = new StringLiteral(stripQuotes(ctx.TYPE().getText()));
            StringLiteral right = new StringLiteral(stripQuotes(ctx.STRING_LITERAL().getText()));
            equalTo = new EqualTo(left, right);
        }
        return new AdminCompactTableCommand(tableRefInfo, equalTo);
    }

    @Override
    public AlterMTMVCommand visitAlterMTMV(AlterMTMVContext ctx) {
        List<String> nameParts = visitMultipartIdentifier(ctx.mvName);
        TableNameInfo mvName = new TableNameInfo(nameParts);
        AlterMTMVInfo alterMTMVInfo = null;
        if (ctx.RENAME() != null) {
            alterMTMVInfo = new AlterMTMVRenameInfo(mvName, ctx.newName.getText());
        } else if (ctx.REFRESH() != null) {
            MTMVRefreshInfo refreshInfo = new MTMVRefreshInfo();
            if (ctx.refreshMethod() != null) {
                refreshInfo.setRefreshMethod(visitRefreshMethod(ctx.refreshMethod()));
            }
            if (ctx.refreshTrigger() != null) {
                refreshInfo.setRefreshTriggerInfo(visitRefreshTrigger(ctx.refreshTrigger()));
            }
            alterMTMVInfo = new AlterMTMVRefreshInfo(mvName, refreshInfo);
        } else if (ctx.SET() != null) {
            alterMTMVInfo = new AlterMTMVPropertyInfo(mvName,
                    Maps.newHashMap(visitPropertyItemList(ctx.fileProperties)));
        } else if (ctx.REPLACE() != null) {
            String newName = ctx.newName.getText();
            Map<String, String> properties = ctx.propertyClause() != null
                    ? Maps.newHashMap(visitPropertyClause(ctx.propertyClause())) : Maps.newHashMap();
            alterMTMVInfo = new AlterMTMVReplaceInfo(mvName, newName, properties);
        }
        return new AlterMTMVCommand(alterMTMVInfo);
    }

    @Override
    public LogicalPlan visitAlterView(AlterViewContext ctx) {
        List<String> nameParts = visitMultipartIdentifier(ctx.name);
        String comment = ctx.commentSpec() == null ? null : visitCommentSpec(ctx.commentSpec());
        AlterViewInfo info;
        if (comment != null) {
            info = new AlterViewInfo(new TableNameInfo(nameParts), comment);
        } else {
            String querySql = getOriginSql(ctx.query());
            info = new AlterViewInfo(new TableNameInfo(nameParts), querySql,
                    ctx.cols == null ? Lists.newArrayList() : visitSimpleColumnDefs(ctx.cols));
        }
        return new AlterViewCommand(info);
    }

    @Override
    public LogicalPlan visitAlterStorageVault(AlterStorageVaultContext ctx) {
        List<String> nameParts = this.visitMultipartIdentifier(ctx.name);
        String vaultName = nameParts.get(0);
        Map<String, String> properties = this.visitPropertyClause(ctx.properties);
        return new AlterStorageVaultCommand(vaultName, properties);
    }

    @Override
    public LogicalPlan visitAlterSystemRenameComputeGroup(AlterSystemRenameComputeGroupContext ctx) {
        return new AlterSystemRenameComputeGroupCommand(ctx.name.getText(), ctx.newName.getText());
    }

    @Override
    public LogicalPlan visitShowConstraint(ShowConstraintContext ctx) {
        List<String> parts = visitMultipartIdentifier(ctx.table);
        return new ShowConstraintsCommand(parts);
    }

    @Override
    public LogicalPlan visitAddConstraint(AddConstraintContext ctx) {
        List<String> parts = visitMultipartIdentifier(ctx.table);
        UnboundRelation curTable = new UnboundRelation(StatementScopeIdGenerator.newRelationId(), parts);
        ImmutableList<Slot> slots = visitIdentifierList(ctx.constraint().slots).stream()
                .map(UnboundSlot::new)
                .collect(ImmutableList.toImmutableList());
        Constraint constraint;
        if (ctx.constraint().UNIQUE() != null) {
            constraint = Constraint.newUniqueConstraint(curTable, slots);
        } else if (ctx.constraint().PRIMARY() != null) {
            constraint = Constraint.newPrimaryKeyConstraint(curTable, slots);
        } else if (ctx.constraint().FOREIGN() != null) {
            ImmutableList<Slot> referencedSlots = visitIdentifierList(ctx.constraint().referencedSlots).stream()
                    .map(UnboundSlot::new)
                    .collect(ImmutableList.toImmutableList());
            List<String> nameParts = visitMultipartIdentifier(ctx.constraint().referenceTable);
            LogicalPlan referenceTable = new UnboundRelation(StatementScopeIdGenerator.newRelationId(), nameParts);
            constraint = Constraint.newForeignKeyConstraint(curTable, slots, referenceTable, referencedSlots);
        } else {
            throw new AnalysisException("Unsupported constraint " + ctx.getText());
        }
        return new AddConstraintCommand(ctx.constraintName.getText().toLowerCase(), constraint);
    }

    @Override
    public LogicalPlan visitDropConstraint(DropConstraintContext ctx) {
        List<String> parts = visitMultipartIdentifier(ctx.table);
        UnboundRelation curTable = new UnboundRelation(StatementScopeIdGenerator.newRelationId(), parts);
        return new DropConstraintCommand(ctx.constraintName.getText().toLowerCase(), curTable);
    }

    @Override
    public LogicalPlan visitUpdate(UpdateContext ctx) {
        LogicalPlan query = LogicalPlanBuilderAssistant.withCheckPolicy(new UnboundRelation(
                StatementScopeIdGenerator.newRelationId(), visitMultipartIdentifier(ctx.tableName)));
        query = withTableAlias(query, ctx.tableAlias());
        if (ctx.fromClause() != null) {
            query = withRelations(query, ctx.fromClause().relations().relation());
        }
        query = withFilter(query, Optional.ofNullable(ctx.whereClause()));
        String tableAlias = null;
        if (ctx.tableAlias().strictIdentifier() != null) {
            tableAlias = ctx.tableAlias().getText();
        }
        Optional<LogicalPlan> cte = Optional.empty();
        if (ctx.cte() != null) {
            cte = Optional.ofNullable(withCte(query, ctx.cte()));
        }
        return withExplain(new UpdateCommand(visitMultipartIdentifier(ctx.tableName), tableAlias,
                visitUpdateAssignmentSeq(ctx.updateAssignmentSeq()), query, cte), ctx.explain());
    }

    @Override
    public LogicalPlan visitDelete(DeleteContext ctx) {
        List<String> tableName = visitMultipartIdentifier(ctx.tableName);
        Pair<Boolean, List<String>> partitionSpec = visitPartitionSpec(ctx.partitionSpec());
        // TODO: now dont support delete auto detect partition.
        if (partitionSpec == null) {
            throw new ParseException("Now don't support auto detect partitions in deleting", ctx);
        }
        LogicalPlan query = withTableAlias(LogicalPlanBuilderAssistant.withCheckPolicy(
                new UnboundRelation(StatementScopeIdGenerator.newRelationId(), tableName,
                        partitionSpec.second, partitionSpec.first)), ctx.tableAlias());
        String tableAlias = null;
        if (ctx.tableAlias().strictIdentifier() != null) {
            tableAlias = ctx.tableAlias().getText();
        }

        Command deleteCommand;
        if (ctx.USING() == null && ctx.cte() == null) {
            query = withFilter(query, Optional.ofNullable(ctx.whereClause()));
            deleteCommand = new DeleteFromCommand(tableName, tableAlias, partitionSpec.first,
                    partitionSpec.second, query);
        } else {
            // convert to insert into select
            if (ctx.USING() != null) {
                query = withRelations(query, ctx.relations().relation());
            }
            query = withFilter(query, Optional.ofNullable(ctx.whereClause()));
            Optional<LogicalPlan> cte = Optional.empty();
            if (ctx.cte() != null) {
                cte = Optional.ofNullable(withCte(query, ctx.cte()));
            }
            deleteCommand = new DeleteFromUsingCommand(tableName, tableAlias,
                    partitionSpec.first, partitionSpec.second, query, cte);
        }
        if (ctx.explain() != null) {
            return withExplain(deleteCommand, ctx.explain());
        } else {
            return deleteCommand;
        }
    }

    @Override
    public LogicalPlan visitExport(ExportContext ctx) {
        // TODO: replace old class name like ExportStmt, BrokerDesc, Expr with new nereid class name
        List<String> tableName = visitMultipartIdentifier(ctx.tableName);
        List<String> partitions = ctx.partition == null ? ImmutableList.of() : visitIdentifierList(ctx.partition);

        // handle path string
        String tmpPath = ctx.filePath.getText();
        String path = LogicalPlanBuilderAssistant.escapeBackSlash(tmpPath.substring(1, tmpPath.length() - 1));

        Optional<Expression> expr = Optional.empty();
        if (ctx.whereClause() != null) {
            expr = Optional.of(getExpression(ctx.whereClause().booleanExpression()));
        }

        Map<String, String> filePropertiesMap = ImmutableMap.of();
        if (ctx.propertyClause() != null) {
            filePropertiesMap = visitPropertyClause(ctx.propertyClause());
        }

        Optional<BrokerDesc> brokerDesc = Optional.empty();
        if (ctx.withRemoteStorageSystem() != null) {
            brokerDesc = Optional.ofNullable(visitWithRemoteStorageSystem(ctx.withRemoteStorageSystem()));
        }
        return new ExportCommand(tableName, partitions, expr, path, filePropertiesMap, brokerDesc);
    }

    @Override
    public Map<String, String> visitPropertyClause(PropertyClauseContext ctx) {
        return ctx == null ? ImmutableMap.of() : visitPropertyItemList(ctx.fileProperties);
    }

    @Override
    public Map<String, String> visitPropertyItemList(PropertyItemListContext ctx) {
        if (ctx == null || ctx.properties == null) {
            return ImmutableMap.of();
        }
        Builder<String, String> propertiesMap = ImmutableMap.builder();
        for (PropertyItemContext argument : ctx.properties) {
            String key = parsePropertyKey(argument.key);
            String value = parsePropertyValue(argument.value);
            propertiesMap.put(key, value);
        }
        return propertiesMap.build();
    }

    @Override
    public BrokerDesc visitWithRemoteStorageSystem(WithRemoteStorageSystemContext ctx) {
        BrokerDesc brokerDesc = null;

        Map<String, String> brokerPropertiesMap = visitPropertyItemList(ctx.brokerProperties);

        if (ctx.S3() != null) {
            brokerDesc = new BrokerDesc("S3", StorageBackend.StorageType.S3, brokerPropertiesMap);
        } else if (ctx.HDFS() != null) {
            brokerDesc = new BrokerDesc("HDFS", StorageBackend.StorageType.HDFS, brokerPropertiesMap);
        } else if (ctx.LOCAL() != null) {
            brokerDesc = new BrokerDesc("HDFS", StorageBackend.StorageType.LOCAL, brokerPropertiesMap);
        } else if (ctx.BROKER() != null) {
            brokerDesc = new BrokerDesc(visitIdentifierOrText(ctx.brokerName), brokerPropertiesMap);
        }
        return brokerDesc;
    }

    /**
     * Visit multi-statements.
     */
    @Override
    public List<Pair<LogicalPlan, StatementContext>> visitMultiStatements(MultiStatementsContext ctx) {
        List<Pair<LogicalPlan, StatementContext>> logicalPlans = Lists.newArrayList();
        for (DorisParser.StatementContext statement : ctx.statement()) {
            StatementContext statementContext = new StatementContext();
            ConnectContext connectContext = ConnectContext.get();
            if (connectContext != null) {
                connectContext.setStatementContext(statementContext);
                statementContext.setConnectContext(connectContext);
            }
            logicalPlans.add(Pair.of(
                    ParserUtils.withOrigin(ctx, () -> (LogicalPlan) visit(statement)), statementContext));
            List<Placeholder> params = new ArrayList<>(tokenPosToParameters.values());
            statementContext.setPlaceholders(params);
            tokenPosToParameters.clear();
        }
        return logicalPlans;
    }

    /**
     * Visit load-statements.
     */
    @Override
    public LogicalPlan visitLoad(DorisParser.LoadContext ctx) {

        BulkStorageDesc bulkDesc = null;
        if (ctx.withRemoteStorageSystem() != null) {
            Map<String, String> bulkProperties =
                    new HashMap<>(visitPropertyItemList(ctx.withRemoteStorageSystem().brokerProperties));
            if (ctx.withRemoteStorageSystem().S3() != null) {
                bulkDesc = new BulkStorageDesc("S3", BulkStorageDesc.StorageType.S3, bulkProperties);
            } else if (ctx.withRemoteStorageSystem().HDFS() != null) {
                bulkDesc = new BulkStorageDesc("HDFS", BulkStorageDesc.StorageType.HDFS, bulkProperties);
            } else if (ctx.withRemoteStorageSystem().LOCAL() != null) {
                bulkDesc = new BulkStorageDesc("LOCAL_HDFS", BulkStorageDesc.StorageType.LOCAL, bulkProperties);
            } else if (ctx.withRemoteStorageSystem().BROKER() != null
                    && ctx.withRemoteStorageSystem().identifierOrText().getText() != null) {
                bulkDesc = new BulkStorageDesc(ctx.withRemoteStorageSystem().identifierOrText().getText(),
                        bulkProperties);
            }
        }
        ImmutableList.Builder<BulkLoadDataDesc> dataDescriptions = new ImmutableList.Builder<>();
        List<String> labelParts = visitMultipartIdentifier(ctx.lableName);
        String labelName = null;
        String labelDbName = null;
        if (ConnectContext.get().getDatabase().isEmpty() && labelParts.size() == 1) {
            throw new AnalysisException("Current database is not set.");
        } else if (labelParts.size() == 1) {
            labelName = labelParts.get(0);
        } else if (labelParts.size() == 2) {
            labelDbName = labelParts.get(0);
            labelName = labelParts.get(1);
        } else if (labelParts.size() == 3) {
            labelDbName = labelParts.get(1);
            labelName = labelParts.get(2);
        } else {
            throw new AnalysisException("labelParts in load should be [ctl.][db.]label");
        }

        for (DorisParser.DataDescContext ddc : ctx.dataDescs) {
            List<String> nameParts = Lists.newArrayList();
            if (labelDbName != null) {
                nameParts.add(labelDbName);
            }
            nameParts.add(ddc.targetTableName.getText());
            List<String> tableName = RelationUtil.getQualifierName(ConnectContext.get(), nameParts);
            List<String> colNames = (ddc.columns == null ? ImmutableList.of() : visitIdentifierList(ddc.columns));
            List<String> columnsFromPath = (ddc.columnsFromPath == null ? ImmutableList.of()
                        : visitIdentifierList(ddc.columnsFromPath.identifierList()));
            List<String> partitions = ddc.partition == null ? ImmutableList.of() : visitIdentifierList(ddc.partition);
            // TODO: multi location
            List<String> multiFilePaths = new ArrayList<>();
            for (Token filePath : ddc.filePaths) {
                multiFilePaths.add(filePath.getText().substring(1, filePath.getText().length() - 1));
            }
            List<String> filePaths = ddc.filePath == null ? ImmutableList.of() : multiFilePaths;
            Map<String, Expression> colMappings;
            if (ddc.columnMapping == null) {
                colMappings = ImmutableMap.of();
            } else {
                colMappings = new HashMap<>();
                for (DorisParser.MappingExprContext mappingExpr : ddc.columnMapping.mappingSet) {
                    colMappings.put(mappingExpr.mappingCol.getText(), getExpression(mappingExpr.expression()));
                }
            }

            LoadTask.MergeType mergeType = ddc.mergeType() == null ? LoadTask.MergeType.APPEND
                        : LoadTask.MergeType.valueOf(ddc.mergeType().getText());

            Optional<String> fileFormat = ddc.format == null ? Optional.empty()
                    : Optional.of(visitIdentifierOrText(ddc.format));
            Optional<String> separator = ddc.separator == null ? Optional.empty() : Optional.of(ddc.separator.getText()
                        .substring(1, ddc.separator.getText().length() - 1));
            Optional<String> comma = ddc.comma == null ? Optional.empty() : Optional.of(ddc.comma.getText()
                        .substring(1, ddc.comma.getText().length() - 1));
            Map<String, String> dataProperties = ddc.propertyClause() == null ? new HashMap<>()
                        : visitPropertyClause(ddc.propertyClause());
            dataDescriptions.add(new BulkLoadDataDesc(
                    tableName,
                    partitions,
                    filePaths,
                    colNames,
                    columnsFromPath,
                    colMappings,
                    new BulkLoadDataDesc.FileFormatDesc(separator, comma, fileFormat),
                    false,
                    ddc.preFilter == null ? Optional.empty() : Optional.of(getExpression(ddc.preFilter.expression())),
                    ddc.where == null ? Optional.empty() : Optional.of(getExpression(ddc.where.booleanExpression())),
                    mergeType,
                    ddc.deleteOn == null ? Optional.empty() : Optional.of(getExpression(ddc.deleteOn.expression())),
                    ddc.sequenceColumn == null ? Optional.empty()
                            : Optional.of(ddc.sequenceColumn.identifier().getText()), dataProperties));
        }
        Map<String, String> properties = Collections.emptyMap();
        if (ctx.propertyClause() != null) {
            properties = visitPropertyItemList(ctx.propertyClause().propertyItemList());
        }
        String commentSpec = ctx.commentSpec() == null ? "''" : ctx.commentSpec().STRING_LITERAL().getText();
        String comment =
                LogicalPlanBuilderAssistant.escapeBackSlash(commentSpec.substring(1, commentSpec.length() - 1));
        return new LoadCommand(labelName, dataDescriptions.build(), bulkDesc, properties, comment);
    }

    /* ********************************************************************************************
     * Plan parsing
     * ******************************************************************************************** */

    /**
     * process lateral view, add a {@link LogicalGenerate} on plan.
     */
    protected LogicalPlan withGenerate(LogicalPlan plan, LateralViewContext ctx) {
        if (ctx.LATERAL() == null) {
            return plan;
        }
        String generateName = ctx.tableName.getText();
        // if later view explode map type, we need to add a project to convert map to struct
        String columnName = ctx.columnNames.get(0).getText();
        List<String> expandColumnNames = ImmutableList.of();

        // explode can pass multiple columns
        // then use struct to return the result of the expansion of multiple columns.
        if (ctx.columnNames.size() > 1
                || BuiltinTableGeneratingFunctions.INSTANCE.getReturnManyColumnFunctions()
                    .contains(ctx.functionName.getText())) {
            columnName = ConnectContext.get() != null
                    ? ConnectContext.get().getStatementContext().generateColumnName() : "expand_cols";
            expandColumnNames = ctx.columnNames.stream()
                    .map(RuleContext::getText).collect(ImmutableList.toImmutableList());
        }
        String functionName = ctx.functionName.getText();
        List<Expression> arguments = ctx.expression().stream()
                .<Expression>map(this::typedVisit)
                .collect(ImmutableList.toImmutableList());
        Function unboundFunction = new UnboundFunction(functionName, arguments);
        return new LogicalGenerate<>(ImmutableList.of(unboundFunction),
                ImmutableList.of(new UnboundSlot(generateName, columnName)), ImmutableList.of(expandColumnNames), plan);
    }

    /**
     * process CTE and store the results in a logical plan node LogicalCTE
     */
    private LogicalPlan withCte(LogicalPlan plan, CteContext ctx) {
        if (ctx == null) {
            return plan;
        }
        return new LogicalCTE<>((List) visit(ctx.aliasQuery(), LogicalSubQueryAlias.class), plan);
    }

    /**
     * process CTE's alias queries and column aliases
     */
    @Override
    public LogicalSubQueryAlias<Plan> visitAliasQuery(AliasQueryContext ctx) {
        return ParserUtils.withOrigin(ctx, () -> {
            LogicalPlan queryPlan = plan(ctx.query());
            Optional<List<String>> columnNames = optionalVisit(ctx.columnAliases(), () ->
                    ctx.columnAliases().identifier().stream()
                    .map(RuleContext::getText)
                    .collect(ImmutableList.toImmutableList())
            );
            return new LogicalSubQueryAlias<>(ctx.identifier().getText(), columnNames, queryPlan);
        });
    }

    /**
     * process LoadProperty in routine load
     */
    public LoadProperty visitLoadProperty(LoadPropertyContext ctx) {
        LoadProperty loadProperty = null;
        if (ctx instanceof SeparatorContext) {
            String separator = stripQuotes(((SeparatorContext) ctx).STRING_LITERAL().getText());
            loadProperty = new LoadSeparator(separator);
        } else if (ctx instanceof ImportColumnsContext) {
            List<LoadColumnDesc> descList = new ArrayList<>();
            for (DorisParser.ImportColumnDescContext loadColumnDescCtx : ((ImportColumnsContext) ctx)
                    .importColumnsStatement().importColumnDesc()) {
                LoadColumnDesc desc;
                if (loadColumnDescCtx.booleanExpression() != null) {
                    desc = new LoadColumnDesc(loadColumnDescCtx.name.getText(),
                        getExpression(loadColumnDescCtx.booleanExpression()));
                } else {
                    desc = new LoadColumnDesc(loadColumnDescCtx.name.getText());
                }
                descList.add(desc);
            }
            loadProperty = new LoadColumnClause(descList);
        } else if (ctx instanceof ImportDeleteOnContext) {
            loadProperty = new LoadDeleteOnClause(getExpression(((ImportDeleteOnContext) ctx)
                    .importDeleteOnStatement().booleanExpression()));
        } else if (ctx instanceof ImportPartitionsContext) {
            Pair<Boolean, List<String>> partitionSpec = visitPartitionSpec(
                    ((ImportPartitionsContext) ctx).partitionSpec());
            loadProperty = new LoadPartitionNames(partitionSpec.first, partitionSpec.second);
        } else if (ctx instanceof ImportPrecedingFilterContext) {
            loadProperty = new LoadPrecedingFilterClause(getExpression(((ImportPrecedingFilterContext) ctx)
                    .importPrecedingFilterStatement().booleanExpression()));
        } else if (ctx instanceof ImportSequenceContext) {
            loadProperty = new LoadSequenceClause(((ImportSequenceContext) ctx)
                    .importSequenceStatement().identifier().getText());
        } else if (ctx instanceof ImportWhereContext) {
            loadProperty = new LoadWhereClause(getExpression(((ImportWhereContext) ctx)
                    .importWhereStatement().booleanExpression()));
        }
        return loadProperty;
    }

    @Override
    public LogicalPlan visitCreateRoutineLoad(CreateRoutineLoadContext ctx) {
        List<String> labelParts = visitMultipartIdentifier(ctx.label);
        String labelName = null;
        String labelDbName = null;
        if (ConnectContext.get().getDatabase().isEmpty() && labelParts.size() == 1) {
            throw new AnalysisException("Current database is not set.");
        } else if (labelParts.size() == 1) {
            labelName = labelParts.get(0);
        } else if (labelParts.size() == 2) {
            labelDbName = labelParts.get(0);
            labelName = labelParts.get(1);
        } else {
            throw new AnalysisException("labelParts in load should be [db.]label");
        }
        LabelNameInfo jobLabelInfo = new LabelNameInfo(labelDbName, labelName);
        String tableName = null;
        if (ctx.table != null) {
            tableName = ctx.table.getText();
        }
        Map<String, String> properties = ctx.propertyClause() != null
                // NOTICE: we should not generate immutable map here, because it will be modified when analyzing.
                ? Maps.newHashMap(visitPropertyClause(ctx.propertyClause()))
                : Maps.newHashMap();
        String type = ctx.type.getText();
        Map<String, String> customProperties = ctx.customProperties != null
                // NOTICE: we should not generate immutable map here, because it will be modified when analyzing.
                ? Maps.newHashMap(visitPropertyItemList(ctx.customProperties))
                : Maps.newHashMap();
        LoadTask.MergeType mergeType = LoadTask.MergeType.APPEND;
        if (ctx.WITH() != null) {
            if (ctx.DELETE() != null) {
                mergeType = LoadTask.MergeType.DELETE;
            } else if (ctx.MERGE() != null) {
                mergeType = LoadTask.MergeType.MERGE;
            }
        }
        String comment = visitCommentSpec(ctx.commentSpec());
        Map<String, LoadProperty> loadPropertyMap = new HashMap<>();
        for (DorisParser.LoadPropertyContext oneLoadPropertyCOntext : ctx.loadProperty()) {
            LoadProperty loadProperty = visitLoadProperty(oneLoadPropertyCOntext);
            if (loadProperty == null) {
                throw new AnalysisException("invalid clause of routine load");
            }
            if (loadPropertyMap.get(loadProperty.getClass().getName()) != null) {
                throw new AnalysisException("repeat setting of clause load property: "
                    + loadProperty.getClass().getName());
            } else {
                loadPropertyMap.put(loadProperty.getClass().getName(), loadProperty);
            }
        }
        CreateRoutineLoadInfo createRoutineLoadInfo = new CreateRoutineLoadInfo(jobLabelInfo, tableName,
                loadPropertyMap, properties, type, customProperties, mergeType, comment);
        return new CreateRoutineLoadCommand(createRoutineLoadInfo);

    }

    @Override
    public Command visitCreateRowPolicy(CreateRowPolicyContext ctx) {
        FilterType filterType = FilterType.of(ctx.type.getText());
        List<String> nameParts = visitMultipartIdentifier(ctx.table);
        return new CreatePolicyCommand(PolicyTypeEnum.ROW, ctx.name.getText(),
                ctx.EXISTS() != null, new TableNameInfo(nameParts), Optional.of(filterType),
                ctx.user == null ? null : visitUserIdentify(ctx.user),
                ctx.roleName == null ? null : ctx.roleName.getText(),
                Optional.of(getExpression(ctx.booleanExpression())), ImmutableMap.of());
    }

    @Override
    public Command visitCreateStoragePolicy(CreateStoragePolicyContext ctx) {
        Map<String, String> properties = ctx.properties != null
                ? Maps.newHashMap(visitPropertyClause(ctx.properties))
                : Maps.newHashMap();
        return new CreatePolicyCommand(PolicyTypeEnum.STORAGE, ctx.name.getText(),
                ctx.EXISTS() != null, null, Optional.empty(),
                null, null, Optional.empty(), properties);
    }

    @Override
    public String visitIdentifierOrText(DorisParser.IdentifierOrTextContext ctx) {
        if (ctx.STRING_LITERAL() != null) {
            return ctx.STRING_LITERAL().getText().substring(1, ctx.STRING_LITERAL().getText().length() - 1);
        } else {
            return ctx.identifier().getText();
        }
    }

    @Override
    public UserIdentity visitUserIdentify(UserIdentifyContext ctx) {
        String user = visitIdentifierOrText(ctx.user);
        String host = null;
        if (ctx.host != null) {
            host = visitIdentifierOrText(ctx.host);
        }
        if (host == null) {
            host = "%";
        }
        boolean isDomain = ctx.LEFT_PAREN() != null;
        return new UserIdentity(user, host, isDomain);
    }

    @Override
    public LogicalPlan visitQuery(QueryContext ctx) {
        return ParserUtils.withOrigin(ctx, () -> {
            // TODO: need to add withQueryResultClauses and withCTE
            LogicalPlan query = plan(ctx.queryTerm());
            query = withCte(query, ctx.cte());
            return withQueryOrganization(query, ctx.queryOrganization());
        });
    }

    @Override
    public LogicalPlan visitSetOperation(SetOperationContext ctx) {
        return ParserUtils.withOrigin(ctx, () -> {

            if (ctx.UNION() != null) {
                Qualifier qualifier = getQualifier(ctx);
                List<QueryTermContext> contexts = Lists.newArrayList(ctx.right);
                QueryTermContext current = ctx.left;
                while (true) {
                    if (current instanceof SetOperationContext
                            && getQualifier((SetOperationContext) current) == qualifier
                            && ((SetOperationContext) current).UNION() != null) {
                        contexts.add(((SetOperationContext) current).right);
                        current = ((SetOperationContext) current).left;
                    } else {
                        contexts.add(current);
                        break;
                    }
                }
                Collections.reverse(contexts);
                List<LogicalPlan> logicalPlans = contexts.stream().map(this::plan).collect(Collectors.toList());
                return reduceToLogicalPlanTree(0, logicalPlans.size() - 1, logicalPlans, qualifier);
            } else {
                LogicalPlan leftQuery = plan(ctx.left);
                LogicalPlan rightQuery = plan(ctx.right);
                Qualifier qualifier = getQualifier(ctx);

                List<Plan> newChildren = ImmutableList.of(leftQuery, rightQuery);
                LogicalPlan plan;
                if (ctx.UNION() != null) {
                    plan = new LogicalUnion(qualifier, newChildren);
                } else if (ctx.EXCEPT() != null || ctx.MINUS() != null) {
                    plan = new LogicalExcept(qualifier, newChildren);
                } else if (ctx.INTERSECT() != null) {
                    plan = new LogicalIntersect(qualifier, newChildren);
                } else {
                    throw new ParseException("not support", ctx);
                }
                return plan;
            }
        });
    }

    private Qualifier getQualifier(SetOperationContext ctx) {
        if (ctx.setQuantifier() == null || ctx.setQuantifier().DISTINCT() != null) {
            return Qualifier.DISTINCT;
        } else {
            return Qualifier.ALL;
        }
    }

    private static LogicalPlan logicalPlanCombiner(LogicalPlan left, LogicalPlan right, Qualifier qualifier) {
        return new LogicalUnion(qualifier, ImmutableList.of(left, right));
    }

    /**
     * construct avl union tree
     */
    public static LogicalPlan reduceToLogicalPlanTree(int low, int high,
            List<LogicalPlan> logicalPlans, Qualifier qualifier) {
        switch (high - low) {
            case 0:
                return logicalPlans.get(low);
            case 1:
                return logicalPlanCombiner(logicalPlans.get(low), logicalPlans.get(high), qualifier);
            default:
                int mid = low + (high - low) / 2;
                return logicalPlanCombiner(
                        reduceToLogicalPlanTree(low, mid, logicalPlans, qualifier),
                        reduceToLogicalPlanTree(mid + 1, high, logicalPlans, qualifier),
                        qualifier
                );
        }
    }

    @Override
    public LogicalPlan visitSubquery(SubqueryContext ctx) {
        return ParserUtils.withOrigin(ctx, () -> plan(ctx.query()));
    }

    @Override
    public LogicalPlan visitRegularQuerySpecification(RegularQuerySpecificationContext ctx) {
        return ParserUtils.withOrigin(ctx, () -> {
            SelectClauseContext selectCtx = ctx.selectClause();
            LogicalPlan selectPlan;
            LogicalPlan relation;
            if (ctx.fromClause() == null) {
                relation = new LogicalOneRowRelation(StatementScopeIdGenerator.newRelationId(),
                        ImmutableList.of(new Alias(Literal.of(0))));
            } else {
                relation = visitFromClause(ctx.fromClause());
            }
            if (ctx.intoClause() != null && !ConnectContext.get().isRunProcedure()) {
                throw new ParseException("Only procedure supports insert into variables", selectCtx);
            }
            selectPlan = withSelectQuerySpecification(
                    ctx, relation,
                    selectCtx,
                    Optional.ofNullable(ctx.whereClause()),
                    Optional.ofNullable(ctx.aggClause()),
                    Optional.ofNullable(ctx.havingClause()),
                    Optional.ofNullable(ctx.qualifyClause()));
            selectPlan = withQueryOrganization(selectPlan, ctx.queryOrganization());
            if ((selectHintMap == null) || selectHintMap.isEmpty()) {
                return selectPlan;
            }
            List<ParserRuleContext> selectHintContexts = Lists.newArrayList();
            for (Integer key : selectHintMap.keySet()) {
                if (key > selectCtx.getStart().getStopIndex() && key < selectCtx.getStop().getStartIndex()) {
                    selectHintContexts.add(selectHintMap.get(key));
                }
            }
            return withSelectHint(selectPlan, selectHintContexts);
        });
    }

    @Override
    public LogicalPlan visitInlineTable(InlineTableContext ctx) {
        List<RowConstructorContext> rowConstructorContexts = ctx.rowConstructor();
        ImmutableList.Builder<List<NamedExpression>> rows
                = ImmutableList.builderWithExpectedSize(rowConstructorContexts.size());
        for (RowConstructorContext rowConstructorContext : rowConstructorContexts) {
            rows.add(visitRowConstructor(rowConstructorContext));
        }
        return new UnboundInlineTable(rows.build());
    }

    /**
     * Create an aliased table reference. This is typically used in FROM clauses.
     */
    protected LogicalPlan withTableAlias(LogicalPlan plan, TableAliasContext ctx) {
        if (ctx.strictIdentifier() == null) {
            return plan;
        }
        return ParserUtils.withOrigin(ctx.strictIdentifier(), () -> {
            String alias = ctx.strictIdentifier().getText();
            if (null != ctx.identifierList()) {
                throw new ParseException("Do not implemented", ctx);
                // TODO: multi-colName
            }
            return new LogicalSubQueryAlias<>(alias, plan);
        });
    }

    @Override
    public LogicalPlan visitTableName(TableNameContext ctx) {
        List<String> nameParts = visitMultipartIdentifier(ctx.multipartIdentifier());
        List<String> partitionNames = new ArrayList<>();
        boolean isTempPart = false;
        if (ctx.specifiedPartition() != null) {
            isTempPart = ctx.specifiedPartition().TEMPORARY() != null;
            if (ctx.specifiedPartition().identifier() != null) {
                partitionNames.add(ctx.specifiedPartition().identifier().getText());
            } else {
                partitionNames.addAll(visitIdentifierList(ctx.specifiedPartition().identifierList()));
            }
        }

        Optional<String> indexName = Optional.empty();
        if (ctx.materializedViewName() != null) {
            indexName = Optional.ofNullable(ctx.materializedViewName().indexName.getText());
        }

        List<Long> tabletIdLists = new ArrayList<>();
        if (ctx.tabletList() != null) {
            ctx.tabletList().tabletIdList.stream().forEach(tabletToken -> {
                tabletIdLists.add(Long.parseLong(tabletToken.getText()));
            });
        }

        final List<String> relationHints;
        if (ctx.relationHint() != null) {
            relationHints = typedVisit(ctx.relationHint());
        } else {
            relationHints = ImmutableList.of();
        }

        TableScanParams scanParams = null;
        if (ctx.optScanParams() != null) {
            Map<String, String> map = visitPropertyItemList(ctx.optScanParams().properties);
            scanParams = new TableScanParams(ctx.optScanParams().funcName.getText(), map);
        }

        TableSnapshot tableSnapshot = null;
        if (ctx.tableSnapshot() != null) {
            if (ctx.tableSnapshot().TIME() != null) {
                tableSnapshot = new TableSnapshot(stripQuotes(ctx.tableSnapshot().time.getText()));
            } else {
                tableSnapshot = new TableSnapshot(Long.parseLong(ctx.tableSnapshot().version.getText()));
            }
        }

        TableSample tableSample = ctx.sample() == null ? null : (TableSample) visit(ctx.sample());
        UnboundRelation relation = new UnboundRelation(StatementScopeIdGenerator.newRelationId(),
                nameParts, partitionNames, isTempPart, tabletIdLists, relationHints,
                Optional.ofNullable(tableSample), indexName, scanParams, Optional.ofNullable(tableSnapshot));

        LogicalPlan checkedRelation = LogicalPlanBuilderAssistant.withCheckPolicy(relation);
        LogicalPlan plan = withTableAlias(checkedRelation, ctx.tableAlias());
        for (LateralViewContext lateralViewContext : ctx.lateralView()) {
            plan = withGenerate(plan, lateralViewContext);
        }
        return plan;
    }

    public static String stripQuotes(String str) {
        if ((str.charAt(0) == '\'' && str.charAt(str.length() - 1) == '\'')
                || (str.charAt(0) == '\"' && str.charAt(str.length() - 1) == '\"')) {
            str = str.substring(1, str.length() - 1);
        }
        return str;
    }

    @Override
    public LogicalPlan visitShowEncryptKeys(ShowEncryptKeysContext ctx) {
        String dbName = null;
        if (ctx.database != null) {
            List<String> nameParts = visitMultipartIdentifier(ctx.database);
            dbName = nameParts.get(0); // only one entry possible
        }

        String likeString = null;
        if (ctx.LIKE() != null) {
            likeString = stripQuotes(ctx.STRING_LITERAL().getText());
        }
        return new ShowEncryptKeysCommand(dbName, likeString);
    }

    @Override
    public LogicalPlan visitAliasedQuery(AliasedQueryContext ctx) {
        if (ctx.tableAlias().getText().equals("")) {
            throw new ParseException("Every derived table must have its own alias", ctx);
        }
        LogicalPlan plan = withTableAlias(visitQuery(ctx.query()), ctx.tableAlias());
        for (LateralViewContext lateralViewContext : ctx.lateralView()) {
            plan = withGenerate(plan, lateralViewContext);
        }
        return plan;
    }

    @Override
    public LogicalPlan visitTableValuedFunction(TableValuedFunctionContext ctx) {
        return ParserUtils.withOrigin(ctx, () -> {
            String functionName = ctx.tvfName.getText();

            Map<String, String> map = visitPropertyItemList(ctx.properties);
            LogicalPlan relation = new UnboundTVFRelation(StatementScopeIdGenerator.newRelationId(),
                    functionName, new Properties(map));
            return withTableAlias(relation, ctx.tableAlias());
        });
    }

    /**
     * Create a star (i.e. all) expression; this selects all elements (in the specified object).
     * Both un-targeted (global) and targeted aliases are supported.
     */
    @Override
    public Expression visitStar(StarContext ctx) {
        return ParserUtils.withOrigin(ctx, () -> {
            final QualifiedNameContext qualifiedNameContext = ctx.qualifiedName();
            List<String> target;
            if (qualifiedNameContext != null) {
                target = qualifiedNameContext.identifier()
                        .stream()
                        .map(RuleContext::getText)
                        .collect(ImmutableList.toImmutableList());
            } else {
                target = ImmutableList.of();
            }
            List<ExceptOrReplaceContext> exceptOrReplaceList = ctx.exceptOrReplace();
            if (exceptOrReplaceList != null && !exceptOrReplaceList.isEmpty()) {
                List<NamedExpression> finalExpectSlots = ImmutableList.of();
                List<NamedExpression> finalReplacedAlias = ImmutableList.of();
                for (ExceptOrReplaceContext exceptOrReplace : exceptOrReplaceList) {
                    if (exceptOrReplace instanceof ExceptContext) {
                        if (!finalExpectSlots.isEmpty()) {
                            throw new ParseException("only one except clause is supported", ctx);
                        }
                        ExceptContext exceptContext = (ExceptContext) exceptOrReplace;
                        List<NamedExpression> expectSlots = getNamedExpressions(exceptContext.namedExpressionSeq());
                        boolean allSlots = expectSlots.stream().allMatch(UnboundSlot.class::isInstance);
                        if (expectSlots.isEmpty() || !allSlots) {
                            throw new ParseException(
                                    "only column name is supported in except clause", ctx);
                        }
                        finalExpectSlots = expectSlots;
                    } else if (exceptOrReplace instanceof ReplaceContext) {
                        if (!finalReplacedAlias.isEmpty()) {
                            throw new ParseException("only one replace clause is supported", ctx);
                        }
                        ReplaceContext replaceContext = (ReplaceContext) exceptOrReplace;
                        List<NamedExpression> expectAlias = Lists.newArrayList();
                        NamedExpressionSeqContext namedExpressions = replaceContext.namedExpressionSeq();
                        for (NamedExpressionContext namedExpressionContext : namedExpressions.namedExpression()) {
                            if (namedExpressionContext.identifierOrText() == null) {
                                throw new ParseException("only alias is supported in select-replace clause", ctx);
                            }
                            expectAlias.add((NamedExpression) namedExpressionContext.accept(this));
                        }
                        if (expectAlias.isEmpty()) {
                            throw new ParseException("only alias is supported in select-replace clause", ctx);
                        }
                        finalReplacedAlias = expectAlias;
                    } else {
                        throw new ParseException(
                                "Unsupported except or replace clause: " + exceptOrReplace.getText(), ctx
                        );
                    }
                }
                return new UnboundStar(target, finalExpectSlots, finalReplacedAlias);
            } else {
                return new UnboundStar(target);
            }
        });
    }

    /**
     * Create an aliased expression if an alias is specified. Both single and multi-aliases are
     * supported.
     */
    @Override
    public NamedExpression visitNamedExpression(NamedExpressionContext ctx) {
        return ParserUtils.withOrigin(ctx, () -> {
            Expression expression = getExpression(ctx.expression());
            if (ctx.identifierOrText() == null) {
                if (expression instanceof NamedExpression) {
                    return (NamedExpression) expression;
                } else {
                    int start = ctx.expression().start.getStartIndex();
                    int stop = ctx.expression().stop.getStopIndex();
                    String alias = ctx.start.getInputStream()
                            .getText(new org.antlr.v4.runtime.misc.Interval(start, stop));
                    if (expression instanceof Literal) {
                        return new Alias(expression, alias, true);
                    } else {
                        return new UnboundAlias(expression, alias, true);
                    }
                }
            }
            String alias = visitIdentifierOrText(ctx.identifierOrText());
            if (expression instanceof Literal) {
                return new Alias(expression, alias);
            }
            return new UnboundAlias(expression, alias);
        });
    }

    @Override
    public Expression visitSystemVariable(SystemVariableContext ctx) {
        VariableType type = null;
        if (ctx.kind == null) {
            type = VariableType.DEFAULT;
        } else if (ctx.kind.getType() == DorisParser.SESSION) {
            type = VariableType.SESSION;
        } else if (ctx.kind.getType() == DorisParser.GLOBAL) {
            type = VariableType.GLOBAL;
        }
        if (type == null) {
            throw new ParseException("Unsupported system variable: " + ctx.getText(), ctx);
        }
        return new UnboundVariable(ctx.identifier().getText(), type);
    }

    @Override
    public Expression visitUserVariable(UserVariableContext ctx) {
        return new UnboundVariable(ctx.identifierOrText().getText(), VariableType.USER);
    }

    /**
     * Create a comparison expression. This compares two expressions. The following comparison
     * operators are supported:
     * - Equal: '=' or '=='
     * - Null-safe Equal: '<=>'
     * - Not Equal: '<>' or '!='
     * - Less than: '<'
     * - Less then or Equal: '<='
     * - Greater than: '>'
     * - Greater then or Equal: '>='
     */
    @Override
    public Expression visitComparison(ComparisonContext ctx) {
        return ParserUtils.withOrigin(ctx, () -> {
            Expression left = getExpression(ctx.left);
            Expression right = getExpression(ctx.right);
            TerminalNode operator = (TerminalNode) ctx.comparisonOperator().getChild(0);
            switch (operator.getSymbol().getType()) {
                case DorisParser.EQ:
                    return new EqualTo(left, right);
                case DorisParser.NEQ:
                    return new Not(new EqualTo(left, right));
                case DorisParser.LT:
                    return new LessThan(left, right);
                case DorisParser.GT:
                    return new GreaterThan(left, right);
                case DorisParser.LTE:
                    return new LessThanEqual(left, right);
                case DorisParser.GTE:
                    return new GreaterThanEqual(left, right);
                case DorisParser.NSEQ:
                    return new NullSafeEqual(left, right);
                default:
                    throw new ParseException("Unsupported comparison expression: "
                        + operator.getSymbol().getText(), ctx);
            }
        });
    }

    /**
     * Create a not expression.
     * format: NOT Expression
     * for example:
     * not 1
     * not 1=1
     */
    @Override
    public Expression visitLogicalNot(LogicalNotContext ctx) {
        return ParserUtils.withOrigin(ctx, () -> new Not(getExpression(ctx.booleanExpression())));
    }

    @Override
    public Expression visitLogicalBinary(LogicalBinaryContext ctx) {
        return ParserUtils.withOrigin(ctx, () -> {
            // Code block copy from Spark
            // sql/catalyst/src/main/scala/org/apache/spark/sql/catalyst/parser/AstBuilder.scala

            // Collect all similar left hand contexts.
            List<BooleanExpressionContext> contexts = Lists.newArrayList(ctx.right);
            BooleanExpressionContext current = ctx.left;
            while (true) {
                if (current instanceof LogicalBinaryContext
                        && ((LogicalBinaryContext) current).operator.getType() == ctx.operator.getType()) {
                    contexts.add(((LogicalBinaryContext) current).right);
                    current = ((LogicalBinaryContext) current).left;
                } else {
                    contexts.add(current);
                    break;
                }
            }
            // Reverse the contexts to have them in the same sequence as in the SQL statement & turn them
            // into expressions.
            Collections.reverse(contexts);
            List<Expression> expressions = contexts.stream().map(this::getExpression).collect(Collectors.toList());
            if (ctx.operator.getType() == DorisParser.AND) {
                return new And(expressions);
            } else if (ctx.operator.getType() == DorisParser.OR) {
                return new Or(expressions);
            } else {
                // Create a balanced tree.
                return reduceToExpressionTree(0, expressions.size() - 1, expressions, ctx);
            }
        });
    }

    @Override
    public Expression visitLambdaExpression(LambdaExpressionContext ctx) {
        ImmutableList<String> args = ctx.args.stream()
                .map(RuleContext::getText)
                .collect(ImmutableList.toImmutableList());
        Expression body = (Expression) visit(ctx.body);
        return new Lambda(args, body);
    }

    private Expression expressionCombiner(Expression left, Expression right, LogicalBinaryContext ctx) {
        switch (ctx.operator.getType()) {
            case DorisParser.LOGICALAND:
            case DorisParser.AND:
                return new And(left, right);
            case DorisParser.OR:
                return new Or(left, right);
            case DorisParser.XOR:
                return new Xor(left, right);
            default:
                throw new ParseException("Unsupported logical binary type: " + ctx.operator.getText(), ctx);
        }
    }

    private Expression reduceToExpressionTree(int low, int high,
            List<Expression> expressions, LogicalBinaryContext ctx) {
        switch (high - low) {
            case 0:
                return expressions.get(low);
            case 1:
                return expressionCombiner(expressions.get(low), expressions.get(high), ctx);
            default:
                int mid = low + (high - low) / 2;
                return expressionCombiner(
                        reduceToExpressionTree(low, mid, expressions, ctx),
                        reduceToExpressionTree(mid + 1, high, expressions, ctx),
                        ctx
                );
        }
    }

    /**
     * Create a predicated expression. A predicated expression is a normal expression with a
     * predicate attached to it, for example:
     * {{{
     * a + 1 IS NULL
     * }}}
     */
    @Override
    public Expression visitPredicated(PredicatedContext ctx) {
        return ParserUtils.withOrigin(ctx, () -> {
            Expression e = getExpression(ctx.valueExpression());
            return ctx.predicate() == null ? e : withPredicate(e, ctx.predicate());
        });
    }

    @Override
    public Expression visitArithmeticUnary(ArithmeticUnaryContext ctx) {
        return ParserUtils.withOrigin(ctx, () -> {
            Expression e = typedVisit(ctx.valueExpression());
            switch (ctx.operator.getType()) {
                case DorisParser.PLUS:
                    return e;
                case DorisParser.SUBTRACT:
                    IntegerLiteral zero = new IntegerLiteral(0);
                    return new Subtract(zero, e);
                case DorisParser.TILDE:
                    return new BitNot(e);
                default:
                    throw new ParseException("Unsupported arithmetic unary type: " + ctx.operator.getText(), ctx);
            }
        });
    }

    @Override
    public Expression visitArithmeticBinary(ArithmeticBinaryContext ctx) {
        return ParserUtils.withOrigin(ctx, () -> {
            Expression left = getExpression(ctx.left);
            Expression right = getExpression(ctx.right);

            int type = ctx.operator.getType();
            if (left instanceof Interval) {
                if (type != DorisParser.PLUS) {
                    throw new ParseException("Only supported: " + Operator.ADD, ctx);
                }
                Interval interval = (Interval) left;
                return new TimestampArithmetic(Operator.ADD, right, interval.value(), interval.timeUnit());
            }

            if (right instanceof Interval) {
                Operator op;
                if (type == DorisParser.PLUS) {
                    op = Operator.ADD;
                } else if (type == DorisParser.SUBTRACT) {
                    op = Operator.SUBTRACT;
                } else {
                    throw new ParseException("Only supported: " + Operator.ADD + " and " + Operator.SUBTRACT, ctx);
                }
                Interval interval = (Interval) right;
                return new TimestampArithmetic(op, left, interval.value(), interval.timeUnit());
            }

            return ParserUtils.withOrigin(ctx, () -> {
                switch (type) {
                    case DorisParser.ASTERISK:
                        return new Multiply(left, right);
                    case DorisParser.SLASH:
                        return new Divide(left, right);
                    case DorisParser.MOD:
                        return new Mod(left, right);
                    case DorisParser.PLUS:
                        return new Add(left, right);
                    case DorisParser.SUBTRACT:
                        return new Subtract(left, right);
                    case DorisParser.DIV:
                        return new IntegralDivide(left, right);
                    case DorisParser.HAT:
                        return new BitXor(left, right);
                    case DorisParser.PIPE:
                        return new BitOr(left, right);
                    case DorisParser.AMPERSAND:
                        return new BitAnd(left, right);
                    default:
                        throw new ParseException(
                                "Unsupported arithmetic binary type: " + ctx.operator.getText(), ctx);
                }
            });
        });
    }

    @Override
    public Expression visitCurrentDate(DorisParser.CurrentDateContext ctx) {
        return new CurrentDate();
    }

    @Override
    public Expression visitCurrentTime(DorisParser.CurrentTimeContext ctx) {
        return new CurrentTime();
    }

    @Override
    public Expression visitCurrentTimestamp(DorisParser.CurrentTimestampContext ctx) {
        return new Now();
    }

    @Override
    public Expression visitLocalTime(DorisParser.LocalTimeContext ctx) {
        return new CurrentTime();
    }

    @Override
    public Expression visitLocalTimestamp(DorisParser.LocalTimestampContext ctx) {
        return new Now();
    }

    @Override
    public Expression visitCurrentUser(DorisParser.CurrentUserContext ctx) {
        return new CurrentUser();
    }

    @Override
    public Expression visitSessionUser(DorisParser.SessionUserContext ctx) {
        return new SessionUser();
    }

    @Override
    public Expression visitDoublePipes(DorisParser.DoublePipesContext ctx) {
        return ParserUtils.withOrigin(ctx, () -> {
            Expression left = getExpression(ctx.left);
            Expression right = getExpression(ctx.right);
            if (SqlModeHelper.hasPipeAsConcat()) {
                return new UnboundFunction("concat", Lists.newArrayList(left, right));
            } else {
                return new Or(left, right);
            }
        });
    }

    /**
     * Create a value based [[CaseWhen]] expression. This has the following SQL form:
     * {{{
     *   CASE [expression]
     *    WHEN [value] THEN [expression]
     *    ...
     *    ELSE [expression]
     *   END
     * }}}
     */
    @Override
    public Expression visitSimpleCase(DorisParser.SimpleCaseContext context) {
        Expression e = getExpression(context.value);
        List<WhenClause> whenClauses = context.whenClause().stream()
                .map(w -> new WhenClause(new EqualTo(e, getExpression(w.condition)), getExpression(w.result)))
                .collect(ImmutableList.toImmutableList());
        if (context.elseExpression == null) {
            return new CaseWhen(whenClauses);
        }
        return new CaseWhen(whenClauses, getExpression(context.elseExpression));
    }

    /**
     * Create a condition based [[CaseWhen]] expression. This has the following SQL syntax:
     * {{{
     *   CASE
     *    WHEN [predicate] THEN [expression]
     *    ...
     *    ELSE [expression]
     *   END
     * }}}
     *
     * @param context the parse tree
     */
    @Override
    public Expression visitSearchedCase(DorisParser.SearchedCaseContext context) {
        List<WhenClause> whenClauses = context.whenClause().stream()
                .map(w -> new WhenClause(getExpression(w.condition), getExpression(w.result)))
                .collect(ImmutableList.toImmutableList());
        if (context.elseExpression == null) {
            return new CaseWhen(whenClauses);
        }
        return new CaseWhen(whenClauses, getExpression(context.elseExpression));
    }

    @Override
    public Expression visitCast(DorisParser.CastContext ctx) {
        return ParserUtils.withOrigin(ctx, () -> processCast(getExpression(ctx.expression()), ctx.castDataType()));
    }

    @Override
    public UnboundFunction visitExtract(DorisParser.ExtractContext ctx) {
        return ParserUtils.withOrigin(ctx, () -> {
            String functionName = ctx.field.getText();
            return new UnboundFunction(functionName, false,
                    Collections.singletonList(getExpression(ctx.source)));
        });
    }

    @Override
    public Expression visitEncryptKey(DorisParser.EncryptKeyContext ctx) {
        return ParserUtils.withOrigin(ctx, () -> {
            String db = ctx.dbName == null ? "" : ctx.dbName.getText();
            String key = ctx.keyName.getText();
            return new EncryptKeyRef(new StringLiteral(db), new StringLiteral(key));
        });
    }

    @Override
    public Expression visitCharFunction(DorisParser.CharFunctionContext ctx) {
        return ParserUtils.withOrigin(ctx, () -> {
            String charSet = ctx.charSet == null ? "utf8" : ctx.charSet.getText();
            List<Expression> arguments = ImmutableList.<Expression>builder()
                    .add(new StringLiteral(charSet))
                    .addAll(visit(ctx.arguments, Expression.class))
                    .build();
            return new Char(arguments);
        });
    }

    @Override
    public Expression visitConvertCharSet(DorisParser.ConvertCharSetContext ctx) {
        return ParserUtils.withOrigin(ctx,
                () -> new ConvertTo(getExpression(ctx.argument), new StringLiteral(ctx.charSet.getText())));
    }

    @Override
    public Expression visitConvertType(DorisParser.ConvertTypeContext ctx) {
        return ParserUtils.withOrigin(ctx, () -> processCast(getExpression(ctx.argument), ctx.castDataType()));
    }

    @Override
    public DataType visitCastDataType(CastDataTypeContext ctx) {
        return ParserUtils.withOrigin(ctx, () -> {
            if (ctx.dataType() != null) {
                return ((DataType) typedVisit(ctx.dataType())).conversion();
            } else if (ctx.UNSIGNED() != null) {
                return LargeIntType.UNSIGNED;
            } else {
                return BigIntType.SIGNED;
            }
        });
    }

    private Expression processCast(Expression expression, CastDataTypeContext castDataTypeContext) {
        DataType dataType = visitCastDataType(castDataTypeContext);
        Expression cast = new Cast(expression, dataType, true);
        if (dataType.isStringLikeType() && ((CharacterType) dataType).getLen() >= 0) {
            if (dataType.isVarcharType() && ((VarcharType) dataType).isWildcardVarchar()) {
                return cast;
            }
            List<Expression> args = ImmutableList.of(
                    cast,
                    new TinyIntLiteral((byte) 1),
                    Literal.of(((CharacterType) dataType).getLen())
            );
            return new UnboundFunction("substr", args);
        } else {
            return cast;
        }
    }

    @Override
    public Expression visitFunctionCallExpression(DorisParser.FunctionCallExpressionContext ctx) {
        return ParserUtils.withOrigin(ctx, () -> {
            String functionName = ctx.functionIdentifier().functionNameIdentifier().getText();
            boolean isDistinct = ctx.DISTINCT() != null;
            List<Expression> params = Lists.newArrayList();
            params.addAll(visit(ctx.expression(), Expression.class));
            List<OrderKey> orderKeys = visit(ctx.sortItem(), OrderKey.class);
            params.addAll(orderKeys.stream().map(OrderExpression::new).collect(Collectors.toList()));

            List<UnboundStar> unboundStars = ExpressionUtils.collectAll(params, UnboundStar.class::isInstance);
            if (!unboundStars.isEmpty()) {
                if (ctx.functionIdentifier().dbName == null && functionName.equalsIgnoreCase("count")) {
                    if (unboundStars.size() > 1) {
                        throw new ParseException(
                                "'*' can only be used once in conjunction with COUNT: " + functionName, ctx);
                    }
                    if (!unboundStars.get(0).getQualifier().isEmpty()) {
                        throw new ParseException("'*' can not has qualifier: " + unboundStars.size(), ctx);
                    }
                    if (ctx.windowSpec() != null) {
                        if (isDistinct) {
                            throw new ParseException("DISTINCT not allowed in analytic function: " + functionName, ctx);
                        }
                        return withWindowSpec(ctx.windowSpec(), new Count());
                    }
                    return new Count();
                }
                throw new ParseException("'*' can only be used in conjunction with COUNT: " + functionName, ctx);
            } else {
                String dbName = null;
                if (ctx.functionIdentifier().dbName != null) {
                    dbName = ctx.functionIdentifier().dbName.getText();
                }
                UnboundFunction function = new UnboundFunction(dbName, functionName, isDistinct, params);
                if (ctx.windowSpec() != null) {
                    if (isDistinct) {
                        throw new ParseException("DISTINCT not allowed in analytic function: " + functionName, ctx);
                    }
                    return withWindowSpec(ctx.windowSpec(), function);
                }
                return function;
            }
        });
    }

    /**
     * deal with window function definition
     */
    private WindowExpression withWindowSpec(WindowSpecContext ctx, Expression function) {
        List<Expression> partitionKeyList = Lists.newArrayList();
        if (ctx.partitionClause() != null) {
            partitionKeyList = visit(ctx.partitionClause().expression(), Expression.class);
        }

        List<OrderExpression> orderKeyList = Lists.newArrayList();
        if (ctx.sortClause() != null) {
            orderKeyList = visit(ctx.sortClause().sortItem(), OrderKey.class).stream()
                .map(orderKey -> new OrderExpression(orderKey))
                .collect(Collectors.toList());
        }

        if (ctx.windowFrame() != null) {
            return new WindowExpression(function, partitionKeyList, orderKeyList, withWindowFrame(ctx.windowFrame()));
        }
        return new WindowExpression(function, partitionKeyList, orderKeyList);
    }

    /**
     * deal with optional expressions
     */
    private <T, C> Optional<C> optionalVisit(T ctx, Supplier<C> func) {
        return Optional.ofNullable(ctx).map(a -> func.get());
    }

    /**
     * deal with window frame
     */
    private WindowFrame withWindowFrame(WindowFrameContext ctx) {
        WindowFrame.FrameUnitsType frameUnitsType = WindowFrame.FrameUnitsType.valueOf(
                ctx.frameUnits().getText().toUpperCase());
        WindowFrame.FrameBoundary leftBoundary = withFrameBound(ctx.start);
        if (ctx.end != null) {
            WindowFrame.FrameBoundary rightBoundary = withFrameBound(ctx.end);
            return new WindowFrame(frameUnitsType, leftBoundary, rightBoundary);
        }
        return new WindowFrame(frameUnitsType, leftBoundary);
    }

    private WindowFrame.FrameBoundary withFrameBound(DorisParser.FrameBoundaryContext ctx) {
        Optional<Expression> expression = Optional.empty();
        if (ctx.expression() != null) {
            expression = Optional.of(getExpression(ctx.expression()));
            // todo: use isConstant() to resolve Function in expression; currently we only
            //  support literal expression
            if (!expression.get().isLiteral()) {
                throw new ParseException("Unsupported expression in WindowFrame : " + expression, ctx);
            }
        }

        WindowFrame.FrameBoundType frameBoundType = null;
        switch (ctx.boundType.getType()) {
            case DorisParser.PRECEDING:
                if (ctx.UNBOUNDED() != null) {
                    frameBoundType = WindowFrame.FrameBoundType.UNBOUNDED_PRECEDING;
                } else {
                    frameBoundType = WindowFrame.FrameBoundType.PRECEDING;
                }
                break;
            case DorisParser.CURRENT:
                frameBoundType = WindowFrame.FrameBoundType.CURRENT_ROW;
                break;
            case DorisParser.FOLLOWING:
                if (ctx.UNBOUNDED() != null) {
                    frameBoundType = WindowFrame.FrameBoundType.UNBOUNDED_FOLLOWING;
                } else {
                    frameBoundType = WindowFrame.FrameBoundType.FOLLOWING;
                }
                break;
            default:
        }
        return new WindowFrame.FrameBoundary(expression, frameBoundType);
    }

    @Override
    public Expression visitInterval(IntervalContext ctx) {
        return new Interval(getExpression(ctx.value), visitUnitIdentifier(ctx.unit));
    }

    @Override
    public String visitUnitIdentifier(UnitIdentifierContext ctx) {
        return ctx.getText();
    }

    @Override
    public Literal visitTypeConstructor(TypeConstructorContext ctx) {
        String value = ctx.STRING_LITERAL().getText();
        value = value.substring(1, value.length() - 1);
        String type = ctx.type.getText().toUpperCase();
        switch (type) {
            case "DATE":
                return Config.enable_date_conversion ? new DateV2Literal(value) : new DateLiteral(value);
            case "TIMESTAMP":
                return Config.enable_date_conversion ? new DateTimeV2Literal(value) : new DateTimeLiteral(value);
            case "DATEV2":
                return new DateV2Literal(value);
            case "DATEV1":
                return new DateLiteral(value);
            default:
                throw new ParseException("Unsupported data type : " + type, ctx);
        }
    }

    @Override
    public Expression visitDereference(DereferenceContext ctx) {
        return ParserUtils.withOrigin(ctx, () -> {
            Expression e = getExpression(ctx.base);
            if (e instanceof UnboundSlot) {
                UnboundSlot unboundAttribute = (UnboundSlot) e;
                List<String> nameParts = Lists.newArrayList(unboundAttribute.getNameParts());
                nameParts.add(ctx.fieldName.getText());
                UnboundSlot slot = new UnboundSlot(nameParts, Optional.empty());
                return slot;
            } else {
                // todo: base is an expression, may be not a table name.
                throw new ParseException("Unsupported dereference expression: " + ctx.getText(), ctx);
            }
        });
    }

    @Override
    public Expression visitElementAt(ElementAtContext ctx) {
        return new ElementAt(typedVisit(ctx.value), typedVisit(ctx.index));
    }

    @Override
    public Expression visitArraySlice(ArraySliceContext ctx) {
        if (ctx.end != null) {
            return new ArraySlice(typedVisit(ctx.value), typedVisit(ctx.begin), typedVisit(ctx.end));
        } else {
            return new ArraySlice(typedVisit(ctx.value), typedVisit(ctx.begin));
        }
    }

    @Override
    public Expression visitColumnReference(ColumnReferenceContext ctx) {
        // todo: handle quoted and unquoted
        return UnboundSlot.quoted(ctx.getText());
    }

    /**
     * Create a NULL literal expression.
     */
    @Override
    public Literal visitNullLiteral(NullLiteralContext ctx) {
        return new NullLiteral();
    }

    @Override
    public Literal visitBooleanLiteral(BooleanLiteralContext ctx) {
        Boolean b = Boolean.valueOf(ctx.getText());
        return BooleanLiteral.of(b);
    }

    @Override
    public Literal visitIntegerLiteral(IntegerLiteralContext ctx) {
        BigInteger bigInt = new BigInteger(ctx.getText());
        if (BigInteger.valueOf(bigInt.byteValue()).equals(bigInt)) {
            return new TinyIntLiteral(bigInt.byteValue());
        } else if (BigInteger.valueOf(bigInt.shortValue()).equals(bigInt)) {
            return new SmallIntLiteral(bigInt.shortValue());
        } else if (BigInteger.valueOf(bigInt.intValue()).equals(bigInt)) {
            return new IntegerLiteral(bigInt.intValue());
        } else if (BigInteger.valueOf(bigInt.longValue()).equals(bigInt)) {
            return new BigIntLiteral(bigInt.longValueExact());
        } else {
            return new LargeIntLiteral(bigInt);
        }
    }

    @Override
    public Literal visitStringLiteral(StringLiteralContext ctx) {
        String txt = ctx.STRING_LITERAL().getText();
        String s = txt.substring(1, txt.length() - 1);
        if (txt.charAt(0) == '\'') {
            // for single quote string, '' should be converted to '
            s = s.replace("''", "'");
        } else if (txt.charAt(0) == '"') {
            // for double quote string, "" should be converted to "
            s = s.replace("\"\"", "\"");
        }
        if (!SqlModeHelper.hasNoBackSlashEscapes()) {
            s = LogicalPlanBuilderAssistant.escapeBackSlash(s);
        }
        int strLength = Utils.containChinese(s) ? s.length() * StringLikeLiteral.CHINESE_CHAR_BYTE_LENGTH : s.length();
        if (strLength > ScalarType.MAX_VARCHAR_LENGTH) {
            return new StringLiteral(s);
        }
        return new VarcharLiteral(s, strLength);
    }

    @Override
    public Expression visitPlaceholder(DorisParser.PlaceholderContext ctx) {
        Placeholder parameter = new Placeholder(ConnectContext.get().getStatementContext().getNextPlaceholderId());
        tokenPosToParameters.put(ctx.start, parameter);
        return parameter;
    }

    /**
     * cast all items to same types.
     * TODO remove this function after we refactor type coercion.
     */
    private List<Literal> typeCoercionItems(List<Literal> items) {
        Array array = new Array(items.toArray(new Literal[0]));
        if (array.expectedInputTypes().isEmpty()) {
            return ImmutableList.of();
        }
        DataType dataType = array.expectedInputTypes().get(0);
        return items.stream()
                .map(item -> item.checkedCastTo(dataType))
                .map(Literal.class::cast)
                .collect(ImmutableList.toImmutableList());
    }

    @Override
    public ArrayLiteral visitArrayLiteral(ArrayLiteralContext ctx) {
        List<Literal> items = ctx.items.stream().<Literal>map(this::typedVisit).collect(Collectors.toList());
        if (items.isEmpty()) {
            return new ArrayLiteral(items);
        }
        return new ArrayLiteral(typeCoercionItems(items));
    }

    @Override
    public MapLiteral visitMapLiteral(MapLiteralContext ctx) {
        List<Literal> items = ctx.items.stream().<Literal>map(this::typedVisit).collect(Collectors.toList());
        if (items.size() % 2 != 0) {
            throw new ParseException("map can't be odd parameters, need even parameters", ctx);
        }
        List<Literal> keys = Lists.newArrayList();
        List<Literal> values = Lists.newArrayList();
        for (int i = 0; i < items.size(); i++) {
            if (i % 2 == 0) {
                keys.add(items.get(i));
            } else {
                values.add(items.get(i));
            }
        }
        return new MapLiteral(typeCoercionItems(keys), typeCoercionItems(values));
    }

    @Override
    public Object visitStructLiteral(StructLiteralContext ctx) {
        List<Literal> fields = ctx.items.stream().<Literal>map(this::typedVisit).collect(Collectors.toList());
        return new StructLiteral(fields);
    }

    @Override
    public Expression visitParenthesizedExpression(ParenthesizedExpressionContext ctx) {
        return getExpression(ctx.expression());
    }

    @Override
    public List<NamedExpression> visitRowConstructor(RowConstructorContext ctx) {
        List<RowConstructorItemContext> rowConstructorItemContexts = ctx.rowConstructorItem();
        ImmutableList.Builder<NamedExpression> columns
                = ImmutableList.builderWithExpectedSize(rowConstructorItemContexts.size());
        for (RowConstructorItemContext rowConstructorItemContext : rowConstructorItemContexts) {
            columns.add(visitRowConstructorItem(rowConstructorItemContext));
        }
        return columns.build();
    }

    @Override
    public NamedExpression visitRowConstructorItem(RowConstructorItemContext ctx) {
        ConstantContext constant = ctx.constant();
        if (constant != null) {
            return new Alias((Expression) constant.accept(this));
        } else if (ctx.DEFAULT() != null) {
            return new DefaultValueSlot();
        } else {
            return visitNamedExpression(ctx.namedExpression());
        }
    }

    @Override
    public List<Expression> visitNamedExpressionSeq(NamedExpressionSeqContext namedCtx) {
        return visit(namedCtx.namedExpression(), Expression.class);
    }

    @Override
    public LogicalPlan visitRelation(RelationContext ctx) {
        return plan(ctx.relationPrimary());
    }

    @Override
    public LogicalPlan visitFromClause(FromClauseContext ctx) {
        return ParserUtils.withOrigin(ctx, () -> visitRelations(ctx.relations()));
    }

    @Override
    public LogicalPlan visitRelations(DorisParser.RelationsContext ctx) {
        return ParserUtils.withOrigin(ctx, () -> withRelations(null, ctx.relation()));
    }

    @Override
    public LogicalPlan visitRelationList(DorisParser.RelationListContext ctx) {
        return ParserUtils.withOrigin(ctx, () -> withRelations(null, ctx.relations().relation()));
    }

    /* ********************************************************************************************
     * Table Identifier parsing
     * ******************************************************************************************** */

    @Override
    public List<String> visitMultipartIdentifier(MultipartIdentifierContext ctx) {
        return ctx.parts.stream()
            .map(RuleContext::getText)
            .collect(ImmutableList.toImmutableList());
    }

    /**
     * Create a Sequence of Strings for a parenthesis enclosed alias list.
     */
    @Override
    public List<String> visitIdentifierList(IdentifierListContext ctx) {
        return visitIdentifierSeq(ctx.identifierSeq());
    }

    /**
     * Create a Sequence of Strings for an identifier list.
     */
    @Override
    public List<String> visitIdentifierSeq(IdentifierSeqContext ctx) {
        return ctx.ident.stream()
            .map(RuleContext::getText)
            .collect(ImmutableList.toImmutableList());
    }

    @Override
    public EqualTo visitUpdateAssignment(UpdateAssignmentContext ctx) {
        return new EqualTo(new UnboundSlot(visitMultipartIdentifier(ctx.multipartIdentifier()), Optional.empty()),
                getExpression(ctx.expression()));
    }

    @Override
    public List<EqualTo> visitUpdateAssignmentSeq(UpdateAssignmentSeqContext ctx) {
        return ctx.assignments.stream()
                .map(this::visitUpdateAssignment)
                .collect(Collectors.toList());
    }

    /**
     * get OrderKey.
     *
     * @param ctx SortItemContext
     * @return SortItems
     */
    @Override
    public OrderKey visitSortItem(SortItemContext ctx) {
        return ParserUtils.withOrigin(ctx, () -> {
            boolean isAsc = ctx.DESC() == null;
            boolean isNullFirst = ctx.FIRST() != null || (ctx.LAST() == null && isAsc);
            Expression expression = typedVisit(ctx.expression());
            return new OrderKey(expression, isAsc, isNullFirst);
        });
    }

    private <T> List<T> visit(List<? extends ParserRuleContext> contexts, Class<T> clazz) {
        return contexts.stream()
                .map(this::visit)
                .map(clazz::cast)
                .collect(ImmutableList.toImmutableList());
    }

    private LogicalPlan plan(ParserRuleContext tree) {
        return (LogicalPlan) tree.accept(this);
    }

    /* ********************************************************************************************
     * create table parsing
     * ******************************************************************************************** */

    @Override
    public LogicalPlan visitCreateView(CreateViewContext ctx) {
        List<String> nameParts = visitMultipartIdentifier(ctx.name);
        String comment = ctx.STRING_LITERAL() == null ? "" : LogicalPlanBuilderAssistant.escapeBackSlash(
                ctx.STRING_LITERAL().getText().substring(1, ctx.STRING_LITERAL().getText().length() - 1));
        String querySql = getOriginSql(ctx.query());
        if (ctx.REPLACE() != null && ctx.EXISTS() != null) {
            throw new AnalysisException("[OR REPLACE] and [IF NOT EXISTS] cannot used at the same time");
        }
        CreateViewInfo info = new CreateViewInfo(ctx.EXISTS() != null, ctx.REPLACE() != null,
                new TableNameInfo(nameParts),
                comment, querySql,
                ctx.cols == null ? Lists.newArrayList() : visitSimpleColumnDefs(ctx.cols));
        return new CreateViewCommand(info);
    }

    @Override
    public LogicalPlan visitCreateTable(CreateTableContext ctx) {
        String ctlName = null;
        String dbName = null;
        String tableName = null;
        List<String> nameParts = visitMultipartIdentifier(ctx.name);
        // TODO: support catalog
        if (nameParts.size() == 1) {
            // dbName should be set
            dbName = ConnectContext.get().getDatabase();
            tableName = nameParts.get(0);
        } else if (nameParts.size() == 2) {
            dbName = nameParts.get(0);
            tableName = nameParts.get(1);
        } else if (nameParts.size() == 3) {
            ctlName = nameParts.get(0);
            dbName = nameParts.get(1);
            tableName = nameParts.get(2);
        } else {
            throw new AnalysisException("nameParts in create table should be [ctl.][db.]tbl");
        }
        KeysType keysType = null;
        if (ctx.DUPLICATE() != null) {
            keysType = KeysType.DUP_KEYS;
        } else if (ctx.AGGREGATE() != null) {
            keysType = KeysType.AGG_KEYS;
        } else if (ctx.UNIQUE() != null) {
            keysType = KeysType.UNIQUE_KEYS;
        }
        // when engineName is null, get engineName from current catalog later
        String engineName = ctx.engine != null ? ctx.engine.getText().toLowerCase() : null;
        int bucketNum = FeConstants.default_bucket_num;
        if (ctx.INTEGER_VALUE() != null) {
            bucketNum = Integer.parseInt(ctx.INTEGER_VALUE().getText());
        }
        String comment = ctx.STRING_LITERAL() == null ? "" : LogicalPlanBuilderAssistant.escapeBackSlash(
                ctx.STRING_LITERAL().getText().substring(1, ctx.STRING_LITERAL().getText().length() - 1));
        DistributionDescriptor desc = null;
        if (ctx.HASH() != null) {
            desc = new DistributionDescriptor(true, ctx.autoBucket != null, bucketNum,
                    visitIdentifierList(ctx.hashKeys));
        } else if (ctx.RANDOM() != null) {
            desc = new DistributionDescriptor(false, ctx.autoBucket != null, bucketNum, null);
        }
        Map<String, String> properties = ctx.properties != null
                // NOTICE: we should not generate immutable map here, because it will be modified when analyzing.
                ? Maps.newHashMap(visitPropertyClause(ctx.properties))
                : Maps.newHashMap();
        Map<String, String> extProperties = ctx.extProperties != null
                // NOTICE: we should not generate immutable map here, because it will be modified when analyzing.
                ? Maps.newHashMap(visitPropertyClause(ctx.extProperties))
                : Maps.newHashMap();

        // solve partition by
        PartitionTableInfo partitionInfo;
        if (ctx.partition != null) {
            partitionInfo = (PartitionTableInfo) ctx.partitionTable().accept(this);
        } else {
            partitionInfo = PartitionTableInfo.EMPTY;
        }

        if (ctx.columnDefs() != null) {
            if (ctx.AS() != null) {
                throw new AnalysisException("Should not define the entire column in CTAS");
            }
            return new CreateTableCommand(Optional.empty(), new CreateTableInfo(
                    ctx.EXISTS() != null,
                    ctx.EXTERNAL() != null,
                    ctx.TEMPORARY() != null,
                    ctlName,
                    dbName,
                    tableName,
                    visitColumnDefs(ctx.columnDefs()),
                    ctx.indexDefs() != null ? visitIndexDefs(ctx.indexDefs()) : ImmutableList.of(),
                    engineName,
                    keysType,
                    ctx.keys != null ? visitIdentifierList(ctx.keys) : ImmutableList.of(),
                    comment,
                    partitionInfo,
                    desc,
                    ctx.rollupDefs() != null ? visitRollupDefs(ctx.rollupDefs()) : ImmutableList.of(),
                    properties,
                    extProperties,
                    ctx.clusterKeys != null ? visitIdentifierList(ctx.clusterKeys) : ImmutableList.of()));
        } else if (ctx.AS() != null) {
            return new CreateTableCommand(Optional.of(visitQuery(ctx.query())), new CreateTableInfo(
                    ctx.EXISTS() != null,
                    ctx.EXTERNAL() != null,
                    ctx.TEMPORARY() != null,
                    ctlName,
                    dbName,
                    tableName,
                    ctx.ctasCols != null ? visitIdentifierList(ctx.ctasCols) : null,
                    engineName,
                    keysType,
                    ctx.keys != null ? visitIdentifierList(ctx.keys) : ImmutableList.of(),
                    comment,
                    partitionInfo,
                    desc,
                    ctx.rollupDefs() != null ? visitRollupDefs(ctx.rollupDefs()) : ImmutableList.of(),
                    properties,
                    extProperties,
                    ctx.clusterKeys != null ? visitIdentifierList(ctx.clusterKeys) : ImmutableList.of()));
        } else {
            throw new AnalysisException("Should contain at least one column in a table");
        }
    }

    @Override
    public PartitionTableInfo visitPartitionTable(DorisParser.PartitionTableContext ctx) {
        boolean isAutoPartition = ctx.autoPartition != null;
        ImmutableList<Expression> partitionList = ctx.partitionList.identityOrFunction().stream()
                .map(partition -> {
                    IdentifierContext identifier = partition.identifier();
                    if (identifier != null) {
                        return UnboundSlot.quoted(identifier.getText());
                    } else {
                        return visitFunctionCallExpression(partition.functionCallExpression());
                    }
                })
                .collect(ImmutableList.toImmutableList());
        return new PartitionTableInfo(
            isAutoPartition,
            ctx.RANGE() != null ? "RANGE" : "LIST",
            ctx.partitions != null ? visitPartitionsDef(ctx.partitions) : null,
            partitionList);
    }

    @Override
    public List<ColumnDefinition> visitColumnDefs(ColumnDefsContext ctx) {
        return ctx.cols.stream().map(this::visitColumnDef).collect(Collectors.toList());
    }

    @Override
    public ColumnDefinition visitColumnDef(ColumnDefContext ctx) {
        String colName = ctx.colName.getText();
        DataType colType = ctx.type instanceof PrimitiveDataTypeContext
                ? visitPrimitiveDataType(((PrimitiveDataTypeContext) ctx.type))
                : ctx.type instanceof ComplexDataTypeContext
                        ? visitComplexDataType((ComplexDataTypeContext) ctx.type)
                        : visitAggStateDataType((AggStateDataTypeContext) ctx.type);
        colType = colType.conversion();
        boolean isKey = ctx.KEY() != null;
        ColumnNullableType nullableType = ColumnNullableType.DEFAULT;
        if (ctx.NOT() != null) {
            nullableType = ColumnNullableType.NOT_NULLABLE;
        } else if (ctx.nullable != null) {
            nullableType = ColumnNullableType.NULLABLE;
        }
        String aggTypeString = ctx.aggType != null ? ctx.aggType.getText() : null;
        Optional<DefaultValue> defaultValue = Optional.empty();
        Optional<DefaultValue> onUpdateDefaultValue = Optional.empty();
        if (ctx.DEFAULT() != null) {
            if (ctx.INTEGER_VALUE() != null) {
                if (ctx.SUBTRACT() == null) {
                    defaultValue = Optional.of(new DefaultValue(ctx.INTEGER_VALUE().getText()));
                } else {
                    defaultValue = Optional.of(new DefaultValue("-" + ctx.INTEGER_VALUE().getText()));
                }
            } else if (ctx.DECIMAL_VALUE() != null) {
                if (ctx.SUBTRACT() == null) {
                    defaultValue = Optional.of(new DefaultValue(ctx.DECIMAL_VALUE().getText()));
                } else {
                    defaultValue = Optional.of(new DefaultValue("-" + ctx.DECIMAL_VALUE().getText()));
                }
            } else if (ctx.stringValue != null) {
                defaultValue = Optional.of(new DefaultValue(toStringValue(ctx.stringValue.getText())));
            } else if (ctx.nullValue != null) {
                defaultValue = Optional.of(DefaultValue.NULL_DEFAULT_VALUE);
            } else if (ctx.defaultTimestamp != null) {
                if (ctx.defaultValuePrecision == null) {
                    defaultValue = Optional.of(DefaultValue.CURRENT_TIMESTAMP_DEFAULT_VALUE);
                } else {
                    defaultValue = Optional.of(DefaultValue
                            .currentTimeStampDefaultValueWithPrecision(
                                    Long.valueOf(ctx.defaultValuePrecision.getText())));
                }
            } else if (ctx.CURRENT_DATE() != null) {
                defaultValue = Optional.of(DefaultValue.CURRENT_DATE_DEFAULT_VALUE);
            } else if (ctx.PI() != null) {
                defaultValue = Optional.of(DefaultValue.PI_DEFAULT_VALUE);
            } else if (ctx.E() != null) {
                defaultValue = Optional.of(DefaultValue.E_NUM_DEFAULT_VALUE);
            } else if (ctx.BITMAP_EMPTY() != null) {
                defaultValue = Optional.of(DefaultValue.BITMAP_EMPTY_DEFAULT_VALUE);
            }
        }
        if (ctx.UPDATE() != null) {
            if (ctx.onUpdateValuePrecision == null) {
                onUpdateDefaultValue = Optional.of(DefaultValue.CURRENT_TIMESTAMP_DEFAULT_VALUE);
            } else {
                onUpdateDefaultValue = Optional.of(DefaultValue
                        .currentTimeStampDefaultValueWithPrecision(
                                Long.valueOf(ctx.onUpdateValuePrecision.getText())));
            }
        }
        AggregateType aggType = null;
        if (aggTypeString != null) {
            try {
                aggType = AggregateType.valueOf(aggTypeString.toUpperCase());
            } catch (Exception e) {
                throw new AnalysisException(String.format("Aggregate type %s is unsupported", aggTypeString),
                        e.getCause());
            }
        }
        //comment should remove '\' and '(") at the beginning and end
        String comment = ctx.comment != null ? ctx.comment.getText().substring(1, ctx.comment.getText().length() - 1)
                .replace("\\", "") : "";
        long autoIncInitValue = -1;
        if (ctx.AUTO_INCREMENT() != null) {
            if (ctx.autoIncInitValue != null) {
                // AUTO_INCREMENT(Value) Value >= 0.
                autoIncInitValue = Long.valueOf(ctx.autoIncInitValue.getText());
                if (autoIncInitValue < 0) {
                    throw new AnalysisException("AUTO_INCREMENT start value can not be negative.");
                }
            } else {
                // AUTO_INCREMENT default 1.
                autoIncInitValue = Long.valueOf(1);
            }
        }
        Optional<GeneratedColumnDesc> desc = ctx.generatedExpr != null
                ? Optional.of(new GeneratedColumnDesc(ctx.generatedExpr.getText(), getExpression(ctx.generatedExpr)))
                : Optional.empty();
        return new ColumnDefinition(colName, colType, isKey, aggType, nullableType, autoIncInitValue, defaultValue,
                onUpdateDefaultValue, comment, desc);
    }

    @Override
    public List<IndexDefinition> visitIndexDefs(IndexDefsContext ctx) {
        return ctx.indexes.stream().map(this::visitIndexDef).collect(Collectors.toList());
    }

    @Override
    public IndexDefinition visitIndexDef(IndexDefContext ctx) {
        String indexName = ctx.indexName.getText();
        boolean ifNotExists = ctx.ifNotExists != null;
        List<String> indexCols = visitIdentifierList(ctx.cols);
        Map<String, String> properties = visitPropertyItemList(ctx.properties);
        String indexType = ctx.indexType != null ? ctx.indexType.getText().toUpperCase() : null;
        //comment should remove '\' and '(") at the beginning and end
        String comment = ctx.comment == null ? "" : LogicalPlanBuilderAssistant.escapeBackSlash(
                        ctx.comment.getText().substring(1, ctx.STRING_LITERAL().getText().length() - 1));
        // change BITMAP index to INVERTED index
        if (Config.enable_create_bitmap_index_as_inverted_index
                && "BITMAP".equalsIgnoreCase(indexType)) {
            indexType = "INVERTED";
        }
        return new IndexDefinition(indexName, ifNotExists, indexCols, indexType, properties, comment);
    }

    @Override
    public List<PartitionDefinition> visitPartitionsDef(PartitionsDefContext ctx) {
        return ctx.partitions.stream()
                .map(p -> ((PartitionDefinition) visit(p))).collect(Collectors.toList());
    }

    @Override
    public PartitionDefinition visitPartitionDef(DorisParser.PartitionDefContext ctx) {
        PartitionDefinition partitionDefinition = (PartitionDefinition) visit(ctx.getChild(0));
        if (ctx.partitionProperties != null) {
            partitionDefinition.withProperties(visitPropertyItemList(ctx.partitionProperties));
        }
        return partitionDefinition;
    }

    @Override
    public PartitionDefinition visitLessThanPartitionDef(LessThanPartitionDefContext ctx) {
        String partitionName = ctx.partitionName.getText();
        if (ctx.MAXVALUE() == null) {
            List<Expression> lessThanValues = visitPartitionValueList(ctx.partitionValueList());
            return new LessThanPartition(ctx.EXISTS() != null, partitionName, lessThanValues);
        } else {
            return new LessThanPartition(ctx.EXISTS() != null, partitionName,
                    ImmutableList.of(MaxValue.INSTANCE));
        }
    }

    @Override
    public PartitionDefinition visitFixedPartitionDef(FixedPartitionDefContext ctx) {
        String partitionName = ctx.partitionName.getText();
        List<Expression> lowerBounds = visitPartitionValueList(ctx.lower);
        List<Expression> upperBounds = visitPartitionValueList(ctx.upper);
        return new FixedRangePartition(ctx.EXISTS() != null, partitionName, lowerBounds, upperBounds);
    }

    @Override
    public PartitionDefinition visitStepPartitionDef(StepPartitionDefContext ctx) {
        List<Expression> fromExpression = visitPartitionValueList(ctx.from);
        List<Expression> toExpression = visitPartitionValueList(ctx.to);
        return new StepPartition(false, null, fromExpression, toExpression,
                Long.parseLong(ctx.unitsAmount.getText()), ctx.unit != null ? ctx.unit.getText() : null);
    }

    @Override
    public PartitionDefinition visitInPartitionDef(InPartitionDefContext ctx) {
        List<List<Expression>> values;
        if (ctx.constants == null) {
            values = ctx.partitionValueLists.stream().map(this::visitPartitionValueList)
                    .collect(Collectors.toList());
        } else {
            values = visitPartitionValueList(ctx.constants).stream().map(ImmutableList::of)
                    .collect(Collectors.toList());
        }
        return new InPartition(ctx.EXISTS() != null, ctx.partitionName.getText(), values);
    }

    @Override
    public List<Expression> visitPartitionValueList(PartitionValueListContext ctx) {
        return ctx.values.stream()
                .map(this::visitPartitionValueDef)
                .collect(Collectors.toList());
    }

    @Override
    public Expression visitPartitionValueDef(PartitionValueDefContext ctx) {
        if (ctx.INTEGER_VALUE() != null) {
            if (ctx.SUBTRACT() != null) {
                return Literal.of("-" + ctx.INTEGER_VALUE().getText());
            }
            return Literal.of(ctx.INTEGER_VALUE().getText());
        } else if (ctx.STRING_LITERAL() != null) {
            return Literal.of(toStringValue(ctx.STRING_LITERAL().getText()));
        } else if (ctx.MAXVALUE() != null) {
            return MaxValue.INSTANCE;
        } else if (ctx.NULL() != null) {
            return Literal.of(null);
        }
        throw new AnalysisException("Unsupported partition value: " + ctx.getText());
    }

    @Override
    public List<RollupDefinition> visitRollupDefs(RollupDefsContext ctx) {
        return ctx.rollups.stream().map(this::visitRollupDef).collect(Collectors.toList());
    }

    @Override
    public RollupDefinition visitRollupDef(RollupDefContext ctx) {
        String rollupName = ctx.rollupName.getText();
        List<String> rollupCols = visitIdentifierList(ctx.rollupCols);
        List<String> dupKeys = ctx.dupKeys == null ? ImmutableList.of() : visitIdentifierList(ctx.dupKeys);
        Map<String, String> properties = ctx.properties == null ? Maps.newHashMap()
                : visitPropertyClause(ctx.properties);
        return new RollupDefinition(rollupName, rollupCols, dupKeys, properties);
    }

    private String toStringValue(String literal) {
        return literal.substring(1, literal.length() - 1);
    }

    /* ********************************************************************************************
     * Expression parsing
     * ******************************************************************************************** */

    /**
     * Create an expression from the given context. This method just passes the context on to the
     * visitor and only takes care of typing (We assume that the visitor returns an Expression here).
     */
    private Expression getExpression(ParserRuleContext ctx) {
        return typedVisit(ctx);
    }

    private LogicalPlan withExplain(LogicalPlan inputPlan, ExplainContext ctx) {
        if (ctx == null) {
            return inputPlan;
        }
        return ParserUtils.withOrigin(ctx, () -> {
            ExplainLevel explainLevel = ExplainLevel.NORMAL;

            if (ctx.planType() != null) {
                if (ctx.level == null || !ctx.level.getText().equalsIgnoreCase("plan")) {
                    throw new ParseException("Only explain plan can use plan type: " + ctx.planType().getText(), ctx);
                }
            }

            boolean showPlanProcess = false;
            if (ctx.level != null) {
                if (!ctx.level.getText().equalsIgnoreCase("plan")) {
                    explainLevel = ExplainLevel.valueOf(ctx.level.getText().toUpperCase(Locale.ROOT));
                } else {
                    explainLevel = parseExplainPlanType(ctx.planType());

                    if (ctx.PROCESS() != null) {
                        showPlanProcess = true;
                    }
                }
            }
            return new ExplainCommand(explainLevel, inputPlan, showPlanProcess);
        });
    }

    private LogicalPlan withOutFile(LogicalPlan plan, OutFileClauseContext ctx) {
        if (ctx == null) {
            return plan;
        }
        String format = "csv";
        if (ctx.format != null) {
            format = ctx.format.getText();
        }

        Map<String, String> properties = ImmutableMap.of();
        if (ctx.propertyClause() != null) {
            properties = visitPropertyClause(ctx.propertyClause());
        }
        Literal filePath = (Literal) visit(ctx.filePath);
        return new LogicalFileSink<>(filePath.getStringValue(), format, properties, ImmutableList.of(), plan);
    }

    private LogicalPlan withQueryOrganization(LogicalPlan inputPlan, QueryOrganizationContext ctx) {
        if (ctx == null) {
            return inputPlan;
        }
        Optional<SortClauseContext> sortClauseContext = Optional.ofNullable(ctx.sortClause());
        Optional<LimitClauseContext> limitClauseContext = Optional.ofNullable(ctx.limitClause());
        LogicalPlan sort = withSort(inputPlan, sortClauseContext);
        return withLimit(sort, limitClauseContext);
    }

    private LogicalPlan withSort(LogicalPlan input, Optional<SortClauseContext> sortCtx) {
        return input.optionalMap(sortCtx, () -> {
            List<OrderKey> orderKeys = visit(sortCtx.get().sortItem(), OrderKey.class);
            return new LogicalSort<>(orderKeys, input);
        });
    }

    private LogicalPlan withLimit(LogicalPlan input, Optional<LimitClauseContext> limitCtx) {
        return input.optionalMap(limitCtx, () -> {
            long limit = Long.parseLong(limitCtx.get().limit.getText());
            if (limit < 0) {
                throw new ParseException("Limit requires non-negative number", limitCtx.get());
            }
            long offset = 0;
            Token offsetToken = limitCtx.get().offset;
            if (offsetToken != null) {
                offset = Long.parseLong(offsetToken.getText());
            }
            return new LogicalLimit<>(limit, offset, LimitPhase.ORIGIN, input);
        });
    }

    /**
     * Add a regular (SELECT) query specification to a logical plan. The query specification
     * is the core of the logical plan, this is where sourcing (FROM clause), projection (SELECT),
     * aggregation (GROUP BY ... HAVING ...) and filtering (WHERE) takes place.
     *
     * <p>Note that query hints are ignored (both by the parser and the builder).
     */
    protected LogicalPlan withSelectQuerySpecification(
            ParserRuleContext ctx,
            LogicalPlan inputRelation,
            SelectClauseContext selectClause,
            Optional<WhereClauseContext> whereClause,
            Optional<AggClauseContext> aggClause,
            Optional<HavingClauseContext> havingClause,
            Optional<QualifyClauseContext> qualifyClause) {
        return ParserUtils.withOrigin(ctx, () -> {
            // from -> where -> group by -> having -> select
            LogicalPlan filter = withFilter(inputRelation, whereClause);
            SelectColumnClauseContext selectColumnCtx = selectClause.selectColumnClause();
            LogicalPlan aggregate = withAggregate(filter, selectColumnCtx, aggClause);
            boolean isDistinct = (selectClause.DISTINCT() != null);
            LogicalPlan selectPlan;
            if (!(aggregate instanceof Aggregate) && havingClause.isPresent()) {
                // create a project node for pattern match of ProjectToGlobalAggregate rule
                // then ProjectToGlobalAggregate rule can insert agg node as LogicalHaving node's child
                List<NamedExpression> projects = getNamedExpressions(selectColumnCtx.namedExpressionSeq());
                LogicalPlan project = new LogicalProject<>(projects, isDistinct, aggregate);
                selectPlan = new LogicalHaving<>(ExpressionUtils.extractConjunctionToSet(
                        getExpression((havingClause.get().booleanExpression()))), project);
            } else {
                LogicalPlan having = withHaving(aggregate, havingClause);
                selectPlan = withProjection(having, selectColumnCtx, aggClause, isDistinct);
            }
            // support qualify clause
            if (qualifyClause.isPresent()) {
                Expression qualifyExpr = getExpression(qualifyClause.get().booleanExpression());
                selectPlan = new LogicalQualify<>(Sets.newHashSet(qualifyExpr), selectPlan);
            }
            return selectPlan;
        });
    }

    /**
     * Join one more [[LogicalPlan]]s to the current logical plan.
     */
    private LogicalPlan withJoinRelations(LogicalPlan input, RelationContext ctx) {
        LogicalPlan last = input;
        for (JoinRelationContext join : ctx.joinRelation()) {
            JoinType joinType;
            if (join.joinType().CROSS() != null) {
                joinType = JoinType.CROSS_JOIN;
            } else if (join.joinType().FULL() != null) {
                joinType = JoinType.FULL_OUTER_JOIN;
            } else if (join.joinType().SEMI() != null) {
                if (join.joinType().LEFT() != null) {
                    joinType = JoinType.LEFT_SEMI_JOIN;
                } else {
                    joinType = JoinType.RIGHT_SEMI_JOIN;
                }
            } else if (join.joinType().ANTI() != null) {
                if (join.joinType().LEFT() != null) {
                    joinType = JoinType.LEFT_ANTI_JOIN;
                } else {
                    joinType = JoinType.RIGHT_ANTI_JOIN;
                }
            } else if (join.joinType().LEFT() != null) {
                joinType = JoinType.LEFT_OUTER_JOIN;
            } else if (join.joinType().RIGHT() != null) {
                joinType = JoinType.RIGHT_OUTER_JOIN;
            } else if (join.joinType().INNER() != null) {
                joinType = JoinType.INNER_JOIN;
            } else if (join.joinCriteria() != null) {
                joinType = JoinType.INNER_JOIN;
            } else {
                joinType = JoinType.CROSS_JOIN;
            }
            DistributeType distributeType = Optional.ofNullable(join.distributeType()).map(hintCtx -> {
                String hint = typedVisit(join.distributeType());
                if (DistributeType.JoinDistributeType.SHUFFLE.toString().equalsIgnoreCase(hint)) {
                    return DistributeType.SHUFFLE_RIGHT;
                } else if (DistributeType.JoinDistributeType.BROADCAST.toString().equalsIgnoreCase(hint)) {
                    return DistributeType.BROADCAST_RIGHT;
                } else {
                    throw new ParseException("Invalid join hint: " + hint, hintCtx);
                }
            }).orElse(DistributeType.NONE);
            DistributeHint distributeHint = new DistributeHint(distributeType);
            // TODO: natural join, lateral join, union join
            JoinCriteriaContext joinCriteria = join.joinCriteria();
            Optional<Expression> condition = Optional.empty();
            List<Expression> ids = null;
            if (joinCriteria != null) {
                if (join.joinType().CROSS() != null) {
                    throw new ParseException("Cross join can't be used with ON clause", joinCriteria);
                }
                if (joinCriteria.booleanExpression() != null) {
                    condition = Optional.ofNullable(getExpression(joinCriteria.booleanExpression()));
                } else if (joinCriteria.USING() != null) {
                    ids = visitIdentifierList(joinCriteria.identifierList())
                            .stream().map(UnboundSlot::quoted)
                            .collect(ImmutableList.toImmutableList());
                }
            } else {
                // keep same with original planner, allow cross/inner join
                if (!joinType.isInnerOrCrossJoin()) {
                    throw new ParseException("on mustn't be empty except for cross/inner join", join);
                }
            }
            if (ids == null) {
                last = new LogicalJoin<>(joinType, ExpressionUtils.EMPTY_CONDITION,
                        condition.map(ExpressionUtils::extractConjunction)
                                .orElse(ExpressionUtils.EMPTY_CONDITION),
                        distributeHint,
                        Optional.empty(),
                        last,
                        plan(join.relationPrimary()), null);
            } else {
                last = new LogicalUsingJoin<>(joinType, last, plan(join.relationPrimary()), ids, distributeHint);

            }
            if (distributeHint.distributeType != DistributeType.NONE
                    && ConnectContext.get().getStatementContext() != null
                    && !ConnectContext.get().getStatementContext().getHints().contains(distributeHint)) {
                ConnectContext.get().getStatementContext().addHint(distributeHint);
            }
        }
        return last;
    }

    private List<List<String>> getTableList(List<MultipartIdentifierContext> ctx) {
        List<List<String>> tableList = new ArrayList<>();
        for (MultipartIdentifierContext tableCtx : ctx) {
            tableList.add(visitMultipartIdentifier(tableCtx));
        }
        return tableList;
    }

    private LogicalPlan withSelectHint(LogicalPlan logicalPlan, List<ParserRuleContext> hintContexts) {
        if (hintContexts.isEmpty()) {
            return logicalPlan;
        }
        ImmutableList.Builder<SelectHint> hints = ImmutableList.builder();
        for (ParserRuleContext hintContext : hintContexts) {
            SelectHintContext selectHintContext = (SelectHintContext) hintContext;
            for (HintStatementContext hintStatement : selectHintContext.hintStatements) {
                if (hintStatement.USE_MV() != null) {
                    hints.add(new SelectHintUseMv("USE_MV", getTableList(hintStatement.tableList), true));
                    continue;
                } else if (hintStatement.NO_USE_MV() != null) {
                    hints.add(new SelectHintUseMv("NO_USE_MV", getTableList(hintStatement.tableList), false));
                    continue;
                }
                String hintName = hintStatement.hintName.getText().toLowerCase(Locale.ROOT);
                switch (hintName) {
                    case "set_var":
                        Map<String, Optional<String>> parameters = Maps.newLinkedHashMap();
                        for (HintAssignmentContext kv : hintStatement.parameters) {
                            if (kv.key != null) {
                                String parameterName = visitIdentifierOrText(kv.key);
                                Optional<String> value = Optional.empty();
                                if (kv.constantValue != null) {
                                    Literal literal = (Literal) visit(kv.constantValue);
                                    value = Optional.ofNullable(literal.toLegacyLiteral().getStringValue());
                                } else if (kv.identifierValue != null) {
                                    // maybe we should throw exception when the identifierValue is quoted identifier
                                    value = Optional.ofNullable(kv.identifierValue.getText());
                                }
                                parameters.put(parameterName, value);
                            }
                        }
                        SelectHintSetVar setVar = new SelectHintSetVar(hintName, parameters);
                        setVar.setVarOnceInSql(ConnectContext.get().getStatementContext());
                        hints.add(setVar);
                        break;
                    case "leading":
                        List<String> leadingParameters = new ArrayList<>();
                        for (HintAssignmentContext kv : hintStatement.parameters) {
                            if (kv.key != null) {
                                String parameterName = visitIdentifierOrText(kv.key);
                                leadingParameters.add(parameterName);
                            }
                        }
                        hints.add(new SelectHintLeading(hintName, leadingParameters));
                        break;
                    case "ordered":
                        hints.add(new SelectHintOrdered(hintName));
                        break;
                    case "use_cbo_rule":
                        List<String> useRuleParameters = new ArrayList<>();
                        for (HintAssignmentContext kv : hintStatement.parameters) {
                            if (kv.key != null) {
                                String parameterName = visitIdentifierOrText(kv.key);
                                useRuleParameters.add(parameterName);
                            }
                        }
                        hints.add(new SelectHintUseCboRule(hintName, useRuleParameters, false));
                        break;
                    case "no_use_cbo_rule":
                        List<String> noUseRuleParameters = new ArrayList<>();
                        for (HintAssignmentContext kv : hintStatement.parameters) {
                            String parameterName = visitIdentifierOrText(kv.key);
                            if (kv.key != null) {
                                noUseRuleParameters.add(parameterName);
                            }
                        }
                        hints.add(new SelectHintUseCboRule(hintName, noUseRuleParameters, true));
                        break;
                    default:
                        break;
                }
            }
        }
        return new LogicalSelectHint<>(hints.build(), logicalPlan);
    }

    @Override
    public String visitBracketDistributeType(BracketDistributeTypeContext ctx) {
        return ctx.identifier().getText();
    }

    @Override
    public String visitCommentDistributeType(CommentDistributeTypeContext ctx) {
        return ctx.identifier().getText();
    }

    @Override
    public List<String> visitBracketRelationHint(BracketRelationHintContext ctx) {
        return ctx.identifier().stream()
                .map(RuleContext::getText)
                .collect(ImmutableList.toImmutableList());
    }

    @Override
    public Object visitCommentRelationHint(CommentRelationHintContext ctx) {
        return ctx.identifier().stream()
                .map(RuleContext::getText)
                .collect(ImmutableList.toImmutableList());
    }

    protected LogicalPlan withProjection(LogicalPlan input, SelectColumnClauseContext selectCtx,
                                         Optional<AggClauseContext> aggCtx, boolean isDistinct) {
        return ParserUtils.withOrigin(selectCtx, () -> {
            if (aggCtx.isPresent()) {
                if (isDistinct) {
                    return new LogicalProject<>(ImmutableList.of(new UnboundStar(ImmutableList.of())),
                            isDistinct, input);
                } else {
                    return input;
                }
            } else {
                List<NamedExpression> projects = getNamedExpressions(selectCtx.namedExpressionSeq());
                if (input instanceof OneRowRelation) {
                    if (projects.stream().anyMatch(project -> project instanceof UnboundStar)) {
                        throw new ParseException("SELECT * must have a FROM clause");
                    }
                }
                return new LogicalProject<>(projects, isDistinct, input);
            }
        });
    }

    private LogicalPlan withRelations(LogicalPlan inputPlan, List<RelationContext> relations) {
        if (relations == null) {
            return inputPlan;
        }
        LogicalPlan left = inputPlan;
        for (RelationContext relation : relations) {
            // build left deep join tree
            LogicalPlan right = withJoinRelations(visitRelation(relation), relation);
            left = (left == null) ? right :
                    new LogicalJoin<>(
                            JoinType.CROSS_JOIN,
                            ExpressionUtils.EMPTY_CONDITION,
                            ExpressionUtils.EMPTY_CONDITION,
                            new DistributeHint(DistributeType.NONE),
                            Optional.empty(),
                            left,
                            right, null);
            // TODO: pivot and lateral view
        }
        return left;
    }

    private LogicalPlan withFilter(LogicalPlan input, Optional<WhereClauseContext> whereCtx) {
        return input.optionalMap(whereCtx, () ->
            new LogicalFilter<>(ExpressionUtils.extractConjunctionToSet(
                    getExpression(whereCtx.get().booleanExpression())), input));
    }

    private LogicalPlan withAggregate(LogicalPlan input, SelectColumnClauseContext selectCtx,
                                      Optional<AggClauseContext> aggCtx) {
        return input.optionalMap(aggCtx, () -> {
            GroupingElementContext groupingElementContext = aggCtx.get().groupingElement();
            List<NamedExpression> namedExpressions = getNamedExpressions(selectCtx.namedExpressionSeq());
            if (groupingElementContext.GROUPING() != null) {
                ImmutableList.Builder<List<Expression>> groupingSets = ImmutableList.builder();
                for (GroupingSetContext groupingSetContext : groupingElementContext.groupingSet()) {
                    groupingSets.add(visit(groupingSetContext.expression(), Expression.class));
                }
                return new LogicalRepeat<>(groupingSets.build(), namedExpressions, input);
            } else if (groupingElementContext.CUBE() != null) {
                List<Expression> cubeExpressions = visit(groupingElementContext.expression(), Expression.class);
                List<List<Expression>> groupingSets = ExpressionUtils.cubeToGroupingSets(cubeExpressions);
                return new LogicalRepeat<>(groupingSets, namedExpressions, input);
            } else if (groupingElementContext.ROLLUP() != null) {
                List<Expression> rollupExpressions = visit(groupingElementContext.expression(), Expression.class);
                List<List<Expression>> groupingSets = ExpressionUtils.rollupToGroupingSets(rollupExpressions);
                return new LogicalRepeat<>(groupingSets, namedExpressions, input);
            } else {
                List<Expression> groupByExpressions = visit(groupingElementContext.expression(), Expression.class);
                return new LogicalAggregate<>(groupByExpressions, namedExpressions, input);
            }
        });
    }

    private LogicalPlan withHaving(LogicalPlan input, Optional<HavingClauseContext> havingCtx) {
        return input.optionalMap(havingCtx, () -> {
            if (!(input instanceof Aggregate)) {
                throw new ParseException("Having clause should be applied against an aggregation.", havingCtx.get());
            }
            return new LogicalHaving<>(ExpressionUtils.extractConjunctionToSet(
                    getExpression((havingCtx.get().booleanExpression()))), input);
        });
    }

    /**
     * match predicate type and generate different predicates.
     *
     * @param ctx PredicateContext
     * @param valueExpression valueExpression
     * @return Expression
     */
    private Expression withPredicate(Expression valueExpression, PredicateContext ctx) {
        return ParserUtils.withOrigin(ctx, () -> {
            Expression outExpression;
            switch (ctx.kind.getType()) {
                case DorisParser.BETWEEN:
                    Expression lower = getExpression(ctx.lower);
                    Expression upper = getExpression(ctx.upper);
                    if (lower.equals(upper)) {
                        outExpression = new EqualTo(valueExpression, lower);
                    } else {
                        outExpression = new And(
                                new GreaterThanEqual(valueExpression, getExpression(ctx.lower)),
                                new LessThanEqual(valueExpression, getExpression(ctx.upper))
                        );
                    }
                    break;
                case DorisParser.LIKE:
                    outExpression = new Like(
                        valueExpression,
                        getExpression(ctx.pattern)
                    );
                    break;
                case DorisParser.RLIKE:
                case DorisParser.REGEXP:
                    outExpression = new Regexp(
                        valueExpression,
                        getExpression(ctx.pattern)
                    );
                    break;
                case DorisParser.IN:
                    if (ctx.query() == null) {
                        outExpression = new InPredicate(
                                valueExpression,
                                withInList(ctx)
                        );
                    } else {
                        outExpression = new InSubquery(
                                valueExpression,
                                new ListQuery(typedVisit(ctx.query())),
                                ctx.NOT() != null
                        );
                    }
                    break;
                case DorisParser.NULL:
                    outExpression = new IsNull(valueExpression);
                    break;
                case DorisParser.TRUE:
                    outExpression = new Cast(valueExpression,
                            BooleanType.INSTANCE, true);
                    break;
                case DorisParser.FALSE:
                    outExpression = new Not(new Cast(valueExpression,
                            BooleanType.INSTANCE, true));
                    break;
                case DorisParser.MATCH:
                case DorisParser.MATCH_ANY:
                    outExpression = new MatchAny(
                        valueExpression,
                        getExpression(ctx.pattern)
                    );
                    break;
                case DorisParser.MATCH_ALL:
                    outExpression = new MatchAll(
                        valueExpression,
                        getExpression(ctx.pattern)
                    );
                    break;
                case DorisParser.MATCH_PHRASE:
                    outExpression = new MatchPhrase(
                        valueExpression,
                        getExpression(ctx.pattern)
                    );
                    break;
                case DorisParser.MATCH_PHRASE_PREFIX:
                    outExpression = new MatchPhrasePrefix(
                        valueExpression,
                        getExpression(ctx.pattern)
                    );
                    break;
                case DorisParser.MATCH_REGEXP:
                    outExpression = new MatchRegexp(
                        valueExpression,
                        getExpression(ctx.pattern)
                    );
                    break;
                case DorisParser.MATCH_PHRASE_EDGE:
                    outExpression = new MatchPhraseEdge(
                        valueExpression,
                        getExpression(ctx.pattern)
                    );
                    break;
                default:
                    throw new ParseException("Unsupported predicate type: " + ctx.kind.getText(), ctx);
            }
            return ctx.NOT() != null ? new Not(outExpression) : outExpression;
        });
    }

    private List<NamedExpression> getNamedExpressions(NamedExpressionSeqContext namedCtx) {
        return ParserUtils.withOrigin(namedCtx, () -> visit(namedCtx.namedExpression(), NamedExpression.class));
    }

    @Override
    public Expression visitSubqueryExpression(SubqueryExpressionContext subqueryExprCtx) {
        return ParserUtils.withOrigin(subqueryExprCtx, () -> new ScalarSubquery(typedVisit(subqueryExprCtx.query())));
    }

    @Override
    public Expression visitExist(ExistContext context) {
        return ParserUtils.withOrigin(context, () -> new Exists(typedVisit(context.query()), false));
    }

    @Override
    public Expression visitIsnull(IsnullContext context) {
        return ParserUtils.withOrigin(context, () -> new IsNull(typedVisit(context.valueExpression())));
    }

    @Override
    public Expression visitIs_not_null_pred(Is_not_null_predContext context) {
        return ParserUtils.withOrigin(context, () -> new Not(new IsNull(typedVisit(context.valueExpression()))));
    }

    public List<Expression> withInList(PredicateContext ctx) {
        return ctx.expression().stream().map(this::getExpression).collect(ImmutableList.toImmutableList());
    }

    @Override
    public Literal visitDecimalLiteral(DecimalLiteralContext ctx) {
        try {
            if (Config.enable_decimal_conversion) {
                return new DecimalV3Literal(new BigDecimal(ctx.getText()));
            } else {
                return new DecimalLiteral(new BigDecimal(ctx.getText()));
            }
        } catch (Exception e) {
            return new DoubleLiteral(Double.parseDouble(ctx.getText()));
        }
    }

    private String parsePropertyKey(PropertyKeyContext item) {
        if (item.constant() != null) {
            return parseConstant(item.constant()).trim();
        }
        return item.getText().trim();
    }

    private String parsePropertyValue(PropertyValueContext item) {
        if (item.constant() != null) {
            return parseConstant(item.constant());
        }
        return item.getText();
    }

    private ExplainLevel parseExplainPlanType(PlanTypeContext planTypeContext) {
        if (planTypeContext == null || planTypeContext.ALL() != null) {
            return ExplainLevel.ALL_PLAN;
        }
        if (planTypeContext.PHYSICAL() != null || planTypeContext.OPTIMIZED() != null) {
            return ExplainLevel.OPTIMIZED_PLAN;
        }
        if (planTypeContext.REWRITTEN() != null || planTypeContext.LOGICAL() != null) {
            return ExplainLevel.REWRITTEN_PLAN;
        }
        if (planTypeContext.ANALYZED() != null) {
            return ExplainLevel.ANALYZED_PLAN;
        }
        if (planTypeContext.PARSED() != null) {
            return ExplainLevel.PARSED_PLAN;
        }
        if (planTypeContext.SHAPE() != null) {
            return ExplainLevel.SHAPE_PLAN;
        }
        if (planTypeContext.MEMO() != null) {
            return ExplainLevel.MEMO_PLAN;
        }
        if (planTypeContext.DISTRIBUTED() != null) {
            return ExplainLevel.DISTRIBUTED_PLAN;
        }
        return ExplainLevel.ALL_PLAN;
    }

    @Override
    public Pair<DataType, Boolean> visitDataTypeWithNullable(DataTypeWithNullableContext ctx) {
        return ParserUtils.withOrigin(ctx, () -> Pair.of(typedVisit(ctx.dataType()), ctx.NOT() == null));
    }

    @Override
    public DataType visitAggStateDataType(AggStateDataTypeContext ctx) {
        return ParserUtils.withOrigin(ctx, () -> {
            List<Pair<DataType, Boolean>> dataTypeWithNullables = ctx.dataTypes.stream()
                    .map(this::visitDataTypeWithNullable)
                    .collect(Collectors.toList());
            List<DataType> dataTypes = dataTypeWithNullables.stream()
                    .map(dt -> dt.first)
                    .collect(ImmutableList.toImmutableList());
            List<Boolean> nullables = dataTypeWithNullables.stream()
                    .map(dt -> dt.second)
                    .collect(ImmutableList.toImmutableList());
            String functionName = ctx.functionNameIdentifier().getText();
            if (!BuiltinAggregateFunctions.INSTANCE.aggFuncNames.contains(functionName)) {
                // TODO use function binder to check function exists
                throw new ParseException("Can not found function '" + functionName + "'", ctx);
            }
            return new AggStateType(functionName, dataTypes, nullables);
        });
    }

    @Override
    public DataType visitPrimitiveDataType(PrimitiveDataTypeContext ctx) {
        return ParserUtils.withOrigin(ctx, () -> {
            String dataType = ctx.primitiveColType().type.getText().toLowerCase(Locale.ROOT);
            if (dataType.equalsIgnoreCase("all")) {
                throw new NotSupportedException("Disable to create table with `ALL` type columns");
            }
            List<String> l = Lists.newArrayList(dataType);
            ctx.INTEGER_VALUE().stream().map(ParseTree::getText).forEach(l::add);
            return DataType.convertPrimitiveFromStrings(l);
        });
    }

    @Override
    public DataType visitComplexDataType(ComplexDataTypeContext ctx) {
        return ParserUtils.withOrigin(ctx, () -> {
            switch (ctx.complex.getType()) {
                case DorisParser.ARRAY:
                    return ArrayType.of(typedVisit(ctx.dataType(0)), true);
                case DorisParser.MAP:
                    return MapType.of(typedVisit(ctx.dataType(0)), typedVisit(ctx.dataType(1)));
                case DorisParser.STRUCT:
                    return new StructType(visitComplexColTypeList(ctx.complexColTypeList()));
                default:
                    throw new AnalysisException("do not support " + ctx.complex.getText() + " type for Nereids");
            }
        });
    }

    @Override
    public List<StructField> visitComplexColTypeList(ComplexColTypeListContext ctx) {
        return ctx.complexColType().stream().map(this::visitComplexColType).collect(ImmutableList.toImmutableList());
    }

    @Override
    public StructField visitComplexColType(ComplexColTypeContext ctx) {
        String comment;
        if (ctx.commentSpec() != null) {
            comment = ctx.commentSpec().STRING_LITERAL().getText();
            comment = LogicalPlanBuilderAssistant.escapeBackSlash(comment.substring(1, comment.length() - 1));
        } else {
            comment = "";
        }
        return new StructField(ctx.identifier().getText(), typedVisit(ctx.dataType()), true, comment);
    }

    private String parseConstant(ConstantContext context) {
        Object constant = visit(context);
        if (constant instanceof Literal && ((Literal) constant).isStringLikeLiteral()) {
            return ((Literal) constant).getStringValue();
        }
        return context.getText();
    }

    @Override
    public Object visitCollate(CollateContext ctx) {
        return visit(ctx.primaryExpression());
    }

    @Override
    public Object visitSample(SampleContext ctx) {
        long seek = ctx.seed == null ? -1L : Long.parseLong(ctx.seed.getText());
        DorisParser.SampleMethodContext sampleContext = ctx.sampleMethod();
        if (sampleContext instanceof SampleByPercentileContext) {
            SampleByPercentileContext sampleByPercentileContext = (SampleByPercentileContext) sampleContext;
            long percent = Long.parseLong(sampleByPercentileContext.INTEGER_VALUE().getText());
            return new TableSample(percent, true, seek);
        }
        SampleByRowsContext sampleByRowsContext = (SampleByRowsContext) sampleContext;
        long rows = Long.parseLong(sampleByRowsContext.INTEGER_VALUE().getText());
        return new TableSample(rows, false, seek);
    }

    @Override
    public Object visitCallProcedure(CallProcedureContext ctx) {
        List<String> nameParts = visitMultipartIdentifier(ctx.name);
        FuncNameInfo procedureName = new FuncNameInfo(nameParts);
        List<Expression> arguments = ctx.expression().stream()
                .<Expression>map(this::typedVisit)
                .collect(ImmutableList.toImmutableList());
        UnboundFunction unboundFunction = new UnboundFunction(procedureName.getDbName(), procedureName.getName(),
                true, arguments);
        return new CallCommand(unboundFunction, getOriginSql(ctx));
    }

    @Override
    public LogicalPlan visitCreateProcedure(CreateProcedureContext ctx) {
        List<String> nameParts = visitMultipartIdentifier(ctx.name);
        FuncNameInfo procedureName = new FuncNameInfo(nameParts);
        return ParserUtils.withOrigin(ctx, () -> {
            LogicalPlan createProcedurePlan;
            createProcedurePlan = new CreateProcedureCommand(procedureName, getOriginSql(ctx),
                    ctx.REPLACE() != null);
            return createProcedurePlan;
        });
    }

    @Override
    public LogicalPlan visitDropProcedure(DropProcedureContext ctx) {
        List<String> nameParts = visitMultipartIdentifier(ctx.name);
        FuncNameInfo procedureName = new FuncNameInfo(nameParts);
        return ParserUtils.withOrigin(ctx, () -> new DropProcedureCommand(procedureName, getOriginSql(ctx)));
    }

    @Override
    public LogicalPlan visitShowProcedureStatus(ShowProcedureStatusContext ctx) {
        Set<Expression> whereExpr = Collections.emptySet();
        if (ctx.whereClause() != null) {
            whereExpr = ExpressionUtils.extractConjunctionToSet(
                    getExpression(ctx.whereClause().booleanExpression()));
        }

        if (ctx.valueExpression() != null) {
            // parser allows only LIKE or WhereClause.
            // Mysql grammar: SHOW PROCEDURE STATUS [LIKE 'pattern' | WHERE expr]
            whereExpr = Sets.newHashSet(new Like(new UnboundSlot("ProcedureName"), getExpression(ctx.pattern)));
        }

        final Set<Expression> whereExprConst = whereExpr;
        return ParserUtils.withOrigin(ctx, () -> new ShowProcedureStatusCommand(whereExprConst));
    }

    @Override
    public LogicalPlan visitShowCreateProcedure(ShowCreateProcedureContext ctx) {
        List<String> nameParts = visitMultipartIdentifier(ctx.name);
        FuncNameInfo procedureName = new FuncNameInfo(nameParts);
        return ParserUtils.withOrigin(ctx, () -> new ShowCreateProcedureCommand(procedureName));
    }

    @Override
    public LogicalPlan visitCreateSqlBlockRule(CreateSqlBlockRuleContext ctx) {
        Map<String, String> properties = ctx.propertyClause() != null
                        ? Maps.newHashMap(visitPropertyClause(ctx.propertyClause())) : Maps.newHashMap();
        return new CreateSqlBlockRuleCommand(stripQuotes(ctx.name.getText()), ctx.EXISTS() != null, properties);
    }

    @Override
    public LogicalPlan visitAlterSqlBlockRule(AlterSqlBlockRuleContext ctx) {
        Map<String, String> properties = ctx.propertyClause() != null
                        ? Maps.newHashMap(visitPropertyClause(ctx.propertyClause())) : Maps.newHashMap();
        return new AlterSqlBlockRuleCommand(stripQuotes(ctx.name.getText()), properties);
    }

    @Override
    public LogicalPlan visitDropCatalogRecycleBin(DropCatalogRecycleBinContext ctx) {
        String idTypeStr = ctx.idType.getText().substring(1, ctx.idType.getText().length() - 1);
        IdType idType = IdType.fromString(idTypeStr);
        long id = Long.parseLong(ctx.id.getText());

        return ParserUtils.withOrigin(ctx, () -> new DropCatalogRecycleBinCommand(idType, id));
    }

    @Override
    public Object visitUnsupported(UnsupportedContext ctx) {
        return UnsupportedCommand.INSTANCE;
    }

    @Override
    public LogicalPlan visitSupportedUnsetStatement(SupportedUnsetStatementContext ctx) {
        if (ctx.DEFAULT() != null && ctx.STORAGE() != null && ctx.VAULT() != null) {
            return new UnsetDefaultStorageVaultCommand();
        }
        SetType statementScope = visitStatementScope(ctx.statementScope());
        if (ctx.ALL() != null) {
            return new UnsetVariableCommand(statementScope, true);
        } else if (ctx.identifier() != null) {
            return new UnsetVariableCommand(statementScope, ctx.identifier().getText());
        }
        throw new AnalysisException("Should add 'ALL' or variable name");
    }

    @Override
    public LogicalPlan visitCreateTableLike(CreateTableLikeContext ctx) {
        List<String> nameParts = visitMultipartIdentifier(ctx.name);
        List<String> existedTableNameParts = visitMultipartIdentifier(ctx.existedTable);
        ArrayList<String> rollupNames = Lists.newArrayList();
        boolean withAllRollUp = false;
        if (ctx.WITH() != null && ctx.rollupNames != null) {
            rollupNames = new ArrayList<>(visitIdentifierList(ctx.rollupNames));
        } else if (ctx.WITH() != null && ctx.rollupNames == null) {
            withAllRollUp = true;
        }
        CreateTableLikeInfo info = new CreateTableLikeInfo(ctx.EXISTS() != null,
                ctx.TEMPORARY() != null,
                new TableNameInfo(nameParts), new TableNameInfo(existedTableNameParts),
                rollupNames, withAllRollUp);
        return new CreateTableLikeCommand(info);
    }

    @Override
    public Command visitCreateUserDefineFunction(CreateUserDefineFunctionContext ctx) {
        SetType statementScope = visitStatementScope(ctx.statementScope());
        boolean ifNotExists = ctx.EXISTS() != null;
        boolean isAggFunction = ctx.AGGREGATE() != null;
        boolean isTableFunction = ctx.TABLES() != null;
        FunctionName function = visitFunctionIdentifier(ctx.functionIdentifier());
        FunctionArgTypesInfo functionArgTypesInfo;
        if (ctx.functionArguments() != null) {
            functionArgTypesInfo = visitFunctionArguments(ctx.functionArguments());
        } else {
            functionArgTypesInfo = new FunctionArgTypesInfo(new ArrayList<>(), false);
        }
        DataType returnType = typedVisit(ctx.returnType);
        returnType = returnType.conversion();
        DataType intermediateType = ctx.intermediateType != null ? typedVisit(ctx.intermediateType) : null;
        if (intermediateType != null) {
            intermediateType = intermediateType.conversion();
        }
        Map<String, String> properties = ctx.propertyClause() != null
                ? Maps.newHashMap(visitPropertyClause(ctx.propertyClause()))
                : Maps.newHashMap();
        return new CreateFunctionCommand(statementScope, ifNotExists, isAggFunction, false, isTableFunction,
                function, functionArgTypesInfo, returnType, intermediateType,
                null, null, properties);
    }

    @Override
    public Command visitCreateAliasFunction(CreateAliasFunctionContext ctx) {
        SetType statementScope = visitStatementScope(ctx.statementScope());
        boolean ifNotExists = ctx.EXISTS() != null;
        FunctionName function = visitFunctionIdentifier(ctx.functionIdentifier());
        FunctionArgTypesInfo functionArgTypesInfo;
        if (ctx.functionArguments() != null) {
            functionArgTypesInfo = visitFunctionArguments(ctx.functionArguments());
        } else {
            functionArgTypesInfo = new FunctionArgTypesInfo(new ArrayList<>(), false);
        }
        List<String> parameters = ctx.parameters != null ? visitIdentifierSeq(ctx.parameters) : new ArrayList<>();
        Expression originFunction = getExpression(ctx.expression());
        return new CreateFunctionCommand(statementScope, ifNotExists, false, true, false,
                function, functionArgTypesInfo, VarcharType.MAX_VARCHAR_TYPE, null,
                parameters, originFunction, null);
    }

    @Override
    public Command visitDropFunction(DropFunctionContext ctx) {
        SetType statementScope = visitStatementScope(ctx.statementScope());
        boolean ifExists = ctx.EXISTS() != null;
        FunctionName function = visitFunctionIdentifier(ctx.functionIdentifier());
        FunctionArgTypesInfo functionArgTypesInfo;
        if (ctx.functionArguments() != null) {
            functionArgTypesInfo = visitFunctionArguments(ctx.functionArguments());
        } else {
            functionArgTypesInfo = new FunctionArgTypesInfo(new ArrayList<>(), false);
        }
        return new DropFunctionCommand(statementScope, ifExists, function, functionArgTypesInfo);
    }

    @Override
    public FunctionArgTypesInfo visitFunctionArguments(FunctionArgumentsContext ctx) {
        boolean isVariadic = ctx.DOTDOTDOT() != null;
        List<DataType> argTypeDefs;
        if (ctx.dataTypeList() != null) {
            argTypeDefs = visitDataTypeList(ctx.dataTypeList());
        } else {
            argTypeDefs = new ArrayList<>();
        }
        return new FunctionArgTypesInfo(argTypeDefs, isVariadic);
    }

    @Override
    public FunctionName visitFunctionIdentifier(FunctionIdentifierContext ctx) {
        String functionName = ctx.functionNameIdentifier().getText();
        String dbName = ctx.dbName != null ? ctx.dbName.getText() : null;
        return new FunctionName(dbName, functionName);
    }

    @Override
    public List<DataType> visitDataTypeList(DataTypeListContext ctx) {
        List<DataType> dataTypeList = new ArrayList<>(ctx.getChildCount());
        for (DorisParser.DataTypeContext dataTypeContext : ctx.dataType()) {
            DataType dataType = typedVisit(dataTypeContext);
            dataTypeList.add(dataType.conversion());
        }
        return dataTypeList;
    }

    @Override
    public LogicalPlan visitShowAuthors(ShowAuthorsContext ctx) {
        return new ShowAuthorsCommand();
    }

    @Override
    public LogicalPlan visitShowEvents(ShowEventsContext ctx) {
        return new ShowEventsCommand();
    }

    @Override
    public LogicalPlan visitShowConfig(ShowConfigContext ctx) {
        ShowConfigCommand command;
        if (ctx.type.getText().equalsIgnoreCase(NodeType.FRONTEND.name())) {
            command = new ShowConfigCommand(NodeType.FRONTEND);
        } else {
            command = new ShowConfigCommand(NodeType.BACKEND);
        }
        if (ctx.LIKE() != null && ctx.pattern != null) {
            Like like = new Like(new UnboundSlot("ProcedureName"), getExpression(ctx.pattern));
            String pattern = ((Literal) like.child(1)).getStringValue();
            command.setPattern(pattern);
        }
        if (ctx.FROM() != null && ctx.backendId != null) {
            long backendId = Long.parseLong(ctx.backendId.getText());
            command.setBackendId(backendId);
        }
        return command;
    }

    @Override
    public SetOptionsCommand visitSetOptions(SetOptionsContext ctx) {
        List<SetVarOp> setVarOpList = new ArrayList<>(1);
        for (Object child : ctx.children) {
            if (child instanceof RuleNode) {
                setVarOpList.add(typedVisit((RuleNode) child));
            }
        }
        return new SetOptionsCommand(setVarOpList);
    }

    @Override
    public SetVarOp visitSetSystemVariable(SetSystemVariableContext ctx) {
        SetType statementScope = visitStatementScope(ctx.statementScope());
        String name = stripQuotes(ctx.identifier().getText());
        Expression expression = ctx.expression() != null ? typedVisit(ctx.expression()) : null;
        return new SetSessionVarOp(statementScope, name, expression);
    }

    @Override
    public SetVarOp visitSetVariableWithType(SetVariableWithTypeContext ctx) {
        SetType statementScope = visitStatementScope(ctx.statementScope());
        String name = stripQuotes(ctx.identifier().getText());
        Expression expression = ctx.expression() != null ? typedVisit(ctx.expression()) : null;
        return new SetSessionVarOp(statementScope, name, expression);
    }

    @Override
    public SetVarOp visitSetPassword(SetPasswordContext ctx) {
        String user;
        String host;
        boolean isDomain;
        String passwordText;
        UserIdentity userIdentity = null;
        if (ctx.userIdentify() != null) {
            user = stripQuotes(ctx.userIdentify().user.getText());
            host = ctx.userIdentify().host != null ? stripQuotes(ctx.userIdentify().host.getText()) : "%";
            isDomain = ctx.userIdentify().ATSIGN() != null;
            userIdentity = new UserIdentity(user, host, isDomain);
        }
        passwordText = stripQuotes(ctx.STRING_LITERAL().getText());
        return new SetPassVarOp(userIdentity, new PassVar(passwordText, ctx.isPlain != null));
    }

    @Override
    public SetVarOp visitSetNames(SetNamesContext ctx) {
        return new SetNamesVarOp();
    }

    @Override
    public SetVarOp visitSetCharset(SetCharsetContext ctx) {
        String charset = ctx.charsetName != null ? stripQuotes(ctx.charsetName.getText()) : null;
        return new SetCharsetAndCollateVarOp(charset);
    }

    @Override
    public SetVarOp visitSetCollate(SetCollateContext ctx) {
        String charset = ctx.charsetName != null ? stripQuotes(ctx.charsetName.getText()) : null;
        String collate = ctx.collateName != null ? stripQuotes(ctx.collateName.getText()) : null;
        return new SetCharsetAndCollateVarOp(charset, collate);
    }

    @Override
    public SetVarOp visitSetLdapAdminPassword(SetLdapAdminPasswordContext ctx) {
        String passwordText = stripQuotes(ctx.STRING_LITERAL().getText());
        boolean isPlain = ctx.PASSWORD() != null;
        return new SetLdapPassVarOp(new PassVar(passwordText, isPlain));
    }

    @Override
    public SetVarOp visitSetUserVariable(SetUserVariableContext ctx) {
        String name = stripQuotes(ctx.identifier().getText());
        Expression expression = typedVisit(ctx.expression());
        return new SetUserDefinedVarOp(name, expression);
    }

    @Override
    public SetTransactionCommand visitSetTransaction(SetTransactionContext ctx) {
        return new SetTransactionCommand();
    }

    @Override
    public SetUserPropertiesCommand visitSetUserProperties(SetUserPropertiesContext ctx) {
        String user = ctx.user != null ? stripQuotes(ctx.user.getText()) : null;
        Map<String, String> userPropertiesMap = visitPropertyItemList(ctx.propertyItemList());
        List<SetUserPropertyVarOp> setUserPropertyVarOpList = new ArrayList<>(userPropertiesMap.size());
        for (Map.Entry<String, String> entry : userPropertiesMap.entrySet()) {
            setUserPropertyVarOpList.add(new SetUserPropertyVarOp(user, entry.getKey(), entry.getValue()));
        }
        return new SetUserPropertiesCommand(user, setUserPropertyVarOpList);
    }

    @Override
    public SetDefaultStorageVaultCommand visitSetDefaultStorageVault(SetDefaultStorageVaultContext ctx) {
        return new SetDefaultStorageVaultCommand(stripQuotes(ctx.identifier().getText()));
    }

    @Override
    public Object visitRefreshCatalog(RefreshCatalogContext ctx) {
        if (ctx.name != null) {
            String catalogName = ctx.name.getText();
            Map<String, String> properties = ctx.propertyClause() != null
                    ? Maps.newHashMap(visitPropertyClause(ctx.propertyClause())) : Maps.newHashMap();
            return new RefreshCatalogCommand(catalogName, properties);
        }
        throw new AnalysisException("catalog name can not be null");
    }

    @Override
    public RefreshDatabaseCommand visitRefreshDatabase(RefreshDatabaseContext ctx) {
        Map<String, String> properties = visitPropertyClause(ctx.propertyClause()) == null ? Maps.newHashMap()
                : visitPropertyClause(ctx.propertyClause());
        List<String> parts = visitMultipartIdentifier(ctx.name);
        int size = parts.size();
        if (size == 0) {
            throw new ParseException("database name can't be empty");
        }
        String dbName = parts.get(size - 1);

        // [db].
        if (size == 1) {
            return new RefreshDatabaseCommand(dbName, properties);
        } else if (parts.size() == 2) {  // [ctl,db].
            return new RefreshDatabaseCommand(parts.get(0), dbName, properties);
        }
        throw new ParseException("Only one dot can be in the name: " + String.join(".", parts));
    }

    @Override
    public Object visitRefreshTable(RefreshTableContext ctx) {
        List<String> parts = visitMultipartIdentifier(ctx.name);
        int size = parts.size();
        if (size == 0) {
            throw new ParseException("table name can't be empty");
        } else if (size <= 3) {
            return new RefreshTableCommand(new TableNameInfo(parts));
        }
        throw new ParseException("Only one or two dot can be in the name: " + String.join(".", parts));
    }

    @Override
    public LogicalPlan visitShowCreateRepository(ShowCreateRepositoryContext ctx) {
        return new ShowCreateRepositoryCommand(ctx.identifier().getText());
    }

    public LogicalPlan visitShowLastInsert(ShowLastInsertContext ctx) {
        return new ShowLastInsertCommand();
    }

    @Override
    public LogicalPlan visitShowLoadProfile(ShowLoadProfileContext ctx) {
        String loadIdPath = "/"; // default load id path
        if (ctx.loadIdPath != null) {
            loadIdPath = stripQuotes(ctx.loadIdPath.getText());
        }

        long limit = 20;
        if (ctx.limitClause() != null) {
            limit = Long.parseLong(ctx.limitClause().limit.getText());
            if (limit < 0) {
                throw new ParseException("Limit requires non-negative number, got " + String.valueOf(limit));
            }
        }
        return new ShowLoadProfileCommand(loadIdPath, limit);
    }

    @Override
    public LogicalPlan visitShowDataTypes(ShowDataTypesContext ctx) {
        return new ShowDataTypesCommand();
    }

    @Override
    public LogicalPlan visitShowGrants(ShowGrantsContext ctx) {
        boolean all = (ctx.ALL() != null) ? true : false;
        return new ShowGrantsCommand(null, all);
    }

    @Override
    public LogicalPlan visitAlterStoragePolicy(AlterStoragePolicyContext ctx) {
        String policyName = visitIdentifierOrText(ctx.identifierOrText());
        Map<String, String> properties = visitPropertyClause(ctx.propertyClause()) == null ? Maps.newHashMap()
                : visitPropertyClause(ctx.propertyClause());

        return new AlterStoragePolicyCommand(policyName, properties);
    }

    @Override
    public LogicalPlan visitShowGrantsForUser(ShowGrantsForUserContext ctx) {
        UserIdentity userIdent = visitUserIdentify(ctx.userIdentify());
        return new ShowGrantsCommand(userIdent, false);
    }

    @Override
    public LogicalPlan visitShowRowPolicy(ShowRowPolicyContext ctx) {
        UserIdentity user = null;
        String role = null;
        if (ctx.userIdentify() != null) {
            user = visitUserIdentify(ctx.userIdentify());
        } else if (ctx.role != null) {
            role = ctx.role.getText();
        }

        return new ShowRowPolicyCommand(user, role);
    }

    @Override
    public LogicalPlan visitShowPartitionId(ShowPartitionIdContext ctx) {
        long partitionId = -1;
        if (ctx.partitionId != null) {
            partitionId = Long.parseLong(ctx.partitionId.getText());
        }
        return new ShowPartitionIdCommand(partitionId);
    }

    @Override
    public AlterTableCommand visitAlterTable(AlterTableContext ctx) {
        TableNameInfo tableNameInfo = new TableNameInfo(visitMultipartIdentifier(ctx.tableName));
        List<AlterTableOp> alterTableOps = new ArrayList<>();
        for (Object child : ctx.children) {
            if (child instanceof AlterTableClauseContext) {
                alterTableOps.add(typedVisit((AlterTableClauseContext) child));
            }
        }
        return new AlterTableCommand(tableNameInfo, alterTableOps);
    }

    @Override
    public AlterTableCommand visitAlterTableAddRollup(AlterTableAddRollupContext ctx) {
        TableNameInfo tableNameInfo = new TableNameInfo(visitMultipartIdentifier(ctx.tableName));
        List<AlterTableOp> alterTableOps = new ArrayList<>();
        for (Object child : ctx.children) {
            if (child instanceof AddRollupClauseContext) {
                alterTableOps.add(typedVisit((AddRollupClauseContext) child));
            }
        }
        return new AlterTableCommand(tableNameInfo, alterTableOps);
    }

    @Override
    public AlterTableCommand visitAlterTableDropRollup(AlterTableDropRollupContext ctx) {
        TableNameInfo tableNameInfo = new TableNameInfo(visitMultipartIdentifier(ctx.tableName));
        List<AlterTableOp> alterTableOps = new ArrayList<>();
        for (Object child : ctx.children) {
            if (child instanceof DropRollupClauseContext) {
                alterTableOps.add(typedVisit((DropRollupClauseContext) child));
            }
        }
        return new AlterTableCommand(tableNameInfo, alterTableOps);
    }

    @Override
    public AlterTableCommand visitAlterTableProperties(DorisParser.AlterTablePropertiesContext ctx) {
        TableNameInfo tableNameInfo = new TableNameInfo(visitMultipartIdentifier(ctx.name));
        List<AlterTableOp> alterTableOps = new ArrayList<>();
        Map<String, String> properties = ctx.propertyItemList() != null
                ? Maps.newHashMap(visitPropertyItemList(ctx.propertyItemList()))
                : Maps.newHashMap();
        alterTableOps.add(new ModifyTablePropertiesOp(properties));
        return new AlterTableCommand(tableNameInfo, alterTableOps);
    }

    @Override
    public AlterTableOp visitAddColumnClause(AddColumnClauseContext ctx) {
        ColumnDefinition columnDefinition = visitColumnDef(ctx.columnDef());
        ColumnPosition columnPosition = null;
        if (ctx.columnPosition() != null) {
            if (ctx.columnPosition().FIRST() != null) {
                columnPosition = ColumnPosition.FIRST;
            } else {
                columnPosition = new ColumnPosition(ctx.columnPosition().position.getText());
            }
        }
        String rollupName = ctx.toRollup() != null ? ctx.toRollup().rollup.getText() : null;
        Map<String, String> properties = ctx.properties != null
                ? Maps.newHashMap(visitPropertyClause(ctx.properties))
                : Maps.newHashMap();
        return new AddColumnOp(columnDefinition, columnPosition, rollupName, properties);
    }

    @Override
    public AlterTableOp visitAddColumnsClause(AddColumnsClauseContext ctx) {
        List<ColumnDefinition> columnDefinitions = visitColumnDefs(ctx.columnDefs());
        String rollupName = ctx.toRollup() != null ? ctx.toRollup().rollup.getText() : null;
        Map<String, String> properties = ctx.properties != null
                ? Maps.newHashMap(visitPropertyClause(ctx.properties))
                : Maps.newHashMap();
        return new AddColumnsOp(columnDefinitions, rollupName, properties);
    }

    @Override
    public AlterTableOp visitDropColumnClause(DropColumnClauseContext ctx) {
        String columnName = ctx.name.getText();
        String rollupName = ctx.fromRollup() != null ? ctx.fromRollup().rollup.getText() : null;
        Map<String, String> properties = ctx.properties != null
                ? Maps.newHashMap(visitPropertyClause(ctx.properties))
                : Maps.newHashMap();
        return new DropColumnOp(columnName, rollupName, properties);
    }

    @Override
    public AlterTableOp visitModifyColumnClause(ModifyColumnClauseContext ctx) {
        ColumnDefinition columnDefinition = visitColumnDef(ctx.columnDef());
        ColumnPosition columnPosition = null;
        if (ctx.columnPosition() != null) {
            if (ctx.columnPosition().FIRST() != null) {
                columnPosition = ColumnPosition.FIRST;
            } else {
                columnPosition = new ColumnPosition(ctx.columnPosition().position.getText());
            }
        }
        String rollupName = ctx.fromRollup() != null ? ctx.fromRollup().rollup.getText() : null;
        Map<String, String> properties = ctx.properties != null
                ? Maps.newHashMap(visitPropertyClause(ctx.properties))
                : Maps.newHashMap();
        return new ModifyColumnOp(columnDefinition, columnPosition, rollupName, properties);
    }

    @Override
    public AlterTableOp visitReorderColumnsClause(ReorderColumnsClauseContext ctx) {
        List<String> columnsByPos = visitIdentifierList(ctx.identifierList());
        String rollupName = ctx.fromRollup() != null ? ctx.fromRollup().rollup.getText() : null;
        Map<String, String> properties = ctx.properties != null
                ? Maps.newHashMap(visitPropertyClause(ctx.properties))
                : Maps.newHashMap();
        return new ReorderColumnsOp(columnsByPos, rollupName, properties);
    }

    @Override
    public AlterTableOp visitAddPartitionClause(AddPartitionClauseContext ctx) {
        boolean isTempPartition = ctx.TEMPORARY() != null;
        PartitionDefinition partitionDefinition = visitPartitionDef(ctx.partitionDef());
        DistributionDescriptor desc = null;
        int bucketNum = FeConstants.default_bucket_num;
        if (ctx.INTEGER_VALUE() != null) {
            bucketNum = Integer.parseInt(ctx.INTEGER_VALUE().getText());
        }
        if (ctx.HASH() != null) {
            desc = new DistributionDescriptor(true, ctx.autoBucket != null, bucketNum,
                    visitIdentifierList(ctx.hashKeys));
        } else if (ctx.RANDOM() != null) {
            desc = new DistributionDescriptor(false, ctx.autoBucket != null, bucketNum, null);
        }
        Map<String, String> properties = ctx.properties != null
                ? Maps.newHashMap(visitPropertyClause(ctx.properties))
                : Maps.newHashMap();
        return new AddPartitionOp(partitionDefinition, desc, properties, isTempPartition);
    }

    @Override
    public AlterTableOp visitDropPartitionClause(DropPartitionClauseContext ctx) {
        boolean isTempPartition = ctx.TEMPORARY() != null;
        boolean ifExists = ctx.IF() != null;
        boolean forceDrop = ctx.FORCE() != null;
        String partitionName = ctx.partitionName.getText();
        return ctx.indexName != null
                ? new DropPartitionFromIndexOp(ifExists, partitionName, isTempPartition, forceDrop,
                        ctx.indexName.getText())
                : new DropPartitionOp(ifExists, partitionName, isTempPartition, forceDrop);
    }

    @Override
    public AlterTableOp visitModifyPartitionClause(ModifyPartitionClauseContext ctx) {
        boolean isTempPartition = ctx.TEMPORARY() != null;
        Map<String, String> properties = visitPropertyItemList(ctx.partitionProperties);
        if (ctx.ASTERISK() != null) {
            return ModifyPartitionOp.createStarClause(properties, isTempPartition);
        } else {
            List<String> partitions;
            if (ctx.partitionNames != null) {
                partitions = visitIdentifierList(ctx.partitionNames);
            } else {
                partitions = new ArrayList<>();
                partitions.add(ctx.partitionName.getText());
            }
            return new ModifyPartitionOp(partitions, properties, isTempPartition);
        }
    }

    @Override
    public AlterTableOp visitReplacePartitionClause(ReplacePartitionClauseContext ctx) {
        boolean forceReplace = ctx.FORCE() != null;
        PartitionNamesInfo partitionNames = null;
        PartitionNamesInfo tempPartitionNames = null;
        if (ctx.partitions != null) {
            Pair<Boolean, List<String>> partitionSpec = visitPartitionSpec(ctx.partitions);
            partitionNames = new PartitionNamesInfo(partitionSpec.first, partitionSpec.second);
        }
        if (ctx.tempPartitions != null) {
            Pair<Boolean, List<String>> partitionSpec = visitPartitionSpec(ctx.tempPartitions);
            tempPartitionNames = new PartitionNamesInfo(partitionSpec.first, partitionSpec.second);
        }

        Map<String, String> properties = ctx.properties != null ? new HashMap<>(visitPropertyClause(ctx.properties))
                : Maps.newHashMap();
        return new ReplacePartitionOp(partitionNames, tempPartitionNames, forceReplace, properties);
    }

    @Override
    public AlterTableOp visitReplaceTableClause(ReplaceTableClauseContext ctx) {
        String tableName = ctx.name.getText();
        Map<String, String> properties = ctx.properties != null
                ? Maps.newHashMap(visitPropertyClause(ctx.properties))
                : Maps.newHashMap();
        return new ReplaceTableOp(tableName, properties, ctx.FORCE() != null);
    }

    @Override
    public AlterTableOp visitRenameClause(RenameClauseContext ctx) {
        return new RenameTableOp(ctx.newName.getText());
    }

    @Override
    public AlterTableOp visitRenameRollupClause(RenameRollupClauseContext ctx) {
        return new RenameRollupOp(ctx.name.getText(), ctx.newName.getText());
    }

    @Override
    public AlterTableOp visitRenamePartitionClause(RenamePartitionClauseContext ctx) {
        return new RenamePartitionOp(ctx.name.getText(), ctx.newName.getText());
    }

    @Override
    public AlterTableOp visitRenameColumnClause(RenameColumnClauseContext ctx) {
        return new RenameColumnOp(ctx.name.getText(), ctx.newName.getText());
    }

    @Override
    public AlterTableOp visitAddIndexClause(AddIndexClauseContext ctx) {
        IndexDefinition indexDefinition = visitIndexDef(ctx.indexDef());
        return new CreateIndexOp(null, indexDefinition, true);
    }

    @Override
    public Command visitCreateIndex(CreateIndexContext ctx) {
        String indexName = ctx.name.getText();
        boolean ifNotExists = ctx.EXISTS() != null;
        TableNameInfo tableNameInfo = new TableNameInfo(visitMultipartIdentifier(ctx.tableName));
        List<String> indexCols = visitIdentifierList(ctx.identifierList());
        Map<String, String> properties = ctx.properties != null
                ? Maps.newHashMap(visitPropertyClause(ctx.properties))
                : Maps.newHashMap();
        String indexType = null;
        if (ctx.BITMAP() != null) {
            indexType = "BITMAP";
        } else if (ctx.NGRAM_BF() != null) {
            indexType = "NGRAM_BF";
        } else if (ctx.INVERTED() != null) {
            indexType = "INVERTED";
        }
        String comment = ctx.STRING_LITERAL() == null ? "" : stripQuotes(ctx.STRING_LITERAL().getText());
        // change BITMAP index to INVERTED index
        if (Config.enable_create_bitmap_index_as_inverted_index
                && "BITMAP".equalsIgnoreCase(indexType)) {
            indexType = "INVERTED";
        }
        IndexDefinition indexDefinition = new IndexDefinition(indexName, ifNotExists, indexCols, indexType,
                properties, comment);
        List<AlterTableOp> alterTableOps = Lists.newArrayList(new CreateIndexOp(tableNameInfo,
                indexDefinition, false));
        return new AlterTableCommand(tableNameInfo, alterTableOps);
    }

    @Override
    public Command visitBuildIndex(BuildIndexContext ctx) {
        String name = ctx.name.getText();
        TableNameInfo tableName = new TableNameInfo(visitMultipartIdentifier(ctx.tableName));
        PartitionNamesInfo partitionNamesInfo = null;
        if (ctx.partitionSpec() != null) {
            Pair<Boolean, List<String>> partitionSpec = visitPartitionSpec(ctx.partitionSpec());
            partitionNamesInfo = new PartitionNamesInfo(partitionSpec.first, partitionSpec.second);
        }
        IndexDefinition indexDefinition = new IndexDefinition(name, partitionNamesInfo);
        List<AlterTableOp> alterTableOps = Lists.newArrayList(new BuildIndexOp(tableName, indexDefinition, false));
        return new AlterTableCommand(tableName, alterTableOps);
    }

    @Override
    public Command visitDropIndex(DropIndexContext ctx) {
        String name = ctx.name.getText();
        TableNameInfo tableName = new TableNameInfo(visitMultipartIdentifier(ctx.tableName));
        List<AlterTableOp> alterTableOps = Lists
                .newArrayList(new DropIndexOp(name, ctx.EXISTS() != null, tableName, false));
        return new AlterTableCommand(tableName, alterTableOps);
    }

    @Override
    public AlterTableOp visitDropIndexClause(DropIndexClauseContext ctx) {
        return new DropIndexOp(ctx.name.getText(), ctx.EXISTS() != null, null, true);
    }

    @Override
    public AlterTableOp visitEnableFeatureClause(EnableFeatureClauseContext ctx) {
        String featureName = stripQuotes(ctx.STRING_LITERAL().getText());
        Map<String, String> properties = ctx.properties != null
                ? Maps.newHashMap(visitPropertyClause(ctx.properties))
                : Maps.newHashMap();
        return new EnableFeatureOp(featureName, properties);
    }

    @Override
    public AlterTableOp visitModifyDistributionClause(ModifyDistributionClauseContext ctx) {
        int bucketNum = FeConstants.default_bucket_num;
        if (ctx.INTEGER_VALUE() != null) {
            bucketNum = Integer.parseInt(ctx.INTEGER_VALUE().getText());
        }
        DistributionDescriptor desc;
        if (ctx.HASH() != null) {
            desc = new DistributionDescriptor(true, ctx.AUTO() != null, bucketNum,
                    visitIdentifierList(ctx.hashKeys));
        } else if (ctx.RANDOM() != null) {
            desc = new DistributionDescriptor(false, ctx.AUTO() != null, bucketNum, null);
        } else {
            throw new ParseException("distribution can't be empty", ctx);
        }
        return new ModifyDistributionOp(desc);
    }

    @Override
    public AlterTableOp visitModifyTableCommentClause(ModifyTableCommentClauseContext ctx) {
        return new ModifyTableCommentOp(stripQuotes(ctx.STRING_LITERAL().getText()));
    }

    @Override
    public AlterTableOp visitModifyColumnCommentClause(ModifyColumnCommentClauseContext ctx) {
        String columnName = ctx.name.getText();
        String comment = stripQuotes(ctx.STRING_LITERAL().getText());
        return new ModifyColumnCommentOp(columnName, comment);
    }

    @Override
    public AlterTableOp visitModifyEngineClause(ModifyEngineClauseContext ctx) {
        String engineName = ctx.name.getText();
        Map<String, String> properties = ctx.properties != null
                ? Maps.newHashMap(visitPropertyClause(ctx.properties))
                : Maps.newHashMap();
        return new ModifyEngineOp(engineName, properties);
    }

    @Override
    public AlterTableOp visitAlterMultiPartitionClause(AlterMultiPartitionClauseContext ctx) {
        boolean isTempPartition = ctx.TEMPORARY() != null;
        List<Expression> from = visitPartitionValueList(ctx.from);
        List<Expression> to = visitPartitionValueList(ctx.to);
        int num = Integer.parseInt(ctx.INTEGER_VALUE().getText());
        String unitString = ctx.unit != null ? ctx.unit.getText() : null;
        Map<String, String> properties = ctx.properties != null
                ? Maps.newHashMap(visitPropertyClause(ctx.properties))
                : Maps.newHashMap();
        return new AlterMultiPartitionOp(from, to, num, unitString, properties, isTempPartition);
    }

    @Override
    public AlterTableOp visitAddRollupClause(DorisParser.AddRollupClauseContext ctx) {
        String rollupName = ctx.rollupName.getText();
        List<String> columnNames = visitIdentifierList(ctx.columns);
        List<String> dupKeys = ctx.dupKeys != null ? visitIdentifierList(ctx.dupKeys) : null;
        String baseRollupName = ctx.fromRollup() != null ? ctx.fromRollup().rollup.getText() : null;
        Map<String, String> properties = ctx.properties != null
                ? Maps.newHashMap(visitPropertyClause(ctx.properties))
                : Maps.newHashMap();
        return new AddRollupOp(rollupName, columnNames, dupKeys, baseRollupName, properties);
    }

    @Override
    public AlterTableOp visitDropRollupClause(DorisParser.DropRollupClauseContext ctx) {
        String rollupName = ctx.rollupName.getText();
        Map<String, String> properties = ctx.properties != null
                ? Maps.newHashMap(visitPropertyClause(ctx.properties))
                : Maps.newHashMap();
        return new DropRollupOp(rollupName, properties);
    }

    @Override
    public LogicalPlan visitShowVariables(ShowVariablesContext ctx) {
        SetType statementScope = visitStatementScope(ctx.statementScope());
        if (ctx.wildWhere() != null) {
            if (ctx.wildWhere().LIKE() != null) {
                return new ShowVariablesCommand(statementScope,
                        stripQuotes(ctx.wildWhere().STRING_LITERAL().getText()));
            } else {
                StringBuilder sb = new StringBuilder();
                sb.append("SELECT `VARIABLE_NAME` AS `Variable_name`, `VARIABLE_VALUE` AS `Value` FROM ");
                sb.append("`").append(InternalCatalog.INTERNAL_CATALOG_NAME).append("`");
                sb.append(".");
                sb.append("`").append(InfoSchemaDb.DATABASE_NAME).append("`");
                sb.append(".");
                if (statementScope == SetType.GLOBAL) {
                    sb.append("`global_variables` ");
                } else {
                    sb.append("`session_variables` ");
                }
                sb.append(getOriginSql(ctx.wildWhere()));
                return new NereidsParser().parseSingle(sb.toString());
            }
        } else {
            return new ShowVariablesCommand(statementScope, null);
        }
    }

    private Expression getWildWhere(DorisParser.WildWhereContext ctx) {
        if (ctx.LIKE() != null) {
            String pattern = stripQuotes(ctx.STRING_LITERAL().getText());
            return new Like(new UnboundSlot("ProcedureName"), new StringLiteral(pattern));
        } else if (ctx.WHERE() != null) {
            return getExpression(ctx.expression());
        } else {
            throw new AnalysisException("Wild where should contain like or where " + ctx.getText());
        }
    }

    @Override
    public ShowViewCommand visitShowView(ShowViewContext ctx) {
        List<String> tableNameParts = visitMultipartIdentifier(ctx.tableName);
        String databaseName = null;
        if (ctx.database != null) {
            databaseName = stripQuotes(ctx.database.getText());
        }
        return new ShowViewCommand(databaseName, new TableNameInfo(tableNameParts));
    }

    @Override
    public LogicalPlan visitShowBackends(ShowBackendsContext ctx) {
        return new ShowBackendsCommand();
    }

    @Override
    public LogicalPlan visitShowBackup(ShowBackupContext ctx) {
        String dbName = null;
        Expression wildWhere = null;
        if (ctx.database != null) {
            dbName = ctx.database.getText();
        }
        if (ctx.wildWhere() != null) {
            wildWhere = getWildWhere(ctx.wildWhere());
        }
        return new ShowBackupCommand(dbName, wildWhere);
    }

    @Override
    public LogicalPlan visitShowPlugins(ShowPluginsContext ctx) {
        return new ShowPluginsCommand();
    }

    @Override
    public LogicalPlan visitShowSmallFiles(ShowSmallFilesContext ctx) {
        String dbName = null;
        if (ctx.database != null) {
            List<String> nameParts = visitMultipartIdentifier(ctx.database);
            dbName = nameParts.get(0); // only one entry possible
        }
        return new ShowSmallFilesCommand(dbName);
    }

    @Override
    public LogicalPlan visitShowSnapshot(ShowSnapshotContext ctx) {
        String repoName = null;
        Expression wildWhere = null;
        if (ctx.wildWhere() != null) {
            wildWhere = getWildWhere(ctx.wildWhere());
        }
        if (ctx.repo != null) {
            repoName = ctx.repo.getText();
        }
        return new ShowSnapshotCommand(repoName, wildWhere);
    }

    @Override
    public LogicalPlan visitShowSqlBlockRule(ShowSqlBlockRuleContext ctx) {
        String ruleName = null;
        if (ctx.ruleName != null) {
            ruleName = ctx.ruleName.getText();
        }
        return new ShowSqlBlockRuleCommand(ruleName);
    }

    @Override
    public LogicalPlan visitShowTriggers(ShowTriggersContext ctx) {
        return new ShowTriggersCommand();
    }

    @Override
    public LogicalPlan visitShowTrash(ShowTrashContext ctx) {
        if (ctx.ON() != null) {
            String backend = stripQuotes(ctx.STRING_LITERAL().getText());
            new ShowTrashCommand(backend);
        } else {
            return new ShowTrashCommand();
        }
        return new ShowTrashCommand();
    }

    @Override
    public LogicalPlan visitAdminCleanTrash(DorisParser.AdminCleanTrashContext ctx) {
        if (ctx.ON() != null) {
            List<String> backendsQuery = Lists.newArrayList();
            ctx.backends.forEach(backend -> backendsQuery.add(stripQuotes(backend.getText())));
            return new AdminCleanTrashCommand(backendsQuery);
        }
        return new AdminCleanTrashCommand();
    }

    @Override
    public LogicalPlan visitAdminShowReplicaStatus(AdminShowReplicaStatusContext ctx) {
        Expression where = null;
        if (ctx.WHERE() != null) {
            StringLiteral left = new StringLiteral(stripQuotes(ctx.STATUS().toString()));
            StringLiteral right = new StringLiteral(stripQuotes(ctx.STRING_LITERAL().getText()));
            if (ctx.NEQ() != null) {
                where = new Not(new EqualTo(left, right));
            } else {
                where = new EqualTo(left, right);
            }
        }
        TableRefInfo tableRefInfo = visitBaseTableRefContext(ctx.baseTableRef());
        return new AdminShowReplicaStatusCommand(tableRefInfo, where);
    }

    @Override
    public LogicalPlan visitShowRepositories(ShowRepositoriesContext ctx) {
        return new ShowRepositoriesCommand();
    }

    @Override
    public LogicalPlan visitShowRestore(ShowRestoreContext ctx) {
        String dbName = null;
        Expression wildWhere = null;
        if (ctx.database != null) {
            dbName = ctx.database.getText();
        }
        if (ctx.wildWhere() != null) {
            wildWhere = getWildWhere(ctx.wildWhere());
        }
        return new ShowRestoreCommand(dbName, wildWhere, ctx.BRIEF() != null);
    }

    @Override
    public LogicalPlan visitShowRoles(ShowRolesContext ctx) {
        return new ShowRolesCommand();
    }

    @Override
    public LogicalPlan visitShowProc(ShowProcContext ctx) {
        String path = stripQuotes(ctx.path.getText());
        return new ShowProcCommand(path);
    }

    private TableScanParams visitOptScanParamsContex(OptScanParamsContext ctx) {
        if (ctx != null) {
            Map<String, String> map = visitPropertyItemList(ctx.properties);
            return new TableScanParams(ctx.funcName.getText(), map);
        }
        return null;
    }

    private TableSnapshot visitTableSnapshotContext(TableSnapshotContext ctx) {
        if (ctx != null) {
            if (ctx.TIME() != null) {
                return new TableSnapshot(stripQuotes(ctx.time.getText()));
            } else {
                return new TableSnapshot(Long.parseLong(ctx.version.getText()));
            }
        }
        return null;
    }

    private List<String> visitRelationHintContext(RelationHintContext ctx) {
        final List<String> relationHints;
        if (ctx != null) {
            relationHints = typedVisit(ctx);
        } else {
            relationHints = ImmutableList.of();
        }
        return relationHints;
    }

    private PartitionNamesInfo visitSpecifiedPartitionContext(SpecifiedPartitionContext ctx) {
        if (ctx != null) {
            List<String> partitions = new ArrayList<>();
            boolean isTempPart = ctx.TEMPORARY() != null;
            if (ctx.identifier() != null) {
                partitions.add(ctx.identifier().getText());
            } else {
                partitions.addAll(visitIdentifierList(ctx.identifierList()));
            }
            return new PartitionNamesInfo(isTempPart, partitions);
        }
        return null;
    }

    private List<Long> visitTabletListContext(TabletListContext ctx) {
        List<Long> tabletIdList = new ArrayList<>();
        if (ctx != null && ctx.tabletIdList != null) {
            ctx.tabletIdList.stream().forEach(tabletToken -> {
                tabletIdList.add(Long.parseLong(tabletToken.getText()));
            });
        }
        return tabletIdList;
    }

    private TableRefInfo visitBaseTableRefContext(BaseTableRefContext ctx) {
        List<String> nameParts = visitMultipartIdentifier(ctx.multipartIdentifier());
        TableScanParams scanParams = visitOptScanParamsContex(ctx.optScanParams());
        TableSnapshot tableSnapShot = visitTableSnapshotContext(ctx.tableSnapshot());
        PartitionNamesInfo partitionNameInfo = visitSpecifiedPartitionContext(ctx.specifiedPartition());
        List<Long> tabletIdList = visitTabletListContext(ctx.tabletList());

        String tableAlias = null;
        if (ctx.tableAlias().strictIdentifier() != null) {
            tableAlias = ctx.tableAlias().getText();
        }
        TableSample tableSample = ctx.sample() == null ? null : (TableSample) visit(ctx.sample());
        List<String> hints = visitRelationHintContext(ctx.relationHint());
        return new TableRefInfo(new TableNameInfo(nameParts), scanParams, tableSnapShot, partitionNameInfo,
                                    tabletIdList, tableAlias, tableSample, hints);
    }

    @Override
    public LogicalPlan visitShowReplicaDistribution(ShowReplicaDistributionContext ctx) {
        TableRefInfo tableRefInfo = visitBaseTableRefContext(ctx.baseTableRef());
        return new ShowReplicaDistributionCommand(tableRefInfo);
    }

    @Override
    public LogicalPlan visitAdminShowReplicaDistribution(AdminShowReplicaDistributionContext ctx) {
        TableRefInfo tableRefInfo = visitBaseTableRefContext(ctx.baseTableRef());
        return new ShowReplicaDistributionCommand(tableRefInfo);
    }

    @Override
    public LogicalPlan visitShowCreateCatalog(ShowCreateCatalogContext ctx) {
        return new ShowCreateCatalogCommand(ctx.identifier().getText());
    }

    @Override
    public LogicalPlan visitShowCatalog(DorisParser.ShowCatalogContext ctx) {
        return new ShowCatalogCommand(ctx.identifier().getText(), null);
    }

    @Override
    public LogicalPlan visitShowCatalogs(DorisParser.ShowCatalogsContext ctx) {
        String wild = null;
        if (ctx.wildWhere() != null) {
            if (ctx.wildWhere().LIKE() != null) {
                wild = stripQuotes(ctx.wildWhere().STRING_LITERAL().getText());
            } else if (ctx.wildWhere().WHERE() != null) {
                wild = ctx.wildWhere().expression().getText();
            }
        }
        return new ShowCatalogCommand(null, wild);
    }

    @Override
    public LogicalPlan visitShowStorageEngines(ShowStorageEnginesContext ctx) {
        return new ShowStorageEnginesCommand();
    }

    @Override
    public LogicalPlan visitAdminRebalanceDisk(AdminRebalanceDiskContext ctx) {
        if (ctx.ON() != null) {
            List<String> backendList = Lists.newArrayList();
            ctx.backends.forEach(backend -> backendList.add(stripQuotes(backend.getText())));
            return new AdminRebalanceDiskCommand(backendList);
        }
        return new AdminRebalanceDiskCommand();
    }

    @Override
    public LogicalPlan visitAdminCancelRebalanceDisk(AdminCancelRebalanceDiskContext ctx) {
        if (ctx.ON() != null) {
            List<String> backendList = Lists.newArrayList();
            ctx.backends.forEach(backend -> backendList.add(stripQuotes(backend.getText())));
            return new AdminCancelRebalanceDiskCommand(backendList);
        }
        return new AdminCancelRebalanceDiskCommand();
    }

    @Override
    public LogicalPlan visitShowDiagnoseTablet(ShowDiagnoseTabletContext ctx) {
        long tabletId = Long.parseLong(ctx.INTEGER_VALUE().getText());
        return new ShowDiagnoseTabletCommand(tabletId);
    }

    @Override
    public LogicalPlan visitAdminDiagnoseTablet(AdminDiagnoseTabletContext ctx) {
        long tabletId = Long.parseLong(ctx.INTEGER_VALUE().getText());
        return new ShowDiagnoseTabletCommand(tabletId);
    }

    @Override
    public LogicalPlan visitShowCreateTable(ShowCreateTableContext ctx) {
        List<String> nameParts = visitMultipartIdentifier(ctx.name);
        return new ShowCreateTableCommand(new TableNameInfo(nameParts), ctx.BRIEF() != null);
    }

    @Override
    public LogicalPlan visitShowCreateView(ShowCreateViewContext ctx) {
        List<String> nameParts = visitMultipartIdentifier(ctx.name);
        return new ShowCreateViewCommand(new TableNameInfo(nameParts));
    }

    @Override
    public LogicalPlan visitShowCreateMaterializedView(ShowCreateMaterializedViewContext ctx) {
        List<String> nameParts = visitMultipartIdentifier(ctx.tableName);
        return new ShowCreateMaterializedViewCommand(stripQuotes(ctx.mvName.getText()), new TableNameInfo(nameParts));
    }

    @Override
    public LogicalPlan visitAlterWorkloadGroup(AlterWorkloadGroupContext ctx) {
        Map<String, String> properties = ctx.propertyClause() != null
                        ? Maps.newHashMap(visitPropertyClause(ctx.propertyClause())) : Maps.newHashMap();
        return new AlterWorkloadGroupCommand(ctx.name.getText(), properties);
    }

    @Override
    public LogicalPlan visitAlterWorkloadPolicy(AlterWorkloadPolicyContext ctx) {
        Map<String, String> properties = ctx.propertyClause() != null
                        ? Maps.newHashMap(visitPropertyClause(ctx.propertyClause())) : Maps.newHashMap();
        return new AlterWorkloadPolicyCommand(ctx.name.getText(), properties);
    }

    @Override
    public LogicalPlan visitAlterRole(AlterRoleContext ctx) {
        String comment = visitCommentSpec(ctx.commentSpec());
        return new AlterRoleCommand(ctx.role.getText(), comment);
    }

    @Override
    public LogicalPlan visitShowDatabaseId(ShowDatabaseIdContext ctx) {
        long dbId = (ctx.databaseId != null) ? Long.parseLong(ctx.databaseId.getText()) : -1;
        return new ShowDatabaseIdCommand(dbId);
    }

    public LogicalPlan visitCreateRole(CreateRoleContext ctx) {
        String roleName = stripQuotes(ctx.name.getText());
        String comment = ctx.STRING_LITERAL() == null ? "" : LogicalPlanBuilderAssistant.escapeBackSlash(
                ctx.STRING_LITERAL().getText().substring(1, ctx.STRING_LITERAL().getText().length() - 1));
        return new CreateRoleCommand(ctx.EXISTS() != null, roleName, comment);
    }

    @Override
    public LogicalPlan visitCreateFile(CreateFileContext ctx) {
        String dbName = null;
        if (ctx.database != null) {
            dbName = ctx.database.getText();
        }
        Map<String, String> properties = ctx.propertyClause() != null
                                    ? Maps.newHashMap(visitPropertyClause(ctx.propertyClause())) : Maps.newHashMap();
        return new CreateFileCommand(stripQuotes(ctx.name.getText()), dbName, properties);
    }

    @Override
    public LogicalPlan visitShowCharset(ShowCharsetContext ctx) {
        return new ShowCharsetCommand();
    }

    @Override
    public LogicalPlan visitAdminSetTableStatus(AdminSetTableStatusContext ctx) {
        List<String> dbTblNameParts = visitMultipartIdentifier(ctx.name);
        Map<String, String> properties = ctx.propertyClause() != null
                        ? Maps.newHashMap(visitPropertyClause(ctx.propertyClause())) : Maps.newHashMap();
        return new AdminSetTableStatusCommand(new TableNameInfo(dbTblNameParts), properties);
    }

    @Override
    public LogicalPlan visitShowFrontends(ShowFrontendsContext ctx) {
        String detail = (ctx.name != null) ? ctx.name.getText() : null;
        return new ShowFrontendsCommand(detail);
    }

    @Override
    public LogicalPlan visitShowFunctions(ShowFunctionsContext ctx) {
        String dbName = null;
        if (ctx.database != null) {
            List<String> nameParts = visitMultipartIdentifier(ctx.database);
            if (nameParts.size() == 1) {
                dbName = nameParts.get(0);
            } else if (nameParts.size() == 2) {
                dbName = nameParts.get(1);
            } else {
                throw new AnalysisException("nameParts in analyze database should be [ctl.]db");
            }
        }

        boolean isVerbose = ctx.FULL() != null;
        boolean isBuiltin = ctx.BUILTIN() != null;

        String wild = null;
        if (ctx.STRING_LITERAL() != null) {
            wild = stripQuotes(ctx.STRING_LITERAL().getText());
        }
        return new ShowFunctionsCommand(dbName, isBuiltin, isVerbose, wild);
    }

    @Override
    public LogicalPlan visitShowGlobalFunctions(ShowGlobalFunctionsContext ctx) {
        boolean isVerbose = ctx.FULL() != null;

        String wild = null;
        if (ctx.STRING_LITERAL() != null) {
            wild = stripQuotes(ctx.STRING_LITERAL().getText());
        }
        return new ShowFunctionsCommand(isVerbose, wild, true);
    }

    @Override
    public LogicalPlan visitShowCreateDatabase(ShowCreateDatabaseContext ctx) {
        List<String> nameParts = visitMultipartIdentifier(ctx.name);
        String databaseName = "";
        String catalogName = "";
        if (nameParts.size() == 2) {
            // The identifier is in the form "internalcatalog.databasename"
            catalogName = nameParts.get(0);
            databaseName = nameParts.get(1);
        } else if (nameParts.size() == 1) {
            // The identifier is in the form "databasename"
            databaseName = nameParts.get(0);
        }

        return new ShowCreateDatabaseCommand(new DbName(catalogName, databaseName));
    }

    @Override
    public LogicalPlan visitCleanAllProfile(CleanAllProfileContext ctx) {
        return new CleanAllProfileCommand();
    }

    @Override
    public Object visitCleanLabel(CleanLabelContext ctx) {
        String label = ctx.label == null ? null : ctx.label.getText();
        IdentifierContext database = ctx.database;
        return new CleanLabelCommand(stripQuotes(database.getText()), label);
    }

    @Override
    public LogicalPlan visitShowWhitelist(ShowWhitelistContext ctx) {
        return new ShowWhiteListCommand();
    }

    @Override
    public LogicalPlan visitShowUserProperties(ShowUserPropertiesContext ctx) {
        String user = ctx.user != null ? stripQuotes(ctx.user.getText()) : null;
        String pattern = null;
        if (ctx.LIKE() != null) {
            pattern = stripQuotes(ctx.STRING_LITERAL().getText());
        }
        return new ShowUserPropertyCommand(user, pattern, false);
    }

    @Override
    public LogicalPlan visitShowAllProperties(ShowAllPropertiesContext ctx) {
        String pattern = null;
        if (ctx.LIKE() != null) {
            pattern = stripQuotes(ctx.STRING_LITERAL().getText());
        }
        return new ShowUserPropertyCommand(null, pattern, true);
    }

    @Override
    public LogicalPlan visitAlterCatalogComment(AlterCatalogCommentContext ctx) {
        String catalogName = stripQuotes(ctx.name.getText());
        String comment = stripQuotes(ctx.comment.getText());
        return new AlterCatalogCommentCommand(catalogName, comment);
    }

    @Override
    public LogicalPlan visitAlterDatabaseRename(AlterDatabaseRenameContext ctx) {
        String dbName = Optional.ofNullable(ctx.name)
                .map(ParserRuleContext::getText)
                .filter(s -> !s.isEmpty())
                .orElseThrow(() -> new ParseException("Database name is empty or cannot be an empty string"));
        String newDbName = Optional.ofNullable(ctx.newName)
                .map(ParserRuleContext::getText)
                .filter(s -> !s.isEmpty())
                .orElseThrow(() -> new ParseException("New Database name is empty or cannot be an empty string"));
        return new AlterDatabaseRenameCommand(dbName, newDbName);
    }

    @Override
    public LogicalPlan visitShowDynamicPartition(ShowDynamicPartitionContext ctx) {
        String dbName = null;
        if (ctx.database != null) {
            List<String> nameParts = visitMultipartIdentifier(ctx.database);
            dbName = nameParts.get(0); // only one entry possible
        }
        return new ShowDynamicPartitionCommand(dbName);
    }

    @Override
    public LogicalPlan visitCreateCatalog(CreateCatalogContext ctx) {
        String catalogName = ctx.catalogName.getText();
        boolean ifNotExists = ctx.IF() != null;
        String resourceName = ctx.resourceName == null ? null : (ctx.resourceName.getText());
        String comment = ctx.STRING_LITERAL() == null ? null : stripQuotes(ctx.STRING_LITERAL().getText());
        Map<String, String> properties = ctx.propertyClause() != null
                                    ? Maps.newHashMap(visitPropertyClause(ctx.propertyClause())) : Maps.newHashMap();

        return new CreateCatalogCommand(catalogName, ifNotExists, resourceName, comment, properties);
    }

    @Override
    public LogicalPlan visitShowStages(ShowStagesContext ctx) {
        return new ShowStagesCommand();
    }

    @Override
    public LogicalPlan visitRecoverDatabase(RecoverDatabaseContext ctx) {
        String dbName = ctx.name.getText();
        long dbId = (ctx.id != null) ? Long.parseLong(ctx.id.getText()) : -1;
        String newDbName = (ctx.alias != null) ? ctx.alias.getText() : null;
        return new RecoverDatabaseCommand(dbName, dbId, newDbName);
    }

    @Override
    public LogicalPlan visitShowWarningErrors(ShowWarningErrorsContext ctx) {
        boolean isWarning = ctx.WARNINGS() != null;

        // Extract the limit value if present
        long limit = 0;
        Optional<LimitClauseContext> limitCtx = Optional.ofNullable(ctx.limitClause());
        if (ctx.limitClause() != null) {
            limit = Long.parseLong(limitCtx.get().limit.getText());
            if (limit < 0) {
                throw new ParseException("Limit requires non-negative number", limitCtx.get());
            }
        }
        return new ShowWarningErrorsCommand(isWarning, limit);
    }

    @Override
    public LogicalPlan visitAlterCatalogProperties(AlterCatalogPropertiesContext ctx) {
        String catalogName = stripQuotes(ctx.name.getText());
        Map<String, String> properties = visitPropertyItemList(ctx.propertyItemList());
        return new AlterCatalogPropertiesCommand(catalogName, properties);
    }

    @Override
    public RecoverTableCommand visitRecoverTable(RecoverTableContext ctx) {
        List<String> dbTblNameParts = visitMultipartIdentifier(ctx.name);
        String newTableName = (ctx.alias != null) ? ctx.alias.getText() : null;
        long tableId = (ctx.id != null) ? Long.parseLong(ctx.id.getText()) : -1;
        return new RecoverTableCommand(new TableNameInfo(dbTblNameParts), tableId, newTableName);
    }

    @Override
    public RecoverPartitionCommand visitRecoverPartition(RecoverPartitionContext ctx) {
        String partitionName = ctx.name.getText();
        String newPartitionName = (ctx.alias != null) ? ctx.alias.getText() : null;
        long partitionId = (ctx.id != null) ? Long.parseLong(ctx.id.getText()) : -1;
        List<String> dbTblNameParts = visitMultipartIdentifier(ctx.tableName);
        return new RecoverPartitionCommand(new TableNameInfo(dbTblNameParts),
                                            partitionName, partitionId, newPartitionName);
    }

    @Override

    public LogicalPlan visitShowBroker(ShowBrokerContext ctx) {
        return new ShowBrokerCommand();
    }

    @Override
    public LogicalPlan visitDropRole(DropRoleContext ctx) {
        String roleName = stripQuotes(ctx.name.getText());
        return new DropRoleCommand(roleName, ctx.EXISTS() != null);
    }

    @Override
    public LogicalPlan visitDropTable(DropTableContext ctx) {
        String ctlName = null;
        String dbName = null;
        String tableName = null;
        List<String> nameParts = visitMultipartIdentifier(ctx.name);
        if (nameParts.size() == 1) {
            tableName = nameParts.get(0);
        } else if (nameParts.size() == 2) {
            dbName = nameParts.get(0);
            tableName = nameParts.get(1);
        } else if (nameParts.size() == 3) {
            ctlName = nameParts.get(0);
            dbName = nameParts.get(1);
            tableName = nameParts.get(2);
        } else {
            throw new AnalysisException("nameParts in create table should be [ctl.][db.]tbl");
        }

        boolean ifExists = ctx.EXISTS() != null;
        boolean forceDrop = ctx.FORCE() != null;
        TableNameInfo tblNameInfo = new TableNameInfo(ctlName, dbName, tableName);
        return new DropTableCommand(ifExists, tblNameInfo, forceDrop);
    }

    @Override
    public LogicalPlan visitDropCatalog(DropCatalogContext ctx) {
        String catalogName = stripQuotes(ctx.name.getText());
        boolean ifExists = ctx.EXISTS() != null;
        return new DropCatalogCommand(catalogName, ifExists);
    }

    @Override
    public LogicalPlan visitCreateEncryptkey(CreateEncryptkeyContext ctx) {
        List<String> nameParts = visitMultipartIdentifier(ctx.multipartIdentifier());
        return new CreateEncryptkeyCommand(new EncryptKeyName(nameParts), ctx.EXISTS() != null,
                                            stripQuotes(ctx.STRING_LITERAL().getText()));
    }

    @Override
    public LogicalPlan visitAlterCatalogRename(AlterCatalogRenameContext ctx) {
        String catalogName = stripQuotes(ctx.name.getText());
        String newName = stripQuotes(ctx.newName.getText());
        return new AlterCatalogRenameCommand(catalogName, newName);
    }

    @Override
    public LogicalPlan visitDropStoragePolicy(DropStoragePolicyContext ctx) {
        String policyName = ctx.name.getText();
        boolean ifExists = ctx.EXISTS() != null;
        return new DropStoragePolicyCommand(policyName, ifExists);
    }

    @Override
    public LogicalPlan visitDropEncryptkey(DropEncryptkeyContext ctx) {
        List<String> nameParts = visitMultipartIdentifier(ctx.name);
        return new DropEncryptkeyCommand(new EncryptKeyName(nameParts), ctx.EXISTS() != null);
    }

    @Override
    public LogicalPlan visitCreateWorkloadGroup(CreateWorkloadGroupContext ctx) {
        String workloadGroupName = stripQuotes(ctx.name.getText());
        boolean ifNotExists = ctx.EXISTS() != null;
        Map<String, String> properties = ctx.propertyClause() != null
                                    ? Maps.newHashMap(visitPropertyClause(ctx.propertyClause())) : Maps.newHashMap();
        return new CreateWorkloadGroupCommand(workloadGroupName, ifNotExists, properties);
    }

    @Override
    public LogicalPlan visitShowSyncJob(ShowSyncJobContext ctx) {
        String databaseName = null;
        if (ctx.multipartIdentifier() != null) {
            List<String> databaseParts = visitMultipartIdentifier(ctx.multipartIdentifier());
            databaseName = databaseParts.get(0);
        }
        return new ShowSyncJobCommand(databaseName);
    }

    @Override
    public LogicalPlan visitDropFile(DropFileContext ctx) {
        String dbName = null;
        if (ctx.database != null) {
            dbName = ctx.database.getText();
        }
        Map<String, String> properties = ctx.propertyClause() != null
                                    ? Maps.newHashMap(visitPropertyClause(ctx.propertyClause())) : Maps.newHashMap();
        return new DropFileCommand(stripQuotes(ctx.name.getText()), dbName, properties);
    }

    @Override
    public LogicalPlan visitDropRepository(DropRepositoryContext ctx) {
        return new DropRepositoryCommand(stripQuotes(ctx.name.getText()));
    }

    @Override
    public LogicalPlan visitDropSqlBlockRule(DropSqlBlockRuleContext ctx) {
        return new DropSqlBlockRuleCommand(visitIdentifierSeq(ctx.identifierSeq()), ctx.EXISTS() != null);
    }

    @Override
    public LogicalPlan visitDropUser(DropUserContext ctx) {
        UserIdentity userIdent = visitUserIdentify(ctx.userIdentify());
        return new DropUserCommand(userIdent, ctx.EXISTS() != null);
    }

    @Override
    public LogicalPlan visitDropWorkloadGroup(DropWorkloadGroupContext ctx) {
        return new DropWorkloadGroupCommand(ctx.name.getText(), ctx.EXISTS() != null);
    }

    @Override
    public LogicalPlan visitDropWorkloadPolicy(DropWorkloadPolicyContext ctx) {
        return new DropWorkloadPolicyCommand(ctx.name.getText(), ctx.EXISTS() != null);
    }

    @Override
    public LogicalPlan visitShowTableId(ShowTableIdContext ctx) {
        long tableId = -1;
        if (ctx.tableId != null) {
            tableId = Long.parseLong(ctx.tableId.getText());
        }
        return new ShowTableIdCommand(tableId);
    }

    @Override
    public LogicalPlan visitShowProcessList(ShowProcessListContext ctx) {
        return new ShowProcessListCommand(ctx.FULL() != null);
    }

    @Override
    public LogicalPlan visitHelp(HelpContext ctx) {
        String mark = ctx.mark.getText();
        return new HelpCommand(mark);
    }

    @Override
    public LogicalPlan visitSync(SyncContext ctx) {
        return new SyncCommand();
    }

    @Override
    public LogicalPlan visitShowDelete(ShowDeleteContext ctx) {
        String dbName = null;
        if (ctx.database != null) {
            List<String> nameParts = visitMultipartIdentifier(ctx.database);
            dbName = nameParts.get(0); // only one entry possible
        }
        return new ShowDeleteCommand(dbName);
    }

    @Override
    public LogicalPlan visitShowStoragePolicy(ShowStoragePolicyContext ctx) {
        String policyName = null;
        if (ctx.identifierOrText() != null) {
            policyName = stripQuotes(ctx.identifierOrText().getText());
        }
        return new ShowStoragePolicyCommand(policyName, ctx.USING() != null);
    }

    @Override
    public LogicalPlan visitShowPrivileges(ShowPrivilegesContext ctx) {
        return new ShowPrivilegesCommand();
    }

    @Override
    public LogicalPlan visitShowTabletsBelong(ShowTabletsBelongContext ctx) {
        List<Long> tabletIdLists = new ArrayList<>();
        ctx.tabletIds.stream().forEach(tabletToken -> {
            tabletIdLists.add(Long.parseLong(tabletToken.getText()));
        });
        return new ShowTabletsBelongCommand(tabletIdLists);
    }

    @Override
    public LogicalPlan visitShowCollation(ShowCollationContext ctx) {
        String wild = null;
        if (ctx.wildWhere() != null) {
            if (ctx.wildWhere().LIKE() != null) {
                wild = stripQuotes(ctx.wildWhere().STRING_LITERAL().getText());
            } else if (ctx.wildWhere().WHERE() != null) {
                wild = ctx.wildWhere().expression().getText();
            }
        }
        return new ShowCollationCommand(wild);
    }

    @Override
    public LogicalPlan visitAdminCheckTablets(AdminCheckTabletsContext ctx) {
        List<Long> tabletIdLists = new ArrayList<>();
        if (ctx.tabletList() != null) {
            ctx.tabletList().tabletIdList.stream().forEach(tabletToken -> {
                tabletIdLists.add(Long.parseLong(tabletToken.getText()));
            });
        }
        Map<String, String> properties = ctx.properties != null
                ? Maps.newHashMap(visitPropertyClause(ctx.properties))
                : Maps.newHashMap();
        return new AdminCheckTabletsCommand(tabletIdLists, properties);
    }

    @Override
    public LogicalPlan visitShowWarningErrorCount(ShowWarningErrorCountContext ctx) {
        boolean isWarning = ctx.WARNINGS() != null;
        return new ShowWarningErrorCountCommand(isWarning);
    }

    @Override
    public LogicalPlan visitShowStatus(ShowStatusContext ctx) {
        String scope = visitStatementScope(ctx.statementScope()).name();
        return new ShowStatusCommand(scope);
    }

    @Override
    public LogicalPlan visitShowDataSkew(ShowDataSkewContext ctx) {
        TableRefInfo tableRefInfo = visitBaseTableRefContext(ctx.baseTableRef());
        return new ShowDataSkewCommand(tableRefInfo);
    }

    @Override
    public LogicalPlan visitShowData(DorisParser.ShowDataContext ctx) {
        TableNameInfo tableNameInfo = null;
        if (ctx.tableName != null) {
            tableNameInfo = new TableNameInfo(visitMultipartIdentifier(ctx.tableName));
        }
        List<OrderKey> orderKeys = null;
        if (ctx.sortClause() != null) {
            orderKeys = visit(ctx.sortClause().sortItem(), OrderKey.class);
        }
        Map<String, String> properties = ctx.propertyClause() != null
                ? Maps.newHashMap(visitPropertyClause(ctx.propertyClause())) : Maps.newHashMap();
        boolean detailed = ctx.ALL() != null;
        return new ShowDataCommand(tableNameInfo, orderKeys, properties, detailed);
    }

    @Override
    public LogicalPlan visitShowTableCreation(ShowTableCreationContext ctx) {
        String dbName = null;
        String wild = null;
        if (ctx.database != null) {
            List<String> nameParts = visitMultipartIdentifier(ctx.database);
            dbName = nameParts.get(0); // only one entry possible
        }
        if (ctx.STRING_LITERAL() != null) {
            wild = ctx.STRING_LITERAL().getText();
        }
        return new ShowTableCreationCommand(dbName, wild);
    }

    @Override
    public SetType visitStatementScope(StatementScopeContext ctx) {
        SetType statementScope = SetType.DEFAULT;
        if (ctx != null) {
            if (ctx.GLOBAL() != null) {
                statementScope = SetType.GLOBAL;
            } else if (ctx.LOCAL() != null || ctx.SESSION() != null) {
                statementScope = SetType.SESSION;
            }
        }
        return statementScope;
    }

    @Override
    public LogicalPlan visitAdminShowTabletStorageFormat(AdminShowTabletStorageFormatContext ctx) {
        return new ShowTabletStorageFormatCommand(ctx.VERBOSE() != null);
    }

    @Override
    public LogicalPlan visitShowTabletStorageFormat(ShowTabletStorageFormatContext ctx) {
        return new ShowTabletStorageFormatCommand(ctx.VERBOSE() != null);
    }

    @Override
    public LogicalPlan visitShowTabletsFromTable(DorisParser.ShowTabletsFromTableContext ctx) {
        TableNameInfo tableName = new TableNameInfo(visitMultipartIdentifier(ctx.tableName));
        PartitionNamesInfo partitionNamesInfo = null;
        if (ctx.partitionSpec() != null) {
            Pair<Boolean, List<String>> partitionSpec = visitPartitionSpec(ctx.partitionSpec());
            partitionNamesInfo = new PartitionNamesInfo(partitionSpec.first, partitionSpec.second);
        }
        List<OrderKey> orderKeys = null;
        if (ctx.sortClause() != null) {
            orderKeys = visit(ctx.sortClause().sortItem(), OrderKey.class);
        }
        long limit = 0;
        long offset = 0;
        if (ctx.limitClause() != null) {
            limit = ctx.limitClause().limit != null
                    ? Long.parseLong(ctx.limitClause().limit.getText())
                    : 0;
            if (limit < 0) {
                throw new ParseException("Limit requires non-negative number", ctx.limitClause());
            }
            offset = ctx.limitClause().offset != null
                    ? Long.parseLong(ctx.limitClause().offset.getText())
                    : 0;
            if (offset < 0) {
                throw new ParseException("Offset requires non-negative number", ctx.limitClause());
            }
        }
        if (ctx.wildWhere() != null) {
            if (ctx.wildWhere().LIKE() != null) {
                throw new ParseException("Not support like clause");
            } else {
                Expression expr = (Expression) ctx.wildWhere().expression().accept(this);
                return new ShowTabletsFromTableCommand(tableName, partitionNamesInfo, expr, orderKeys, limit, offset);
            }
        }

        return new ShowTabletsFromTableCommand(tableName, partitionNamesInfo, null, orderKeys, limit, offset);
    }

    @Override
    public LogicalPlan visitShowQueryProfile(ShowQueryProfileContext ctx) {
        String queryIdPath = "/";
        if (ctx.queryIdPath != null) {
            queryIdPath = stripQuotes(ctx.queryIdPath.getText());
        }

        long limit = 20;
        if (ctx.limitClause() != null) {
            limit = Long.parseLong(ctx.limitClause().limit.getText());
            if (limit < 0) {
                throw new ParseException("Limit requires non-negative number, got " + String.valueOf(limit));
            }
        }
        return new ShowQueryProfileCommand(queryIdPath, limit);
    }

    @Override
    public LogicalPlan visitSwitchCatalog(SwitchCatalogContext ctx) {
        if (ctx.catalog != null) {
            return new SwitchCommand(ctx.catalog.getText());
        }
        throw new ParseException("catalog name can not be null");
    }

    @Override
    public LogicalPlan visitUseDatabase(UseDatabaseContext ctx) {
        if (ctx.database == null) {
            throw new ParseException("database name can not be null");
        }
        return ctx.catalog != null ? new UseCommand(ctx.catalog.getText(), ctx.database.getText())
                : new UseCommand(ctx.database.getText());
    }

    @Override
    public LogicalPlan visitShowConvertLsc(ShowConvertLscContext ctx) {
        if (ctx.database == null) {
            return new ShowConvertLSCCommand(null);
        }
        List<String> parts = visitMultipartIdentifier(ctx.database);
        String databaseName = parts.get(parts.size() - 1);
        if (parts.size() == 2 && !InternalCatalog.INTERNAL_CATALOG_NAME.equalsIgnoreCase(parts.get(0))) {
            throw new ParseException("The execution of this command is restricted to the internal catalog only.");
        } else if (parts.size() > 2) {
            throw new ParseException("Only one dot can be in the name: " + String.join(".", parts));
        }
        return new ShowConvertLSCCommand(databaseName);
    }

    @Override
    public LogicalPlan visitKillQuery(KillQueryContext ctx) {
        String queryId;
        TerminalNode integerValue = ctx.INTEGER_VALUE();
        if (integerValue != null) {
            queryId = integerValue.getText();
        } else {
            queryId = stripQuotes(ctx.STRING_LITERAL().getText());
        }
        return new KillQueryCommand(queryId);
    }

    @Override
    public LogicalPlan visitKillConnection(DorisParser.KillConnectionContext ctx) {
        int connectionId = Integer.parseInt(ctx.INTEGER_VALUE().getText());
        return new KillConnectionCommand(connectionId);
    }

    @Override
    public Object visitAlterDatabaseSetQuota(AlterDatabaseSetQuotaContext ctx) {
        String databaseName = Optional.ofNullable(ctx.name)
                .map(ParseTree::getText).filter(s -> !s.isEmpty())
                .orElseThrow(() -> new ParseException("database name can not be null"));
        String quota = Optional.ofNullable(ctx.quota)
                .map(ParseTree::getText)
                .orElseGet(() -> Optional.ofNullable(ctx.INTEGER_VALUE())
                        .map(TerminalNode::getText)
                        .orElse(null));
        // Determine the quota type
        QuotaType quotaType;
        if (ctx.DATA() != null) {
            quotaType = QuotaType.DATA;
        } else if (ctx.REPLICA() != null) {
            quotaType = QuotaType.REPLICA;
        } else if (ctx.TRANSACTION() != null) {
            quotaType = QuotaType.TRANSACTION;
        } else {
            quotaType = QuotaType.NONE;
        }
        return new AlterDatabaseSetQuotaCommand(databaseName, quotaType, quota);
    }

    @Override
    public LogicalPlan visitDropDatabase(DropDatabaseContext ctx) {
        boolean ifExists = ctx.EXISTS() != null;
        List<String> databaseNameParts = visitMultipartIdentifier(ctx.name);
        boolean force = ctx.FORCE() != null;
        DropDatabaseInfo databaseInfo = new DropDatabaseInfo(ifExists, databaseNameParts, force);
        return new DropDatabaseCommand(databaseInfo);
    }

    @Override
    public LogicalPlan visitAlterRepository(AlterRepositoryContext ctx) {

        Map<String, String> properties = ctx.propertyClause() != null
                ? Maps.newHashMap(visitPropertyClause(ctx.propertyClause())) : Maps.newHashMap();

        return new AlterRepositoryCommand(ctx.name.getText(), properties);
    }

    @Override
    public LogicalPlan visitShowAnalyze(ShowAnalyzeContext ctx) {
        boolean isAuto = ctx.AUTO() != null;
        List<String> tableName = ctx.tableName == null ? null : visitMultipartIdentifier(ctx.tableName);
        long jobId = ctx.jobId == null ? 0 : Long.parseLong(ctx.jobId.getText());
        String stateKey = ctx.stateKey == null ? null : stripQuotes(ctx.stateKey.getText());
        String stateValue = ctx.stateValue == null ? null : stripQuotes(ctx.stateValue.getText());
        return new ShowAnalyzeCommand(tableName, jobId, stateKey, stateValue, isAuto);
    }

    @Override
    public LogicalPlan visitDropAllBrokerClause(DropAllBrokerClauseContext ctx) {
        String brokerName = stripQuotes(ctx.name.getText());
        AlterSystemOp alterSystemOp = new DropAllBrokerOp(brokerName);
        return new AlterSystemCommand(alterSystemOp, PlanType.ALTER_SYSTEM_DROP_ALL_BROKER);
    }

    @Override
    public LogicalPlan visitAlterSystem(DorisParser.AlterSystemContext ctx) {
        return plan(ctx.alterSystemClause());
    }

    @Override
    public LogicalPlan visitAddBrokerClause(AddBrokerClauseContext ctx) {
        String brokerName = stripQuotes(ctx.name.getText());
        List<String> hostPorts = ctx.hostPorts.stream()
                .map(e -> stripQuotes(e.getText()))
                .collect(Collectors.toList());
        AlterSystemOp alterSystemOp = new AddBrokerOp(brokerName, hostPorts);
        return new AlterSystemCommand(alterSystemOp, PlanType.ALTER_SYSTEM_ADD_BROKER);
    }

    @Override
    public LogicalPlan visitDropBrokerClause(DropBrokerClauseContext ctx) {
        String brokerName = stripQuotes(ctx.name.getText());
        List<String> hostPorts = ctx.hostPorts.stream()
                .map(e -> stripQuotes(e.getText()))
                .collect(Collectors.toList());
        AlterSystemOp alterSystemOp = new DropBrokerOp(brokerName, hostPorts);
        return new AlterSystemCommand(alterSystemOp, PlanType.ALTER_SYSTEM_DROP_BROKER);
    }

    @Override
    public LogicalPlan visitAddBackendClause(AddBackendClauseContext ctx) {
        List<String> hostPorts = ctx.hostPorts.stream()
                .map(e -> stripQuotes(e.getText()))
                .collect(Collectors.toList());
        Map<String, String> properties = visitPropertyClause(ctx.properties);
        AlterSystemOp alterSystemOp = new AddBackendOp(hostPorts, properties);
        return new AlterSystemCommand(alterSystemOp, PlanType.ALTER_SYSTEM_ADD_BACKEND);
    }

    @Override
    public LogicalPlan visitDropBackendClause(DorisParser.DropBackendClauseContext ctx) {
        List<String> hostPorts = ctx.hostPorts.stream()
                .map(e -> stripQuotes(e.getText()))
                .collect(Collectors.toList());
        boolean force = false;
        if (ctx.DROPP() != null) {
            force = true;
        }
        AlterSystemOp alterSystemOp = new DropBackendOp(hostPorts, force);
        return new AlterSystemCommand(alterSystemOp, PlanType.ALTER_SYSTEM_DROP_BACKEND);
    }

    @Override
    public LogicalPlan visitDecommissionBackendClause(DorisParser.DecommissionBackendClauseContext ctx) {
        List<String> hostPorts = ctx.hostPorts.stream()
                .map(e -> stripQuotes(e.getText()))
                .collect(Collectors.toList());
        AlterSystemOp alterSystemOp = new DecommissionBackendOp(hostPorts);
        return new AlterSystemCommand(alterSystemOp, PlanType.ALTER_SYSTEM_DECOMMISSION_BACKEND);
    }

    @Override
    public LogicalPlan visitAddFollowerClause(DorisParser.AddFollowerClauseContext ctx) {
        String hostPort = stripQuotes(ctx.hostPort.getText());
        AlterSystemOp alterSystemOp = new AddFollowerOp(hostPort);
        return new AlterSystemCommand(alterSystemOp, PlanType.ALTER_SYSTEM_ADD_FOLLOWER);
    }

    @Override
    public LogicalPlan visitDropFollowerClause(DorisParser.DropFollowerClauseContext ctx) {
        String hostPort = stripQuotes(ctx.hostPort.getText());
        AlterSystemOp alterSystemOp = new DropFollowerOp(hostPort);
        return new AlterSystemCommand(alterSystemOp, PlanType.ALTER_SYSTEM_DROP_FOLLOWER);
    }

    @Override
    public LogicalPlan visitAddObserverClause(DorisParser.AddObserverClauseContext ctx) {
        String hostPort = stripQuotes(ctx.hostPort.getText());
        AlterSystemOp alterSystemOp = new AddObserverOp(hostPort);
        return new AlterSystemCommand(alterSystemOp, PlanType.ALTER_SYSTEM_ADD_OBSERVER);
    }

    @Override
    public LogicalPlan visitDropObserverClause(DorisParser.DropObserverClauseContext ctx) {
        String hostPort = stripQuotes(ctx.hostPort.getText());
        AlterSystemOp alterSystemOp = new DropObserverOp(hostPort);
        return new AlterSystemCommand(alterSystemOp, PlanType.ALTER_SYSTEM_DROP_OBSERVER);
    }

    @Override
    public LogicalPlan visitAlterLoadErrorUrlClause(DorisParser.AlterLoadErrorUrlClauseContext ctx) {
        Map<String, String> properties = visitPropertyClause(ctx.properties);
        AlterSystemOp alterSystemOp = new AlterLoadErrorUrlOp(properties);
        return new AlterSystemCommand(alterSystemOp, PlanType.ALTER_SYSTEM_SET_LOAD_ERRORS_HU);
    }

    @Override
    public LogicalPlan visitModifyBackendClause(DorisParser.ModifyBackendClauseContext ctx) {
        List<String> hostPorts = ctx.hostPorts.stream()
                .map(e -> stripQuotes(e.getText()))
                .collect(Collectors.toList());
        Map<String, String> properties = visitPropertyItemList(ctx.propertyItemList());
        AlterSystemOp alterSystemOp = new ModifyBackendOp(hostPorts, properties);
        return new AlterSystemCommand(alterSystemOp, PlanType.ALTER_SYSTEM_MODIFY_BACKEND);
    }

    @Override
    public LogicalPlan visitModifyFrontendOrBackendHostNameClause(
            DorisParser.ModifyFrontendOrBackendHostNameClauseContext ctx) {
        String hostPort = stripQuotes(ctx.hostPort.getText());
        String hostName = stripQuotes(ctx.hostName.getText());
        AlterSystemOp alterSystemOp = null;
        if (ctx.FRONTEND() != null) {
            alterSystemOp = new ModifyFrontendOrBackendHostNameOp(hostPort, hostName, ModifyOpType.Frontend);
        } else if (ctx.BACKEND() != null) {
            alterSystemOp = new ModifyFrontendOrBackendHostNameOp(hostPort, hostName, ModifyOpType.Backend);
        }
        return new AlterSystemCommand(alterSystemOp, PlanType.ALTER_SYSTEM_MODIFY_FRONTEND_OR_BACKEND_HOSTNAME);
    }

    @Override
    public LogicalPlan visitShowQueuedAnalyzeJobs(ShowQueuedAnalyzeJobsContext ctx) {
        List<String> tableName = ctx.tableName == null ? null : visitMultipartIdentifier(ctx.tableName);
        String stateKey = ctx.stateKey == null ? null : stripQuotes(ctx.stateKey.getText());
        String stateValue = ctx.stateValue == null ? null : stripQuotes(ctx.stateValue.getText());
        return new ShowQueuedAnalyzeJobsCommand(tableName, stateKey, stateValue);
    }

    @Override
    public LogicalPlan visitShowIndexStats(DorisParser.ShowIndexStatsContext ctx) {
        TableNameInfo tableName = new TableNameInfo(visitMultipartIdentifier(ctx.tableName));
        String indexId = stripQuotes(ctx.indexId.getText());
        return new ShowIndexStatsCommand(tableName, indexId);
    }

    @Override
    public LogicalPlan visitShowTableStatus(DorisParser.ShowTableStatusContext ctx) {
        String ctlName = null;
        String dbName = null;
        if (ctx.database != null) {
            List<String> nameParts = visitMultipartIdentifier(ctx.database);
            if (nameParts.size() == 1) {
                dbName = nameParts.get(0);
            } else if (nameParts.size() == 2) {
                ctlName = nameParts.get(0);
                dbName = nameParts.get(1);
            } else {
                throw new AnalysisException("nameParts in analyze database should be [ctl.]db");
            }
        }

        if (ctx.wildWhere() != null) {
            if (ctx.wildWhere().LIKE() != null) {
                return new ShowTableStatusCommand(dbName, ctlName,
                    stripQuotes(ctx.wildWhere().STRING_LITERAL().getText()), null);
            } else {
                Expression expr = (Expression) ctx.wildWhere().expression().accept(this);
                return new ShowTableStatusCommand(dbName, ctlName, null, expr);
            }
        }
        return new ShowTableStatusCommand(dbName, ctlName);
    }

    @Override
    public LogicalPlan visitShowTables(DorisParser.ShowTablesContext ctx) {
        String ctlName = null;
        String dbName = null;
        if (ctx.database != null) {
            List<String> nameParts = visitMultipartIdentifier(ctx.database);
            if (nameParts.size() == 1) {
                dbName = nameParts.get(0);
            } else if (nameParts.size() == 2) {
                ctlName = nameParts.get(0);
                dbName = nameParts.get(1);
            } else {
                throw new AnalysisException("nameParts in analyze database should be [ctl.]db");
            }
        }

        boolean isVerbose = ctx.FULL() != null;

        if (ctx.wildWhere() != null) {
            if (ctx.wildWhere().LIKE() != null) {
                return new ShowTableCommand(dbName, ctlName, isVerbose,
                        stripQuotes(ctx.wildWhere().STRING_LITERAL().getText()), null, PlanType.SHOW_TABLES);
            } else {
                return new ShowTableCommand(dbName, ctlName, isVerbose, null,
                        getOriginSql(ctx.wildWhere()), PlanType.SHOW_TABLES);
            }
        }
        return new ShowTableCommand(dbName, ctlName, isVerbose, PlanType.SHOW_TABLES);
    }

    @Override
    public Plan visitUnlockTables(UnlockTablesContext ctx) {
        return new UnlockTablesCommand();
    }

    @Override
    public LogicalPlan visitShowViews(DorisParser.ShowViewsContext ctx) {
        String ctlName = null;
        String dbName = null;
        if (ctx.database != null) {
            List<String> nameParts = visitMultipartIdentifier(ctx.database);
            if (nameParts.size() == 1) {
                dbName = nameParts.get(0);
            } else if (nameParts.size() == 2) {
                ctlName = nameParts.get(0);
                dbName = nameParts.get(1);
            } else {
                throw new AnalysisException("nameParts in analyze database should be [ctl.]db");
            }
        }

        boolean isVerbose = ctx.FULL() != null;

        if (ctx.wildWhere() != null) {
            if (ctx.wildWhere().LIKE() != null) {
                return new ShowTableCommand(dbName, ctlName, isVerbose,
                    stripQuotes(ctx.wildWhere().STRING_LITERAL().getText()), null, PlanType.SHOW_VIEWS);
            } else {
                return new ShowTableCommand(dbName, ctlName, isVerbose, null,
                    getOriginSql(ctx.wildWhere()), PlanType.SHOW_VIEWS);
            }
        }
        return new ShowTableCommand(dbName, ctlName, isVerbose, PlanType.SHOW_VIEWS);
    }

    @Override
    public LogicalPlan visitShowTabletId(DorisParser.ShowTabletIdContext ctx) {
        long tabletId = Long.parseLong(ctx.tabletId.getText());
        return new ShowTabletIdCommand(tabletId);
    }

    @Override
    public LogicalPlan visitShowDatabases(DorisParser.ShowDatabasesContext ctx) {
        String ctlName = null;
        if (ctx.catalog != null) {
            ctlName = ctx.catalog.getText();
        }

        if (ctx.wildWhere() != null) {
            if (ctx.wildWhere().LIKE() != null) {
                return new ShowDatabasesCommand(ctlName,
                        stripQuotes(ctx.wildWhere().STRING_LITERAL().getText()), null);
            } else {
                Expression expr = (Expression) ctx.wildWhere().expression().accept(this);
                return new ShowDatabasesCommand(ctlName, null, expr);
            }
        }
        return new ShowDatabasesCommand(ctlName, null, null);
    }

    @Override
    public LogicalPlan visitDescribeTable(DorisParser.DescribeTableContext ctx) {
        TableNameInfo tableName = new TableNameInfo(visitMultipartIdentifier(ctx.multipartIdentifier()));
        PartitionNamesInfo partitionNames = null;
        boolean isTempPart = false;
        if (ctx.specifiedPartition() != null) {
            isTempPart = ctx.specifiedPartition().TEMPORARY() != null;
            if (ctx.specifiedPartition().identifier() != null) {
                partitionNames = new PartitionNamesInfo(isTempPart,
                        ImmutableList.of(ctx.specifiedPartition().identifier().getText()));
            } else {
                partitionNames = new PartitionNamesInfo(isTempPart,
                        visitIdentifierList(ctx.specifiedPartition().identifierList()));
            }
        }
        return new DescribeCommand(tableName, false, partitionNames);
    }

    @Override
    public LogicalPlan visitAnalyzeTable(DorisParser.AnalyzeTableContext ctx) {
        TableNameInfo tableNameInfo = new TableNameInfo(visitMultipartIdentifier(ctx.name));
        PartitionNamesInfo partitionNamesInfo = null;
        if (ctx.partitionSpec() != null) {
            Pair<Boolean, List<String>> partitionSpec = visitPartitionSpec(ctx.partitionSpec());
            partitionNamesInfo = new PartitionNamesInfo(partitionSpec.first, partitionSpec.second);
        }
        List<String> columnNames = null;
        if (ctx.columns != null) {
            columnNames = visitIdentifierList(ctx.columns);
        }
        Map<String, String> propertiesMap = new HashMap<>();
        // default values
        propertiesMap.put(AnalyzeProperties.PROPERTY_SYNC, "false");
        propertiesMap.put(AnalyzeProperties.PROPERTY_ANALYSIS_TYPE, AnalysisInfo.AnalysisType.FUNDAMENTALS.toString());
        for (DorisParser.AnalyzePropertiesContext aps : ctx.analyzeProperties()) {
            Map<String, String> map = visitAnalyzeProperties(aps);
            propertiesMap.putAll(map);
        }
        propertiesMap.putAll(visitPropertyClause(ctx.propertyClause()));
        AnalyzeProperties properties = new AnalyzeProperties(propertiesMap);
        return new AnalyzeTableCommand(tableNameInfo,
                partitionNamesInfo, columnNames, properties);
    }

    @Override
    public LogicalPlan visitAnalyzeDatabase(DorisParser.AnalyzeDatabaseContext ctx) {
        String ctlName = null;
        String dbName = null;
        List<String> nameParts = visitMultipartIdentifier(ctx.name);
        if (nameParts.size() == 1) {
            dbName = nameParts.get(0);
        } else if (nameParts.size() == 2) {
            ctlName = nameParts.get(0);
            dbName = nameParts.get(1);
        } else {
            throw new AnalysisException("nameParts in analyze database should be [ctl.]db");
        }

        Map<String, String> propertiesMap = new HashMap<>();
        // default values
        propertiesMap.put(AnalyzeProperties.PROPERTY_SYNC, "false");
        propertiesMap.put(AnalyzeProperties.PROPERTY_ANALYSIS_TYPE, AnalysisInfo.AnalysisType.FUNDAMENTALS.toString());
        for (DorisParser.AnalyzePropertiesContext aps : ctx.analyzeProperties()) {
            Map<String, String> map = visitAnalyzeProperties(aps);
            propertiesMap.putAll(map);
        }
        propertiesMap.putAll(visitPropertyClause(ctx.propertyClause()));
        AnalyzeProperties properties = new AnalyzeProperties(propertiesMap);
        return new AnalyzeDatabaseCommand(ctlName, dbName, properties);
    }

    @Override
    public Map<String, String> visitAnalyzeProperties(DorisParser.AnalyzePropertiesContext ctx) {
        Map<String, String> properties = new HashMap<>();
        if (ctx.SYNC() != null) {
            properties.put(AnalyzeProperties.PROPERTY_SYNC, "true");
        } else if (ctx.INCREMENTAL() != null) {
            properties.put(AnalyzeProperties.PROPERTY_INCREMENTAL, "true");
        } else if (ctx.FULL() != null) {
            properties.put(AnalyzeProperties.PROPERTY_FORCE_FULL, "true");
        } else if (ctx.SQL() != null) {
            properties.put(AnalyzeProperties.PROPERTY_EXTERNAL_TABLE_USE_SQL, "true");
        } else if (ctx.HISTOGRAM() != null) {
            properties.put(AnalyzeProperties.PROPERTY_ANALYSIS_TYPE, AnalysisInfo.AnalysisType.HISTOGRAM.toString());
        } else if (ctx.SAMPLE() != null) {
            if (ctx.ROWS() != null) {
                properties.put(AnalyzeProperties.PROPERTY_SAMPLE_ROWS, ctx.INTEGER_VALUE().getText());
            } else if (ctx.PERCENT() != null) {
                properties.put(AnalyzeProperties.PROPERTY_SAMPLE_PERCENT, ctx.INTEGER_VALUE().getText());
            }
        } else if (ctx.BUCKETS() != null) {
            properties.put(AnalyzeProperties.PROPERTY_NUM_BUCKETS, ctx.INTEGER_VALUE().getText());
        } else if (ctx.PERIOD() != null) {
            properties.put(AnalyzeProperties.PROPERTY_PERIOD_SECONDS, ctx.INTEGER_VALUE().getText());
        } else if (ctx.CRON() != null) {
            properties.put(AnalyzeProperties.PROPERTY_PERIOD_CRON, ctx.STRING_LITERAL().getText());
        }
        return properties;
    }

    @Override
    public LogicalPlan visitShowColumnHistogramStats(ShowColumnHistogramStatsContext ctx) {
        TableNameInfo tableNameInfo = new TableNameInfo(visitMultipartIdentifier(ctx.tableName));
        List<String> columnNames = visitIdentifierList(ctx.columnList);
        return new ShowColumnHistogramStatsCommand(tableNameInfo, columnNames);
    }

    @Override
    public LogicalPlan visitDescribeTableAll(DorisParser.DescribeTableAllContext ctx) {
        TableNameInfo tableName = new TableNameInfo(visitMultipartIdentifier(ctx.multipartIdentifier()));
        return new DescribeCommand(tableName, true, null);
    }

    @Override
    public String visitTableAlias(DorisParser.TableAliasContext ctx) {
        if (ctx.identifierList() != null) {
            throw new ParseException("Do not implemented", ctx);
        }
        return ctx.strictIdentifier() != null ? ctx.strictIdentifier().getText() : null;
    }

    @Override
    public LogicalPlan visitDescribeTableValuedFunction(DorisParser.DescribeTableValuedFunctionContext ctx) {
        String tvfName = ctx.tvfName.getText();
        String alias = visitTableAlias(ctx.tableAlias());
        Map<String, String> params = visitPropertyItemList(ctx.properties);

        TableValuedFunctionRef tableValuedFunctionRef = null;
        try {
            tableValuedFunctionRef = new TableValuedFunctionRef(tvfName, alias, params);
        } catch (org.apache.doris.common.AnalysisException e) {
            throw new AnalysisException(e.getDetailMessage());
        }
        return new DescribeCommand(tableValuedFunctionRef);
    }

    @Override
    public LogicalPlan visitAlterUser(DorisParser.AlterUserContext ctx) {
        boolean ifExist = ctx.EXISTS() != null;
        UserDesc userDesc = visitGrantUserIdentify(ctx.grantUserIdentify());
        PasswordOptions passwordOptions = visitPasswordOption(ctx.passwordOption());
        String comment = ctx.STRING_LITERAL() != null ? stripQuotes(ctx.STRING_LITERAL().getText()) : null;
        AlterUserInfo alterUserInfo = new AlterUserInfo(ifExist, userDesc, passwordOptions, comment);
        return new AlterUserCommand(alterUserInfo);
    }

    @Override
    public LogicalPlan visitShowTableStats(DorisParser.ShowTableStatsContext ctx) {
        if (ctx.tableId != null) {
            return new ShowTableStatsCommand(Long.parseLong(ctx.tableId.getText()));
        } else {
            TableNameInfo tableNameInfo = new TableNameInfo(visitMultipartIdentifier(ctx.tableName));

            PartitionNamesInfo partitionNamesInfo = null;
            if (ctx.partitionSpec() != null) {
                Pair<Boolean, List<String>> partitionSpec = visitPartitionSpec(ctx.partitionSpec());
                partitionNamesInfo = new PartitionNamesInfo(partitionSpec.first, partitionSpec.second);
            }

            List<String> columnNames = new ArrayList<>();
            if (ctx.columnList != null) {
                columnNames.addAll(visitIdentifierList(ctx.columnList));
            }
            return new ShowTableStatsCommand(tableNameInfo, columnNames, partitionNamesInfo);
        }
    }

    @Override
    public LogicalPlan visitDropStats(DorisParser.DropStatsContext ctx) {
        TableNameInfo tableNameInfo = new TableNameInfo(visitMultipartIdentifier(ctx.tableName));

        Set<String> columnNames = new HashSet<>();
        if (ctx.identifierList() != null) {
            columnNames.addAll(visitIdentifierList(ctx.identifierList()));
        }

        PartitionNamesInfo partitionNamesInfo = null;
        if (ctx.partitionSpec() != null) {
            Pair<Boolean, List<String>> partitionSpec = visitPartitionSpec(ctx.partitionSpec());
            partitionNamesInfo = new PartitionNamesInfo(partitionSpec.first, partitionSpec.second);
        }
        return new DropStatsCommand(tableNameInfo, columnNames, partitionNamesInfo);
    }

    @Override
    public LogicalPlan visitDropCachedStats(DorisParser.DropCachedStatsContext ctx) {
        TableNameInfo tableNameInfo = new TableNameInfo(visitMultipartIdentifier(ctx.tableName));
        return new DropCachedStatsCommand(tableNameInfo);
    }

    @Override
    public LogicalPlan visitDropExpiredStats(DorisParser.DropExpiredStatsContext ctx) {
        return new DropExpiredStatsCommand();
    }

    @Override
    public LogicalPlan visitShowClusters(ShowClustersContext ctx) {
        boolean showComputeGroups = ctx.COMPUTE() != null;
        return new ShowClustersCommand(showComputeGroups);
    }

    @Override
    public LogicalPlan visitAlterTableStats(DorisParser.AlterTableStatsContext ctx) {
        TableNameInfo tableNameInfo = new TableNameInfo(visitMultipartIdentifier(ctx.name));
        PartitionNamesInfo partitionNamesInfo = null;
        if (ctx.partitionSpec() != null) {
            Pair<Boolean, List<String>> partitionSpec = visitPartitionSpec(ctx.partitionSpec());
            partitionNamesInfo = new PartitionNamesInfo(partitionSpec.first, partitionSpec.second);
        }
        Map<String, String> properties = visitPropertyItemList(ctx.propertyItemList());
        return new AlterTableStatsCommand(tableNameInfo, partitionNamesInfo, properties);
    }

    @Override
    public LogicalPlan visitAlterColumnStats(DorisParser.AlterColumnStatsContext ctx) {
        TableNameInfo tableNameInfo = new TableNameInfo(visitMultipartIdentifier(ctx.name));
        PartitionNamesInfo partitionNamesInfo = null;
        if (ctx.partitionSpec() != null) {
            Pair<Boolean, List<String>> partitionSpec = visitPartitionSpec(ctx.partitionSpec());
            partitionNamesInfo = new PartitionNamesInfo(partitionSpec.first, partitionSpec.second);
        }

        String index = ctx.indexName != null ? ctx.indexName.getText() : null;
        String columnName = ctx.columnName.getText();
        Map<String, String> properties = visitPropertyItemList(ctx.propertyItemList());
        return new AlterColumnStatsCommand(tableNameInfo,
            partitionNamesInfo,
            index,
            columnName,
            properties);
    }

    @Override
    public LogicalPlan visitDropResource(DorisParser.DropResourceContext ctx) {
        boolean ifExist = ctx.EXISTS() != null;
        String resouceName = visitIdentifierOrText(ctx.identifierOrText());
        return new DropResourceCommand(ifExist, resouceName);
    }

    @Override
    public LogicalPlan visitDropRowPolicy(DorisParser.DropRowPolicyContext ctx) {
        boolean ifExist = ctx.EXISTS() != null;
        String policyName = ctx.policyName.getText();
        TableNameInfo tableNameInfo = new TableNameInfo(visitMultipartIdentifier(ctx.tableName));
        UserIdentity userIdentity = ctx.userIdentify() != null ? visitUserIdentify(ctx.userIdentify()) : null;
        String roleName = ctx.roleName != null ? ctx.roleName.getText() : null;
        return new DropRowPolicyCommand(ifExist, policyName, tableNameInfo, userIdentity, roleName);
    }

    @Override
    public LogicalPlan visitTransactionBegin(DorisParser.TransactionBeginContext ctx) {
        if (ctx.LABEL() != null) {
            return new TransactionBeginCommand(ctx.identifier().getText());
        } else {
            return new TransactionBeginCommand();
        }
    }

    @Override
    public LogicalPlan visitTranscationCommit(DorisParser.TranscationCommitContext ctx) {
        return new TransactionCommitCommand();
    }

    @Override
    public LogicalPlan visitTransactionRollback(DorisParser.TransactionRollbackContext ctx) {
        return new TransactionRollbackCommand();
    }

    public LogicalPlan visitDropAnalyzeJob(DorisParser.DropAnalyzeJobContext ctx) {
        long jobId = Long.parseLong(ctx.INTEGER_VALUE().getText());
        return new DropAnalyzeJobCommand(jobId);
    }

    @Override
    public LogicalPlan visitKillAnalyzeJob(DorisParser.KillAnalyzeJobContext ctx) {
        long jobId = Long.parseLong(ctx.jobId.getText());
        return new KillAnalyzeJobCommand(jobId);
    }

    @Override
<<<<<<< HEAD
    public LogicalPlan visitCancelBuildIndex(DorisParser.CancelBuildIndexContext ctx) {
        TableNameInfo tableNameInfo = new TableNameInfo(visitMultipartIdentifier(ctx.tableName));
        AlterOpType alterOpType = AlterOpType.CANCEL_INDEX;
        List<Long> jobIs = new ArrayList<>();
        for (Token token : ctx.jobIds) {
            jobIs.add(Long.parseLong(token.getText()));
        }
        return new CancelBuildIndexCommand(tableNameInfo, alterOpType, jobIs);
    }
}
=======
    public PasswordOptions visitPasswordOption(DorisParser.PasswordOptionContext ctx) {
        int historyPolicy = PasswordOptions.UNSET;
        long expirePolicySecond = PasswordOptions.UNSET;
        int reusePolicy = PasswordOptions.UNSET;
        int loginAttempts = PasswordOptions.UNSET;
        long passwordLockSecond = PasswordOptions.UNSET;
        int accountUnlocked = PasswordOptions.UNSET;

        if (ctx.historyDefault != null) {
            historyPolicy = -1;
        } else if (ctx.historyValue != null) {
            historyPolicy = Integer.parseInt(ctx.historyValue.getText());
        }

        if (ctx.expireDefault != null) {
            expirePolicySecond = -1;
        } else if (ctx.expireNever != null) {
            expirePolicySecond = 0;
        } else if (ctx.expireValue != null) {
            long value = Long.parseLong(ctx.expireValue.getText());
            expirePolicySecond = ParserUtils.getSecond(value, ctx.expireTimeUnit.getText());
        }

        if (ctx.reuseValue != null) {
            reusePolicy = Integer.parseInt(ctx.reuseValue.getText());
        }

        if (ctx.attemptsValue != null) {
            loginAttempts = Integer.parseInt(ctx.attemptsValue.getText());
        }

        if (ctx.lockUnbounded != null) {
            passwordLockSecond = -1;
        } else if (ctx.lockValue != null) {
            long value = Long.parseLong(ctx.lockValue.getText());
            passwordLockSecond = ParserUtils.getSecond(value, ctx.lockTimeUint.getText());
        }

        if (ctx.ACCOUNT_LOCK() != null) {
            accountUnlocked = -1;
        } else if (ctx.ACCOUNT_UNLOCK() != null) {
            accountUnlocked = 1;
        }

        return new PasswordOptions(expirePolicySecond,
            historyPolicy,
            reusePolicy,
            loginAttempts,
            passwordLockSecond,
            accountUnlocked);
    }

    @Override
    public LogicalPlan visitCreateUser(CreateUserContext ctx) {
        String comment = visitCommentSpec(ctx.commentSpec());
        PasswordOptions passwordOptions = visitPasswordOption(ctx.passwordOption());
        UserDesc userDesc = (UserDesc) ctx.grantUserIdentify().accept(this);

        String role = null;
        if (ctx.role != null) {
            role = stripQuotes(ctx.role.getText());
        }

        CreateUserInfo userInfo = new CreateUserInfo(ctx.IF() != null,
                userDesc,
                role,
                passwordOptions,
                comment);

        return new CreateUserCommand(userInfo);
    }

    @Override
    public UserDesc visitGrantUserIdentify(DorisParser.GrantUserIdentifyContext ctx) {
        UserIdentity userIdentity = visitUserIdentify(ctx.userIdentify());
        if (ctx.IDENTIFIED() == null) {
            return new UserDesc(userIdentity);
        }
        String password = stripQuotes(ctx.STRING_LITERAL().getText());
        boolean isPlain = ctx.PASSWORD() == null;
        return new UserDesc(userIdentity, new PassVar(password, isPlain));
    }
}
>>>>>>> 692c422f
<|MERGE_RESOLUTION|>--- conflicted
+++ resolved
@@ -6543,7 +6543,6 @@
     }
 
     @Override
-<<<<<<< HEAD
     public LogicalPlan visitCancelBuildIndex(DorisParser.CancelBuildIndexContext ctx) {
         TableNameInfo tableNameInfo = new TableNameInfo(visitMultipartIdentifier(ctx.tableName));
         AlterOpType alterOpType = AlterOpType.CANCEL_INDEX;
@@ -6553,8 +6552,8 @@
         }
         return new CancelBuildIndexCommand(tableNameInfo, alterOpType, jobIs);
     }
-}
-=======
+
+    @Override
     public PasswordOptions visitPasswordOption(DorisParser.PasswordOptionContext ctx) {
         int historyPolicy = PasswordOptions.UNSET;
         long expirePolicySecond = PasswordOptions.UNSET;
@@ -6637,5 +6636,4 @@
         boolean isPlain = ctx.PASSWORD() == null;
         return new UserDesc(userIdentity, new PassVar(password, isPlain));
     }
-}
->>>>>>> 692c422f
+}