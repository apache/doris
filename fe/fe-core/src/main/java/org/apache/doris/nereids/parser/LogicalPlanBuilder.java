// Licensed to the Apache Software Foundation (ASF) under one
// or more contributor license agreements.  See the NOTICE file
// distributed with this work for additional information
// regarding copyright ownership.  The ASF licenses this file
// to you under the Apache License, Version 2.0 (the
// "License"); you may not use this file except in compliance
// with the License.  You may obtain a copy of the License at
//
//   http://www.apache.org/licenses/LICENSE-2.0
//
// Unless required by applicable law or agreed to in writing,
// software distributed under the License is distributed on an
// "AS IS" BASIS, WITHOUT WARRANTIES OR CONDITIONS OF ANY
// KIND, either express or implied.  See the License for the
// specific language governing permissions and limitations
// under the License.

package org.apache.doris.nereids.parser;

import org.apache.doris.alter.QuotaType;
import org.apache.doris.analysis.AnalyzeProperties;
import org.apache.doris.analysis.ArithmeticExpr.Operator;
import org.apache.doris.analysis.BinlogDesc;
import org.apache.doris.analysis.BrokerDesc;
import org.apache.doris.analysis.ChannelDescription;
import org.apache.doris.analysis.ColumnNullableType;
import org.apache.doris.analysis.ColumnPosition;
import org.apache.doris.analysis.DbName;
import org.apache.doris.analysis.EncryptKeyName;
import org.apache.doris.analysis.FunctionName;
import org.apache.doris.analysis.LockTable;
import org.apache.doris.analysis.PassVar;
import org.apache.doris.analysis.PasswordOptions;
import org.apache.doris.analysis.ResourcePattern;
import org.apache.doris.analysis.ResourceTypeEnum;
import org.apache.doris.analysis.SetType;
import org.apache.doris.analysis.StageAndPattern;
import org.apache.doris.analysis.StorageBackend;
import org.apache.doris.analysis.TableName;
import org.apache.doris.analysis.TablePattern;
import org.apache.doris.analysis.TableScanParams;
import org.apache.doris.analysis.TableSnapshot;
import org.apache.doris.analysis.TableValuedFunctionRef;
import org.apache.doris.analysis.UserDesc;
import org.apache.doris.analysis.UserIdentity;
import org.apache.doris.analysis.WorkloadGroupPattern;
import org.apache.doris.catalog.AccessPrivilege;
import org.apache.doris.catalog.AccessPrivilegeWithCols;
import org.apache.doris.catalog.AggregateType;
import org.apache.doris.catalog.BuiltinAggregateFunctions;
import org.apache.doris.catalog.BuiltinTableGeneratingFunctions;
import org.apache.doris.catalog.Env;
import org.apache.doris.catalog.InfoSchemaDb;
import org.apache.doris.catalog.KeysType;
import org.apache.doris.catalog.ScalarType;
import org.apache.doris.common.Config;
import org.apache.doris.common.FeConstants;
import org.apache.doris.common.Pair;
import org.apache.doris.common.UserException;
import org.apache.doris.datasource.InternalCatalog;
import org.apache.doris.dictionary.LayoutType;
import org.apache.doris.job.common.IntervalUnit;
import org.apache.doris.load.loadv2.LoadTask;
import org.apache.doris.mtmv.MTMVPartitionInfo.MTMVPartitionType;
import org.apache.doris.mtmv.MTMVRefreshEnum.BuildMode;
import org.apache.doris.mtmv.MTMVRefreshEnum.RefreshMethod;
import org.apache.doris.mtmv.MTMVRefreshEnum.RefreshTrigger;
import org.apache.doris.mtmv.MTMVRefreshInfo;
import org.apache.doris.mtmv.MTMVRefreshSchedule;
import org.apache.doris.mtmv.MTMVRefreshTriggerInfo;
import org.apache.doris.nereids.DorisParser;
import org.apache.doris.nereids.DorisParser.AddBackendClauseContext;
import org.apache.doris.nereids.DorisParser.AddBrokerClauseContext;
import org.apache.doris.nereids.DorisParser.AddColumnClauseContext;
import org.apache.doris.nereids.DorisParser.AddColumnsClauseContext;
import org.apache.doris.nereids.DorisParser.AddConstraintContext;
import org.apache.doris.nereids.DorisParser.AddIndexClauseContext;
import org.apache.doris.nereids.DorisParser.AddPartitionClauseContext;
import org.apache.doris.nereids.DorisParser.AddRollupClauseContext;
import org.apache.doris.nereids.DorisParser.AdminCancelRebalanceDiskContext;
import org.apache.doris.nereids.DorisParser.AdminCheckTabletsContext;
import org.apache.doris.nereids.DorisParser.AdminCompactTableContext;
import org.apache.doris.nereids.DorisParser.AdminDiagnoseTabletContext;
import org.apache.doris.nereids.DorisParser.AdminRebalanceDiskContext;
import org.apache.doris.nereids.DorisParser.AdminSetTableStatusContext;
import org.apache.doris.nereids.DorisParser.AdminShowReplicaDistributionContext;
import org.apache.doris.nereids.DorisParser.AdminShowTabletStorageFormatContext;
import org.apache.doris.nereids.DorisParser.AggClauseContext;
import org.apache.doris.nereids.DorisParser.AggStateDataTypeContext;
import org.apache.doris.nereids.DorisParser.AliasQueryContext;
import org.apache.doris.nereids.DorisParser.AliasedQueryContext;
import org.apache.doris.nereids.DorisParser.AlterCatalogCommentContext;
import org.apache.doris.nereids.DorisParser.AlterCatalogPropertiesContext;
import org.apache.doris.nereids.DorisParser.AlterCatalogRenameContext;
import org.apache.doris.nereids.DorisParser.AlterDatabasePropertiesContext;
import org.apache.doris.nereids.DorisParser.AlterDatabaseRenameContext;
import org.apache.doris.nereids.DorisParser.AlterDatabaseSetQuotaContext;
import org.apache.doris.nereids.DorisParser.AlterMTMVContext;
import org.apache.doris.nereids.DorisParser.AlterMultiPartitionClauseContext;
import org.apache.doris.nereids.DorisParser.AlterRepositoryContext;
import org.apache.doris.nereids.DorisParser.AlterResourceContext;
import org.apache.doris.nereids.DorisParser.AlterRoleContext;
import org.apache.doris.nereids.DorisParser.AlterSqlBlockRuleContext;
import org.apache.doris.nereids.DorisParser.AlterStoragePolicyContext;
import org.apache.doris.nereids.DorisParser.AlterStorageVaultContext;
import org.apache.doris.nereids.DorisParser.AlterSystemRenameComputeGroupContext;
import org.apache.doris.nereids.DorisParser.AlterTableAddRollupContext;
import org.apache.doris.nereids.DorisParser.AlterTableClauseContext;
import org.apache.doris.nereids.DorisParser.AlterTableContext;
import org.apache.doris.nereids.DorisParser.AlterTableDropRollupContext;
import org.apache.doris.nereids.DorisParser.AlterViewContext;
import org.apache.doris.nereids.DorisParser.AlterWorkloadGroupContext;
import org.apache.doris.nereids.DorisParser.AlterWorkloadPolicyContext;
import org.apache.doris.nereids.DorisParser.ArithmeticBinaryContext;
import org.apache.doris.nereids.DorisParser.ArithmeticUnaryContext;
import org.apache.doris.nereids.DorisParser.ArrayLiteralContext;
import org.apache.doris.nereids.DorisParser.ArraySliceContext;
import org.apache.doris.nereids.DorisParser.BaseTableRefContext;
import org.apache.doris.nereids.DorisParser.BooleanExpressionContext;
import org.apache.doris.nereids.DorisParser.BooleanLiteralContext;
import org.apache.doris.nereids.DorisParser.BracketDistributeTypeContext;
import org.apache.doris.nereids.DorisParser.BracketRelationHintContext;
import org.apache.doris.nereids.DorisParser.BuildIndexContext;
import org.apache.doris.nereids.DorisParser.BuildModeContext;
import org.apache.doris.nereids.DorisParser.CallProcedureContext;
import org.apache.doris.nereids.DorisParser.CancelMTMVTaskContext;
import org.apache.doris.nereids.DorisParser.CastDataTypeContext;
import org.apache.doris.nereids.DorisParser.CleanAllProfileContext;
import org.apache.doris.nereids.DorisParser.CleanLabelContext;
import org.apache.doris.nereids.DorisParser.CollateContext;
import org.apache.doris.nereids.DorisParser.ColumnDefContext;
import org.apache.doris.nereids.DorisParser.ColumnDefsContext;
import org.apache.doris.nereids.DorisParser.ColumnReferenceContext;
import org.apache.doris.nereids.DorisParser.CommentDistributeTypeContext;
import org.apache.doris.nereids.DorisParser.CommentRelationHintContext;
import org.apache.doris.nereids.DorisParser.ComparisonContext;
import org.apache.doris.nereids.DorisParser.ComplexColTypeContext;
import org.apache.doris.nereids.DorisParser.ComplexColTypeListContext;
import org.apache.doris.nereids.DorisParser.ComplexDataTypeContext;
import org.apache.doris.nereids.DorisParser.ConstantContext;
import org.apache.doris.nereids.DorisParser.CreateAliasFunctionContext;
import org.apache.doris.nereids.DorisParser.CreateCatalogContext;
import org.apache.doris.nereids.DorisParser.CreateDictionaryContext;
import org.apache.doris.nereids.DorisParser.CreateEncryptkeyContext;
import org.apache.doris.nereids.DorisParser.CreateFileContext;
import org.apache.doris.nereids.DorisParser.CreateIndexContext;
import org.apache.doris.nereids.DorisParser.CreateMTMVContext;
import org.apache.doris.nereids.DorisParser.CreateProcedureContext;
import org.apache.doris.nereids.DorisParser.CreateRoleContext;
import org.apache.doris.nereids.DorisParser.CreateRoutineLoadContext;
import org.apache.doris.nereids.DorisParser.CreateRowPolicyContext;
import org.apache.doris.nereids.DorisParser.CreateSqlBlockRuleContext;
import org.apache.doris.nereids.DorisParser.CreateStoragePolicyContext;
import org.apache.doris.nereids.DorisParser.CreateTableContext;
import org.apache.doris.nereids.DorisParser.CreateTableLikeContext;
import org.apache.doris.nereids.DorisParser.CreateUserContext;
import org.apache.doris.nereids.DorisParser.CreateUserDefineFunctionContext;
import org.apache.doris.nereids.DorisParser.CreateViewContext;
import org.apache.doris.nereids.DorisParser.CreateWorkloadGroupContext;
import org.apache.doris.nereids.DorisParser.CreateWorkloadPolicyContext;
import org.apache.doris.nereids.DorisParser.CteContext;
import org.apache.doris.nereids.DorisParser.DataTypeListContext;
import org.apache.doris.nereids.DorisParser.DataTypeWithNullableContext;
import org.apache.doris.nereids.DorisParser.DecimalLiteralContext;
import org.apache.doris.nereids.DorisParser.DeleteContext;
import org.apache.doris.nereids.DorisParser.DereferenceContext;
import org.apache.doris.nereids.DorisParser.DescribeDictionaryContext;
import org.apache.doris.nereids.DorisParser.DictionaryColumnDefContext;
import org.apache.doris.nereids.DorisParser.DropAllBrokerClauseContext;
import org.apache.doris.nereids.DorisParser.DropBrokerClauseContext;
import org.apache.doris.nereids.DorisParser.DropCatalogContext;
import org.apache.doris.nereids.DorisParser.DropCatalogRecycleBinContext;
import org.apache.doris.nereids.DorisParser.DropColumnClauseContext;
import org.apache.doris.nereids.DorisParser.DropConstraintContext;
import org.apache.doris.nereids.DorisParser.DropDatabaseContext;
import org.apache.doris.nereids.DorisParser.DropDictionaryContext;
import org.apache.doris.nereids.DorisParser.DropEncryptkeyContext;
import org.apache.doris.nereids.DorisParser.DropFileContext;
import org.apache.doris.nereids.DorisParser.DropFunctionContext;
import org.apache.doris.nereids.DorisParser.DropIndexClauseContext;
import org.apache.doris.nereids.DorisParser.DropIndexContext;
import org.apache.doris.nereids.DorisParser.DropMTMVContext;
import org.apache.doris.nereids.DorisParser.DropPartitionClauseContext;
import org.apache.doris.nereids.DorisParser.DropProcedureContext;
import org.apache.doris.nereids.DorisParser.DropRepositoryContext;
import org.apache.doris.nereids.DorisParser.DropRoleContext;
import org.apache.doris.nereids.DorisParser.DropRollupClauseContext;
import org.apache.doris.nereids.DorisParser.DropSqlBlockRuleContext;
import org.apache.doris.nereids.DorisParser.DropStoragePolicyContext;
import org.apache.doris.nereids.DorisParser.DropTableContext;
import org.apache.doris.nereids.DorisParser.DropUserContext;
import org.apache.doris.nereids.DorisParser.DropWorkloadGroupContext;
import org.apache.doris.nereids.DorisParser.DropWorkloadPolicyContext;
import org.apache.doris.nereids.DorisParser.ElementAtContext;
import org.apache.doris.nereids.DorisParser.EnableFeatureClauseContext;
import org.apache.doris.nereids.DorisParser.ExceptContext;
import org.apache.doris.nereids.DorisParser.ExceptOrReplaceContext;
import org.apache.doris.nereids.DorisParser.ExistContext;
import org.apache.doris.nereids.DorisParser.ExplainContext;
import org.apache.doris.nereids.DorisParser.ExportContext;
import org.apache.doris.nereids.DorisParser.FixedPartitionDefContext;
import org.apache.doris.nereids.DorisParser.FromClauseContext;
import org.apache.doris.nereids.DorisParser.FunctionArgumentsContext;
import org.apache.doris.nereids.DorisParser.FunctionIdentifierContext;
import org.apache.doris.nereids.DorisParser.GroupingElementContext;
import org.apache.doris.nereids.DorisParser.GroupingSetContext;
import org.apache.doris.nereids.DorisParser.HavingClauseContext;
import org.apache.doris.nereids.DorisParser.HelpContext;
import org.apache.doris.nereids.DorisParser.HintAssignmentContext;
import org.apache.doris.nereids.DorisParser.HintStatementContext;
import org.apache.doris.nereids.DorisParser.IdentifierContext;
import org.apache.doris.nereids.DorisParser.IdentifierListContext;
import org.apache.doris.nereids.DorisParser.IdentifierSeqContext;
import org.apache.doris.nereids.DorisParser.ImportColumnsContext;
import org.apache.doris.nereids.DorisParser.ImportDeleteOnContext;
import org.apache.doris.nereids.DorisParser.ImportPartitionsContext;
import org.apache.doris.nereids.DorisParser.ImportPrecedingFilterContext;
import org.apache.doris.nereids.DorisParser.ImportSequenceContext;
import org.apache.doris.nereids.DorisParser.ImportWhereContext;
import org.apache.doris.nereids.DorisParser.InPartitionDefContext;
import org.apache.doris.nereids.DorisParser.IndexDefContext;
import org.apache.doris.nereids.DorisParser.IndexDefsContext;
import org.apache.doris.nereids.DorisParser.InlineTableContext;
import org.apache.doris.nereids.DorisParser.InsertTableContext;
import org.apache.doris.nereids.DorisParser.InstallPluginContext;
import org.apache.doris.nereids.DorisParser.IntegerLiteralContext;
import org.apache.doris.nereids.DorisParser.IntervalContext;
import org.apache.doris.nereids.DorisParser.Is_not_null_predContext;
import org.apache.doris.nereids.DorisParser.IsnullContext;
import org.apache.doris.nereids.DorisParser.JoinCriteriaContext;
import org.apache.doris.nereids.DorisParser.JoinRelationContext;
import org.apache.doris.nereids.DorisParser.KillQueryContext;
import org.apache.doris.nereids.DorisParser.LambdaExpressionContext;
import org.apache.doris.nereids.DorisParser.LateralViewContext;
import org.apache.doris.nereids.DorisParser.LessThanPartitionDefContext;
import org.apache.doris.nereids.DorisParser.LimitClauseContext;
import org.apache.doris.nereids.DorisParser.LoadPropertyContext;
import org.apache.doris.nereids.DorisParser.LockTablesContext;
import org.apache.doris.nereids.DorisParser.LogicalBinaryContext;
import org.apache.doris.nereids.DorisParser.LogicalNotContext;
import org.apache.doris.nereids.DorisParser.MapLiteralContext;
import org.apache.doris.nereids.DorisParser.ModifyColumnClauseContext;
import org.apache.doris.nereids.DorisParser.ModifyColumnCommentClauseContext;
import org.apache.doris.nereids.DorisParser.ModifyDistributionClauseContext;
import org.apache.doris.nereids.DorisParser.ModifyEngineClauseContext;
import org.apache.doris.nereids.DorisParser.ModifyPartitionClauseContext;
import org.apache.doris.nereids.DorisParser.ModifyTableCommentClauseContext;
import org.apache.doris.nereids.DorisParser.MultiStatementsContext;
import org.apache.doris.nereids.DorisParser.MultipartIdentifierContext;
import org.apache.doris.nereids.DorisParser.MvPartitionContext;
import org.apache.doris.nereids.DorisParser.NamedExpressionContext;
import org.apache.doris.nereids.DorisParser.NamedExpressionSeqContext;
import org.apache.doris.nereids.DorisParser.NullLiteralContext;
import org.apache.doris.nereids.DorisParser.OptScanParamsContext;
import org.apache.doris.nereids.DorisParser.OutFileClauseContext;
import org.apache.doris.nereids.DorisParser.ParenthesizedExpressionContext;
import org.apache.doris.nereids.DorisParser.PartitionSpecContext;
import org.apache.doris.nereids.DorisParser.PartitionValueDefContext;
import org.apache.doris.nereids.DorisParser.PartitionValueListContext;
import org.apache.doris.nereids.DorisParser.PartitionsDefContext;
import org.apache.doris.nereids.DorisParser.PauseMTMVContext;
import org.apache.doris.nereids.DorisParser.PlanTypeContext;
import org.apache.doris.nereids.DorisParser.PredicateContext;
import org.apache.doris.nereids.DorisParser.PredicatedContext;
import org.apache.doris.nereids.DorisParser.PrimitiveDataTypeContext;
import org.apache.doris.nereids.DorisParser.PropertyClauseContext;
import org.apache.doris.nereids.DorisParser.PropertyItemContext;
import org.apache.doris.nereids.DorisParser.PropertyItemListContext;
import org.apache.doris.nereids.DorisParser.PropertyKeyContext;
import org.apache.doris.nereids.DorisParser.PropertyValueContext;
import org.apache.doris.nereids.DorisParser.QualifiedNameContext;
import org.apache.doris.nereids.DorisParser.QualifyClauseContext;
import org.apache.doris.nereids.DorisParser.QueryContext;
import org.apache.doris.nereids.DorisParser.QueryOrganizationContext;
import org.apache.doris.nereids.DorisParser.QueryTermContext;
import org.apache.doris.nereids.DorisParser.RecoverDatabaseContext;
import org.apache.doris.nereids.DorisParser.RecoverPartitionContext;
import org.apache.doris.nereids.DorisParser.RecoverTableContext;
import org.apache.doris.nereids.DorisParser.RefreshCatalogContext;
import org.apache.doris.nereids.DorisParser.RefreshDatabaseContext;
import org.apache.doris.nereids.DorisParser.RefreshDictionaryContext;
import org.apache.doris.nereids.DorisParser.RefreshMTMVContext;
import org.apache.doris.nereids.DorisParser.RefreshMethodContext;
import org.apache.doris.nereids.DorisParser.RefreshScheduleContext;
import org.apache.doris.nereids.DorisParser.RefreshTableContext;
import org.apache.doris.nereids.DorisParser.RefreshTriggerContext;
import org.apache.doris.nereids.DorisParser.RegularQuerySpecificationContext;
import org.apache.doris.nereids.DorisParser.RelationContext;
import org.apache.doris.nereids.DorisParser.RelationHintContext;
import org.apache.doris.nereids.DorisParser.RenameClauseContext;
import org.apache.doris.nereids.DorisParser.RenameColumnClauseContext;
import org.apache.doris.nereids.DorisParser.RenamePartitionClauseContext;
import org.apache.doris.nereids.DorisParser.RenameRollupClauseContext;
import org.apache.doris.nereids.DorisParser.ReorderColumnsClauseContext;
import org.apache.doris.nereids.DorisParser.ReplaceContext;
import org.apache.doris.nereids.DorisParser.ReplacePartitionClauseContext;
import org.apache.doris.nereids.DorisParser.ReplaceTableClauseContext;
import org.apache.doris.nereids.DorisParser.ResumeMTMVContext;
import org.apache.doris.nereids.DorisParser.RollupDefContext;
import org.apache.doris.nereids.DorisParser.RollupDefsContext;
import org.apache.doris.nereids.DorisParser.RowConstructorContext;
import org.apache.doris.nereids.DorisParser.RowConstructorItemContext;
import org.apache.doris.nereids.DorisParser.SampleByPercentileContext;
import org.apache.doris.nereids.DorisParser.SampleByRowsContext;
import org.apache.doris.nereids.DorisParser.SampleContext;
import org.apache.doris.nereids.DorisParser.SelectClauseContext;
import org.apache.doris.nereids.DorisParser.SelectColumnClauseContext;
import org.apache.doris.nereids.DorisParser.SelectHintContext;
import org.apache.doris.nereids.DorisParser.SeparatorContext;
import org.apache.doris.nereids.DorisParser.SetCharsetContext;
import org.apache.doris.nereids.DorisParser.SetCollateContext;
import org.apache.doris.nereids.DorisParser.SetDefaultStorageVaultContext;
import org.apache.doris.nereids.DorisParser.SetLdapAdminPasswordContext;
import org.apache.doris.nereids.DorisParser.SetNamesContext;
import org.apache.doris.nereids.DorisParser.SetOperationContext;
import org.apache.doris.nereids.DorisParser.SetOptionsContext;
import org.apache.doris.nereids.DorisParser.SetPasswordContext;
import org.apache.doris.nereids.DorisParser.SetSystemVariableContext;
import org.apache.doris.nereids.DorisParser.SetTransactionContext;
import org.apache.doris.nereids.DorisParser.SetUserPropertiesContext;
import org.apache.doris.nereids.DorisParser.SetUserVariableContext;
import org.apache.doris.nereids.DorisParser.SetVariableWithTypeContext;
import org.apache.doris.nereids.DorisParser.ShowAllPropertiesContext;
import org.apache.doris.nereids.DorisParser.ShowAnalyzeContext;
import org.apache.doris.nereids.DorisParser.ShowAuthorsContext;
import org.apache.doris.nereids.DorisParser.ShowBackendsContext;
import org.apache.doris.nereids.DorisParser.ShowBackupContext;
import org.apache.doris.nereids.DorisParser.ShowBrokerContext;
import org.apache.doris.nereids.DorisParser.ShowCatalogRecycleBinContext;
import org.apache.doris.nereids.DorisParser.ShowCharsetContext;
import org.apache.doris.nereids.DorisParser.ShowClustersContext;
import org.apache.doris.nereids.DorisParser.ShowCollationContext;
import org.apache.doris.nereids.DorisParser.ShowColumnHistogramStatsContext;
import org.apache.doris.nereids.DorisParser.ShowColumnsContext;
import org.apache.doris.nereids.DorisParser.ShowConfigContext;
import org.apache.doris.nereids.DorisParser.ShowConstraintContext;
import org.apache.doris.nereids.DorisParser.ShowConvertLscContext;
import org.apache.doris.nereids.DorisParser.ShowCreateCatalogContext;
import org.apache.doris.nereids.DorisParser.ShowCreateDatabaseContext;
import org.apache.doris.nereids.DorisParser.ShowCreateFunctionContext;
import org.apache.doris.nereids.DorisParser.ShowCreateMTMVContext;
import org.apache.doris.nereids.DorisParser.ShowCreateMaterializedViewContext;
import org.apache.doris.nereids.DorisParser.ShowCreateProcedureContext;
import org.apache.doris.nereids.DorisParser.ShowCreateRepositoryContext;
import org.apache.doris.nereids.DorisParser.ShowCreateTableContext;
import org.apache.doris.nereids.DorisParser.ShowCreateViewContext;
import org.apache.doris.nereids.DorisParser.ShowDataSkewContext;
import org.apache.doris.nereids.DorisParser.ShowDataTypesContext;
import org.apache.doris.nereids.DorisParser.ShowDatabaseIdContext;
import org.apache.doris.nereids.DorisParser.ShowDeleteContext;
import org.apache.doris.nereids.DorisParser.ShowDiagnoseTabletContext;
import org.apache.doris.nereids.DorisParser.ShowDictionariesContext;
import org.apache.doris.nereids.DorisParser.ShowDynamicPartitionContext;
import org.apache.doris.nereids.DorisParser.ShowEncryptKeysContext;
import org.apache.doris.nereids.DorisParser.ShowEventsContext;
import org.apache.doris.nereids.DorisParser.ShowExportContext;
import org.apache.doris.nereids.DorisParser.ShowFrontendsContext;
import org.apache.doris.nereids.DorisParser.ShowFunctionsContext;
import org.apache.doris.nereids.DorisParser.ShowGlobalFunctionsContext;
import org.apache.doris.nereids.DorisParser.ShowGrantsContext;
import org.apache.doris.nereids.DorisParser.ShowGrantsForUserContext;
import org.apache.doris.nereids.DorisParser.ShowLastInsertContext;
import org.apache.doris.nereids.DorisParser.ShowLoadContext;
import org.apache.doris.nereids.DorisParser.ShowLoadProfileContext;
import org.apache.doris.nereids.DorisParser.ShowOpenTablesContext;
import org.apache.doris.nereids.DorisParser.ShowPartitionIdContext;
import org.apache.doris.nereids.DorisParser.ShowPartitionsContext;
import org.apache.doris.nereids.DorisParser.ShowPluginsContext;
import org.apache.doris.nereids.DorisParser.ShowPrivilegesContext;
import org.apache.doris.nereids.DorisParser.ShowProcContext;
import org.apache.doris.nereids.DorisParser.ShowProcedureStatusContext;
import org.apache.doris.nereids.DorisParser.ShowProcessListContext;
import org.apache.doris.nereids.DorisParser.ShowQueryProfileContext;
import org.apache.doris.nereids.DorisParser.ShowQueryStatsContext;
import org.apache.doris.nereids.DorisParser.ShowQueuedAnalyzeJobsContext;
import org.apache.doris.nereids.DorisParser.ShowReplicaDistributionContext;
import org.apache.doris.nereids.DorisParser.ShowRepositoriesContext;
import org.apache.doris.nereids.DorisParser.ShowResourcesContext;
import org.apache.doris.nereids.DorisParser.ShowRestoreContext;
import org.apache.doris.nereids.DorisParser.ShowRolesContext;
import org.apache.doris.nereids.DorisParser.ShowRowPolicyContext;
import org.apache.doris.nereids.DorisParser.ShowSmallFilesContext;
import org.apache.doris.nereids.DorisParser.ShowSnapshotContext;
import org.apache.doris.nereids.DorisParser.ShowSqlBlockRuleContext;
import org.apache.doris.nereids.DorisParser.ShowStagesContext;
import org.apache.doris.nereids.DorisParser.ShowStatusContext;
import org.apache.doris.nereids.DorisParser.ShowStorageEnginesContext;
import org.apache.doris.nereids.DorisParser.ShowStoragePolicyContext;
import org.apache.doris.nereids.DorisParser.ShowStorageVaultContext;
import org.apache.doris.nereids.DorisParser.ShowSyncJobContext;
import org.apache.doris.nereids.DorisParser.ShowTableCreationContext;
import org.apache.doris.nereids.DorisParser.ShowTableIdContext;
import org.apache.doris.nereids.DorisParser.ShowTabletStorageFormatContext;
import org.apache.doris.nereids.DorisParser.ShowTabletsBelongContext;
import org.apache.doris.nereids.DorisParser.ShowTrashContext;
import org.apache.doris.nereids.DorisParser.ShowTriggersContext;
import org.apache.doris.nereids.DorisParser.ShowUserPropertiesContext;
import org.apache.doris.nereids.DorisParser.ShowVariablesContext;
import org.apache.doris.nereids.DorisParser.ShowViewContext;
import org.apache.doris.nereids.DorisParser.ShowWarningErrorCountContext;
import org.apache.doris.nereids.DorisParser.ShowWarningErrorsContext;
import org.apache.doris.nereids.DorisParser.ShowWhitelistContext;
import org.apache.doris.nereids.DorisParser.SimpleColumnDefContext;
import org.apache.doris.nereids.DorisParser.SimpleColumnDefsContext;
import org.apache.doris.nereids.DorisParser.SingleStatementContext;
import org.apache.doris.nereids.DorisParser.SortClauseContext;
import org.apache.doris.nereids.DorisParser.SortItemContext;
import org.apache.doris.nereids.DorisParser.SpecifiedPartitionContext;
import org.apache.doris.nereids.DorisParser.StarContext;
import org.apache.doris.nereids.DorisParser.StatementDefaultContext;
import org.apache.doris.nereids.DorisParser.StatementScopeContext;
import org.apache.doris.nereids.DorisParser.StepPartitionDefContext;
import org.apache.doris.nereids.DorisParser.StringLiteralContext;
import org.apache.doris.nereids.DorisParser.StructLiteralContext;
import org.apache.doris.nereids.DorisParser.SubqueryContext;
import org.apache.doris.nereids.DorisParser.SubqueryExpressionContext;
import org.apache.doris.nereids.DorisParser.SupportedUnsetStatementContext;
import org.apache.doris.nereids.DorisParser.SwitchCatalogContext;
import org.apache.doris.nereids.DorisParser.SyncContext;
import org.apache.doris.nereids.DorisParser.SystemVariableContext;
import org.apache.doris.nereids.DorisParser.TableAliasContext;
import org.apache.doris.nereids.DorisParser.TableNameContext;
import org.apache.doris.nereids.DorisParser.TableSnapshotContext;
import org.apache.doris.nereids.DorisParser.TableValuedFunctionContext;
import org.apache.doris.nereids.DorisParser.TabletListContext;
import org.apache.doris.nereids.DorisParser.TypeConstructorContext;
import org.apache.doris.nereids.DorisParser.UninstallPluginContext;
import org.apache.doris.nereids.DorisParser.UnitIdentifierContext;
import org.apache.doris.nereids.DorisParser.UnlockTablesContext;
import org.apache.doris.nereids.DorisParser.UnsupportedContext;
import org.apache.doris.nereids.DorisParser.UpdateAssignmentContext;
import org.apache.doris.nereids.DorisParser.UpdateAssignmentSeqContext;
import org.apache.doris.nereids.DorisParser.UpdateContext;
import org.apache.doris.nereids.DorisParser.UseDatabaseContext;
import org.apache.doris.nereids.DorisParser.UserIdentifyContext;
import org.apache.doris.nereids.DorisParser.UserVariableContext;
import org.apache.doris.nereids.DorisParser.WhereClauseContext;
import org.apache.doris.nereids.DorisParser.WindowFrameContext;
import org.apache.doris.nereids.DorisParser.WindowSpecContext;
import org.apache.doris.nereids.DorisParser.WithRemoteStorageSystemContext;
import org.apache.doris.nereids.DorisParserBaseVisitor;
import org.apache.doris.nereids.StatementContext;
import org.apache.doris.nereids.analyzer.UnboundAlias;
import org.apache.doris.nereids.analyzer.UnboundFunction;
import org.apache.doris.nereids.analyzer.UnboundInlineTable;
import org.apache.doris.nereids.analyzer.UnboundRelation;
import org.apache.doris.nereids.analyzer.UnboundResultSink;
import org.apache.doris.nereids.analyzer.UnboundSlot;
import org.apache.doris.nereids.analyzer.UnboundStar;
import org.apache.doris.nereids.analyzer.UnboundTVFRelation;
import org.apache.doris.nereids.analyzer.UnboundTableSinkCreator;
import org.apache.doris.nereids.analyzer.UnboundVariable;
import org.apache.doris.nereids.analyzer.UnboundVariable.VariableType;
import org.apache.doris.nereids.exceptions.AnalysisException;
import org.apache.doris.nereids.exceptions.NotSupportedException;
import org.apache.doris.nereids.exceptions.ParseException;
import org.apache.doris.nereids.hint.DistributeHint;
import org.apache.doris.nereids.properties.OrderKey;
import org.apache.doris.nereids.properties.SelectHint;
import org.apache.doris.nereids.properties.SelectHintLeading;
import org.apache.doris.nereids.properties.SelectHintOrdered;
import org.apache.doris.nereids.properties.SelectHintSetVar;
import org.apache.doris.nereids.properties.SelectHintUseCboRule;
import org.apache.doris.nereids.properties.SelectHintUseMv;
import org.apache.doris.nereids.trees.TableSample;
import org.apache.doris.nereids.trees.expressions.Add;
import org.apache.doris.nereids.trees.expressions.Alias;
import org.apache.doris.nereids.trees.expressions.And;
import org.apache.doris.nereids.trees.expressions.BitAnd;
import org.apache.doris.nereids.trees.expressions.BitNot;
import org.apache.doris.nereids.trees.expressions.BitOr;
import org.apache.doris.nereids.trees.expressions.BitXor;
import org.apache.doris.nereids.trees.expressions.CaseWhen;
import org.apache.doris.nereids.trees.expressions.Cast;
import org.apache.doris.nereids.trees.expressions.DefaultValueSlot;
import org.apache.doris.nereids.trees.expressions.Divide;
import org.apache.doris.nereids.trees.expressions.EqualTo;
import org.apache.doris.nereids.trees.expressions.Exists;
import org.apache.doris.nereids.trees.expressions.Expression;
import org.apache.doris.nereids.trees.expressions.GreaterThan;
import org.apache.doris.nereids.trees.expressions.GreaterThanEqual;
import org.apache.doris.nereids.trees.expressions.InPredicate;
import org.apache.doris.nereids.trees.expressions.InSubquery;
import org.apache.doris.nereids.trees.expressions.IntegralDivide;
import org.apache.doris.nereids.trees.expressions.IsNull;
import org.apache.doris.nereids.trees.expressions.LessThan;
import org.apache.doris.nereids.trees.expressions.LessThanEqual;
import org.apache.doris.nereids.trees.expressions.Like;
import org.apache.doris.nereids.trees.expressions.MatchAll;
import org.apache.doris.nereids.trees.expressions.MatchAny;
import org.apache.doris.nereids.trees.expressions.MatchPhrase;
import org.apache.doris.nereids.trees.expressions.MatchPhraseEdge;
import org.apache.doris.nereids.trees.expressions.MatchPhrasePrefix;
import org.apache.doris.nereids.trees.expressions.MatchRegexp;
import org.apache.doris.nereids.trees.expressions.Mod;
import org.apache.doris.nereids.trees.expressions.Multiply;
import org.apache.doris.nereids.trees.expressions.NamedExpression;
import org.apache.doris.nereids.trees.expressions.Not;
import org.apache.doris.nereids.trees.expressions.NullSafeEqual;
import org.apache.doris.nereids.trees.expressions.Or;
import org.apache.doris.nereids.trees.expressions.OrderExpression;
import org.apache.doris.nereids.trees.expressions.Placeholder;
import org.apache.doris.nereids.trees.expressions.Properties;
import org.apache.doris.nereids.trees.expressions.Regexp;
import org.apache.doris.nereids.trees.expressions.ScalarSubquery;
import org.apache.doris.nereids.trees.expressions.Slot;
import org.apache.doris.nereids.trees.expressions.StatementScopeIdGenerator;
import org.apache.doris.nereids.trees.expressions.Subtract;
import org.apache.doris.nereids.trees.expressions.TimestampArithmetic;
import org.apache.doris.nereids.trees.expressions.WhenClause;
import org.apache.doris.nereids.trees.expressions.WindowExpression;
import org.apache.doris.nereids.trees.expressions.WindowFrame;
import org.apache.doris.nereids.trees.expressions.functions.Function;
import org.apache.doris.nereids.trees.expressions.functions.agg.Count;
import org.apache.doris.nereids.trees.expressions.functions.scalar.Array;
import org.apache.doris.nereids.trees.expressions.functions.scalar.ArraySlice;
import org.apache.doris.nereids.trees.expressions.functions.scalar.Char;
import org.apache.doris.nereids.trees.expressions.functions.scalar.ConvertTo;
import org.apache.doris.nereids.trees.expressions.functions.scalar.CurrentDate;
import org.apache.doris.nereids.trees.expressions.functions.scalar.CurrentTime;
import org.apache.doris.nereids.trees.expressions.functions.scalar.CurrentUser;
import org.apache.doris.nereids.trees.expressions.functions.scalar.ElementAt;
import org.apache.doris.nereids.trees.expressions.functions.scalar.EncryptKeyRef;
import org.apache.doris.nereids.trees.expressions.functions.scalar.Lambda;
import org.apache.doris.nereids.trees.expressions.functions.scalar.Now;
import org.apache.doris.nereids.trees.expressions.functions.scalar.SessionUser;
import org.apache.doris.nereids.trees.expressions.functions.scalar.Xor;
import org.apache.doris.nereids.trees.expressions.literal.ArrayLiteral;
import org.apache.doris.nereids.trees.expressions.literal.BigIntLiteral;
import org.apache.doris.nereids.trees.expressions.literal.BooleanLiteral;
import org.apache.doris.nereids.trees.expressions.literal.DateLiteral;
import org.apache.doris.nereids.trees.expressions.literal.DateTimeLiteral;
import org.apache.doris.nereids.trees.expressions.literal.DateTimeV2Literal;
import org.apache.doris.nereids.trees.expressions.literal.DateV2Literal;
import org.apache.doris.nereids.trees.expressions.literal.DecimalLiteral;
import org.apache.doris.nereids.trees.expressions.literal.DecimalV3Literal;
import org.apache.doris.nereids.trees.expressions.literal.DoubleLiteral;
import org.apache.doris.nereids.trees.expressions.literal.IntegerLiteral;
import org.apache.doris.nereids.trees.expressions.literal.Interval;
import org.apache.doris.nereids.trees.expressions.literal.LargeIntLiteral;
import org.apache.doris.nereids.trees.expressions.literal.Literal;
import org.apache.doris.nereids.trees.expressions.literal.MapLiteral;
import org.apache.doris.nereids.trees.expressions.literal.NullLiteral;
import org.apache.doris.nereids.trees.expressions.literal.SmallIntLiteral;
import org.apache.doris.nereids.trees.expressions.literal.StringLikeLiteral;
import org.apache.doris.nereids.trees.expressions.literal.StringLiteral;
import org.apache.doris.nereids.trees.expressions.literal.StructLiteral;
import org.apache.doris.nereids.trees.expressions.literal.TinyIntLiteral;
import org.apache.doris.nereids.trees.expressions.literal.VarcharLiteral;
import org.apache.doris.nereids.trees.plans.DistributeType;
import org.apache.doris.nereids.trees.plans.JoinType;
import org.apache.doris.nereids.trees.plans.LimitPhase;
import org.apache.doris.nereids.trees.plans.Plan;
import org.apache.doris.nereids.trees.plans.PlanType;
import org.apache.doris.nereids.trees.plans.algebra.Aggregate;
import org.apache.doris.nereids.trees.plans.algebra.InlineTable;
import org.apache.doris.nereids.trees.plans.algebra.OneRowRelation;
import org.apache.doris.nereids.trees.plans.algebra.SetOperation.Qualifier;
import org.apache.doris.nereids.trees.plans.commands.AddConstraintCommand;
import org.apache.doris.nereids.trees.plans.commands.AdminCancelRebalanceDiskCommand;
import org.apache.doris.nereids.trees.plans.commands.AdminCancelRepairTableCommand;
import org.apache.doris.nereids.trees.plans.commands.AdminCheckTabletsCommand;
import org.apache.doris.nereids.trees.plans.commands.AdminCleanTrashCommand;
import org.apache.doris.nereids.trees.plans.commands.AdminCompactTableCommand;
import org.apache.doris.nereids.trees.plans.commands.AdminCopyTabletCommand;
import org.apache.doris.nereids.trees.plans.commands.AdminRebalanceDiskCommand;
import org.apache.doris.nereids.trees.plans.commands.AdminRepairTableCommand;
import org.apache.doris.nereids.trees.plans.commands.AdminSetReplicaStatusCommand;
import org.apache.doris.nereids.trees.plans.commands.AdminSetTableStatusCommand;
import org.apache.doris.nereids.trees.plans.commands.AlterCatalogCommentCommand;
import org.apache.doris.nereids.trees.plans.commands.AlterCatalogPropertiesCommand;
import org.apache.doris.nereids.trees.plans.commands.AlterCatalogRenameCommand;
import org.apache.doris.nereids.trees.plans.commands.AlterColumnStatsCommand;
import org.apache.doris.nereids.trees.plans.commands.AlterDatabasePropertiesCommand;
import org.apache.doris.nereids.trees.plans.commands.AlterMTMVCommand;
import org.apache.doris.nereids.trees.plans.commands.AlterResourceCommand;
import org.apache.doris.nereids.trees.plans.commands.AlterRoleCommand;
import org.apache.doris.nereids.trees.plans.commands.AlterSqlBlockRuleCommand;
import org.apache.doris.nereids.trees.plans.commands.AlterStoragePolicyCommand;
import org.apache.doris.nereids.trees.plans.commands.AlterStorageVaultCommand;
import org.apache.doris.nereids.trees.plans.commands.AlterSystemCommand;
import org.apache.doris.nereids.trees.plans.commands.AlterSystemRenameComputeGroupCommand;
import org.apache.doris.nereids.trees.plans.commands.AlterTableCommand;
import org.apache.doris.nereids.trees.plans.commands.AlterTableStatsCommand;
import org.apache.doris.nereids.trees.plans.commands.AlterUserCommand;
import org.apache.doris.nereids.trees.plans.commands.AlterViewCommand;
import org.apache.doris.nereids.trees.plans.commands.AlterWorkloadGroupCommand;
import org.apache.doris.nereids.trees.plans.commands.AlterWorkloadPolicyCommand;
import org.apache.doris.nereids.trees.plans.commands.AnalyzeDatabaseCommand;
import org.apache.doris.nereids.trees.plans.commands.AnalyzeTableCommand;
import org.apache.doris.nereids.trees.plans.commands.CallCommand;
import org.apache.doris.nereids.trees.plans.commands.CancelAlterTableCommand;
import org.apache.doris.nereids.trees.plans.commands.CancelBackupCommand;
import org.apache.doris.nereids.trees.plans.commands.CancelBuildIndexCommand;
import org.apache.doris.nereids.trees.plans.commands.CancelDecommissionBackendCommand;
import org.apache.doris.nereids.trees.plans.commands.CancelExportCommand;
import org.apache.doris.nereids.trees.plans.commands.CancelJobTaskCommand;
import org.apache.doris.nereids.trees.plans.commands.CancelLoadCommand;
import org.apache.doris.nereids.trees.plans.commands.CancelMTMVTaskCommand;
import org.apache.doris.nereids.trees.plans.commands.CancelWarmUpJobCommand;
import org.apache.doris.nereids.trees.plans.commands.CleanAllProfileCommand;
import org.apache.doris.nereids.trees.plans.commands.CleanQueryStatsCommand;
import org.apache.doris.nereids.trees.plans.commands.Command;
import org.apache.doris.nereids.trees.plans.commands.Constraint;
import org.apache.doris.nereids.trees.plans.commands.CopyIntoCommand;
import org.apache.doris.nereids.trees.plans.commands.CreateCatalogCommand;
import org.apache.doris.nereids.trees.plans.commands.CreateDatabaseCommand;
import org.apache.doris.nereids.trees.plans.commands.CreateDictionaryCommand;
import org.apache.doris.nereids.trees.plans.commands.CreateEncryptkeyCommand;
import org.apache.doris.nereids.trees.plans.commands.CreateFileCommand;
import org.apache.doris.nereids.trees.plans.commands.CreateFunctionCommand;
import org.apache.doris.nereids.trees.plans.commands.CreateJobCommand;
import org.apache.doris.nereids.trees.plans.commands.CreateMTMVCommand;
import org.apache.doris.nereids.trees.plans.commands.CreateMaterializedViewCommand;
import org.apache.doris.nereids.trees.plans.commands.CreatePolicyCommand;
import org.apache.doris.nereids.trees.plans.commands.CreateProcedureCommand;
import org.apache.doris.nereids.trees.plans.commands.CreateRepositoryCommand;
import org.apache.doris.nereids.trees.plans.commands.CreateResourceCommand;
import org.apache.doris.nereids.trees.plans.commands.CreateRoleCommand;
import org.apache.doris.nereids.trees.plans.commands.CreateSqlBlockRuleCommand;
import org.apache.doris.nereids.trees.plans.commands.CreateStageCommand;
import org.apache.doris.nereids.trees.plans.commands.CreateStorageVaultCommand;
import org.apache.doris.nereids.trees.plans.commands.CreateTableCommand;
import org.apache.doris.nereids.trees.plans.commands.CreateTableLikeCommand;
import org.apache.doris.nereids.trees.plans.commands.CreateUserCommand;
import org.apache.doris.nereids.trees.plans.commands.CreateViewCommand;
import org.apache.doris.nereids.trees.plans.commands.CreateWorkloadGroupCommand;
import org.apache.doris.nereids.trees.plans.commands.CreateWorkloadPolicyCommand;
import org.apache.doris.nereids.trees.plans.commands.DeleteFromCommand;
import org.apache.doris.nereids.trees.plans.commands.DeleteFromUsingCommand;
import org.apache.doris.nereids.trees.plans.commands.DescribeCommand;
import org.apache.doris.nereids.trees.plans.commands.DropAnalyzeJobCommand;
import org.apache.doris.nereids.trees.plans.commands.DropCachedStatsCommand;
import org.apache.doris.nereids.trees.plans.commands.DropCatalogCommand;
import org.apache.doris.nereids.trees.plans.commands.DropCatalogRecycleBinCommand;
import org.apache.doris.nereids.trees.plans.commands.DropCatalogRecycleBinCommand.IdType;
import org.apache.doris.nereids.trees.plans.commands.DropConstraintCommand;
import org.apache.doris.nereids.trees.plans.commands.DropDatabaseCommand;
import org.apache.doris.nereids.trees.plans.commands.DropDictionaryCommand;
import org.apache.doris.nereids.trees.plans.commands.DropEncryptkeyCommand;
import org.apache.doris.nereids.trees.plans.commands.DropExpiredStatsCommand;
import org.apache.doris.nereids.trees.plans.commands.DropFileCommand;
import org.apache.doris.nereids.trees.plans.commands.DropFunctionCommand;
import org.apache.doris.nereids.trees.plans.commands.DropJobCommand;
import org.apache.doris.nereids.trees.plans.commands.DropMTMVCommand;
import org.apache.doris.nereids.trees.plans.commands.DropProcedureCommand;
import org.apache.doris.nereids.trees.plans.commands.DropRepositoryCommand;
import org.apache.doris.nereids.trees.plans.commands.DropResourceCommand;
import org.apache.doris.nereids.trees.plans.commands.DropRoleCommand;
import org.apache.doris.nereids.trees.plans.commands.DropRowPolicyCommand;
import org.apache.doris.nereids.trees.plans.commands.DropSqlBlockRuleCommand;
import org.apache.doris.nereids.trees.plans.commands.DropStageCommand;
import org.apache.doris.nereids.trees.plans.commands.DropStatsCommand;
import org.apache.doris.nereids.trees.plans.commands.DropStoragePolicyCommand;
import org.apache.doris.nereids.trees.plans.commands.DropTableCommand;
import org.apache.doris.nereids.trees.plans.commands.DropUserCommand;
import org.apache.doris.nereids.trees.plans.commands.DropViewCommand;
import org.apache.doris.nereids.trees.plans.commands.DropWorkloadGroupCommand;
import org.apache.doris.nereids.trees.plans.commands.DropWorkloadPolicyCommand;
import org.apache.doris.nereids.trees.plans.commands.ExplainCommand;
import org.apache.doris.nereids.trees.plans.commands.ExplainCommand.ExplainLevel;
import org.apache.doris.nereids.trees.plans.commands.ExplainDictionaryCommand;
import org.apache.doris.nereids.trees.plans.commands.ExportCommand;
import org.apache.doris.nereids.trees.plans.commands.GrantResourcePrivilegeCommand;
import org.apache.doris.nereids.trees.plans.commands.GrantRoleCommand;
import org.apache.doris.nereids.trees.plans.commands.GrantTablePrivilegeCommand;
import org.apache.doris.nereids.trees.plans.commands.HelpCommand;
import org.apache.doris.nereids.trees.plans.commands.InstallPluginCommand;
import org.apache.doris.nereids.trees.plans.commands.KillAnalyzeJobCommand;
import org.apache.doris.nereids.trees.plans.commands.KillConnectionCommand;
import org.apache.doris.nereids.trees.plans.commands.KillQueryCommand;
import org.apache.doris.nereids.trees.plans.commands.LoadCommand;
import org.apache.doris.nereids.trees.plans.commands.LockTablesCommand;
import org.apache.doris.nereids.trees.plans.commands.PauseJobCommand;
import org.apache.doris.nereids.trees.plans.commands.PauseMTMVCommand;
import org.apache.doris.nereids.trees.plans.commands.RecoverDatabaseCommand;
import org.apache.doris.nereids.trees.plans.commands.RecoverPartitionCommand;
import org.apache.doris.nereids.trees.plans.commands.RecoverTableCommand;
import org.apache.doris.nereids.trees.plans.commands.RefreshMTMVCommand;
import org.apache.doris.nereids.trees.plans.commands.ReplayCommand;
import org.apache.doris.nereids.trees.plans.commands.ResumeJobCommand;
import org.apache.doris.nereids.trees.plans.commands.ResumeMTMVCommand;
import org.apache.doris.nereids.trees.plans.commands.RevokeResourcePrivilegeCommand;
import org.apache.doris.nereids.trees.plans.commands.RevokeRoleCommand;
import org.apache.doris.nereids.trees.plans.commands.RevokeTablePrivilegeCommand;
import org.apache.doris.nereids.trees.plans.commands.SetDefaultStorageVaultCommand;
import org.apache.doris.nereids.trees.plans.commands.SetOptionsCommand;
import org.apache.doris.nereids.trees.plans.commands.SetTransactionCommand;
import org.apache.doris.nereids.trees.plans.commands.SetUserPropertiesCommand;
import org.apache.doris.nereids.trees.plans.commands.ShowAnalyzeCommand;
import org.apache.doris.nereids.trees.plans.commands.ShowAuthorsCommand;
import org.apache.doris.nereids.trees.plans.commands.ShowBackendsCommand;
import org.apache.doris.nereids.trees.plans.commands.ShowBackupCommand;
import org.apache.doris.nereids.trees.plans.commands.ShowBrokerCommand;
import org.apache.doris.nereids.trees.plans.commands.ShowCatalogCommand;
import org.apache.doris.nereids.trees.plans.commands.ShowCatalogRecycleBinCommand;
import org.apache.doris.nereids.trees.plans.commands.ShowCharsetCommand;
import org.apache.doris.nereids.trees.plans.commands.ShowClustersCommand;
import org.apache.doris.nereids.trees.plans.commands.ShowCollationCommand;
import org.apache.doris.nereids.trees.plans.commands.ShowColumnHistogramStatsCommand;
import org.apache.doris.nereids.trees.plans.commands.ShowColumnsCommand;
import org.apache.doris.nereids.trees.plans.commands.ShowConfigCommand;
import org.apache.doris.nereids.trees.plans.commands.ShowConstraintsCommand;
import org.apache.doris.nereids.trees.plans.commands.ShowConvertLSCCommand;
import org.apache.doris.nereids.trees.plans.commands.ShowCopyCommand;
import org.apache.doris.nereids.trees.plans.commands.ShowCreateCatalogCommand;
import org.apache.doris.nereids.trees.plans.commands.ShowCreateDatabaseCommand;
import org.apache.doris.nereids.trees.plans.commands.ShowCreateFunctionCommand;
import org.apache.doris.nereids.trees.plans.commands.ShowCreateMTMVCommand;
import org.apache.doris.nereids.trees.plans.commands.ShowCreateMaterializedViewCommand;
import org.apache.doris.nereids.trees.plans.commands.ShowCreateProcedureCommand;
import org.apache.doris.nereids.trees.plans.commands.ShowCreateRepositoryCommand;
import org.apache.doris.nereids.trees.plans.commands.ShowCreateTableCommand;
import org.apache.doris.nereids.trees.plans.commands.ShowCreateViewCommand;
import org.apache.doris.nereids.trees.plans.commands.ShowDataCommand;
import org.apache.doris.nereids.trees.plans.commands.ShowDataSkewCommand;
import org.apache.doris.nereids.trees.plans.commands.ShowDataTypesCommand;
import org.apache.doris.nereids.trees.plans.commands.ShowDatabaseIdCommand;
import org.apache.doris.nereids.trees.plans.commands.ShowDatabasesCommand;
import org.apache.doris.nereids.trees.plans.commands.ShowDeleteCommand;
import org.apache.doris.nereids.trees.plans.commands.ShowDiagnoseTabletCommand;
import org.apache.doris.nereids.trees.plans.commands.ShowDictionariesCommand;
import org.apache.doris.nereids.trees.plans.commands.ShowDynamicPartitionCommand;
import org.apache.doris.nereids.trees.plans.commands.ShowEncryptKeysCommand;
import org.apache.doris.nereids.trees.plans.commands.ShowEventsCommand;
import org.apache.doris.nereids.trees.plans.commands.ShowExportCommand;
import org.apache.doris.nereids.trees.plans.commands.ShowFrontendsCommand;
import org.apache.doris.nereids.trees.plans.commands.ShowFunctionsCommand;
import org.apache.doris.nereids.trees.plans.commands.ShowGrantsCommand;
import org.apache.doris.nereids.trees.plans.commands.ShowIndexStatsCommand;
import org.apache.doris.nereids.trees.plans.commands.ShowLastInsertCommand;
import org.apache.doris.nereids.trees.plans.commands.ShowLoadCommand;
import org.apache.doris.nereids.trees.plans.commands.ShowLoadProfileCommand;
import org.apache.doris.nereids.trees.plans.commands.ShowOpenTablesCommand;
import org.apache.doris.nereids.trees.plans.commands.ShowPartitionIdCommand;
import org.apache.doris.nereids.trees.plans.commands.ShowPartitionsCommand;
import org.apache.doris.nereids.trees.plans.commands.ShowPluginsCommand;
import org.apache.doris.nereids.trees.plans.commands.ShowPrivilegesCommand;
import org.apache.doris.nereids.trees.plans.commands.ShowProcCommand;
import org.apache.doris.nereids.trees.plans.commands.ShowProcedureStatusCommand;
import org.apache.doris.nereids.trees.plans.commands.ShowProcessListCommand;
import org.apache.doris.nereids.trees.plans.commands.ShowQueryProfileCommand;
import org.apache.doris.nereids.trees.plans.commands.ShowQueryStatsCommand;
import org.apache.doris.nereids.trees.plans.commands.ShowQueuedAnalyzeJobsCommand;
import org.apache.doris.nereids.trees.plans.commands.ShowReplicaDistributionCommand;
import org.apache.doris.nereids.trees.plans.commands.ShowReplicaStatusCommand;
import org.apache.doris.nereids.trees.plans.commands.ShowRepositoriesCommand;
import org.apache.doris.nereids.trees.plans.commands.ShowResourcesCommand;
import org.apache.doris.nereids.trees.plans.commands.ShowRestoreCommand;
import org.apache.doris.nereids.trees.plans.commands.ShowRolesCommand;
import org.apache.doris.nereids.trees.plans.commands.ShowRoutineLoadTaskCommand;
import org.apache.doris.nereids.trees.plans.commands.ShowRowPolicyCommand;
import org.apache.doris.nereids.trees.plans.commands.ShowSmallFilesCommand;
import org.apache.doris.nereids.trees.plans.commands.ShowSnapshotCommand;
import org.apache.doris.nereids.trees.plans.commands.ShowSqlBlockRuleCommand;
import org.apache.doris.nereids.trees.plans.commands.ShowStagesCommand;
import org.apache.doris.nereids.trees.plans.commands.ShowStatusCommand;
import org.apache.doris.nereids.trees.plans.commands.ShowStorageEnginesCommand;
import org.apache.doris.nereids.trees.plans.commands.ShowStoragePolicyCommand;
import org.apache.doris.nereids.trees.plans.commands.ShowStorageVaultCommand;
import org.apache.doris.nereids.trees.plans.commands.ShowSyncJobCommand;
import org.apache.doris.nereids.trees.plans.commands.ShowTableCommand;
import org.apache.doris.nereids.trees.plans.commands.ShowTableCreationCommand;
import org.apache.doris.nereids.trees.plans.commands.ShowTableIdCommand;
import org.apache.doris.nereids.trees.plans.commands.ShowTableStatsCommand;
import org.apache.doris.nereids.trees.plans.commands.ShowTableStatusCommand;
import org.apache.doris.nereids.trees.plans.commands.ShowTabletIdCommand;
import org.apache.doris.nereids.trees.plans.commands.ShowTabletStorageFormatCommand;
import org.apache.doris.nereids.trees.plans.commands.ShowTabletsBelongCommand;
import org.apache.doris.nereids.trees.plans.commands.ShowTabletsFromTableCommand;
import org.apache.doris.nereids.trees.plans.commands.ShowTransactionCommand;
import org.apache.doris.nereids.trees.plans.commands.ShowTrashCommand;
import org.apache.doris.nereids.trees.plans.commands.ShowTriggersCommand;
import org.apache.doris.nereids.trees.plans.commands.ShowUserPropertyCommand;
import org.apache.doris.nereids.trees.plans.commands.ShowVariablesCommand;
import org.apache.doris.nereids.trees.plans.commands.ShowViewCommand;
import org.apache.doris.nereids.trees.plans.commands.ShowWarmUpCommand;
import org.apache.doris.nereids.trees.plans.commands.ShowWarningErrorCountCommand;
import org.apache.doris.nereids.trees.plans.commands.ShowWarningErrorsCommand;
import org.apache.doris.nereids.trees.plans.commands.ShowWhiteListCommand;
import org.apache.doris.nereids.trees.plans.commands.ShowWorkloadGroupsCommand;
import org.apache.doris.nereids.trees.plans.commands.SyncCommand;
import org.apache.doris.nereids.trees.plans.commands.TransactionBeginCommand;
import org.apache.doris.nereids.trees.plans.commands.TransactionCommitCommand;
import org.apache.doris.nereids.trees.plans.commands.TransactionRollbackCommand;
import org.apache.doris.nereids.trees.plans.commands.TruncateTableCommand;
import org.apache.doris.nereids.trees.plans.commands.UninstallPluginCommand;
import org.apache.doris.nereids.trees.plans.commands.UnlockTablesCommand;
import org.apache.doris.nereids.trees.plans.commands.UnsetDefaultStorageVaultCommand;
import org.apache.doris.nereids.trees.plans.commands.UnsetVariableCommand;
import org.apache.doris.nereids.trees.plans.commands.UnsupportedCommand;
import org.apache.doris.nereids.trees.plans.commands.UpdateCommand;
import org.apache.doris.nereids.trees.plans.commands.alter.AlterDatabaseRenameCommand;
import org.apache.doris.nereids.trees.plans.commands.alter.AlterDatabaseSetQuotaCommand;
import org.apache.doris.nereids.trees.plans.commands.alter.AlterRepositoryCommand;
import org.apache.doris.nereids.trees.plans.commands.clean.CleanLabelCommand;
import org.apache.doris.nereids.trees.plans.commands.info.AddBackendOp;
import org.apache.doris.nereids.trees.plans.commands.info.AddBrokerOp;
import org.apache.doris.nereids.trees.plans.commands.info.AddColumnOp;
import org.apache.doris.nereids.trees.plans.commands.info.AddColumnsOp;
import org.apache.doris.nereids.trees.plans.commands.info.AddFollowerOp;
import org.apache.doris.nereids.trees.plans.commands.info.AddObserverOp;
import org.apache.doris.nereids.trees.plans.commands.info.AddPartitionOp;
import org.apache.doris.nereids.trees.plans.commands.info.AddRollupOp;
import org.apache.doris.nereids.trees.plans.commands.info.AlterLoadErrorUrlOp;
import org.apache.doris.nereids.trees.plans.commands.info.AlterMTMVInfo;
import org.apache.doris.nereids.trees.plans.commands.info.AlterMTMVPropertyInfo;
import org.apache.doris.nereids.trees.plans.commands.info.AlterMTMVRefreshInfo;
import org.apache.doris.nereids.trees.plans.commands.info.AlterMTMVRenameInfo;
import org.apache.doris.nereids.trees.plans.commands.info.AlterMTMVReplaceInfo;
import org.apache.doris.nereids.trees.plans.commands.info.AlterMultiPartitionOp;
import org.apache.doris.nereids.trees.plans.commands.info.AlterSystemOp;
import org.apache.doris.nereids.trees.plans.commands.info.AlterTableOp;
import org.apache.doris.nereids.trees.plans.commands.info.AlterUserInfo;
import org.apache.doris.nereids.trees.plans.commands.info.AlterViewInfo;
import org.apache.doris.nereids.trees.plans.commands.info.BuildIndexOp;
import org.apache.doris.nereids.trees.plans.commands.info.BulkLoadDataDesc;
import org.apache.doris.nereids.trees.plans.commands.info.BulkStorageDesc;
import org.apache.doris.nereids.trees.plans.commands.info.CancelMTMVTaskInfo;
import org.apache.doris.nereids.trees.plans.commands.info.ColumnDefinition;
import org.apache.doris.nereids.trees.plans.commands.info.CopyFromDesc;
import org.apache.doris.nereids.trees.plans.commands.info.CopyIntoInfo;
import org.apache.doris.nereids.trees.plans.commands.info.CreateIndexOp;
import org.apache.doris.nereids.trees.plans.commands.info.CreateJobInfo;
import org.apache.doris.nereids.trees.plans.commands.info.CreateMTMVInfo;
import org.apache.doris.nereids.trees.plans.commands.info.CreateResourceInfo;
import org.apache.doris.nereids.trees.plans.commands.info.CreateRoutineLoadInfo;
import org.apache.doris.nereids.trees.plans.commands.info.CreateTableInfo;
import org.apache.doris.nereids.trees.plans.commands.info.CreateTableLikeInfo;
import org.apache.doris.nereids.trees.plans.commands.info.CreateUserInfo;
import org.apache.doris.nereids.trees.plans.commands.info.CreateViewInfo;
import org.apache.doris.nereids.trees.plans.commands.info.DMLCommandType;
import org.apache.doris.nereids.trees.plans.commands.info.DecommissionBackendOp;
import org.apache.doris.nereids.trees.plans.commands.info.DefaultValue;
import org.apache.doris.nereids.trees.plans.commands.info.DictionaryColumnDefinition;
import org.apache.doris.nereids.trees.plans.commands.info.DistributionDescriptor;
import org.apache.doris.nereids.trees.plans.commands.info.DropAllBrokerOp;
import org.apache.doris.nereids.trees.plans.commands.info.DropBackendOp;
import org.apache.doris.nereids.trees.plans.commands.info.DropBrokerOp;
import org.apache.doris.nereids.trees.plans.commands.info.DropColumnOp;
import org.apache.doris.nereids.trees.plans.commands.info.DropDatabaseInfo;
import org.apache.doris.nereids.trees.plans.commands.info.DropFollowerOp;
import org.apache.doris.nereids.trees.plans.commands.info.DropIndexOp;
import org.apache.doris.nereids.trees.plans.commands.info.DropMTMVInfo;
import org.apache.doris.nereids.trees.plans.commands.info.DropObserverOp;
import org.apache.doris.nereids.trees.plans.commands.info.DropPartitionFromIndexOp;
import org.apache.doris.nereids.trees.plans.commands.info.DropPartitionOp;
import org.apache.doris.nereids.trees.plans.commands.info.DropRollupOp;
import org.apache.doris.nereids.trees.plans.commands.info.EnableFeatureOp;
import org.apache.doris.nereids.trees.plans.commands.info.FixedRangePartition;
import org.apache.doris.nereids.trees.plans.commands.info.FuncNameInfo;
import org.apache.doris.nereids.trees.plans.commands.info.FunctionArgTypesInfo;
import org.apache.doris.nereids.trees.plans.commands.info.GeneratedColumnDesc;
import org.apache.doris.nereids.trees.plans.commands.info.InPartition;
import org.apache.doris.nereids.trees.plans.commands.info.IndexDefinition;
import org.apache.doris.nereids.trees.plans.commands.info.LabelNameInfo;
import org.apache.doris.nereids.trees.plans.commands.info.LessThanPartition;
import org.apache.doris.nereids.trees.plans.commands.info.LockTableInfo;
import org.apache.doris.nereids.trees.plans.commands.info.MTMVPartitionDefinition;
import org.apache.doris.nereids.trees.plans.commands.info.ModifyBackendOp;
import org.apache.doris.nereids.trees.plans.commands.info.ModifyColumnCommentOp;
import org.apache.doris.nereids.trees.plans.commands.info.ModifyColumnOp;
import org.apache.doris.nereids.trees.plans.commands.info.ModifyDistributionOp;
import org.apache.doris.nereids.trees.plans.commands.info.ModifyEngineOp;
import org.apache.doris.nereids.trees.plans.commands.info.ModifyFrontendOrBackendHostNameOp;
import org.apache.doris.nereids.trees.plans.commands.info.ModifyFrontendOrBackendHostNameOp.ModifyOpType;
import org.apache.doris.nereids.trees.plans.commands.info.ModifyPartitionOp;
import org.apache.doris.nereids.trees.plans.commands.info.ModifyTableCommentOp;
import org.apache.doris.nereids.trees.plans.commands.info.ModifyTablePropertiesOp;
import org.apache.doris.nereids.trees.plans.commands.info.PartitionDefinition;
import org.apache.doris.nereids.trees.plans.commands.info.PartitionDefinition.MaxValue;
import org.apache.doris.nereids.trees.plans.commands.info.PartitionNamesInfo;
import org.apache.doris.nereids.trees.plans.commands.info.PartitionTableInfo;
import org.apache.doris.nereids.trees.plans.commands.info.PauseMTMVInfo;
import org.apache.doris.nereids.trees.plans.commands.info.RefreshMTMVInfo;
import org.apache.doris.nereids.trees.plans.commands.info.RenameColumnOp;
import org.apache.doris.nereids.trees.plans.commands.info.RenamePartitionOp;
import org.apache.doris.nereids.trees.plans.commands.info.RenameRollupOp;
import org.apache.doris.nereids.trees.plans.commands.info.RenameTableOp;
import org.apache.doris.nereids.trees.plans.commands.info.ReorderColumnsOp;
import org.apache.doris.nereids.trees.plans.commands.info.ReplacePartitionOp;
import org.apache.doris.nereids.trees.plans.commands.info.ReplaceTableOp;
import org.apache.doris.nereids.trees.plans.commands.info.ResumeMTMVInfo;
import org.apache.doris.nereids.trees.plans.commands.info.RollupDefinition;
import org.apache.doris.nereids.trees.plans.commands.info.SetCharsetAndCollateVarOp;
import org.apache.doris.nereids.trees.plans.commands.info.SetLdapPassVarOp;
import org.apache.doris.nereids.trees.plans.commands.info.SetNamesVarOp;
import org.apache.doris.nereids.trees.plans.commands.info.SetPassVarOp;
import org.apache.doris.nereids.trees.plans.commands.info.SetSessionVarOp;
import org.apache.doris.nereids.trees.plans.commands.info.SetUserDefinedVarOp;
import org.apache.doris.nereids.trees.plans.commands.info.SetUserPropertyVarOp;
import org.apache.doris.nereids.trees.plans.commands.info.SetVarOp;
import org.apache.doris.nereids.trees.plans.commands.info.ShowCreateMTMVInfo;
import org.apache.doris.nereids.trees.plans.commands.info.SimpleColumnDefinition;
import org.apache.doris.nereids.trees.plans.commands.info.StepPartition;
import org.apache.doris.nereids.trees.plans.commands.info.TableNameInfo;
import org.apache.doris.nereids.trees.plans.commands.info.TableRefInfo;
import org.apache.doris.nereids.trees.plans.commands.insert.BatchInsertIntoTableCommand;
import org.apache.doris.nereids.trees.plans.commands.insert.InsertIntoTableCommand;
import org.apache.doris.nereids.trees.plans.commands.insert.InsertOverwriteTableCommand;
import org.apache.doris.nereids.trees.plans.commands.load.CreateDataSyncJobCommand;
import org.apache.doris.nereids.trees.plans.commands.load.CreateRoutineLoadCommand;
import org.apache.doris.nereids.trees.plans.commands.load.LoadColumnClause;
import org.apache.doris.nereids.trees.plans.commands.load.LoadColumnDesc;
import org.apache.doris.nereids.trees.plans.commands.load.LoadDeleteOnClause;
import org.apache.doris.nereids.trees.plans.commands.load.LoadPartitionNames;
import org.apache.doris.nereids.trees.plans.commands.load.LoadPrecedingFilterClause;
import org.apache.doris.nereids.trees.plans.commands.load.LoadProperty;
import org.apache.doris.nereids.trees.plans.commands.load.LoadSeparator;
import org.apache.doris.nereids.trees.plans.commands.load.LoadSequenceClause;
import org.apache.doris.nereids.trees.plans.commands.load.LoadWhereClause;
import org.apache.doris.nereids.trees.plans.commands.load.PauseDataSyncJobCommand;
import org.apache.doris.nereids.trees.plans.commands.load.PauseRoutineLoadCommand;
import org.apache.doris.nereids.trees.plans.commands.load.ResumeDataSyncJobCommand;
import org.apache.doris.nereids.trees.plans.commands.load.ResumeRoutineLoadCommand;
import org.apache.doris.nereids.trees.plans.commands.load.ShowCreateRoutineLoadCommand;
import org.apache.doris.nereids.trees.plans.commands.load.StopDataSyncJobCommand;
import org.apache.doris.nereids.trees.plans.commands.load.StopRoutineLoadCommand;
import org.apache.doris.nereids.trees.plans.commands.load.SyncJobName;
import org.apache.doris.nereids.trees.plans.commands.refresh.RefreshCatalogCommand;
import org.apache.doris.nereids.trees.plans.commands.refresh.RefreshDatabaseCommand;
import org.apache.doris.nereids.trees.plans.commands.refresh.RefreshDictionaryCommand;
import org.apache.doris.nereids.trees.plans.commands.refresh.RefreshTableCommand;
import org.apache.doris.nereids.trees.plans.commands.use.SwitchCommand;
import org.apache.doris.nereids.trees.plans.commands.use.UseCommand;
import org.apache.doris.nereids.trees.plans.logical.LogicalAggregate;
import org.apache.doris.nereids.trees.plans.logical.LogicalCTE;
import org.apache.doris.nereids.trees.plans.logical.LogicalExcept;
import org.apache.doris.nereids.trees.plans.logical.LogicalFileSink;
import org.apache.doris.nereids.trees.plans.logical.LogicalFilter;
import org.apache.doris.nereids.trees.plans.logical.LogicalGenerate;
import org.apache.doris.nereids.trees.plans.logical.LogicalHaving;
import org.apache.doris.nereids.trees.plans.logical.LogicalIntersect;
import org.apache.doris.nereids.trees.plans.logical.LogicalJoin;
import org.apache.doris.nereids.trees.plans.logical.LogicalLimit;
import org.apache.doris.nereids.trees.plans.logical.LogicalOneRowRelation;
import org.apache.doris.nereids.trees.plans.logical.LogicalPlan;
import org.apache.doris.nereids.trees.plans.logical.LogicalPreAggOnHint;
import org.apache.doris.nereids.trees.plans.logical.LogicalProject;
import org.apache.doris.nereids.trees.plans.logical.LogicalQualify;
import org.apache.doris.nereids.trees.plans.logical.LogicalRepeat;
import org.apache.doris.nereids.trees.plans.logical.LogicalSelectHint;
import org.apache.doris.nereids.trees.plans.logical.LogicalSink;
import org.apache.doris.nereids.trees.plans.logical.LogicalSort;
import org.apache.doris.nereids.trees.plans.logical.LogicalSubQueryAlias;
import org.apache.doris.nereids.trees.plans.logical.LogicalUnion;
import org.apache.doris.nereids.trees.plans.logical.LogicalUsingJoin;
import org.apache.doris.nereids.types.AggStateType;
import org.apache.doris.nereids.types.ArrayType;
import org.apache.doris.nereids.types.BigIntType;
import org.apache.doris.nereids.types.BooleanType;
import org.apache.doris.nereids.types.DataType;
import org.apache.doris.nereids.types.DateTimeType;
import org.apache.doris.nereids.types.DateTimeV2Type;
import org.apache.doris.nereids.types.DateType;
import org.apache.doris.nereids.types.DateV2Type;
import org.apache.doris.nereids.types.LargeIntType;
import org.apache.doris.nereids.types.MapType;
import org.apache.doris.nereids.types.StructField;
import org.apache.doris.nereids.types.StructType;
import org.apache.doris.nereids.types.VarcharType;
import org.apache.doris.nereids.types.coercion.CharacterType;
import org.apache.doris.nereids.util.ExpressionUtils;
import org.apache.doris.nereids.util.RelationUtil;
import org.apache.doris.nereids.util.Utils;
import org.apache.doris.policy.FilterType;
import org.apache.doris.policy.PolicyTypeEnum;
import org.apache.doris.qe.ConnectContext;
import org.apache.doris.qe.SqlModeHelper;
import org.apache.doris.resource.workloadschedpolicy.WorkloadActionMeta;
import org.apache.doris.resource.workloadschedpolicy.WorkloadConditionMeta;
import org.apache.doris.statistics.AnalysisInfo;
import org.apache.doris.system.NodeType;

import com.google.common.collect.ImmutableList;
import com.google.common.collect.ImmutableMap;
import com.google.common.collect.ImmutableMap.Builder;
import com.google.common.collect.Lists;
import com.google.common.collect.Maps;
import com.google.common.collect.Sets;
import org.antlr.v4.runtime.ParserRuleContext;
import org.antlr.v4.runtime.RuleContext;
import org.antlr.v4.runtime.Token;
import org.antlr.v4.runtime.tree.ParseTree;
import org.antlr.v4.runtime.tree.RuleNode;
import org.antlr.v4.runtime.tree.TerminalNode;

import java.math.BigDecimal;
import java.math.BigInteger;
import java.util.ArrayList;
import java.util.Collections;
import java.util.HashMap;
import java.util.HashSet;
import java.util.List;
import java.util.Locale;
import java.util.Map;
import java.util.Optional;
import java.util.Set;
import java.util.function.Supplier;
import java.util.stream.Collectors;

/**
 * Build a logical plan tree with unbounded nodes.
 */
@SuppressWarnings({"OptionalUsedAsFieldOrParameterType", "OptionalGetWithoutIsPresent"})
public class LogicalPlanBuilder extends DorisParserBaseVisitor<Object> {
    private static String JOB_NAME = "jobName";
    private static String TASK_ID = "taskId";
    // Sort the parameters with token position to keep the order with original placeholders
    // in prepared statement.Otherwise, the order maybe broken
    private final Map<Token, Placeholder> tokenPosToParameters = Maps.newTreeMap((pos1, pos2) -> {
        int line = pos1.getLine() - pos2.getLine();
        if (line != 0) {
            return line;
        }
        return pos1.getCharPositionInLine() - pos2.getCharPositionInLine();
    });

    private final Map<Integer, ParserRuleContext> selectHintMap;

    public LogicalPlanBuilder(Map<Integer, ParserRuleContext> selectHintMap) {
        this.selectHintMap = selectHintMap;
    }

    @SuppressWarnings("unchecked")
    protected <T> T typedVisit(ParseTree ctx) {
        return (T) ctx.accept(this);
    }

    /**
     * Override the default behavior for all visit methods. This will only return a non-null result
     * when the context has only one child. This is done because there is no generic method to
     * combine the results of the context children. In all other cases null is returned.
     */
    @Override
    public Object visitChildren(RuleNode node) {
        if (node.getChildCount() == 1) {
            return node.getChild(0).accept(this);
        } else {
            return null;
        }
    }

    @Override
    public LogicalPlan visitSingleStatement(SingleStatementContext ctx) {
        return ParserUtils.withOrigin(ctx, () -> (LogicalPlan) visit(ctx.statement()));
    }

    @Override
    public LogicalPlan visitStatementDefault(StatementDefaultContext ctx) {
        LogicalPlan plan = plan(ctx.query());
        if (ctx.outFileClause() != null) {
            plan = withOutFile(plan, ctx.outFileClause());
        } else {
            plan = new UnboundResultSink<>(plan);
        }
        return withExplain(plan, ctx.explain());
    }

    @Override
    public LogicalPlan visitCreateScheduledJob(DorisParser.CreateScheduledJobContext ctx) {
        Optional<String> label = ctx.label == null ? Optional.empty() : Optional.of(ctx.label.getText());
        Optional<String> atTime = ctx.atTime == null ? Optional.empty() : Optional.of(ctx.atTime.getText());
        Optional<Boolean> immediateStartOptional = ctx.CURRENT_TIMESTAMP() == null ? Optional.of(false) :
                Optional.of(true);
        Optional<String> startTime = ctx.startTime == null ? Optional.empty() : Optional.of(ctx.startTime.getText());
        Optional<String> endsTime = ctx.endsTime == null ? Optional.empty() : Optional.of(ctx.endsTime.getText());
        Optional<Long> interval = ctx.timeInterval == null ? Optional.empty() :
                Optional.of(Long.valueOf(ctx.timeInterval.getText()));
        Optional<String> intervalUnit = ctx.timeUnit == null ? Optional.empty() : Optional.of(ctx.timeUnit.getText());
        String comment =
                visitCommentSpec(ctx.commentSpec());
        String executeSql = getOriginSql(ctx.supportedDmlStatement());
        CreateJobInfo createJobInfo = new CreateJobInfo(label, atTime, interval, intervalUnit, startTime,
                endsTime, immediateStartOptional, comment, executeSql);
        return new CreateJobCommand(createJobInfo);
    }

    private void checkJobNameKey(String key, String keyFormat, DorisParser.SupportedJobStatementContext parseContext) {
        if (key.isEmpty() || !key.equalsIgnoreCase(keyFormat)) {
            throw new ParseException(keyFormat + " should be: '" + keyFormat + "'", parseContext);
        }
    }

    @Override
    public LogicalPlan visitPauseJob(DorisParser.PauseJobContext ctx) {
        checkJobNameKey(stripQuotes(ctx.jobNameKey.getText()), JOB_NAME, ctx);
        return new PauseJobCommand(stripQuotes(ctx.jobNameValue.getText()));
    }

    @Override
    public LogicalPlan visitDropJob(DorisParser.DropJobContext ctx) {
        checkJobNameKey(stripQuotes(ctx.jobNameKey.getText()), JOB_NAME, ctx);
        boolean ifExists = ctx.EXISTS() != null;
        return new DropJobCommand(stripQuotes(ctx.jobNameValue.getText()), ifExists);
    }

    @Override
    public LogicalPlan visitResumeJob(DorisParser.ResumeJobContext ctx) {
        checkJobNameKey(stripQuotes(ctx.jobNameKey.getText()), JOB_NAME, ctx);
        return new ResumeJobCommand(stripQuotes(ctx.jobNameValue.getText()));
    }

    @Override
    public LogicalPlan visitCancelJobTask(DorisParser.CancelJobTaskContext ctx) {
        checkJobNameKey(stripQuotes(ctx.jobNameKey.getText()), JOB_NAME, ctx);
        checkJobNameKey(stripQuotes(ctx.taskIdKey.getText()), TASK_ID, ctx);
        String jobName = stripQuotes(ctx.jobNameValue.getText());
        Long taskId = Long.valueOf(ctx.taskIdValue.getText());
        return new CancelJobTaskCommand(jobName, taskId);
    }

    private StageAndPattern getStageAndPattern(DorisParser.StageAndPatternContext ctx) {
        if (ctx.pattern != null) {
            return new StageAndPattern(stripQuotes(ctx.stage.getText()), stripQuotes(ctx.pattern.getText()));
        } else {
            return new StageAndPattern(stripQuotes(ctx.stage.getText()), null);
        }
    }

    @Override
    public LogicalPlan visitCopyInto(DorisParser.CopyIntoContext ctx) {
        ImmutableList.Builder<String> tableName = ImmutableList.builder();
        if (null != ctx.name) {
            List<String> nameParts = visitMultipartIdentifier(ctx.name);
            tableName.addAll(nameParts);
        }
        List<String> columns = (null != ctx.columns) ? visitIdentifierList(ctx.columns) : null;
        StageAndPattern stageAndPattern = getStageAndPattern(ctx.stageAndPattern());
        CopyFromDesc copyFromDesc = null;
        if (null != ctx.SELECT()) {
            List<NamedExpression> projects = getNamedExpressions(ctx.selectColumnClause().namedExpressionSeq());
            Optional<Expression> where = Optional.empty();
            if (ctx.whereClause() != null) {
                where = Optional.of(getExpression(ctx.whereClause().booleanExpression()));
            }
            copyFromDesc = new CopyFromDesc(stageAndPattern, projects, where);
        } else {
            copyFromDesc = new CopyFromDesc(stageAndPattern);
        }
        Map<String, String> properties = visitPropertyClause(ctx.properties);
        copyFromDesc.setTargetColumns(columns);
        CopyIntoInfo copyInfoInfo = null;
        if (null != ctx.selectHint()) {
            if ((selectHintMap == null) || selectHintMap.isEmpty()) {
                throw new AnalysisException("hint should be in right place: " + ctx.getText());
            }
            List<ParserRuleContext> selectHintContexts = Lists.newArrayList();
            for (Integer key : selectHintMap.keySet()) {
                if (key > ctx.getStart().getStopIndex() && key < ctx.getStop().getStartIndex()) {
                    selectHintContexts.add(selectHintMap.get(key));
                }
            }
            if (selectHintContexts.size() != 1) {
                throw new AnalysisException("only one hint is allowed in: " + ctx.getText());
            }
            SelectHintContext selectHintContext = (SelectHintContext) selectHintContexts.get(0);
            Map<String, String> parameterNames = Maps.newLinkedHashMap();
            for (HintStatementContext hintStatement : selectHintContext.hintStatements) {
                String hintName = hintStatement.hintName.getText().toLowerCase(Locale.ROOT);
                if (!hintName.equalsIgnoreCase("set_var")) {
                    throw new AnalysisException("only set_var hint is allowed in: " + ctx.getText());
                }
                for (HintAssignmentContext kv : hintStatement.parameters) {
                    if (kv.key != null) {
                        String parameterName = visitIdentifierOrText(kv.key);
                        Optional<String> value = Optional.empty();
                        if (kv.constantValue != null) {
                            Literal literal = (Literal) visit(kv.constantValue);
                            value = Optional.ofNullable(literal.toLegacyLiteral().getStringValue());
                        } else if (kv.identifierValue != null) {
                            // maybe we should throw exception when the identifierValue is quoted identifier
                            value = Optional.ofNullable(kv.identifierValue.getText());
                        }
                        parameterNames.put(parameterName, value.get());
                    }
                }
            }
            Map<String, Map<String, String>> setVarHint = Maps.newLinkedHashMap();
            setVarHint.put("set_var", parameterNames);
            copyInfoInfo = new CopyIntoInfo(tableName.build(), copyFromDesc, properties, setVarHint);
        } else {
            copyInfoInfo = new CopyIntoInfo(tableName.build(), copyFromDesc, properties, null);
        }

        return new CopyIntoCommand(copyInfoInfo);
    }

    @Override
    public String visitCommentSpec(DorisParser.CommentSpecContext ctx) {
        String commentSpec = ctx == null ? "''" : ctx.STRING_LITERAL().getText();
        return LogicalPlanBuilderAssistant.escapeBackSlash(commentSpec.substring(1, commentSpec.length() - 1));
    }

    /**
     * This function may be used in some task like InsertTask, RefreshDictionary, etc. the target could be many type of
     * tables.
     */
    @Override
    public LogicalPlan visitInsertTable(InsertTableContext ctx) {
        boolean isOverwrite = ctx.INTO() == null;
        ImmutableList.Builder<String> tableName = ImmutableList.builder();
        if (null != ctx.tableName) {
            List<String> nameParts = visitMultipartIdentifier(ctx.tableName);
            tableName.addAll(nameParts);
        } else if (null != ctx.tableId) {
            // process group commit insert table command send by be
            TableName name = Env.getCurrentEnv().getCurrentCatalog()
                    .getTableNameByTableId(Long.valueOf(ctx.tableId.getText()));
            tableName.add(name.getDb());
            tableName.add(name.getTbl());
            ConnectContext.get().setDatabase(name.getDb());
        } else {
            throw new ParseException("tableName and tableId cannot both be null");
        }
        Optional<String> labelName = (ctx.labelName == null) ? Optional.empty() : Optional.of(ctx.labelName.getText());
        List<String> colNames = ctx.cols == null ? ImmutableList.of() : visitIdentifierList(ctx.cols);
        // TODO visit partitionSpecCtx
        LogicalPlan plan = visitQuery(ctx.query());
        // partitionSpec may be NULL. means auto detect partition. only available when IOT
        Pair<Boolean, List<String>> partitionSpec = visitPartitionSpec(ctx.partitionSpec());
        // partitionSpec.second :
        // null - auto detect
        // zero - whole table
        // others - specific partitions
        boolean isAutoDetect = partitionSpec.second == null;
        LogicalSink<?> sink = UnboundTableSinkCreator.createUnboundTableSinkMaybeOverwrite(
                tableName.build(),
                colNames,
                ImmutableList.of(), // hints
                partitionSpec.first, // isTemp
                partitionSpec.second, // partition names
                isAutoDetect,
                isOverwrite,
                ConnectContext.get().getSessionVariable().isEnableUniqueKeyPartialUpdate(),
                ctx.tableId == null ? DMLCommandType.INSERT : DMLCommandType.GROUP_COMMIT,
                plan);
        Optional<LogicalPlan> cte = Optional.empty();
        if (ctx.cte() != null) {
            cte = Optional.ofNullable(withCte(plan, ctx.cte()));
        }
        LogicalPlan command;
        if (isOverwrite) {
            command = new InsertOverwriteTableCommand(sink, labelName, cte);
        } else {
            if (ConnectContext.get() != null && ConnectContext.get().isTxnModel()
                    && sink.child() instanceof InlineTable
                    && sink.child().getExpressions().stream().allMatch(Expression::isConstant)) {
                // FIXME: In legacy, the `insert into select 1` is handled as `insert into values`.
                //  In nereids, the original way is throw an AnalysisException and fallback to legacy.
                //  Now handle it as `insert into select`(a separate load job), should fix it as the legacy.
                command = new BatchInsertIntoTableCommand(sink);
            } else {
                command = new InsertIntoTableCommand(sink, labelName, Optional.empty(), cte);
            }
        }
        return withExplain(command, ctx.explain());
    }

    /**
     * return a pair, first will be true if partitions is temp partition, select is a list to present partition list.
     */
    @Override
    public Pair<Boolean, List<String>> visitPartitionSpec(PartitionSpecContext ctx) {
        List<String> partitions = ImmutableList.of();
        boolean temporaryPartition = false;
        if (ctx != null) {
            temporaryPartition = ctx.TEMPORARY() != null;
            if (ctx.ASTERISK() != null) {
                partitions = null;
            } else if (ctx.partition != null) {
                partitions = ImmutableList.of(ctx.partition.getText());
            } else {
                partitions = visitIdentifierList(ctx.partitions);
            }
        }
        return Pair.of(temporaryPartition, partitions);
    }

    @Override
    public Command visitCreateMTMV(CreateMTMVContext ctx) {
        if (ctx.buildMode() == null && ctx.refreshMethod() == null && ctx.refreshTrigger() == null
                && ctx.cols == null && ctx.keys == null
                && ctx.HASH() == null && ctx.RANDOM() == null && ctx.BUCKETS() == null) {
            return visitCreateSyncMvCommand(ctx);
        }

        List<String> nameParts = visitMultipartIdentifier(ctx.mvName);
        BuildMode buildMode = visitBuildMode(ctx.buildMode());
        RefreshMethod refreshMethod = visitRefreshMethod(ctx.refreshMethod());
        MTMVRefreshTriggerInfo refreshTriggerInfo = visitRefreshTrigger(ctx.refreshTrigger());
        LogicalPlan logicalPlan = visitQuery(ctx.query());
        String querySql = getOriginSql(ctx.query());

        int bucketNum = FeConstants.default_bucket_num;
        if (ctx.INTEGER_VALUE() != null) {
            bucketNum = Integer.parseInt(ctx.INTEGER_VALUE().getText());
        }
        DistributionDescriptor desc;
        if (ctx.HASH() != null) {
            desc = new DistributionDescriptor(true, ctx.AUTO() != null, bucketNum,
                    visitIdentifierList(ctx.hashKeys));
        } else {
            desc = new DistributionDescriptor(false, ctx.AUTO() != null, bucketNum, null);
        }

        Map<String, String> properties = ctx.propertyClause() != null
                ? Maps.newHashMap(visitPropertyClause(ctx.propertyClause())) : Maps.newHashMap();
        String comment = ctx.STRING_LITERAL() == null ? "" : LogicalPlanBuilderAssistant.escapeBackSlash(
                ctx.STRING_LITERAL().getText().substring(1, ctx.STRING_LITERAL().getText().length() - 1));

        return new CreateMTMVCommand(new CreateMTMVInfo(ctx.EXISTS() != null, new TableNameInfo(nameParts),
                ctx.keys != null ? visitIdentifierList(ctx.keys) : ImmutableList.of(),
                comment,
                desc, properties, logicalPlan, querySql,
                new MTMVRefreshInfo(buildMode, refreshMethod, refreshTriggerInfo),
                ctx.cols == null ? Lists.newArrayList() : visitSimpleColumnDefs(ctx.cols),
                visitMTMVPartitionInfo(ctx.mvPartition())
        ));
    }

    private Command visitCreateSyncMvCommand(CreateMTMVContext ctx) {
        List<String> nameParts = visitMultipartIdentifier(ctx.mvName);
        LogicalPlan logicalPlan = new UnboundResultSink<>(visitQuery(ctx.query()));
        Map<String, String> properties = ctx.propertyClause() != null
                ? Maps.newHashMap(visitPropertyClause(ctx.propertyClause())) : Maps.newHashMap();
        return new CreateMaterializedViewCommand(new TableNameInfo(nameParts), logicalPlan, properties);
    }

    /**
     * get MTMVPartitionDefinition
     *
     * @param ctx MvPartitionContext
     * @return MTMVPartitionDefinition
     */
    public MTMVPartitionDefinition visitMTMVPartitionInfo(MvPartitionContext ctx) {
        MTMVPartitionDefinition mtmvPartitionDefinition = new MTMVPartitionDefinition();
        if (ctx == null) {
            mtmvPartitionDefinition.setPartitionType(MTMVPartitionType.SELF_MANAGE);
        } else if (ctx.partitionKey != null) {
            mtmvPartitionDefinition.setPartitionType(MTMVPartitionType.FOLLOW_BASE_TABLE);
            mtmvPartitionDefinition.setPartitionCol(ctx.partitionKey.getText());
        } else {
            mtmvPartitionDefinition.setPartitionType(MTMVPartitionType.EXPR);
            Expression functionCallExpression = visitFunctionCallExpression(ctx.partitionExpr);
            mtmvPartitionDefinition.setFunctionCallExpression(functionCallExpression);
        }
        return mtmvPartitionDefinition;
    }

    @Override
    public List<SimpleColumnDefinition> visitSimpleColumnDefs(SimpleColumnDefsContext ctx) {
        if (ctx == null) {
            return null;
        }
        return ctx.cols.stream()
                .map(this::visitSimpleColumnDef)
                .collect(ImmutableList.toImmutableList());
    }

    @Override
    public SimpleColumnDefinition visitSimpleColumnDef(SimpleColumnDefContext ctx) {
        String comment = ctx.STRING_LITERAL() == null ? "" : LogicalPlanBuilderAssistant.escapeBackSlash(
                ctx.STRING_LITERAL().getText().substring(1, ctx.STRING_LITERAL().getText().length() - 1));
        return new SimpleColumnDefinition(ctx.colName.getText(), comment);
    }

    /**
     * get originSql
     *
     * @param ctx context
     * @return originSql
     */
    public String getOriginSql(ParserRuleContext ctx) {
        int startIndex = ctx.start.getStartIndex();
        int stopIndex = ctx.stop.getStopIndex();
        org.antlr.v4.runtime.misc.Interval interval = new org.antlr.v4.runtime.misc.Interval(startIndex, stopIndex);
        return ctx.start.getInputStream().getText(interval);
    }

    @Override
    public MTMVRefreshTriggerInfo visitRefreshTrigger(RefreshTriggerContext ctx) {
        if (ctx == null) {
            return new MTMVRefreshTriggerInfo(RefreshTrigger.MANUAL);
        }
        if (ctx.MANUAL() != null) {
            return new MTMVRefreshTriggerInfo(RefreshTrigger.MANUAL);
        }
        if (ctx.COMMIT() != null) {
            return new MTMVRefreshTriggerInfo(RefreshTrigger.COMMIT);
        }
        if (ctx.SCHEDULE() != null) {
            return new MTMVRefreshTriggerInfo(RefreshTrigger.SCHEDULE, visitRefreshSchedule(ctx.refreshSchedule()));
        }
        return new MTMVRefreshTriggerInfo(RefreshTrigger.MANUAL);
    }

    @Override
    public ReplayCommand visitReplay(DorisParser.ReplayContext ctx) {
        if (ctx.replayCommand().replayType().DUMP() != null) {
            LogicalPlan plan = plan(ctx.replayCommand().replayType().query());
            return new ReplayCommand(PlanType.REPLAY_COMMAND, null, plan, ReplayCommand.ReplayType.DUMP);
        } else if (ctx.replayCommand().replayType().PLAY() != null) {
            String tmpPath = ctx.replayCommand().replayType().filePath.getText();
            String path = LogicalPlanBuilderAssistant.escapeBackSlash(tmpPath.substring(1, tmpPath.length() - 1));
            return new ReplayCommand(PlanType.REPLAY_COMMAND, path, null, ReplayCommand.ReplayType.PLAY);
        }
        return null;
    }

    @Override
    public MTMVRefreshSchedule visitRefreshSchedule(RefreshScheduleContext ctx) {
        int interval = Integer.parseInt(ctx.INTEGER_VALUE().getText());
        String startTime = ctx.STARTS() == null ? null
                : ctx.STRING_LITERAL().getText().substring(1, ctx.STRING_LITERAL().getText().length() - 1);
        IntervalUnit unit = visitMvRefreshUnit(ctx.refreshUnit);
        return new MTMVRefreshSchedule(startTime, interval, unit);
    }

    /**
     * get IntervalUnit,only enable_job_schedule_second_for_test is true, can use second
     *
     * @param ctx ctx
     * @return IntervalUnit
     */
    public IntervalUnit visitMvRefreshUnit(IdentifierContext ctx) {
        IntervalUnit intervalUnit = IntervalUnit.fromString(ctx.getText().toUpperCase());
        if (null == intervalUnit) {
            throw new AnalysisException("interval time unit can not be " + ctx.getText());
        }
        if (intervalUnit.equals(IntervalUnit.SECOND)
                && !Config.enable_job_schedule_second_for_test) {
            throw new AnalysisException("interval time unit can not be second");
        }
        return intervalUnit;
    }

    @Override
    public RefreshMethod visitRefreshMethod(RefreshMethodContext ctx) {
        if (ctx == null) {
            return RefreshMethod.AUTO;
        }
        return RefreshMethod.valueOf(ctx.getText().toUpperCase());
    }

    @Override
    public BuildMode visitBuildMode(BuildModeContext ctx) {
        if (ctx == null) {
            return BuildMode.IMMEDIATE;
        }
        if (ctx.DEFERRED() != null) {
            return BuildMode.DEFERRED;
        } else if (ctx.IMMEDIATE() != null) {
            return BuildMode.IMMEDIATE;
        }
        return BuildMode.IMMEDIATE;
    }

    @Override
    public RefreshMTMVCommand visitRefreshMTMV(RefreshMTMVContext ctx) {
        List<String> nameParts = visitMultipartIdentifier(ctx.mvName);
        List<String> partitions = ImmutableList.of();
        if (ctx.partitionSpec() != null) {
            if (ctx.partitionSpec().TEMPORARY() != null) {
                throw new AnalysisException("Not allowed to specify TEMPORARY ");
            }
            if (ctx.partitionSpec().partition != null) {
                partitions = ImmutableList.of(ctx.partitionSpec().partition.getText());
            } else {
                partitions = visitIdentifierList(ctx.partitionSpec().partitions);
            }
        }
        return new RefreshMTMVCommand(new RefreshMTMVInfo(new TableNameInfo(nameParts),
                partitions, ctx.COMPLETE() != null));
    }

    @Override
    public Command visitDropMTMV(DropMTMVContext ctx) {
        if (ctx.tableName != null) {
            // TODO support drop sync mv
            return new UnsupportedCommand();
        }
        List<String> nameParts = visitMultipartIdentifier(ctx.mvName);
        return new DropMTMVCommand(new DropMTMVInfo(new TableNameInfo(nameParts), ctx.EXISTS() != null));
    }

    @Override
    public PauseMTMVCommand visitPauseMTMV(PauseMTMVContext ctx) {
        List<String> nameParts = visitMultipartIdentifier(ctx.mvName);
        return new PauseMTMVCommand(new PauseMTMVInfo(new TableNameInfo(nameParts)));
    }

    @Override
    public ResumeMTMVCommand visitResumeMTMV(ResumeMTMVContext ctx) {
        List<String> nameParts = visitMultipartIdentifier(ctx.mvName);
        return new ResumeMTMVCommand(new ResumeMTMVInfo(new TableNameInfo(nameParts)));
    }

    @Override
    public ShowCreateMTMVCommand visitShowCreateMTMV(ShowCreateMTMVContext ctx) {
        List<String> nameParts = visitMultipartIdentifier(ctx.mvName);
        return new ShowCreateMTMVCommand(new ShowCreateMTMVInfo(new TableNameInfo(nameParts)));
    }

    @Override
    public CancelExportCommand visitCancelExport(DorisParser.CancelExportContext ctx) {
        String databaseName = null;
        if (ctx.database != null) {
            databaseName = stripQuotes(ctx.database.getText());
        }
        Expression wildWhere = null;
        if (ctx.wildWhere() != null) {
            wildWhere = getWildWhere(ctx.wildWhere());
        }
        return new CancelExportCommand(databaseName, wildWhere);
    }

    @Override
    public CancelLoadCommand visitCancelLoad(DorisParser.CancelLoadContext ctx) {
        String databaseName = null;
        if (ctx.database != null) {
            databaseName = stripQuotes(ctx.database.getText());
        }
        Expression wildWhere = null;
        if (ctx.wildWhere() != null) {
            wildWhere = getWildWhere(ctx.wildWhere());
        }
        return new CancelLoadCommand(databaseName, wildWhere);
    }

    @Override
    public CancelWarmUpJobCommand visitCancelWarmUpJob(DorisParser.CancelWarmUpJobContext ctx) {
        Expression wildWhere = null;
        if (ctx.wildWhere() != null) {
            wildWhere = getWildWhere(ctx.wildWhere());
        }
        return new CancelWarmUpJobCommand(wildWhere);
    }

    @Override
    public CancelMTMVTaskCommand visitCancelMTMVTask(CancelMTMVTaskContext ctx) {
        List<String> nameParts = visitMultipartIdentifier(ctx.mvName);
        long taskId = Long.parseLong(ctx.taskId.getText());
        return new CancelMTMVTaskCommand(new CancelMTMVTaskInfo(new TableNameInfo(nameParts), taskId));
    }

    @Override
    public AdminCompactTableCommand visitAdminCompactTable(AdminCompactTableContext ctx) {
        TableRefInfo tableRefInfo = visitBaseTableRefContext(ctx.baseTableRef());
        EqualTo equalTo = null;
        if (ctx.WHERE() != null) {
            StringLiteral left = new StringLiteral(stripQuotes(ctx.TYPE().getText()));
            StringLiteral right = new StringLiteral(stripQuotes(ctx.STRING_LITERAL().getText()));
            equalTo = new EqualTo(left, right);
        }
        return new AdminCompactTableCommand(tableRefInfo, equalTo);
    }

    @Override
    public AlterMTMVCommand visitAlterMTMV(AlterMTMVContext ctx) {
        List<String> nameParts = visitMultipartIdentifier(ctx.mvName);
        TableNameInfo mvName = new TableNameInfo(nameParts);
        AlterMTMVInfo alterMTMVInfo = null;
        if (ctx.RENAME() != null) {
            alterMTMVInfo = new AlterMTMVRenameInfo(mvName, ctx.newName.getText());
        } else if (ctx.REFRESH() != null) {
            MTMVRefreshInfo refreshInfo = new MTMVRefreshInfo();
            if (ctx.refreshMethod() != null) {
                refreshInfo.setRefreshMethod(visitRefreshMethod(ctx.refreshMethod()));
            }
            if (ctx.refreshTrigger() != null) {
                refreshInfo.setRefreshTriggerInfo(visitRefreshTrigger(ctx.refreshTrigger()));
            }
            alterMTMVInfo = new AlterMTMVRefreshInfo(mvName, refreshInfo);
        } else if (ctx.SET() != null) {
            alterMTMVInfo = new AlterMTMVPropertyInfo(mvName,
                    Maps.newHashMap(visitPropertyItemList(ctx.fileProperties)));
        } else if (ctx.REPLACE() != null) {
            String newName = ctx.newName.getText();
            Map<String, String> properties = ctx.propertyClause() != null
                    ? Maps.newHashMap(visitPropertyClause(ctx.propertyClause())) : Maps.newHashMap();
            alterMTMVInfo = new AlterMTMVReplaceInfo(mvName, newName, properties);
        }
        return new AlterMTMVCommand(alterMTMVInfo);
    }

    @Override
    public LogicalPlan visitAlterView(AlterViewContext ctx) {
        List<String> nameParts = visitMultipartIdentifier(ctx.name);
        String comment = ctx.commentSpec() == null ? null : visitCommentSpec(ctx.commentSpec());
        AlterViewInfo info;
        if (comment != null) {
            info = new AlterViewInfo(new TableNameInfo(nameParts), comment);
        } else {
            String querySql = getOriginSql(ctx.query());
            if (ctx.STRING_LITERAL() != null) {
                comment = ctx.STRING_LITERAL().getText();
                comment = LogicalPlanBuilderAssistant.escapeBackSlash(comment.substring(1, comment.length() - 1));
            }
            info = new AlterViewInfo(new TableNameInfo(nameParts), comment, querySql,
                    ctx.cols == null ? Lists.newArrayList() : visitSimpleColumnDefs(ctx.cols));
        }
        return new AlterViewCommand(info);
    }

    @Override
    public LogicalPlan visitAlterStorageVault(AlterStorageVaultContext ctx) {
        List<String> nameParts = this.visitMultipartIdentifier(ctx.name);
        String vaultName = nameParts.get(0);
        Map<String, String> properties = this.visitPropertyClause(ctx.properties);
        return new AlterStorageVaultCommand(vaultName, properties);
    }

    @Override
    public LogicalPlan visitAlterSystemRenameComputeGroup(AlterSystemRenameComputeGroupContext ctx) {
        return new AlterSystemRenameComputeGroupCommand(ctx.name.getText(), ctx.newName.getText());
    }

    @Override
    public LogicalPlan visitShowConstraint(ShowConstraintContext ctx) {
        List<String> parts = visitMultipartIdentifier(ctx.table);
        return new ShowConstraintsCommand(parts);
    }

    @Override
    public LogicalPlan visitAddConstraint(AddConstraintContext ctx) {
        List<String> parts = visitMultipartIdentifier(ctx.table);
        UnboundRelation curTable = new UnboundRelation(StatementScopeIdGenerator.newRelationId(), parts);
        ImmutableList<Slot> slots = visitIdentifierList(ctx.constraint().slots).stream()
                .map(UnboundSlot::new)
                .collect(ImmutableList.toImmutableList());
        Constraint constraint;
        if (ctx.constraint().UNIQUE() != null) {
            constraint = Constraint.newUniqueConstraint(curTable, slots);
        } else if (ctx.constraint().PRIMARY() != null) {
            constraint = Constraint.newPrimaryKeyConstraint(curTable, slots);
        } else if (ctx.constraint().FOREIGN() != null) {
            ImmutableList<Slot> referencedSlots = visitIdentifierList(ctx.constraint().referencedSlots).stream()
                    .map(UnboundSlot::new)
                    .collect(ImmutableList.toImmutableList());
            List<String> nameParts = visitMultipartIdentifier(ctx.constraint().referenceTable);
            LogicalPlan referenceTable = new UnboundRelation(StatementScopeIdGenerator.newRelationId(), nameParts);
            constraint = Constraint.newForeignKeyConstraint(curTable, slots, referenceTable, referencedSlots);
        } else {
            throw new AnalysisException("Unsupported constraint " + ctx.getText());
        }
        return new AddConstraintCommand(ctx.constraintName.getText().toLowerCase(), constraint);
    }

    @Override
    public LogicalPlan visitDropConstraint(DropConstraintContext ctx) {
        List<String> parts = visitMultipartIdentifier(ctx.table);
        UnboundRelation curTable = new UnboundRelation(StatementScopeIdGenerator.newRelationId(), parts);
        return new DropConstraintCommand(ctx.constraintName.getText().toLowerCase(), curTable);
    }

    @Override
    public LogicalPlan visitUpdate(UpdateContext ctx) {
        LogicalPlan query = LogicalPlanBuilderAssistant.withCheckPolicy(new UnboundRelation(
                StatementScopeIdGenerator.newRelationId(), visitMultipartIdentifier(ctx.tableName)));
        query = withTableAlias(query, ctx.tableAlias());
        if (ctx.fromClause() != null) {
            query = withRelations(query, ctx.fromClause().relations().relation());
        }
        query = withFilter(query, Optional.ofNullable(ctx.whereClause()));
        String tableAlias = null;
        if (ctx.tableAlias().strictIdentifier() != null) {
            tableAlias = ctx.tableAlias().getText();
        }
        Optional<LogicalPlan> cte = Optional.empty();
        if (ctx.cte() != null) {
            cte = Optional.ofNullable(withCte(query, ctx.cte()));
        }
        return withExplain(new UpdateCommand(visitMultipartIdentifier(ctx.tableName), tableAlias,
                visitUpdateAssignmentSeq(ctx.updateAssignmentSeq()), query, cte), ctx.explain());
    }

    @Override
    public LogicalPlan visitDelete(DeleteContext ctx) {
        List<String> tableName = visitMultipartIdentifier(ctx.tableName);
        Pair<Boolean, List<String>> partitionSpec = visitPartitionSpec(ctx.partitionSpec());
        // TODO: now dont support delete auto detect partition.
        if (partitionSpec == null) {
            throw new ParseException("Now don't support auto detect partitions in deleting", ctx);
        }
        LogicalPlan query = withTableAlias(LogicalPlanBuilderAssistant.withCheckPolicy(
                new UnboundRelation(StatementScopeIdGenerator.newRelationId(), tableName,
                        partitionSpec.second, partitionSpec.first)), ctx.tableAlias());
        String tableAlias = null;
        if (ctx.tableAlias().strictIdentifier() != null) {
            tableAlias = ctx.tableAlias().getText();
        }

        Command deleteCommand;
        if (ctx.USING() == null && ctx.cte() == null) {
            query = withFilter(query, Optional.ofNullable(ctx.whereClause()));
            deleteCommand = new DeleteFromCommand(tableName, tableAlias, partitionSpec.first,
                    partitionSpec.second, query);
        } else {
            // convert to insert into select
            if (ctx.USING() != null) {
                query = withRelations(query, ctx.relations().relation());
            }
            query = withFilter(query, Optional.ofNullable(ctx.whereClause()));
            Optional<LogicalPlan> cte = Optional.empty();
            if (ctx.cte() != null) {
                cte = Optional.ofNullable(withCte(query, ctx.cte()));
            }
            deleteCommand = new DeleteFromUsingCommand(tableName, tableAlias,
                    partitionSpec.first, partitionSpec.second, query, cte);
        }
        if (ctx.explain() != null) {
            return withExplain(deleteCommand, ctx.explain());
        } else {
            return deleteCommand;
        }
    }

    @Override
    public LogicalPlan visitExport(ExportContext ctx) {
        // TODO: replace old class name like ExportStmt, BrokerDesc, Expr with new nereid class name
        List<String> tableName = visitMultipartIdentifier(ctx.tableName);
        List<String> partitions = ctx.partition == null ? ImmutableList.of() : visitIdentifierList(ctx.partition);

        // handle path string
        String tmpPath = ctx.filePath.getText();
        String path = LogicalPlanBuilderAssistant.escapeBackSlash(tmpPath.substring(1, tmpPath.length() - 1));

        Optional<Expression> expr = Optional.empty();
        if (ctx.whereClause() != null) {
            expr = Optional.of(getExpression(ctx.whereClause().booleanExpression()));
        }

        Map<String, String> filePropertiesMap = ImmutableMap.of();
        if (ctx.propertyClause() != null) {
            filePropertiesMap = visitPropertyClause(ctx.propertyClause());
        }

        Optional<BrokerDesc> brokerDesc = Optional.empty();
        if (ctx.withRemoteStorageSystem() != null) {
            brokerDesc = Optional.ofNullable(visitWithRemoteStorageSystem(ctx.withRemoteStorageSystem()));
        }
        return new ExportCommand(tableName, partitions, expr, path, filePropertiesMap, brokerDesc);
    }

    @Override
    public Map<String, String> visitPropertyClause(PropertyClauseContext ctx) {
        return ctx == null ? ImmutableMap.of() : visitPropertyItemList(ctx.fileProperties);
    }

    @Override
    public Map<String, String> visitPropertyItemList(PropertyItemListContext ctx) {
        if (ctx == null || ctx.properties == null) {
            return ImmutableMap.of();
        }
        Builder<String, String> propertiesMap = ImmutableMap.builder();
        for (PropertyItemContext argument : ctx.properties) {
            String key = parsePropertyKey(argument.key);
            String value = parsePropertyValue(argument.value);
            propertiesMap.put(key, value);
        }
        return propertiesMap.build();
    }

    @Override
    public BrokerDesc visitWithRemoteStorageSystem(WithRemoteStorageSystemContext ctx) {
        BrokerDesc brokerDesc = null;

        Map<String, String> brokerPropertiesMap = visitPropertyItemList(ctx.brokerProperties);

        if (ctx.S3() != null) {
            brokerDesc = new BrokerDesc("S3", StorageBackend.StorageType.S3, brokerPropertiesMap);
        } else if (ctx.HDFS() != null) {
            brokerDesc = new BrokerDesc("HDFS", StorageBackend.StorageType.HDFS, brokerPropertiesMap);
        } else if (ctx.LOCAL() != null) {
            brokerDesc = new BrokerDesc("HDFS", StorageBackend.StorageType.LOCAL, brokerPropertiesMap);
        } else if (ctx.BROKER() != null) {
            brokerDesc = new BrokerDesc(visitIdentifierOrText(ctx.brokerName), brokerPropertiesMap);
        }
        return brokerDesc;
    }

    /**
     * Visit multi-statements.
     */
    @Override
    public List<Pair<LogicalPlan, StatementContext>> visitMultiStatements(MultiStatementsContext ctx) {
        List<Pair<LogicalPlan, StatementContext>> logicalPlans = Lists.newArrayList();
        for (DorisParser.StatementContext statement : ctx.statement()) {
            StatementContext statementContext = new StatementContext();
            ConnectContext connectContext = ConnectContext.get();
            if (connectContext != null) {
                connectContext.setStatementContext(statementContext);
                statementContext.setConnectContext(connectContext);
            }
            logicalPlans.add(Pair.of(
                    ParserUtils.withOrigin(ctx, () -> (LogicalPlan) visit(statement)), statementContext));
            List<Placeholder> params = new ArrayList<>(tokenPosToParameters.values());
            statementContext.setPlaceholders(params);
            tokenPosToParameters.clear();
        }
        return logicalPlans;
    }

    /**
     * Visit load-statements.
     */
    @Override
    public LogicalPlan visitLoad(DorisParser.LoadContext ctx) {

        BulkStorageDesc bulkDesc = null;
        if (ctx.withRemoteStorageSystem() != null) {
            Map<String, String> bulkProperties =
                    new HashMap<>(visitPropertyItemList(ctx.withRemoteStorageSystem().brokerProperties));
            if (ctx.withRemoteStorageSystem().S3() != null) {
                bulkDesc = new BulkStorageDesc("S3", BulkStorageDesc.StorageType.S3, bulkProperties);
            } else if (ctx.withRemoteStorageSystem().HDFS() != null) {
                bulkDesc = new BulkStorageDesc("HDFS", BulkStorageDesc.StorageType.HDFS, bulkProperties);
            } else if (ctx.withRemoteStorageSystem().LOCAL() != null) {
                bulkDesc = new BulkStorageDesc("LOCAL_HDFS", BulkStorageDesc.StorageType.LOCAL, bulkProperties);
            } else if (ctx.withRemoteStorageSystem().BROKER() != null
                    && ctx.withRemoteStorageSystem().identifierOrText().getText() != null) {
                bulkDesc = new BulkStorageDesc(ctx.withRemoteStorageSystem().identifierOrText().getText(),
                        bulkProperties);
            }
        }
        ImmutableList.Builder<BulkLoadDataDesc> dataDescriptions = new ImmutableList.Builder<>();
        List<String> labelParts = visitMultipartIdentifier(ctx.lableName);
        String labelName = null;
        String labelDbName = null;
        if (ConnectContext.get().getDatabase().isEmpty() && labelParts.size() == 1) {
            throw new AnalysisException("Current database is not set.");
        } else if (labelParts.size() == 1) {
            labelName = labelParts.get(0);
        } else if (labelParts.size() == 2) {
            labelDbName = labelParts.get(0);
            labelName = labelParts.get(1);
        } else if (labelParts.size() == 3) {
            labelDbName = labelParts.get(1);
            labelName = labelParts.get(2);
        } else {
            throw new AnalysisException("labelParts in load should be [ctl.][db.]label");
        }

        for (DorisParser.DataDescContext ddc : ctx.dataDescs) {
            List<String> nameParts = Lists.newArrayList();
            if (labelDbName != null) {
                nameParts.add(labelDbName);
            }
            nameParts.add(ddc.targetTableName.getText());
            List<String> tableName = RelationUtil.getQualifierName(ConnectContext.get(), nameParts);
            List<String> colNames = (ddc.columns == null ? ImmutableList.of() : visitIdentifierList(ddc.columns));
            List<String> columnsFromPath = (ddc.columnsFromPath == null ? ImmutableList.of()
                        : visitIdentifierList(ddc.columnsFromPath.identifierList()));
            List<String> partitions = ddc.partition == null ? ImmutableList.of() : visitIdentifierList(ddc.partition);
            // TODO: multi location
            List<String> multiFilePaths = new ArrayList<>();
            for (Token filePath : ddc.filePaths) {
                multiFilePaths.add(filePath.getText().substring(1, filePath.getText().length() - 1));
            }
            List<String> filePaths = ddc.filePath == null ? ImmutableList.of() : multiFilePaths;
            Map<String, Expression> colMappings;
            if (ddc.columnMapping == null) {
                colMappings = ImmutableMap.of();
            } else {
                colMappings = new HashMap<>();
                for (DorisParser.MappingExprContext mappingExpr : ddc.columnMapping.mappingSet) {
                    colMappings.put(mappingExpr.mappingCol.getText(), getExpression(mappingExpr.expression()));
                }
            }

            LoadTask.MergeType mergeType = ddc.mergeType() == null ? LoadTask.MergeType.APPEND
                        : LoadTask.MergeType.valueOf(ddc.mergeType().getText());

            Optional<String> fileFormat = ddc.format == null ? Optional.empty()
                    : Optional.of(visitIdentifierOrText(ddc.format));
            Optional<String> separator = ddc.separator == null ? Optional.empty() : Optional.of(ddc.separator.getText()
                        .substring(1, ddc.separator.getText().length() - 1));
            Optional<String> comma = ddc.comma == null ? Optional.empty() : Optional.of(ddc.comma.getText()
                        .substring(1, ddc.comma.getText().length() - 1));
            Map<String, String> dataProperties = ddc.propertyClause() == null ? new HashMap<>()
                        : visitPropertyClause(ddc.propertyClause());
            dataDescriptions.add(new BulkLoadDataDesc(
                    tableName,
                    partitions,
                    filePaths,
                    colNames,
                    columnsFromPath,
                    colMappings,
                    new BulkLoadDataDesc.FileFormatDesc(separator, comma, fileFormat),
                    false,
                    ddc.preFilter == null ? Optional.empty() : Optional.of(getExpression(ddc.preFilter.expression())),
                    ddc.where == null ? Optional.empty() : Optional.of(getExpression(ddc.where.booleanExpression())),
                    mergeType,
                    ddc.deleteOn == null ? Optional.empty() : Optional.of(getExpression(ddc.deleteOn.expression())),
                    ddc.sequenceColumn == null ? Optional.empty()
                            : Optional.of(ddc.sequenceColumn.identifier().getText()), dataProperties));
        }
        Map<String, String> properties = Collections.emptyMap();
        if (ctx.propertyClause() != null) {
            properties = visitPropertyItemList(ctx.propertyClause().propertyItemList());
        }
        String commentSpec = ctx.commentSpec() == null ? "''" : ctx.commentSpec().STRING_LITERAL().getText();
        String comment =
                LogicalPlanBuilderAssistant.escapeBackSlash(commentSpec.substring(1, commentSpec.length() - 1));
        return new LoadCommand(labelName, dataDescriptions.build(), bulkDesc, properties, comment);
    }

    /* ********************************************************************************************
     * Plan parsing
     * ******************************************************************************************** */

    /**
     * process lateral view, add a {@link LogicalGenerate} on plan.
     */
    protected LogicalPlan withGenerate(LogicalPlan plan, LateralViewContext ctx) {
        if (ctx.LATERAL() == null) {
            return plan;
        }
        String generateName = ctx.tableName.getText();
        // if later view explode map type, we need to add a project to convert map to struct
        String columnName = ctx.columnNames.get(0).getText();
        List<String> expandColumnNames = ImmutableList.of();

        // explode can pass multiple columns
        // then use struct to return the result of the expansion of multiple columns.
        if (ctx.columnNames.size() > 1
                || BuiltinTableGeneratingFunctions.INSTANCE.getReturnManyColumnFunctions()
                    .contains(ctx.functionName.getText())) {
            columnName = ConnectContext.get() != null
                    ? ConnectContext.get().getStatementContext().generateColumnName() : "expand_cols";
            expandColumnNames = ctx.columnNames.stream()
                    .map(RuleContext::getText).collect(ImmutableList.toImmutableList());
        }
        String functionName = ctx.functionName.getText();
        List<Expression> arguments = ctx.expression().stream()
                .<Expression>map(this::typedVisit)
                .collect(ImmutableList.toImmutableList());
        Function unboundFunction = new UnboundFunction(functionName, arguments);
        return new LogicalGenerate<>(ImmutableList.of(unboundFunction),
                ImmutableList.of(new UnboundSlot(generateName, columnName)), ImmutableList.of(expandColumnNames), plan);
    }

    /**
     * process CTE and store the results in a logical plan node LogicalCTE
     */
    private LogicalPlan withCte(LogicalPlan plan, CteContext ctx) {
        if (ctx == null) {
            return plan;
        }
        return new LogicalCTE<>((List) visit(ctx.aliasQuery(), LogicalSubQueryAlias.class), plan);
    }

    /**
     * process CTE's alias queries and column aliases
     */
    @Override
    public LogicalSubQueryAlias<Plan> visitAliasQuery(AliasQueryContext ctx) {
        return ParserUtils.withOrigin(ctx, () -> {
            LogicalPlan queryPlan = plan(ctx.query());
            Optional<List<String>> columnNames = optionalVisit(ctx.columnAliases(), () ->
                    ctx.columnAliases().identifier().stream()
                    .map(RuleContext::getText)
                    .collect(ImmutableList.toImmutableList())
            );
            return new LogicalSubQueryAlias<>(ctx.identifier().getText(), columnNames, queryPlan);
        });
    }

    /**
     * process LoadProperty in routine load
     */
    public LoadProperty visitLoadProperty(LoadPropertyContext ctx) {
        LoadProperty loadProperty = null;
        if (ctx instanceof SeparatorContext) {
            String separator = stripQuotes(((SeparatorContext) ctx).STRING_LITERAL().getText());
            loadProperty = new LoadSeparator(separator);
        } else if (ctx instanceof ImportColumnsContext) {
            List<LoadColumnDesc> descList = new ArrayList<>();
            for (DorisParser.ImportColumnDescContext loadColumnDescCtx : ((ImportColumnsContext) ctx)
                    .importColumnsStatement().importColumnDesc()) {
                LoadColumnDesc desc;
                if (loadColumnDescCtx.booleanExpression() != null) {
                    desc = new LoadColumnDesc(loadColumnDescCtx.name.getText(),
                        getExpression(loadColumnDescCtx.booleanExpression()));
                } else {
                    desc = new LoadColumnDesc(loadColumnDescCtx.name.getText());
                }
                descList.add(desc);
            }
            loadProperty = new LoadColumnClause(descList);
        } else if (ctx instanceof ImportDeleteOnContext) {
            loadProperty = new LoadDeleteOnClause(getExpression(((ImportDeleteOnContext) ctx)
                    .importDeleteOnStatement().booleanExpression()));
        } else if (ctx instanceof ImportPartitionsContext) {
            Pair<Boolean, List<String>> partitionSpec = visitPartitionSpec(
                    ((ImportPartitionsContext) ctx).partitionSpec());
            loadProperty = new LoadPartitionNames(partitionSpec.first, partitionSpec.second);
        } else if (ctx instanceof ImportPrecedingFilterContext) {
            loadProperty = new LoadPrecedingFilterClause(getExpression(((ImportPrecedingFilterContext) ctx)
                    .importPrecedingFilterStatement().booleanExpression()));
        } else if (ctx instanceof ImportSequenceContext) {
            loadProperty = new LoadSequenceClause(((ImportSequenceContext) ctx)
                    .importSequenceStatement().identifier().getText());
        } else if (ctx instanceof ImportWhereContext) {
            loadProperty = new LoadWhereClause(getExpression(((ImportWhereContext) ctx)
                    .importWhereStatement().booleanExpression()));
        }
        return loadProperty;
    }

    @Override
    public LogicalPlan visitCreateRoutineLoad(CreateRoutineLoadContext ctx) {
        List<String> labelParts = visitMultipartIdentifier(ctx.label);
        String labelName = null;
        String labelDbName = null;
        if (ConnectContext.get().getDatabase().isEmpty() && labelParts.size() == 1) {
            throw new AnalysisException("Current database is not set.");
        } else if (labelParts.size() == 1) {
            labelName = labelParts.get(0);
        } else if (labelParts.size() == 2) {
            labelDbName = labelParts.get(0);
            labelName = labelParts.get(1);
        } else {
            throw new AnalysisException("labelParts in load should be [db.]label");
        }
        LabelNameInfo jobLabelInfo = new LabelNameInfo(labelDbName, labelName);
        String tableName = null;
        if (ctx.table != null) {
            tableName = ctx.table.getText();
        }
        Map<String, String> properties = ctx.propertyClause() != null
                // NOTICE: we should not generate immutable map here, because it will be modified when analyzing.
                ? Maps.newHashMap(visitPropertyClause(ctx.propertyClause()))
                : Maps.newHashMap();
        String type = ctx.type.getText();
        Map<String, String> customProperties = ctx.customProperties != null
                // NOTICE: we should not generate immutable map here, because it will be modified when analyzing.
                ? Maps.newHashMap(visitPropertyItemList(ctx.customProperties))
                : Maps.newHashMap();
        LoadTask.MergeType mergeType = LoadTask.MergeType.APPEND;
        if (ctx.WITH() != null) {
            if (ctx.DELETE() != null) {
                mergeType = LoadTask.MergeType.DELETE;
            } else if (ctx.MERGE() != null) {
                mergeType = LoadTask.MergeType.MERGE;
            }
        }
        String comment = visitCommentSpec(ctx.commentSpec());
        Map<String, LoadProperty> loadPropertyMap = new HashMap<>();
        for (DorisParser.LoadPropertyContext oneLoadPropertyCOntext : ctx.loadProperty()) {
            LoadProperty loadProperty = visitLoadProperty(oneLoadPropertyCOntext);
            if (loadProperty == null) {
                throw new AnalysisException("invalid clause of routine load");
            }
            if (loadPropertyMap.get(loadProperty.getClass().getName()) != null) {
                throw new AnalysisException("repeat setting of clause load property: "
                    + loadProperty.getClass().getName());
            } else {
                loadPropertyMap.put(loadProperty.getClass().getName(), loadProperty);
            }
        }
        CreateRoutineLoadInfo createRoutineLoadInfo = new CreateRoutineLoadInfo(jobLabelInfo, tableName,
                loadPropertyMap, properties, type, customProperties, mergeType, comment);
        return new CreateRoutineLoadCommand(createRoutineLoadInfo);

    }

    @Override
    public Command visitCreateRowPolicy(CreateRowPolicyContext ctx) {
        FilterType filterType = FilterType.of(ctx.type.getText());
        List<String> nameParts = visitMultipartIdentifier(ctx.table);
        return new CreatePolicyCommand(PolicyTypeEnum.ROW, ctx.name.getText(),
                ctx.EXISTS() != null, new TableNameInfo(nameParts), Optional.of(filterType),
                ctx.user == null ? null : visitUserIdentify(ctx.user),
                ctx.roleName == null ? null : ctx.roleName.getText(),
                Optional.of(getExpression(ctx.booleanExpression())), ImmutableMap.of());
    }

    @Override
    public Command visitCreateStoragePolicy(CreateStoragePolicyContext ctx) {
        Map<String, String> properties = ctx.properties != null
                ? Maps.newHashMap(visitPropertyClause(ctx.properties))
                : Maps.newHashMap();
        return new CreatePolicyCommand(PolicyTypeEnum.STORAGE, ctx.name.getText(),
                ctx.EXISTS() != null, null, Optional.empty(),
                null, null, Optional.empty(), properties);
    }

    @Override
    public String visitIdentifierOrText(DorisParser.IdentifierOrTextContext ctx) {
        if (ctx.STRING_LITERAL() != null) {
            return ctx.STRING_LITERAL().getText().substring(1, ctx.STRING_LITERAL().getText().length() - 1);
        } else {
            return ctx.identifier().getText();
        }
    }

    @Override
    public String visitIdentifierOrTextOrAsterisk(DorisParser.IdentifierOrTextOrAsteriskContext ctx) {
        if (ctx.ASTERISK() != null) {
            return stripQuotes(ctx.ASTERISK().getText());
        } else if (ctx.STRING_LITERAL() != null) {
            return stripQuotes(ctx.STRING_LITERAL().getText());
        } else {
            return stripQuotes(ctx.identifier().getText());
        }
    }

    @Override
    public List<String> visitMultipartIdentifierOrAsterisk(DorisParser.MultipartIdentifierOrAsteriskContext ctx) {
        return ctx.parts.stream()
            .map(RuleContext::getText)
            .collect(ImmutableList.toImmutableList());
    }

    @Override
    public UserIdentity visitUserIdentify(UserIdentifyContext ctx) {
        String user = visitIdentifierOrText(ctx.user);
        String host = null;
        if (ctx.host != null) {
            host = visitIdentifierOrText(ctx.host);
        }
        if (host == null) {
            host = "%";
        }
        boolean isDomain = ctx.LEFT_PAREN() != null;
        return new UserIdentity(user, host, isDomain);
    }

    @Override
    public LogicalPlan visitQuery(QueryContext ctx) {
        return ParserUtils.withOrigin(ctx, () -> {
            // TODO: need to add withQueryResultClauses and withCTE
            LogicalPlan query = plan(ctx.queryTerm());
            query = withQueryOrganization(query, ctx.queryOrganization());
            return withCte(query, ctx.cte());
        });
    }

    @Override
    public LogicalPlan visitSetOperation(SetOperationContext ctx) {
        return ParserUtils.withOrigin(ctx, () -> {

            if (ctx.UNION() != null) {
                Qualifier qualifier = getQualifier(ctx);
                List<QueryTermContext> contexts = Lists.newArrayList(ctx.right);
                QueryTermContext current = ctx.left;
                while (true) {
                    if (current instanceof SetOperationContext
                            && getQualifier((SetOperationContext) current) == qualifier
                            && ((SetOperationContext) current).UNION() != null) {
                        contexts.add(((SetOperationContext) current).right);
                        current = ((SetOperationContext) current).left;
                    } else {
                        contexts.add(current);
                        break;
                    }
                }
                Collections.reverse(contexts);
                List<LogicalPlan> logicalPlans = contexts.stream().map(this::plan).collect(Collectors.toList());
                return reduceToLogicalPlanTree(0, logicalPlans.size() - 1, logicalPlans, qualifier);
            } else {
                LogicalPlan leftQuery = plan(ctx.left);
                LogicalPlan rightQuery = plan(ctx.right);
                Qualifier qualifier = getQualifier(ctx);

                List<Plan> newChildren = ImmutableList.of(leftQuery, rightQuery);
                LogicalPlan plan;
                if (ctx.UNION() != null) {
                    plan = new LogicalUnion(qualifier, newChildren);
                } else if (ctx.EXCEPT() != null || ctx.MINUS() != null) {
                    plan = new LogicalExcept(qualifier, newChildren);
                } else if (ctx.INTERSECT() != null) {
                    plan = new LogicalIntersect(qualifier, newChildren);
                } else {
                    throw new ParseException("not support", ctx);
                }
                return plan;
            }
        });
    }

    private Qualifier getQualifier(SetOperationContext ctx) {
        if (ctx.setQuantifier() == null || ctx.setQuantifier().DISTINCT() != null) {
            return Qualifier.DISTINCT;
        } else {
            return Qualifier.ALL;
        }
    }

    private static LogicalPlan logicalPlanCombiner(LogicalPlan left, LogicalPlan right, Qualifier qualifier) {
        return new LogicalUnion(qualifier, ImmutableList.of(left, right));
    }

    /**
     * construct avl union tree
     */
    public static LogicalPlan reduceToLogicalPlanTree(int low, int high,
            List<LogicalPlan> logicalPlans, Qualifier qualifier) {
        switch (high - low) {
            case 0:
                return logicalPlans.get(low);
            case 1:
                return logicalPlanCombiner(logicalPlans.get(low), logicalPlans.get(high), qualifier);
            default:
                int mid = low + (high - low) / 2;
                return logicalPlanCombiner(
                        reduceToLogicalPlanTree(low, mid, logicalPlans, qualifier),
                        reduceToLogicalPlanTree(mid + 1, high, logicalPlans, qualifier),
                        qualifier
                );
        }
    }

    @Override
    public LogicalPlan visitSubquery(SubqueryContext ctx) {
        return ParserUtils.withOrigin(ctx, () -> plan(ctx.query()));
    }

    @Override
    public LogicalPlan visitRegularQuerySpecification(RegularQuerySpecificationContext ctx) {
        return ParserUtils.withOrigin(ctx, () -> {
            SelectClauseContext selectCtx = ctx.selectClause();
            LogicalPlan selectPlan;
            LogicalPlan relation;
            if (ctx.fromClause() == null) {
                relation = new LogicalOneRowRelation(StatementScopeIdGenerator.newRelationId(),
                        ImmutableList.of(new Alias(Literal.of(0))));
            } else {
                relation = visitFromClause(ctx.fromClause());
            }
            if (ctx.intoClause() != null && !ConnectContext.get().isRunProcedure()) {
                throw new ParseException("Only procedure supports insert into variables", selectCtx);
            }
            selectPlan = withSelectQuerySpecification(
                    ctx, relation,
                    selectCtx,
                    Optional.ofNullable(ctx.whereClause()),
                    Optional.ofNullable(ctx.aggClause()),
                    Optional.ofNullable(ctx.havingClause()),
                    Optional.ofNullable(ctx.qualifyClause()));
            selectPlan = withQueryOrganization(selectPlan, ctx.queryOrganization());
            if ((selectHintMap == null) || selectHintMap.isEmpty()) {
                return selectPlan;
            }
            List<ParserRuleContext> selectHintContexts = Lists.newArrayList();
            List<ParserRuleContext> preAggOnHintContexts = Lists.newArrayList();
            for (Integer key : selectHintMap.keySet()) {
                if (key > selectCtx.getStart().getStopIndex() && key < selectCtx.getStop().getStartIndex()) {
                    selectHintContexts.add(selectHintMap.get(key));
                } else {
                    preAggOnHintContexts.add(selectHintMap.get(key));
                }
            }
            return withHints(selectPlan, selectHintContexts, preAggOnHintContexts);
        });
    }

    @Override
    public LogicalPlan visitInlineTable(InlineTableContext ctx) {
        List<RowConstructorContext> rowConstructorContexts = ctx.rowConstructor();
        ImmutableList.Builder<List<NamedExpression>> rows
                = ImmutableList.builderWithExpectedSize(rowConstructorContexts.size());
        for (RowConstructorContext rowConstructorContext : rowConstructorContexts) {
            rows.add(visitRowConstructor(rowConstructorContext));
        }
        return new UnboundInlineTable(rows.build());
    }

    /**
     * Create an aliased table reference. This is typically used in FROM clauses.
     */
    protected LogicalPlan withTableAlias(LogicalPlan plan, TableAliasContext ctx) {
        if (ctx.strictIdentifier() == null) {
            return plan;
        }
        return ParserUtils.withOrigin(ctx.strictIdentifier(), () -> {
            String alias = ctx.strictIdentifier().getText();
            if (null != ctx.identifierList()) {
                throw new ParseException("Do not implemented", ctx);
                // TODO: multi-colName
            }
            return new LogicalSubQueryAlias<>(alias, plan);
        });
    }

    @Override
    public LogicalPlan visitTableName(TableNameContext ctx) {
        List<String> nameParts = visitMultipartIdentifier(ctx.multipartIdentifier());
        List<String> partitionNames = new ArrayList<>();
        boolean isTempPart = false;
        if (ctx.specifiedPartition() != null) {
            isTempPart = ctx.specifiedPartition().TEMPORARY() != null;
            if (ctx.specifiedPartition().identifier() != null) {
                partitionNames.add(ctx.specifiedPartition().identifier().getText());
            } else {
                partitionNames.addAll(visitIdentifierList(ctx.specifiedPartition().identifierList()));
            }
        }

        Optional<String> indexName = Optional.empty();
        if (ctx.materializedViewName() != null) {
            indexName = Optional.ofNullable(ctx.materializedViewName().indexName.getText());
        }

        List<Long> tabletIdLists = new ArrayList<>();
        if (ctx.tabletList() != null) {
            ctx.tabletList().tabletIdList.stream().forEach(tabletToken -> {
                tabletIdLists.add(Long.parseLong(tabletToken.getText()));
            });
        }

        final List<String> relationHints;
        if (ctx.relationHint() != null) {
            relationHints = typedVisit(ctx.relationHint());
        } else {
            relationHints = ImmutableList.of();
        }

        TableScanParams scanParams = null;
        if (ctx.optScanParams() != null) {
            Map<String, String> map = visitPropertyItemList(ctx.optScanParams().properties);
            scanParams = new TableScanParams(ctx.optScanParams().funcName.getText(), map);
        }

        TableSnapshot tableSnapshot = null;
        if (ctx.tableSnapshot() != null) {
            if (ctx.tableSnapshot().TIME() != null) {
                tableSnapshot = new TableSnapshot(stripQuotes(ctx.tableSnapshot().time.getText()));
            } else {
                tableSnapshot = new TableSnapshot(Long.parseLong(ctx.tableSnapshot().version.getText()));
            }
        }

        TableSample tableSample = ctx.sample() == null ? null : (TableSample) visit(ctx.sample());
        UnboundRelation relation = new UnboundRelation(StatementScopeIdGenerator.newRelationId(),
                nameParts, partitionNames, isTempPart, tabletIdLists, relationHints,
                Optional.ofNullable(tableSample), indexName, scanParams, Optional.ofNullable(tableSnapshot));

        LogicalPlan checkedRelation = LogicalPlanBuilderAssistant.withCheckPolicy(relation);
        LogicalPlan plan = withTableAlias(checkedRelation, ctx.tableAlias());
        for (LateralViewContext lateralViewContext : ctx.lateralView()) {
            plan = withGenerate(plan, lateralViewContext);
        }
        return plan;
    }

    public static String stripQuotes(String str) {
        if ((str.charAt(0) == '\'' && str.charAt(str.length() - 1) == '\'')
                || (str.charAt(0) == '\"' && str.charAt(str.length() - 1) == '\"')) {
            str = str.substring(1, str.length() - 1);
        }
        return str;
    }

    @Override
    public LogicalPlan visitShowEncryptKeys(ShowEncryptKeysContext ctx) {
        String dbName = null;
        if (ctx.database != null) {
            List<String> nameParts = visitMultipartIdentifier(ctx.database);
            dbName = nameParts.get(0); // only one entry possible
        }

        String likeString = null;
        if (ctx.LIKE() != null) {
            likeString = stripQuotes(ctx.STRING_LITERAL().getText());
        }
        return new ShowEncryptKeysCommand(dbName, likeString);
    }

    @Override
    public LogicalPlan visitAliasedQuery(AliasedQueryContext ctx) {
        if (ctx.tableAlias().getText().equals("")) {
            throw new ParseException("Every derived table must have its own alias", ctx);
        }
        LogicalPlan plan = withTableAlias(visitQuery(ctx.query()), ctx.tableAlias());
        for (LateralViewContext lateralViewContext : ctx.lateralView()) {
            plan = withGenerate(plan, lateralViewContext);
        }
        return plan;
    }

    @Override
    public LogicalPlan visitTableValuedFunction(TableValuedFunctionContext ctx) {
        return ParserUtils.withOrigin(ctx, () -> {
            String functionName = ctx.tvfName.getText();

            Map<String, String> map = visitPropertyItemList(ctx.properties);
            LogicalPlan relation = new UnboundTVFRelation(StatementScopeIdGenerator.newRelationId(),
                    functionName, new Properties(map));
            return withTableAlias(relation, ctx.tableAlias());
        });
    }

    /**
     * Create a star (i.e. all) expression; this selects all elements (in the specified object).
     * Both un-targeted (global) and targeted aliases are supported.
     */
    @Override
    public Expression visitStar(StarContext ctx) {
        return ParserUtils.withOrigin(ctx, () -> {
            final QualifiedNameContext qualifiedNameContext = ctx.qualifiedName();
            List<String> target;
            if (qualifiedNameContext != null) {
                target = qualifiedNameContext.identifier()
                        .stream()
                        .map(RuleContext::getText)
                        .collect(ImmutableList.toImmutableList());
            } else {
                target = ImmutableList.of();
            }
            List<ExceptOrReplaceContext> exceptOrReplaceList = ctx.exceptOrReplace();
            if (exceptOrReplaceList != null && !exceptOrReplaceList.isEmpty()) {
                List<NamedExpression> finalExpectSlots = ImmutableList.of();
                List<NamedExpression> finalReplacedAlias = ImmutableList.of();
                for (ExceptOrReplaceContext exceptOrReplace : exceptOrReplaceList) {
                    if (exceptOrReplace instanceof ExceptContext) {
                        if (!finalExpectSlots.isEmpty()) {
                            throw new ParseException("only one except clause is supported", ctx);
                        }
                        ExceptContext exceptContext = (ExceptContext) exceptOrReplace;
                        List<NamedExpression> expectSlots = getNamedExpressions(exceptContext.namedExpressionSeq());
                        boolean allSlots = expectSlots.stream().allMatch(UnboundSlot.class::isInstance);
                        if (expectSlots.isEmpty() || !allSlots) {
                            throw new ParseException(
                                    "only column name is supported in except clause", ctx);
                        }
                        finalExpectSlots = expectSlots;
                    } else if (exceptOrReplace instanceof ReplaceContext) {
                        if (!finalReplacedAlias.isEmpty()) {
                            throw new ParseException("only one replace clause is supported", ctx);
                        }
                        ReplaceContext replaceContext = (ReplaceContext) exceptOrReplace;
                        List<NamedExpression> expectAlias = Lists.newArrayList();
                        NamedExpressionSeqContext namedExpressions = replaceContext.namedExpressionSeq();
                        for (NamedExpressionContext namedExpressionContext : namedExpressions.namedExpression()) {
                            if (namedExpressionContext.identifierOrText() == null) {
                                throw new ParseException("only alias is supported in select-replace clause", ctx);
                            }
                            expectAlias.add((NamedExpression) namedExpressionContext.accept(this));
                        }
                        if (expectAlias.isEmpty()) {
                            throw new ParseException("only alias is supported in select-replace clause", ctx);
                        }
                        finalReplacedAlias = expectAlias;
                    } else {
                        throw new ParseException(
                                "Unsupported except or replace clause: " + exceptOrReplace.getText(), ctx
                        );
                    }
                }
                return new UnboundStar(target, finalExpectSlots, finalReplacedAlias);
            } else {
                return new UnboundStar(target);
            }
        });
    }

    /**
     * Create an aliased expression if an alias is specified. Both single and multi-aliases are
     * supported.
     */
    @Override
    public NamedExpression visitNamedExpression(NamedExpressionContext ctx) {
        return ParserUtils.withOrigin(ctx, () -> {
            Expression expression = getExpression(ctx.expression());
            if (ctx.identifierOrText() == null) {
                if (expression instanceof NamedExpression) {
                    return (NamedExpression) expression;
                } else {
                    int start = ctx.expression().start.getStartIndex();
                    int stop = ctx.expression().stop.getStopIndex();
                    String alias = ctx.start.getInputStream()
                            .getText(new org.antlr.v4.runtime.misc.Interval(start, stop));
                    if (expression instanceof Literal) {
                        return new Alias(expression, alias, true);
                    } else {
                        return new UnboundAlias(expression, alias, true);
                    }
                }
            }
            String alias = visitIdentifierOrText(ctx.identifierOrText());
            if (expression instanceof Literal) {
                return new Alias(expression, alias);
            }
            return new UnboundAlias(expression, alias);
        });
    }

    @Override
    public Expression visitSystemVariable(SystemVariableContext ctx) {
        VariableType type = null;
        if (ctx.kind == null) {
            type = VariableType.DEFAULT;
        } else if (ctx.kind.getType() == DorisParser.SESSION) {
            type = VariableType.SESSION;
        } else if (ctx.kind.getType() == DorisParser.GLOBAL) {
            type = VariableType.GLOBAL;
        }
        if (type == null) {
            throw new ParseException("Unsupported system variable: " + ctx.getText(), ctx);
        }
        return new UnboundVariable(ctx.identifier().getText(), type);
    }

    @Override
    public Expression visitUserVariable(UserVariableContext ctx) {
        return new UnboundVariable(ctx.identifierOrText().getText(), VariableType.USER);
    }

    /**
     * Create a comparison expression. This compares two expressions. The following comparison
     * operators are supported:
     * - Equal: '=' or '=='
     * - Null-safe Equal: '<=>'
     * - Not Equal: '<>' or '!='
     * - Less than: '<'
     * - Less then or Equal: '<='
     * - Greater than: '>'
     * - Greater then or Equal: '>='
     */
    @Override
    public Expression visitComparison(ComparisonContext ctx) {
        return ParserUtils.withOrigin(ctx, () -> {
            Expression left = getExpression(ctx.left);
            Expression right = getExpression(ctx.right);
            TerminalNode operator = (TerminalNode) ctx.comparisonOperator().getChild(0);
            switch (operator.getSymbol().getType()) {
                case DorisParser.EQ:
                    return new EqualTo(left, right);
                case DorisParser.NEQ:
                    return new Not(new EqualTo(left, right));
                case DorisParser.LT:
                    return new LessThan(left, right);
                case DorisParser.GT:
                    return new GreaterThan(left, right);
                case DorisParser.LTE:
                    return new LessThanEqual(left, right);
                case DorisParser.GTE:
                    return new GreaterThanEqual(left, right);
                case DorisParser.NSEQ:
                    return new NullSafeEqual(left, right);
                default:
                    throw new ParseException("Unsupported comparison expression: "
                        + operator.getSymbol().getText(), ctx);
            }
        });
    }

    /**
     * Create a not expression.
     * format: NOT Expression
     * for example:
     * not 1
     * not 1=1
     */
    @Override
    public Expression visitLogicalNot(LogicalNotContext ctx) {
        return ParserUtils.withOrigin(ctx, () -> new Not(getExpression(ctx.booleanExpression())));
    }

    @Override
    public Expression visitLogicalBinary(LogicalBinaryContext ctx) {
        return ParserUtils.withOrigin(ctx, () -> {
            // Code block copy from Spark
            // sql/catalyst/src/main/scala/org/apache/spark/sql/catalyst/parser/AstBuilder.scala

            // Collect all similar left hand contexts.
            List<BooleanExpressionContext> contexts = Lists.newArrayList(ctx.right);
            BooleanExpressionContext current = ctx.left;
            while (true) {
                if (current instanceof LogicalBinaryContext
                        && ((LogicalBinaryContext) current).operator.getType() == ctx.operator.getType()) {
                    contexts.add(((LogicalBinaryContext) current).right);
                    current = ((LogicalBinaryContext) current).left;
                } else {
                    contexts.add(current);
                    break;
                }
            }
            // Reverse the contexts to have them in the same sequence as in the SQL statement & turn them
            // into expressions.
            Collections.reverse(contexts);
            List<Expression> expressions = contexts.stream().map(this::getExpression).collect(Collectors.toList());
            if (ctx.operator.getType() == DorisParser.AND) {
                return new And(expressions);
            } else if (ctx.operator.getType() == DorisParser.OR) {
                return new Or(expressions);
            } else {
                // Create a balanced tree.
                return reduceToExpressionTree(0, expressions.size() - 1, expressions, ctx);
            }
        });
    }

    @Override
    public Expression visitLambdaExpression(LambdaExpressionContext ctx) {
        ImmutableList<String> args = ctx.args.stream()
                .map(RuleContext::getText)
                .collect(ImmutableList.toImmutableList());
        Expression body = (Expression) visit(ctx.body);
        return new Lambda(args, body);
    }

    private Expression expressionCombiner(Expression left, Expression right, LogicalBinaryContext ctx) {
        switch (ctx.operator.getType()) {
            case DorisParser.LOGICALAND:
            case DorisParser.AND:
                return new And(left, right);
            case DorisParser.OR:
                return new Or(left, right);
            case DorisParser.XOR:
                return new Xor(left, right);
            default:
                throw new ParseException("Unsupported logical binary type: " + ctx.operator.getText(), ctx);
        }
    }

    private Expression reduceToExpressionTree(int low, int high,
            List<Expression> expressions, LogicalBinaryContext ctx) {
        switch (high - low) {
            case 0:
                return expressions.get(low);
            case 1:
                return expressionCombiner(expressions.get(low), expressions.get(high), ctx);
            default:
                int mid = low + (high - low) / 2;
                return expressionCombiner(
                        reduceToExpressionTree(low, mid, expressions, ctx),
                        reduceToExpressionTree(mid + 1, high, expressions, ctx),
                        ctx
                );
        }
    }

    /**
     * Create a predicated expression. A predicated expression is a normal expression with a
     * predicate attached to it, for example:
     * {{{
     * a + 1 IS NULL
     * }}}
     */
    @Override
    public Expression visitPredicated(PredicatedContext ctx) {
        return ParserUtils.withOrigin(ctx, () -> {
            Expression e = getExpression(ctx.valueExpression());
            return ctx.predicate() == null ? e : withPredicate(e, ctx.predicate());
        });
    }

    @Override
    public Expression visitArithmeticUnary(ArithmeticUnaryContext ctx) {
        return ParserUtils.withOrigin(ctx, () -> {
            Expression e = typedVisit(ctx.valueExpression());
            switch (ctx.operator.getType()) {
                case DorisParser.PLUS:
                    return e;
                case DorisParser.SUBTRACT:
                    IntegerLiteral zero = new IntegerLiteral(0);
                    return new Subtract(zero, e);
                case DorisParser.TILDE:
                    return new BitNot(e);
                default:
                    throw new ParseException("Unsupported arithmetic unary type: " + ctx.operator.getText(), ctx);
            }
        });
    }

    @Override
    public Expression visitArithmeticBinary(ArithmeticBinaryContext ctx) {
        return ParserUtils.withOrigin(ctx, () -> {
            Expression left = getExpression(ctx.left);
            Expression right = getExpression(ctx.right);

            int type = ctx.operator.getType();
            if (left instanceof Interval) {
                if (type != DorisParser.PLUS) {
                    throw new ParseException("Only supported: " + Operator.ADD, ctx);
                }
                Interval interval = (Interval) left;
                return new TimestampArithmetic(Operator.ADD, right, interval.value(), interval.timeUnit());
            }

            if (right instanceof Interval) {
                Operator op;
                if (type == DorisParser.PLUS) {
                    op = Operator.ADD;
                } else if (type == DorisParser.SUBTRACT) {
                    op = Operator.SUBTRACT;
                } else {
                    throw new ParseException("Only supported: " + Operator.ADD + " and " + Operator.SUBTRACT, ctx);
                }
                Interval interval = (Interval) right;
                return new TimestampArithmetic(op, left, interval.value(), interval.timeUnit());
            }

            return ParserUtils.withOrigin(ctx, () -> {
                switch (type) {
                    case DorisParser.ASTERISK:
                        return new Multiply(left, right);
                    case DorisParser.SLASH:
                        return new Divide(left, right);
                    case DorisParser.MOD:
                        return new Mod(left, right);
                    case DorisParser.PLUS:
                        return new Add(left, right);
                    case DorisParser.SUBTRACT:
                        return new Subtract(left, right);
                    case DorisParser.DIV:
                        return new IntegralDivide(left, right);
                    case DorisParser.HAT:
                        return new BitXor(left, right);
                    case DorisParser.PIPE:
                        return new BitOr(left, right);
                    case DorisParser.AMPERSAND:
                        return new BitAnd(left, right);
                    default:
                        throw new ParseException(
                                "Unsupported arithmetic binary type: " + ctx.operator.getText(), ctx);
                }
            });
        });
    }

    @Override
    public Expression visitCurrentDate(DorisParser.CurrentDateContext ctx) {
        return new CurrentDate();
    }

    @Override
    public Expression visitCurrentTime(DorisParser.CurrentTimeContext ctx) {
        return new CurrentTime();
    }

    @Override
    public Expression visitCurrentTimestamp(DorisParser.CurrentTimestampContext ctx) {
        return new Now();
    }

    @Override
    public Expression visitLocalTime(DorisParser.LocalTimeContext ctx) {
        return new CurrentTime();
    }

    @Override
    public Expression visitLocalTimestamp(DorisParser.LocalTimestampContext ctx) {
        return new Now();
    }

    @Override
    public Expression visitCurrentUser(DorisParser.CurrentUserContext ctx) {
        return new CurrentUser();
    }

    @Override
    public Expression visitSessionUser(DorisParser.SessionUserContext ctx) {
        return new SessionUser();
    }

    @Override
    public Expression visitDoublePipes(DorisParser.DoublePipesContext ctx) {
        return ParserUtils.withOrigin(ctx, () -> {
            Expression left = getExpression(ctx.left);
            Expression right = getExpression(ctx.right);
            if (SqlModeHelper.hasPipeAsConcat()) {
                return new UnboundFunction("concat", Lists.newArrayList(left, right));
            } else {
                return new Or(left, right);
            }
        });
    }

    /**
     * Create a value based [[CaseWhen]] expression. This has the following SQL form:
     * {{{
     *   CASE [expression]
     *    WHEN [value] THEN [expression]
     *    ...
     *    ELSE [expression]
     *   END
     * }}}
     */
    @Override
    public Expression visitSimpleCase(DorisParser.SimpleCaseContext context) {
        Expression e = getExpression(context.value);
        List<WhenClause> whenClauses = context.whenClause().stream()
                .map(w -> new WhenClause(new EqualTo(e, getExpression(w.condition)), getExpression(w.result)))
                .collect(ImmutableList.toImmutableList());
        if (context.elseExpression == null) {
            return new CaseWhen(whenClauses);
        }
        return new CaseWhen(whenClauses, getExpression(context.elseExpression));
    }

    /**
     * Create a condition based [[CaseWhen]] expression. This has the following SQL syntax:
     * {{{
     *   CASE
     *    WHEN [predicate] THEN [expression]
     *    ...
     *    ELSE [expression]
     *   END
     * }}}
     *
     * @param context the parse tree
     */
    @Override
    public Expression visitSearchedCase(DorisParser.SearchedCaseContext context) {
        List<WhenClause> whenClauses = context.whenClause().stream()
                .map(w -> new WhenClause(getExpression(w.condition), getExpression(w.result)))
                .collect(ImmutableList.toImmutableList());
        if (context.elseExpression == null) {
            return new CaseWhen(whenClauses);
        }
        return new CaseWhen(whenClauses, getExpression(context.elseExpression));
    }

    @Override
    public Expression visitCast(DorisParser.CastContext ctx) {
        return ParserUtils.withOrigin(ctx, () -> processCast(getExpression(ctx.expression()), ctx.castDataType()));
    }

    @Override
    public UnboundFunction visitExtract(DorisParser.ExtractContext ctx) {
        return ParserUtils.withOrigin(ctx, () -> {
            String functionName = ctx.field.getText();
            return new UnboundFunction(functionName, false,
                    Collections.singletonList(getExpression(ctx.source)));
        });
    }

    @Override
    public Expression visitEncryptKey(DorisParser.EncryptKeyContext ctx) {
        return ParserUtils.withOrigin(ctx, () -> {
            String db = ctx.dbName == null ? "" : ctx.dbName.getText();
            String key = ctx.keyName.getText();
            return new EncryptKeyRef(new StringLiteral(db), new StringLiteral(key));
        });
    }

    @Override
    public Expression visitCharFunction(DorisParser.CharFunctionContext ctx) {
        return ParserUtils.withOrigin(ctx, () -> {
            String charSet = ctx.charSet == null ? "utf8" : ctx.charSet.getText();
            List<Expression> arguments = ImmutableList.<Expression>builder()
                    .add(new StringLiteral(charSet))
                    .addAll(visit(ctx.arguments, Expression.class))
                    .build();
            return new Char(arguments);
        });
    }

    @Override
    public Expression visitConvertCharSet(DorisParser.ConvertCharSetContext ctx) {
        return ParserUtils.withOrigin(ctx,
                () -> new ConvertTo(getExpression(ctx.argument), new StringLiteral(ctx.charSet.getText())));
    }

    @Override
    public Expression visitConvertType(DorisParser.ConvertTypeContext ctx) {
        return ParserUtils.withOrigin(ctx, () -> processCast(getExpression(ctx.argument), ctx.castDataType()));
    }

    @Override
    public DataType visitCastDataType(CastDataTypeContext ctx) {
        return ParserUtils.withOrigin(ctx, () -> {
            if (ctx.dataType() != null) {
                return ((DataType) typedVisit(ctx.dataType())).conversion();
            } else if (ctx.UNSIGNED() != null) {
                return LargeIntType.UNSIGNED;
            } else {
                return BigIntType.SIGNED;
            }
        });
    }

    private Expression processCast(Expression expression, CastDataTypeContext castDataTypeContext) {
        DataType dataType = visitCastDataType(castDataTypeContext);
        Expression cast = new Cast(expression, dataType, true);
        if (dataType.isStringLikeType() && ((CharacterType) dataType).getLen() >= 0) {
            if (dataType.isVarcharType() && ((VarcharType) dataType).isWildcardVarchar()) {
                return cast;
            }
            List<Expression> args = ImmutableList.of(
                    cast,
                    new TinyIntLiteral((byte) 1),
                    Literal.of(((CharacterType) dataType).getLen())
            );
            return new UnboundFunction("substr", args);
        } else {
            return cast;
        }
    }

    @Override
    public Expression visitFunctionCallExpression(DorisParser.FunctionCallExpressionContext ctx) {
        return ParserUtils.withOrigin(ctx, () -> {
            String functionName = ctx.functionIdentifier().functionNameIdentifier().getText();
            boolean isDistinct = ctx.DISTINCT() != null;
            List<Expression> params = Lists.newArrayList();
            params.addAll(visit(ctx.expression(), Expression.class));
            List<OrderKey> orderKeys = visit(ctx.sortItem(), OrderKey.class);
            params.addAll(orderKeys.stream().map(OrderExpression::new).collect(Collectors.toList()));

            List<UnboundStar> unboundStars = ExpressionUtils.collectAll(params, UnboundStar.class::isInstance);
            if (!unboundStars.isEmpty()) {
                if (ctx.functionIdentifier().dbName == null && functionName.equalsIgnoreCase("count")) {
                    if (unboundStars.size() > 1) {
                        throw new ParseException(
                                "'*' can only be used once in conjunction with COUNT: " + functionName, ctx);
                    }
                    if (!unboundStars.get(0).getQualifier().isEmpty()) {
                        throw new ParseException("'*' can not has qualifier: " + unboundStars.size(), ctx);
                    }
                    if (ctx.windowSpec() != null) {
                        if (isDistinct) {
                            throw new ParseException("DISTINCT not allowed in analytic function: " + functionName, ctx);
                        }
                        return withWindowSpec(ctx.windowSpec(), new Count());
                    }
                    return new Count();
                }
                throw new ParseException("'*' can only be used in conjunction with COUNT: " + functionName, ctx);
            } else {
                String dbName = null;
                if (ctx.functionIdentifier().dbName != null) {
                    dbName = ctx.functionIdentifier().dbName.getText();
                }
                UnboundFunction function = new UnboundFunction(dbName, functionName, isDistinct, params);
                if (ctx.windowSpec() != null) {
                    if (isDistinct) {
                        throw new ParseException("DISTINCT not allowed in analytic function: " + functionName, ctx);
                    }
                    return withWindowSpec(ctx.windowSpec(), function);
                }
                return function;
            }
        });
    }

    /**
     * deal with window function definition
     */
    private WindowExpression withWindowSpec(WindowSpecContext ctx, Expression function) {
        List<Expression> partitionKeyList = Lists.newArrayList();
        if (ctx.partitionClause() != null) {
            partitionKeyList = visit(ctx.partitionClause().expression(), Expression.class);
        }

        List<OrderExpression> orderKeyList = Lists.newArrayList();
        if (ctx.sortClause() != null) {
            orderKeyList = visit(ctx.sortClause().sortItem(), OrderKey.class).stream()
                .map(orderKey -> new OrderExpression(orderKey))
                .collect(Collectors.toList());
        }

        if (ctx.windowFrame() != null) {
            return new WindowExpression(function, partitionKeyList, orderKeyList, withWindowFrame(ctx.windowFrame()));
        }
        return new WindowExpression(function, partitionKeyList, orderKeyList);
    }

    /**
     * deal with optional expressions
     */
    private <T, C> Optional<C> optionalVisit(T ctx, Supplier<C> func) {
        return Optional.ofNullable(ctx).map(a -> func.get());
    }

    /**
     * deal with window frame
     */
    private WindowFrame withWindowFrame(WindowFrameContext ctx) {
        WindowFrame.FrameUnitsType frameUnitsType = WindowFrame.FrameUnitsType.valueOf(
                ctx.frameUnits().getText().toUpperCase());
        WindowFrame.FrameBoundary leftBoundary = withFrameBound(ctx.start);
        if (ctx.end != null) {
            WindowFrame.FrameBoundary rightBoundary = withFrameBound(ctx.end);
            return new WindowFrame(frameUnitsType, leftBoundary, rightBoundary);
        }
        return new WindowFrame(frameUnitsType, leftBoundary);
    }

    private WindowFrame.FrameBoundary withFrameBound(DorisParser.FrameBoundaryContext ctx) {
        Optional<Expression> expression = Optional.empty();
        if (ctx.expression() != null) {
            expression = Optional.of(getExpression(ctx.expression()));
            // todo: use isConstant() to resolve Function in expression; currently we only
            //  support literal expression
            if (!expression.get().isLiteral()) {
                throw new ParseException("Unsupported expression in WindowFrame : " + expression, ctx);
            }
        }

        WindowFrame.FrameBoundType frameBoundType = null;
        switch (ctx.boundType.getType()) {
            case DorisParser.PRECEDING:
                if (ctx.UNBOUNDED() != null) {
                    frameBoundType = WindowFrame.FrameBoundType.UNBOUNDED_PRECEDING;
                } else {
                    frameBoundType = WindowFrame.FrameBoundType.PRECEDING;
                }
                break;
            case DorisParser.CURRENT:
                frameBoundType = WindowFrame.FrameBoundType.CURRENT_ROW;
                break;
            case DorisParser.FOLLOWING:
                if (ctx.UNBOUNDED() != null) {
                    frameBoundType = WindowFrame.FrameBoundType.UNBOUNDED_FOLLOWING;
                } else {
                    frameBoundType = WindowFrame.FrameBoundType.FOLLOWING;
                }
                break;
            default:
        }
        return new WindowFrame.FrameBoundary(expression, frameBoundType);
    }

    @Override
    public Expression visitInterval(IntervalContext ctx) {
        return new Interval(getExpression(ctx.value), visitUnitIdentifier(ctx.unit));
    }

    @Override
    public String visitUnitIdentifier(UnitIdentifierContext ctx) {
        return ctx.getText();
    }

    @Override
    public Expression visitTypeConstructor(TypeConstructorContext ctx) {
        String value = ctx.STRING_LITERAL().getText();
        value = value.substring(1, value.length() - 1);
        String type = ctx.type.getText().toUpperCase();
        switch (type) {
            case "DATE":
                try {
                    return Config.enable_date_conversion ? new DateV2Literal(value) : new DateLiteral(value);
                } catch (Exception e) {
                    return new Cast(new StringLiteral(value),
                            Config.enable_date_conversion ? DateV2Type.INSTANCE : DateType.INSTANCE);
                }
            case "TIMESTAMP":
                try {
                    return Config.enable_date_conversion ? new DateTimeV2Literal(value) : new DateTimeLiteral(value);
                } catch (Exception e) {
                    return new Cast(new StringLiteral(value),
                            Config.enable_date_conversion ? DateTimeV2Type.MAX : DateTimeType.INSTANCE);
                }
            case "DATEV2":
                try {
                    return new DateV2Literal(value);
                } catch (Exception e) {
                    return new Cast(new StringLiteral(value), DateV2Type.INSTANCE);
                }
            case "DATEV1":
                try {
                    return new DateLiteral(value);
                } catch (Exception e) {
                    return new Cast(new StringLiteral(value), DateType.INSTANCE);
                }
            default:
                throw new ParseException("Unsupported data type : " + type, ctx);
        }
    }

    @Override
    public Expression visitDereference(DereferenceContext ctx) {
        return ParserUtils.withOrigin(ctx, () -> {
            Expression e = getExpression(ctx.base);
            if (e instanceof UnboundSlot) {
                UnboundSlot unboundAttribute = (UnboundSlot) e;
                List<String> nameParts = Lists.newArrayList(unboundAttribute.getNameParts());
                nameParts.add(ctx.fieldName.getText());
                UnboundSlot slot = new UnboundSlot(nameParts, Optional.empty());
                return slot;
            } else {
                // todo: base is an expression, may be not a table name.
                throw new ParseException("Unsupported dereference expression: " + ctx.getText(), ctx);
            }
        });
    }

    @Override
    public Expression visitElementAt(ElementAtContext ctx) {
        return new ElementAt(typedVisit(ctx.value), typedVisit(ctx.index));
    }

    @Override
    public Expression visitArraySlice(ArraySliceContext ctx) {
        if (ctx.end != null) {
            return new ArraySlice(typedVisit(ctx.value), typedVisit(ctx.begin), typedVisit(ctx.end));
        } else {
            return new ArraySlice(typedVisit(ctx.value), typedVisit(ctx.begin));
        }
    }

    @Override
    public Expression visitColumnReference(ColumnReferenceContext ctx) {
        // todo: handle quoted and unquoted
        return UnboundSlot.quoted(ctx.getText());
    }

    /**
     * Create a NULL literal expression.
     */
    @Override
    public Literal visitNullLiteral(NullLiteralContext ctx) {
        return new NullLiteral();
    }

    @Override
    public Literal visitBooleanLiteral(BooleanLiteralContext ctx) {
        Boolean b = Boolean.valueOf(ctx.getText());
        return BooleanLiteral.of(b);
    }

    @Override
    public Literal visitIntegerLiteral(IntegerLiteralContext ctx) {
        BigInteger bigInt = new BigInteger(ctx.getText());
        if (BigInteger.valueOf(bigInt.byteValue()).equals(bigInt)) {
            return new TinyIntLiteral(bigInt.byteValue());
        } else if (BigInteger.valueOf(bigInt.shortValue()).equals(bigInt)) {
            return new SmallIntLiteral(bigInt.shortValue());
        } else if (BigInteger.valueOf(bigInt.intValue()).equals(bigInt)) {
            return new IntegerLiteral(bigInt.intValue());
        } else if (BigInteger.valueOf(bigInt.longValue()).equals(bigInt)) {
            return new BigIntLiteral(bigInt.longValueExact());
        } else {
            return new LargeIntLiteral(bigInt);
        }
    }

    @Override
    public Literal visitStringLiteral(StringLiteralContext ctx) {
        String txt = ctx.STRING_LITERAL().getText();
        String s = txt.substring(1, txt.length() - 1);
        if (txt.charAt(0) == '\'') {
            // for single quote string, '' should be converted to '
            s = s.replace("''", "'");
        } else if (txt.charAt(0) == '"') {
            // for double quote string, "" should be converted to "
            s = s.replace("\"\"", "\"");
        }
        if (!SqlModeHelper.hasNoBackSlashEscapes()) {
            s = LogicalPlanBuilderAssistant.escapeBackSlash(s);
        }
        int strLength = Utils.containChinese(s) ? s.length() * StringLikeLiteral.CHINESE_CHAR_BYTE_LENGTH : s.length();
        if (strLength > ScalarType.MAX_VARCHAR_LENGTH) {
            return new StringLiteral(s);
        }
        return new VarcharLiteral(s, strLength);
    }

    @Override
    public Expression visitPlaceholder(DorisParser.PlaceholderContext ctx) {
        Placeholder parameter = new Placeholder(ConnectContext.get().getStatementContext().getNextPlaceholderId());
        tokenPosToParameters.put(ctx.start, parameter);
        return parameter;
    }

    /**
     * cast all items to same types.
     * TODO remove this function after we refactor type coercion.
     */
    private List<Literal> typeCoercionItems(List<Literal> items) {
        Array array = new Array(items.toArray(new Literal[0]));
        if (array.expectedInputTypes().isEmpty()) {
            return ImmutableList.of();
        }
        DataType dataType = array.expectedInputTypes().get(0);
        return items.stream()
                .map(item -> item.checkedCastTo(dataType))
                .map(Literal.class::cast)
                .collect(ImmutableList.toImmutableList());
    }

    @Override
    public ArrayLiteral visitArrayLiteral(ArrayLiteralContext ctx) {
        List<Literal> items = ctx.items.stream().<Literal>map(this::typedVisit).collect(Collectors.toList());
        if (items.isEmpty()) {
            return new ArrayLiteral(items);
        }
        return new ArrayLiteral(typeCoercionItems(items));
    }

    @Override
    public MapLiteral visitMapLiteral(MapLiteralContext ctx) {
        List<Literal> items = ctx.items.stream().<Literal>map(this::typedVisit).collect(Collectors.toList());
        if (items.size() % 2 != 0) {
            throw new ParseException("map can't be odd parameters, need even parameters", ctx);
        }
        List<Literal> keys = Lists.newArrayList();
        List<Literal> values = Lists.newArrayList();
        for (int i = 0; i < items.size(); i++) {
            if (i % 2 == 0) {
                keys.add(items.get(i));
            } else {
                values.add(items.get(i));
            }
        }
        return new MapLiteral(typeCoercionItems(keys), typeCoercionItems(values));
    }

    @Override
    public Object visitStructLiteral(StructLiteralContext ctx) {
        List<Literal> fields = ctx.items.stream().<Literal>map(this::typedVisit).collect(Collectors.toList());
        return new StructLiteral(fields);
    }

    @Override
    public Expression visitParenthesizedExpression(ParenthesizedExpressionContext ctx) {
        return getExpression(ctx.expression());
    }

    @Override
    public List<NamedExpression> visitRowConstructor(RowConstructorContext ctx) {
        List<RowConstructorItemContext> rowConstructorItemContexts = ctx.rowConstructorItem();
        ImmutableList.Builder<NamedExpression> columns
                = ImmutableList.builderWithExpectedSize(rowConstructorItemContexts.size());
        for (RowConstructorItemContext rowConstructorItemContext : rowConstructorItemContexts) {
            columns.add(visitRowConstructorItem(rowConstructorItemContext));
        }
        return columns.build();
    }

    @Override
    public NamedExpression visitRowConstructorItem(RowConstructorItemContext ctx) {
        ConstantContext constant = ctx.constant();
        if (constant != null) {
            return new Alias((Expression) constant.accept(this));
        } else if (ctx.DEFAULT() != null) {
            return new DefaultValueSlot();
        } else {
            return visitNamedExpression(ctx.namedExpression());
        }
    }

    @Override
    public List<Expression> visitNamedExpressionSeq(NamedExpressionSeqContext namedCtx) {
        return visit(namedCtx.namedExpression(), Expression.class);
    }

    @Override
    public LogicalPlan visitRelation(RelationContext ctx) {
        return plan(ctx.relationPrimary());
    }

    @Override
    public LogicalPlan visitFromClause(FromClauseContext ctx) {
        return ParserUtils.withOrigin(ctx, () -> visitRelations(ctx.relations()));
    }

    @Override
    public LogicalPlan visitRelations(DorisParser.RelationsContext ctx) {
        return ParserUtils.withOrigin(ctx, () -> withRelations(null, ctx.relation()));
    }

    @Override
    public LogicalPlan visitRelationList(DorisParser.RelationListContext ctx) {
        return ParserUtils.withOrigin(ctx, () -> withRelations(null, ctx.relations().relation()));
    }

    /* ********************************************************************************************
     * Table Identifier parsing
     * ******************************************************************************************** */

    @Override
    public List<String> visitMultipartIdentifier(MultipartIdentifierContext ctx) {
        return ctx.parts.stream()
            .map(RuleContext::getText)
            .collect(ImmutableList.toImmutableList());
    }

    /**
     * Create a Sequence of Strings for a parenthesis enclosed alias list.
     */
    @Override
    public List<String> visitIdentifierList(IdentifierListContext ctx) {
        return visitIdentifierSeq(ctx.identifierSeq());
    }

    /**
     * Create a Sequence of Strings for an identifier list.
     */
    @Override
    public List<String> visitIdentifierSeq(IdentifierSeqContext ctx) {
        return ctx.ident.stream()
            .map(RuleContext::getText)
            .collect(ImmutableList.toImmutableList());
    }

    @Override
    public EqualTo visitUpdateAssignment(UpdateAssignmentContext ctx) {
        return new EqualTo(new UnboundSlot(visitMultipartIdentifier(ctx.multipartIdentifier()), Optional.empty()),
                getExpression(ctx.expression()));
    }

    @Override
    public List<EqualTo> visitUpdateAssignmentSeq(UpdateAssignmentSeqContext ctx) {
        return ctx.assignments.stream()
                .map(this::visitUpdateAssignment)
                .collect(Collectors.toList());
    }

    /**
     * get OrderKey.
     *
     * @param ctx SortItemContext
     * @return SortItems
     */
    @Override
    public OrderKey visitSortItem(SortItemContext ctx) {
        return ParserUtils.withOrigin(ctx, () -> {
            boolean isAsc = ctx.DESC() == null;
            boolean isNullFirst = ctx.FIRST() != null || (ctx.LAST() == null && isAsc);
            Expression expression = typedVisit(ctx.expression());
            return new OrderKey(expression, isAsc, isNullFirst);
        });
    }

    private <T> List<T> visit(List<? extends ParserRuleContext> contexts, Class<T> clazz) {
        return contexts.stream()
                .map(this::visit)
                .map(clazz::cast)
                .collect(ImmutableList.toImmutableList());
    }

    private LogicalPlan plan(ParserRuleContext tree) {
        return (LogicalPlan) tree.accept(this);
    }

    /* ********************************************************************************************
     * create table parsing
     * ******************************************************************************************** */

    @Override
    public LogicalPlan visitCreateView(CreateViewContext ctx) {
        List<String> nameParts = visitMultipartIdentifier(ctx.name);
        String comment = ctx.STRING_LITERAL() == null ? "" : LogicalPlanBuilderAssistant.escapeBackSlash(
                ctx.STRING_LITERAL().getText().substring(1, ctx.STRING_LITERAL().getText().length() - 1));
        String querySql = getOriginSql(ctx.query());
        if (ctx.REPLACE() != null && ctx.EXISTS() != null) {
            throw new AnalysisException("[OR REPLACE] and [IF NOT EXISTS] cannot used at the same time");
        }
        CreateViewInfo info = new CreateViewInfo(ctx.EXISTS() != null, ctx.REPLACE() != null,
                new TableNameInfo(nameParts),
                comment, querySql,
                ctx.cols == null ? Lists.newArrayList() : visitSimpleColumnDefs(ctx.cols));
        return new CreateViewCommand(info);
    }

    @Override
    public LogicalPlan visitCreateTable(CreateTableContext ctx) {
        String ctlName = null;
        String dbName = null;
        String tableName = null;
        List<String> nameParts = visitMultipartIdentifier(ctx.name);
        // TODO: support catalog
        if (nameParts.size() == 1) {
            // dbName should be set
            dbName = ConnectContext.get().getDatabase();
            tableName = nameParts.get(0);
        } else if (nameParts.size() == 2) {
            dbName = nameParts.get(0);
            tableName = nameParts.get(1);
        } else if (nameParts.size() == 3) {
            ctlName = nameParts.get(0);
            dbName = nameParts.get(1);
            tableName = nameParts.get(2);
        } else {
            throw new AnalysisException("nameParts in create table should be [ctl.][db.]tbl");
        }
        KeysType keysType = null;
        if (ctx.DUPLICATE() != null) {
            keysType = KeysType.DUP_KEYS;
        } else if (ctx.AGGREGATE() != null) {
            keysType = KeysType.AGG_KEYS;
        } else if (ctx.UNIQUE() != null) {
            keysType = KeysType.UNIQUE_KEYS;
        }
        // when engineName is null, get engineName from current catalog later
        String engineName = ctx.engine != null ? ctx.engine.getText().toLowerCase() : null;
        int bucketNum = FeConstants.default_bucket_num;
        if (ctx.INTEGER_VALUE() != null) {
            bucketNum = Integer.parseInt(ctx.INTEGER_VALUE().getText());
        }
        String comment = ctx.STRING_LITERAL() == null ? "" : LogicalPlanBuilderAssistant.escapeBackSlash(
                ctx.STRING_LITERAL().getText().substring(1, ctx.STRING_LITERAL().getText().length() - 1));
        DistributionDescriptor desc = null;
        if (ctx.HASH() != null) {
            desc = new DistributionDescriptor(true, ctx.autoBucket != null, bucketNum,
                    visitIdentifierList(ctx.hashKeys));
        } else if (ctx.RANDOM() != null) {
            desc = new DistributionDescriptor(false, ctx.autoBucket != null, bucketNum, null);
        }
        Map<String, String> properties = ctx.properties != null
                // NOTICE: we should not generate immutable map here, because it will be modified when analyzing.
                ? Maps.newHashMap(visitPropertyClause(ctx.properties))
                : Maps.newHashMap();
        Map<String, String> extProperties = ctx.extProperties != null
                // NOTICE: we should not generate immutable map here, because it will be modified when analyzing.
                ? Maps.newHashMap(visitPropertyClause(ctx.extProperties))
                : Maps.newHashMap();

        // solve partition by
        PartitionTableInfo partitionInfo;
        if (ctx.partition != null) {
            partitionInfo = (PartitionTableInfo) ctx.partitionTable().accept(this);
        } else {
            partitionInfo = PartitionTableInfo.EMPTY;
        }

        if (ctx.columnDefs() != null) {
            if (ctx.AS() != null) {
                throw new AnalysisException("Should not define the entire column in CTAS");
            }
            return new CreateTableCommand(Optional.empty(), new CreateTableInfo(
                    ctx.EXISTS() != null,
                    ctx.EXTERNAL() != null,
                    ctx.TEMPORARY() != null,
                    ctlName,
                    dbName,
                    tableName,
                    visitColumnDefs(ctx.columnDefs()),
                    ctx.indexDefs() != null ? visitIndexDefs(ctx.indexDefs()) : ImmutableList.of(),
                    engineName,
                    keysType,
                    ctx.keys != null ? visitIdentifierList(ctx.keys) : ImmutableList.of(),
                    comment,
                    partitionInfo,
                    desc,
                    ctx.rollupDefs() != null ? visitRollupDefs(ctx.rollupDefs()) : ImmutableList.of(),
                    properties,
                    extProperties,
                    ctx.clusterKeys != null ? visitIdentifierList(ctx.clusterKeys) : ImmutableList.of()));
        } else if (ctx.AS() != null) {
            return new CreateTableCommand(Optional.of(visitQuery(ctx.query())), new CreateTableInfo(
                    ctx.EXISTS() != null,
                    ctx.EXTERNAL() != null,
                    ctx.TEMPORARY() != null,
                    ctlName,
                    dbName,
                    tableName,
                    ctx.ctasCols != null ? visitIdentifierList(ctx.ctasCols) : null,
                    engineName,
                    keysType,
                    ctx.keys != null ? visitIdentifierList(ctx.keys) : ImmutableList.of(),
                    comment,
                    partitionInfo,
                    desc,
                    ctx.rollupDefs() != null ? visitRollupDefs(ctx.rollupDefs()) : ImmutableList.of(),
                    properties,
                    extProperties,
                    ctx.clusterKeys != null ? visitIdentifierList(ctx.clusterKeys) : ImmutableList.of()));
        } else {
            throw new AnalysisException("Should contain at least one column in a table");
        }
    }

    @Override
    public PartitionTableInfo visitPartitionTable(DorisParser.PartitionTableContext ctx) {
        boolean isAutoPartition = ctx.autoPartition != null;
        ImmutableList<Expression> partitionList = ctx.partitionList.identityOrFunction().stream()
                .map(partition -> {
                    IdentifierContext identifier = partition.identifier();
                    if (identifier != null) {
                        return UnboundSlot.quoted(identifier.getText());
                    } else {
                        return visitFunctionCallExpression(partition.functionCallExpression());
                    }
                })
                .collect(ImmutableList.toImmutableList());
        return new PartitionTableInfo(
            isAutoPartition,
            ctx.RANGE() != null ? "RANGE" : "LIST",
            ctx.partitions != null ? visitPartitionsDef(ctx.partitions) : null,
            partitionList);
    }

    @Override
    public List<ColumnDefinition> visitColumnDefs(ColumnDefsContext ctx) {
        return ctx.cols.stream().map(this::visitColumnDef).collect(Collectors.toList());
    }

    @Override
    public ColumnDefinition visitColumnDef(ColumnDefContext ctx) {
        String colName = ctx.colName.getText();
        DataType colType = ctx.type instanceof PrimitiveDataTypeContext
                ? visitPrimitiveDataType(((PrimitiveDataTypeContext) ctx.type))
                : ctx.type instanceof ComplexDataTypeContext
                        ? visitComplexDataType((ComplexDataTypeContext) ctx.type)
                        : visitAggStateDataType((AggStateDataTypeContext) ctx.type);
        colType = colType.conversion();
        boolean isKey = ctx.KEY() != null;
        ColumnNullableType nullableType = ColumnNullableType.DEFAULT;
        if (ctx.NOT() != null) {
            nullableType = ColumnNullableType.NOT_NULLABLE;
        } else if (ctx.nullable != null) {
            nullableType = ColumnNullableType.NULLABLE;
        }
        String aggTypeString = ctx.aggType != null ? ctx.aggType.getText() : null;
        Optional<DefaultValue> defaultValue = Optional.empty();
        Optional<DefaultValue> onUpdateDefaultValue = Optional.empty();
        if (ctx.DEFAULT() != null) {
            if (ctx.INTEGER_VALUE() != null) {
                if (ctx.SUBTRACT() == null) {
                    defaultValue = Optional.of(new DefaultValue(ctx.INTEGER_VALUE().getText()));
                } else {
                    defaultValue = Optional.of(new DefaultValue("-" + ctx.INTEGER_VALUE().getText()));
                }
            } else if (ctx.DECIMAL_VALUE() != null) {
                if (ctx.SUBTRACT() == null) {
                    defaultValue = Optional.of(new DefaultValue(ctx.DECIMAL_VALUE().getText()));
                } else {
                    defaultValue = Optional.of(new DefaultValue("-" + ctx.DECIMAL_VALUE().getText()));
                }
            } else if (ctx.stringValue != null) {
                defaultValue = Optional.of(new DefaultValue(toStringValue(ctx.stringValue.getText())));
            } else if (ctx.nullValue != null) {
                defaultValue = Optional.of(DefaultValue.NULL_DEFAULT_VALUE);
            } else if (ctx.defaultTimestamp != null) {
                if (ctx.defaultValuePrecision == null) {
                    defaultValue = Optional.of(DefaultValue.CURRENT_TIMESTAMP_DEFAULT_VALUE);
                } else {
                    defaultValue = Optional.of(DefaultValue
                            .currentTimeStampDefaultValueWithPrecision(
                                    Long.valueOf(ctx.defaultValuePrecision.getText())));
                }
            } else if (ctx.CURRENT_DATE() != null) {
                defaultValue = Optional.of(DefaultValue.CURRENT_DATE_DEFAULT_VALUE);
            } else if (ctx.PI() != null) {
                defaultValue = Optional.of(DefaultValue.PI_DEFAULT_VALUE);
            } else if (ctx.E() != null) {
                defaultValue = Optional.of(DefaultValue.E_NUM_DEFAULT_VALUE);
            } else if (ctx.BITMAP_EMPTY() != null) {
                defaultValue = Optional.of(DefaultValue.BITMAP_EMPTY_DEFAULT_VALUE);
            }
        }
        if (ctx.UPDATE() != null) {
            if (ctx.onUpdateValuePrecision == null) {
                onUpdateDefaultValue = Optional.of(DefaultValue.CURRENT_TIMESTAMP_DEFAULT_VALUE);
            } else {
                onUpdateDefaultValue = Optional.of(DefaultValue
                        .currentTimeStampDefaultValueWithPrecision(
                                Long.valueOf(ctx.onUpdateValuePrecision.getText())));
            }
        }
        AggregateType aggType = null;
        if (aggTypeString != null) {
            try {
                aggType = AggregateType.valueOf(aggTypeString.toUpperCase());
            } catch (Exception e) {
                throw new AnalysisException(String.format("Aggregate type %s is unsupported", aggTypeString),
                        e.getCause());
            }
        }
        //comment should remove '\' and '(") at the beginning and end
        String comment = ctx.comment != null ? ctx.comment.getText().substring(1, ctx.comment.getText().length() - 1)
                .replace("\\", "") : "";
        long autoIncInitValue = -1;
        if (ctx.AUTO_INCREMENT() != null) {
            if (ctx.autoIncInitValue != null) {
                // AUTO_INCREMENT(Value) Value >= 0.
                autoIncInitValue = Long.valueOf(ctx.autoIncInitValue.getText());
                if (autoIncInitValue < 0) {
                    throw new AnalysisException("AUTO_INCREMENT start value can not be negative.");
                }
            } else {
                // AUTO_INCREMENT default 1.
                autoIncInitValue = Long.valueOf(1);
            }
        }
        Optional<GeneratedColumnDesc> desc = ctx.generatedExpr != null
                ? Optional.of(new GeneratedColumnDesc(ctx.generatedExpr.getText(), getExpression(ctx.generatedExpr)))
                : Optional.empty();
        return new ColumnDefinition(colName, colType, isKey, aggType, nullableType, autoIncInitValue, defaultValue,
                onUpdateDefaultValue, comment, desc);
    }

    @Override
    public List<IndexDefinition> visitIndexDefs(IndexDefsContext ctx) {
        return ctx.indexes.stream().map(this::visitIndexDef).collect(Collectors.toList());
    }

    @Override
    public IndexDefinition visitIndexDef(IndexDefContext ctx) {
        String indexName = ctx.indexName.getText();
        boolean ifNotExists = ctx.ifNotExists != null;
        List<String> indexCols = visitIdentifierList(ctx.cols);
        Map<String, String> properties = visitPropertyItemList(ctx.properties);
        String indexType = ctx.indexType != null ? ctx.indexType.getText().toUpperCase() : null;
        //comment should remove '\' and '(") at the beginning and end
        String comment = ctx.comment == null ? "" : LogicalPlanBuilderAssistant.escapeBackSlash(
                        ctx.comment.getText().substring(1, ctx.STRING_LITERAL().getText().length() - 1));
        // change BITMAP index to INVERTED index
        if (Config.enable_create_bitmap_index_as_inverted_index
                && "BITMAP".equalsIgnoreCase(indexType)) {
            indexType = "INVERTED";
        }
        return new IndexDefinition(indexName, ifNotExists, indexCols, indexType, properties, comment);
    }

    @Override
    public List<PartitionDefinition> visitPartitionsDef(PartitionsDefContext ctx) {
        return ctx.partitions.stream()
                .map(p -> ((PartitionDefinition) visit(p))).collect(Collectors.toList());
    }

    @Override
    public PartitionDefinition visitPartitionDef(DorisParser.PartitionDefContext ctx) {
        PartitionDefinition partitionDefinition = (PartitionDefinition) visit(ctx.getChild(0));
        if (ctx.partitionProperties != null) {
            partitionDefinition.withProperties(visitPropertyItemList(ctx.partitionProperties));
        }
        return partitionDefinition;
    }

    @Override
    public PartitionDefinition visitLessThanPartitionDef(LessThanPartitionDefContext ctx) {
        String partitionName = ctx.partitionName.getText();
        if (ctx.MAXVALUE() == null) {
            List<Expression> lessThanValues = visitPartitionValueList(ctx.partitionValueList());
            return new LessThanPartition(ctx.EXISTS() != null, partitionName, lessThanValues);
        } else {
            return new LessThanPartition(ctx.EXISTS() != null, partitionName,
                    ImmutableList.of(MaxValue.INSTANCE));
        }
    }

    @Override
    public PartitionDefinition visitFixedPartitionDef(FixedPartitionDefContext ctx) {
        String partitionName = ctx.partitionName.getText();
        List<Expression> lowerBounds = visitPartitionValueList(ctx.lower);
        List<Expression> upperBounds = visitPartitionValueList(ctx.upper);
        return new FixedRangePartition(ctx.EXISTS() != null, partitionName, lowerBounds, upperBounds);
    }

    @Override
    public PartitionDefinition visitStepPartitionDef(StepPartitionDefContext ctx) {
        List<Expression> fromExpression = visitPartitionValueList(ctx.from);
        List<Expression> toExpression = visitPartitionValueList(ctx.to);
        return new StepPartition(false, null, fromExpression, toExpression,
                Long.parseLong(ctx.unitsAmount.getText()), ctx.unit != null ? ctx.unit.getText() : null);
    }

    @Override
    public PartitionDefinition visitInPartitionDef(InPartitionDefContext ctx) {
        List<List<Expression>> values;
        if (ctx.constants == null) {
            values = ctx.partitionValueLists.stream().map(this::visitPartitionValueList)
                    .collect(Collectors.toList());
        } else {
            values = visitPartitionValueList(ctx.constants).stream().map(ImmutableList::of)
                    .collect(Collectors.toList());
        }
        return new InPartition(ctx.EXISTS() != null, ctx.partitionName.getText(), values);
    }

    @Override
    public List<Expression> visitPartitionValueList(PartitionValueListContext ctx) {
        return ctx.values.stream()
                .map(this::visitPartitionValueDef)
                .collect(Collectors.toList());
    }

    @Override
    public Expression visitPartitionValueDef(PartitionValueDefContext ctx) {
        if (ctx.INTEGER_VALUE() != null) {
            if (ctx.SUBTRACT() != null) {
                return Literal.of("-" + ctx.INTEGER_VALUE().getText());
            }
            return Literal.of(ctx.INTEGER_VALUE().getText());
        } else if (ctx.STRING_LITERAL() != null) {
            return Literal.of(toStringValue(ctx.STRING_LITERAL().getText()));
        } else if (ctx.MAXVALUE() != null) {
            return MaxValue.INSTANCE;
        } else if (ctx.NULL() != null) {
            return Literal.of(null);
        }
        throw new AnalysisException("Unsupported partition value: " + ctx.getText());
    }

    @Override
    public List<RollupDefinition> visitRollupDefs(RollupDefsContext ctx) {
        return ctx.rollups.stream().map(this::visitRollupDef).collect(Collectors.toList());
    }

    @Override
    public RollupDefinition visitRollupDef(RollupDefContext ctx) {
        String rollupName = ctx.rollupName.getText();
        List<String> rollupCols = visitIdentifierList(ctx.rollupCols);
        List<String> dupKeys = ctx.dupKeys == null ? ImmutableList.of() : visitIdentifierList(ctx.dupKeys);
        Map<String, String> properties = ctx.properties == null ? Maps.newHashMap()
                : visitPropertyClause(ctx.properties);
        return new RollupDefinition(rollupName, rollupCols, dupKeys, properties);
    }

    private String toStringValue(String literal) {
        return literal.substring(1, literal.length() - 1);
    }

    /* ********************************************************************************************
     * Expression parsing
     * ******************************************************************************************** */

    /**
     * Create an expression from the given context. This method just passes the context on to the
     * visitor and only takes care of typing (We assume that the visitor returns an Expression here).
     */
    private Expression getExpression(ParserRuleContext ctx) {
        return typedVisit(ctx);
    }

    private LogicalPlan withExplain(LogicalPlan inputPlan, ExplainContext ctx) {
        if (ctx == null) {
            return inputPlan;
        }
        return ParserUtils.withOrigin(ctx, () -> {
            ExplainLevel explainLevel = ExplainLevel.NORMAL;

            if (ctx.planType() != null) {
                if (ctx.level == null || !ctx.level.getText().equalsIgnoreCase("plan")) {
                    throw new ParseException("Only explain plan can use plan type: " + ctx.planType().getText(), ctx);
                }
            }

            boolean showPlanProcess = false;
            if (ctx.level != null) {
                if (!ctx.level.getText().equalsIgnoreCase("plan")) {
                    explainLevel = ExplainLevel.valueOf(ctx.level.getText().toUpperCase(Locale.ROOT));
                } else {
                    explainLevel = parseExplainPlanType(ctx.planType());

                    if (ctx.PROCESS() != null) {
                        showPlanProcess = true;
                    }
                }
            }
            return new ExplainCommand(explainLevel, inputPlan, showPlanProcess);
        });
    }

    private LogicalPlan withOutFile(LogicalPlan plan, OutFileClauseContext ctx) {
        if (ctx == null) {
            return plan;
        }
        String format = "csv";
        if (ctx.format != null) {
            format = ctx.format.getText();
        }

        Map<String, String> properties = ImmutableMap.of();
        if (ctx.propertyClause() != null) {
            properties = visitPropertyClause(ctx.propertyClause());
        }
        Literal filePath = (Literal) visit(ctx.filePath);
        return new LogicalFileSink<>(filePath.getStringValue(), format, properties, ImmutableList.of(), plan);
    }

    private LogicalPlan withQueryOrganization(LogicalPlan inputPlan, QueryOrganizationContext ctx) {
        if (ctx == null) {
            return inputPlan;
        }
        Optional<SortClauseContext> sortClauseContext = Optional.ofNullable(ctx.sortClause());
        Optional<LimitClauseContext> limitClauseContext = Optional.ofNullable(ctx.limitClause());
        LogicalPlan sort = withSort(inputPlan, sortClauseContext);
        return withLimit(sort, limitClauseContext);
    }

    private LogicalPlan withSort(LogicalPlan input, Optional<SortClauseContext> sortCtx) {
        return input.optionalMap(sortCtx, () -> {
            List<OrderKey> orderKeys = visit(sortCtx.get().sortItem(), OrderKey.class);
            return new LogicalSort<>(orderKeys, input);
        });
    }

    private LogicalPlan withLimit(LogicalPlan input, Optional<LimitClauseContext> limitCtx) {
        return input.optionalMap(limitCtx, () -> {
            long limit = Long.parseLong(limitCtx.get().limit.getText());
            if (limit < 0) {
                throw new ParseException("Limit requires non-negative number", limitCtx.get());
            }
            long offset = 0;
            Token offsetToken = limitCtx.get().offset;
            if (offsetToken != null) {
                offset = Long.parseLong(offsetToken.getText());
            }
            return new LogicalLimit<>(limit, offset, LimitPhase.ORIGIN, input);
        });
    }

    /**
     * Add a regular (SELECT) query specification to a logical plan. The query specification
     * is the core of the logical plan, this is where sourcing (FROM clause), projection (SELECT),
     * aggregation (GROUP BY ... HAVING ...) and filtering (WHERE) takes place.
     *
     * <p>Note that query hints are ignored (both by the parser and the builder).
     */
    protected LogicalPlan withSelectQuerySpecification(
            ParserRuleContext ctx,
            LogicalPlan inputRelation,
            SelectClauseContext selectClause,
            Optional<WhereClauseContext> whereClause,
            Optional<AggClauseContext> aggClause,
            Optional<HavingClauseContext> havingClause,
            Optional<QualifyClauseContext> qualifyClause) {
        return ParserUtils.withOrigin(ctx, () -> {
            // from -> where -> group by -> having -> select
            LogicalPlan filter = withFilter(inputRelation, whereClause);
            SelectColumnClauseContext selectColumnCtx = selectClause.selectColumnClause();
            LogicalPlan aggregate = withAggregate(filter, selectColumnCtx, aggClause);
            boolean isDistinct = (selectClause.DISTINCT() != null);
            LogicalPlan selectPlan;
            if (!(aggregate instanceof Aggregate) && havingClause.isPresent()) {
                // create a project node for pattern match of ProjectToGlobalAggregate rule
                // then ProjectToGlobalAggregate rule can insert agg node as LogicalHaving node's child
                List<NamedExpression> projects = getNamedExpressions(selectColumnCtx.namedExpressionSeq());
                LogicalPlan project = new LogicalProject<>(projects, isDistinct, aggregate);
                selectPlan = new LogicalHaving<>(ExpressionUtils.extractConjunctionToSet(
                        getExpression((havingClause.get().booleanExpression()))), project);
            } else {
                LogicalPlan having = withHaving(aggregate, havingClause);
                selectPlan = withProjection(having, selectColumnCtx, aggClause, isDistinct);
            }
            // support qualify clause
            if (qualifyClause.isPresent()) {
                Expression qualifyExpr = getExpression(qualifyClause.get().booleanExpression());
                selectPlan = new LogicalQualify<>(Sets.newHashSet(qualifyExpr), selectPlan);
            }
            return selectPlan;
        });
    }

    /**
     * Join one more [[LogicalPlan]]s to the current logical plan.
     */
    private LogicalPlan withJoinRelations(LogicalPlan input, RelationContext ctx) {
        LogicalPlan last = input;
        for (JoinRelationContext join : ctx.joinRelation()) {
            JoinType joinType;
            if (join.joinType().CROSS() != null) {
                joinType = JoinType.CROSS_JOIN;
            } else if (join.joinType().FULL() != null) {
                joinType = JoinType.FULL_OUTER_JOIN;
            } else if (join.joinType().SEMI() != null) {
                if (join.joinType().LEFT() != null) {
                    joinType = JoinType.LEFT_SEMI_JOIN;
                } else {
                    joinType = JoinType.RIGHT_SEMI_JOIN;
                }
            } else if (join.joinType().ANTI() != null) {
                if (join.joinType().LEFT() != null) {
                    joinType = JoinType.LEFT_ANTI_JOIN;
                } else {
                    joinType = JoinType.RIGHT_ANTI_JOIN;
                }
            } else if (join.joinType().LEFT() != null) {
                joinType = JoinType.LEFT_OUTER_JOIN;
            } else if (join.joinType().RIGHT() != null) {
                joinType = JoinType.RIGHT_OUTER_JOIN;
            } else if (join.joinType().INNER() != null) {
                joinType = JoinType.INNER_JOIN;
            } else if (join.joinCriteria() != null) {
                joinType = JoinType.INNER_JOIN;
            } else {
                joinType = JoinType.CROSS_JOIN;
            }
            DistributeType distributeType = Optional.ofNullable(join.distributeType()).map(hintCtx -> {
                String hint = typedVisit(join.distributeType());
                if (DistributeType.JoinDistributeType.SHUFFLE.toString().equalsIgnoreCase(hint)) {
                    return DistributeType.SHUFFLE_RIGHT;
                } else if (DistributeType.JoinDistributeType.BROADCAST.toString().equalsIgnoreCase(hint)) {
                    return DistributeType.BROADCAST_RIGHT;
                } else {
                    throw new ParseException("Invalid join hint: " + hint, hintCtx);
                }
            }).orElse(DistributeType.NONE);
            DistributeHint distributeHint = new DistributeHint(distributeType);
            // TODO: natural join, lateral join, union join
            JoinCriteriaContext joinCriteria = join.joinCriteria();
            Optional<Expression> condition = Optional.empty();
            List<Expression> ids = null;
            if (joinCriteria != null) {
                if (join.joinType().CROSS() != null) {
                    throw new ParseException("Cross join can't be used with ON clause", joinCriteria);
                }
                if (joinCriteria.booleanExpression() != null) {
                    condition = Optional.ofNullable(getExpression(joinCriteria.booleanExpression()));
                } else if (joinCriteria.USING() != null) {
                    ids = visitIdentifierList(joinCriteria.identifierList())
                            .stream().map(UnboundSlot::quoted)
                            .collect(ImmutableList.toImmutableList());
                }
            } else {
                // keep same with original planner, allow cross/inner join
                if (!joinType.isInnerOrCrossJoin()) {
                    throw new ParseException("on mustn't be empty except for cross/inner join", join);
                }
            }
            if (ids == null) {
                last = new LogicalJoin<>(joinType, ExpressionUtils.EMPTY_CONDITION,
                        condition.map(ExpressionUtils::extractConjunction)
                                .orElse(ExpressionUtils.EMPTY_CONDITION),
                        distributeHint,
                        Optional.empty(),
                        last,
                        plan(join.relationPrimary()), null);
            } else {
                last = new LogicalUsingJoin<>(joinType, last, plan(join.relationPrimary()), ids, distributeHint);

            }
            if (distributeHint.distributeType != DistributeType.NONE
                    && ConnectContext.get().getStatementContext() != null
                    && !ConnectContext.get().getStatementContext().getHints().contains(distributeHint)) {
                ConnectContext.get().getStatementContext().addHint(distributeHint);
            }
        }
        return last;
    }

    private List<List<String>> getTableList(List<MultipartIdentifierContext> ctx) {
        List<List<String>> tableList = new ArrayList<>();
        for (MultipartIdentifierContext tableCtx : ctx) {
            tableList.add(visitMultipartIdentifier(tableCtx));
        }
        return tableList;
    }

    private LogicalPlan withHints(LogicalPlan logicalPlan, List<ParserRuleContext> selectHintContexts,
            List<ParserRuleContext> preAggOnHintContexts) {
        if (selectHintContexts.isEmpty() && preAggOnHintContexts.isEmpty()) {
            return logicalPlan;
        }
        LogicalPlan newPlan = logicalPlan;
        if (!selectHintContexts.isEmpty()) {
            ImmutableList.Builder<SelectHint> hints = ImmutableList.builder();
            for (ParserRuleContext hintContext : selectHintContexts) {
                SelectHintContext selectHintContext = (SelectHintContext) hintContext;
                for (HintStatementContext hintStatement : selectHintContext.hintStatements) {
                    if (hintStatement.USE_MV() != null) {
                        hints.add(new SelectHintUseMv("USE_MV", getTableList(hintStatement.tableList), true));
                        continue;
                    } else if (hintStatement.NO_USE_MV() != null) {
                        hints.add(new SelectHintUseMv("NO_USE_MV", getTableList(hintStatement.tableList), false));
                        continue;
                    }
                    String hintName = hintStatement.hintName.getText().toLowerCase(Locale.ROOT);
                    switch (hintName) {
                        case "set_var":
                            Map<String, Optional<String>> parameters = Maps.newLinkedHashMap();
                            for (HintAssignmentContext kv : hintStatement.parameters) {
                                if (kv.key != null) {
                                    String parameterName = visitIdentifierOrText(kv.key);
                                    Optional<String> value = Optional.empty();
                                    if (kv.constantValue != null) {
                                        Literal literal = (Literal) visit(kv.constantValue);
                                        value = Optional.ofNullable(literal.toLegacyLiteral().getStringValue());
                                    } else if (kv.identifierValue != null) {
                                        // maybe we should throw exception when the identifierValue is quoted identifier
                                        value = Optional.ofNullable(kv.identifierValue.getText());
                                    }
                                    parameters.put(parameterName, value);
                                }
                            }
                            SelectHintSetVar setVar = new SelectHintSetVar(hintName, parameters);
                            setVar.setVarOnceInSql(ConnectContext.get().getStatementContext());
                            hints.add(setVar);
                            break;
                        case "leading":
                            List<String> leadingParameters = new ArrayList<>();
                            for (HintAssignmentContext kv : hintStatement.parameters) {
                                if (kv.key != null) {
                                    String parameterName = visitIdentifierOrText(kv.key);
                                    leadingParameters.add(parameterName);
                                }
                            }
                            hints.add(new SelectHintLeading(hintName, leadingParameters));
                            break;
                        case "ordered":
                            hints.add(new SelectHintOrdered(hintName));
                            break;
                        case "use_cbo_rule":
                            List<String> useRuleParameters = new ArrayList<>();
                            for (HintAssignmentContext kv : hintStatement.parameters) {
                                if (kv.key != null) {
                                    String parameterName = visitIdentifierOrText(kv.key);
                                    useRuleParameters.add(parameterName);
                                }
                            }
                            hints.add(new SelectHintUseCboRule(hintName, useRuleParameters, false));
                            break;
                        case "no_use_cbo_rule":
                            List<String> noUseRuleParameters = new ArrayList<>();
                            for (HintAssignmentContext kv : hintStatement.parameters) {
                                String parameterName = visitIdentifierOrText(kv.key);
                                if (kv.key != null) {
                                    noUseRuleParameters.add(parameterName);
                                }
                            }
                            hints.add(new SelectHintUseCboRule(hintName, noUseRuleParameters, true));
                            break;
                        default:
                            break;
                    }
                }
            }
            newPlan = new LogicalSelectHint<>(hints.build(), newPlan);
        }
        if (!preAggOnHintContexts.isEmpty()) {
            for (ParserRuleContext hintContext : preAggOnHintContexts) {
                if (hintContext instanceof SelectHintContext) {
                    SelectHintContext preAggOnHintContext = (SelectHintContext) hintContext;
                    if (preAggOnHintContext.hintStatement != null
                            && preAggOnHintContext.hintStatement.hintName != null) {
                        String text = preAggOnHintContext.hintStatement.hintName.getText();
                        if (text.equalsIgnoreCase("PREAGGOPEN")) {
                            newPlan = new LogicalPreAggOnHint<>(newPlan);
                            break;
                        }
                    }
                }
            }
        }
        return newPlan;
    }

    @Override
    public String visitBracketDistributeType(BracketDistributeTypeContext ctx) {
        return ctx.identifier().getText();
    }

    @Override
    public String visitCommentDistributeType(CommentDistributeTypeContext ctx) {
        return ctx.identifier().getText();
    }

    @Override
    public List<String> visitBracketRelationHint(BracketRelationHintContext ctx) {
        return ctx.identifier().stream()
                .map(RuleContext::getText)
                .collect(ImmutableList.toImmutableList());
    }

    @Override
    public Object visitCommentRelationHint(CommentRelationHintContext ctx) {
        return ctx.identifier().stream()
                .map(RuleContext::getText)
                .collect(ImmutableList.toImmutableList());
    }

    protected LogicalPlan withProjection(LogicalPlan input, SelectColumnClauseContext selectCtx,
                                         Optional<AggClauseContext> aggCtx, boolean isDistinct) {
        return ParserUtils.withOrigin(selectCtx, () -> {
            if (aggCtx.isPresent()) {
                if (isDistinct) {
                    return new LogicalProject<>(ImmutableList.of(new UnboundStar(ImmutableList.of())),
                            isDistinct, input);
                } else {
                    return input;
                }
            } else {
                List<NamedExpression> projects = getNamedExpressions(selectCtx.namedExpressionSeq());
                if (input instanceof OneRowRelation) {
                    if (projects.stream().anyMatch(project -> project instanceof UnboundStar)) {
                        throw new ParseException("SELECT * must have a FROM clause");
                    }
                }
                return new LogicalProject<>(projects, isDistinct, input);
            }
        });
    }

    private LogicalPlan withRelations(LogicalPlan inputPlan, List<RelationContext> relations) {
        if (relations == null) {
            return inputPlan;
        }
        LogicalPlan left = inputPlan;
        for (RelationContext relation : relations) {
            // build left deep join tree
            LogicalPlan right = withJoinRelations(visitRelation(relation), relation);
            left = (left == null) ? right :
                    new LogicalJoin<>(
                            JoinType.CROSS_JOIN,
                            ExpressionUtils.EMPTY_CONDITION,
                            ExpressionUtils.EMPTY_CONDITION,
                            new DistributeHint(DistributeType.NONE),
                            Optional.empty(),
                            left,
                            right, null);
            // TODO: pivot and lateral view
        }
        return left;
    }

    private LogicalPlan withFilter(LogicalPlan input, Optional<WhereClauseContext> whereCtx) {
        return input.optionalMap(whereCtx, () ->
            new LogicalFilter<>(ExpressionUtils.extractConjunctionToSet(
                    getExpression(whereCtx.get().booleanExpression())), input));
    }

    private LogicalPlan withAggregate(LogicalPlan input, SelectColumnClauseContext selectCtx,
                                      Optional<AggClauseContext> aggCtx) {
        return input.optionalMap(aggCtx, () -> {
            GroupingElementContext groupingElementContext = aggCtx.get().groupingElement();
            List<NamedExpression> namedExpressions = getNamedExpressions(selectCtx.namedExpressionSeq());
            if (groupingElementContext.GROUPING() != null) {
                ImmutableList.Builder<List<Expression>> groupingSets = ImmutableList.builder();
                for (GroupingSetContext groupingSetContext : groupingElementContext.groupingSet()) {
                    groupingSets.add(visit(groupingSetContext.expression(), Expression.class));
                }
                return new LogicalRepeat<>(groupingSets.build(), namedExpressions, input);
            } else if (groupingElementContext.CUBE() != null) {
                List<Expression> cubeExpressions = visit(groupingElementContext.expression(), Expression.class);
                List<List<Expression>> groupingSets = ExpressionUtils.cubeToGroupingSets(cubeExpressions);
                return new LogicalRepeat<>(groupingSets, namedExpressions, input);
            } else if (groupingElementContext.ROLLUP() != null) {
                List<Expression> rollupExpressions = visit(groupingElementContext.expression(), Expression.class);
                List<List<Expression>> groupingSets = ExpressionUtils.rollupToGroupingSets(rollupExpressions);
                return new LogicalRepeat<>(groupingSets, namedExpressions, input);
            } else {
                List<Expression> groupByExpressions = visit(groupingElementContext.expression(), Expression.class);
                return new LogicalAggregate<>(groupByExpressions, namedExpressions, input);
            }
        });
    }

    private LogicalPlan withHaving(LogicalPlan input, Optional<HavingClauseContext> havingCtx) {
        return input.optionalMap(havingCtx, () -> {
            if (!(input instanceof Aggregate)) {
                throw new ParseException("Having clause should be applied against an aggregation.", havingCtx.get());
            }
            return new LogicalHaving<>(ExpressionUtils.extractConjunctionToSet(
                    getExpression((havingCtx.get().booleanExpression()))), input);
        });
    }

    /**
     * match predicate type and generate different predicates.
     *
     * @param ctx PredicateContext
     * @param valueExpression valueExpression
     * @return Expression
     */
    private Expression withPredicate(Expression valueExpression, PredicateContext ctx) {
        return ParserUtils.withOrigin(ctx, () -> {
            Expression outExpression;
            switch (ctx.kind.getType()) {
                case DorisParser.BETWEEN:
                    Expression lower = getExpression(ctx.lower);
                    Expression upper = getExpression(ctx.upper);
                    if (lower.equals(upper)) {
                        outExpression = new EqualTo(valueExpression, lower);
                    } else {
                        outExpression = new And(
                                new GreaterThanEqual(valueExpression, getExpression(ctx.lower)),
                                new LessThanEqual(valueExpression, getExpression(ctx.upper))
                        );
                    }
                    break;
                case DorisParser.LIKE:
                    outExpression = new Like(
                        valueExpression,
                        getExpression(ctx.pattern)
                    );
                    break;
                case DorisParser.RLIKE:
                case DorisParser.REGEXP:
                    outExpression = new Regexp(
                        valueExpression,
                        getExpression(ctx.pattern)
                    );
                    break;
                case DorisParser.IN:
                    if (ctx.query() == null) {
                        outExpression = new InPredicate(
                                valueExpression,
                                withInList(ctx)
                        );
                    } else {
                        outExpression = new InSubquery(
                                valueExpression,
                                typedVisit(ctx.query()),
                                ctx.NOT() != null
                        );
                    }
                    break;
                case DorisParser.NULL:
                    outExpression = new IsNull(valueExpression);
                    break;
                case DorisParser.TRUE:
                    outExpression = new Cast(valueExpression,
                            BooleanType.INSTANCE, true);
                    break;
                case DorisParser.FALSE:
                    outExpression = new Not(new Cast(valueExpression,
                            BooleanType.INSTANCE, true));
                    break;
                case DorisParser.MATCH:
                case DorisParser.MATCH_ANY:
                    outExpression = new MatchAny(
                        valueExpression,
                        getExpression(ctx.pattern)
                    );
                    break;
                case DorisParser.MATCH_ALL:
                    outExpression = new MatchAll(
                        valueExpression,
                        getExpression(ctx.pattern)
                    );
                    break;
                case DorisParser.MATCH_PHRASE:
                    outExpression = new MatchPhrase(
                        valueExpression,
                        getExpression(ctx.pattern)
                    );
                    break;
                case DorisParser.MATCH_PHRASE_PREFIX:
                    outExpression = new MatchPhrasePrefix(
                        valueExpression,
                        getExpression(ctx.pattern)
                    );
                    break;
                case DorisParser.MATCH_REGEXP:
                    outExpression = new MatchRegexp(
                        valueExpression,
                        getExpression(ctx.pattern)
                    );
                    break;
                case DorisParser.MATCH_PHRASE_EDGE:
                    outExpression = new MatchPhraseEdge(
                        valueExpression,
                        getExpression(ctx.pattern)
                    );
                    break;
                default:
                    throw new ParseException("Unsupported predicate type: " + ctx.kind.getText(), ctx);
            }
            return ctx.NOT() != null ? new Not(outExpression) : outExpression;
        });
    }

    private List<NamedExpression> getNamedExpressions(NamedExpressionSeqContext namedCtx) {
        return ParserUtils.withOrigin(namedCtx, () -> visit(namedCtx.namedExpression(), NamedExpression.class));
    }

    @Override
    public Expression visitSubqueryExpression(SubqueryExpressionContext subqueryExprCtx) {
        return ParserUtils.withOrigin(subqueryExprCtx, () -> new ScalarSubquery(typedVisit(subqueryExprCtx.query())));
    }

    @Override
    public Expression visitExist(ExistContext context) {
        return ParserUtils.withOrigin(context, () -> new Exists(typedVisit(context.query()), false));
    }

    @Override
    public Expression visitIsnull(IsnullContext context) {
        return ParserUtils.withOrigin(context, () -> new IsNull(typedVisit(context.valueExpression())));
    }

    @Override
    public Expression visitIs_not_null_pred(Is_not_null_predContext context) {
        return ParserUtils.withOrigin(context, () -> new Not(new IsNull(typedVisit(context.valueExpression()))));
    }

    public List<Expression> withInList(PredicateContext ctx) {
        return ctx.expression().stream().map(this::getExpression).collect(ImmutableList.toImmutableList());
    }

    @Override
    public Literal visitDecimalLiteral(DecimalLiteralContext ctx) {
        try {
            if (Config.enable_decimal_conversion) {
                return new DecimalV3Literal(new BigDecimal(ctx.getText()));
            } else {
                return new DecimalLiteral(new BigDecimal(ctx.getText()));
            }
        } catch (Exception e) {
            return new DoubleLiteral(Double.parseDouble(ctx.getText()));
        }
    }

    private String parsePropertyKey(PropertyKeyContext item) {
        if (item.constant() != null) {
            return parseConstant(item.constant()).trim();
        }
        return item.getText().trim();
    }

    private String parsePropertyValue(PropertyValueContext item) {
        if (item.constant() != null) {
            return parseConstant(item.constant());
        }
        return item.getText();
    }

    private ExplainLevel parseExplainPlanType(PlanTypeContext planTypeContext) {
        if (planTypeContext == null || planTypeContext.ALL() != null) {
            return ExplainLevel.ALL_PLAN;
        }
        if (planTypeContext.PHYSICAL() != null || planTypeContext.OPTIMIZED() != null) {
            return ExplainLevel.OPTIMIZED_PLAN;
        }
        if (planTypeContext.REWRITTEN() != null || planTypeContext.LOGICAL() != null) {
            return ExplainLevel.REWRITTEN_PLAN;
        }
        if (planTypeContext.ANALYZED() != null) {
            return ExplainLevel.ANALYZED_PLAN;
        }
        if (planTypeContext.PARSED() != null) {
            return ExplainLevel.PARSED_PLAN;
        }
        if (planTypeContext.SHAPE() != null) {
            return ExplainLevel.SHAPE_PLAN;
        }
        if (planTypeContext.MEMO() != null) {
            return ExplainLevel.MEMO_PLAN;
        }
        if (planTypeContext.DISTRIBUTED() != null) {
            return ExplainLevel.DISTRIBUTED_PLAN;
        }
        return ExplainLevel.ALL_PLAN;
    }

    @Override
    public Pair<DataType, Boolean> visitDataTypeWithNullable(DataTypeWithNullableContext ctx) {
        return ParserUtils.withOrigin(ctx, () -> Pair.of(typedVisit(ctx.dataType()), ctx.NOT() == null));
    }

    @Override
    public DataType visitAggStateDataType(AggStateDataTypeContext ctx) {
        return ParserUtils.withOrigin(ctx, () -> {
            List<Pair<DataType, Boolean>> dataTypeWithNullables = ctx.dataTypes.stream()
                    .map(this::visitDataTypeWithNullable)
                    .collect(Collectors.toList());
            List<DataType> dataTypes = dataTypeWithNullables.stream()
                    .map(dt -> dt.first)
                    .collect(ImmutableList.toImmutableList());
            List<Boolean> nullables = dataTypeWithNullables.stream()
                    .map(dt -> dt.second)
                    .collect(ImmutableList.toImmutableList());
            String functionName = ctx.functionNameIdentifier().getText();
            if (!BuiltinAggregateFunctions.INSTANCE.aggFuncNames.contains(functionName)) {
                // TODO use function binder to check function exists
                throw new ParseException("Can not found function '" + functionName + "'", ctx);
            }
            return new AggStateType(functionName, dataTypes, nullables);
        });
    }

    @Override
    public DataType visitPrimitiveDataType(PrimitiveDataTypeContext ctx) {
        return ParserUtils.withOrigin(ctx, () -> {
            String dataType = ctx.primitiveColType().type.getText().toLowerCase(Locale.ROOT);
            if (dataType.equalsIgnoreCase("all")) {
                throw new NotSupportedException("Disable to create table with `ALL` type columns");
            }
            List<String> l = Lists.newArrayList(dataType);
            ctx.INTEGER_VALUE().stream().map(ParseTree::getText).forEach(l::add);
            return DataType.convertPrimitiveFromStrings(l);
        });
    }

    @Override
    public DataType visitComplexDataType(ComplexDataTypeContext ctx) {
        return ParserUtils.withOrigin(ctx, () -> {
            switch (ctx.complex.getType()) {
                case DorisParser.ARRAY:
                    return ArrayType.of(typedVisit(ctx.dataType(0)), true);
                case DorisParser.MAP:
                    return MapType.of(typedVisit(ctx.dataType(0)), typedVisit(ctx.dataType(1)));
                case DorisParser.STRUCT:
                    return new StructType(visitComplexColTypeList(ctx.complexColTypeList()));
                default:
                    throw new AnalysisException("do not support " + ctx.complex.getText() + " type for Nereids");
            }
        });
    }

    @Override
    public List<StructField> visitComplexColTypeList(ComplexColTypeListContext ctx) {
        return ctx.complexColType().stream().map(this::visitComplexColType).collect(ImmutableList.toImmutableList());
    }

    @Override
    public StructField visitComplexColType(ComplexColTypeContext ctx) {
        String comment;
        if (ctx.commentSpec() != null) {
            comment = ctx.commentSpec().STRING_LITERAL().getText();
            comment = LogicalPlanBuilderAssistant.escapeBackSlash(comment.substring(1, comment.length() - 1));
        } else {
            comment = "";
        }
        return new StructField(ctx.identifier().getText(), typedVisit(ctx.dataType()), true, comment);
    }

    private String parseConstant(ConstantContext context) {
        Object constant = visit(context);
        if (constant instanceof Literal && ((Literal) constant).isStringLikeLiteral()) {
            return ((Literal) constant).getStringValue();
        }
        return context.getText();
    }

    @Override
    public Object visitCollate(CollateContext ctx) {
        return visit(ctx.primaryExpression());
    }

    @Override
    public Object visitSample(SampleContext ctx) {
        long seek = ctx.seed == null ? -1L : Long.parseLong(ctx.seed.getText());
        DorisParser.SampleMethodContext sampleContext = ctx.sampleMethod();
        if (sampleContext instanceof SampleByPercentileContext) {
            SampleByPercentileContext sampleByPercentileContext = (SampleByPercentileContext) sampleContext;
            long percent = Long.parseLong(sampleByPercentileContext.INTEGER_VALUE().getText());
            return new TableSample(percent, true, seek);
        }
        SampleByRowsContext sampleByRowsContext = (SampleByRowsContext) sampleContext;
        long rows = Long.parseLong(sampleByRowsContext.INTEGER_VALUE().getText());
        return new TableSample(rows, false, seek);
    }

    @Override
    public Object visitCallProcedure(CallProcedureContext ctx) {
        List<String> nameParts = visitMultipartIdentifier(ctx.name);
        FuncNameInfo procedureName = new FuncNameInfo(nameParts);
        List<Expression> arguments = ctx.expression().stream()
                .<Expression>map(this::typedVisit)
                .collect(ImmutableList.toImmutableList());
        UnboundFunction unboundFunction = new UnboundFunction(procedureName.getDbName(), procedureName.getName(),
                true, arguments);
        return new CallCommand(unboundFunction, getOriginSql(ctx));
    }

    @Override
    public LogicalPlan visitCreateProcedure(CreateProcedureContext ctx) {
        List<String> nameParts = visitMultipartIdentifier(ctx.name);
        FuncNameInfo procedureName = new FuncNameInfo(nameParts);
        return ParserUtils.withOrigin(ctx, () -> {
            LogicalPlan createProcedurePlan;
            createProcedurePlan = new CreateProcedureCommand(procedureName, getOriginSql(ctx),
                    ctx.REPLACE() != null);
            return createProcedurePlan;
        });
    }

    @Override
    public LogicalPlan visitDropProcedure(DropProcedureContext ctx) {
        List<String> nameParts = visitMultipartIdentifier(ctx.name);
        FuncNameInfo procedureName = new FuncNameInfo(nameParts);
        return ParserUtils.withOrigin(ctx, () -> new DropProcedureCommand(procedureName, getOriginSql(ctx)));
    }

    @Override
    public LogicalPlan visitShowProcedureStatus(ShowProcedureStatusContext ctx) {
        Set<Expression> whereExpr = Collections.emptySet();
        if (ctx.whereClause() != null) {
            whereExpr = ExpressionUtils.extractConjunctionToSet(
                    getExpression(ctx.whereClause().booleanExpression()));
        }

        if (ctx.valueExpression() != null) {
            // parser allows only LIKE or WhereClause.
            // Mysql grammar: SHOW PROCEDURE STATUS [LIKE 'pattern' | WHERE expr]
            whereExpr = Sets.newHashSet(new Like(new UnboundSlot("ProcedureName"), getExpression(ctx.pattern)));
        }

        final Set<Expression> whereExprConst = whereExpr;
        return ParserUtils.withOrigin(ctx, () -> new ShowProcedureStatusCommand(whereExprConst));
    }

    @Override
    public LogicalPlan visitShowCreateProcedure(ShowCreateProcedureContext ctx) {
        List<String> nameParts = visitMultipartIdentifier(ctx.name);
        FuncNameInfo procedureName = new FuncNameInfo(nameParts);
        return ParserUtils.withOrigin(ctx, () -> new ShowCreateProcedureCommand(procedureName));
    }

    @Override
    public LogicalPlan visitCreateSqlBlockRule(CreateSqlBlockRuleContext ctx) {
        Map<String, String> properties = ctx.propertyClause() != null
                        ? Maps.newHashMap(visitPropertyClause(ctx.propertyClause())) : Maps.newHashMap();
        return new CreateSqlBlockRuleCommand(stripQuotes(ctx.name.getText()), ctx.EXISTS() != null, properties);
    }

    @Override
    public LogicalPlan visitAlterSqlBlockRule(AlterSqlBlockRuleContext ctx) {
        Map<String, String> properties = ctx.propertyClause() != null
                        ? Maps.newHashMap(visitPropertyClause(ctx.propertyClause())) : Maps.newHashMap();
        return new AlterSqlBlockRuleCommand(stripQuotes(ctx.name.getText()), properties);
    }

    @Override
    public LogicalPlan visitDropCatalogRecycleBin(DropCatalogRecycleBinContext ctx) {
        String idTypeStr = ctx.idType.getText().substring(1, ctx.idType.getText().length() - 1);
        IdType idType = IdType.fromString(idTypeStr);
        long id = Long.parseLong(ctx.id.getText());

        return ParserUtils.withOrigin(ctx, () -> new DropCatalogRecycleBinCommand(idType, id));
    }

    @Override
    public Object visitUnsupported(UnsupportedContext ctx) {
        return UnsupportedCommand.INSTANCE;
    }

    @Override
    public LogicalPlan visitSupportedUnsetStatement(SupportedUnsetStatementContext ctx) {
        if (ctx.DEFAULT() != null && ctx.STORAGE() != null && ctx.VAULT() != null) {
            return new UnsetDefaultStorageVaultCommand();
        }
        SetType statementScope = visitStatementScope(ctx.statementScope());
        if (ctx.ALL() != null) {
            return new UnsetVariableCommand(statementScope, true);
        } else if (ctx.identifier() != null) {
            return new UnsetVariableCommand(statementScope, ctx.identifier().getText());
        }
        throw new AnalysisException("Should add 'ALL' or variable name");
    }

    @Override
    public LogicalPlan visitCreateTableLike(CreateTableLikeContext ctx) {
        List<String> nameParts = visitMultipartIdentifier(ctx.name);
        List<String> existedTableNameParts = visitMultipartIdentifier(ctx.existedTable);
        ArrayList<String> rollupNames = Lists.newArrayList();
        boolean withAllRollUp = false;
        if (ctx.WITH() != null && ctx.rollupNames != null) {
            rollupNames = new ArrayList<>(visitIdentifierList(ctx.rollupNames));
        } else if (ctx.WITH() != null && ctx.rollupNames == null) {
            withAllRollUp = true;
        }
        CreateTableLikeInfo info = new CreateTableLikeInfo(ctx.EXISTS() != null,
                ctx.TEMPORARY() != null,
                new TableNameInfo(nameParts), new TableNameInfo(existedTableNameParts),
                rollupNames, withAllRollUp);
        return new CreateTableLikeCommand(info);
    }

    @Override
    public Command visitCreateUserDefineFunction(CreateUserDefineFunctionContext ctx) {
        SetType statementScope = visitStatementScope(ctx.statementScope());
        boolean ifNotExists = ctx.EXISTS() != null;
        boolean isAggFunction = ctx.AGGREGATE() != null;
        boolean isTableFunction = ctx.TABLES() != null;
        FunctionName function = visitFunctionIdentifier(ctx.functionIdentifier());
        FunctionArgTypesInfo functionArgTypesInfo;
        if (ctx.functionArguments() != null) {
            functionArgTypesInfo = visitFunctionArguments(ctx.functionArguments());
        } else {
            functionArgTypesInfo = new FunctionArgTypesInfo(new ArrayList<>(), false);
        }
        DataType returnType = typedVisit(ctx.returnType);
        returnType = returnType.conversion();
        DataType intermediateType = ctx.intermediateType != null ? typedVisit(ctx.intermediateType) : null;
        if (intermediateType != null) {
            intermediateType = intermediateType.conversion();
        }
        Map<String, String> properties = ctx.propertyClause() != null
                ? Maps.newHashMap(visitPropertyClause(ctx.propertyClause()))
                : Maps.newHashMap();
        return new CreateFunctionCommand(statementScope, ifNotExists, isAggFunction, false, isTableFunction,
                function, functionArgTypesInfo, returnType, intermediateType,
                null, null, properties);
    }

    @Override
    public Command visitCreateAliasFunction(CreateAliasFunctionContext ctx) {
        SetType statementScope = visitStatementScope(ctx.statementScope());
        boolean ifNotExists = ctx.EXISTS() != null;
        FunctionName function = visitFunctionIdentifier(ctx.functionIdentifier());
        FunctionArgTypesInfo functionArgTypesInfo;
        if (ctx.functionArguments() != null) {
            functionArgTypesInfo = visitFunctionArguments(ctx.functionArguments());
        } else {
            functionArgTypesInfo = new FunctionArgTypesInfo(new ArrayList<>(), false);
        }
        List<String> parameters = ctx.parameters != null ? visitIdentifierSeq(ctx.parameters) : new ArrayList<>();
        Expression originFunction = getExpression(ctx.expression());
        return new CreateFunctionCommand(statementScope, ifNotExists, false, true, false,
                function, functionArgTypesInfo, VarcharType.MAX_VARCHAR_TYPE, null,
                parameters, originFunction, null);
    }

    @Override
    public Command visitDropFunction(DropFunctionContext ctx) {
        SetType statementScope = visitStatementScope(ctx.statementScope());
        boolean ifExists = ctx.EXISTS() != null;
        FunctionName function = visitFunctionIdentifier(ctx.functionIdentifier());
        FunctionArgTypesInfo functionArgTypesInfo;
        if (ctx.functionArguments() != null) {
            functionArgTypesInfo = visitFunctionArguments(ctx.functionArguments());
        } else {
            functionArgTypesInfo = new FunctionArgTypesInfo(new ArrayList<>(), false);
        }
        return new DropFunctionCommand(statementScope, ifExists, function, functionArgTypesInfo);
    }

    @Override
    public FunctionArgTypesInfo visitFunctionArguments(FunctionArgumentsContext ctx) {
        boolean isVariadic = ctx.DOTDOTDOT() != null;
        List<DataType> argTypeDefs;
        if (ctx.dataTypeList() != null) {
            argTypeDefs = visitDataTypeList(ctx.dataTypeList());
        } else {
            argTypeDefs = new ArrayList<>();
        }
        return new FunctionArgTypesInfo(argTypeDefs, isVariadic);
    }

    @Override
    public FunctionName visitFunctionIdentifier(FunctionIdentifierContext ctx) {
        String functionName = ctx.functionNameIdentifier().getText();
        String dbName = ctx.dbName != null ? ctx.dbName.getText() : null;
        return new FunctionName(dbName, functionName);
    }

    @Override
    public List<DataType> visitDataTypeList(DataTypeListContext ctx) {
        List<DataType> dataTypeList = new ArrayList<>(ctx.getChildCount());
        for (DorisParser.DataTypeContext dataTypeContext : ctx.dataType()) {
            DataType dataType = typedVisit(dataTypeContext);
            dataTypeList.add(dataType.conversion());
        }
        return dataTypeList;
    }

    @Override
    public LogicalPlan visitShowAuthors(ShowAuthorsContext ctx) {
        return new ShowAuthorsCommand();
    }

    @Override
    public LogicalPlan visitShowEvents(ShowEventsContext ctx) {
        return new ShowEventsCommand();
    }

    @Override
    public LogicalPlan visitShowExport(ShowExportContext ctx) {
        String ctlName = null;
        String dbName = null;
        Expression wildWhere = null;
        List<OrderKey> orderKeys = null;
        long limit = -1L;
        if (ctx.database != null) {
            List<String> nameParts = visitMultipartIdentifier(ctx.database);
            if (nameParts.size() == 1) {
                dbName = nameParts.get(0);
            } else if (nameParts.size() == 2) {
                ctlName = nameParts.get(0);
                dbName = nameParts.get(1);
            } else {
                throw new AnalysisException("nameParts in analyze database should be [ctl.]db");
            }
        }
        if (ctx.sortClause() != null) {
            orderKeys = visit(ctx.sortClause().sortItem(), OrderKey.class);
        }
        if (ctx.wildWhere() != null) {
            wildWhere = getWildWhere(ctx.wildWhere());
        }
        if (ctx.limitClause() != null) {
            limit = ctx.limitClause().limit != null
                ? Long.parseLong(ctx.limitClause().limit.getText())
                : 0;
            if (limit < 0) {
                throw new ParseException("Limit requires non-negative number", ctx.limitClause());
            }
        }
        return new ShowExportCommand(ctlName, dbName, wildWhere, orderKeys, limit);
    }

    @Override
    public LogicalPlan visitShowConfig(ShowConfigContext ctx) {
        ShowConfigCommand command;
        if (ctx.type.getText().equalsIgnoreCase(NodeType.FRONTEND.name())) {
            command = new ShowConfigCommand(NodeType.FRONTEND);
        } else {
            command = new ShowConfigCommand(NodeType.BACKEND);
        }
        if (ctx.LIKE() != null && ctx.pattern != null) {
            Like like = new Like(new UnboundSlot("ProcedureName"), getExpression(ctx.pattern));
            String pattern = ((Literal) like.child(1)).getStringValue();
            command.setPattern(pattern);
        }
        if (ctx.FROM() != null && ctx.backendId != null) {
            long backendId = Long.parseLong(ctx.backendId.getText());
            command.setBackendId(backendId);
        }
        return command;
    }

    @Override
    public SetOptionsCommand visitSetOptions(SetOptionsContext ctx) {
        List<SetVarOp> setVarOpList = new ArrayList<>(1);
        for (Object child : ctx.children) {
            if (child instanceof RuleNode) {
                setVarOpList.add(typedVisit((RuleNode) child));
            }
        }
        return new SetOptionsCommand(setVarOpList);
    }

    @Override
    public SetVarOp visitSetSystemVariable(SetSystemVariableContext ctx) {
        SetType statementScope = visitStatementScope(ctx.statementScope());
        String name = stripQuotes(ctx.identifier().getText());
        Expression expression = ctx.expression() != null ? typedVisit(ctx.expression()) : null;
        return new SetSessionVarOp(statementScope, name, expression);
    }

    @Override
    public SetVarOp visitSetVariableWithType(SetVariableWithTypeContext ctx) {
        SetType statementScope = visitStatementScope(ctx.statementScope());
        String name = stripQuotes(ctx.identifier().getText());
        Expression expression = ctx.expression() != null ? typedVisit(ctx.expression()) : null;
        return new SetSessionVarOp(statementScope, name, expression);
    }

    @Override
    public SetVarOp visitSetPassword(SetPasswordContext ctx) {
        String user;
        String host;
        boolean isDomain;
        String passwordText;
        UserIdentity userIdentity = null;
        if (ctx.userIdentify() != null) {
            user = stripQuotes(ctx.userIdentify().user.getText());
            host = ctx.userIdentify().host != null ? stripQuotes(ctx.userIdentify().host.getText()) : "%";
            isDomain = ctx.userIdentify().ATSIGN() != null;
            userIdentity = new UserIdentity(user, host, isDomain);
        }
        passwordText = stripQuotes(ctx.STRING_LITERAL().getText());
        return new SetPassVarOp(userIdentity, new PassVar(passwordText, ctx.isPlain != null));
    }

    @Override
    public SetVarOp visitSetNames(SetNamesContext ctx) {
        return new SetNamesVarOp();
    }

    @Override
    public SetVarOp visitSetCharset(SetCharsetContext ctx) {
        String charset = ctx.charsetName != null ? stripQuotes(ctx.charsetName.getText()) : null;
        return new SetCharsetAndCollateVarOp(charset);
    }

    @Override
    public SetVarOp visitSetCollate(SetCollateContext ctx) {
        String charset = ctx.charsetName != null ? stripQuotes(ctx.charsetName.getText()) : null;
        String collate = ctx.collateName != null ? stripQuotes(ctx.collateName.getText()) : null;
        return new SetCharsetAndCollateVarOp(charset, collate);
    }

    @Override
    public SetVarOp visitSetLdapAdminPassword(SetLdapAdminPasswordContext ctx) {
        String passwordText = stripQuotes(ctx.STRING_LITERAL().getText());
        boolean isPlain = ctx.PASSWORD() != null;
        return new SetLdapPassVarOp(new PassVar(passwordText, isPlain));
    }

    @Override
    public SetVarOp visitSetUserVariable(SetUserVariableContext ctx) {
        String name = stripQuotes(ctx.identifier().getText());
        Expression expression = typedVisit(ctx.expression());
        return new SetUserDefinedVarOp(name, expression);
    }

    @Override
    public SetTransactionCommand visitSetTransaction(SetTransactionContext ctx) {
        return new SetTransactionCommand();
    }

    @Override
    public LogicalPlan visitShowStorageVault(ShowStorageVaultContext ctx) {
        return new ShowStorageVaultCommand();
    }

    @Override
    public SetUserPropertiesCommand visitSetUserProperties(SetUserPropertiesContext ctx) {
        String user = ctx.user != null ? stripQuotes(ctx.user.getText()) : null;
        Map<String, String> userPropertiesMap = visitPropertyItemList(ctx.propertyItemList());
        List<SetUserPropertyVarOp> setUserPropertyVarOpList = new ArrayList<>(userPropertiesMap.size());
        for (Map.Entry<String, String> entry : userPropertiesMap.entrySet()) {
            setUserPropertyVarOpList.add(new SetUserPropertyVarOp(user, entry.getKey(), entry.getValue()));
        }
        return new SetUserPropertiesCommand(user, setUserPropertyVarOpList);
    }

    @Override
    public SetDefaultStorageVaultCommand visitSetDefaultStorageVault(SetDefaultStorageVaultContext ctx) {
        return new SetDefaultStorageVaultCommand(stripQuotes(ctx.identifier().getText()));
    }

    @Override
    public Object visitRefreshCatalog(RefreshCatalogContext ctx) {
        if (ctx.name != null) {
            String catalogName = ctx.name.getText();
            Map<String, String> properties = ctx.propertyClause() != null
                    ? Maps.newHashMap(visitPropertyClause(ctx.propertyClause())) : Maps.newHashMap();
            return new RefreshCatalogCommand(catalogName, properties);
        }
        throw new AnalysisException("catalog name can not be null");
    }

    @Override
    public RefreshDatabaseCommand visitRefreshDatabase(RefreshDatabaseContext ctx) {
        Map<String, String> properties = visitPropertyClause(ctx.propertyClause()) == null ? Maps.newHashMap()
                : visitPropertyClause(ctx.propertyClause());
        List<String> parts = visitMultipartIdentifier(ctx.name);
        int size = parts.size();
        if (size == 0) {
            throw new ParseException("database name can't be empty");
        }
        String dbName = parts.get(size - 1);

        // [db].
        if (size == 1) {
            return new RefreshDatabaseCommand(dbName, properties);
        } else if (parts.size() == 2) {  // [ctl,db].
            return new RefreshDatabaseCommand(parts.get(0), dbName, properties);
        }
        throw new ParseException("Only one dot can be in the name: " + String.join(".", parts));
    }

    @Override
    public Object visitRefreshTable(RefreshTableContext ctx) {
        List<String> parts = visitMultipartIdentifier(ctx.name);
        int size = parts.size();
        if (size == 0) {
            throw new ParseException("table name can't be empty");
        } else if (size <= 3) {
            return new RefreshTableCommand(new TableNameInfo(parts));
        }
        throw new ParseException("Only one or two dot can be in the name: " + String.join(".", parts));
    }

    @Override
    public LogicalPlan visitShowCreateRepository(ShowCreateRepositoryContext ctx) {
        return new ShowCreateRepositoryCommand(ctx.identifier().getText());
    }

    public LogicalPlan visitShowLastInsert(ShowLastInsertContext ctx) {
        return new ShowLastInsertCommand();
    }

    @Override
    public LogicalPlan visitShowLoad(ShowLoadContext ctx) {
        String dbName = null;
        Expression wildWhere = null;
        List<OrderKey> orderKeys = null;
        long limit = -1L;
        long offset = 0L;
        if (ctx.database != null) {
            dbName = ctx.database.getText();
        }
        if (ctx.sortClause() != null) {
            orderKeys = visit(ctx.sortClause().sortItem(), OrderKey.class);
        }
        if (ctx.wildWhere() != null) {
            wildWhere = getWildWhere(ctx.wildWhere());
        }
        if (ctx.limitClause() != null) {
            limit = ctx.limitClause().limit != null
                    ? Long.parseLong(ctx.limitClause().limit.getText())
                    : 0;
            if (limit < 0) {
                throw new ParseException("Limit requires non-negative number", ctx.limitClause());
            }
            offset = ctx.limitClause().offset != null
                    ? Long.parseLong(ctx.limitClause().offset.getText())
                    : 0;
            if (offset < 0) {
                throw new ParseException("Offset requires non-negative number", ctx.limitClause());
            }
        }
        boolean isStreamLoad = ctx.STREAM() != null;
        return new ShowLoadCommand(wildWhere, orderKeys, limit, offset, dbName, isStreamLoad);
    }

    @Override
    public LogicalPlan visitShowLoadProfile(ShowLoadProfileContext ctx) {
        String loadIdPath = "/"; // default load id path
        if (ctx.loadIdPath != null) {
            loadIdPath = stripQuotes(ctx.loadIdPath.getText());
        }

        long limit = 20;
        if (ctx.limitClause() != null) {
            limit = Long.parseLong(ctx.limitClause().limit.getText());
            if (limit < 0) {
                throw new ParseException("Limit requires non-negative number, got " + String.valueOf(limit));
            }
        }
        return new ShowLoadProfileCommand(loadIdPath, limit);
    }

    @Override
    public LogicalPlan visitShowDataTypes(ShowDataTypesContext ctx) {
        return new ShowDataTypesCommand();
    }

    @Override
    public LogicalPlan visitShowGrants(ShowGrantsContext ctx) {
        boolean all = (ctx.ALL() != null) ? true : false;
        return new ShowGrantsCommand(null, all);
    }

    @Override
    public LogicalPlan visitAlterStoragePolicy(AlterStoragePolicyContext ctx) {
        String policyName = visitIdentifierOrText(ctx.identifierOrText());
        Map<String, String> properties = visitPropertyClause(ctx.propertyClause()) == null ? Maps.newHashMap()
                : visitPropertyClause(ctx.propertyClause());

        return new AlterStoragePolicyCommand(policyName, properties);
    }

    @Override
    public LogicalPlan visitShowGrantsForUser(ShowGrantsForUserContext ctx) {
        UserIdentity userIdent = visitUserIdentify(ctx.userIdentify());
        return new ShowGrantsCommand(userIdent, false);
    }

    @Override
    public LogicalPlan visitShowRowPolicy(ShowRowPolicyContext ctx) {
        UserIdentity user = null;
        String role = null;
        if (ctx.userIdentify() != null) {
            user = visitUserIdentify(ctx.userIdentify());
        } else if (ctx.role != null) {
            role = ctx.role.getText();
        }

        return new ShowRowPolicyCommand(user, role);
    }

    @Override
    public LogicalPlan visitShowPartitionId(ShowPartitionIdContext ctx) {
        long partitionId = -1;
        if (ctx.partitionId != null) {
            partitionId = Long.parseLong(ctx.partitionId.getText());
        }
        return new ShowPartitionIdCommand(partitionId);
    }

    @Override
    public LogicalPlan visitShowPartitions(ShowPartitionsContext ctx) {
        String ctlName = null;
        String dbName = null;
        String tableName = null;
        Expression wildWhere = null;
        List<OrderKey> orderKeys = null;
        long limit = -1L;
        long offset = 0L;

        List<String> nameParts = visitMultipartIdentifier(ctx.tableName);
        if (nameParts.size() == 1) {
            tableName = nameParts.get(0);
        } else if (nameParts.size() == 2) {
            dbName = nameParts.get(0);
            tableName = nameParts.get(1);
        } else if (nameParts.size() == 3) {
            ctlName = nameParts.get(0);
            dbName = nameParts.get(1);
            tableName = nameParts.get(2);
        } else {
            throw new AnalysisException("nameParts in create table should be [ctl.][db.]tbl");
        }

        if (ctx.sortClause() != null) {
            orderKeys = visit(ctx.sortClause().sortItem(), OrderKey.class);
        }
        if (ctx.wildWhere() != null) {
            wildWhere = getWildWhere(ctx.wildWhere());
        }
        if (ctx.limitClause() != null) {
            limit = ctx.limitClause().limit != null
                ? Long.parseLong(ctx.limitClause().limit.getText())
                : 0;
            if (limit < 0) {
                throw new ParseException("Limit requires non-negative number", ctx.limitClause());
            }
            offset = ctx.limitClause().offset != null
                ? Long.parseLong(ctx.limitClause().offset.getText())
                : 0;
            if (offset < 0) {
                throw new ParseException("Offset requires non-negative number", ctx.limitClause());
            }
        }
        boolean isTempPartition = ctx.TEMPORARY() != null;
        TableNameInfo tblNameInfo = new TableNameInfo(ctlName, dbName, tableName);
        return new ShowPartitionsCommand(tblNameInfo, wildWhere, orderKeys, limit, offset, isTempPartition);
    }

    @Override
    public AlterTableCommand visitAlterTable(AlterTableContext ctx) {
        TableNameInfo tableNameInfo = new TableNameInfo(visitMultipartIdentifier(ctx.tableName));
        List<AlterTableOp> alterTableOps = new ArrayList<>();
        for (Object child : ctx.children) {
            if (child instanceof AlterTableClauseContext) {
                alterTableOps.add(typedVisit((AlterTableClauseContext) child));
            }
        }
        return new AlterTableCommand(tableNameInfo, alterTableOps);
    }

    @Override
    public AlterTableCommand visitAlterTableAddRollup(AlterTableAddRollupContext ctx) {
        TableNameInfo tableNameInfo = new TableNameInfo(visitMultipartIdentifier(ctx.tableName));
        List<AlterTableOp> alterTableOps = new ArrayList<>();
        for (Object child : ctx.children) {
            if (child instanceof AddRollupClauseContext) {
                alterTableOps.add(typedVisit((AddRollupClauseContext) child));
            }
        }
        return new AlterTableCommand(tableNameInfo, alterTableOps);
    }

    @Override
    public AlterTableCommand visitAlterTableDropRollup(AlterTableDropRollupContext ctx) {
        TableNameInfo tableNameInfo = new TableNameInfo(visitMultipartIdentifier(ctx.tableName));
        List<AlterTableOp> alterTableOps = new ArrayList<>();
        for (Object child : ctx.children) {
            if (child instanceof DropRollupClauseContext) {
                alterTableOps.add(typedVisit((DropRollupClauseContext) child));
            }
        }
        return new AlterTableCommand(tableNameInfo, alterTableOps);
    }

    @Override
    public AlterTableCommand visitAlterTableProperties(DorisParser.AlterTablePropertiesContext ctx) {
        TableNameInfo tableNameInfo = new TableNameInfo(visitMultipartIdentifier(ctx.name));
        List<AlterTableOp> alterTableOps = new ArrayList<>();
        Map<String, String> properties = ctx.propertyItemList() != null
                ? Maps.newHashMap(visitPropertyItemList(ctx.propertyItemList()))
                : Maps.newHashMap();
        alterTableOps.add(new ModifyTablePropertiesOp(properties));
        return new AlterTableCommand(tableNameInfo, alterTableOps);
    }

    @Override
    public AlterTableOp visitAddColumnClause(AddColumnClauseContext ctx) {
        ColumnDefinition columnDefinition = visitColumnDef(ctx.columnDef());
        ColumnPosition columnPosition = null;
        if (ctx.columnPosition() != null) {
            if (ctx.columnPosition().FIRST() != null) {
                columnPosition = ColumnPosition.FIRST;
            } else {
                columnPosition = new ColumnPosition(ctx.columnPosition().position.getText());
            }
        }
        String rollupName = ctx.toRollup() != null ? ctx.toRollup().rollup.getText() : null;
        Map<String, String> properties = ctx.properties != null
                ? Maps.newHashMap(visitPropertyClause(ctx.properties))
                : Maps.newHashMap();
        return new AddColumnOp(columnDefinition, columnPosition, rollupName, properties);
    }

    @Override
    public AlterTableOp visitAddColumnsClause(AddColumnsClauseContext ctx) {
        List<ColumnDefinition> columnDefinitions = visitColumnDefs(ctx.columnDefs());
        String rollupName = ctx.toRollup() != null ? ctx.toRollup().rollup.getText() : null;
        Map<String, String> properties = ctx.properties != null
                ? Maps.newHashMap(visitPropertyClause(ctx.properties))
                : Maps.newHashMap();
        return new AddColumnsOp(columnDefinitions, rollupName, properties);
    }

    @Override
    public AlterTableOp visitDropColumnClause(DropColumnClauseContext ctx) {
        String columnName = ctx.name.getText();
        String rollupName = ctx.fromRollup() != null ? ctx.fromRollup().rollup.getText() : null;
        Map<String, String> properties = ctx.properties != null
                ? Maps.newHashMap(visitPropertyClause(ctx.properties))
                : Maps.newHashMap();
        return new DropColumnOp(columnName, rollupName, properties);
    }

    @Override
    public AlterTableOp visitModifyColumnClause(ModifyColumnClauseContext ctx) {
        ColumnDefinition columnDefinition = visitColumnDef(ctx.columnDef());
        ColumnPosition columnPosition = null;
        if (ctx.columnPosition() != null) {
            if (ctx.columnPosition().FIRST() != null) {
                columnPosition = ColumnPosition.FIRST;
            } else {
                columnPosition = new ColumnPosition(ctx.columnPosition().position.getText());
            }
        }
        String rollupName = ctx.fromRollup() != null ? ctx.fromRollup().rollup.getText() : null;
        Map<String, String> properties = ctx.properties != null
                ? Maps.newHashMap(visitPropertyClause(ctx.properties))
                : Maps.newHashMap();
        return new ModifyColumnOp(columnDefinition, columnPosition, rollupName, properties);
    }

    @Override
    public AlterTableOp visitReorderColumnsClause(ReorderColumnsClauseContext ctx) {
        List<String> columnsByPos = visitIdentifierList(ctx.identifierList());
        String rollupName = ctx.fromRollup() != null ? ctx.fromRollup().rollup.getText() : null;
        Map<String, String> properties = ctx.properties != null
                ? Maps.newHashMap(visitPropertyClause(ctx.properties))
                : Maps.newHashMap();
        return new ReorderColumnsOp(columnsByPos, rollupName, properties);
    }

    @Override
    public AlterTableOp visitAddPartitionClause(AddPartitionClauseContext ctx) {
        boolean isTempPartition = ctx.TEMPORARY() != null;
        PartitionDefinition partitionDefinition = visitPartitionDef(ctx.partitionDef());
        DistributionDescriptor desc = null;
        int bucketNum = FeConstants.default_bucket_num;
        if (ctx.INTEGER_VALUE() != null) {
            bucketNum = Integer.parseInt(ctx.INTEGER_VALUE().getText());
        }
        if (ctx.HASH() != null) {
            desc = new DistributionDescriptor(true, ctx.autoBucket != null, bucketNum,
                    visitIdentifierList(ctx.hashKeys));
        } else if (ctx.RANDOM() != null) {
            desc = new DistributionDescriptor(false, ctx.autoBucket != null, bucketNum, null);
        }
        Map<String, String> properties = ctx.properties != null
                ? Maps.newHashMap(visitPropertyClause(ctx.properties))
                : Maps.newHashMap();
        return new AddPartitionOp(partitionDefinition, desc, properties, isTempPartition);
    }

    @Override
    public AlterTableOp visitDropPartitionClause(DropPartitionClauseContext ctx) {
        boolean isTempPartition = ctx.TEMPORARY() != null;
        boolean ifExists = ctx.IF() != null;
        boolean forceDrop = ctx.FORCE() != null;
        String partitionName = ctx.partitionName.getText();
        return ctx.indexName != null
                ? new DropPartitionFromIndexOp(ifExists, partitionName, isTempPartition, forceDrop,
                        ctx.indexName.getText())
                : new DropPartitionOp(ifExists, partitionName, isTempPartition, forceDrop);
    }

    @Override
    public AlterTableOp visitModifyPartitionClause(ModifyPartitionClauseContext ctx) {
        boolean isTempPartition = ctx.TEMPORARY() != null;
        Map<String, String> properties = visitPropertyItemList(ctx.partitionProperties);
        if (ctx.ASTERISK() != null) {
            return ModifyPartitionOp.createStarClause(properties, isTempPartition);
        } else {
            List<String> partitions;
            if (ctx.partitionNames != null) {
                partitions = visitIdentifierList(ctx.partitionNames);
            } else {
                partitions = new ArrayList<>();
                partitions.add(ctx.partitionName.getText());
            }
            return new ModifyPartitionOp(partitions, properties, isTempPartition);
        }
    }

    @Override
    public AlterTableOp visitReplacePartitionClause(ReplacePartitionClauseContext ctx) {
        boolean forceReplace = ctx.FORCE() != null;
        PartitionNamesInfo partitionNames = null;
        PartitionNamesInfo tempPartitionNames = null;
        if (ctx.partitions != null) {
            Pair<Boolean, List<String>> partitionSpec = visitPartitionSpec(ctx.partitions);
            partitionNames = new PartitionNamesInfo(partitionSpec.first, partitionSpec.second);
        }
        if (ctx.tempPartitions != null) {
            Pair<Boolean, List<String>> partitionSpec = visitPartitionSpec(ctx.tempPartitions);
            tempPartitionNames = new PartitionNamesInfo(partitionSpec.first, partitionSpec.second);
        }

        Map<String, String> properties = ctx.properties != null ? new HashMap<>(visitPropertyClause(ctx.properties))
                : Maps.newHashMap();
        return new ReplacePartitionOp(partitionNames, tempPartitionNames, forceReplace, properties);
    }

    @Override
    public AlterTableOp visitReplaceTableClause(ReplaceTableClauseContext ctx) {
        String tableName = ctx.name.getText();
        Map<String, String> properties = ctx.properties != null
                ? Maps.newHashMap(visitPropertyClause(ctx.properties))
                : Maps.newHashMap();
        return new ReplaceTableOp(tableName, properties, ctx.FORCE() != null);
    }

    @Override
    public AlterTableOp visitRenameClause(RenameClauseContext ctx) {
        return new RenameTableOp(ctx.newName.getText());
    }

    @Override
    public AlterTableOp visitRenameRollupClause(RenameRollupClauseContext ctx) {
        return new RenameRollupOp(ctx.name.getText(), ctx.newName.getText());
    }

    @Override
    public AlterTableOp visitRenamePartitionClause(RenamePartitionClauseContext ctx) {
        return new RenamePartitionOp(ctx.name.getText(), ctx.newName.getText());
    }

    @Override
    public AlterTableOp visitRenameColumnClause(RenameColumnClauseContext ctx) {
        return new RenameColumnOp(ctx.name.getText(), ctx.newName.getText());
    }

    @Override
    public AlterTableOp visitAddIndexClause(AddIndexClauseContext ctx) {
        IndexDefinition indexDefinition = visitIndexDef(ctx.indexDef());
        return new CreateIndexOp(null, indexDefinition, true);
    }

    @Override
    public Command visitCreateIndex(CreateIndexContext ctx) {
        String indexName = ctx.name.getText();
        boolean ifNotExists = ctx.EXISTS() != null;
        TableNameInfo tableNameInfo = new TableNameInfo(visitMultipartIdentifier(ctx.tableName));
        List<String> indexCols = visitIdentifierList(ctx.identifierList());
        Map<String, String> properties = ctx.properties != null
                ? Maps.newHashMap(visitPropertyClause(ctx.properties))
                : Maps.newHashMap();
        String indexType = null;
        if (ctx.BITMAP() != null) {
            indexType = "BITMAP";
        } else if (ctx.NGRAM_BF() != null) {
            indexType = "NGRAM_BF";
        } else if (ctx.INVERTED() != null) {
            indexType = "INVERTED";
        }
        String comment = ctx.STRING_LITERAL() == null ? "" : stripQuotes(ctx.STRING_LITERAL().getText());
        // change BITMAP index to INVERTED index
        if (Config.enable_create_bitmap_index_as_inverted_index
                && "BITMAP".equalsIgnoreCase(indexType)) {
            indexType = "INVERTED";
        }
        IndexDefinition indexDefinition = new IndexDefinition(indexName, ifNotExists, indexCols, indexType,
                properties, comment);
        List<AlterTableOp> alterTableOps = Lists.newArrayList(new CreateIndexOp(tableNameInfo,
                indexDefinition, false));
        return new AlterTableCommand(tableNameInfo, alterTableOps);
    }

    @Override
    public Command visitBuildIndex(BuildIndexContext ctx) {
        String name = ctx.name.getText();
        TableNameInfo tableName = new TableNameInfo(visitMultipartIdentifier(ctx.tableName));
        PartitionNamesInfo partitionNamesInfo = null;
        if (ctx.partitionSpec() != null) {
            Pair<Boolean, List<String>> partitionSpec = visitPartitionSpec(ctx.partitionSpec());
            partitionNamesInfo = new PartitionNamesInfo(partitionSpec.first, partitionSpec.second);
        }
        List<AlterTableOp> alterTableOps = Lists.newArrayList(new BuildIndexOp(tableName, name, partitionNamesInfo,
                false));
        return new AlterTableCommand(tableName, alterTableOps);
    }

    @Override
    public Command visitDropIndex(DropIndexContext ctx) {
        String name = ctx.name.getText();
        TableNameInfo tableName = new TableNameInfo(visitMultipartIdentifier(ctx.tableName));
        List<AlterTableOp> alterTableOps = Lists
                .newArrayList(new DropIndexOp(name, ctx.EXISTS() != null, tableName, false));
        return new AlterTableCommand(tableName, alterTableOps);
    }

    @Override
    public AlterTableOp visitDropIndexClause(DropIndexClauseContext ctx) {
        return new DropIndexOp(ctx.name.getText(), ctx.EXISTS() != null, null, true);
    }

    @Override
    public AlterTableOp visitEnableFeatureClause(EnableFeatureClauseContext ctx) {
        String featureName = stripQuotes(ctx.STRING_LITERAL().getText());
        Map<String, String> properties = ctx.properties != null
                ? Maps.newHashMap(visitPropertyClause(ctx.properties))
                : Maps.newHashMap();
        return new EnableFeatureOp(featureName, properties);
    }

    @Override
    public AlterTableOp visitModifyDistributionClause(ModifyDistributionClauseContext ctx) {
        int bucketNum = FeConstants.default_bucket_num;
        if (ctx.INTEGER_VALUE() != null) {
            bucketNum = Integer.parseInt(ctx.INTEGER_VALUE().getText());
        }
        DistributionDescriptor desc;
        if (ctx.HASH() != null) {
            desc = new DistributionDescriptor(true, ctx.AUTO() != null, bucketNum,
                    visitIdentifierList(ctx.hashKeys));
        } else if (ctx.RANDOM() != null) {
            desc = new DistributionDescriptor(false, ctx.AUTO() != null, bucketNum, null);
        } else {
            throw new ParseException("distribution can't be empty", ctx);
        }
        return new ModifyDistributionOp(desc);
    }

    @Override
    public AlterTableOp visitModifyTableCommentClause(ModifyTableCommentClauseContext ctx) {
        return new ModifyTableCommentOp(stripQuotes(ctx.STRING_LITERAL().getText()));
    }

    @Override
    public AlterTableOp visitModifyColumnCommentClause(ModifyColumnCommentClauseContext ctx) {
        String columnName = ctx.name.getText();
        String comment = stripQuotes(ctx.STRING_LITERAL().getText());
        return new ModifyColumnCommentOp(columnName, comment);
    }

    @Override
    public AlterTableOp visitModifyEngineClause(ModifyEngineClauseContext ctx) {
        String engineName = ctx.name.getText();
        Map<String, String> properties = ctx.properties != null
                ? Maps.newHashMap(visitPropertyClause(ctx.properties))
                : Maps.newHashMap();
        return new ModifyEngineOp(engineName, properties);
    }

    @Override
    public AlterTableOp visitAlterMultiPartitionClause(AlterMultiPartitionClauseContext ctx) {
        boolean isTempPartition = ctx.TEMPORARY() != null;
        List<Expression> from = visitPartitionValueList(ctx.from);
        List<Expression> to = visitPartitionValueList(ctx.to);
        int num = Integer.parseInt(ctx.INTEGER_VALUE().getText());
        String unitString = ctx.unit != null ? ctx.unit.getText() : null;
        Map<String, String> properties = ctx.properties != null
                ? Maps.newHashMap(visitPropertyClause(ctx.properties))
                : Maps.newHashMap();
        return new AlterMultiPartitionOp(from, to, num, unitString, properties, isTempPartition);
    }

    @Override
    public AlterTableOp visitAddRollupClause(DorisParser.AddRollupClauseContext ctx) {
        String rollupName = ctx.rollupName.getText();
        List<String> columnNames = visitIdentifierList(ctx.columns);
        List<String> dupKeys = ctx.dupKeys != null ? visitIdentifierList(ctx.dupKeys) : null;
        String baseRollupName = ctx.fromRollup() != null ? ctx.fromRollup().rollup.getText() : null;
        Map<String, String> properties = ctx.properties != null
                ? Maps.newHashMap(visitPropertyClause(ctx.properties))
                : Maps.newHashMap();
        return new AddRollupOp(rollupName, columnNames, dupKeys, baseRollupName, properties);
    }

    @Override
    public AlterTableOp visitDropRollupClause(DorisParser.DropRollupClauseContext ctx) {
        String rollupName = ctx.rollupName.getText();
        Map<String, String> properties = ctx.properties != null
                ? Maps.newHashMap(visitPropertyClause(ctx.properties))
                : Maps.newHashMap();
        return new DropRollupOp(rollupName, properties);
    }

    @Override
    public LogicalPlan visitShowVariables(ShowVariablesContext ctx) {
        SetType statementScope = visitStatementScope(ctx.statementScope());
        if (ctx.wildWhere() != null) {
            if (ctx.wildWhere().LIKE() != null) {
                return new ShowVariablesCommand(statementScope,
                        stripQuotes(ctx.wildWhere().STRING_LITERAL().getText()));
            } else {
                StringBuilder sb = new StringBuilder();
                sb.append("SELECT `VARIABLE_NAME` AS `Variable_name`, `VARIABLE_VALUE` AS `Value` FROM ");
                sb.append("`").append(InternalCatalog.INTERNAL_CATALOG_NAME).append("`");
                sb.append(".");
                sb.append("`").append(InfoSchemaDb.DATABASE_NAME).append("`");
                sb.append(".");
                if (statementScope == SetType.GLOBAL) {
                    sb.append("`global_variables` ");
                } else {
                    sb.append("`session_variables` ");
                }
                sb.append(getOriginSql(ctx.wildWhere()));
                return new NereidsParser().parseSingle(sb.toString());
            }
        } else {
            return new ShowVariablesCommand(statementScope, null);
        }
    }

    @Override
    public LogicalPlan visitInstallPlugin(InstallPluginContext ctx) {
        String source = visitIdentifierOrText(ctx.identifierOrText());
        Map<String, String> properties = visitPropertyClause(ctx.propertyClause()) == null ? Maps.newHashMap()
                : visitPropertyClause(ctx.propertyClause());

        return new InstallPluginCommand(source, properties);
    }

    @Override
    public LogicalPlan visitUninstallPlugin(UninstallPluginContext ctx) {
        String name = visitIdentifierOrText(ctx.identifierOrText());

        return new UninstallPluginCommand(name);
    }

    private Expression getWildWhere(DorisParser.WildWhereContext ctx) {
        if (ctx.LIKE() != null) {
            String pattern = stripQuotes(ctx.STRING_LITERAL().getText());
            return new Like(new UnboundSlot("ProcedureName"), new StringLiteral(pattern));
        } else if (ctx.WHERE() != null) {
            return getExpression(ctx.expression());
        } else {
            throw new AnalysisException("Wild where should contain like or where " + ctx.getText());
        }
    }

    @Override
    public ShowViewCommand visitShowView(ShowViewContext ctx) {
        List<String> tableNameParts = visitMultipartIdentifier(ctx.tableName);
        String databaseName = null;
        if (ctx.database != null) {
            databaseName = stripQuotes(ctx.database.getText());
        }
        return new ShowViewCommand(databaseName, new TableNameInfo(tableNameParts));
    }

    @Override
    public LogicalPlan visitAlterResource(AlterResourceContext ctx) {
        String resourceName = visitIdentifierOrText(ctx.identifierOrText());
        Map<String, String> properties = visitPropertyClause(ctx.propertyClause()) == null ? Maps.newHashMap()
                : Maps.newHashMap(visitPropertyClause(ctx.propertyClause()));

        return new AlterResourceCommand(resourceName, properties);
    }

    @Override
    public LogicalPlan visitShowBackends(ShowBackendsContext ctx) {
        return new ShowBackendsCommand();
    }

    @Override
    public LogicalPlan visitShowBackup(ShowBackupContext ctx) {
        String dbName = null;
        Expression wildWhere = null;
        if (ctx.database != null) {
            dbName = ctx.database.getText();
        }
        if (ctx.wildWhere() != null) {
            wildWhere = getWildWhere(ctx.wildWhere());
        }
        return new ShowBackupCommand(dbName, wildWhere);
    }

    @Override
    public LogicalPlan visitShowPlugins(ShowPluginsContext ctx) {
        return new ShowPluginsCommand();
    }

    @Override
    public LogicalPlan visitShowSmallFiles(ShowSmallFilesContext ctx) {
        String dbName = null;
        if (ctx.database != null) {
            List<String> nameParts = visitMultipartIdentifier(ctx.database);
            dbName = nameParts.get(0); // only one entry possible
        }
        return new ShowSmallFilesCommand(dbName);
    }

    @Override
    public LogicalPlan visitShowSnapshot(ShowSnapshotContext ctx) {
        String repoName = null;
        Expression wildWhere = null;
        if (ctx.wildWhere() != null) {
            wildWhere = getWildWhere(ctx.wildWhere());
        }
        if (ctx.repo != null) {
            repoName = ctx.repo.getText();
        }
        return new ShowSnapshotCommand(repoName, wildWhere);
    }

    @Override
    public LogicalPlan visitShowSqlBlockRule(ShowSqlBlockRuleContext ctx) {
        String ruleName = null;
        if (ctx.ruleName != null) {
            ruleName = ctx.ruleName.getText();
        }
        return new ShowSqlBlockRuleCommand(ruleName);
    }

    @Override
    public LogicalPlan visitShowTriggers(ShowTriggersContext ctx) {
        return new ShowTriggersCommand();
    }

    @Override
    public LogicalPlan visitShowTrash(ShowTrashContext ctx) {
        if (ctx.ON() != null) {
            String backend = stripQuotes(ctx.STRING_LITERAL().getText());
            new ShowTrashCommand(backend);
        } else {
            return new ShowTrashCommand();
        }
        return new ShowTrashCommand();
    }

    @Override
    public LogicalPlan visitAdminCleanTrash(DorisParser.AdminCleanTrashContext ctx) {
        if (ctx.ON() != null) {
            List<String> backendsQuery = Lists.newArrayList();
            ctx.backends.forEach(backend -> backendsQuery.add(stripQuotes(backend.getText())));
            return new AdminCleanTrashCommand(backendsQuery);
        }
        return new AdminCleanTrashCommand();
    }

    @Override
    public LogicalPlan visitShowRepositories(ShowRepositoriesContext ctx) {
        return new ShowRepositoriesCommand();
    }

    @Override
    public LogicalPlan visitShowResources(ShowResourcesContext ctx) {
        Expression wildWhere = null;
        List<OrderKey> orderKeys = null;
        String likePattern = null;
        long limit = -1L;
        long offset = 0L;
        if (ctx.sortClause() != null) {
            orderKeys = visit(ctx.sortClause().sortItem(), OrderKey.class);
        }
        if (ctx.wildWhere() != null) {
            wildWhere = getWildWhere(ctx.wildWhere());
            if (ctx.wildWhere().LIKE() != null) {
                likePattern = stripQuotes(ctx.wildWhere().STRING_LITERAL().getText());
            } else {
                wildWhere = (Expression) ctx.wildWhere().expression().accept(this);
            }
        }
        if (ctx.limitClause() != null) {
            limit = ctx.limitClause().limit != null
                    ? Long.parseLong(ctx.limitClause().limit.getText())
                    : 0;
            if (limit < 0) {
                throw new ParseException("Limit requires non-negative number", ctx.limitClause());
            }
            offset = ctx.limitClause().offset != null
                    ? Long.parseLong(ctx.limitClause().offset.getText())
                    : 0;
            if (offset < 0) {
                throw new ParseException("Offset requires non-negative number", ctx.limitClause());
            }
        }
        return new ShowResourcesCommand(wildWhere, likePattern, orderKeys, limit, offset);
    }

    @Override
    public LogicalPlan visitShowRestore(ShowRestoreContext ctx) {
        String dbName = null;
        Expression wildWhere = null;
        if (ctx.database != null) {
            dbName = ctx.database.getText();
        }
        if (ctx.wildWhere() != null) {
            wildWhere = getWildWhere(ctx.wildWhere());
        }
        return new ShowRestoreCommand(dbName, wildWhere, ctx.BRIEF() != null);
    }

    @Override
    public LogicalPlan visitAlterDatabaseProperties(AlterDatabasePropertiesContext ctx) {
        String dbName = Optional.ofNullable(ctx.name)
                .map(ParserRuleContext::getText)
                .filter(s -> !s.isEmpty())
                .orElseThrow(() -> new ParseException("Database name is empty or cannot be an empty string"));
        Map<String, String> properties = ctx.propertyItemList() != null
                ? Maps.newHashMap(visitPropertyItemList(ctx.propertyItemList()))
                : Maps.newHashMap();

        return new AlterDatabasePropertiesCommand(dbName, properties);
    }

    @Override
    public LogicalPlan visitShowRoles(ShowRolesContext ctx) {
        return new ShowRolesCommand();
    }

    @Override
    public LogicalPlan visitShowProc(ShowProcContext ctx) {
        String path = stripQuotes(ctx.path.getText());
        return new ShowProcCommand(path);
    }

    private TableScanParams visitOptScanParamsContex(OptScanParamsContext ctx) {
        if (ctx != null) {
            Map<String, String> map = visitPropertyItemList(ctx.properties);
            return new TableScanParams(ctx.funcName.getText(), map);
        }
        return null;
    }

    private TableSnapshot visitTableSnapshotContext(TableSnapshotContext ctx) {
        if (ctx != null) {
            if (ctx.TIME() != null) {
                return new TableSnapshot(stripQuotes(ctx.time.getText()));
            } else {
                return new TableSnapshot(Long.parseLong(ctx.version.getText()));
            }
        }
        return null;
    }

    private List<String> visitRelationHintContext(RelationHintContext ctx) {
        final List<String> relationHints;
        if (ctx != null) {
            relationHints = typedVisit(ctx);
        } else {
            relationHints = ImmutableList.of();
        }
        return relationHints;
    }

    private PartitionNamesInfo visitSpecifiedPartitionContext(SpecifiedPartitionContext ctx) {
        if (ctx != null) {
            List<String> partitions = new ArrayList<>();
            boolean isTempPart = ctx.TEMPORARY() != null;
            if (ctx.identifier() != null) {
                partitions.add(ctx.identifier().getText());
            } else {
                partitions.addAll(visitIdentifierList(ctx.identifierList()));
            }
            return new PartitionNamesInfo(isTempPart, partitions);
        }
        return null;
    }

    private List<Long> visitTabletListContext(TabletListContext ctx) {
        List<Long> tabletIdList = new ArrayList<>();
        if (ctx != null && ctx.tabletIdList != null) {
            ctx.tabletIdList.stream().forEach(tabletToken -> {
                tabletIdList.add(Long.parseLong(tabletToken.getText()));
            });
        }
        return tabletIdList;
    }

    private TableRefInfo visitBaseTableRefContext(BaseTableRefContext ctx) {
        List<String> nameParts = visitMultipartIdentifier(ctx.multipartIdentifier());
        TableScanParams scanParams = visitOptScanParamsContex(ctx.optScanParams());
        TableSnapshot tableSnapShot = visitTableSnapshotContext(ctx.tableSnapshot());
        PartitionNamesInfo partitionNameInfo = visitSpecifiedPartitionContext(ctx.specifiedPartition());
        List<Long> tabletIdList = visitTabletListContext(ctx.tabletList());

        String tableAlias = null;
        if (ctx.tableAlias().strictIdentifier() != null) {
            tableAlias = ctx.tableAlias().getText();
        }
        TableSample tableSample = ctx.sample() == null ? null : (TableSample) visit(ctx.sample());
        List<String> hints = visitRelationHintContext(ctx.relationHint());
        return new TableRefInfo(new TableNameInfo(nameParts), scanParams, tableSnapShot, partitionNameInfo,
                                    tabletIdList, tableAlias, tableSample, hints);
    }

    @Override
    public LogicalPlan visitShowReplicaDistribution(ShowReplicaDistributionContext ctx) {
        TableRefInfo tableRefInfo = visitBaseTableRefContext(ctx.baseTableRef());
        return new ShowReplicaDistributionCommand(tableRefInfo);
    }

    @Override
    public LogicalPlan visitAdminShowReplicaDistribution(AdminShowReplicaDistributionContext ctx) {
        TableRefInfo tableRefInfo = visitBaseTableRefContext(ctx.baseTableRef());
        return new ShowReplicaDistributionCommand(tableRefInfo);
    }

    @Override
    public LogicalPlan visitShowCreateCatalog(ShowCreateCatalogContext ctx) {
        return new ShowCreateCatalogCommand(ctx.identifier().getText());
    }

    @Override
    public LogicalPlan visitShowCatalog(DorisParser.ShowCatalogContext ctx) {
        return new ShowCatalogCommand(ctx.identifier().getText(), null);
    }

    @Override
    public LogicalPlan visitShowCatalogs(DorisParser.ShowCatalogsContext ctx) {
        String wild = null;
        if (ctx.wildWhere() != null) {
            if (ctx.wildWhere().LIKE() != null) {
                wild = stripQuotes(ctx.wildWhere().STRING_LITERAL().getText());
            } else if (ctx.wildWhere().WHERE() != null) {
                wild = ctx.wildWhere().expression().getText();
            }
        }
        return new ShowCatalogCommand(null, wild);
    }

    @Override
    public LogicalPlan visitShowCatalogRecycleBin(ShowCatalogRecycleBinContext ctx) {
        Expression whereClause = null;
        if (ctx.WHERE() != null) {
            whereClause = getExpression(ctx.expression());
        }
        return new ShowCatalogRecycleBinCommand(whereClause);
    }

    @Override
    public LogicalPlan visitShowStorageEngines(ShowStorageEnginesContext ctx) {
        return new ShowStorageEnginesCommand();
    }

    @Override
    public LogicalPlan visitAdminRebalanceDisk(AdminRebalanceDiskContext ctx) {
        if (ctx.ON() != null) {
            List<String> backendList = Lists.newArrayList();
            ctx.backends.forEach(backend -> backendList.add(stripQuotes(backend.getText())));
            return new AdminRebalanceDiskCommand(backendList);
        }
        return new AdminRebalanceDiskCommand();
    }

    @Override
    public LogicalPlan visitAdminCancelRebalanceDisk(AdminCancelRebalanceDiskContext ctx) {
        if (ctx.ON() != null) {
            List<String> backendList = Lists.newArrayList();
            ctx.backends.forEach(backend -> backendList.add(stripQuotes(backend.getText())));
            return new AdminCancelRebalanceDiskCommand(backendList);
        }
        return new AdminCancelRebalanceDiskCommand();
    }

    @Override
    public LogicalPlan visitShowDiagnoseTablet(ShowDiagnoseTabletContext ctx) {
        long tabletId = Long.parseLong(ctx.INTEGER_VALUE().getText());
        return new ShowDiagnoseTabletCommand(tabletId);
    }

    @Override
    public LogicalPlan visitAdminDiagnoseTablet(AdminDiagnoseTabletContext ctx) {
        long tabletId = Long.parseLong(ctx.INTEGER_VALUE().getText());
        return new ShowDiagnoseTabletCommand(tabletId);
    }

    @Override
    public LogicalPlan visitShowCreateTable(ShowCreateTableContext ctx) {
        List<String> nameParts = visitMultipartIdentifier(ctx.name);
        return new ShowCreateTableCommand(new TableNameInfo(nameParts), ctx.BRIEF() != null);
    }

    @Override
    public LogicalPlan visitShowCreateView(ShowCreateViewContext ctx) {
        List<String> nameParts = visitMultipartIdentifier(ctx.name);
        return new ShowCreateViewCommand(new TableNameInfo(nameParts));
    }

    @Override
    public LogicalPlan visitShowCreateMaterializedView(ShowCreateMaterializedViewContext ctx) {
        List<String> nameParts = visitMultipartIdentifier(ctx.tableName);
        return new ShowCreateMaterializedViewCommand(stripQuotes(ctx.mvName.getText()), new TableNameInfo(nameParts));
    }

    @Override
    public LogicalPlan visitAlterWorkloadGroup(AlterWorkloadGroupContext ctx) {
        String cgName = ctx.computeGroup == null ? "" : stripQuotes(ctx.computeGroup.getText());
        Map<String, String> properties = ctx.propertyClause() != null
                        ? Maps.newHashMap(visitPropertyClause(ctx.propertyClause())) : Maps.newHashMap();
        return new AlterWorkloadGroupCommand(cgName, ctx.name.getText(), properties);
    }

    @Override
    public LogicalPlan visitAlterWorkloadPolicy(AlterWorkloadPolicyContext ctx) {
        Map<String, String> properties = ctx.propertyClause() != null
                        ? Maps.newHashMap(visitPropertyClause(ctx.propertyClause())) : Maps.newHashMap();
        return new AlterWorkloadPolicyCommand(ctx.name.getText(), properties);
    }

    @Override
    public LogicalPlan visitAlterRole(AlterRoleContext ctx) {
        String comment = visitCommentSpec(ctx.commentSpec());
        return new AlterRoleCommand(ctx.role.getText(), comment);
    }

    @Override
    public LogicalPlan visitShowDatabaseId(ShowDatabaseIdContext ctx) {
        long dbId = (ctx.databaseId != null) ? Long.parseLong(ctx.databaseId.getText()) : -1;
        return new ShowDatabaseIdCommand(dbId);
    }

    public LogicalPlan visitCreateRole(CreateRoleContext ctx) {
        String roleName = stripQuotes(ctx.name.getText());
        String comment = ctx.STRING_LITERAL() == null ? "" : LogicalPlanBuilderAssistant.escapeBackSlash(
                ctx.STRING_LITERAL().getText().substring(1, ctx.STRING_LITERAL().getText().length() - 1));
        return new CreateRoleCommand(ctx.EXISTS() != null, roleName, comment);
    }

    @Override
    public LogicalPlan visitCreateFile(CreateFileContext ctx) {
        String dbName = null;
        if (ctx.database != null) {
            dbName = ctx.database.getText();
        }
        Map<String, String> properties = ctx.propertyClause() != null
                                    ? Maps.newHashMap(visitPropertyClause(ctx.propertyClause())) : Maps.newHashMap();
        return new CreateFileCommand(stripQuotes(ctx.name.getText()), dbName, properties);
    }

    @Override
    public LogicalPlan visitShowCharset(ShowCharsetContext ctx) {
        return new ShowCharsetCommand();
    }

    @Override
    public LogicalPlan visitAdminSetTableStatus(AdminSetTableStatusContext ctx) {
        List<String> dbTblNameParts = visitMultipartIdentifier(ctx.name);
        Map<String, String> properties = ctx.propertyClause() != null
                        ? Maps.newHashMap(visitPropertyClause(ctx.propertyClause())) : Maps.newHashMap();
        return new AdminSetTableStatusCommand(new TableNameInfo(dbTblNameParts), properties);
    }

    @Override
    public LogicalPlan visitShowFrontends(ShowFrontendsContext ctx) {
        String detail = (ctx.name != null) ? ctx.name.getText() : null;
        return new ShowFrontendsCommand(detail);
    }

    @Override
    public LogicalPlan visitShowFunctions(ShowFunctionsContext ctx) {
        String dbName = null;
        if (ctx.database != null) {
            List<String> nameParts = visitMultipartIdentifier(ctx.database);
            if (nameParts.size() == 1) {
                dbName = nameParts.get(0);
            } else if (nameParts.size() == 2) {
                dbName = nameParts.get(1);
            } else {
                throw new AnalysisException("nameParts in analyze database should be [ctl.]db");
            }
        }

        boolean isVerbose = ctx.FULL() != null;
        boolean isBuiltin = ctx.BUILTIN() != null;

        String wild = null;
        if (ctx.STRING_LITERAL() != null) {
            wild = stripQuotes(ctx.STRING_LITERAL().getText());
        }
        return new ShowFunctionsCommand(dbName, isBuiltin, isVerbose, wild);
    }

    @Override
    public LogicalPlan visitShowGlobalFunctions(ShowGlobalFunctionsContext ctx) {
        boolean isVerbose = ctx.FULL() != null;

        String wild = null;
        if (ctx.STRING_LITERAL() != null) {
            wild = stripQuotes(ctx.STRING_LITERAL().getText());
        }
        return new ShowFunctionsCommand(isVerbose, wild, true);
    }

    @Override
    public LogicalPlan visitShowCreateDatabase(ShowCreateDatabaseContext ctx) {
        List<String> nameParts = visitMultipartIdentifier(ctx.name);
        String databaseName = "";
        String catalogName = "";
        if (nameParts.size() == 2) {
            // The identifier is in the form "internalcatalog.databasename"
            catalogName = nameParts.get(0);
            databaseName = nameParts.get(1);
        } else if (nameParts.size() == 1) {
            // The identifier is in the form "databasename"
            databaseName = nameParts.get(0);
        }

        return new ShowCreateDatabaseCommand(new DbName(catalogName, databaseName));
    }

    @Override
    public LogicalPlan visitShowCreateFunction(ShowCreateFunctionContext ctx) {
        SetType statementScope = visitStatementScope(ctx.statementScope());
        FunctionName function = visitFunctionIdentifier(ctx.functionIdentifier());
        String dbName = null;
        FunctionArgTypesInfo functionArgTypesInfo;
        if (ctx.functionArguments() != null) {
            functionArgTypesInfo = visitFunctionArguments(ctx.functionArguments());
        } else {
            functionArgTypesInfo = new FunctionArgTypesInfo(new ArrayList<>(), false);
        }
        if (ctx.database != null) {
            List<String> nameParts = visitMultipartIdentifier(ctx.database);
            if (nameParts.size() == 1) {
                dbName = nameParts.get(0);
            } else if (nameParts.size() == 2) {
                dbName = nameParts.get(1);
            } else {
                throw new AnalysisException("nameParts in analyze database should be [ctl.]db");
            }
        }

        return new ShowCreateFunctionCommand(dbName, statementScope, function, functionArgTypesInfo);
    }

    @Override
    public LogicalPlan visitCleanAllProfile(CleanAllProfileContext ctx) {
        return new CleanAllProfileCommand();
    }

    @Override
    public Object visitCleanLabel(CleanLabelContext ctx) {
        String label = ctx.label == null ? null : ctx.label.getText();
        IdentifierContext database = ctx.database;
        return new CleanLabelCommand(stripQuotes(database.getText()), label);
    }

    @Override
    public LogicalPlan visitShowWhitelist(ShowWhitelistContext ctx) {
        return new ShowWhiteListCommand();
    }

    @Override
    public LogicalPlan visitShowUserProperties(ShowUserPropertiesContext ctx) {
        String user = ctx.user != null ? stripQuotes(ctx.user.getText()) : null;
        String pattern = null;
        if (ctx.LIKE() != null) {
            pattern = stripQuotes(ctx.STRING_LITERAL().getText());
        }
        return new ShowUserPropertyCommand(user, pattern, false);
    }

    @Override
    public LogicalPlan visitShowAllProperties(ShowAllPropertiesContext ctx) {
        String pattern = null;
        if (ctx.LIKE() != null) {
            pattern = stripQuotes(ctx.STRING_LITERAL().getText());
        }
        return new ShowUserPropertyCommand(null, pattern, true);
    }

    @Override
    public LogicalPlan visitAlterCatalogComment(AlterCatalogCommentContext ctx) {
        String catalogName = stripQuotes(ctx.name.getText());
        String comment = stripQuotes(ctx.comment.getText());
        return new AlterCatalogCommentCommand(catalogName, comment);
    }

    @Override
    public LogicalPlan visitAlterDatabaseRename(AlterDatabaseRenameContext ctx) {
        String dbName = Optional.ofNullable(ctx.name)
                .map(ParserRuleContext::getText)
                .filter(s -> !s.isEmpty())
                .orElseThrow(() -> new ParseException("Database name is empty or cannot be an empty string"));
        String newDbName = Optional.ofNullable(ctx.newName)
                .map(ParserRuleContext::getText)
                .filter(s -> !s.isEmpty())
                .orElseThrow(() -> new ParseException("New Database name is empty or cannot be an empty string"));
        return new AlterDatabaseRenameCommand(dbName, newDbName);
    }

    @Override
    public LogicalPlan visitShowDynamicPartition(ShowDynamicPartitionContext ctx) {
        String dbName = null;
        if (ctx.database != null) {
            List<String> nameParts = visitMultipartIdentifier(ctx.database);
            dbName = nameParts.get(0); // only one entry possible
        }
        return new ShowDynamicPartitionCommand(dbName);
    }

    @Override
    public LogicalPlan visitCreateCatalog(CreateCatalogContext ctx) {
        String catalogName = ctx.catalogName.getText();
        boolean ifNotExists = ctx.IF() != null;
        String resourceName = ctx.resourceName == null ? null : (ctx.resourceName.getText());
        String comment = ctx.STRING_LITERAL() == null ? null : stripQuotes(ctx.STRING_LITERAL().getText());
        Map<String, String> properties = ctx.propertyClause() != null
                                    ? Maps.newHashMap(visitPropertyClause(ctx.propertyClause())) : Maps.newHashMap();

        return new CreateCatalogCommand(catalogName, ifNotExists, resourceName, comment, properties);
    }

    @Override
    public LogicalPlan visitShowStages(ShowStagesContext ctx) {
        return new ShowStagesCommand();
    }

    @Override
    public LogicalPlan visitRecoverDatabase(RecoverDatabaseContext ctx) {
        String dbName = ctx.name.getText();
        long dbId = (ctx.id != null) ? Long.parseLong(ctx.id.getText()) : -1;
        String newDbName = (ctx.alias != null) ? ctx.alias.getText() : null;
        return new RecoverDatabaseCommand(dbName, dbId, newDbName);
    }

    @Override
    public LogicalPlan visitShowWarningErrors(ShowWarningErrorsContext ctx) {
        boolean isWarning = ctx.WARNINGS() != null;

        // Extract the limit value if present
        long limit = 0;
        Optional<LimitClauseContext> limitCtx = Optional.ofNullable(ctx.limitClause());
        if (ctx.limitClause() != null) {
            limit = Long.parseLong(limitCtx.get().limit.getText());
            if (limit < 0) {
                throw new ParseException("Limit requires non-negative number", limitCtx.get());
            }
        }
        return new ShowWarningErrorsCommand(isWarning, limit);
    }

    @Override
    public LogicalPlan visitAlterCatalogProperties(AlterCatalogPropertiesContext ctx) {
        String catalogName = stripQuotes(ctx.name.getText());
        Map<String, String> properties = visitPropertyItemList(ctx.propertyItemList());
        return new AlterCatalogPropertiesCommand(catalogName, properties);
    }

    @Override
    public RecoverTableCommand visitRecoverTable(RecoverTableContext ctx) {
        List<String> dbTblNameParts = visitMultipartIdentifier(ctx.name);
        String newTableName = (ctx.alias != null) ? ctx.alias.getText() : null;
        long tableId = (ctx.id != null) ? Long.parseLong(ctx.id.getText()) : -1;
        return new RecoverTableCommand(new TableNameInfo(dbTblNameParts), tableId, newTableName);
    }

    @Override
    public RecoverPartitionCommand visitRecoverPartition(RecoverPartitionContext ctx) {
        String partitionName = ctx.name.getText();
        String newPartitionName = (ctx.alias != null) ? ctx.alias.getText() : null;
        long partitionId = (ctx.id != null) ? Long.parseLong(ctx.id.getText()) : -1;
        List<String> dbTblNameParts = visitMultipartIdentifier(ctx.tableName);
        return new RecoverPartitionCommand(new TableNameInfo(dbTblNameParts),
                                            partitionName, partitionId, newPartitionName);
    }

    @Override

    public LogicalPlan visitShowBroker(ShowBrokerContext ctx) {
        return new ShowBrokerCommand();
    }

    @Override
    public LogicalPlan visitDropRole(DropRoleContext ctx) {
        String roleName = stripQuotes(ctx.name.getText());
        return new DropRoleCommand(roleName, ctx.EXISTS() != null);
    }

    @Override
    public LogicalPlan visitDropTable(DropTableContext ctx) {
        String ctlName = null;
        String dbName = null;
        String tableName = null;
        List<String> nameParts = visitMultipartIdentifier(ctx.name);
        if (nameParts.size() == 1) {
            tableName = nameParts.get(0);
        } else if (nameParts.size() == 2) {
            dbName = nameParts.get(0);
            tableName = nameParts.get(1);
        } else if (nameParts.size() == 3) {
            ctlName = nameParts.get(0);
            dbName = nameParts.get(1);
            tableName = nameParts.get(2);
        } else {
            throw new AnalysisException("nameParts in create table should be [ctl.][db.]tbl");
        }

        boolean ifExists = ctx.EXISTS() != null;
        boolean forceDrop = ctx.FORCE() != null;
        TableNameInfo tblNameInfo = new TableNameInfo(ctlName, dbName, tableName);
        return new DropTableCommand(ifExists, tblNameInfo, forceDrop);
    }

    @Override
    public LogicalPlan visitDropView(DorisParser.DropViewContext ctx) {
        String ctlName = null;
        String dbName = null;
        String tableName = null;
        List<String> nameParts = visitMultipartIdentifier(ctx.name);
        if (nameParts.size() == 1) {
            tableName = nameParts.get(0);
        } else if (nameParts.size() == 2) {
            dbName = nameParts.get(0);
            tableName = nameParts.get(1);
        } else if (nameParts.size() == 3) {
            ctlName = nameParts.get(0);
            dbName = nameParts.get(1);
            tableName = nameParts.get(2);
        } else {
            throw new AnalysisException("nameParts in drop view should be [ctl.][db.]tbl");
        }

        TableNameInfo tblNameInfo = new TableNameInfo(ctlName, dbName, tableName);
        return new DropViewCommand(ctx.EXISTS() != null, tblNameInfo);
    }

    @Override
    public LogicalPlan visitDropCatalog(DropCatalogContext ctx) {
        String catalogName = stripQuotes(ctx.name.getText());
        boolean ifExists = ctx.EXISTS() != null;
        return new DropCatalogCommand(catalogName, ifExists);
    }

    @Override
    public LogicalPlan visitCreateEncryptkey(CreateEncryptkeyContext ctx) {
        List<String> nameParts = visitMultipartIdentifier(ctx.multipartIdentifier());
        return new CreateEncryptkeyCommand(new EncryptKeyName(nameParts), ctx.EXISTS() != null,
                                            stripQuotes(ctx.STRING_LITERAL().getText()));
    }

    @Override
    public LogicalPlan visitAlterCatalogRename(AlterCatalogRenameContext ctx) {
        String catalogName = stripQuotes(ctx.name.getText());
        String newName = stripQuotes(ctx.newName.getText());
        return new AlterCatalogRenameCommand(catalogName, newName);
    }

    @Override
    public LogicalPlan visitDropStoragePolicy(DropStoragePolicyContext ctx) {
        String policyName = ctx.name.getText();
        boolean ifExists = ctx.EXISTS() != null;
        return new DropStoragePolicyCommand(policyName, ifExists);
    }

    @Override
    public LogicalPlan visitDropEncryptkey(DropEncryptkeyContext ctx) {
        List<String> nameParts = visitMultipartIdentifier(ctx.name);
        return new DropEncryptkeyCommand(new EncryptKeyName(nameParts), ctx.EXISTS() != null);
    }

    @Override
    public LogicalPlan visitCreateWorkloadGroup(CreateWorkloadGroupContext ctx) {
        String workloadGroupName = stripQuotes(ctx.name.getText());
        String cgName = ctx.computeGroup == null ? "" : stripQuotes(ctx.computeGroup.getText());
        boolean ifNotExists = ctx.EXISTS() != null;
        Map<String, String> properties = ctx.propertyClause() != null
                                    ? Maps.newHashMap(visitPropertyClause(ctx.propertyClause())) : Maps.newHashMap();
        return new CreateWorkloadGroupCommand(cgName, workloadGroupName, ifNotExists, properties);
    }

    @Override
    public LogicalPlan visitShowSyncJob(ShowSyncJobContext ctx) {
        String databaseName = null;
        if (ctx.multipartIdentifier() != null) {
            List<String> databaseParts = visitMultipartIdentifier(ctx.multipartIdentifier());
            databaseName = databaseParts.get(0);
        }
        return new ShowSyncJobCommand(databaseName);
    }

    @Override
    public LogicalPlan visitShowColumns(ShowColumnsContext ctx) {
        boolean isFull = ctx.FULL() != null;
        List<String> nameParts = visitMultipartIdentifier(ctx.tableName);
        String databaseName = ctx.database != null ? ctx.database.getText() : null;
        String likePattern = null;
        Expression expr = null;
        if (ctx.wildWhere() != null) {
            if (ctx.wildWhere().LIKE() != null) {
                likePattern = stripQuotes(ctx.wildWhere().STRING_LITERAL().getText());
            } else {
                expr = (Expression) ctx.wildWhere().expression().accept(this);
            }
        }

        return new ShowColumnsCommand(isFull, new TableNameInfo(nameParts), databaseName, likePattern, expr);
    }

    @Override
    public LogicalPlan visitDropFile(DropFileContext ctx) {
        String dbName = null;
        if (ctx.database != null) {
            dbName = ctx.database.getText();
        }
        Map<String, String> properties = ctx.propertyClause() != null
                                    ? Maps.newHashMap(visitPropertyClause(ctx.propertyClause())) : Maps.newHashMap();
        return new DropFileCommand(stripQuotes(ctx.name.getText()), dbName, properties);
    }

    @Override
    public LogicalPlan visitDropRepository(DropRepositoryContext ctx) {
        return new DropRepositoryCommand(stripQuotes(ctx.name.getText()));
    }

    @Override
    public LogicalPlan visitDropSqlBlockRule(DropSqlBlockRuleContext ctx) {
        return new DropSqlBlockRuleCommand(visitIdentifierSeq(ctx.identifierSeq()), ctx.EXISTS() != null);
    }

    @Override
    public LogicalPlan visitDropUser(DropUserContext ctx) {
        UserIdentity userIdent = visitUserIdentify(ctx.userIdentify());
        return new DropUserCommand(userIdent, ctx.EXISTS() != null);
    }

    @Override
    public LogicalPlan visitDropWorkloadGroup(DropWorkloadGroupContext ctx) {
        String cgName = ctx.computeGroup == null ? "" : stripQuotes(ctx.computeGroup.getText());
        return new DropWorkloadGroupCommand(cgName, ctx.name.getText(), ctx.EXISTS() != null);
    }

    @Override
    public LogicalPlan visitDropWorkloadPolicy(DropWorkloadPolicyContext ctx) {
        return new DropWorkloadPolicyCommand(ctx.name.getText(), ctx.EXISTS() != null);
    }

    @Override
    public LogicalPlan visitShowTableId(ShowTableIdContext ctx) {
        long tableId = -1;
        if (ctx.tableId != null) {
            tableId = Long.parseLong(ctx.tableId.getText());
        }
        return new ShowTableIdCommand(tableId);
    }

    @Override
    public LogicalPlan visitShowProcessList(ShowProcessListContext ctx) {
        return new ShowProcessListCommand(ctx.FULL() != null);
    }

    @Override
    public LogicalPlan visitHelp(HelpContext ctx) {
        String mark = ctx.mark.getText();
        return new HelpCommand(mark);
    }

    @Override
    public LogicalPlan visitSync(SyncContext ctx) {
        return new SyncCommand();
    }

    @Override
    public LogicalPlan visitShowDelete(ShowDeleteContext ctx) {
        String dbName = null;
        if (ctx.database != null) {
            List<String> nameParts = visitMultipartIdentifier(ctx.database);
            dbName = nameParts.get(0); // only one entry possible
        }
        return new ShowDeleteCommand(dbName);
    }

    @Override
    public LogicalPlan visitShowStoragePolicy(ShowStoragePolicyContext ctx) {
        String policyName = null;
        if (ctx.identifierOrText() != null) {
            policyName = stripQuotes(ctx.identifierOrText().getText());
        }
        return new ShowStoragePolicyCommand(policyName, ctx.USING() != null);
    }

    @Override
    public LogicalPlan visitShowPrivileges(ShowPrivilegesContext ctx) {
        return new ShowPrivilegesCommand();
    }

    @Override
    public LogicalPlan visitShowTabletsBelong(ShowTabletsBelongContext ctx) {
        List<Long> tabletIdLists = new ArrayList<>();
        ctx.tabletIds.stream().forEach(tabletToken -> {
            tabletIdLists.add(Long.parseLong(tabletToken.getText()));
        });
        return new ShowTabletsBelongCommand(tabletIdLists);
    }

    @Override
    public LogicalPlan visitShowCollation(ShowCollationContext ctx) {
        String wild = null;
        if (ctx.wildWhere() != null) {
            if (ctx.wildWhere().LIKE() != null) {
                wild = stripQuotes(ctx.wildWhere().STRING_LITERAL().getText());
            } else if (ctx.wildWhere().WHERE() != null) {
                wild = ctx.wildWhere().expression().getText();
            }
        }
        return new ShowCollationCommand(wild);
    }

    @Override
    public LogicalPlan visitAdminCheckTablets(AdminCheckTabletsContext ctx) {
        List<Long> tabletIdLists = new ArrayList<>();
        if (ctx.tabletList() != null) {
            ctx.tabletList().tabletIdList.stream().forEach(tabletToken -> {
                tabletIdLists.add(Long.parseLong(tabletToken.getText()));
            });
        }
        Map<String, String> properties = ctx.properties != null
                ? Maps.newHashMap(visitPropertyClause(ctx.properties))
                : Maps.newHashMap();
        return new AdminCheckTabletsCommand(tabletIdLists, properties);
    }

    @Override
    public LogicalPlan visitShowWarningErrorCount(ShowWarningErrorCountContext ctx) {
        boolean isWarning = ctx.WARNINGS() != null;
        return new ShowWarningErrorCountCommand(isWarning);
    }

    @Override
    public LogicalPlan visitShowStatus(ShowStatusContext ctx) {
        String scope = visitStatementScope(ctx.statementScope()).name();
        return new ShowStatusCommand(scope);
    }

    @Override
    public LogicalPlan visitShowDataSkew(ShowDataSkewContext ctx) {
        TableRefInfo tableRefInfo = visitBaseTableRefContext(ctx.baseTableRef());
        return new ShowDataSkewCommand(tableRefInfo);
    }

    @Override
    public LogicalPlan visitShowData(DorisParser.ShowDataContext ctx) {
        TableNameInfo tableNameInfo = null;
        if (ctx.tableName != null) {
            tableNameInfo = new TableNameInfo(visitMultipartIdentifier(ctx.tableName));
        }
        List<OrderKey> orderKeys = null;
        if (ctx.sortClause() != null) {
            orderKeys = visit(ctx.sortClause().sortItem(), OrderKey.class);
        }
        Map<String, String> properties = ctx.propertyClause() != null
                ? Maps.newHashMap(visitPropertyClause(ctx.propertyClause())) : Maps.newHashMap();
        boolean detailed = ctx.ALL() != null;
        return new ShowDataCommand(tableNameInfo, orderKeys, properties, detailed);
    }

    @Override
    public LogicalPlan visitShowTableCreation(ShowTableCreationContext ctx) {
        String dbName = null;
        String wild = null;
        if (ctx.database != null) {
            List<String> nameParts = visitMultipartIdentifier(ctx.database);
            dbName = nameParts.get(0); // only one entry possible
        }
        if (ctx.STRING_LITERAL() != null) {
            wild = ctx.STRING_LITERAL().getText();
        }
        return new ShowTableCreationCommand(dbName, wild);
    }

    @Override
    public SetType visitStatementScope(StatementScopeContext ctx) {
        SetType statementScope = SetType.DEFAULT;
        if (ctx != null) {
            if (ctx.GLOBAL() != null) {
                statementScope = SetType.GLOBAL;
            } else if (ctx.LOCAL() != null || ctx.SESSION() != null) {
                statementScope = SetType.SESSION;
            }
        }
        return statementScope;
    }

    @Override
    public LogicalPlan visitAdminShowTabletStorageFormat(AdminShowTabletStorageFormatContext ctx) {
        return new ShowTabletStorageFormatCommand(ctx.VERBOSE() != null);
    }

    @Override
    public LogicalPlan visitShowTabletStorageFormat(ShowTabletStorageFormatContext ctx) {
        return new ShowTabletStorageFormatCommand(ctx.VERBOSE() != null);
    }

    @Override
    public LogicalPlan visitShowTabletsFromTable(DorisParser.ShowTabletsFromTableContext ctx) {
        TableNameInfo tableName = new TableNameInfo(visitMultipartIdentifier(ctx.tableName));
        PartitionNamesInfo partitionNamesInfo = null;
        if (ctx.partitionSpec() != null) {
            Pair<Boolean, List<String>> partitionSpec = visitPartitionSpec(ctx.partitionSpec());
            partitionNamesInfo = new PartitionNamesInfo(partitionSpec.first, partitionSpec.second);
        }
        List<OrderKey> orderKeys = null;
        if (ctx.sortClause() != null) {
            orderKeys = visit(ctx.sortClause().sortItem(), OrderKey.class);
        }
        long limit = 0;
        long offset = 0;
        if (ctx.limitClause() != null) {
            limit = ctx.limitClause().limit != null
                    ? Long.parseLong(ctx.limitClause().limit.getText())
                    : 0;
            if (limit < 0) {
                throw new ParseException("Limit requires non-negative number", ctx.limitClause());
            }
            offset = ctx.limitClause().offset != null
                    ? Long.parseLong(ctx.limitClause().offset.getText())
                    : 0;
            if (offset < 0) {
                throw new ParseException("Offset requires non-negative number", ctx.limitClause());
            }
        }
        if (ctx.wildWhere() != null) {
            if (ctx.wildWhere().LIKE() != null) {
                throw new ParseException("Not support like clause");
            } else {
                Expression expr = (Expression) ctx.wildWhere().expression().accept(this);
                return new ShowTabletsFromTableCommand(tableName, partitionNamesInfo, expr, orderKeys, limit, offset);
            }
        }

        return new ShowTabletsFromTableCommand(tableName, partitionNamesInfo, null, orderKeys, limit, offset);
    }

    @Override
    public LogicalPlan visitShowQueryProfile(ShowQueryProfileContext ctx) {
        String queryIdPath = "/";
        if (ctx.queryIdPath != null) {
            queryIdPath = stripQuotes(ctx.queryIdPath.getText());
        }

        long limit = 20;
        if (ctx.limitClause() != null) {
            limit = Long.parseLong(ctx.limitClause().limit.getText());
            if (limit < 0) {
                throw new ParseException("Limit requires non-negative number, got " + String.valueOf(limit));
            }
        }
        return new ShowQueryProfileCommand(queryIdPath, limit);
    }

    @Override
    public LogicalPlan visitShowQueryStats(ShowQueryStatsContext ctx) {
        String dbName = null;
        if (ctx.database != null) {
            dbName = ctx.database.getText();
        }
        TableNameInfo tableNameInfo = null;
        if (ctx.tableName != null) {
            tableNameInfo = new TableNameInfo(visitMultipartIdentifier(ctx.tableName));
        }
        boolean isAll = ctx.ALL() != null;
        boolean isVerbose = ctx.VERBOSE() != null;
        return new ShowQueryStatsCommand(dbName, tableNameInfo, isAll, isVerbose);
    }

    @Override
    public LogicalPlan visitSwitchCatalog(SwitchCatalogContext ctx) {
        if (ctx.catalog != null) {
            return new SwitchCommand(ctx.catalog.getText());
        }
        throw new ParseException("catalog name can not be null");
    }

    @Override
    public LogicalPlan visitUseDatabase(UseDatabaseContext ctx) {
        if (ctx.database == null) {
            throw new ParseException("database name can not be null");
        }
        return ctx.catalog != null ? new UseCommand(ctx.catalog.getText(), ctx.database.getText())
                : new UseCommand(ctx.database.getText());
    }

    @Override
    public LogicalPlan visitTruncateTable(DorisParser.TruncateTableContext ctx) {
        TableNameInfo tableName = new TableNameInfo(visitMultipartIdentifier(ctx.multipartIdentifier()));
        Optional<PartitionNamesInfo> partitionNamesInfo = ctx.specifiedPartition() == null
                ? Optional.empty() : Optional.of(visitSpecifiedPartitionContext(ctx.specifiedPartition()));

        return new TruncateTableCommand(
            tableName,
            partitionNamesInfo,
            ctx.FORCE() != null
        );
    }

    @Override
    public LogicalPlan visitShowConvertLsc(ShowConvertLscContext ctx) {
        if (ctx.database == null) {
            return new ShowConvertLSCCommand(null);
        }
        List<String> parts = visitMultipartIdentifier(ctx.database);
        String databaseName = parts.get(parts.size() - 1);
        if (parts.size() == 2 && !InternalCatalog.INTERNAL_CATALOG_NAME.equalsIgnoreCase(parts.get(0))) {
            throw new ParseException("The execution of this command is restricted to the internal catalog only.");
        } else if (parts.size() > 2) {
            throw new ParseException("Only one dot can be in the name: " + String.join(".", parts));
        }
        return new ShowConvertLSCCommand(databaseName);
    }

    @Override
    public LogicalPlan visitKillQuery(KillQueryContext ctx) {
        String queryId = null;
        int connectionId = -1;
        TerminalNode integerValue = ctx.INTEGER_VALUE();
        if (integerValue != null) {
            connectionId = Integer.valueOf(integerValue.getText());
        } else {
            queryId = stripQuotes(ctx.STRING_LITERAL().getText());
        }
        return new KillQueryCommand(queryId, connectionId);
    }

    @Override
    public LogicalPlan visitKillConnection(DorisParser.KillConnectionContext ctx) {
        int connectionId = Integer.parseInt(ctx.INTEGER_VALUE().getText());
        return new KillConnectionCommand(connectionId);
    }

    @Override
    public Object visitAlterDatabaseSetQuota(AlterDatabaseSetQuotaContext ctx) {
        String databaseName = Optional.ofNullable(ctx.name)
                .map(ParseTree::getText).filter(s -> !s.isEmpty())
                .orElseThrow(() -> new ParseException("database name can not be null"));
        String quota = Optional.ofNullable(ctx.quota)
                .map(ParseTree::getText)
                .orElseGet(() -> Optional.ofNullable(ctx.INTEGER_VALUE())
                        .map(TerminalNode::getText)
                        .orElse(null));
        // Determine the quota type
        QuotaType quotaType;
        if (ctx.DATA() != null) {
            quotaType = QuotaType.DATA;
        } else if (ctx.REPLICA() != null) {
            quotaType = QuotaType.REPLICA;
        } else if (ctx.TRANSACTION() != null) {
            quotaType = QuotaType.TRANSACTION;
        } else {
            quotaType = QuotaType.NONE;
        }
        return new AlterDatabaseSetQuotaCommand(databaseName, quotaType, quota);
    }

    @Override
    public LogicalPlan visitDropDatabase(DropDatabaseContext ctx) {
        boolean ifExists = ctx.EXISTS() != null;
        List<String> databaseNameParts = visitMultipartIdentifier(ctx.name);
        boolean force = ctx.FORCE() != null;
        DropDatabaseInfo databaseInfo = new DropDatabaseInfo(ifExists, databaseNameParts, force);
        return new DropDatabaseCommand(databaseInfo);
    }

    @Override
    public LogicalPlan visitAlterRepository(AlterRepositoryContext ctx) {

        Map<String, String> properties = ctx.propertyClause() != null
                ? Maps.newHashMap(visitPropertyClause(ctx.propertyClause())) : Maps.newHashMap();

        return new AlterRepositoryCommand(ctx.name.getText(), properties);
    }

    @Override
    public LogicalPlan visitShowAnalyze(ShowAnalyzeContext ctx) {
        boolean isAuto = ctx.AUTO() != null;
        List<String> tableName = ctx.tableName == null ? null : visitMultipartIdentifier(ctx.tableName);
        long jobId = ctx.jobId == null ? 0 : Long.parseLong(ctx.jobId.getText());
        String stateKey = ctx.stateKey == null ? null : stripQuotes(ctx.stateKey.getText());
        String stateValue = ctx.stateValue == null ? null : stripQuotes(ctx.stateValue.getText());
        return new ShowAnalyzeCommand(tableName, jobId, stateKey, stateValue, isAuto);
    }

    @Override
    public LogicalPlan visitShowOpenTables(ShowOpenTablesContext ctx) {
        String db = ctx.database != null ? visitMultipartIdentifier(ctx.database).get(0) : null;
        String likePattern = null;
        Expression expr = null;

        if (ctx.wildWhere() != null) {
            if (ctx.wildWhere().LIKE() != null) {
                likePattern = stripQuotes(ctx.wildWhere().STRING_LITERAL().getText());
            } else {
                expr = (Expression) ctx.wildWhere().expression().accept(this);
            }
        }

        return new ShowOpenTablesCommand(db, likePattern, expr);
    }

    @Override
    public LogicalPlan visitDropAllBrokerClause(DropAllBrokerClauseContext ctx) {
        String brokerName = stripQuotes(ctx.name.getText());
        AlterSystemOp alterSystemOp = new DropAllBrokerOp(brokerName);
        return new AlterSystemCommand(alterSystemOp, PlanType.ALTER_SYSTEM_DROP_ALL_BROKER);
    }

    @Override
    public LogicalPlan visitAlterSystem(DorisParser.AlterSystemContext ctx) {
        return plan(ctx.alterSystemClause());
    }

    @Override
    public LogicalPlan visitAddBrokerClause(AddBrokerClauseContext ctx) {
        String brokerName = stripQuotes(ctx.name.getText());
        List<String> hostPorts = ctx.hostPorts.stream()
                .map(e -> stripQuotes(e.getText()))
                .collect(Collectors.toList());
        AlterSystemOp alterSystemOp = new AddBrokerOp(brokerName, hostPorts);
        return new AlterSystemCommand(alterSystemOp, PlanType.ALTER_SYSTEM_ADD_BROKER);
    }

    @Override
    public LogicalPlan visitDropBrokerClause(DropBrokerClauseContext ctx) {
        String brokerName = stripQuotes(ctx.name.getText());
        List<String> hostPorts = ctx.hostPorts.stream()
                .map(e -> stripQuotes(e.getText()))
                .collect(Collectors.toList());
        AlterSystemOp alterSystemOp = new DropBrokerOp(brokerName, hostPorts);
        return new AlterSystemCommand(alterSystemOp, PlanType.ALTER_SYSTEM_DROP_BROKER);
    }

    @Override
    public LogicalPlan visitAddBackendClause(AddBackendClauseContext ctx) {
        List<String> hostPorts = ctx.hostPorts.stream()
                .map(e -> stripQuotes(e.getText()))
                .collect(Collectors.toList());
        Map<String, String> properties = visitPropertyClause(ctx.properties);
        AlterSystemOp alterSystemOp = new AddBackendOp(hostPorts, properties);
        return new AlterSystemCommand(alterSystemOp, PlanType.ALTER_SYSTEM_ADD_BACKEND);
    }

    @Override
    public LogicalPlan visitDropBackendClause(DorisParser.DropBackendClauseContext ctx) {
        List<String> hostPorts = ctx.hostPorts.stream()
                .map(e -> stripQuotes(e.getText()))
                .collect(Collectors.toList());
        boolean force = false;
        if (ctx.DROPP() != null) {
            force = true;
        }
        AlterSystemOp alterSystemOp = new DropBackendOp(hostPorts, force);
        return new AlterSystemCommand(alterSystemOp, PlanType.ALTER_SYSTEM_DROP_BACKEND);
    }

    @Override
    public LogicalPlan visitDecommissionBackendClause(DorisParser.DecommissionBackendClauseContext ctx) {
        List<String> hostPorts = ctx.hostPorts.stream()
                .map(e -> stripQuotes(e.getText()))
                .collect(Collectors.toList());
        AlterSystemOp alterSystemOp = new DecommissionBackendOp(hostPorts);
        return new AlterSystemCommand(alterSystemOp, PlanType.ALTER_SYSTEM_DECOMMISSION_BACKEND);
    }

    @Override
    public LogicalPlan visitAddFollowerClause(DorisParser.AddFollowerClauseContext ctx) {
        String hostPort = stripQuotes(ctx.hostPort.getText());
        AlterSystemOp alterSystemOp = new AddFollowerOp(hostPort);
        return new AlterSystemCommand(alterSystemOp, PlanType.ALTER_SYSTEM_ADD_FOLLOWER);
    }

    @Override
    public LogicalPlan visitDropFollowerClause(DorisParser.DropFollowerClauseContext ctx) {
        String hostPort = stripQuotes(ctx.hostPort.getText());
        AlterSystemOp alterSystemOp = new DropFollowerOp(hostPort);
        return new AlterSystemCommand(alterSystemOp, PlanType.ALTER_SYSTEM_DROP_FOLLOWER);
    }

    @Override
    public LogicalPlan visitAddObserverClause(DorisParser.AddObserverClauseContext ctx) {
        String hostPort = stripQuotes(ctx.hostPort.getText());
        AlterSystemOp alterSystemOp = new AddObserverOp(hostPort);
        return new AlterSystemCommand(alterSystemOp, PlanType.ALTER_SYSTEM_ADD_OBSERVER);
    }

    @Override
    public LogicalPlan visitDropObserverClause(DorisParser.DropObserverClauseContext ctx) {
        String hostPort = stripQuotes(ctx.hostPort.getText());
        AlterSystemOp alterSystemOp = new DropObserverOp(hostPort);
        return new AlterSystemCommand(alterSystemOp, PlanType.ALTER_SYSTEM_DROP_OBSERVER);
    }

    @Override
    public LogicalPlan visitAlterLoadErrorUrlClause(DorisParser.AlterLoadErrorUrlClauseContext ctx) {
        Map<String, String> properties = visitPropertyClause(ctx.properties);
        AlterSystemOp alterSystemOp = new AlterLoadErrorUrlOp(properties);
        return new AlterSystemCommand(alterSystemOp, PlanType.ALTER_SYSTEM_SET_LOAD_ERRORS_HU);
    }

    @Override
    public LogicalPlan visitModifyBackendClause(DorisParser.ModifyBackendClauseContext ctx) {
        List<String> hostPorts = ctx.hostPorts.stream()
                .map(e -> stripQuotes(e.getText()))
                .collect(Collectors.toList());
        Map<String, String> properties = visitPropertyItemList(ctx.propertyItemList());
        AlterSystemOp alterSystemOp = new ModifyBackendOp(hostPorts, properties);
        return new AlterSystemCommand(alterSystemOp, PlanType.ALTER_SYSTEM_MODIFY_BACKEND);
    }

    @Override
    public LogicalPlan visitModifyFrontendOrBackendHostNameClause(
            DorisParser.ModifyFrontendOrBackendHostNameClauseContext ctx) {
        String hostPort = stripQuotes(ctx.hostPort.getText());
        String hostName = stripQuotes(ctx.hostName.getText());
        AlterSystemOp alterSystemOp = null;
        if (ctx.FRONTEND() != null) {
            alterSystemOp = new ModifyFrontendOrBackendHostNameOp(hostPort, hostName, ModifyOpType.Frontend);
        } else if (ctx.BACKEND() != null) {
            alterSystemOp = new ModifyFrontendOrBackendHostNameOp(hostPort, hostName, ModifyOpType.Backend);
        }
        return new AlterSystemCommand(alterSystemOp, PlanType.ALTER_SYSTEM_MODIFY_FRONTEND_OR_BACKEND_HOSTNAME);
    }

    @Override
    public LogicalPlan visitShowQueuedAnalyzeJobs(ShowQueuedAnalyzeJobsContext ctx) {
        List<String> tableName = ctx.tableName == null ? null : visitMultipartIdentifier(ctx.tableName);
        String stateKey = ctx.stateKey == null ? null : stripQuotes(ctx.stateKey.getText());
        String stateValue = ctx.stateValue == null ? null : stripQuotes(ctx.stateValue.getText());
        return new ShowQueuedAnalyzeJobsCommand(tableName, stateKey, stateValue);
    }

    @Override
    public LogicalPlan visitShowIndexStats(DorisParser.ShowIndexStatsContext ctx) {
        TableNameInfo tableName = new TableNameInfo(visitMultipartIdentifier(ctx.tableName));
        String indexId = stripQuotes(ctx.indexId.getText());
        return new ShowIndexStatsCommand(tableName, indexId);
    }

    @Override
    public LogicalPlan visitShowTableStatus(DorisParser.ShowTableStatusContext ctx) {
        String ctlName = null;
        String dbName = null;
        if (ctx.database != null) {
            List<String> nameParts = visitMultipartIdentifier(ctx.database);
            if (nameParts.size() == 1) {
                dbName = nameParts.get(0);
            } else if (nameParts.size() == 2) {
                ctlName = nameParts.get(0);
                dbName = nameParts.get(1);
            } else {
                throw new AnalysisException("nameParts in analyze database should be [ctl.]db");
            }
        }

        if (ctx.wildWhere() != null) {
            if (ctx.wildWhere().LIKE() != null) {
                return new ShowTableStatusCommand(dbName, ctlName,
                    stripQuotes(ctx.wildWhere().STRING_LITERAL().getText()), null);
            } else {
                Expression expr = (Expression) ctx.wildWhere().expression().accept(this);
                return new ShowTableStatusCommand(dbName, ctlName, null, expr);
            }
        }
        return new ShowTableStatusCommand(dbName, ctlName);
    }

    @Override
    public LogicalPlan visitLockTables(LockTablesContext ctx) {
        List<LockTableInfo> lockTablesInfo = ctx.lockTable().stream().map(lockTableCtx -> {
            TableNameInfo tableNameInfo = new TableNameInfo(visitMultipartIdentifier(lockTableCtx.name));
            String alias = lockTableCtx.alias != null ? lockTableCtx.alias.getText() : null;

            LockTable.LockType lockType;
            if (lockTableCtx.READ() != null) {
                lockType = lockTableCtx.LOCAL() != null ? LockTable.LockType.READ_LOCAL : LockTable.LockType.READ;
            } else if (lockTableCtx.WRITE() != null) {
                lockType = lockTableCtx.LOW_PRIORITY() != null ? LockTable.LockType.LOW_PRIORITY_WRITE
                    : LockTable.LockType.WRITE;
            } else {
                throw new IllegalArgumentException("Invalid lock type in LOCK TABLES command.");
            }

            return new LockTableInfo(tableNameInfo, alias, lockType);
        }).collect(Collectors.toList());

        return new LockTablesCommand(lockTablesInfo);
    }

    @Override
    public LogicalPlan visitShowTables(DorisParser.ShowTablesContext ctx) {
        String ctlName = null;
        String dbName = null;
        if (ctx.database != null) {
            List<String> nameParts = visitMultipartIdentifier(ctx.database);
            if (nameParts.size() == 1) {
                dbName = nameParts.get(0);
            } else if (nameParts.size() == 2) {
                ctlName = nameParts.get(0);
                dbName = nameParts.get(1);
            } else {
                throw new AnalysisException("nameParts in analyze database should be [ctl.]db");
            }
        }

        boolean isVerbose = ctx.FULL() != null;

        if (ctx.wildWhere() != null) {
            if (ctx.wildWhere().LIKE() != null) {
                return new ShowTableCommand(dbName, ctlName, isVerbose,
                        stripQuotes(ctx.wildWhere().STRING_LITERAL().getText()), null, PlanType.SHOW_TABLES);
            } else {
                return new ShowTableCommand(dbName, ctlName, isVerbose, null,
                        getOriginSql(ctx.wildWhere()), PlanType.SHOW_TABLES);
            }
        }
        return new ShowTableCommand(dbName, ctlName, isVerbose, PlanType.SHOW_TABLES);
    }

    @Override
    public Plan visitUnlockTables(UnlockTablesContext ctx) {
        return new UnlockTablesCommand();
    }

    @Override
    public LogicalPlan visitCreateWorkloadPolicy(CreateWorkloadPolicyContext ctx) {
        String policyName = ctx.name.getText();
        boolean ifNotExists = ctx.IF() != null;

        List<WorkloadConditionMeta> conditions = new ArrayList<>();
        if (ctx.workloadPolicyConditions() != null) {
            for (DorisParser.WorkloadPolicyConditionContext conditionCtx :
                    ctx.workloadPolicyConditions().workloadPolicyCondition()) {
                String metricName = conditionCtx.metricName.getText();
                String operator = conditionCtx.comparisonOperator().getText();
                String value = conditionCtx.number() != null
                        ? conditionCtx.number().getText()
                        : stripQuotes(conditionCtx.STRING_LITERAL().getText());
                try {
                    WorkloadConditionMeta conditionMeta = new WorkloadConditionMeta(metricName, operator, value);
                    conditions.add(conditionMeta);
                } catch (UserException e) {
                    throw new AnalysisException(e.getMessage(), e);
                }
            }
        }

        List<WorkloadActionMeta> actions = new ArrayList<>();
        if (ctx.workloadPolicyActions() != null) {
            for (DorisParser.WorkloadPolicyActionContext actionCtx :
                    ctx.workloadPolicyActions().workloadPolicyAction()) {
                try {
                    if (actionCtx.SET_SESSION_VARIABLE() != null) {
                        actions.add(new WorkloadActionMeta("SET_SESSION_VARIABLE",
                                stripQuotes(actionCtx.STRING_LITERAL().getText())));
                    } else {
                        String identifier = actionCtx.identifier().getText();
                        String value = actionCtx.STRING_LITERAL() != null
                                ? stripQuotes(actionCtx.STRING_LITERAL().getText())
                                : null;
                        actions.add(new WorkloadActionMeta(identifier, value));
                    }
                } catch (UserException e) {
                    throw new AnalysisException(e.getMessage(), e);
                }
            }
        }

        Map<String, String> properties = ctx.propertyClause() != null
                ? Maps.newHashMap(visitPropertyClause(ctx.propertyClause()))
                : Maps.newHashMap();

        return new CreateWorkloadPolicyCommand(ifNotExists, policyName, conditions, actions, properties);
    }

    @Override
    public LogicalPlan visitShowViews(DorisParser.ShowViewsContext ctx) {
        String ctlName = null;
        String dbName = null;
        if (ctx.database != null) {
            List<String> nameParts = visitMultipartIdentifier(ctx.database);
            if (nameParts.size() == 1) {
                dbName = nameParts.get(0);
            } else if (nameParts.size() == 2) {
                ctlName = nameParts.get(0);
                dbName = nameParts.get(1);
            } else {
                throw new AnalysisException("nameParts in analyze database should be [ctl.]db");
            }
        }

        boolean isVerbose = ctx.FULL() != null;

        if (ctx.wildWhere() != null) {
            if (ctx.wildWhere().LIKE() != null) {
                return new ShowTableCommand(dbName, ctlName, isVerbose,
                    stripQuotes(ctx.wildWhere().STRING_LITERAL().getText()), null, PlanType.SHOW_VIEWS);
            } else {
                return new ShowTableCommand(dbName, ctlName, isVerbose, null,
                    getOriginSql(ctx.wildWhere()), PlanType.SHOW_VIEWS);
            }
        }
        return new ShowTableCommand(dbName, ctlName, isVerbose, PlanType.SHOW_VIEWS);
    }

    @Override
    public LogicalPlan visitShowTabletId(DorisParser.ShowTabletIdContext ctx) {
        long tabletId = Long.parseLong(ctx.tabletId.getText());
        return new ShowTabletIdCommand(tabletId);
    }

    @Override
    public LogicalPlan visitShowDatabases(DorisParser.ShowDatabasesContext ctx) {
        String ctlName = null;
        if (ctx.catalog != null) {
            ctlName = ctx.catalog.getText();
        }

        if (ctx.wildWhere() != null) {
            if (ctx.wildWhere().LIKE() != null) {
                return new ShowDatabasesCommand(ctlName,
                        stripQuotes(ctx.wildWhere().STRING_LITERAL().getText()), null);
            } else {
                Expression expr = (Expression) ctx.wildWhere().expression().accept(this);
                return new ShowDatabasesCommand(ctlName, null, expr);
            }
        }
        return new ShowDatabasesCommand(ctlName, null, null);
    }

    @Override
    public LogicalPlan visitDescribeTable(DorisParser.DescribeTableContext ctx) {
        TableNameInfo tableName = new TableNameInfo(visitMultipartIdentifier(ctx.multipartIdentifier()));
        PartitionNamesInfo partitionNames = null;
        boolean isTempPart = false;
        if (ctx.specifiedPartition() != null) {
            isTempPart = ctx.specifiedPartition().TEMPORARY() != null;
            if (ctx.specifiedPartition().identifier() != null) {
                partitionNames = new PartitionNamesInfo(isTempPart,
                        ImmutableList.of(ctx.specifiedPartition().identifier().getText()));
            } else {
                partitionNames = new PartitionNamesInfo(isTempPart,
                        visitIdentifierList(ctx.specifiedPartition().identifierList()));
            }
        }
        return new DescribeCommand(tableName, false, partitionNames);
    }

    @Override
    public LogicalPlan visitAnalyzeTable(DorisParser.AnalyzeTableContext ctx) {
        TableNameInfo tableNameInfo = new TableNameInfo(visitMultipartIdentifier(ctx.name));
        PartitionNamesInfo partitionNamesInfo = null;
        if (ctx.partitionSpec() != null) {
            Pair<Boolean, List<String>> partitionSpec = visitPartitionSpec(ctx.partitionSpec());
            partitionNamesInfo = new PartitionNamesInfo(partitionSpec.first, partitionSpec.second);
        }
        List<String> columnNames = null;
        if (ctx.columns != null) {
            columnNames = visitIdentifierList(ctx.columns);
        }
        Map<String, String> propertiesMap = new HashMap<>();
        // default values
        propertiesMap.put(AnalyzeProperties.PROPERTY_SYNC, "false");
        propertiesMap.put(AnalyzeProperties.PROPERTY_ANALYSIS_TYPE, AnalysisInfo.AnalysisType.FUNDAMENTALS.toString());
        for (DorisParser.AnalyzePropertiesContext aps : ctx.analyzeProperties()) {
            Map<String, String> map = visitAnalyzeProperties(aps);
            propertiesMap.putAll(map);
        }
        propertiesMap.putAll(visitPropertyClause(ctx.propertyClause()));
        AnalyzeProperties properties = new AnalyzeProperties(propertiesMap);
        return new AnalyzeTableCommand(tableNameInfo,
                partitionNamesInfo, columnNames, properties);
    }

    @Override
    public LogicalPlan visitAnalyzeDatabase(DorisParser.AnalyzeDatabaseContext ctx) {
        String ctlName = null;
        String dbName = null;
        List<String> nameParts = visitMultipartIdentifier(ctx.name);
        if (nameParts.size() == 1) {
            dbName = nameParts.get(0);
        } else if (nameParts.size() == 2) {
            ctlName = nameParts.get(0);
            dbName = nameParts.get(1);
        } else {
            throw new AnalysisException("nameParts in analyze database should be [ctl.]db");
        }

        Map<String, String> propertiesMap = new HashMap<>();
        // default values
        propertiesMap.put(AnalyzeProperties.PROPERTY_SYNC, "false");
        propertiesMap.put(AnalyzeProperties.PROPERTY_ANALYSIS_TYPE, AnalysisInfo.AnalysisType.FUNDAMENTALS.toString());
        for (DorisParser.AnalyzePropertiesContext aps : ctx.analyzeProperties()) {
            Map<String, String> map = visitAnalyzeProperties(aps);
            propertiesMap.putAll(map);
        }
        propertiesMap.putAll(visitPropertyClause(ctx.propertyClause()));
        AnalyzeProperties properties = new AnalyzeProperties(propertiesMap);
        return new AnalyzeDatabaseCommand(ctlName, dbName, properties);
    }

    @Override
    public Map<String, String> visitAnalyzeProperties(DorisParser.AnalyzePropertiesContext ctx) {
        Map<String, String> properties = new HashMap<>();
        if (ctx.SYNC() != null) {
            properties.put(AnalyzeProperties.PROPERTY_SYNC, "true");
        } else if (ctx.INCREMENTAL() != null) {
            properties.put(AnalyzeProperties.PROPERTY_INCREMENTAL, "true");
        } else if (ctx.FULL() != null) {
            properties.put(AnalyzeProperties.PROPERTY_FORCE_FULL, "true");
        } else if (ctx.SQL() != null) {
            properties.put(AnalyzeProperties.PROPERTY_EXTERNAL_TABLE_USE_SQL, "true");
        } else if (ctx.HISTOGRAM() != null) {
            properties.put(AnalyzeProperties.PROPERTY_ANALYSIS_TYPE, AnalysisInfo.AnalysisType.HISTOGRAM.toString());
        } else if (ctx.SAMPLE() != null) {
            if (ctx.ROWS() != null) {
                properties.put(AnalyzeProperties.PROPERTY_SAMPLE_ROWS, ctx.INTEGER_VALUE().getText());
            } else if (ctx.PERCENT() != null) {
                properties.put(AnalyzeProperties.PROPERTY_SAMPLE_PERCENT, ctx.INTEGER_VALUE().getText());
            }
        } else if (ctx.BUCKETS() != null) {
            properties.put(AnalyzeProperties.PROPERTY_NUM_BUCKETS, ctx.INTEGER_VALUE().getText());
        } else if (ctx.PERIOD() != null) {
            properties.put(AnalyzeProperties.PROPERTY_PERIOD_SECONDS, ctx.INTEGER_VALUE().getText());
        } else if (ctx.CRON() != null) {
            properties.put(AnalyzeProperties.PROPERTY_PERIOD_CRON, ctx.STRING_LITERAL().getText());
        }
        return properties;
    }

    @Override
    public LogicalPlan visitCreateDatabase(DorisParser.CreateDatabaseContext ctx) {
        Map<String, String> properties = visitPropertyClause(ctx.propertyClause());
        List<String> nameParts = visitMultipartIdentifier(ctx.multipartIdentifier());

        if (nameParts.size() > 2) {
            throw new AnalysisException("create database should be [catalog.]database");
        }

        String databaseName = "";
        String catalogName = "";
        if (nameParts.size() == 2) {
            catalogName = nameParts.get(0);
            databaseName = nameParts.get(1);
        }
        if (nameParts.size() == 1) {
            databaseName = nameParts.get(0);
        }

        return new CreateDatabaseCommand(
            ctx.IF() != null,
                new DbName(catalogName, databaseName),
            Maps.newHashMap(properties));
    }

    @Override
    public LogicalPlan visitCreateRepository(DorisParser.CreateRepositoryContext ctx) {
        String name = stripQuotes(ctx.name.getText());
        String location = stripQuotes(ctx.storageBackend().STRING_LITERAL().getText());

        String storageName = "";
        if (ctx.storageBackend().brokerName != null) {
            storageName = stripQuotes(ctx.storageBackend().brokerName.getText());
        }

        Map<String, String> properties = visitPropertyClause(ctx.storageBackend().properties);

        StorageBackend.StorageType storageType = null;
        if (ctx.storageBackend().BROKER() != null) {
            storageType = StorageBackend.StorageType.BROKER;
        } else if (ctx.storageBackend().S3() != null) {
            storageType = StorageBackend.StorageType.S3;
        } else if (ctx.storageBackend().HDFS() != null) {
            storageType = StorageBackend.StorageType.HDFS;
        } else if (ctx.storageBackend().LOCAL() != null) {
            storageType = StorageBackend.StorageType.LOCAL;
        }

        return new CreateRepositoryCommand(
            ctx.READ() != null,
            name,
                new StorageBackend(storageName, location, storageType, Maps.newHashMap(properties)));
    }

    @Override
    public LogicalPlan visitShowColumnHistogramStats(ShowColumnHistogramStatsContext ctx) {
        TableNameInfo tableNameInfo = new TableNameInfo(visitMultipartIdentifier(ctx.tableName));
        List<String> columnNames = visitIdentifierList(ctx.columnList);
        return new ShowColumnHistogramStatsCommand(tableNameInfo, columnNames);
    }

    @Override
    public LogicalPlan visitDescribeTableAll(DorisParser.DescribeTableAllContext ctx) {
        TableNameInfo tableName = new TableNameInfo(visitMultipartIdentifier(ctx.multipartIdentifier()));
        return new DescribeCommand(tableName, true, null);
    }

    @Override
    public String visitTableAlias(DorisParser.TableAliasContext ctx) {
        if (ctx.identifierList() != null) {
            throw new ParseException("Do not implemented", ctx);
        }
        return ctx.strictIdentifier() != null ? ctx.strictIdentifier().getText() : null;
    }

    @Override
    public LogicalPlan visitDescribeTableValuedFunction(DorisParser.DescribeTableValuedFunctionContext ctx) {
        String tvfName = ctx.tvfName.getText();
        String alias = visitTableAlias(ctx.tableAlias());
        Map<String, String> params = visitPropertyItemList(ctx.properties);

        TableValuedFunctionRef tableValuedFunctionRef = null;
        try {
            tableValuedFunctionRef = new TableValuedFunctionRef(tvfName, alias, params);
        } catch (org.apache.doris.common.AnalysisException e) {
            throw new AnalysisException(e.getDetailMessage());
        }
        return new DescribeCommand(tableValuedFunctionRef);
    }

    @Override
    public LogicalPlan visitCreateStage(DorisParser.CreateStageContext ctx) {
        String stageName = stripQuotes(ctx.name.getText());
        Map<String, String> properties = visitPropertyClause(ctx.properties);

        return new CreateStageCommand(
            ctx.IF() != null,
                stageName,
                properties
        );
    }

    @Override
    public LogicalPlan visitDropStage(DorisParser.DropStageContext ctx) {
        return new DropStageCommand(
            ctx.IF() != null,
            stripQuotes(ctx.name.getText()));
    }

    @Override
    public LogicalPlan visitAlterUser(DorisParser.AlterUserContext ctx) {
        boolean ifExist = ctx.EXISTS() != null;
        UserDesc userDesc = visitGrantUserIdentify(ctx.grantUserIdentify());
        PasswordOptions passwordOptions = visitPasswordOption(ctx.passwordOption());
        String comment = ctx.STRING_LITERAL() != null ? stripQuotes(ctx.STRING_LITERAL().getText()) : null;
        AlterUserInfo alterUserInfo = new AlterUserInfo(ifExist, userDesc, passwordOptions, comment);
        return new AlterUserCommand(alterUserInfo);
    }

    @Override
    public LogicalPlan visitShowTableStats(DorisParser.ShowTableStatsContext ctx) {
        if (ctx.tableId != null) {
            return new ShowTableStatsCommand(Long.parseLong(ctx.tableId.getText()));
        } else {
            TableNameInfo tableNameInfo = new TableNameInfo(visitMultipartIdentifier(ctx.tableName));

            PartitionNamesInfo partitionNamesInfo = null;
            if (ctx.partitionSpec() != null) {
                Pair<Boolean, List<String>> partitionSpec = visitPartitionSpec(ctx.partitionSpec());
                partitionNamesInfo = new PartitionNamesInfo(partitionSpec.first, partitionSpec.second);
            }

            List<String> columnNames = new ArrayList<>();
            if (ctx.columnList != null) {
                columnNames.addAll(visitIdentifierList(ctx.columnList));
            }
            return new ShowTableStatsCommand(tableNameInfo, columnNames, partitionNamesInfo);
        }
    }

    @Override
    public LogicalPlan visitDropStats(DorisParser.DropStatsContext ctx) {
        TableNameInfo tableNameInfo = new TableNameInfo(visitMultipartIdentifier(ctx.tableName));

        Set<String> columnNames = new HashSet<>();
        if (ctx.identifierList() != null) {
            columnNames.addAll(visitIdentifierList(ctx.identifierList()));
        }

        PartitionNamesInfo partitionNamesInfo = null;
        if (ctx.partitionSpec() != null) {
            Pair<Boolean, List<String>> partitionSpec = visitPartitionSpec(ctx.partitionSpec());
            partitionNamesInfo = new PartitionNamesInfo(partitionSpec.first, partitionSpec.second);
        }
        return new DropStatsCommand(tableNameInfo, columnNames, partitionNamesInfo);
    }

    @Override
    public LogicalPlan visitDropCachedStats(DorisParser.DropCachedStatsContext ctx) {
        TableNameInfo tableNameInfo = new TableNameInfo(visitMultipartIdentifier(ctx.tableName));
        return new DropCachedStatsCommand(tableNameInfo);
    }

    @Override
    public LogicalPlan visitDropExpiredStats(DorisParser.DropExpiredStatsContext ctx) {
        return new DropExpiredStatsCommand();
    }

    @Override
    public LogicalPlan visitShowClusters(ShowClustersContext ctx) {
        boolean showComputeGroups = ctx.COMPUTE() != null;
        return new ShowClustersCommand(showComputeGroups);
    }

    @Override
    public LogicalPlan visitAlterTableStats(DorisParser.AlterTableStatsContext ctx) {
        TableNameInfo tableNameInfo = new TableNameInfo(visitMultipartIdentifier(ctx.name));
        PartitionNamesInfo partitionNamesInfo = null;
        if (ctx.partitionSpec() != null) {
            Pair<Boolean, List<String>> partitionSpec = visitPartitionSpec(ctx.partitionSpec());
            partitionNamesInfo = new PartitionNamesInfo(partitionSpec.first, partitionSpec.second);
        }
        Map<String, String> properties = visitPropertyItemList(ctx.propertyItemList());
        return new AlterTableStatsCommand(tableNameInfo, partitionNamesInfo, properties);
    }

    @Override
    public LogicalPlan visitAlterColumnStats(DorisParser.AlterColumnStatsContext ctx) {
        TableNameInfo tableNameInfo = new TableNameInfo(visitMultipartIdentifier(ctx.name));
        PartitionNamesInfo partitionNamesInfo = null;
        if (ctx.partitionSpec() != null) {
            Pair<Boolean, List<String>> partitionSpec = visitPartitionSpec(ctx.partitionSpec());
            partitionNamesInfo = new PartitionNamesInfo(partitionSpec.first, partitionSpec.second);
        }

        String index = ctx.indexName != null ? ctx.indexName.getText() : null;
        String columnName = ctx.columnName.getText();
        Map<String, String> properties = visitPropertyItemList(ctx.propertyItemList());
        return new AlterColumnStatsCommand(tableNameInfo,
            partitionNamesInfo,
            index,
            columnName,
            properties);
    }

    @Override
    public LogicalPlan visitCancelAlterTable(DorisParser.CancelAlterTableContext ctx) {
        TableNameInfo tableNameInfo = new TableNameInfo(visitMultipartIdentifier(ctx.tableName));

        CancelAlterTableCommand.AlterType alterType;
        if (ctx.ROLLUP() != null) {
            alterType = CancelAlterTableCommand.AlterType.ROLLUP;
        } else if (ctx.MATERIALIZED() != null && ctx.VIEW() != null) {
            alterType = CancelAlterTableCommand.AlterType.MV;
        } else if (ctx.COLUMN() != null) {
            alterType = CancelAlterTableCommand.AlterType.COLUMN;
        } else {
            throw new AnalysisException("invalid AlterOpType, it must be one of 'ROLLUP',"
                    + "'MATERIALIZED VIEW' or 'COLUMN'");
        }

        List<Long> jobIs = new ArrayList<>();
        for (Token token : ctx.jobIds) {
            jobIs.add(Long.parseLong(token.getText()));
        }
        return new CancelAlterTableCommand(tableNameInfo, alterType, jobIs);
    }

    @Override
    public LogicalPlan visitAdminSetReplicaStatus(DorisParser.AdminSetReplicaStatusContext ctx) {
        Map<String, String> properties = visitPropertyItemList(ctx.propertyItemList());
        return new AdminSetReplicaStatusCommand(properties);
    }

    @Override
    public LogicalPlan visitAdminRepairTable(DorisParser.AdminRepairTableContext ctx) {
        TableRefInfo tableRefInfo = visitBaseTableRefContext(ctx.baseTableRef());
        return new AdminRepairTableCommand(tableRefInfo);
    }

    @Override
    public LogicalPlan visitAdminCancelRepairTable(DorisParser.AdminCancelRepairTableContext ctx) {
        TableRefInfo tableRefInfo = visitBaseTableRefContext(ctx.baseTableRef());
        return new AdminCancelRepairTableCommand(tableRefInfo);
    }

    @Override
    public LogicalPlan visitAdminCopyTablet(DorisParser.AdminCopyTabletContext ctx) {
        long tabletId = Long.parseLong(ctx.tabletId.getText());
        Map<String, String> properties;
        if (ctx.propertyClause() != null) {
            properties = visitPropertyClause(ctx.propertyClause());
        } else {
            properties = ImmutableMap.of();
        }
        return new AdminCopyTabletCommand(tabletId, properties);
    }

    @Override
    public LogicalPlan visitShowCreateRoutineLoad(DorisParser.ShowCreateRoutineLoadContext ctx) {
        boolean isAll = ctx.ALL() != null;
        List<String> labelParts = visitMultipartIdentifier(ctx.label);
        String jobName;
        String dbName = null;
        if (labelParts.size() == 1) {
            jobName = labelParts.get(0);
        } else if (labelParts.size() == 2) {
            dbName = labelParts.get(0);
            jobName = labelParts.get(1);
        } else {
            throw new ParseException("only support [<db>.]<job_name>", ctx.label);
        }
        LabelNameInfo labelNameInfo = new LabelNameInfo(dbName, jobName);
        return new ShowCreateRoutineLoadCommand(labelNameInfo, isAll);
    }

    @Override
    public LogicalPlan visitPauseRoutineLoad(DorisParser.PauseRoutineLoadContext ctx) {
        List<String> labelParts = visitMultipartIdentifier(ctx.label);
        String jobName;
        String dbName = null;
        if (labelParts.size() == 1) {
            jobName = labelParts.get(0);
        } else if (labelParts.size() == 2) {
            dbName = labelParts.get(0);
            jobName = labelParts.get(1);
        } else {
            throw new ParseException("only support [<db>.]<job_name>", ctx.label);
        }
        LabelNameInfo labelNameInfo = new LabelNameInfo(dbName, jobName);
        return new PauseRoutineLoadCommand(labelNameInfo);
    }

    @Override
    public LogicalPlan visitPauseAllRoutineLoad(DorisParser.PauseAllRoutineLoadContext ctx) {
        return new PauseRoutineLoadCommand();
    }

    @Override
    public LogicalPlan visitResumeRoutineLoad(DorisParser.ResumeRoutineLoadContext ctx) {
        List<String> labelParts = visitMultipartIdentifier(ctx.label);
        String jobName;
        String dbName = null;
        if (labelParts.size() == 1) {
            jobName = labelParts.get(0);
        } else if (labelParts.size() == 2) {
            dbName = labelParts.get(0);
            jobName = labelParts.get(1);
        } else {
            throw new ParseException("only support [<db>.]<job_name>", ctx.label);
        }
        LabelNameInfo labelNameInfo = new LabelNameInfo(dbName, jobName);
        return new ResumeRoutineLoadCommand(labelNameInfo);
    }

    @Override
    public LogicalPlan visitResumeAllRoutineLoad(DorisParser.ResumeAllRoutineLoadContext ctx) {
        return new ResumeRoutineLoadCommand();
    }

    @Override
    public LogicalPlan visitStopRoutineLoad(DorisParser.StopRoutineLoadContext ctx) {
        List<String> labelParts = visitMultipartIdentifier(ctx.label);
        String jobName;
        String dbName = null;
        if (labelParts.size() == 1) {
            jobName = labelParts.get(0);
        } else if (labelParts.size() == 2) {
            dbName = labelParts.get(0);
            jobName = labelParts.get(1);
        } else {
            throw new ParseException("only support [<db>.]<job_name>", ctx.label);
        }
        LabelNameInfo labelNameInfo = new LabelNameInfo(dbName, jobName);
        return new StopRoutineLoadCommand(labelNameInfo);
    }

    public LogicalPlan visitCleanAllQueryStats(DorisParser.CleanAllQueryStatsContext ctx) {
        return new CleanQueryStatsCommand();
    }

    @Override
    public LogicalPlan visitCleanQueryStats(DorisParser.CleanQueryStatsContext ctx) {
        if (ctx.database != null) {
            return new CleanQueryStatsCommand(ctx.identifier().getText());
        } else {
            TableNameInfo tableNameInfo = new TableNameInfo(visitMultipartIdentifier(ctx.table));
            return new CleanQueryStatsCommand(tableNameInfo);
        }
    }

    @Override
    public LogicalPlan visitStopDataSyncJob(DorisParser.StopDataSyncJobContext ctx) {
        List<String> nameParts = visitMultipartIdentifier(ctx.name);
        int size = nameParts.size();
        String jobName = nameParts.get(size - 1);
        String dbName;
        if (size == 1) {
            dbName = null;
        } else if (size == 2) {
            dbName = nameParts.get(0);
        } else {
            throw new ParseException("only support [<db>.]<job_name>", ctx.name);
        }
        SyncJobName syncJobName = new SyncJobName(jobName, dbName);
        return new StopDataSyncJobCommand(syncJobName);
    }

    @Override
    public LogicalPlan visitResumeDataSyncJob(DorisParser.ResumeDataSyncJobContext ctx) {
        List<String> nameParts = visitMultipartIdentifier(ctx.name);
        int size = nameParts.size();
        String jobName = nameParts.get(size - 1);
        String dbName;
        if (size == 1) {
            dbName = null;
        } else if (size == 2) {
            dbName = nameParts.get(0);
        } else {
            throw new ParseException("only support [<db>.]<job_name>", ctx.name);
        }
        SyncJobName syncJobName = new SyncJobName(jobName, dbName);
        return new ResumeDataSyncJobCommand(syncJobName);
    }

    @Override
    public LogicalPlan visitPauseDataSyncJob(DorisParser.PauseDataSyncJobContext ctx) {
        List<String> nameParts = visitMultipartIdentifier(ctx.name);
        int size = nameParts.size();
        String jobName = nameParts.get(size - 1);
        String dbName;
        if (size == 1) {
            dbName = null;
        } else if (size == 2) {
            dbName = nameParts.get(0);
        } else {
            throw new ParseException("only support [<db>.]<job_name>", ctx.name);
        }
        SyncJobName syncJobName = new SyncJobName(jobName, dbName);
        return new PauseDataSyncJobCommand(syncJobName);
    }

    @Override
    public List<ChannelDescription> visitChannelDescriptions(DorisParser.ChannelDescriptionsContext ctx) {
        List<ChannelDescription> channelDescriptions = new ArrayList<>();
        for (DorisParser.ChannelDescriptionContext channelDescriptionContext : ctx.channelDescription()) {
            List<String> soureParts = visitMultipartIdentifier(channelDescriptionContext.source);
            if (soureParts.size() != 2) {
                throw new ParseException("only support mysql_db.src_tbl", channelDescriptionContext.source);
            }
            TableNameInfo srcTableInfo = new TableNameInfo(soureParts);

            List<String> targetParts = visitMultipartIdentifier(channelDescriptionContext.destination);
            if (targetParts.isEmpty()) {
                throw new ParseException("contains at least one target table", channelDescriptionContext.destination);
            }
            TableNameInfo targetTableInfo = new TableNameInfo(targetParts);

            PartitionNamesInfo partitionNamesInfo = null;
            if (channelDescriptionContext.partitionSpec() != null) {
                Pair<Boolean, List<String>> partitionSpec =
                        visitPartitionSpec(channelDescriptionContext.partitionSpec());
                partitionNamesInfo = new PartitionNamesInfo(partitionSpec.first, partitionSpec.second);
            }

            List<String> columns;
            if (channelDescriptionContext.columnList != null) {
                columns = visitIdentifierList(channelDescriptionContext.columnList);
            } else {
                columns = ImmutableList.of();
            }

            ChannelDescription channelDescription = new ChannelDescription(
                    srcTableInfo.getDb(),
                    srcTableInfo.getTbl(),
                    targetTableInfo.getTbl(),
                    partitionNamesInfo != null ? partitionNamesInfo.translateToLegacyPartitionNames() : null,
                    columns
            );
            channelDescriptions.add(channelDescription);
        }
        return channelDescriptions;
    }

    @Override
    public LogicalPlan visitCreateDataSyncJob(DorisParser.CreateDataSyncJobContext ctx) {
        List<ChannelDescription> channelDescriptions = visitChannelDescriptions(ctx.channelDescriptions());
        List<String> labelParts = visitMultipartIdentifier(ctx.label);
        int size = labelParts.size();
        String jobName = labelParts.get(size - 1);
        String dbName;
        if (size == 1) {
            dbName = null;
        } else if (size == 2) {
            dbName = labelParts.get(0);
        } else {
            throw new ParseException("only support [<db>.]<job_name>", ctx.label);
        }

        Map<String, String> propertieItem = visitPropertyItemList(ctx.propertyItemList());
        BinlogDesc binlogDesc = new BinlogDesc(propertieItem);
        Map<String, String> properties = visitPropertyClause(ctx.properties);
        CreateDataSyncJobCommand createDataSyncJobCommand = new CreateDataSyncJobCommand(
                dbName,
                jobName,
                channelDescriptions,
                binlogDesc,
                properties
        );
        return createDataSyncJobCommand;
    }

    public LogicalPlan visitDropResource(DorisParser.DropResourceContext ctx) {
        boolean ifExist = ctx.EXISTS() != null;
        String resouceName = visitIdentifierOrText(ctx.identifierOrText());
        return new DropResourceCommand(ifExist, resouceName);
    }

    @Override
    public LogicalPlan visitDropRowPolicy(DorisParser.DropRowPolicyContext ctx) {
        boolean ifExist = ctx.EXISTS() != null;
        String policyName = ctx.policyName.getText();
        TableNameInfo tableNameInfo = new TableNameInfo(visitMultipartIdentifier(ctx.tableName));
        UserIdentity userIdentity = ctx.userIdentify() != null ? visitUserIdentify(ctx.userIdentify()) : null;
        String roleName = ctx.roleName != null ? ctx.roleName.getText() : null;
        return new DropRowPolicyCommand(ifExist, policyName, tableNameInfo, userIdentity, roleName);
    }

    @Override
    public LogicalPlan visitTransactionBegin(DorisParser.TransactionBeginContext ctx) {
        if (ctx.LABEL() != null) {
            return new TransactionBeginCommand(ctx.identifier().getText());
        } else {
            return new TransactionBeginCommand();
        }
    }

    @Override
    public LogicalPlan visitTranscationCommit(DorisParser.TranscationCommitContext ctx) {
        return new TransactionCommitCommand();
    }

    @Override
    public LogicalPlan visitTransactionRollback(DorisParser.TransactionRollbackContext ctx) {
        return new TransactionRollbackCommand();
    }

    @Override
    public LogicalPlan visitGrantTablePrivilege(DorisParser.GrantTablePrivilegeContext ctx) {
        List<AccessPrivilegeWithCols> accessPrivilegeWithCols = visitPrivilegeList(ctx.privilegeList());

        List<String> parts = visitMultipartIdentifierOrAsterisk(ctx.multipartIdentifierOrAsterisk());
        int size = parts.size();

        if (size < 1) {
            throw new AnalysisException("grant table privilege statement missing parameters");
        }

        TablePattern tablePattern = null;
        if (size == 1) {
            String db = parts.get(size - 1);
            tablePattern = new TablePattern(db, "");
        }

        if (size == 2) {
            String db = parts.get(size - 2);
            String tbl = parts.get(size - 1);
            tablePattern = new TablePattern(db, tbl);
        }

        if (size == 3) {
            String ctl = parts.get(size - 3);
            String db = parts.get(size - 2);
            String tbl = parts.get(size - 1);
            tablePattern = new TablePattern(ctl, db, tbl);
        }

        Optional<UserIdentity> userIdentity = Optional.empty();
        Optional<String> role = Optional.empty();

        if (ctx.ROLE() != null) {
            role = Optional.of(visitIdentifierOrText(ctx.identifierOrText()));
        } else if (ctx.userIdentify() != null) {
            userIdentity = Optional.of(visitUserIdentify(ctx.userIdentify()));
        }

        return new GrantTablePrivilegeCommand(
            accessPrivilegeWithCols,
            tablePattern,
            userIdentity,
            role);
    }

    @Override
    public LogicalPlan visitGrantResourcePrivilege(DorisParser.GrantResourcePrivilegeContext ctx) {
        List<AccessPrivilegeWithCols> accessPrivilegeWithCols = visitPrivilegeList(ctx.privilegeList());
        String name = visitIdentifierOrTextOrAsterisk(ctx.identifierOrTextOrAsterisk());

        Optional<ResourcePattern> resourcePattern = Optional.empty();
        Optional<WorkloadGroupPattern> workloadGroupPattern = Optional.empty();

        if (ctx.CLUSTER() != null || ctx.COMPUTE() != null) {
            resourcePattern = Optional.of(new ResourcePattern(name, ResourceTypeEnum.CLUSTER));
        } else if (ctx.STAGE() != null) {
            resourcePattern = Optional.of(new ResourcePattern(name, ResourceTypeEnum.STAGE));
        } else if (ctx.STORAGE() != null) {
            resourcePattern = Optional.of(new ResourcePattern(name, ResourceTypeEnum.STORAGE_VAULT));
        } else if (ctx.RESOURCE() != null) {
            resourcePattern = Optional.of(new ResourcePattern(name, ResourceTypeEnum.GENERAL));
        } else if (ctx.WORKLOAD() != null) {
            workloadGroupPattern = Optional.of(new WorkloadGroupPattern(name));
        }

        Optional<UserIdentity> userIdentity = Optional.empty();
        Optional<String> role = Optional.empty();

        if (ctx.ROLE() != null) {
            role = Optional.of(visitIdentifierOrText(ctx.identifierOrText()));
        } else if (ctx.userIdentify() != null) {
            userIdentity = Optional.of(visitUserIdentify(ctx.userIdentify()));
        }

        return new GrantResourcePrivilegeCommand(
            accessPrivilegeWithCols,
            resourcePattern,
            workloadGroupPattern,
            role,
            userIdentity);
    }

    @Override
    public LogicalPlan visitGrantRole(DorisParser.GrantRoleContext ctx) {
        UserIdentity userIdentity = visitUserIdentify(ctx.userIdentify());
        List<String> roles = ctx.roles.stream()
                .map(this::visitIdentifierOrText)
                .collect(ImmutableList.toImmutableList());

        if (roles.size() == 0) {
            throw new AnalysisException("grant role statement lack of role");
        }

        return new GrantRoleCommand(userIdentity, roles);
    }

    @Override
    public AccessPrivilegeWithCols visitPrivilege(DorisParser.PrivilegeContext ctx) {
        AccessPrivilegeWithCols accessPrivilegeWithCols;
        if (ctx.ALL() != null) {
            AccessPrivilege accessPrivilege = AccessPrivilege.ALL;
            accessPrivilegeWithCols = new AccessPrivilegeWithCols(accessPrivilege, ImmutableList.of());
        } else {
            String privilegeName = stripQuotes(ctx.name.getText());
            AccessPrivilege accessPrivilege = AccessPrivilege.fromName(privilegeName);
            List<String> columns = ctx.identifierList() == null
                    ? ImmutableList.of() : visitIdentifierList(ctx.identifierList());
            accessPrivilegeWithCols = new AccessPrivilegeWithCols(accessPrivilege, columns);
        }

        return accessPrivilegeWithCols;
    }

    @Override
    public List<AccessPrivilegeWithCols> visitPrivilegeList(DorisParser.PrivilegeListContext ctx) {
        return ctx.privilege().stream()
            .map(this::visitPrivilege)
            .collect(ImmutableList.toImmutableList());
    }

    @Override
    public LogicalPlan visitRevokeRole(DorisParser.RevokeRoleContext ctx) {
        UserIdentity userIdentity = visitUserIdentify(ctx.userIdentify());
        List<String> roles = ctx.roles.stream()
                .map(this::visitIdentifierOrText)
                .collect(ImmutableList.toImmutableList());

        return new RevokeRoleCommand(userIdentity, roles);
    }

    @Override
    public LogicalPlan visitRevokeResourcePrivilege(DorisParser.RevokeResourcePrivilegeContext ctx) {
        List<AccessPrivilegeWithCols> accessPrivilegeWithCols = visitPrivilegeList(ctx.privilegeList());

        String name = visitIdentifierOrTextOrAsterisk(ctx.identifierOrTextOrAsterisk());
        Optional<ResourcePattern> resourcePattern = Optional.empty();
        Optional<WorkloadGroupPattern> workloadGroupPattern = Optional.empty();

        if (ctx.CLUSTER() != null || ctx.COMPUTE() != null) {
            resourcePattern = Optional.of(new ResourcePattern(name, ResourceTypeEnum.CLUSTER));
        } else if (ctx.STAGE() != null) {
            resourcePattern = Optional.of(new ResourcePattern(name, ResourceTypeEnum.STAGE));
        } else if (ctx.STORAGE() != null) {
            resourcePattern = Optional.of(new ResourcePattern(name, ResourceTypeEnum.STORAGE_VAULT));
        } else if (ctx.RESOURCE() != null) {
            resourcePattern = Optional.of(new ResourcePattern(name, ResourceTypeEnum.GENERAL));
        } else if (ctx.WORKLOAD() != null) {
            workloadGroupPattern = Optional.of(new WorkloadGroupPattern(name));
        }

        Optional<UserIdentity> userIdentity = Optional.empty();
        Optional<String> role = Optional.empty();

        if (ctx.ROLE() != null) {
            role = Optional.of(visitIdentifierOrText(ctx.identifierOrText()));
        } else if (ctx.userIdentify() != null) {
            userIdentity = Optional.of(visitUserIdentify(ctx.userIdentify()));
        }

        return new RevokeResourcePrivilegeCommand(
            accessPrivilegeWithCols,
            resourcePattern,
            workloadGroupPattern,
            role,
            userIdentity);
    }

    @Override
    public LogicalPlan visitRevokeTablePrivilege(DorisParser.RevokeTablePrivilegeContext ctx) {
        List<AccessPrivilegeWithCols> accessPrivilegeWithCols = visitPrivilegeList(ctx.privilegeList());

        List<String> parts = visitMultipartIdentifierOrAsterisk(ctx.multipartIdentifierOrAsterisk());
        int size = parts.size();

        TablePattern tablePattern = null;
        if (size == 1) {
            String db = parts.get(size - 1);
            tablePattern = new TablePattern(db, "");
        }

        if (size == 2) {
            String db = parts.get(size - 2);
            String tbl = parts.get(size - 1);
            tablePattern = new TablePattern(db, tbl);
        }

        if (size == 3) {
            String ctl = parts.get(size - 3);
            String db = parts.get(size - 2);
            String tbl = parts.get(size - 1);
            tablePattern = new TablePattern(ctl, db, tbl);
        }

        Optional<UserIdentity> userIdentity = Optional.empty();
        Optional<String> role = Optional.empty();

        if (ctx.ROLE() != null) {
            role = Optional.of(visitIdentifierOrText(ctx.identifierOrText()));
        } else if (ctx.userIdentify() != null) {
            userIdentity = Optional.of(visitUserIdentify(ctx.userIdentify()));
        }

        return new RevokeTablePrivilegeCommand(
                accessPrivilegeWithCols,
                tablePattern,
                userIdentity,
                role);
    }

    public LogicalPlan visitDropAnalyzeJob(DorisParser.DropAnalyzeJobContext ctx) {
        long jobId = Long.parseLong(ctx.INTEGER_VALUE().getText());
        return new DropAnalyzeJobCommand(jobId);
    }

    @Override
    public LogicalPlan visitKillAnalyzeJob(DorisParser.KillAnalyzeJobContext ctx) {
        long jobId = Long.parseLong(ctx.jobId.getText());
        return new KillAnalyzeJobCommand(jobId);
    }

    @Override
    public LogicalPlan visitCancelBackup(DorisParser.CancelBackupContext ctx) {
        String databaseName = ctx.database.getText();
        boolean isRestore = false;
        return new CancelBackupCommand(databaseName, isRestore);
    }

    @Override
    public LogicalPlan visitCancelRestore(DorisParser.CancelRestoreContext ctx) {
        String databaseName = ctx.database.getText();
        boolean isRestore = true;
        return new CancelBackupCommand(databaseName, isRestore);
    }

    @Override
    public LogicalPlan visitCancelBuildIndex(DorisParser.CancelBuildIndexContext ctx) {
        TableNameInfo tableNameInfo = new TableNameInfo(visitMultipartIdentifier(ctx.tableName));
        List<Long> jobIs = new ArrayList<>();
        for (Token token : ctx.jobIds) {
            jobIs.add(Long.parseLong(token.getText()));
        }
        return new CancelBuildIndexCommand(tableNameInfo, jobIs);
    }

    @Override
    public PasswordOptions visitPasswordOption(DorisParser.PasswordOptionContext ctx) {
        int historyPolicy = PasswordOptions.UNSET;
        long expirePolicySecond = PasswordOptions.UNSET;
        int reusePolicy = PasswordOptions.UNSET;
        int loginAttempts = PasswordOptions.UNSET;
        long passwordLockSecond = PasswordOptions.UNSET;
        int accountUnlocked = PasswordOptions.UNSET;

        if (ctx.historyDefault != null) {
            historyPolicy = -1;
        } else if (ctx.historyValue != null) {
            historyPolicy = Integer.parseInt(ctx.historyValue.getText());
        }

        if (ctx.expireDefault != null) {
            expirePolicySecond = -1;
        } else if (ctx.expireNever != null) {
            expirePolicySecond = 0;
        } else if (ctx.expireValue != null) {
            long value = Long.parseLong(ctx.expireValue.getText());
            expirePolicySecond = ParserUtils.getSecond(value, ctx.expireTimeUnit.getText());
        }

        if (ctx.reuseValue != null) {
            reusePolicy = Integer.parseInt(ctx.reuseValue.getText());
        }

        if (ctx.attemptsValue != null) {
            loginAttempts = Integer.parseInt(ctx.attemptsValue.getText());
        }

        if (ctx.lockUnbounded != null) {
            passwordLockSecond = -1;
        } else if (ctx.lockValue != null) {
            long value = Long.parseLong(ctx.lockValue.getText());
            passwordLockSecond = ParserUtils.getSecond(value, ctx.lockTimeUint.getText());
        }

        if (ctx.ACCOUNT_LOCK() != null) {
            accountUnlocked = -1;
        } else if (ctx.ACCOUNT_UNLOCK() != null) {
            accountUnlocked = 1;
        }

        return new PasswordOptions(expirePolicySecond,
            historyPolicy,
            reusePolicy,
            loginAttempts,
            passwordLockSecond,
            accountUnlocked);
    }

    @Override
    public LogicalPlan visitCreateUser(CreateUserContext ctx) {
        String comment = visitCommentSpec(ctx.commentSpec());
        PasswordOptions passwordOptions = visitPasswordOption(ctx.passwordOption());
        UserDesc userDesc = (UserDesc) ctx.grantUserIdentify().accept(this);

        String role = null;
        if (ctx.role != null) {
            role = stripQuotes(ctx.role.getText());
        }

        CreateUserInfo userInfo = new CreateUserInfo(ctx.IF() != null,
                userDesc,
                role,
                passwordOptions,
                comment);

        return new CreateUserCommand(userInfo);
    }

    @Override
    public UserDesc visitGrantUserIdentify(DorisParser.GrantUserIdentifyContext ctx) {
        UserIdentity userIdentity = visitUserIdentify(ctx.userIdentify());
        if (ctx.IDENTIFIED() == null) {
            return new UserDesc(userIdentity);
        }
        String password = stripQuotes(ctx.STRING_LITERAL().getText());
        boolean isPlain = ctx.PASSWORD() == null;
        return new UserDesc(userIdentity, new PassVar(password, isPlain));
    }

    @Override
    public LogicalPlan visitCreateResource(DorisParser.CreateResourceContext ctx) {
        String resourceName = visitIdentifierOrText(ctx.name);
        ImmutableMap<String, String> properties = ImmutableMap.copyOf(visitPropertyClause(ctx.properties));

        CreateResourceInfo createResourceInfo = new CreateResourceInfo(
                ctx.EXTERNAL() != null,
                ctx.IF() != null,
                resourceName,
                properties
        );

        return new CreateResourceCommand(createResourceInfo);
    }

    @Override
    public LogicalPlan visitCreateDictionary(CreateDictionaryContext ctx) {
        List<String> nameParts = visitMultipartIdentifier(ctx.name);
        String dbName = null;
        String dictName = null;
        if (nameParts.size() == 1) {
            dictName = nameParts.get(0);
        } else if (nameParts.size() == 2) {
            dbName = nameParts.get(0);
            dictName = nameParts.get(1);
        } else {
            throw new AnalysisException("Dictionary name should be [db.]dictionary_name");
        }

        // the source tableName parts
        String sCatalogName = null;
        String sDbName = null;
        String sTableName = null;
        List<String> sourceNames = visitMultipartIdentifier(ctx.source);
        if (sourceNames.size() == 1) {
            sTableName = sourceNames.get(0);
        } else if (sourceNames.size() == 2) {
            sDbName = sourceNames.get(0);
            sTableName = sourceNames.get(1);
        } else if (sourceNames.size() == 3) {
            sCatalogName = sourceNames.get(0);
            sDbName = sourceNames.get(1);
            sTableName = sourceNames.get(2);
        } else {
            throw new AnalysisException("nameParts in create table should be [ctl.][db.]tbl");
        }

        List<DictionaryColumnDefinition> columns = new ArrayList<>();
        for (DictionaryColumnDefContext colCtx : ctx.dictionaryColumnDefs().dictionaryColumnDef()) {
            String colName = colCtx.colName.getText();
            boolean isKey = colCtx.columnType.getType() == DorisParser.KEY;
            columns.add(new DictionaryColumnDefinition(colName, isKey));
        }

        Map<String, String> properties = ctx.properties != null ? Maps.newHashMap(visitPropertyClause(ctx.properties))
                : Maps.newHashMap();

        LayoutType layoutType;
        try {
            layoutType = LayoutType.of(ctx.layoutType.getText());
        } catch (IllegalArgumentException e) {
            throw new AnalysisException(
                    "Unknown layout type: " + ctx.layoutType.getText() + ". must be IP_TRIE or HASH_MAP");
        }

        return new CreateDictionaryCommand(ctx.EXISTS() != null, // if not exists
                dbName, dictName, sCatalogName, sDbName, sTableName, columns, properties, layoutType);
    }

    @Override
    public LogicalPlan visitCreateStorageVault(DorisParser.CreateStorageVaultContext ctx) {
        String vaultName = visitIdentifierOrText(ctx.identifierOrText());
        Map<String, String> properties = visitPropertyClause(ctx.properties);

        return new CreateStorageVaultCommand(
            ctx.IF() != null,
                vaultName,
                properties);
    }

    @Override
    public LogicalPlan visitDropDictionary(DropDictionaryContext ctx) {
        List<String> nameParts = visitMultipartIdentifier(ctx.name);
        if (nameParts.size() == 0 || nameParts.size() > 2) {
            throw new AnalysisException("Dictionary name should be [db.]dictionary_name");
        }
        String dbName;
        String dictName;
        if (nameParts.size() == 1) { // only dict name
            dbName = null;
            dictName = nameParts.get(0);
        } else {
            dbName = nameParts.get(0);
            dictName = nameParts.get(1);
        }

        return new DropDictionaryCommand(dbName, dictName, ctx.EXISTS() != null);
    }

    @Override
    public Plan visitShowDictionaries(ShowDictionariesContext ctx) {
        String wild = null;
        if (ctx.wildWhere() != null) {
            if (ctx.wildWhere().LIKE() != null) {
                // if like, it's a pattern
                wild = stripQuotes(ctx.wildWhere().STRING_LITERAL().getText());
            } else if (ctx.wildWhere().WHERE() != null) {
                // if where, it's a expression
                wild = ctx.wildWhere().expression().getText();
            }
        }
        try {
            return new ShowDictionariesCommand(wild);
        } catch (org.apache.doris.common.AnalysisException e) {
            throw new ParseException(e.getMessage());
        }
    }

    @Override
    public LogicalPlan visitShowTransaction(DorisParser.ShowTransactionContext ctx) {
        String dbName = null;
        if (ctx.database != null) {
            List<String> parts = visitMultipartIdentifier(ctx.database);
            if (parts.size() == 1) {
                dbName = parts.get(0);
            } else if (parts.size() == 2) {
                dbName = parts.get(0) + "." + parts.get(1);
            } else {
                throw new ParseException("only support [<catalog_name>.]<db_name>", ctx.database);
            }
        }

        Expression wildWhere = null;
        if (ctx.wildWhere() != null) {
            wildWhere = getWildWhere(ctx.wildWhere());
        }
        return new ShowTransactionCommand(dbName, wildWhere);
    }

    @Override
    public Plan visitDescribeDictionary(DescribeDictionaryContext ctx) {
        List<String> nameParts = visitMultipartIdentifier(ctx.multipartIdentifier());
        if (nameParts.size() == 0 || nameParts.size() > 2) {
            throw new AnalysisException("Dictionary name should be [db.]dictionary_name");
        }
        String dbName;
        String dictName;
        if (nameParts.size() == 1) { // only dict name
            dbName = null;
            dictName = nameParts.get(0);
        } else {
            dbName = nameParts.get(0);
            dictName = nameParts.get(1);
        }

        return new ExplainDictionaryCommand(dbName, dictName);
    }

    @Override
    public LogicalPlan visitRefreshDictionary(RefreshDictionaryContext ctx) {
        List<String> nameParts = visitMultipartIdentifier(ctx.name);
        if (nameParts.size() == 0 || nameParts.size() > 2) {
            throw new AnalysisException("Dictionary name should be [db.]dictionary_name");
        }
        String dbName;
        String dictName;
        if (nameParts.size() == 1) { // only dict name
            dbName = null;
            dictName = nameParts.get(0);
        } else {
            dbName = nameParts.get(0);
            dictName = nameParts.get(1);
        }

        return new RefreshDictionaryCommand(dbName, dictName);
    }

    @Override
<<<<<<< HEAD
    public LogicalPlan visitCancelDecommisionBackend(DorisParser.CancelDecommisionBackendContext ctx) {
        List<String> hostPorts = ctx.hostPorts.stream()
                .map(e -> stripQuotes(e.getText()))
                .collect(Collectors.toList());
        return new CancelDecommissionBackendCommand(hostPorts);
=======
    public LogicalPlan visitShowRoutineLoadTask(DorisParser.ShowRoutineLoadTaskContext ctx) {
        String dbName = null;
        if (ctx.database != null) {
            dbName = ctx.database.getText();
        }

        Expression whereClause = null;
        if (ctx.wildWhere() != null) {
            whereClause = getWildWhere(ctx.wildWhere());
        }

        return new ShowRoutineLoadTaskCommand(dbName, whereClause);
>>>>>>> 5e067083
    }

    @Override
    public LogicalPlan visitAdminShowReplicaStatus(DorisParser.AdminShowReplicaStatusContext ctx) {
        Expression where = null;
        if (ctx.WHERE() != null) {
            StringLiteral left = new StringLiteral(stripQuotes(ctx.STATUS().toString()));
            StringLiteral right = new StringLiteral(stripQuotes(ctx.STRING_LITERAL().getText()));
            if (ctx.NEQ() != null) {
                where = new Not(new EqualTo(left, right));
            } else {
                where = new EqualTo(left, right);
            }
        }
        TableRefInfo tableRefInfo = visitBaseTableRefContext(ctx.baseTableRef());
        return new ShowReplicaStatusCommand(tableRefInfo, where);
    }

    @Override
    public LogicalPlan visitShowReplicaStatus(DorisParser.ShowReplicaStatusContext ctx) {
        TableRefInfo tableRefInfo = visitBaseTableRefContext(ctx.baseTableRef());
        Expression whereClause = null;
        if (ctx.whereClause() != null) {
            whereClause = getExpression(ctx.whereClause().booleanExpression());
        }
        return new ShowReplicaStatusCommand(tableRefInfo, whereClause);
    }

    @Override
    public LogicalPlan visitShowWarmUpJob(DorisParser.ShowWarmUpJobContext ctx) {
        Expression whereClause = null;
        if (ctx.wildWhere() != null) {
            whereClause = getWildWhere(ctx.wildWhere());
        }
        return new ShowWarmUpCommand(whereClause);
    }

    @Override
    public LogicalPlan visitShowWorkloadGroups(DorisParser.ShowWorkloadGroupsContext ctx) {
        String likePattern = null;
        if (ctx.LIKE() != null) {
            likePattern = stripQuotes(ctx.STRING_LITERAL().getText());
        }
        return new ShowWorkloadGroupsCommand(likePattern);
    }

    @Override
    public LogicalPlan visitShowCopy(DorisParser.ShowCopyContext ctx) {
        String dbName = null;
        if (ctx.database != null) {
            dbName = ctx.database.getText();
        }

        Expression whereClause = null;
        if (ctx.whereClause() != null) {
            whereClause = getExpression(ctx.whereClause().booleanExpression());
        }

        List<OrderKey> orderKeys = new ArrayList<>();
        if (ctx.sortClause() != null) {
            orderKeys = visit(ctx.sortClause().sortItem(), OrderKey.class);
        }

        long limit = -1L;
        long offset = 0L;
        if (ctx.limitClause() != null) {
            limit = ctx.limitClause().limit != null
                ? Long.parseLong(ctx.limitClause().limit.getText())
                : 0;
            if (limit < 0) {
                throw new ParseException("Limit requires non-negative number", ctx.limitClause());
            }
            offset = ctx.limitClause().offset != null
                ? Long.parseLong(ctx.limitClause().offset.getText())
                : 0;
            if (offset < 0) {
                throw new ParseException("Offset requires non-negative number", ctx.limitClause());
            }
        }
        return new ShowCopyCommand(dbName, orderKeys, whereClause, limit, offset);
    }
}<|MERGE_RESOLUTION|>--- conflicted
+++ resolved
@@ -7998,13 +7998,14 @@
     }
 
     @Override
-<<<<<<< HEAD
     public LogicalPlan visitCancelDecommisionBackend(DorisParser.CancelDecommisionBackendContext ctx) {
         List<String> hostPorts = ctx.hostPorts.stream()
                 .map(e -> stripQuotes(e.getText()))
                 .collect(Collectors.toList());
         return new CancelDecommissionBackendCommand(hostPorts);
-=======
+    }
+
+    @Override
     public LogicalPlan visitShowRoutineLoadTask(DorisParser.ShowRoutineLoadTaskContext ctx) {
         String dbName = null;
         if (ctx.database != null) {
@@ -8017,7 +8018,6 @@
         }
 
         return new ShowRoutineLoadTaskCommand(dbName, whereClause);
->>>>>>> 5e067083
     }
 
     @Override
