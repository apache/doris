// Licensed to the Apache Software Foundation (ASF) under one
// or more contributor license agreements.  See the NOTICE file
// distributed with this work for additional information
// regarding copyright ownership.  The ASF licenses this file
// to you under the Apache License, Version 2.0 (the
// "License"); you may not use this file except in compliance
// with the License.  You may obtain a copy of the License at
//
//   http://www.apache.org/licenses/LICENSE-2.0
//
// Unless required by applicable law or agreed to in writing,
// software distributed under the License is distributed on an
// "AS IS" BASIS, WITHOUT WARRANTIES OR CONDITIONS OF ANY
// KIND, either express or implied.  See the License for the
// specific language governing permissions and limitations
// under the License.

package org.apache.doris.nereids.parser;

import org.apache.doris.alter.QuotaType;
import org.apache.doris.analysis.AnalyzeProperties;
import org.apache.doris.analysis.ArithmeticExpr.Operator;
import org.apache.doris.analysis.BinlogDesc;
import org.apache.doris.analysis.BrokerDesc;
import org.apache.doris.analysis.ChannelDescription;
import org.apache.doris.analysis.ColumnNullableType;
import org.apache.doris.analysis.ColumnPosition;
import org.apache.doris.analysis.DbName;
import org.apache.doris.analysis.EncryptKeyName;
import org.apache.doris.analysis.FunctionName;
import org.apache.doris.analysis.PassVar;
import org.apache.doris.analysis.PasswordOptions;
import org.apache.doris.analysis.ResourcePattern;
import org.apache.doris.analysis.ResourceTypeEnum;
import org.apache.doris.analysis.SetType;
import org.apache.doris.analysis.StageAndPattern;
import org.apache.doris.analysis.StorageBackend;
import org.apache.doris.analysis.TableName;
import org.apache.doris.analysis.TablePattern;
import org.apache.doris.analysis.TableScanParams;
import org.apache.doris.analysis.TableSnapshot;
import org.apache.doris.analysis.TableValuedFunctionRef;
import org.apache.doris.analysis.UserDesc;
import org.apache.doris.analysis.UserIdentity;
import org.apache.doris.analysis.WorkloadGroupPattern;
import org.apache.doris.catalog.AccessPrivilege;
import org.apache.doris.catalog.AccessPrivilegeWithCols;
import org.apache.doris.catalog.AggregateType;
import org.apache.doris.catalog.BuiltinAggregateFunctions;
import org.apache.doris.catalog.BuiltinTableGeneratingFunctions;
import org.apache.doris.catalog.Env;
import org.apache.doris.catalog.InfoSchemaDb;
import org.apache.doris.catalog.KeysType;
import org.apache.doris.catalog.ScalarType;
import org.apache.doris.common.Config;
import org.apache.doris.common.FeConstants;
import org.apache.doris.common.Pair;
import org.apache.doris.common.UserException;
import org.apache.doris.datasource.InternalCatalog;
import org.apache.doris.dictionary.LayoutType;
import org.apache.doris.job.common.IntervalUnit;
import org.apache.doris.load.loadv2.LoadTask;
import org.apache.doris.mtmv.MTMVPartitionInfo.MTMVPartitionType;
import org.apache.doris.mtmv.MTMVRefreshEnum.BuildMode;
import org.apache.doris.mtmv.MTMVRefreshEnum.RefreshMethod;
import org.apache.doris.mtmv.MTMVRefreshEnum.RefreshTrigger;
import org.apache.doris.mtmv.MTMVRefreshInfo;
import org.apache.doris.mtmv.MTMVRefreshSchedule;
import org.apache.doris.mtmv.MTMVRefreshTriggerInfo;
import org.apache.doris.nereids.DorisParser;
import org.apache.doris.nereids.DorisParser.AddBackendClauseContext;
import org.apache.doris.nereids.DorisParser.AddBrokerClauseContext;
import org.apache.doris.nereids.DorisParser.AddColumnClauseContext;
import org.apache.doris.nereids.DorisParser.AddColumnsClauseContext;
import org.apache.doris.nereids.DorisParser.AddConstraintContext;
import org.apache.doris.nereids.DorisParser.AddIndexClauseContext;
import org.apache.doris.nereids.DorisParser.AddPartitionClauseContext;
import org.apache.doris.nereids.DorisParser.AddRollupClauseContext;
import org.apache.doris.nereids.DorisParser.AdminCancelRebalanceDiskContext;
import org.apache.doris.nereids.DorisParser.AdminCheckTabletsContext;
import org.apache.doris.nereids.DorisParser.AdminCompactTableContext;
import org.apache.doris.nereids.DorisParser.AdminDiagnoseTabletContext;
import org.apache.doris.nereids.DorisParser.AdminRebalanceDiskContext;
import org.apache.doris.nereids.DorisParser.AdminSetTableStatusContext;
import org.apache.doris.nereids.DorisParser.AdminShowReplicaDistributionContext;
import org.apache.doris.nereids.DorisParser.AdminShowReplicaStatusContext;
import org.apache.doris.nereids.DorisParser.AdminShowTabletStorageFormatContext;
import org.apache.doris.nereids.DorisParser.AggClauseContext;
import org.apache.doris.nereids.DorisParser.AggStateDataTypeContext;
import org.apache.doris.nereids.DorisParser.AliasQueryContext;
import org.apache.doris.nereids.DorisParser.AliasedQueryContext;
import org.apache.doris.nereids.DorisParser.AlterCatalogCommentContext;
import org.apache.doris.nereids.DorisParser.AlterCatalogPropertiesContext;
import org.apache.doris.nereids.DorisParser.AlterCatalogRenameContext;
import org.apache.doris.nereids.DorisParser.AlterDatabasePropertiesContext;
import org.apache.doris.nereids.DorisParser.AlterDatabaseRenameContext;
import org.apache.doris.nereids.DorisParser.AlterDatabaseSetQuotaContext;
import org.apache.doris.nereids.DorisParser.AlterMTMVContext;
import org.apache.doris.nereids.DorisParser.AlterMultiPartitionClauseContext;
import org.apache.doris.nereids.DorisParser.AlterRepositoryContext;
import org.apache.doris.nereids.DorisParser.AlterResourceContext;
import org.apache.doris.nereids.DorisParser.AlterRoleContext;
import org.apache.doris.nereids.DorisParser.AlterSqlBlockRuleContext;
import org.apache.doris.nereids.DorisParser.AlterStoragePolicyContext;
import org.apache.doris.nereids.DorisParser.AlterStorageVaultContext;
import org.apache.doris.nereids.DorisParser.AlterSystemRenameComputeGroupContext;
import org.apache.doris.nereids.DorisParser.AlterTableAddRollupContext;
import org.apache.doris.nereids.DorisParser.AlterTableClauseContext;
import org.apache.doris.nereids.DorisParser.AlterTableContext;
import org.apache.doris.nereids.DorisParser.AlterTableDropRollupContext;
import org.apache.doris.nereids.DorisParser.AlterViewContext;
import org.apache.doris.nereids.DorisParser.AlterWorkloadGroupContext;
import org.apache.doris.nereids.DorisParser.AlterWorkloadPolicyContext;
import org.apache.doris.nereids.DorisParser.ArithmeticBinaryContext;
import org.apache.doris.nereids.DorisParser.ArithmeticUnaryContext;
import org.apache.doris.nereids.DorisParser.ArrayLiteralContext;
import org.apache.doris.nereids.DorisParser.ArraySliceContext;
import org.apache.doris.nereids.DorisParser.BaseTableRefContext;
import org.apache.doris.nereids.DorisParser.BooleanExpressionContext;
import org.apache.doris.nereids.DorisParser.BooleanLiteralContext;
import org.apache.doris.nereids.DorisParser.BracketDistributeTypeContext;
import org.apache.doris.nereids.DorisParser.BracketRelationHintContext;
import org.apache.doris.nereids.DorisParser.BuildIndexContext;
import org.apache.doris.nereids.DorisParser.BuildModeContext;
import org.apache.doris.nereids.DorisParser.CallProcedureContext;
import org.apache.doris.nereids.DorisParser.CancelMTMVTaskContext;
import org.apache.doris.nereids.DorisParser.CastDataTypeContext;
import org.apache.doris.nereids.DorisParser.CleanAllProfileContext;
import org.apache.doris.nereids.DorisParser.CleanLabelContext;
import org.apache.doris.nereids.DorisParser.CollateContext;
import org.apache.doris.nereids.DorisParser.ColumnDefContext;
import org.apache.doris.nereids.DorisParser.ColumnDefsContext;
import org.apache.doris.nereids.DorisParser.ColumnReferenceContext;
import org.apache.doris.nereids.DorisParser.CommentDistributeTypeContext;
import org.apache.doris.nereids.DorisParser.CommentRelationHintContext;
import org.apache.doris.nereids.DorisParser.ComparisonContext;
import org.apache.doris.nereids.DorisParser.ComplexColTypeContext;
import org.apache.doris.nereids.DorisParser.ComplexColTypeListContext;
import org.apache.doris.nereids.DorisParser.ComplexDataTypeContext;
import org.apache.doris.nereids.DorisParser.ConstantContext;
import org.apache.doris.nereids.DorisParser.CreateAliasFunctionContext;
import org.apache.doris.nereids.DorisParser.CreateCatalogContext;
import org.apache.doris.nereids.DorisParser.CreateDictionaryContext;
import org.apache.doris.nereids.DorisParser.CreateEncryptkeyContext;
import org.apache.doris.nereids.DorisParser.CreateFileContext;
import org.apache.doris.nereids.DorisParser.CreateIndexContext;
import org.apache.doris.nereids.DorisParser.CreateMTMVContext;
import org.apache.doris.nereids.DorisParser.CreateProcedureContext;
import org.apache.doris.nereids.DorisParser.CreateRoleContext;
import org.apache.doris.nereids.DorisParser.CreateRoutineLoadContext;
import org.apache.doris.nereids.DorisParser.CreateRowPolicyContext;
import org.apache.doris.nereids.DorisParser.CreateSqlBlockRuleContext;
import org.apache.doris.nereids.DorisParser.CreateStoragePolicyContext;
import org.apache.doris.nereids.DorisParser.CreateTableContext;
import org.apache.doris.nereids.DorisParser.CreateTableLikeContext;
import org.apache.doris.nereids.DorisParser.CreateUserContext;
import org.apache.doris.nereids.DorisParser.CreateUserDefineFunctionContext;
import org.apache.doris.nereids.DorisParser.CreateViewContext;
import org.apache.doris.nereids.DorisParser.CreateWorkloadGroupContext;
import org.apache.doris.nereids.DorisParser.CreateWorkloadPolicyContext;
import org.apache.doris.nereids.DorisParser.CteContext;
import org.apache.doris.nereids.DorisParser.DataTypeListContext;
import org.apache.doris.nereids.DorisParser.DataTypeWithNullableContext;
import org.apache.doris.nereids.DorisParser.DecimalLiteralContext;
import org.apache.doris.nereids.DorisParser.DeleteContext;
import org.apache.doris.nereids.DorisParser.DereferenceContext;
import org.apache.doris.nereids.DorisParser.DescribeDictionaryContext;
import org.apache.doris.nereids.DorisParser.DictionaryColumnDefContext;
import org.apache.doris.nereids.DorisParser.DropAllBrokerClauseContext;
import org.apache.doris.nereids.DorisParser.DropBrokerClauseContext;
import org.apache.doris.nereids.DorisParser.DropCatalogContext;
import org.apache.doris.nereids.DorisParser.DropCatalogRecycleBinContext;
import org.apache.doris.nereids.DorisParser.DropColumnClauseContext;
import org.apache.doris.nereids.DorisParser.DropConstraintContext;
import org.apache.doris.nereids.DorisParser.DropDatabaseContext;
import org.apache.doris.nereids.DorisParser.DropDictionaryContext;
import org.apache.doris.nereids.DorisParser.DropEncryptkeyContext;
import org.apache.doris.nereids.DorisParser.DropFileContext;
import org.apache.doris.nereids.DorisParser.DropFunctionContext;
import org.apache.doris.nereids.DorisParser.DropIndexClauseContext;
import org.apache.doris.nereids.DorisParser.DropIndexContext;
import org.apache.doris.nereids.DorisParser.DropMTMVContext;
import org.apache.doris.nereids.DorisParser.DropPartitionClauseContext;
import org.apache.doris.nereids.DorisParser.DropProcedureContext;
import org.apache.doris.nereids.DorisParser.DropRepositoryContext;
import org.apache.doris.nereids.DorisParser.DropRoleContext;
import org.apache.doris.nereids.DorisParser.DropRollupClauseContext;
import org.apache.doris.nereids.DorisParser.DropSqlBlockRuleContext;
import org.apache.doris.nereids.DorisParser.DropStoragePolicyContext;
import org.apache.doris.nereids.DorisParser.DropTableContext;
import org.apache.doris.nereids.DorisParser.DropUserContext;
import org.apache.doris.nereids.DorisParser.DropWorkloadGroupContext;
import org.apache.doris.nereids.DorisParser.DropWorkloadPolicyContext;
import org.apache.doris.nereids.DorisParser.ElementAtContext;
import org.apache.doris.nereids.DorisParser.EnableFeatureClauseContext;
import org.apache.doris.nereids.DorisParser.ExceptContext;
import org.apache.doris.nereids.DorisParser.ExceptOrReplaceContext;
import org.apache.doris.nereids.DorisParser.ExistContext;
import org.apache.doris.nereids.DorisParser.ExplainContext;
import org.apache.doris.nereids.DorisParser.ExportContext;
import org.apache.doris.nereids.DorisParser.FixedPartitionDefContext;
import org.apache.doris.nereids.DorisParser.FromClauseContext;
import org.apache.doris.nereids.DorisParser.FunctionArgumentsContext;
import org.apache.doris.nereids.DorisParser.FunctionIdentifierContext;
import org.apache.doris.nereids.DorisParser.GroupingElementContext;
import org.apache.doris.nereids.DorisParser.GroupingSetContext;
import org.apache.doris.nereids.DorisParser.HavingClauseContext;
import org.apache.doris.nereids.DorisParser.HelpContext;
import org.apache.doris.nereids.DorisParser.HintAssignmentContext;
import org.apache.doris.nereids.DorisParser.HintStatementContext;
import org.apache.doris.nereids.DorisParser.IdentifierContext;
import org.apache.doris.nereids.DorisParser.IdentifierListContext;
import org.apache.doris.nereids.DorisParser.IdentifierSeqContext;
import org.apache.doris.nereids.DorisParser.ImportColumnsContext;
import org.apache.doris.nereids.DorisParser.ImportDeleteOnContext;
import org.apache.doris.nereids.DorisParser.ImportPartitionsContext;
import org.apache.doris.nereids.DorisParser.ImportPrecedingFilterContext;
import org.apache.doris.nereids.DorisParser.ImportSequenceContext;
import org.apache.doris.nereids.DorisParser.ImportWhereContext;
import org.apache.doris.nereids.DorisParser.InPartitionDefContext;
import org.apache.doris.nereids.DorisParser.IndexDefContext;
import org.apache.doris.nereids.DorisParser.IndexDefsContext;
import org.apache.doris.nereids.DorisParser.InlineTableContext;
import org.apache.doris.nereids.DorisParser.InsertTableContext;
import org.apache.doris.nereids.DorisParser.InstallPluginContext;
import org.apache.doris.nereids.DorisParser.IntegerLiteralContext;
import org.apache.doris.nereids.DorisParser.IntervalContext;
import org.apache.doris.nereids.DorisParser.Is_not_null_predContext;
import org.apache.doris.nereids.DorisParser.IsnullContext;
import org.apache.doris.nereids.DorisParser.JoinCriteriaContext;
import org.apache.doris.nereids.DorisParser.JoinRelationContext;
import org.apache.doris.nereids.DorisParser.KillQueryContext;
import org.apache.doris.nereids.DorisParser.LambdaExpressionContext;
import org.apache.doris.nereids.DorisParser.LateralViewContext;
import org.apache.doris.nereids.DorisParser.LessThanPartitionDefContext;
import org.apache.doris.nereids.DorisParser.LimitClauseContext;
import org.apache.doris.nereids.DorisParser.LoadPropertyContext;
import org.apache.doris.nereids.DorisParser.LogicalBinaryContext;
import org.apache.doris.nereids.DorisParser.LogicalNotContext;
import org.apache.doris.nereids.DorisParser.MapLiteralContext;
import org.apache.doris.nereids.DorisParser.ModifyColumnClauseContext;
import org.apache.doris.nereids.DorisParser.ModifyColumnCommentClauseContext;
import org.apache.doris.nereids.DorisParser.ModifyDistributionClauseContext;
import org.apache.doris.nereids.DorisParser.ModifyEngineClauseContext;
import org.apache.doris.nereids.DorisParser.ModifyPartitionClauseContext;
import org.apache.doris.nereids.DorisParser.ModifyTableCommentClauseContext;
import org.apache.doris.nereids.DorisParser.MultiStatementsContext;
import org.apache.doris.nereids.DorisParser.MultipartIdentifierContext;
import org.apache.doris.nereids.DorisParser.MvPartitionContext;
import org.apache.doris.nereids.DorisParser.NamedExpressionContext;
import org.apache.doris.nereids.DorisParser.NamedExpressionSeqContext;
import org.apache.doris.nereids.DorisParser.NullLiteralContext;
import org.apache.doris.nereids.DorisParser.OptScanParamsContext;
import org.apache.doris.nereids.DorisParser.OutFileClauseContext;
import org.apache.doris.nereids.DorisParser.ParenthesizedExpressionContext;
import org.apache.doris.nereids.DorisParser.PartitionSpecContext;
import org.apache.doris.nereids.DorisParser.PartitionValueDefContext;
import org.apache.doris.nereids.DorisParser.PartitionValueListContext;
import org.apache.doris.nereids.DorisParser.PartitionsDefContext;
import org.apache.doris.nereids.DorisParser.PauseMTMVContext;
import org.apache.doris.nereids.DorisParser.PlanTypeContext;
import org.apache.doris.nereids.DorisParser.PredicateContext;
import org.apache.doris.nereids.DorisParser.PredicatedContext;
import org.apache.doris.nereids.DorisParser.PrimitiveDataTypeContext;
import org.apache.doris.nereids.DorisParser.PropertyClauseContext;
import org.apache.doris.nereids.DorisParser.PropertyItemContext;
import org.apache.doris.nereids.DorisParser.PropertyItemListContext;
import org.apache.doris.nereids.DorisParser.PropertyKeyContext;
import org.apache.doris.nereids.DorisParser.PropertyValueContext;
import org.apache.doris.nereids.DorisParser.QualifiedNameContext;
import org.apache.doris.nereids.DorisParser.QualifyClauseContext;
import org.apache.doris.nereids.DorisParser.QueryContext;
import org.apache.doris.nereids.DorisParser.QueryOrganizationContext;
import org.apache.doris.nereids.DorisParser.QueryTermContext;
import org.apache.doris.nereids.DorisParser.RecoverDatabaseContext;
import org.apache.doris.nereids.DorisParser.RecoverPartitionContext;
import org.apache.doris.nereids.DorisParser.RecoverTableContext;
import org.apache.doris.nereids.DorisParser.RefreshCatalogContext;
import org.apache.doris.nereids.DorisParser.RefreshDatabaseContext;
import org.apache.doris.nereids.DorisParser.RefreshDictionaryContext;
import org.apache.doris.nereids.DorisParser.RefreshMTMVContext;
import org.apache.doris.nereids.DorisParser.RefreshMethodContext;
import org.apache.doris.nereids.DorisParser.RefreshScheduleContext;
import org.apache.doris.nereids.DorisParser.RefreshTableContext;
import org.apache.doris.nereids.DorisParser.RefreshTriggerContext;
import org.apache.doris.nereids.DorisParser.RegularQuerySpecificationContext;
import org.apache.doris.nereids.DorisParser.RelationContext;
import org.apache.doris.nereids.DorisParser.RelationHintContext;
import org.apache.doris.nereids.DorisParser.RenameClauseContext;
import org.apache.doris.nereids.DorisParser.RenameColumnClauseContext;
import org.apache.doris.nereids.DorisParser.RenamePartitionClauseContext;
import org.apache.doris.nereids.DorisParser.RenameRollupClauseContext;
import org.apache.doris.nereids.DorisParser.ReorderColumnsClauseContext;
import org.apache.doris.nereids.DorisParser.ReplaceContext;
import org.apache.doris.nereids.DorisParser.ReplacePartitionClauseContext;
import org.apache.doris.nereids.DorisParser.ReplaceTableClauseContext;
import org.apache.doris.nereids.DorisParser.ResumeMTMVContext;
import org.apache.doris.nereids.DorisParser.RollupDefContext;
import org.apache.doris.nereids.DorisParser.RollupDefsContext;
import org.apache.doris.nereids.DorisParser.RowConstructorContext;
import org.apache.doris.nereids.DorisParser.RowConstructorItemContext;
import org.apache.doris.nereids.DorisParser.SampleByPercentileContext;
import org.apache.doris.nereids.DorisParser.SampleByRowsContext;
import org.apache.doris.nereids.DorisParser.SampleContext;
import org.apache.doris.nereids.DorisParser.SelectClauseContext;
import org.apache.doris.nereids.DorisParser.SelectColumnClauseContext;
import org.apache.doris.nereids.DorisParser.SelectHintContext;
import org.apache.doris.nereids.DorisParser.SeparatorContext;
import org.apache.doris.nereids.DorisParser.SetCharsetContext;
import org.apache.doris.nereids.DorisParser.SetCollateContext;
import org.apache.doris.nereids.DorisParser.SetDefaultStorageVaultContext;
import org.apache.doris.nereids.DorisParser.SetLdapAdminPasswordContext;
import org.apache.doris.nereids.DorisParser.SetNamesContext;
import org.apache.doris.nereids.DorisParser.SetOperationContext;
import org.apache.doris.nereids.DorisParser.SetOptionsContext;
import org.apache.doris.nereids.DorisParser.SetPasswordContext;
import org.apache.doris.nereids.DorisParser.SetSystemVariableContext;
import org.apache.doris.nereids.DorisParser.SetTransactionContext;
import org.apache.doris.nereids.DorisParser.SetUserPropertiesContext;
import org.apache.doris.nereids.DorisParser.SetUserVariableContext;
import org.apache.doris.nereids.DorisParser.SetVariableWithTypeContext;
import org.apache.doris.nereids.DorisParser.ShowAllPropertiesContext;
import org.apache.doris.nereids.DorisParser.ShowAnalyzeContext;
import org.apache.doris.nereids.DorisParser.ShowAuthorsContext;
import org.apache.doris.nereids.DorisParser.ShowBackendsContext;
import org.apache.doris.nereids.DorisParser.ShowBackupContext;
import org.apache.doris.nereids.DorisParser.ShowBrokerContext;
import org.apache.doris.nereids.DorisParser.ShowCatalogRecycleBinContext;
import org.apache.doris.nereids.DorisParser.ShowCharsetContext;
import org.apache.doris.nereids.DorisParser.ShowClustersContext;
import org.apache.doris.nereids.DorisParser.ShowCollationContext;
import org.apache.doris.nereids.DorisParser.ShowColumnHistogramStatsContext;
import org.apache.doris.nereids.DorisParser.ShowColumnsContext;
import org.apache.doris.nereids.DorisParser.ShowConfigContext;
import org.apache.doris.nereids.DorisParser.ShowConstraintContext;
import org.apache.doris.nereids.DorisParser.ShowConvertLscContext;
import org.apache.doris.nereids.DorisParser.ShowCreateCatalogContext;
import org.apache.doris.nereids.DorisParser.ShowCreateDatabaseContext;
import org.apache.doris.nereids.DorisParser.ShowCreateMTMVContext;
import org.apache.doris.nereids.DorisParser.ShowCreateMaterializedViewContext;
import org.apache.doris.nereids.DorisParser.ShowCreateProcedureContext;
import org.apache.doris.nereids.DorisParser.ShowCreateRepositoryContext;
import org.apache.doris.nereids.DorisParser.ShowCreateTableContext;
import org.apache.doris.nereids.DorisParser.ShowCreateViewContext;
import org.apache.doris.nereids.DorisParser.ShowDataSkewContext;
import org.apache.doris.nereids.DorisParser.ShowDataTypesContext;
import org.apache.doris.nereids.DorisParser.ShowDatabaseIdContext;
import org.apache.doris.nereids.DorisParser.ShowDeleteContext;
import org.apache.doris.nereids.DorisParser.ShowDiagnoseTabletContext;
import org.apache.doris.nereids.DorisParser.ShowDictionariesContext;
import org.apache.doris.nereids.DorisParser.ShowDynamicPartitionContext;
import org.apache.doris.nereids.DorisParser.ShowEncryptKeysContext;
import org.apache.doris.nereids.DorisParser.ShowEventsContext;
import org.apache.doris.nereids.DorisParser.ShowFrontendsContext;
import org.apache.doris.nereids.DorisParser.ShowFunctionsContext;
import org.apache.doris.nereids.DorisParser.ShowGlobalFunctionsContext;
import org.apache.doris.nereids.DorisParser.ShowGrantsContext;
import org.apache.doris.nereids.DorisParser.ShowGrantsForUserContext;
import org.apache.doris.nereids.DorisParser.ShowLastInsertContext;
import org.apache.doris.nereids.DorisParser.ShowLoadContext;
import org.apache.doris.nereids.DorisParser.ShowLoadProfileContext;
import org.apache.doris.nereids.DorisParser.ShowOpenTablesContext;
import org.apache.doris.nereids.DorisParser.ShowPartitionIdContext;
import org.apache.doris.nereids.DorisParser.ShowPluginsContext;
import org.apache.doris.nereids.DorisParser.ShowPrivilegesContext;
import org.apache.doris.nereids.DorisParser.ShowProcContext;
import org.apache.doris.nereids.DorisParser.ShowProcedureStatusContext;
import org.apache.doris.nereids.DorisParser.ShowProcessListContext;
import org.apache.doris.nereids.DorisParser.ShowQueryProfileContext;
import org.apache.doris.nereids.DorisParser.ShowQueryStatsContext;
import org.apache.doris.nereids.DorisParser.ShowQueuedAnalyzeJobsContext;
import org.apache.doris.nereids.DorisParser.ShowReplicaDistributionContext;
import org.apache.doris.nereids.DorisParser.ShowRepositoriesContext;
import org.apache.doris.nereids.DorisParser.ShowResourcesContext;
import org.apache.doris.nereids.DorisParser.ShowRestoreContext;
import org.apache.doris.nereids.DorisParser.ShowRolesContext;
import org.apache.doris.nereids.DorisParser.ShowRowPolicyContext;
import org.apache.doris.nereids.DorisParser.ShowSmallFilesContext;
import org.apache.doris.nereids.DorisParser.ShowSnapshotContext;
import org.apache.doris.nereids.DorisParser.ShowSqlBlockRuleContext;
import org.apache.doris.nereids.DorisParser.ShowStagesContext;
import org.apache.doris.nereids.DorisParser.ShowStatusContext;
import org.apache.doris.nereids.DorisParser.ShowStorageEnginesContext;
import org.apache.doris.nereids.DorisParser.ShowStoragePolicyContext;
import org.apache.doris.nereids.DorisParser.ShowStorageVaultContext;
import org.apache.doris.nereids.DorisParser.ShowSyncJobContext;
import org.apache.doris.nereids.DorisParser.ShowTableCreationContext;
import org.apache.doris.nereids.DorisParser.ShowTableIdContext;
import org.apache.doris.nereids.DorisParser.ShowTabletStorageFormatContext;
import org.apache.doris.nereids.DorisParser.ShowTabletsBelongContext;
import org.apache.doris.nereids.DorisParser.ShowTrashContext;
import org.apache.doris.nereids.DorisParser.ShowTriggersContext;
import org.apache.doris.nereids.DorisParser.ShowUserPropertiesContext;
import org.apache.doris.nereids.DorisParser.ShowVariablesContext;
import org.apache.doris.nereids.DorisParser.ShowViewContext;
import org.apache.doris.nereids.DorisParser.ShowWarningErrorCountContext;
import org.apache.doris.nereids.DorisParser.ShowWarningErrorsContext;
import org.apache.doris.nereids.DorisParser.ShowWhitelistContext;
import org.apache.doris.nereids.DorisParser.SimpleColumnDefContext;
import org.apache.doris.nereids.DorisParser.SimpleColumnDefsContext;
import org.apache.doris.nereids.DorisParser.SingleStatementContext;
import org.apache.doris.nereids.DorisParser.SortClauseContext;
import org.apache.doris.nereids.DorisParser.SortItemContext;
import org.apache.doris.nereids.DorisParser.SpecifiedPartitionContext;
import org.apache.doris.nereids.DorisParser.StarContext;
import org.apache.doris.nereids.DorisParser.StatementDefaultContext;
import org.apache.doris.nereids.DorisParser.StatementScopeContext;
import org.apache.doris.nereids.DorisParser.StepPartitionDefContext;
import org.apache.doris.nereids.DorisParser.StringLiteralContext;
import org.apache.doris.nereids.DorisParser.StructLiteralContext;
import org.apache.doris.nereids.DorisParser.SubqueryContext;
import org.apache.doris.nereids.DorisParser.SubqueryExpressionContext;
import org.apache.doris.nereids.DorisParser.SupportedUnsetStatementContext;
import org.apache.doris.nereids.DorisParser.SwitchCatalogContext;
import org.apache.doris.nereids.DorisParser.SyncContext;
import org.apache.doris.nereids.DorisParser.SystemVariableContext;
import org.apache.doris.nereids.DorisParser.TableAliasContext;
import org.apache.doris.nereids.DorisParser.TableNameContext;
import org.apache.doris.nereids.DorisParser.TableSnapshotContext;
import org.apache.doris.nereids.DorisParser.TableValuedFunctionContext;
import org.apache.doris.nereids.DorisParser.TabletListContext;
import org.apache.doris.nereids.DorisParser.TypeConstructorContext;
import org.apache.doris.nereids.DorisParser.UninstallPluginContext;
import org.apache.doris.nereids.DorisParser.UnitIdentifierContext;
import org.apache.doris.nereids.DorisParser.UnlockTablesContext;
import org.apache.doris.nereids.DorisParser.UnsupportedContext;
import org.apache.doris.nereids.DorisParser.UpdateAssignmentContext;
import org.apache.doris.nereids.DorisParser.UpdateAssignmentSeqContext;
import org.apache.doris.nereids.DorisParser.UpdateContext;
import org.apache.doris.nereids.DorisParser.UseDatabaseContext;
import org.apache.doris.nereids.DorisParser.UserIdentifyContext;
import org.apache.doris.nereids.DorisParser.UserVariableContext;
import org.apache.doris.nereids.DorisParser.WhereClauseContext;
import org.apache.doris.nereids.DorisParser.WindowFrameContext;
import org.apache.doris.nereids.DorisParser.WindowSpecContext;
import org.apache.doris.nereids.DorisParser.WithRemoteStorageSystemContext;
import org.apache.doris.nereids.DorisParserBaseVisitor;
import org.apache.doris.nereids.StatementContext;
import org.apache.doris.nereids.analyzer.UnboundAlias;
import org.apache.doris.nereids.analyzer.UnboundFunction;
import org.apache.doris.nereids.analyzer.UnboundInlineTable;
import org.apache.doris.nereids.analyzer.UnboundRelation;
import org.apache.doris.nereids.analyzer.UnboundResultSink;
import org.apache.doris.nereids.analyzer.UnboundSlot;
import org.apache.doris.nereids.analyzer.UnboundStar;
import org.apache.doris.nereids.analyzer.UnboundTVFRelation;
import org.apache.doris.nereids.analyzer.UnboundTableSinkCreator;
import org.apache.doris.nereids.analyzer.UnboundVariable;
import org.apache.doris.nereids.analyzer.UnboundVariable.VariableType;
import org.apache.doris.nereids.exceptions.AnalysisException;
import org.apache.doris.nereids.exceptions.NotSupportedException;
import org.apache.doris.nereids.exceptions.ParseException;
import org.apache.doris.nereids.hint.DistributeHint;
import org.apache.doris.nereids.properties.OrderKey;
import org.apache.doris.nereids.properties.SelectHint;
import org.apache.doris.nereids.properties.SelectHintLeading;
import org.apache.doris.nereids.properties.SelectHintOrdered;
import org.apache.doris.nereids.properties.SelectHintSetVar;
import org.apache.doris.nereids.properties.SelectHintUseCboRule;
import org.apache.doris.nereids.properties.SelectHintUseMv;
import org.apache.doris.nereids.trees.TableSample;
import org.apache.doris.nereids.trees.expressions.Add;
import org.apache.doris.nereids.trees.expressions.Alias;
import org.apache.doris.nereids.trees.expressions.And;
import org.apache.doris.nereids.trees.expressions.BitAnd;
import org.apache.doris.nereids.trees.expressions.BitNot;
import org.apache.doris.nereids.trees.expressions.BitOr;
import org.apache.doris.nereids.trees.expressions.BitXor;
import org.apache.doris.nereids.trees.expressions.CaseWhen;
import org.apache.doris.nereids.trees.expressions.Cast;
import org.apache.doris.nereids.trees.expressions.DefaultValueSlot;
import org.apache.doris.nereids.trees.expressions.Divide;
import org.apache.doris.nereids.trees.expressions.EqualTo;
import org.apache.doris.nereids.trees.expressions.Exists;
import org.apache.doris.nereids.trees.expressions.Expression;
import org.apache.doris.nereids.trees.expressions.GreaterThan;
import org.apache.doris.nereids.trees.expressions.GreaterThanEqual;
import org.apache.doris.nereids.trees.expressions.InPredicate;
import org.apache.doris.nereids.trees.expressions.InSubquery;
import org.apache.doris.nereids.trees.expressions.IntegralDivide;
import org.apache.doris.nereids.trees.expressions.IsNull;
import org.apache.doris.nereids.trees.expressions.LessThan;
import org.apache.doris.nereids.trees.expressions.LessThanEqual;
import org.apache.doris.nereids.trees.expressions.Like;
import org.apache.doris.nereids.trees.expressions.MatchAll;
import org.apache.doris.nereids.trees.expressions.MatchAny;
import org.apache.doris.nereids.trees.expressions.MatchPhrase;
import org.apache.doris.nereids.trees.expressions.MatchPhraseEdge;
import org.apache.doris.nereids.trees.expressions.MatchPhrasePrefix;
import org.apache.doris.nereids.trees.expressions.MatchRegexp;
import org.apache.doris.nereids.trees.expressions.Mod;
import org.apache.doris.nereids.trees.expressions.Multiply;
import org.apache.doris.nereids.trees.expressions.NamedExpression;
import org.apache.doris.nereids.trees.expressions.Not;
import org.apache.doris.nereids.trees.expressions.NullSafeEqual;
import org.apache.doris.nereids.trees.expressions.Or;
import org.apache.doris.nereids.trees.expressions.OrderExpression;
import org.apache.doris.nereids.trees.expressions.Placeholder;
import org.apache.doris.nereids.trees.expressions.Properties;
import org.apache.doris.nereids.trees.expressions.Regexp;
import org.apache.doris.nereids.trees.expressions.ScalarSubquery;
import org.apache.doris.nereids.trees.expressions.Slot;
import org.apache.doris.nereids.trees.expressions.StatementScopeIdGenerator;
import org.apache.doris.nereids.trees.expressions.Subtract;
import org.apache.doris.nereids.trees.expressions.TimestampArithmetic;
import org.apache.doris.nereids.trees.expressions.WhenClause;
import org.apache.doris.nereids.trees.expressions.WindowExpression;
import org.apache.doris.nereids.trees.expressions.WindowFrame;
import org.apache.doris.nereids.trees.expressions.functions.Function;
import org.apache.doris.nereids.trees.expressions.functions.agg.Count;
import org.apache.doris.nereids.trees.expressions.functions.scalar.Array;
import org.apache.doris.nereids.trees.expressions.functions.scalar.ArraySlice;
import org.apache.doris.nereids.trees.expressions.functions.scalar.Char;
import org.apache.doris.nereids.trees.expressions.functions.scalar.ConvertTo;
import org.apache.doris.nereids.trees.expressions.functions.scalar.CurrentDate;
import org.apache.doris.nereids.trees.expressions.functions.scalar.CurrentTime;
import org.apache.doris.nereids.trees.expressions.functions.scalar.CurrentUser;
import org.apache.doris.nereids.trees.expressions.functions.scalar.ElementAt;
import org.apache.doris.nereids.trees.expressions.functions.scalar.EncryptKeyRef;
import org.apache.doris.nereids.trees.expressions.functions.scalar.Lambda;
import org.apache.doris.nereids.trees.expressions.functions.scalar.Now;
import org.apache.doris.nereids.trees.expressions.functions.scalar.SessionUser;
import org.apache.doris.nereids.trees.expressions.functions.scalar.Xor;
import org.apache.doris.nereids.trees.expressions.literal.ArrayLiteral;
import org.apache.doris.nereids.trees.expressions.literal.BigIntLiteral;
import org.apache.doris.nereids.trees.expressions.literal.BooleanLiteral;
import org.apache.doris.nereids.trees.expressions.literal.DateLiteral;
import org.apache.doris.nereids.trees.expressions.literal.DateTimeLiteral;
import org.apache.doris.nereids.trees.expressions.literal.DateTimeV2Literal;
import org.apache.doris.nereids.trees.expressions.literal.DateV2Literal;
import org.apache.doris.nereids.trees.expressions.literal.DecimalLiteral;
import org.apache.doris.nereids.trees.expressions.literal.DecimalV3Literal;
import org.apache.doris.nereids.trees.expressions.literal.DoubleLiteral;
import org.apache.doris.nereids.trees.expressions.literal.IntegerLiteral;
import org.apache.doris.nereids.trees.expressions.literal.Interval;
import org.apache.doris.nereids.trees.expressions.literal.LargeIntLiteral;
import org.apache.doris.nereids.trees.expressions.literal.Literal;
import org.apache.doris.nereids.trees.expressions.literal.MapLiteral;
import org.apache.doris.nereids.trees.expressions.literal.NullLiteral;
import org.apache.doris.nereids.trees.expressions.literal.SmallIntLiteral;
import org.apache.doris.nereids.trees.expressions.literal.StringLikeLiteral;
import org.apache.doris.nereids.trees.expressions.literal.StringLiteral;
import org.apache.doris.nereids.trees.expressions.literal.StructLiteral;
import org.apache.doris.nereids.trees.expressions.literal.TinyIntLiteral;
import org.apache.doris.nereids.trees.expressions.literal.VarcharLiteral;
import org.apache.doris.nereids.trees.plans.DistributeType;
import org.apache.doris.nereids.trees.plans.JoinType;
import org.apache.doris.nereids.trees.plans.LimitPhase;
import org.apache.doris.nereids.trees.plans.Plan;
import org.apache.doris.nereids.trees.plans.PlanType;
import org.apache.doris.nereids.trees.plans.algebra.Aggregate;
import org.apache.doris.nereids.trees.plans.algebra.InlineTable;
import org.apache.doris.nereids.trees.plans.algebra.OneRowRelation;
import org.apache.doris.nereids.trees.plans.algebra.SetOperation.Qualifier;
import org.apache.doris.nereids.trees.plans.commands.AddConstraintCommand;
import org.apache.doris.nereids.trees.plans.commands.AdminCancelRebalanceDiskCommand;
import org.apache.doris.nereids.trees.plans.commands.AdminCancelRepairTableCommand;
import org.apache.doris.nereids.trees.plans.commands.AdminCheckTabletsCommand;
import org.apache.doris.nereids.trees.plans.commands.AdminCleanTrashCommand;
import org.apache.doris.nereids.trees.plans.commands.AdminCompactTableCommand;
import org.apache.doris.nereids.trees.plans.commands.AdminCopyTabletCommand;
import org.apache.doris.nereids.trees.plans.commands.AdminRebalanceDiskCommand;
import org.apache.doris.nereids.trees.plans.commands.AdminRepairTableCommand;
import org.apache.doris.nereids.trees.plans.commands.AdminSetReplicaStatusCommand;
import org.apache.doris.nereids.trees.plans.commands.AdminSetTableStatusCommand;
import org.apache.doris.nereids.trees.plans.commands.AdminShowReplicaStatusCommand;
import org.apache.doris.nereids.trees.plans.commands.AlterCatalogCommentCommand;
import org.apache.doris.nereids.trees.plans.commands.AlterCatalogPropertiesCommand;
import org.apache.doris.nereids.trees.plans.commands.AlterCatalogRenameCommand;
import org.apache.doris.nereids.trees.plans.commands.AlterColumnStatsCommand;
import org.apache.doris.nereids.trees.plans.commands.AlterDatabasePropertiesCommand;
import org.apache.doris.nereids.trees.plans.commands.AlterMTMVCommand;
import org.apache.doris.nereids.trees.plans.commands.AlterResourceCommand;
import org.apache.doris.nereids.trees.plans.commands.AlterRoleCommand;
import org.apache.doris.nereids.trees.plans.commands.AlterSqlBlockRuleCommand;
import org.apache.doris.nereids.trees.plans.commands.AlterStoragePolicyCommand;
import org.apache.doris.nereids.trees.plans.commands.AlterStorageVaultCommand;
import org.apache.doris.nereids.trees.plans.commands.AlterSystemCommand;
import org.apache.doris.nereids.trees.plans.commands.AlterSystemRenameComputeGroupCommand;
import org.apache.doris.nereids.trees.plans.commands.AlterTableCommand;
import org.apache.doris.nereids.trees.plans.commands.AlterTableStatsCommand;
import org.apache.doris.nereids.trees.plans.commands.AlterUserCommand;
import org.apache.doris.nereids.trees.plans.commands.AlterViewCommand;
import org.apache.doris.nereids.trees.plans.commands.AlterWorkloadGroupCommand;
import org.apache.doris.nereids.trees.plans.commands.AlterWorkloadPolicyCommand;
import org.apache.doris.nereids.trees.plans.commands.AnalyzeDatabaseCommand;
import org.apache.doris.nereids.trees.plans.commands.AnalyzeTableCommand;
import org.apache.doris.nereids.trees.plans.commands.CallCommand;
import org.apache.doris.nereids.trees.plans.commands.CancelAlterTableCommand;
import org.apache.doris.nereids.trees.plans.commands.CancelBackupCommand;
import org.apache.doris.nereids.trees.plans.commands.CancelBuildIndexCommand;
import org.apache.doris.nereids.trees.plans.commands.CancelExportCommand;
import org.apache.doris.nereids.trees.plans.commands.CancelJobTaskCommand;
import org.apache.doris.nereids.trees.plans.commands.CancelLoadCommand;
import org.apache.doris.nereids.trees.plans.commands.CancelMTMVTaskCommand;
import org.apache.doris.nereids.trees.plans.commands.CancelWarmUpJobCommand;
import org.apache.doris.nereids.trees.plans.commands.CleanAllProfileCommand;
import org.apache.doris.nereids.trees.plans.commands.CleanQueryStatsCommand;
import org.apache.doris.nereids.trees.plans.commands.Command;
import org.apache.doris.nereids.trees.plans.commands.Constraint;
import org.apache.doris.nereids.trees.plans.commands.CopyIntoCommand;
import org.apache.doris.nereids.trees.plans.commands.CreateCatalogCommand;
import org.apache.doris.nereids.trees.plans.commands.CreateDatabaseCommand;
import org.apache.doris.nereids.trees.plans.commands.CreateDictionaryCommand;
import org.apache.doris.nereids.trees.plans.commands.CreateEncryptkeyCommand;
import org.apache.doris.nereids.trees.plans.commands.CreateFileCommand;
import org.apache.doris.nereids.trees.plans.commands.CreateFunctionCommand;
import org.apache.doris.nereids.trees.plans.commands.CreateJobCommand;
import org.apache.doris.nereids.trees.plans.commands.CreateMTMVCommand;
import org.apache.doris.nereids.trees.plans.commands.CreateMaterializedViewCommand;
import org.apache.doris.nereids.trees.plans.commands.CreatePolicyCommand;
import org.apache.doris.nereids.trees.plans.commands.CreateProcedureCommand;
import org.apache.doris.nereids.trees.plans.commands.CreateRepositoryCommand;
import org.apache.doris.nereids.trees.plans.commands.CreateResourceCommand;
import org.apache.doris.nereids.trees.plans.commands.CreateRoleCommand;
import org.apache.doris.nereids.trees.plans.commands.CreateSqlBlockRuleCommand;
import org.apache.doris.nereids.trees.plans.commands.CreateStageCommand;
import org.apache.doris.nereids.trees.plans.commands.CreateTableCommand;
import org.apache.doris.nereids.trees.plans.commands.CreateTableLikeCommand;
import org.apache.doris.nereids.trees.plans.commands.CreateUserCommand;
import org.apache.doris.nereids.trees.plans.commands.CreateViewCommand;
import org.apache.doris.nereids.trees.plans.commands.CreateWorkloadGroupCommand;
import org.apache.doris.nereids.trees.plans.commands.CreateWorkloadPolicyCommand;
import org.apache.doris.nereids.trees.plans.commands.DeleteFromCommand;
import org.apache.doris.nereids.trees.plans.commands.DeleteFromUsingCommand;
import org.apache.doris.nereids.trees.plans.commands.DescribeCommand;
import org.apache.doris.nereids.trees.plans.commands.DropAnalyzeJobCommand;
import org.apache.doris.nereids.trees.plans.commands.DropCachedStatsCommand;
import org.apache.doris.nereids.trees.plans.commands.DropCatalogCommand;
import org.apache.doris.nereids.trees.plans.commands.DropCatalogRecycleBinCommand;
import org.apache.doris.nereids.trees.plans.commands.DropCatalogRecycleBinCommand.IdType;
import org.apache.doris.nereids.trees.plans.commands.DropConstraintCommand;
import org.apache.doris.nereids.trees.plans.commands.DropDatabaseCommand;
import org.apache.doris.nereids.trees.plans.commands.DropDictionaryCommand;
import org.apache.doris.nereids.trees.plans.commands.DropEncryptkeyCommand;
import org.apache.doris.nereids.trees.plans.commands.DropExpiredStatsCommand;
import org.apache.doris.nereids.trees.plans.commands.DropFileCommand;
import org.apache.doris.nereids.trees.plans.commands.DropFunctionCommand;
import org.apache.doris.nereids.trees.plans.commands.DropJobCommand;
import org.apache.doris.nereids.trees.plans.commands.DropMTMVCommand;
import org.apache.doris.nereids.trees.plans.commands.DropProcedureCommand;
import org.apache.doris.nereids.trees.plans.commands.DropRepositoryCommand;
import org.apache.doris.nereids.trees.plans.commands.DropResourceCommand;
import org.apache.doris.nereids.trees.plans.commands.DropRoleCommand;
import org.apache.doris.nereids.trees.plans.commands.DropRowPolicyCommand;
import org.apache.doris.nereids.trees.plans.commands.DropSqlBlockRuleCommand;
import org.apache.doris.nereids.trees.plans.commands.DropStageCommand;
import org.apache.doris.nereids.trees.plans.commands.DropStatsCommand;
import org.apache.doris.nereids.trees.plans.commands.DropStoragePolicyCommand;
import org.apache.doris.nereids.trees.plans.commands.DropTableCommand;
import org.apache.doris.nereids.trees.plans.commands.DropUserCommand;
import org.apache.doris.nereids.trees.plans.commands.DropWorkloadGroupCommand;
import org.apache.doris.nereids.trees.plans.commands.DropWorkloadPolicyCommand;
import org.apache.doris.nereids.trees.plans.commands.ExplainCommand;
import org.apache.doris.nereids.trees.plans.commands.ExplainCommand.ExplainLevel;
import org.apache.doris.nereids.trees.plans.commands.ExplainDictionaryCommand;
import org.apache.doris.nereids.trees.plans.commands.ExportCommand;
import org.apache.doris.nereids.trees.plans.commands.GrantResourcePrivilegeCommand;
import org.apache.doris.nereids.trees.plans.commands.GrantRoleCommand;
import org.apache.doris.nereids.trees.plans.commands.GrantTablePrivilegeCommand;
import org.apache.doris.nereids.trees.plans.commands.HelpCommand;
import org.apache.doris.nereids.trees.plans.commands.InstallPluginCommand;
import org.apache.doris.nereids.trees.plans.commands.KillAnalyzeJobCommand;
import org.apache.doris.nereids.trees.plans.commands.KillConnectionCommand;
import org.apache.doris.nereids.trees.plans.commands.KillQueryCommand;
import org.apache.doris.nereids.trees.plans.commands.LoadCommand;
import org.apache.doris.nereids.trees.plans.commands.PauseJobCommand;
import org.apache.doris.nereids.trees.plans.commands.PauseMTMVCommand;
import org.apache.doris.nereids.trees.plans.commands.RecoverDatabaseCommand;
import org.apache.doris.nereids.trees.plans.commands.RecoverPartitionCommand;
import org.apache.doris.nereids.trees.plans.commands.RecoverTableCommand;
import org.apache.doris.nereids.trees.plans.commands.RefreshMTMVCommand;
import org.apache.doris.nereids.trees.plans.commands.ReplayCommand;
import org.apache.doris.nereids.trees.plans.commands.ResumeJobCommand;
import org.apache.doris.nereids.trees.plans.commands.ResumeMTMVCommand;
import org.apache.doris.nereids.trees.plans.commands.RevokeResourcePrivilegeCommand;
import org.apache.doris.nereids.trees.plans.commands.RevokeRoleCommand;
import org.apache.doris.nereids.trees.plans.commands.SetDefaultStorageVaultCommand;
import org.apache.doris.nereids.trees.plans.commands.SetOptionsCommand;
import org.apache.doris.nereids.trees.plans.commands.SetTransactionCommand;
import org.apache.doris.nereids.trees.plans.commands.SetUserPropertiesCommand;
import org.apache.doris.nereids.trees.plans.commands.ShowAnalyzeCommand;
import org.apache.doris.nereids.trees.plans.commands.ShowAuthorsCommand;
import org.apache.doris.nereids.trees.plans.commands.ShowBackendsCommand;
import org.apache.doris.nereids.trees.plans.commands.ShowBackupCommand;
import org.apache.doris.nereids.trees.plans.commands.ShowBrokerCommand;
import org.apache.doris.nereids.trees.plans.commands.ShowCatalogCommand;
import org.apache.doris.nereids.trees.plans.commands.ShowCatalogRecycleBinCommand;
import org.apache.doris.nereids.trees.plans.commands.ShowCharsetCommand;
import org.apache.doris.nereids.trees.plans.commands.ShowClustersCommand;
import org.apache.doris.nereids.trees.plans.commands.ShowCollationCommand;
import org.apache.doris.nereids.trees.plans.commands.ShowColumnHistogramStatsCommand;
import org.apache.doris.nereids.trees.plans.commands.ShowColumnsCommand;
import org.apache.doris.nereids.trees.plans.commands.ShowConfigCommand;
import org.apache.doris.nereids.trees.plans.commands.ShowConstraintsCommand;
import org.apache.doris.nereids.trees.plans.commands.ShowConvertLSCCommand;
import org.apache.doris.nereids.trees.plans.commands.ShowCopyCommand;
import org.apache.doris.nereids.trees.plans.commands.ShowCreateCatalogCommand;
import org.apache.doris.nereids.trees.plans.commands.ShowCreateDatabaseCommand;
import org.apache.doris.nereids.trees.plans.commands.ShowCreateMTMVCommand;
import org.apache.doris.nereids.trees.plans.commands.ShowCreateMaterializedViewCommand;
import org.apache.doris.nereids.trees.plans.commands.ShowCreateProcedureCommand;
import org.apache.doris.nereids.trees.plans.commands.ShowCreateRepositoryCommand;
import org.apache.doris.nereids.trees.plans.commands.ShowCreateTableCommand;
import org.apache.doris.nereids.trees.plans.commands.ShowCreateViewCommand;
import org.apache.doris.nereids.trees.plans.commands.ShowDataCommand;
import org.apache.doris.nereids.trees.plans.commands.ShowDataSkewCommand;
import org.apache.doris.nereids.trees.plans.commands.ShowDataTypesCommand;
import org.apache.doris.nereids.trees.plans.commands.ShowDatabaseIdCommand;
import org.apache.doris.nereids.trees.plans.commands.ShowDatabasesCommand;
import org.apache.doris.nereids.trees.plans.commands.ShowDeleteCommand;
import org.apache.doris.nereids.trees.plans.commands.ShowDiagnoseTabletCommand;
import org.apache.doris.nereids.trees.plans.commands.ShowDictionariesCommand;
import org.apache.doris.nereids.trees.plans.commands.ShowDynamicPartitionCommand;
import org.apache.doris.nereids.trees.plans.commands.ShowEncryptKeysCommand;
import org.apache.doris.nereids.trees.plans.commands.ShowEventsCommand;
import org.apache.doris.nereids.trees.plans.commands.ShowFrontendsCommand;
import org.apache.doris.nereids.trees.plans.commands.ShowFunctionsCommand;
import org.apache.doris.nereids.trees.plans.commands.ShowGrantsCommand;
import org.apache.doris.nereids.trees.plans.commands.ShowIndexStatsCommand;
import org.apache.doris.nereids.trees.plans.commands.ShowLastInsertCommand;
import org.apache.doris.nereids.trees.plans.commands.ShowLoadCommand;
import org.apache.doris.nereids.trees.plans.commands.ShowLoadProfileCommand;
import org.apache.doris.nereids.trees.plans.commands.ShowOpenTablesCommand;
import org.apache.doris.nereids.trees.plans.commands.ShowPartitionIdCommand;
import org.apache.doris.nereids.trees.plans.commands.ShowPluginsCommand;
import org.apache.doris.nereids.trees.plans.commands.ShowPrivilegesCommand;
import org.apache.doris.nereids.trees.plans.commands.ShowProcCommand;
import org.apache.doris.nereids.trees.plans.commands.ShowProcedureStatusCommand;
import org.apache.doris.nereids.trees.plans.commands.ShowProcessListCommand;
import org.apache.doris.nereids.trees.plans.commands.ShowQueryProfileCommand;
import org.apache.doris.nereids.trees.plans.commands.ShowQueryStatsCommand;
import org.apache.doris.nereids.trees.plans.commands.ShowQueuedAnalyzeJobsCommand;
import org.apache.doris.nereids.trees.plans.commands.ShowReplicaDistributionCommand;
import org.apache.doris.nereids.trees.plans.commands.ShowRepositoriesCommand;
import org.apache.doris.nereids.trees.plans.commands.ShowResourcesCommand;
import org.apache.doris.nereids.trees.plans.commands.ShowRestoreCommand;
import org.apache.doris.nereids.trees.plans.commands.ShowRolesCommand;
import org.apache.doris.nereids.trees.plans.commands.ShowRoutineLoadCommand;
import org.apache.doris.nereids.trees.plans.commands.ShowRowPolicyCommand;
import org.apache.doris.nereids.trees.plans.commands.ShowSmallFilesCommand;
import org.apache.doris.nereids.trees.plans.commands.ShowSnapshotCommand;
import org.apache.doris.nereids.trees.plans.commands.ShowSqlBlockRuleCommand;
import org.apache.doris.nereids.trees.plans.commands.ShowStagesCommand;
import org.apache.doris.nereids.trees.plans.commands.ShowStatusCommand;
import org.apache.doris.nereids.trees.plans.commands.ShowStorageEnginesCommand;
import org.apache.doris.nereids.trees.plans.commands.ShowStoragePolicyCommand;
import org.apache.doris.nereids.trees.plans.commands.ShowStorageVaultCommand;
import org.apache.doris.nereids.trees.plans.commands.ShowSyncJobCommand;
import org.apache.doris.nereids.trees.plans.commands.ShowTableCommand;
import org.apache.doris.nereids.trees.plans.commands.ShowTableCreationCommand;
import org.apache.doris.nereids.trees.plans.commands.ShowTableIdCommand;
import org.apache.doris.nereids.trees.plans.commands.ShowTableStatsCommand;
import org.apache.doris.nereids.trees.plans.commands.ShowTableStatusCommand;
import org.apache.doris.nereids.trees.plans.commands.ShowTabletIdCommand;
import org.apache.doris.nereids.trees.plans.commands.ShowTabletStorageFormatCommand;
import org.apache.doris.nereids.trees.plans.commands.ShowTabletsBelongCommand;
import org.apache.doris.nereids.trees.plans.commands.ShowTabletsFromTableCommand;
import org.apache.doris.nereids.trees.plans.commands.ShowTrashCommand;
import org.apache.doris.nereids.trees.plans.commands.ShowTriggersCommand;
import org.apache.doris.nereids.trees.plans.commands.ShowUserPropertyCommand;
import org.apache.doris.nereids.trees.plans.commands.ShowVariablesCommand;
import org.apache.doris.nereids.trees.plans.commands.ShowViewCommand;
import org.apache.doris.nereids.trees.plans.commands.ShowWarmUpCommand;
import org.apache.doris.nereids.trees.plans.commands.ShowWarningErrorCountCommand;
import org.apache.doris.nereids.trees.plans.commands.ShowWarningErrorsCommand;
import org.apache.doris.nereids.trees.plans.commands.ShowWhiteListCommand;
import org.apache.doris.nereids.trees.plans.commands.ShowWorkloadGroupsCommand;
import org.apache.doris.nereids.trees.plans.commands.SyncCommand;
import org.apache.doris.nereids.trees.plans.commands.TransactionBeginCommand;
import org.apache.doris.nereids.trees.plans.commands.TransactionCommitCommand;
import org.apache.doris.nereids.trees.plans.commands.TransactionRollbackCommand;
import org.apache.doris.nereids.trees.plans.commands.TruncateTableCommand;
import org.apache.doris.nereids.trees.plans.commands.UninstallPluginCommand;
import org.apache.doris.nereids.trees.plans.commands.UnlockTablesCommand;
import org.apache.doris.nereids.trees.plans.commands.UnsetDefaultStorageVaultCommand;
import org.apache.doris.nereids.trees.plans.commands.UnsetVariableCommand;
import org.apache.doris.nereids.trees.plans.commands.UnsupportedCommand;
import org.apache.doris.nereids.trees.plans.commands.UpdateCommand;
import org.apache.doris.nereids.trees.plans.commands.alter.AlterDatabaseRenameCommand;
import org.apache.doris.nereids.trees.plans.commands.alter.AlterDatabaseSetQuotaCommand;
import org.apache.doris.nereids.trees.plans.commands.alter.AlterRepositoryCommand;
import org.apache.doris.nereids.trees.plans.commands.clean.CleanLabelCommand;
import org.apache.doris.nereids.trees.plans.commands.info.AddBackendOp;
import org.apache.doris.nereids.trees.plans.commands.info.AddBrokerOp;
import org.apache.doris.nereids.trees.plans.commands.info.AddColumnOp;
import org.apache.doris.nereids.trees.plans.commands.info.AddColumnsOp;
import org.apache.doris.nereids.trees.plans.commands.info.AddFollowerOp;
import org.apache.doris.nereids.trees.plans.commands.info.AddObserverOp;
import org.apache.doris.nereids.trees.plans.commands.info.AddPartitionOp;
import org.apache.doris.nereids.trees.plans.commands.info.AddRollupOp;
import org.apache.doris.nereids.trees.plans.commands.info.AlterLoadErrorUrlOp;
import org.apache.doris.nereids.trees.plans.commands.info.AlterMTMVInfo;
import org.apache.doris.nereids.trees.plans.commands.info.AlterMTMVPropertyInfo;
import org.apache.doris.nereids.trees.plans.commands.info.AlterMTMVRefreshInfo;
import org.apache.doris.nereids.trees.plans.commands.info.AlterMTMVRenameInfo;
import org.apache.doris.nereids.trees.plans.commands.info.AlterMTMVReplaceInfo;
import org.apache.doris.nereids.trees.plans.commands.info.AlterMultiPartitionOp;
import org.apache.doris.nereids.trees.plans.commands.info.AlterSystemOp;
import org.apache.doris.nereids.trees.plans.commands.info.AlterTableOp;
import org.apache.doris.nereids.trees.plans.commands.info.AlterUserInfo;
import org.apache.doris.nereids.trees.plans.commands.info.AlterViewInfo;
import org.apache.doris.nereids.trees.plans.commands.info.BuildIndexOp;
import org.apache.doris.nereids.trees.plans.commands.info.BulkLoadDataDesc;
import org.apache.doris.nereids.trees.plans.commands.info.BulkStorageDesc;
import org.apache.doris.nereids.trees.plans.commands.info.CancelMTMVTaskInfo;
import org.apache.doris.nereids.trees.plans.commands.info.ColumnDefinition;
import org.apache.doris.nereids.trees.plans.commands.info.CopyFromDesc;
import org.apache.doris.nereids.trees.plans.commands.info.CopyIntoInfo;
import org.apache.doris.nereids.trees.plans.commands.info.CreateIndexOp;
import org.apache.doris.nereids.trees.plans.commands.info.CreateJobInfo;
import org.apache.doris.nereids.trees.plans.commands.info.CreateMTMVInfo;
import org.apache.doris.nereids.trees.plans.commands.info.CreateResourceInfo;
import org.apache.doris.nereids.trees.plans.commands.info.CreateRoutineLoadInfo;
import org.apache.doris.nereids.trees.plans.commands.info.CreateTableInfo;
import org.apache.doris.nereids.trees.plans.commands.info.CreateTableLikeInfo;
import org.apache.doris.nereids.trees.plans.commands.info.CreateUserInfo;
import org.apache.doris.nereids.trees.plans.commands.info.CreateViewInfo;
import org.apache.doris.nereids.trees.plans.commands.info.DMLCommandType;
import org.apache.doris.nereids.trees.plans.commands.info.DecommissionBackendOp;
import org.apache.doris.nereids.trees.plans.commands.info.DefaultValue;
import org.apache.doris.nereids.trees.plans.commands.info.DictionaryColumnDefinition;
import org.apache.doris.nereids.trees.plans.commands.info.DistributionDescriptor;
import org.apache.doris.nereids.trees.plans.commands.info.DropAllBrokerOp;
import org.apache.doris.nereids.trees.plans.commands.info.DropBackendOp;
import org.apache.doris.nereids.trees.plans.commands.info.DropBrokerOp;
import org.apache.doris.nereids.trees.plans.commands.info.DropColumnOp;
import org.apache.doris.nereids.trees.plans.commands.info.DropDatabaseInfo;
import org.apache.doris.nereids.trees.plans.commands.info.DropFollowerOp;
import org.apache.doris.nereids.trees.plans.commands.info.DropIndexOp;
import org.apache.doris.nereids.trees.plans.commands.info.DropMTMVInfo;
import org.apache.doris.nereids.trees.plans.commands.info.DropObserverOp;
import org.apache.doris.nereids.trees.plans.commands.info.DropPartitionFromIndexOp;
import org.apache.doris.nereids.trees.plans.commands.info.DropPartitionOp;
import org.apache.doris.nereids.trees.plans.commands.info.DropRollupOp;
import org.apache.doris.nereids.trees.plans.commands.info.EnableFeatureOp;
import org.apache.doris.nereids.trees.plans.commands.info.FixedRangePartition;
import org.apache.doris.nereids.trees.plans.commands.info.FuncNameInfo;
import org.apache.doris.nereids.trees.plans.commands.info.FunctionArgTypesInfo;
import org.apache.doris.nereids.trees.plans.commands.info.GeneratedColumnDesc;
import org.apache.doris.nereids.trees.plans.commands.info.InPartition;
import org.apache.doris.nereids.trees.plans.commands.info.IndexDefinition;
import org.apache.doris.nereids.trees.plans.commands.info.LabelNameInfo;
import org.apache.doris.nereids.trees.plans.commands.info.LessThanPartition;
import org.apache.doris.nereids.trees.plans.commands.info.MTMVPartitionDefinition;
import org.apache.doris.nereids.trees.plans.commands.info.ModifyBackendOp;
import org.apache.doris.nereids.trees.plans.commands.info.ModifyColumnCommentOp;
import org.apache.doris.nereids.trees.plans.commands.info.ModifyColumnOp;
import org.apache.doris.nereids.trees.plans.commands.info.ModifyDistributionOp;
import org.apache.doris.nereids.trees.plans.commands.info.ModifyEngineOp;
import org.apache.doris.nereids.trees.plans.commands.info.ModifyFrontendOrBackendHostNameOp;
import org.apache.doris.nereids.trees.plans.commands.info.ModifyFrontendOrBackendHostNameOp.ModifyOpType;
import org.apache.doris.nereids.trees.plans.commands.info.ModifyPartitionOp;
import org.apache.doris.nereids.trees.plans.commands.info.ModifyTableCommentOp;
import org.apache.doris.nereids.trees.plans.commands.info.ModifyTablePropertiesOp;
import org.apache.doris.nereids.trees.plans.commands.info.PartitionDefinition;
import org.apache.doris.nereids.trees.plans.commands.info.PartitionDefinition.MaxValue;
import org.apache.doris.nereids.trees.plans.commands.info.PartitionNamesInfo;
import org.apache.doris.nereids.trees.plans.commands.info.PartitionTableInfo;
import org.apache.doris.nereids.trees.plans.commands.info.PauseMTMVInfo;
import org.apache.doris.nereids.trees.plans.commands.info.RefreshMTMVInfo;
import org.apache.doris.nereids.trees.plans.commands.info.RenameColumnOp;
import org.apache.doris.nereids.trees.plans.commands.info.RenamePartitionOp;
import org.apache.doris.nereids.trees.plans.commands.info.RenameRollupOp;
import org.apache.doris.nereids.trees.plans.commands.info.RenameTableOp;
import org.apache.doris.nereids.trees.plans.commands.info.ReorderColumnsOp;
import org.apache.doris.nereids.trees.plans.commands.info.ReplacePartitionOp;
import org.apache.doris.nereids.trees.plans.commands.info.ReplaceTableOp;
import org.apache.doris.nereids.trees.plans.commands.info.ResumeMTMVInfo;
import org.apache.doris.nereids.trees.plans.commands.info.RollupDefinition;
import org.apache.doris.nereids.trees.plans.commands.info.SetCharsetAndCollateVarOp;
import org.apache.doris.nereids.trees.plans.commands.info.SetLdapPassVarOp;
import org.apache.doris.nereids.trees.plans.commands.info.SetNamesVarOp;
import org.apache.doris.nereids.trees.plans.commands.info.SetPassVarOp;
import org.apache.doris.nereids.trees.plans.commands.info.SetSessionVarOp;
import org.apache.doris.nereids.trees.plans.commands.info.SetUserDefinedVarOp;
import org.apache.doris.nereids.trees.plans.commands.info.SetUserPropertyVarOp;
import org.apache.doris.nereids.trees.plans.commands.info.SetVarOp;
import org.apache.doris.nereids.trees.plans.commands.info.ShowCreateMTMVInfo;
import org.apache.doris.nereids.trees.plans.commands.info.SimpleColumnDefinition;
import org.apache.doris.nereids.trees.plans.commands.info.StepPartition;
import org.apache.doris.nereids.trees.plans.commands.info.TableNameInfo;
import org.apache.doris.nereids.trees.plans.commands.info.TableRefInfo;
import org.apache.doris.nereids.trees.plans.commands.insert.BatchInsertIntoTableCommand;
import org.apache.doris.nereids.trees.plans.commands.insert.InsertIntoTableCommand;
import org.apache.doris.nereids.trees.plans.commands.insert.InsertOverwriteTableCommand;
import org.apache.doris.nereids.trees.plans.commands.load.CreateDataSyncJobCommand;
import org.apache.doris.nereids.trees.plans.commands.load.CreateRoutineLoadCommand;
import org.apache.doris.nereids.trees.plans.commands.load.LoadColumnClause;
import org.apache.doris.nereids.trees.plans.commands.load.LoadColumnDesc;
import org.apache.doris.nereids.trees.plans.commands.load.LoadDeleteOnClause;
import org.apache.doris.nereids.trees.plans.commands.load.LoadPartitionNames;
import org.apache.doris.nereids.trees.plans.commands.load.LoadPrecedingFilterClause;
import org.apache.doris.nereids.trees.plans.commands.load.LoadProperty;
import org.apache.doris.nereids.trees.plans.commands.load.LoadSeparator;
import org.apache.doris.nereids.trees.plans.commands.load.LoadSequenceClause;
import org.apache.doris.nereids.trees.plans.commands.load.LoadWhereClause;
import org.apache.doris.nereids.trees.plans.commands.load.PauseDataSyncJobCommand;
import org.apache.doris.nereids.trees.plans.commands.load.PauseRoutineLoadCommand;
import org.apache.doris.nereids.trees.plans.commands.load.ResumeDataSyncJobCommand;
import org.apache.doris.nereids.trees.plans.commands.load.ResumeRoutineLoadCommand;
import org.apache.doris.nereids.trees.plans.commands.load.ShowCreateRoutineLoadCommand;
import org.apache.doris.nereids.trees.plans.commands.load.StopDataSyncJobCommand;
import org.apache.doris.nereids.trees.plans.commands.load.StopRoutineLoadCommand;
import org.apache.doris.nereids.trees.plans.commands.load.SyncJobName;
import org.apache.doris.nereids.trees.plans.commands.refresh.RefreshCatalogCommand;
import org.apache.doris.nereids.trees.plans.commands.refresh.RefreshDatabaseCommand;
import org.apache.doris.nereids.trees.plans.commands.refresh.RefreshDictionaryCommand;
import org.apache.doris.nereids.trees.plans.commands.refresh.RefreshTableCommand;
import org.apache.doris.nereids.trees.plans.commands.use.SwitchCommand;
import org.apache.doris.nereids.trees.plans.commands.use.UseCommand;
import org.apache.doris.nereids.trees.plans.logical.LogicalAggregate;
import org.apache.doris.nereids.trees.plans.logical.LogicalCTE;
import org.apache.doris.nereids.trees.plans.logical.LogicalExcept;
import org.apache.doris.nereids.trees.plans.logical.LogicalFileSink;
import org.apache.doris.nereids.trees.plans.logical.LogicalFilter;
import org.apache.doris.nereids.trees.plans.logical.LogicalGenerate;
import org.apache.doris.nereids.trees.plans.logical.LogicalHaving;
import org.apache.doris.nereids.trees.plans.logical.LogicalIntersect;
import org.apache.doris.nereids.trees.plans.logical.LogicalJoin;
import org.apache.doris.nereids.trees.plans.logical.LogicalLimit;
import org.apache.doris.nereids.trees.plans.logical.LogicalOneRowRelation;
import org.apache.doris.nereids.trees.plans.logical.LogicalPlan;
import org.apache.doris.nereids.trees.plans.logical.LogicalPreAggOnHint;
import org.apache.doris.nereids.trees.plans.logical.LogicalProject;
import org.apache.doris.nereids.trees.plans.logical.LogicalQualify;
import org.apache.doris.nereids.trees.plans.logical.LogicalRepeat;
import org.apache.doris.nereids.trees.plans.logical.LogicalSelectHint;
import org.apache.doris.nereids.trees.plans.logical.LogicalSink;
import org.apache.doris.nereids.trees.plans.logical.LogicalSort;
import org.apache.doris.nereids.trees.plans.logical.LogicalSubQueryAlias;
import org.apache.doris.nereids.trees.plans.logical.LogicalUnion;
import org.apache.doris.nereids.trees.plans.logical.LogicalUsingJoin;
import org.apache.doris.nereids.types.AggStateType;
import org.apache.doris.nereids.types.ArrayType;
import org.apache.doris.nereids.types.BigIntType;
import org.apache.doris.nereids.types.BooleanType;
import org.apache.doris.nereids.types.DataType;
import org.apache.doris.nereids.types.DateTimeType;
import org.apache.doris.nereids.types.DateTimeV2Type;
import org.apache.doris.nereids.types.DateType;
import org.apache.doris.nereids.types.DateV2Type;
import org.apache.doris.nereids.types.LargeIntType;
import org.apache.doris.nereids.types.MapType;
import org.apache.doris.nereids.types.StructField;
import org.apache.doris.nereids.types.StructType;
import org.apache.doris.nereids.types.VarcharType;
import org.apache.doris.nereids.types.coercion.CharacterType;
import org.apache.doris.nereids.util.ExpressionUtils;
import org.apache.doris.nereids.util.RelationUtil;
import org.apache.doris.nereids.util.Utils;
import org.apache.doris.policy.FilterType;
import org.apache.doris.policy.PolicyTypeEnum;
import org.apache.doris.qe.ConnectContext;
import org.apache.doris.qe.SqlModeHelper;
import org.apache.doris.resource.workloadschedpolicy.WorkloadActionMeta;
import org.apache.doris.resource.workloadschedpolicy.WorkloadConditionMeta;
import org.apache.doris.statistics.AnalysisInfo;
import org.apache.doris.system.NodeType;

import com.google.common.collect.ImmutableList;
import com.google.common.collect.ImmutableMap;
import com.google.common.collect.ImmutableMap.Builder;
import com.google.common.collect.Lists;
import com.google.common.collect.Maps;
import com.google.common.collect.Sets;
import org.antlr.v4.runtime.ParserRuleContext;
import org.antlr.v4.runtime.RuleContext;
import org.antlr.v4.runtime.Token;
import org.antlr.v4.runtime.tree.ParseTree;
import org.antlr.v4.runtime.tree.RuleNode;
import org.antlr.v4.runtime.tree.TerminalNode;

import java.math.BigDecimal;
import java.math.BigInteger;
import java.util.ArrayList;
import java.util.Collections;
import java.util.HashMap;
import java.util.HashSet;
import java.util.List;
import java.util.Locale;
import java.util.Map;
import java.util.Optional;
import java.util.Set;
import java.util.function.Supplier;
import java.util.stream.Collectors;

/**
 * Build a logical plan tree with unbounded nodes.
 */
@SuppressWarnings({"OptionalUsedAsFieldOrParameterType", "OptionalGetWithoutIsPresent"})
public class LogicalPlanBuilder extends DorisParserBaseVisitor<Object> {
    private static String JOB_NAME = "jobName";
    private static String TASK_ID = "taskId";
    // Sort the parameters with token position to keep the order with original placeholders
    // in prepared statement.Otherwise, the order maybe broken
    private final Map<Token, Placeholder> tokenPosToParameters = Maps.newTreeMap((pos1, pos2) -> {
        int line = pos1.getLine() - pos2.getLine();
        if (line != 0) {
            return line;
        }
        return pos1.getCharPositionInLine() - pos2.getCharPositionInLine();
    });

    private final Map<Integer, ParserRuleContext> selectHintMap;

    public LogicalPlanBuilder(Map<Integer, ParserRuleContext> selectHintMap) {
        this.selectHintMap = selectHintMap;
    }

    @SuppressWarnings("unchecked")
    protected <T> T typedVisit(ParseTree ctx) {
        return (T) ctx.accept(this);
    }

    /**
     * Override the default behavior for all visit methods. This will only return a non-null result
     * when the context has only one child. This is done because there is no generic method to
     * combine the results of the context children. In all other cases null is returned.
     */
    @Override
    public Object visitChildren(RuleNode node) {
        if (node.getChildCount() == 1) {
            return node.getChild(0).accept(this);
        } else {
            return null;
        }
    }

    @Override
    public LogicalPlan visitSingleStatement(SingleStatementContext ctx) {
        return ParserUtils.withOrigin(ctx, () -> (LogicalPlan) visit(ctx.statement()));
    }

    @Override
    public LogicalPlan visitStatementDefault(StatementDefaultContext ctx) {
        LogicalPlan plan = plan(ctx.query());
        if (ctx.outFileClause() != null) {
            plan = withOutFile(plan, ctx.outFileClause());
        } else {
            plan = new UnboundResultSink<>(plan);
        }
        return withExplain(plan, ctx.explain());
    }

    @Override
    public LogicalPlan visitCreateScheduledJob(DorisParser.CreateScheduledJobContext ctx) {
        Optional<String> label = ctx.label == null ? Optional.empty() : Optional.of(ctx.label.getText());
        Optional<String> atTime = ctx.atTime == null ? Optional.empty() : Optional.of(ctx.atTime.getText());
        Optional<Boolean> immediateStartOptional = ctx.CURRENT_TIMESTAMP() == null ? Optional.of(false) :
                Optional.of(true);
        Optional<String> startTime = ctx.startTime == null ? Optional.empty() : Optional.of(ctx.startTime.getText());
        Optional<String> endsTime = ctx.endsTime == null ? Optional.empty() : Optional.of(ctx.endsTime.getText());
        Optional<Long> interval = ctx.timeInterval == null ? Optional.empty() :
                Optional.of(Long.valueOf(ctx.timeInterval.getText()));
        Optional<String> intervalUnit = ctx.timeUnit == null ? Optional.empty() : Optional.of(ctx.timeUnit.getText());
        String comment =
                visitCommentSpec(ctx.commentSpec());
        String executeSql = getOriginSql(ctx.supportedDmlStatement());
        CreateJobInfo createJobInfo = new CreateJobInfo(label, atTime, interval, intervalUnit, startTime,
                endsTime, immediateStartOptional, comment, executeSql);
        return new CreateJobCommand(createJobInfo);
    }

    private void checkJobNameKey(String key, String keyFormat, DorisParser.SupportedJobStatementContext parseContext) {
        if (key.isEmpty() || !key.equalsIgnoreCase(keyFormat)) {
            throw new ParseException(keyFormat + " should be: '" + keyFormat + "'", parseContext);
        }
    }

    @Override
    public LogicalPlan visitPauseJob(DorisParser.PauseJobContext ctx) {
        checkJobNameKey(stripQuotes(ctx.jobNameKey.getText()), JOB_NAME, ctx);
        return new PauseJobCommand(stripQuotes(ctx.jobNameValue.getText()));
    }

    @Override
    public LogicalPlan visitDropJob(DorisParser.DropJobContext ctx) {
        checkJobNameKey(stripQuotes(ctx.jobNameKey.getText()), JOB_NAME, ctx);
        boolean ifExists = ctx.EXISTS() != null;
        return new DropJobCommand(stripQuotes(ctx.jobNameValue.getText()), ifExists);
    }

    @Override
    public LogicalPlan visitResumeJob(DorisParser.ResumeJobContext ctx) {
        checkJobNameKey(stripQuotes(ctx.jobNameKey.getText()), JOB_NAME, ctx);
        return new ResumeJobCommand(stripQuotes(ctx.jobNameValue.getText()));
    }

    @Override
    public LogicalPlan visitCancelJobTask(DorisParser.CancelJobTaskContext ctx) {
        checkJobNameKey(stripQuotes(ctx.jobNameKey.getText()), JOB_NAME, ctx);
        checkJobNameKey(stripQuotes(ctx.taskIdKey.getText()), TASK_ID, ctx);
        String jobName = stripQuotes(ctx.jobNameValue.getText());
        Long taskId = Long.valueOf(ctx.taskIdValue.getText());
        return new CancelJobTaskCommand(jobName, taskId);
    }

    private StageAndPattern getStageAndPattern(DorisParser.StageAndPatternContext ctx) {
        if (ctx.pattern != null) {
            return new StageAndPattern(stripQuotes(ctx.stage.getText()), stripQuotes(ctx.pattern.getText()));
        } else {
            return new StageAndPattern(stripQuotes(ctx.stage.getText()), null);
        }
    }

    @Override
    public LogicalPlan visitCopyInto(DorisParser.CopyIntoContext ctx) {
        ImmutableList.Builder<String> tableName = ImmutableList.builder();
        if (null != ctx.name) {
            List<String> nameParts = visitMultipartIdentifier(ctx.name);
            tableName.addAll(nameParts);
        }
        List<String> columns = (null != ctx.columns) ? visitIdentifierList(ctx.columns) : null;
        StageAndPattern stageAndPattern = getStageAndPattern(ctx.stageAndPattern());
        CopyFromDesc copyFromDesc = null;
        if (null != ctx.SELECT()) {
            List<NamedExpression> projects = getNamedExpressions(ctx.selectColumnClause().namedExpressionSeq());
            Optional<Expression> where = Optional.empty();
            if (ctx.whereClause() != null) {
                where = Optional.of(getExpression(ctx.whereClause().booleanExpression()));
            }
            copyFromDesc = new CopyFromDesc(stageAndPattern, projects, where);
        } else {
            copyFromDesc = new CopyFromDesc(stageAndPattern);
        }
        Map<String, String> properties = visitPropertyClause(ctx.properties);
        copyFromDesc.setTargetColumns(columns);
        CopyIntoInfo copyInfoInfo = null;
        if (null != ctx.selectHint()) {
            if ((selectHintMap == null) || selectHintMap.isEmpty()) {
                throw new AnalysisException("hint should be in right place: " + ctx.getText());
            }
            List<ParserRuleContext> selectHintContexts = Lists.newArrayList();
            for (Integer key : selectHintMap.keySet()) {
                if (key > ctx.getStart().getStopIndex() && key < ctx.getStop().getStartIndex()) {
                    selectHintContexts.add(selectHintMap.get(key));
                }
            }
            if (selectHintContexts.size() != 1) {
                throw new AnalysisException("only one hint is allowed in: " + ctx.getText());
            }
            SelectHintContext selectHintContext = (SelectHintContext) selectHintContexts.get(0);
            Map<String, String> parameterNames = Maps.newLinkedHashMap();
            for (HintStatementContext hintStatement : selectHintContext.hintStatements) {
                String hintName = hintStatement.hintName.getText().toLowerCase(Locale.ROOT);
                if (!hintName.equalsIgnoreCase("set_var")) {
                    throw new AnalysisException("only set_var hint is allowed in: " + ctx.getText());
                }
                for (HintAssignmentContext kv : hintStatement.parameters) {
                    if (kv.key != null) {
                        String parameterName = visitIdentifierOrText(kv.key);
                        Optional<String> value = Optional.empty();
                        if (kv.constantValue != null) {
                            Literal literal = (Literal) visit(kv.constantValue);
                            value = Optional.ofNullable(literal.toLegacyLiteral().getStringValue());
                        } else if (kv.identifierValue != null) {
                            // maybe we should throw exception when the identifierValue is quoted identifier
                            value = Optional.ofNullable(kv.identifierValue.getText());
                        }
                        parameterNames.put(parameterName, value.get());
                    }
                }
            }
            Map<String, Map<String, String>> setVarHint = Maps.newLinkedHashMap();
            setVarHint.put("set_var", parameterNames);
            copyInfoInfo = new CopyIntoInfo(tableName.build(), copyFromDesc, properties, setVarHint);
        } else {
            copyInfoInfo = new CopyIntoInfo(tableName.build(), copyFromDesc, properties, null);
        }

        return new CopyIntoCommand(copyInfoInfo);
    }

    @Override
    public String visitCommentSpec(DorisParser.CommentSpecContext ctx) {
        String commentSpec = ctx == null ? "''" : ctx.STRING_LITERAL().getText();
        return LogicalPlanBuilderAssistant.escapeBackSlash(commentSpec.substring(1, commentSpec.length() - 1));
    }

    /**
     * This function may be used in some task like InsertTask, RefreshDictionary, etc. the target could be many type of
     * tables.
     */
    @Override
    public LogicalPlan visitInsertTable(InsertTableContext ctx) {
        boolean isOverwrite = ctx.INTO() == null;
        ImmutableList.Builder<String> tableName = ImmutableList.builder();
        if (null != ctx.tableName) {
            List<String> nameParts = visitMultipartIdentifier(ctx.tableName);
            tableName.addAll(nameParts);
        } else if (null != ctx.tableId) {
            // process group commit insert table command send by be
            TableName name = Env.getCurrentEnv().getCurrentCatalog()
                    .getTableNameByTableId(Long.valueOf(ctx.tableId.getText()));
            tableName.add(name.getDb());
            tableName.add(name.getTbl());
            ConnectContext.get().setDatabase(name.getDb());
        } else {
            throw new ParseException("tableName and tableId cannot both be null");
        }
        Optional<String> labelName = (ctx.labelName == null) ? Optional.empty() : Optional.of(ctx.labelName.getText());
        List<String> colNames = ctx.cols == null ? ImmutableList.of() : visitIdentifierList(ctx.cols);
        // TODO visit partitionSpecCtx
        LogicalPlan plan = visitQuery(ctx.query());
        // partitionSpec may be NULL. means auto detect partition. only available when IOT
        Pair<Boolean, List<String>> partitionSpec = visitPartitionSpec(ctx.partitionSpec());
        // partitionSpec.second :
        // null - auto detect
        // zero - whole table
        // others - specific partitions
        boolean isAutoDetect = partitionSpec.second == null;
        LogicalSink<?> sink = UnboundTableSinkCreator.createUnboundTableSinkMaybeOverwrite(
                tableName.build(),
                colNames,
                ImmutableList.of(), // hints
                partitionSpec.first, // isTemp
                partitionSpec.second, // partition names
                isAutoDetect,
                isOverwrite,
                ConnectContext.get().getSessionVariable().isEnableUniqueKeyPartialUpdate(),
                ctx.tableId == null ? DMLCommandType.INSERT : DMLCommandType.GROUP_COMMIT,
                plan);
        Optional<LogicalPlan> cte = Optional.empty();
        if (ctx.cte() != null) {
            cte = Optional.ofNullable(withCte(plan, ctx.cte()));
        }
        LogicalPlan command;
        if (isOverwrite) {
            command = new InsertOverwriteTableCommand(sink, labelName, cte);
        } else {
            if (ConnectContext.get() != null && ConnectContext.get().isTxnModel()
                    && sink.child() instanceof InlineTable
                    && sink.child().getExpressions().stream().allMatch(Expression::isConstant)) {
                // FIXME: In legacy, the `insert into select 1` is handled as `insert into values`.
                //  In nereids, the original way is throw an AnalysisException and fallback to legacy.
                //  Now handle it as `insert into select`(a separate load job), should fix it as the legacy.
                command = new BatchInsertIntoTableCommand(sink);
            } else {
                command = new InsertIntoTableCommand(sink, labelName, Optional.empty(), cte);
            }
        }
        return withExplain(command, ctx.explain());
    }

    /**
     * return a pair, first will be true if partitions is temp partition, select is a list to present partition list.
     */
    @Override
    public Pair<Boolean, List<String>> visitPartitionSpec(PartitionSpecContext ctx) {
        List<String> partitions = ImmutableList.of();
        boolean temporaryPartition = false;
        if (ctx != null) {
            temporaryPartition = ctx.TEMPORARY() != null;
            if (ctx.ASTERISK() != null) {
                partitions = null;
            } else if (ctx.partition != null) {
                partitions = ImmutableList.of(ctx.partition.getText());
            } else {
                partitions = visitIdentifierList(ctx.partitions);
            }
        }
        return Pair.of(temporaryPartition, partitions);
    }

    @Override
    public Command visitCreateMTMV(CreateMTMVContext ctx) {
        if (ctx.buildMode() == null && ctx.refreshMethod() == null && ctx.refreshTrigger() == null
                && ctx.cols == null && ctx.keys == null
                && ctx.HASH() == null && ctx.RANDOM() == null && ctx.BUCKETS() == null) {
            return visitCreateSyncMvCommand(ctx);
        }

        List<String> nameParts = visitMultipartIdentifier(ctx.mvName);
        BuildMode buildMode = visitBuildMode(ctx.buildMode());
        RefreshMethod refreshMethod = visitRefreshMethod(ctx.refreshMethod());
        MTMVRefreshTriggerInfo refreshTriggerInfo = visitRefreshTrigger(ctx.refreshTrigger());
        LogicalPlan logicalPlan = visitQuery(ctx.query());
        String querySql = getOriginSql(ctx.query());

        int bucketNum = FeConstants.default_bucket_num;
        if (ctx.INTEGER_VALUE() != null) {
            bucketNum = Integer.parseInt(ctx.INTEGER_VALUE().getText());
        }
        DistributionDescriptor desc;
        if (ctx.HASH() != null) {
            desc = new DistributionDescriptor(true, ctx.AUTO() != null, bucketNum,
                    visitIdentifierList(ctx.hashKeys));
        } else {
            desc = new DistributionDescriptor(false, ctx.AUTO() != null, bucketNum, null);
        }

        Map<String, String> properties = ctx.propertyClause() != null
                ? Maps.newHashMap(visitPropertyClause(ctx.propertyClause())) : Maps.newHashMap();
        String comment = ctx.STRING_LITERAL() == null ? "" : LogicalPlanBuilderAssistant.escapeBackSlash(
                ctx.STRING_LITERAL().getText().substring(1, ctx.STRING_LITERAL().getText().length() - 1));

        return new CreateMTMVCommand(new CreateMTMVInfo(ctx.EXISTS() != null, new TableNameInfo(nameParts),
                ctx.keys != null ? visitIdentifierList(ctx.keys) : ImmutableList.of(),
                comment,
                desc, properties, logicalPlan, querySql,
                new MTMVRefreshInfo(buildMode, refreshMethod, refreshTriggerInfo),
                ctx.cols == null ? Lists.newArrayList() : visitSimpleColumnDefs(ctx.cols),
                visitMTMVPartitionInfo(ctx.mvPartition())
        ));
    }

    private Command visitCreateSyncMvCommand(CreateMTMVContext ctx) {
        List<String> nameParts = visitMultipartIdentifier(ctx.mvName);
        LogicalPlan logicalPlan = new UnboundResultSink<>(visitQuery(ctx.query()));
        Map<String, String> properties = ctx.propertyClause() != null
                ? Maps.newHashMap(visitPropertyClause(ctx.propertyClause())) : Maps.newHashMap();
        return new CreateMaterializedViewCommand(new TableNameInfo(nameParts), logicalPlan, properties);
    }

    /**
     * get MTMVPartitionDefinition
     *
     * @param ctx MvPartitionContext
     * @return MTMVPartitionDefinition
     */
    public MTMVPartitionDefinition visitMTMVPartitionInfo(MvPartitionContext ctx) {
        MTMVPartitionDefinition mtmvPartitionDefinition = new MTMVPartitionDefinition();
        if (ctx == null) {
            mtmvPartitionDefinition.setPartitionType(MTMVPartitionType.SELF_MANAGE);
        } else if (ctx.partitionKey != null) {
            mtmvPartitionDefinition.setPartitionType(MTMVPartitionType.FOLLOW_BASE_TABLE);
            mtmvPartitionDefinition.setPartitionCol(ctx.partitionKey.getText());
        } else {
            mtmvPartitionDefinition.setPartitionType(MTMVPartitionType.EXPR);
            Expression functionCallExpression = visitFunctionCallExpression(ctx.partitionExpr);
            mtmvPartitionDefinition.setFunctionCallExpression(functionCallExpression);
        }
        return mtmvPartitionDefinition;
    }

    @Override
    public List<SimpleColumnDefinition> visitSimpleColumnDefs(SimpleColumnDefsContext ctx) {
        if (ctx == null) {
            return null;
        }
        return ctx.cols.stream()
                .map(this::visitSimpleColumnDef)
                .collect(ImmutableList.toImmutableList());
    }

    @Override
    public SimpleColumnDefinition visitSimpleColumnDef(SimpleColumnDefContext ctx) {
        String comment = ctx.STRING_LITERAL() == null ? "" : LogicalPlanBuilderAssistant.escapeBackSlash(
                ctx.STRING_LITERAL().getText().substring(1, ctx.STRING_LITERAL().getText().length() - 1));
        return new SimpleColumnDefinition(ctx.colName.getText(), comment);
    }

    /**
     * get originSql
     *
     * @param ctx context
     * @return originSql
     */
    public String getOriginSql(ParserRuleContext ctx) {
        int startIndex = ctx.start.getStartIndex();
        int stopIndex = ctx.stop.getStopIndex();
        org.antlr.v4.runtime.misc.Interval interval = new org.antlr.v4.runtime.misc.Interval(startIndex, stopIndex);
        return ctx.start.getInputStream().getText(interval);
    }

    @Override
    public MTMVRefreshTriggerInfo visitRefreshTrigger(RefreshTriggerContext ctx) {
        if (ctx == null) {
            return new MTMVRefreshTriggerInfo(RefreshTrigger.MANUAL);
        }
        if (ctx.MANUAL() != null) {
            return new MTMVRefreshTriggerInfo(RefreshTrigger.MANUAL);
        }
        if (ctx.COMMIT() != null) {
            return new MTMVRefreshTriggerInfo(RefreshTrigger.COMMIT);
        }
        if (ctx.SCHEDULE() != null) {
            return new MTMVRefreshTriggerInfo(RefreshTrigger.SCHEDULE, visitRefreshSchedule(ctx.refreshSchedule()));
        }
        return new MTMVRefreshTriggerInfo(RefreshTrigger.MANUAL);
    }

    @Override
    public ReplayCommand visitReplay(DorisParser.ReplayContext ctx) {
        if (ctx.replayCommand().replayType().DUMP() != null) {
            LogicalPlan plan = plan(ctx.replayCommand().replayType().query());
            return new ReplayCommand(PlanType.REPLAY_COMMAND, null, plan, ReplayCommand.ReplayType.DUMP);
        } else if (ctx.replayCommand().replayType().PLAY() != null) {
            String tmpPath = ctx.replayCommand().replayType().filePath.getText();
            String path = LogicalPlanBuilderAssistant.escapeBackSlash(tmpPath.substring(1, tmpPath.length() - 1));
            return new ReplayCommand(PlanType.REPLAY_COMMAND, path, null, ReplayCommand.ReplayType.PLAY);
        }
        return null;
    }

    @Override
    public MTMVRefreshSchedule visitRefreshSchedule(RefreshScheduleContext ctx) {
        int interval = Integer.parseInt(ctx.INTEGER_VALUE().getText());
        String startTime = ctx.STARTS() == null ? null
                : ctx.STRING_LITERAL().getText().substring(1, ctx.STRING_LITERAL().getText().length() - 1);
        IntervalUnit unit = visitMvRefreshUnit(ctx.refreshUnit);
        return new MTMVRefreshSchedule(startTime, interval, unit);
    }

    /**
     * get IntervalUnit,only enable_job_schedule_second_for_test is true, can use second
     *
     * @param ctx ctx
     * @return IntervalUnit
     */
    public IntervalUnit visitMvRefreshUnit(IdentifierContext ctx) {
        IntervalUnit intervalUnit = IntervalUnit.fromString(ctx.getText().toUpperCase());
        if (null == intervalUnit) {
            throw new AnalysisException("interval time unit can not be " + ctx.getText());
        }
        if (intervalUnit.equals(IntervalUnit.SECOND)
                && !Config.enable_job_schedule_second_for_test) {
            throw new AnalysisException("interval time unit can not be second");
        }
        return intervalUnit;
    }

    @Override
    public RefreshMethod visitRefreshMethod(RefreshMethodContext ctx) {
        if (ctx == null) {
            return RefreshMethod.AUTO;
        }
        return RefreshMethod.valueOf(ctx.getText().toUpperCase());
    }

    @Override
    public BuildMode visitBuildMode(BuildModeContext ctx) {
        if (ctx == null) {
            return BuildMode.IMMEDIATE;
        }
        if (ctx.DEFERRED() != null) {
            return BuildMode.DEFERRED;
        } else if (ctx.IMMEDIATE() != null) {
            return BuildMode.IMMEDIATE;
        }
        return BuildMode.IMMEDIATE;
    }

    @Override
    public RefreshMTMVCommand visitRefreshMTMV(RefreshMTMVContext ctx) {
        List<String> nameParts = visitMultipartIdentifier(ctx.mvName);
        List<String> partitions = ImmutableList.of();
        if (ctx.partitionSpec() != null) {
            if (ctx.partitionSpec().TEMPORARY() != null) {
                throw new AnalysisException("Not allowed to specify TEMPORARY ");
            }
            if (ctx.partitionSpec().partition != null) {
                partitions = ImmutableList.of(ctx.partitionSpec().partition.getText());
            } else {
                partitions = visitIdentifierList(ctx.partitionSpec().partitions);
            }
        }
        return new RefreshMTMVCommand(new RefreshMTMVInfo(new TableNameInfo(nameParts),
                partitions, ctx.COMPLETE() != null));
    }

    @Override
    public Command visitDropMTMV(DropMTMVContext ctx) {
        if (ctx.tableName != null) {
            // TODO support drop sync mv
            return new UnsupportedCommand();
        }
        List<String> nameParts = visitMultipartIdentifier(ctx.mvName);
        return new DropMTMVCommand(new DropMTMVInfo(new TableNameInfo(nameParts), ctx.EXISTS() != null));
    }

    @Override
    public PauseMTMVCommand visitPauseMTMV(PauseMTMVContext ctx) {
        List<String> nameParts = visitMultipartIdentifier(ctx.mvName);
        return new PauseMTMVCommand(new PauseMTMVInfo(new TableNameInfo(nameParts)));
    }

    @Override
    public ResumeMTMVCommand visitResumeMTMV(ResumeMTMVContext ctx) {
        List<String> nameParts = visitMultipartIdentifier(ctx.mvName);
        return new ResumeMTMVCommand(new ResumeMTMVInfo(new TableNameInfo(nameParts)));
    }

    @Override
    public ShowCreateMTMVCommand visitShowCreateMTMV(ShowCreateMTMVContext ctx) {
        List<String> nameParts = visitMultipartIdentifier(ctx.mvName);
        return new ShowCreateMTMVCommand(new ShowCreateMTMVInfo(new TableNameInfo(nameParts)));
    }

    @Override
    public CancelExportCommand visitCancelExport(DorisParser.CancelExportContext ctx) {
        String databaseName = null;
        if (ctx.database != null) {
            databaseName = stripQuotes(ctx.database.getText());
        }
        Expression wildWhere = null;
        if (ctx.wildWhere() != null) {
            wildWhere = getWildWhere(ctx.wildWhere());
        }
        return new CancelExportCommand(databaseName, wildWhere);
    }

    @Override
    public CancelLoadCommand visitCancelLoad(DorisParser.CancelLoadContext ctx) {
        String databaseName = null;
        if (ctx.database != null) {
            databaseName = stripQuotes(ctx.database.getText());
        }
        Expression wildWhere = null;
        if (ctx.wildWhere() != null) {
            wildWhere = getWildWhere(ctx.wildWhere());
        }
        return new CancelLoadCommand(databaseName, wildWhere);
    }

    @Override
    public CancelWarmUpJobCommand visitCancelWarmUpJob(DorisParser.CancelWarmUpJobContext ctx) {
        Expression wildWhere = null;
        if (ctx.wildWhere() != null) {
            wildWhere = getWildWhere(ctx.wildWhere());
        }
        return new CancelWarmUpJobCommand(wildWhere);
    }

    @Override
    public CancelMTMVTaskCommand visitCancelMTMVTask(CancelMTMVTaskContext ctx) {
        List<String> nameParts = visitMultipartIdentifier(ctx.mvName);
        long taskId = Long.parseLong(ctx.taskId.getText());
        return new CancelMTMVTaskCommand(new CancelMTMVTaskInfo(new TableNameInfo(nameParts), taskId));
    }

    @Override
    public AdminCompactTableCommand visitAdminCompactTable(AdminCompactTableContext ctx) {
        TableRefInfo tableRefInfo = visitBaseTableRefContext(ctx.baseTableRef());
        EqualTo equalTo = null;
        if (ctx.WHERE() != null) {
            StringLiteral left = new StringLiteral(stripQuotes(ctx.TYPE().getText()));
            StringLiteral right = new StringLiteral(stripQuotes(ctx.STRING_LITERAL().getText()));
            equalTo = new EqualTo(left, right);
        }
        return new AdminCompactTableCommand(tableRefInfo, equalTo);
    }

    @Override
    public AlterMTMVCommand visitAlterMTMV(AlterMTMVContext ctx) {
        List<String> nameParts = visitMultipartIdentifier(ctx.mvName);
        TableNameInfo mvName = new TableNameInfo(nameParts);
        AlterMTMVInfo alterMTMVInfo = null;
        if (ctx.RENAME() != null) {
            alterMTMVInfo = new AlterMTMVRenameInfo(mvName, ctx.newName.getText());
        } else if (ctx.REFRESH() != null) {
            MTMVRefreshInfo refreshInfo = new MTMVRefreshInfo();
            if (ctx.refreshMethod() != null) {
                refreshInfo.setRefreshMethod(visitRefreshMethod(ctx.refreshMethod()));
            }
            if (ctx.refreshTrigger() != null) {
                refreshInfo.setRefreshTriggerInfo(visitRefreshTrigger(ctx.refreshTrigger()));
            }
            alterMTMVInfo = new AlterMTMVRefreshInfo(mvName, refreshInfo);
        } else if (ctx.SET() != null) {
            alterMTMVInfo = new AlterMTMVPropertyInfo(mvName,
                    Maps.newHashMap(visitPropertyItemList(ctx.fileProperties)));
        } else if (ctx.REPLACE() != null) {
            String newName = ctx.newName.getText();
            Map<String, String> properties = ctx.propertyClause() != null
                    ? Maps.newHashMap(visitPropertyClause(ctx.propertyClause())) : Maps.newHashMap();
            alterMTMVInfo = new AlterMTMVReplaceInfo(mvName, newName, properties);
        }
        return new AlterMTMVCommand(alterMTMVInfo);
    }

    @Override
    public LogicalPlan visitAlterView(AlterViewContext ctx) {
        List<String> nameParts = visitMultipartIdentifier(ctx.name);
        String comment = ctx.commentSpec() == null ? null : visitCommentSpec(ctx.commentSpec());
        AlterViewInfo info;
        if (comment != null) {
            info = new AlterViewInfo(new TableNameInfo(nameParts), comment);
        } else {
            String querySql = getOriginSql(ctx.query());
            if (ctx.STRING_LITERAL() != null) {
                comment = ctx.STRING_LITERAL().getText();
                comment = LogicalPlanBuilderAssistant.escapeBackSlash(comment.substring(1, comment.length() - 1));
            }
            info = new AlterViewInfo(new TableNameInfo(nameParts), comment, querySql,
                    ctx.cols == null ? Lists.newArrayList() : visitSimpleColumnDefs(ctx.cols));
        }
        return new AlterViewCommand(info);
    }

    @Override
    public LogicalPlan visitAlterStorageVault(AlterStorageVaultContext ctx) {
        List<String> nameParts = this.visitMultipartIdentifier(ctx.name);
        String vaultName = nameParts.get(0);
        Map<String, String> properties = this.visitPropertyClause(ctx.properties);
        return new AlterStorageVaultCommand(vaultName, properties);
    }

    @Override
    public LogicalPlan visitAlterSystemRenameComputeGroup(AlterSystemRenameComputeGroupContext ctx) {
        return new AlterSystemRenameComputeGroupCommand(ctx.name.getText(), ctx.newName.getText());
    }

    @Override
    public LogicalPlan visitShowConstraint(ShowConstraintContext ctx) {
        List<String> parts = visitMultipartIdentifier(ctx.table);
        return new ShowConstraintsCommand(parts);
    }

    @Override
    public LogicalPlan visitAddConstraint(AddConstraintContext ctx) {
        List<String> parts = visitMultipartIdentifier(ctx.table);
        UnboundRelation curTable = new UnboundRelation(StatementScopeIdGenerator.newRelationId(), parts);
        ImmutableList<Slot> slots = visitIdentifierList(ctx.constraint().slots).stream()
                .map(UnboundSlot::new)
                .collect(ImmutableList.toImmutableList());
        Constraint constraint;
        if (ctx.constraint().UNIQUE() != null) {
            constraint = Constraint.newUniqueConstraint(curTable, slots);
        } else if (ctx.constraint().PRIMARY() != null) {
            constraint = Constraint.newPrimaryKeyConstraint(curTable, slots);
        } else if (ctx.constraint().FOREIGN() != null) {
            ImmutableList<Slot> referencedSlots = visitIdentifierList(ctx.constraint().referencedSlots).stream()
                    .map(UnboundSlot::new)
                    .collect(ImmutableList.toImmutableList());
            List<String> nameParts = visitMultipartIdentifier(ctx.constraint().referenceTable);
            LogicalPlan referenceTable = new UnboundRelation(StatementScopeIdGenerator.newRelationId(), nameParts);
            constraint = Constraint.newForeignKeyConstraint(curTable, slots, referenceTable, referencedSlots);
        } else {
            throw new AnalysisException("Unsupported constraint " + ctx.getText());
        }
        return new AddConstraintCommand(ctx.constraintName.getText().toLowerCase(), constraint);
    }

    @Override
    public LogicalPlan visitDropConstraint(DropConstraintContext ctx) {
        List<String> parts = visitMultipartIdentifier(ctx.table);
        UnboundRelation curTable = new UnboundRelation(StatementScopeIdGenerator.newRelationId(), parts);
        return new DropConstraintCommand(ctx.constraintName.getText().toLowerCase(), curTable);
    }

    @Override
    public LogicalPlan visitUpdate(UpdateContext ctx) {
        LogicalPlan query = LogicalPlanBuilderAssistant.withCheckPolicy(new UnboundRelation(
                StatementScopeIdGenerator.newRelationId(), visitMultipartIdentifier(ctx.tableName)));
        query = withTableAlias(query, ctx.tableAlias());
        if (ctx.fromClause() != null) {
            query = withRelations(query, ctx.fromClause().relations().relation());
        }
        query = withFilter(query, Optional.ofNullable(ctx.whereClause()));
        String tableAlias = null;
        if (ctx.tableAlias().strictIdentifier() != null) {
            tableAlias = ctx.tableAlias().getText();
        }
        Optional<LogicalPlan> cte = Optional.empty();
        if (ctx.cte() != null) {
            cte = Optional.ofNullable(withCte(query, ctx.cte()));
        }
        return withExplain(new UpdateCommand(visitMultipartIdentifier(ctx.tableName), tableAlias,
                visitUpdateAssignmentSeq(ctx.updateAssignmentSeq()), query, cte), ctx.explain());
    }

    @Override
    public LogicalPlan visitDelete(DeleteContext ctx) {
        List<String> tableName = visitMultipartIdentifier(ctx.tableName);
        Pair<Boolean, List<String>> partitionSpec = visitPartitionSpec(ctx.partitionSpec());
        // TODO: now dont support delete auto detect partition.
        if (partitionSpec == null) {
            throw new ParseException("Now don't support auto detect partitions in deleting", ctx);
        }
        LogicalPlan query = withTableAlias(LogicalPlanBuilderAssistant.withCheckPolicy(
                new UnboundRelation(StatementScopeIdGenerator.newRelationId(), tableName,
                        partitionSpec.second, partitionSpec.first)), ctx.tableAlias());
        String tableAlias = null;
        if (ctx.tableAlias().strictIdentifier() != null) {
            tableAlias = ctx.tableAlias().getText();
        }

        Command deleteCommand;
        if (ctx.USING() == null && ctx.cte() == null) {
            query = withFilter(query, Optional.ofNullable(ctx.whereClause()));
            deleteCommand = new DeleteFromCommand(tableName, tableAlias, partitionSpec.first,
                    partitionSpec.second, query);
        } else {
            // convert to insert into select
            if (ctx.USING() != null) {
                query = withRelations(query, ctx.relations().relation());
            }
            query = withFilter(query, Optional.ofNullable(ctx.whereClause()));
            Optional<LogicalPlan> cte = Optional.empty();
            if (ctx.cte() != null) {
                cte = Optional.ofNullable(withCte(query, ctx.cte()));
            }
            deleteCommand = new DeleteFromUsingCommand(tableName, tableAlias,
                    partitionSpec.first, partitionSpec.second, query, cte);
        }
        if (ctx.explain() != null) {
            return withExplain(deleteCommand, ctx.explain());
        } else {
            return deleteCommand;
        }
    }

    @Override
    public LogicalPlan visitExport(ExportContext ctx) {
        // TODO: replace old class name like ExportStmt, BrokerDesc, Expr with new nereid class name
        List<String> tableName = visitMultipartIdentifier(ctx.tableName);
        List<String> partitions = ctx.partition == null ? ImmutableList.of() : visitIdentifierList(ctx.partition);

        // handle path string
        String tmpPath = ctx.filePath.getText();
        String path = LogicalPlanBuilderAssistant.escapeBackSlash(tmpPath.substring(1, tmpPath.length() - 1));

        Optional<Expression> expr = Optional.empty();
        if (ctx.whereClause() != null) {
            expr = Optional.of(getExpression(ctx.whereClause().booleanExpression()));
        }

        Map<String, String> filePropertiesMap = ImmutableMap.of();
        if (ctx.propertyClause() != null) {
            filePropertiesMap = visitPropertyClause(ctx.propertyClause());
        }

        Optional<BrokerDesc> brokerDesc = Optional.empty();
        if (ctx.withRemoteStorageSystem() != null) {
            brokerDesc = Optional.ofNullable(visitWithRemoteStorageSystem(ctx.withRemoteStorageSystem()));
        }
        return new ExportCommand(tableName, partitions, expr, path, filePropertiesMap, brokerDesc);
    }

    @Override
    public Map<String, String> visitPropertyClause(PropertyClauseContext ctx) {
        return ctx == null ? ImmutableMap.of() : visitPropertyItemList(ctx.fileProperties);
    }

    @Override
    public Map<String, String> visitPropertyItemList(PropertyItemListContext ctx) {
        if (ctx == null || ctx.properties == null) {
            return ImmutableMap.of();
        }
        Builder<String, String> propertiesMap = ImmutableMap.builder();
        for (PropertyItemContext argument : ctx.properties) {
            String key = parsePropertyKey(argument.key);
            String value = parsePropertyValue(argument.value);
            propertiesMap.put(key, value);
        }
        return propertiesMap.build();
    }

    @Override
    public BrokerDesc visitWithRemoteStorageSystem(WithRemoteStorageSystemContext ctx) {
        BrokerDesc brokerDesc = null;

        Map<String, String> brokerPropertiesMap = visitPropertyItemList(ctx.brokerProperties);

        if (ctx.S3() != null) {
            brokerDesc = new BrokerDesc("S3", StorageBackend.StorageType.S3, brokerPropertiesMap);
        } else if (ctx.HDFS() != null) {
            brokerDesc = new BrokerDesc("HDFS", StorageBackend.StorageType.HDFS, brokerPropertiesMap);
        } else if (ctx.LOCAL() != null) {
            brokerDesc = new BrokerDesc("HDFS", StorageBackend.StorageType.LOCAL, brokerPropertiesMap);
        } else if (ctx.BROKER() != null) {
            brokerDesc = new BrokerDesc(visitIdentifierOrText(ctx.brokerName), brokerPropertiesMap);
        }
        return brokerDesc;
    }

    /**
     * Visit multi-statements.
     */
    @Override
    public List<Pair<LogicalPlan, StatementContext>> visitMultiStatements(MultiStatementsContext ctx) {
        List<Pair<LogicalPlan, StatementContext>> logicalPlans = Lists.newArrayList();
        for (DorisParser.StatementContext statement : ctx.statement()) {
            StatementContext statementContext = new StatementContext();
            ConnectContext connectContext = ConnectContext.get();
            if (connectContext != null) {
                connectContext.setStatementContext(statementContext);
                statementContext.setConnectContext(connectContext);
            }
            logicalPlans.add(Pair.of(
                    ParserUtils.withOrigin(ctx, () -> (LogicalPlan) visit(statement)), statementContext));
            List<Placeholder> params = new ArrayList<>(tokenPosToParameters.values());
            statementContext.setPlaceholders(params);
            tokenPosToParameters.clear();
        }
        return logicalPlans;
    }

    /**
     * Visit load-statements.
     */
    @Override
    public LogicalPlan visitLoad(DorisParser.LoadContext ctx) {

        BulkStorageDesc bulkDesc = null;
        if (ctx.withRemoteStorageSystem() != null) {
            Map<String, String> bulkProperties =
                    new HashMap<>(visitPropertyItemList(ctx.withRemoteStorageSystem().brokerProperties));
            if (ctx.withRemoteStorageSystem().S3() != null) {
                bulkDesc = new BulkStorageDesc("S3", BulkStorageDesc.StorageType.S3, bulkProperties);
            } else if (ctx.withRemoteStorageSystem().HDFS() != null) {
                bulkDesc = new BulkStorageDesc("HDFS", BulkStorageDesc.StorageType.HDFS, bulkProperties);
            } else if (ctx.withRemoteStorageSystem().LOCAL() != null) {
                bulkDesc = new BulkStorageDesc("LOCAL_HDFS", BulkStorageDesc.StorageType.LOCAL, bulkProperties);
            } else if (ctx.withRemoteStorageSystem().BROKER() != null
                    && ctx.withRemoteStorageSystem().identifierOrText().getText() != null) {
                bulkDesc = new BulkStorageDesc(ctx.withRemoteStorageSystem().identifierOrText().getText(),
                        bulkProperties);
            }
        }
        ImmutableList.Builder<BulkLoadDataDesc> dataDescriptions = new ImmutableList.Builder<>();
        List<String> labelParts = visitMultipartIdentifier(ctx.lableName);
        String labelName = null;
        String labelDbName = null;
        if (ConnectContext.get().getDatabase().isEmpty() && labelParts.size() == 1) {
            throw new AnalysisException("Current database is not set.");
        } else if (labelParts.size() == 1) {
            labelName = labelParts.get(0);
        } else if (labelParts.size() == 2) {
            labelDbName = labelParts.get(0);
            labelName = labelParts.get(1);
        } else if (labelParts.size() == 3) {
            labelDbName = labelParts.get(1);
            labelName = labelParts.get(2);
        } else {
            throw new AnalysisException("labelParts in load should be [ctl.][db.]label");
        }

        for (DorisParser.DataDescContext ddc : ctx.dataDescs) {
            List<String> nameParts = Lists.newArrayList();
            if (labelDbName != null) {
                nameParts.add(labelDbName);
            }
            nameParts.add(ddc.targetTableName.getText());
            List<String> tableName = RelationUtil.getQualifierName(ConnectContext.get(), nameParts);
            List<String> colNames = (ddc.columns == null ? ImmutableList.of() : visitIdentifierList(ddc.columns));
            List<String> columnsFromPath = (ddc.columnsFromPath == null ? ImmutableList.of()
                        : visitIdentifierList(ddc.columnsFromPath.identifierList()));
            List<String> partitions = ddc.partition == null ? ImmutableList.of() : visitIdentifierList(ddc.partition);
            // TODO: multi location
            List<String> multiFilePaths = new ArrayList<>();
            for (Token filePath : ddc.filePaths) {
                multiFilePaths.add(filePath.getText().substring(1, filePath.getText().length() - 1));
            }
            List<String> filePaths = ddc.filePath == null ? ImmutableList.of() : multiFilePaths;
            Map<String, Expression> colMappings;
            if (ddc.columnMapping == null) {
                colMappings = ImmutableMap.of();
            } else {
                colMappings = new HashMap<>();
                for (DorisParser.MappingExprContext mappingExpr : ddc.columnMapping.mappingSet) {
                    colMappings.put(mappingExpr.mappingCol.getText(), getExpression(mappingExpr.expression()));
                }
            }

            LoadTask.MergeType mergeType = ddc.mergeType() == null ? LoadTask.MergeType.APPEND
                        : LoadTask.MergeType.valueOf(ddc.mergeType().getText());

            Optional<String> fileFormat = ddc.format == null ? Optional.empty()
                    : Optional.of(visitIdentifierOrText(ddc.format));
            Optional<String> separator = ddc.separator == null ? Optional.empty() : Optional.of(ddc.separator.getText()
                        .substring(1, ddc.separator.getText().length() - 1));
            Optional<String> comma = ddc.comma == null ? Optional.empty() : Optional.of(ddc.comma.getText()
                        .substring(1, ddc.comma.getText().length() - 1));
            Map<String, String> dataProperties = ddc.propertyClause() == null ? new HashMap<>()
                        : visitPropertyClause(ddc.propertyClause());
            dataDescriptions.add(new BulkLoadDataDesc(
                    tableName,
                    partitions,
                    filePaths,
                    colNames,
                    columnsFromPath,
                    colMappings,
                    new BulkLoadDataDesc.FileFormatDesc(separator, comma, fileFormat),
                    false,
                    ddc.preFilter == null ? Optional.empty() : Optional.of(getExpression(ddc.preFilter.expression())),
                    ddc.where == null ? Optional.empty() : Optional.of(getExpression(ddc.where.booleanExpression())),
                    mergeType,
                    ddc.deleteOn == null ? Optional.empty() : Optional.of(getExpression(ddc.deleteOn.expression())),
                    ddc.sequenceColumn == null ? Optional.empty()
                            : Optional.of(ddc.sequenceColumn.identifier().getText()), dataProperties));
        }
        Map<String, String> properties = Collections.emptyMap();
        if (ctx.propertyClause() != null) {
            properties = visitPropertyItemList(ctx.propertyClause().propertyItemList());
        }
        String commentSpec = ctx.commentSpec() == null ? "''" : ctx.commentSpec().STRING_LITERAL().getText();
        String comment =
                LogicalPlanBuilderAssistant.escapeBackSlash(commentSpec.substring(1, commentSpec.length() - 1));
        return new LoadCommand(labelName, dataDescriptions.build(), bulkDesc, properties, comment);
    }

    /* ********************************************************************************************
     * Plan parsing
     * ******************************************************************************************** */

    /**
     * process lateral view, add a {@link LogicalGenerate} on plan.
     */
    protected LogicalPlan withGenerate(LogicalPlan plan, LateralViewContext ctx) {
        if (ctx.LATERAL() == null) {
            return plan;
        }
        String generateName = ctx.tableName.getText();
        // if later view explode map type, we need to add a project to convert map to struct
        String columnName = ctx.columnNames.get(0).getText();
        List<String> expandColumnNames = ImmutableList.of();

        // explode can pass multiple columns
        // then use struct to return the result of the expansion of multiple columns.
        if (ctx.columnNames.size() > 1
                || BuiltinTableGeneratingFunctions.INSTANCE.getReturnManyColumnFunctions()
                    .contains(ctx.functionName.getText())) {
            columnName = ConnectContext.get() != null
                    ? ConnectContext.get().getStatementContext().generateColumnName() : "expand_cols";
            expandColumnNames = ctx.columnNames.stream()
                    .map(RuleContext::getText).collect(ImmutableList.toImmutableList());
        }
        String functionName = ctx.functionName.getText();
        List<Expression> arguments = ctx.expression().stream()
                .<Expression>map(this::typedVisit)
                .collect(ImmutableList.toImmutableList());
        Function unboundFunction = new UnboundFunction(functionName, arguments);
        return new LogicalGenerate<>(ImmutableList.of(unboundFunction),
                ImmutableList.of(new UnboundSlot(generateName, columnName)), ImmutableList.of(expandColumnNames), plan);
    }

    /**
     * process CTE and store the results in a logical plan node LogicalCTE
     */
    private LogicalPlan withCte(LogicalPlan plan, CteContext ctx) {
        if (ctx == null) {
            return plan;
        }
        return new LogicalCTE<>((List) visit(ctx.aliasQuery(), LogicalSubQueryAlias.class), plan);
    }

    /**
     * process CTE's alias queries and column aliases
     */
    @Override
    public LogicalSubQueryAlias<Plan> visitAliasQuery(AliasQueryContext ctx) {
        return ParserUtils.withOrigin(ctx, () -> {
            LogicalPlan queryPlan = plan(ctx.query());
            Optional<List<String>> columnNames = optionalVisit(ctx.columnAliases(), () ->
                    ctx.columnAliases().identifier().stream()
                    .map(RuleContext::getText)
                    .collect(ImmutableList.toImmutableList())
            );
            return new LogicalSubQueryAlias<>(ctx.identifier().getText(), columnNames, queryPlan);
        });
    }

    /**
     * process LoadProperty in routine load
     */
    public LoadProperty visitLoadProperty(LoadPropertyContext ctx) {
        LoadProperty loadProperty = null;
        if (ctx instanceof SeparatorContext) {
            String separator = stripQuotes(((SeparatorContext) ctx).STRING_LITERAL().getText());
            loadProperty = new LoadSeparator(separator);
        } else if (ctx instanceof ImportColumnsContext) {
            List<LoadColumnDesc> descList = new ArrayList<>();
            for (DorisParser.ImportColumnDescContext loadColumnDescCtx : ((ImportColumnsContext) ctx)
                    .importColumnsStatement().importColumnDesc()) {
                LoadColumnDesc desc;
                if (loadColumnDescCtx.booleanExpression() != null) {
                    desc = new LoadColumnDesc(loadColumnDescCtx.name.getText(),
                        getExpression(loadColumnDescCtx.booleanExpression()));
                } else {
                    desc = new LoadColumnDesc(loadColumnDescCtx.name.getText());
                }
                descList.add(desc);
            }
            loadProperty = new LoadColumnClause(descList);
        } else if (ctx instanceof ImportDeleteOnContext) {
            loadProperty = new LoadDeleteOnClause(getExpression(((ImportDeleteOnContext) ctx)
                    .importDeleteOnStatement().booleanExpression()));
        } else if (ctx instanceof ImportPartitionsContext) {
            Pair<Boolean, List<String>> partitionSpec = visitPartitionSpec(
                    ((ImportPartitionsContext) ctx).partitionSpec());
            loadProperty = new LoadPartitionNames(partitionSpec.first, partitionSpec.second);
        } else if (ctx instanceof ImportPrecedingFilterContext) {
            loadProperty = new LoadPrecedingFilterClause(getExpression(((ImportPrecedingFilterContext) ctx)
                    .importPrecedingFilterStatement().booleanExpression()));
        } else if (ctx instanceof ImportSequenceContext) {
            loadProperty = new LoadSequenceClause(((ImportSequenceContext) ctx)
                    .importSequenceStatement().identifier().getText());
        } else if (ctx instanceof ImportWhereContext) {
            loadProperty = new LoadWhereClause(getExpression(((ImportWhereContext) ctx)
                    .importWhereStatement().booleanExpression()));
        }
        return loadProperty;
    }

    @Override
    public LogicalPlan visitCreateRoutineLoad(CreateRoutineLoadContext ctx) {
        List<String> labelParts = visitMultipartIdentifier(ctx.label);
        String labelName = null;
        String labelDbName = null;
        if (ConnectContext.get().getDatabase().isEmpty() && labelParts.size() == 1) {
            throw new AnalysisException("Current database is not set.");
        } else if (labelParts.size() == 1) {
            labelName = labelParts.get(0);
        } else if (labelParts.size() == 2) {
            labelDbName = labelParts.get(0);
            labelName = labelParts.get(1);
        } else {
            throw new AnalysisException("labelParts in load should be [db.]label");
        }
        LabelNameInfo jobLabelInfo = new LabelNameInfo(labelDbName, labelName);
        String tableName = null;
        if (ctx.table != null) {
            tableName = ctx.table.getText();
        }
        Map<String, String> properties = ctx.propertyClause() != null
                // NOTICE: we should not generate immutable map here, because it will be modified when analyzing.
                ? Maps.newHashMap(visitPropertyClause(ctx.propertyClause()))
                : Maps.newHashMap();
        String type = ctx.type.getText();
        Map<String, String> customProperties = ctx.customProperties != null
                // NOTICE: we should not generate immutable map here, because it will be modified when analyzing.
                ? Maps.newHashMap(visitPropertyItemList(ctx.customProperties))
                : Maps.newHashMap();
        LoadTask.MergeType mergeType = LoadTask.MergeType.APPEND;
        if (ctx.WITH() != null) {
            if (ctx.DELETE() != null) {
                mergeType = LoadTask.MergeType.DELETE;
            } else if (ctx.MERGE() != null) {
                mergeType = LoadTask.MergeType.MERGE;
            }
        }
        String comment = visitCommentSpec(ctx.commentSpec());
        Map<String, LoadProperty> loadPropertyMap = new HashMap<>();
        for (DorisParser.LoadPropertyContext oneLoadPropertyCOntext : ctx.loadProperty()) {
            LoadProperty loadProperty = visitLoadProperty(oneLoadPropertyCOntext);
            if (loadProperty == null) {
                throw new AnalysisException("invalid clause of routine load");
            }
            if (loadPropertyMap.get(loadProperty.getClass().getName()) != null) {
                throw new AnalysisException("repeat setting of clause load property: "
                    + loadProperty.getClass().getName());
            } else {
                loadPropertyMap.put(loadProperty.getClass().getName(), loadProperty);
            }
        }
        CreateRoutineLoadInfo createRoutineLoadInfo = new CreateRoutineLoadInfo(jobLabelInfo, tableName,
                loadPropertyMap, properties, type, customProperties, mergeType, comment);
        return new CreateRoutineLoadCommand(createRoutineLoadInfo);

    }

    @Override
    public Command visitCreateRowPolicy(CreateRowPolicyContext ctx) {
        FilterType filterType = FilterType.of(ctx.type.getText());
        List<String> nameParts = visitMultipartIdentifier(ctx.table);
        return new CreatePolicyCommand(PolicyTypeEnum.ROW, ctx.name.getText(),
                ctx.EXISTS() != null, new TableNameInfo(nameParts), Optional.of(filterType),
                ctx.user == null ? null : visitUserIdentify(ctx.user),
                ctx.roleName == null ? null : ctx.roleName.getText(),
                Optional.of(getExpression(ctx.booleanExpression())), ImmutableMap.of());
    }

    @Override
    public Command visitCreateStoragePolicy(CreateStoragePolicyContext ctx) {
        Map<String, String> properties = ctx.properties != null
                ? Maps.newHashMap(visitPropertyClause(ctx.properties))
                : Maps.newHashMap();
        return new CreatePolicyCommand(PolicyTypeEnum.STORAGE, ctx.name.getText(),
                ctx.EXISTS() != null, null, Optional.empty(),
                null, null, Optional.empty(), properties);
    }

    @Override
    public String visitIdentifierOrText(DorisParser.IdentifierOrTextContext ctx) {
        if (ctx.STRING_LITERAL() != null) {
            return ctx.STRING_LITERAL().getText().substring(1, ctx.STRING_LITERAL().getText().length() - 1);
        } else {
            return ctx.identifier().getText();
        }
    }

    @Override
    public String visitIdentifierOrTextOrAsterisk(DorisParser.IdentifierOrTextOrAsteriskContext ctx) {
        if (ctx.ASTERISK() != null) {
            return stripQuotes(ctx.ASTERISK().getText());
        } else if (ctx.STRING_LITERAL() != null) {
            return stripQuotes(ctx.STRING_LITERAL().getText());
        } else {
            return stripQuotes(ctx.identifier().getText());
        }
    }

    @Override
    public List<String> visitMultipartIdentifierOrAsterisk(DorisParser.MultipartIdentifierOrAsteriskContext ctx) {
        return ctx.parts.stream()
            .map(RuleContext::getText)
            .collect(ImmutableList.toImmutableList());
    }

    @Override
    public UserIdentity visitUserIdentify(UserIdentifyContext ctx) {
        String user = visitIdentifierOrText(ctx.user);
        String host = null;
        if (ctx.host != null) {
            host = visitIdentifierOrText(ctx.host);
        }
        if (host == null) {
            host = "%";
        }
        boolean isDomain = ctx.LEFT_PAREN() != null;
        return new UserIdentity(user, host, isDomain);
    }

    @Override
    public LogicalPlan visitQuery(QueryContext ctx) {
        return ParserUtils.withOrigin(ctx, () -> {
            // TODO: need to add withQueryResultClauses and withCTE
            LogicalPlan query = plan(ctx.queryTerm());
            query = withQueryOrganization(query, ctx.queryOrganization());
            return withCte(query, ctx.cte());
        });
    }

    @Override
    public LogicalPlan visitSetOperation(SetOperationContext ctx) {
        return ParserUtils.withOrigin(ctx, () -> {

            if (ctx.UNION() != null) {
                Qualifier qualifier = getQualifier(ctx);
                List<QueryTermContext> contexts = Lists.newArrayList(ctx.right);
                QueryTermContext current = ctx.left;
                while (true) {
                    if (current instanceof SetOperationContext
                            && getQualifier((SetOperationContext) current) == qualifier
                            && ((SetOperationContext) current).UNION() != null) {
                        contexts.add(((SetOperationContext) current).right);
                        current = ((SetOperationContext) current).left;
                    } else {
                        contexts.add(current);
                        break;
                    }
                }
                Collections.reverse(contexts);
                List<LogicalPlan> logicalPlans = contexts.stream().map(this::plan).collect(Collectors.toList());
                return reduceToLogicalPlanTree(0, logicalPlans.size() - 1, logicalPlans, qualifier);
            } else {
                LogicalPlan leftQuery = plan(ctx.left);
                LogicalPlan rightQuery = plan(ctx.right);
                Qualifier qualifier = getQualifier(ctx);

                List<Plan> newChildren = ImmutableList.of(leftQuery, rightQuery);
                LogicalPlan plan;
                if (ctx.UNION() != null) {
                    plan = new LogicalUnion(qualifier, newChildren);
                } else if (ctx.EXCEPT() != null || ctx.MINUS() != null) {
                    plan = new LogicalExcept(qualifier, newChildren);
                } else if (ctx.INTERSECT() != null) {
                    plan = new LogicalIntersect(qualifier, newChildren);
                } else {
                    throw new ParseException("not support", ctx);
                }
                return plan;
            }
        });
    }

    private Qualifier getQualifier(SetOperationContext ctx) {
        if (ctx.setQuantifier() == null || ctx.setQuantifier().DISTINCT() != null) {
            return Qualifier.DISTINCT;
        } else {
            return Qualifier.ALL;
        }
    }

    private static LogicalPlan logicalPlanCombiner(LogicalPlan left, LogicalPlan right, Qualifier qualifier) {
        return new LogicalUnion(qualifier, ImmutableList.of(left, right));
    }

    /**
     * construct avl union tree
     */
    public static LogicalPlan reduceToLogicalPlanTree(int low, int high,
            List<LogicalPlan> logicalPlans, Qualifier qualifier) {
        switch (high - low) {
            case 0:
                return logicalPlans.get(low);
            case 1:
                return logicalPlanCombiner(logicalPlans.get(low), logicalPlans.get(high), qualifier);
            default:
                int mid = low + (high - low) / 2;
                return logicalPlanCombiner(
                        reduceToLogicalPlanTree(low, mid, logicalPlans, qualifier),
                        reduceToLogicalPlanTree(mid + 1, high, logicalPlans, qualifier),
                        qualifier
                );
        }
    }

    @Override
    public LogicalPlan visitSubquery(SubqueryContext ctx) {
        return ParserUtils.withOrigin(ctx, () -> plan(ctx.query()));
    }

    @Override
    public LogicalPlan visitRegularQuerySpecification(RegularQuerySpecificationContext ctx) {
        return ParserUtils.withOrigin(ctx, () -> {
            SelectClauseContext selectCtx = ctx.selectClause();
            LogicalPlan selectPlan;
            LogicalPlan relation;
            if (ctx.fromClause() == null) {
                relation = new LogicalOneRowRelation(StatementScopeIdGenerator.newRelationId(),
                        ImmutableList.of(new Alias(Literal.of(0))));
            } else {
                relation = visitFromClause(ctx.fromClause());
            }
            if (ctx.intoClause() != null && !ConnectContext.get().isRunProcedure()) {
                throw new ParseException("Only procedure supports insert into variables", selectCtx);
            }
            selectPlan = withSelectQuerySpecification(
                    ctx, relation,
                    selectCtx,
                    Optional.ofNullable(ctx.whereClause()),
                    Optional.ofNullable(ctx.aggClause()),
                    Optional.ofNullable(ctx.havingClause()),
                    Optional.ofNullable(ctx.qualifyClause()));
            selectPlan = withQueryOrganization(selectPlan, ctx.queryOrganization());
            if ((selectHintMap == null) || selectHintMap.isEmpty()) {
                return selectPlan;
            }
            List<ParserRuleContext> selectHintContexts = Lists.newArrayList();
            List<ParserRuleContext> preAggOnHintContexts = Lists.newArrayList();
            for (Integer key : selectHintMap.keySet()) {
                if (key > selectCtx.getStart().getStopIndex() && key < selectCtx.getStop().getStartIndex()) {
                    selectHintContexts.add(selectHintMap.get(key));
                } else {
                    preAggOnHintContexts.add(selectHintMap.get(key));
                }
            }
            return withHints(selectPlan, selectHintContexts, preAggOnHintContexts);
        });
    }

    @Override
    public LogicalPlan visitInlineTable(InlineTableContext ctx) {
        List<RowConstructorContext> rowConstructorContexts = ctx.rowConstructor();
        ImmutableList.Builder<List<NamedExpression>> rows
                = ImmutableList.builderWithExpectedSize(rowConstructorContexts.size());
        for (RowConstructorContext rowConstructorContext : rowConstructorContexts) {
            rows.add(visitRowConstructor(rowConstructorContext));
        }
        return new UnboundInlineTable(rows.build());
    }

    /**
     * Create an aliased table reference. This is typically used in FROM clauses.
     */
    protected LogicalPlan withTableAlias(LogicalPlan plan, TableAliasContext ctx) {
        if (ctx.strictIdentifier() == null) {
            return plan;
        }
        return ParserUtils.withOrigin(ctx.strictIdentifier(), () -> {
            String alias = ctx.strictIdentifier().getText();
            if (null != ctx.identifierList()) {
                throw new ParseException("Do not implemented", ctx);
                // TODO: multi-colName
            }
            return new LogicalSubQueryAlias<>(alias, plan);
        });
    }

    @Override
    public LogicalPlan visitTableName(TableNameContext ctx) {
        List<String> nameParts = visitMultipartIdentifier(ctx.multipartIdentifier());
        List<String> partitionNames = new ArrayList<>();
        boolean isTempPart = false;
        if (ctx.specifiedPartition() != null) {
            isTempPart = ctx.specifiedPartition().TEMPORARY() != null;
            if (ctx.specifiedPartition().identifier() != null) {
                partitionNames.add(ctx.specifiedPartition().identifier().getText());
            } else {
                partitionNames.addAll(visitIdentifierList(ctx.specifiedPartition().identifierList()));
            }
        }

        Optional<String> indexName = Optional.empty();
        if (ctx.materializedViewName() != null) {
            indexName = Optional.ofNullable(ctx.materializedViewName().indexName.getText());
        }

        List<Long> tabletIdLists = new ArrayList<>();
        if (ctx.tabletList() != null) {
            ctx.tabletList().tabletIdList.stream().forEach(tabletToken -> {
                tabletIdLists.add(Long.parseLong(tabletToken.getText()));
            });
        }

        final List<String> relationHints;
        if (ctx.relationHint() != null) {
            relationHints = typedVisit(ctx.relationHint());
        } else {
            relationHints = ImmutableList.of();
        }

        TableScanParams scanParams = null;
        if (ctx.optScanParams() != null) {
            Map<String, String> map = visitPropertyItemList(ctx.optScanParams().properties);
            scanParams = new TableScanParams(ctx.optScanParams().funcName.getText(), map);
        }

        TableSnapshot tableSnapshot = null;
        if (ctx.tableSnapshot() != null) {
            if (ctx.tableSnapshot().TIME() != null) {
                tableSnapshot = new TableSnapshot(stripQuotes(ctx.tableSnapshot().time.getText()));
            } else {
                tableSnapshot = new TableSnapshot(Long.parseLong(ctx.tableSnapshot().version.getText()));
            }
        }

        TableSample tableSample = ctx.sample() == null ? null : (TableSample) visit(ctx.sample());
        UnboundRelation relation = new UnboundRelation(StatementScopeIdGenerator.newRelationId(),
                nameParts, partitionNames, isTempPart, tabletIdLists, relationHints,
                Optional.ofNullable(tableSample), indexName, scanParams, Optional.ofNullable(tableSnapshot));

        LogicalPlan checkedRelation = LogicalPlanBuilderAssistant.withCheckPolicy(relation);
        LogicalPlan plan = withTableAlias(checkedRelation, ctx.tableAlias());
        for (LateralViewContext lateralViewContext : ctx.lateralView()) {
            plan = withGenerate(plan, lateralViewContext);
        }
        return plan;
    }

    public static String stripQuotes(String str) {
        if ((str.charAt(0) == '\'' && str.charAt(str.length() - 1) == '\'')
                || (str.charAt(0) == '\"' && str.charAt(str.length() - 1) == '\"')) {
            str = str.substring(1, str.length() - 1);
        }
        return str;
    }

    @Override
    public LogicalPlan visitShowEncryptKeys(ShowEncryptKeysContext ctx) {
        String dbName = null;
        if (ctx.database != null) {
            List<String> nameParts = visitMultipartIdentifier(ctx.database);
            dbName = nameParts.get(0); // only one entry possible
        }

        String likeString = null;
        if (ctx.LIKE() != null) {
            likeString = stripQuotes(ctx.STRING_LITERAL().getText());
        }
        return new ShowEncryptKeysCommand(dbName, likeString);
    }

    @Override
    public LogicalPlan visitAliasedQuery(AliasedQueryContext ctx) {
        if (ctx.tableAlias().getText().equals("")) {
            throw new ParseException("Every derived table must have its own alias", ctx);
        }
        LogicalPlan plan = withTableAlias(visitQuery(ctx.query()), ctx.tableAlias());
        for (LateralViewContext lateralViewContext : ctx.lateralView()) {
            plan = withGenerate(plan, lateralViewContext);
        }
        return plan;
    }

    @Override
    public LogicalPlan visitTableValuedFunction(TableValuedFunctionContext ctx) {
        return ParserUtils.withOrigin(ctx, () -> {
            String functionName = ctx.tvfName.getText();

            Map<String, String> map = visitPropertyItemList(ctx.properties);
            LogicalPlan relation = new UnboundTVFRelation(StatementScopeIdGenerator.newRelationId(),
                    functionName, new Properties(map));
            return withTableAlias(relation, ctx.tableAlias());
        });
    }

    /**
     * Create a star (i.e. all) expression; this selects all elements (in the specified object).
     * Both un-targeted (global) and targeted aliases are supported.
     */
    @Override
    public Expression visitStar(StarContext ctx) {
        return ParserUtils.withOrigin(ctx, () -> {
            final QualifiedNameContext qualifiedNameContext = ctx.qualifiedName();
            List<String> target;
            if (qualifiedNameContext != null) {
                target = qualifiedNameContext.identifier()
                        .stream()
                        .map(RuleContext::getText)
                        .collect(ImmutableList.toImmutableList());
            } else {
                target = ImmutableList.of();
            }
            List<ExceptOrReplaceContext> exceptOrReplaceList = ctx.exceptOrReplace();
            if (exceptOrReplaceList != null && !exceptOrReplaceList.isEmpty()) {
                List<NamedExpression> finalExpectSlots = ImmutableList.of();
                List<NamedExpression> finalReplacedAlias = ImmutableList.of();
                for (ExceptOrReplaceContext exceptOrReplace : exceptOrReplaceList) {
                    if (exceptOrReplace instanceof ExceptContext) {
                        if (!finalExpectSlots.isEmpty()) {
                            throw new ParseException("only one except clause is supported", ctx);
                        }
                        ExceptContext exceptContext = (ExceptContext) exceptOrReplace;
                        List<NamedExpression> expectSlots = getNamedExpressions(exceptContext.namedExpressionSeq());
                        boolean allSlots = expectSlots.stream().allMatch(UnboundSlot.class::isInstance);
                        if (expectSlots.isEmpty() || !allSlots) {
                            throw new ParseException(
                                    "only column name is supported in except clause", ctx);
                        }
                        finalExpectSlots = expectSlots;
                    } else if (exceptOrReplace instanceof ReplaceContext) {
                        if (!finalReplacedAlias.isEmpty()) {
                            throw new ParseException("only one replace clause is supported", ctx);
                        }
                        ReplaceContext replaceContext = (ReplaceContext) exceptOrReplace;
                        List<NamedExpression> expectAlias = Lists.newArrayList();
                        NamedExpressionSeqContext namedExpressions = replaceContext.namedExpressionSeq();
                        for (NamedExpressionContext namedExpressionContext : namedExpressions.namedExpression()) {
                            if (namedExpressionContext.identifierOrText() == null) {
                                throw new ParseException("only alias is supported in select-replace clause", ctx);
                            }
                            expectAlias.add((NamedExpression) namedExpressionContext.accept(this));
                        }
                        if (expectAlias.isEmpty()) {
                            throw new ParseException("only alias is supported in select-replace clause", ctx);
                        }
                        finalReplacedAlias = expectAlias;
                    } else {
                        throw new ParseException(
                                "Unsupported except or replace clause: " + exceptOrReplace.getText(), ctx
                        );
                    }
                }
                return new UnboundStar(target, finalExpectSlots, finalReplacedAlias);
            } else {
                return new UnboundStar(target);
            }
        });
    }

    /**
     * Create an aliased expression if an alias is specified. Both single and multi-aliases are
     * supported.
     */
    @Override
    public NamedExpression visitNamedExpression(NamedExpressionContext ctx) {
        return ParserUtils.withOrigin(ctx, () -> {
            Expression expression = getExpression(ctx.expression());
            if (ctx.identifierOrText() == null) {
                if (expression instanceof NamedExpression) {
                    return (NamedExpression) expression;
                } else {
                    int start = ctx.expression().start.getStartIndex();
                    int stop = ctx.expression().stop.getStopIndex();
                    String alias = ctx.start.getInputStream()
                            .getText(new org.antlr.v4.runtime.misc.Interval(start, stop));
                    if (expression instanceof Literal) {
                        return new Alias(expression, alias, true);
                    } else {
                        return new UnboundAlias(expression, alias, true);
                    }
                }
            }
            String alias = visitIdentifierOrText(ctx.identifierOrText());
            if (expression instanceof Literal) {
                return new Alias(expression, alias);
            }
            return new UnboundAlias(expression, alias);
        });
    }

    @Override
    public Expression visitSystemVariable(SystemVariableContext ctx) {
        VariableType type = null;
        if (ctx.kind == null) {
            type = VariableType.DEFAULT;
        } else if (ctx.kind.getType() == DorisParser.SESSION) {
            type = VariableType.SESSION;
        } else if (ctx.kind.getType() == DorisParser.GLOBAL) {
            type = VariableType.GLOBAL;
        }
        if (type == null) {
            throw new ParseException("Unsupported system variable: " + ctx.getText(), ctx);
        }
        return new UnboundVariable(ctx.identifier().getText(), type);
    }

    @Override
    public Expression visitUserVariable(UserVariableContext ctx) {
        return new UnboundVariable(ctx.identifierOrText().getText(), VariableType.USER);
    }

    /**
     * Create a comparison expression. This compares two expressions. The following comparison
     * operators are supported:
     * - Equal: '=' or '=='
     * - Null-safe Equal: '<=>'
     * - Not Equal: '<>' or '!='
     * - Less than: '<'
     * - Less then or Equal: '<='
     * - Greater than: '>'
     * - Greater then or Equal: '>='
     */
    @Override
    public Expression visitComparison(ComparisonContext ctx) {
        return ParserUtils.withOrigin(ctx, () -> {
            Expression left = getExpression(ctx.left);
            Expression right = getExpression(ctx.right);
            TerminalNode operator = (TerminalNode) ctx.comparisonOperator().getChild(0);
            switch (operator.getSymbol().getType()) {
                case DorisParser.EQ:
                    return new EqualTo(left, right);
                case DorisParser.NEQ:
                    return new Not(new EqualTo(left, right));
                case DorisParser.LT:
                    return new LessThan(left, right);
                case DorisParser.GT:
                    return new GreaterThan(left, right);
                case DorisParser.LTE:
                    return new LessThanEqual(left, right);
                case DorisParser.GTE:
                    return new GreaterThanEqual(left, right);
                case DorisParser.NSEQ:
                    return new NullSafeEqual(left, right);
                default:
                    throw new ParseException("Unsupported comparison expression: "
                        + operator.getSymbol().getText(), ctx);
            }
        });
    }

    /**
     * Create a not expression.
     * format: NOT Expression
     * for example:
     * not 1
     * not 1=1
     */
    @Override
    public Expression visitLogicalNot(LogicalNotContext ctx) {
        return ParserUtils.withOrigin(ctx, () -> new Not(getExpression(ctx.booleanExpression())));
    }

    @Override
    public Expression visitLogicalBinary(LogicalBinaryContext ctx) {
        return ParserUtils.withOrigin(ctx, () -> {
            // Code block copy from Spark
            // sql/catalyst/src/main/scala/org/apache/spark/sql/catalyst/parser/AstBuilder.scala

            // Collect all similar left hand contexts.
            List<BooleanExpressionContext> contexts = Lists.newArrayList(ctx.right);
            BooleanExpressionContext current = ctx.left;
            while (true) {
                if (current instanceof LogicalBinaryContext
                        && ((LogicalBinaryContext) current).operator.getType() == ctx.operator.getType()) {
                    contexts.add(((LogicalBinaryContext) current).right);
                    current = ((LogicalBinaryContext) current).left;
                } else {
                    contexts.add(current);
                    break;
                }
            }
            // Reverse the contexts to have them in the same sequence as in the SQL statement & turn them
            // into expressions.
            Collections.reverse(contexts);
            List<Expression> expressions = contexts.stream().map(this::getExpression).collect(Collectors.toList());
            if (ctx.operator.getType() == DorisParser.AND) {
                return new And(expressions);
            } else if (ctx.operator.getType() == DorisParser.OR) {
                return new Or(expressions);
            } else {
                // Create a balanced tree.
                return reduceToExpressionTree(0, expressions.size() - 1, expressions, ctx);
            }
        });
    }

    @Override
    public Expression visitLambdaExpression(LambdaExpressionContext ctx) {
        ImmutableList<String> args = ctx.args.stream()
                .map(RuleContext::getText)
                .collect(ImmutableList.toImmutableList());
        Expression body = (Expression) visit(ctx.body);
        return new Lambda(args, body);
    }

    private Expression expressionCombiner(Expression left, Expression right, LogicalBinaryContext ctx) {
        switch (ctx.operator.getType()) {
            case DorisParser.LOGICALAND:
            case DorisParser.AND:
                return new And(left, right);
            case DorisParser.OR:
                return new Or(left, right);
            case DorisParser.XOR:
                return new Xor(left, right);
            default:
                throw new ParseException("Unsupported logical binary type: " + ctx.operator.getText(), ctx);
        }
    }

    private Expression reduceToExpressionTree(int low, int high,
            List<Expression> expressions, LogicalBinaryContext ctx) {
        switch (high - low) {
            case 0:
                return expressions.get(low);
            case 1:
                return expressionCombiner(expressions.get(low), expressions.get(high), ctx);
            default:
                int mid = low + (high - low) / 2;
                return expressionCombiner(
                        reduceToExpressionTree(low, mid, expressions, ctx),
                        reduceToExpressionTree(mid + 1, high, expressions, ctx),
                        ctx
                );
        }
    }

    /**
     * Create a predicated expression. A predicated expression is a normal expression with a
     * predicate attached to it, for example:
     * {{{
     * a + 1 IS NULL
     * }}}
     */
    @Override
    public Expression visitPredicated(PredicatedContext ctx) {
        return ParserUtils.withOrigin(ctx, () -> {
            Expression e = getExpression(ctx.valueExpression());
            return ctx.predicate() == null ? e : withPredicate(e, ctx.predicate());
        });
    }

    @Override
    public Expression visitArithmeticUnary(ArithmeticUnaryContext ctx) {
        return ParserUtils.withOrigin(ctx, () -> {
            Expression e = typedVisit(ctx.valueExpression());
            switch (ctx.operator.getType()) {
                case DorisParser.PLUS:
                    return e;
                case DorisParser.SUBTRACT:
                    IntegerLiteral zero = new IntegerLiteral(0);
                    return new Subtract(zero, e);
                case DorisParser.TILDE:
                    return new BitNot(e);
                default:
                    throw new ParseException("Unsupported arithmetic unary type: " + ctx.operator.getText(), ctx);
            }
        });
    }

    @Override
    public Expression visitArithmeticBinary(ArithmeticBinaryContext ctx) {
        return ParserUtils.withOrigin(ctx, () -> {
            Expression left = getExpression(ctx.left);
            Expression right = getExpression(ctx.right);

            int type = ctx.operator.getType();
            if (left instanceof Interval) {
                if (type != DorisParser.PLUS) {
                    throw new ParseException("Only supported: " + Operator.ADD, ctx);
                }
                Interval interval = (Interval) left;
                return new TimestampArithmetic(Operator.ADD, right, interval.value(), interval.timeUnit());
            }

            if (right instanceof Interval) {
                Operator op;
                if (type == DorisParser.PLUS) {
                    op = Operator.ADD;
                } else if (type == DorisParser.SUBTRACT) {
                    op = Operator.SUBTRACT;
                } else {
                    throw new ParseException("Only supported: " + Operator.ADD + " and " + Operator.SUBTRACT, ctx);
                }
                Interval interval = (Interval) right;
                return new TimestampArithmetic(op, left, interval.value(), interval.timeUnit());
            }

            return ParserUtils.withOrigin(ctx, () -> {
                switch (type) {
                    case DorisParser.ASTERISK:
                        return new Multiply(left, right);
                    case DorisParser.SLASH:
                        return new Divide(left, right);
                    case DorisParser.MOD:
                        return new Mod(left, right);
                    case DorisParser.PLUS:
                        return new Add(left, right);
                    case DorisParser.SUBTRACT:
                        return new Subtract(left, right);
                    case DorisParser.DIV:
                        return new IntegralDivide(left, right);
                    case DorisParser.HAT:
                        return new BitXor(left, right);
                    case DorisParser.PIPE:
                        return new BitOr(left, right);
                    case DorisParser.AMPERSAND:
                        return new BitAnd(left, right);
                    default:
                        throw new ParseException(
                                "Unsupported arithmetic binary type: " + ctx.operator.getText(), ctx);
                }
            });
        });
    }

    @Override
    public Expression visitCurrentDate(DorisParser.CurrentDateContext ctx) {
        return new CurrentDate();
    }

    @Override
    public Expression visitCurrentTime(DorisParser.CurrentTimeContext ctx) {
        return new CurrentTime();
    }

    @Override
    public Expression visitCurrentTimestamp(DorisParser.CurrentTimestampContext ctx) {
        return new Now();
    }

    @Override
    public Expression visitLocalTime(DorisParser.LocalTimeContext ctx) {
        return new CurrentTime();
    }

    @Override
    public Expression visitLocalTimestamp(DorisParser.LocalTimestampContext ctx) {
        return new Now();
    }

    @Override
    public Expression visitCurrentUser(DorisParser.CurrentUserContext ctx) {
        return new CurrentUser();
    }

    @Override
    public Expression visitSessionUser(DorisParser.SessionUserContext ctx) {
        return new SessionUser();
    }

    @Override
    public Expression visitDoublePipes(DorisParser.DoublePipesContext ctx) {
        return ParserUtils.withOrigin(ctx, () -> {
            Expression left = getExpression(ctx.left);
            Expression right = getExpression(ctx.right);
            if (SqlModeHelper.hasPipeAsConcat()) {
                return new UnboundFunction("concat", Lists.newArrayList(left, right));
            } else {
                return new Or(left, right);
            }
        });
    }

    /**
     * Create a value based [[CaseWhen]] expression. This has the following SQL form:
     * {{{
     *   CASE [expression]
     *    WHEN [value] THEN [expression]
     *    ...
     *    ELSE [expression]
     *   END
     * }}}
     */
    @Override
    public Expression visitSimpleCase(DorisParser.SimpleCaseContext context) {
        Expression e = getExpression(context.value);
        List<WhenClause> whenClauses = context.whenClause().stream()
                .map(w -> new WhenClause(new EqualTo(e, getExpression(w.condition)), getExpression(w.result)))
                .collect(ImmutableList.toImmutableList());
        if (context.elseExpression == null) {
            return new CaseWhen(whenClauses);
        }
        return new CaseWhen(whenClauses, getExpression(context.elseExpression));
    }

    /**
     * Create a condition based [[CaseWhen]] expression. This has the following SQL syntax:
     * {{{
     *   CASE
     *    WHEN [predicate] THEN [expression]
     *    ...
     *    ELSE [expression]
     *   END
     * }}}
     *
     * @param context the parse tree
     */
    @Override
    public Expression visitSearchedCase(DorisParser.SearchedCaseContext context) {
        List<WhenClause> whenClauses = context.whenClause().stream()
                .map(w -> new WhenClause(getExpression(w.condition), getExpression(w.result)))
                .collect(ImmutableList.toImmutableList());
        if (context.elseExpression == null) {
            return new CaseWhen(whenClauses);
        }
        return new CaseWhen(whenClauses, getExpression(context.elseExpression));
    }

    @Override
    public Expression visitCast(DorisParser.CastContext ctx) {
        return ParserUtils.withOrigin(ctx, () -> processCast(getExpression(ctx.expression()), ctx.castDataType()));
    }

    @Override
    public UnboundFunction visitExtract(DorisParser.ExtractContext ctx) {
        return ParserUtils.withOrigin(ctx, () -> {
            String functionName = ctx.field.getText();
            return new UnboundFunction(functionName, false,
                    Collections.singletonList(getExpression(ctx.source)));
        });
    }

    @Override
    public Expression visitEncryptKey(DorisParser.EncryptKeyContext ctx) {
        return ParserUtils.withOrigin(ctx, () -> {
            String db = ctx.dbName == null ? "" : ctx.dbName.getText();
            String key = ctx.keyName.getText();
            return new EncryptKeyRef(new StringLiteral(db), new StringLiteral(key));
        });
    }

    @Override
    public Expression visitCharFunction(DorisParser.CharFunctionContext ctx) {
        return ParserUtils.withOrigin(ctx, () -> {
            String charSet = ctx.charSet == null ? "utf8" : ctx.charSet.getText();
            List<Expression> arguments = ImmutableList.<Expression>builder()
                    .add(new StringLiteral(charSet))
                    .addAll(visit(ctx.arguments, Expression.class))
                    .build();
            return new Char(arguments);
        });
    }

    @Override
    public Expression visitConvertCharSet(DorisParser.ConvertCharSetContext ctx) {
        return ParserUtils.withOrigin(ctx,
                () -> new ConvertTo(getExpression(ctx.argument), new StringLiteral(ctx.charSet.getText())));
    }

    @Override
    public Expression visitConvertType(DorisParser.ConvertTypeContext ctx) {
        return ParserUtils.withOrigin(ctx, () -> processCast(getExpression(ctx.argument), ctx.castDataType()));
    }

    @Override
    public DataType visitCastDataType(CastDataTypeContext ctx) {
        return ParserUtils.withOrigin(ctx, () -> {
            if (ctx.dataType() != null) {
                return ((DataType) typedVisit(ctx.dataType())).conversion();
            } else if (ctx.UNSIGNED() != null) {
                return LargeIntType.UNSIGNED;
            } else {
                return BigIntType.SIGNED;
            }
        });
    }

    private Expression processCast(Expression expression, CastDataTypeContext castDataTypeContext) {
        DataType dataType = visitCastDataType(castDataTypeContext);
        Expression cast = new Cast(expression, dataType, true);
        if (dataType.isStringLikeType() && ((CharacterType) dataType).getLen() >= 0) {
            if (dataType.isVarcharType() && ((VarcharType) dataType).isWildcardVarchar()) {
                return cast;
            }
            List<Expression> args = ImmutableList.of(
                    cast,
                    new TinyIntLiteral((byte) 1),
                    Literal.of(((CharacterType) dataType).getLen())
            );
            return new UnboundFunction("substr", args);
        } else {
            return cast;
        }
    }

    @Override
    public Expression visitFunctionCallExpression(DorisParser.FunctionCallExpressionContext ctx) {
        return ParserUtils.withOrigin(ctx, () -> {
            String functionName = ctx.functionIdentifier().functionNameIdentifier().getText();
            boolean isDistinct = ctx.DISTINCT() != null;
            List<Expression> params = Lists.newArrayList();
            params.addAll(visit(ctx.expression(), Expression.class));
            List<OrderKey> orderKeys = visit(ctx.sortItem(), OrderKey.class);
            params.addAll(orderKeys.stream().map(OrderExpression::new).collect(Collectors.toList()));

            List<UnboundStar> unboundStars = ExpressionUtils.collectAll(params, UnboundStar.class::isInstance);
            if (!unboundStars.isEmpty()) {
                if (ctx.functionIdentifier().dbName == null && functionName.equalsIgnoreCase("count")) {
                    if (unboundStars.size() > 1) {
                        throw new ParseException(
                                "'*' can only be used once in conjunction with COUNT: " + functionName, ctx);
                    }
                    if (!unboundStars.get(0).getQualifier().isEmpty()) {
                        throw new ParseException("'*' can not has qualifier: " + unboundStars.size(), ctx);
                    }
                    if (ctx.windowSpec() != null) {
                        if (isDistinct) {
                            throw new ParseException("DISTINCT not allowed in analytic function: " + functionName, ctx);
                        }
                        return withWindowSpec(ctx.windowSpec(), new Count());
                    }
                    return new Count();
                }
                throw new ParseException("'*' can only be used in conjunction with COUNT: " + functionName, ctx);
            } else {
                String dbName = null;
                if (ctx.functionIdentifier().dbName != null) {
                    dbName = ctx.functionIdentifier().dbName.getText();
                }
                UnboundFunction function = new UnboundFunction(dbName, functionName, isDistinct, params);
                if (ctx.windowSpec() != null) {
                    if (isDistinct) {
                        throw new ParseException("DISTINCT not allowed in analytic function: " + functionName, ctx);
                    }
                    return withWindowSpec(ctx.windowSpec(), function);
                }
                return function;
            }
        });
    }

    /**
     * deal with window function definition
     */
    private WindowExpression withWindowSpec(WindowSpecContext ctx, Expression function) {
        List<Expression> partitionKeyList = Lists.newArrayList();
        if (ctx.partitionClause() != null) {
            partitionKeyList = visit(ctx.partitionClause().expression(), Expression.class);
        }

        List<OrderExpression> orderKeyList = Lists.newArrayList();
        if (ctx.sortClause() != null) {
            orderKeyList = visit(ctx.sortClause().sortItem(), OrderKey.class).stream()
                .map(orderKey -> new OrderExpression(orderKey))
                .collect(Collectors.toList());
        }

        if (ctx.windowFrame() != null) {
            return new WindowExpression(function, partitionKeyList, orderKeyList, withWindowFrame(ctx.windowFrame()));
        }
        return new WindowExpression(function, partitionKeyList, orderKeyList);
    }

    /**
     * deal with optional expressions
     */
    private <T, C> Optional<C> optionalVisit(T ctx, Supplier<C> func) {
        return Optional.ofNullable(ctx).map(a -> func.get());
    }

    /**
     * deal with window frame
     */
    private WindowFrame withWindowFrame(WindowFrameContext ctx) {
        WindowFrame.FrameUnitsType frameUnitsType = WindowFrame.FrameUnitsType.valueOf(
                ctx.frameUnits().getText().toUpperCase());
        WindowFrame.FrameBoundary leftBoundary = withFrameBound(ctx.start);
        if (ctx.end != null) {
            WindowFrame.FrameBoundary rightBoundary = withFrameBound(ctx.end);
            return new WindowFrame(frameUnitsType, leftBoundary, rightBoundary);
        }
        return new WindowFrame(frameUnitsType, leftBoundary);
    }

    private WindowFrame.FrameBoundary withFrameBound(DorisParser.FrameBoundaryContext ctx) {
        Optional<Expression> expression = Optional.empty();
        if (ctx.expression() != null) {
            expression = Optional.of(getExpression(ctx.expression()));
            // todo: use isConstant() to resolve Function in expression; currently we only
            //  support literal expression
            if (!expression.get().isLiteral()) {
                throw new ParseException("Unsupported expression in WindowFrame : " + expression, ctx);
            }
        }

        WindowFrame.FrameBoundType frameBoundType = null;
        switch (ctx.boundType.getType()) {
            case DorisParser.PRECEDING:
                if (ctx.UNBOUNDED() != null) {
                    frameBoundType = WindowFrame.FrameBoundType.UNBOUNDED_PRECEDING;
                } else {
                    frameBoundType = WindowFrame.FrameBoundType.PRECEDING;
                }
                break;
            case DorisParser.CURRENT:
                frameBoundType = WindowFrame.FrameBoundType.CURRENT_ROW;
                break;
            case DorisParser.FOLLOWING:
                if (ctx.UNBOUNDED() != null) {
                    frameBoundType = WindowFrame.FrameBoundType.UNBOUNDED_FOLLOWING;
                } else {
                    frameBoundType = WindowFrame.FrameBoundType.FOLLOWING;
                }
                break;
            default:
        }
        return new WindowFrame.FrameBoundary(expression, frameBoundType);
    }

    @Override
    public Expression visitInterval(IntervalContext ctx) {
        return new Interval(getExpression(ctx.value), visitUnitIdentifier(ctx.unit));
    }

    @Override
    public String visitUnitIdentifier(UnitIdentifierContext ctx) {
        return ctx.getText();
    }

    @Override
    public Expression visitTypeConstructor(TypeConstructorContext ctx) {
        String value = ctx.STRING_LITERAL().getText();
        value = value.substring(1, value.length() - 1);
        String type = ctx.type.getText().toUpperCase();
        switch (type) {
            case "DATE":
                try {
                    return Config.enable_date_conversion ? new DateV2Literal(value) : new DateLiteral(value);
                } catch (Exception e) {
                    return new Cast(new StringLiteral(value),
                            Config.enable_date_conversion ? DateV2Type.INSTANCE : DateType.INSTANCE);
                }
            case "TIMESTAMP":
                try {
                    return Config.enable_date_conversion ? new DateTimeV2Literal(value) : new DateTimeLiteral(value);
                } catch (Exception e) {
                    return new Cast(new StringLiteral(value),
                            Config.enable_date_conversion ? DateTimeV2Type.MAX : DateTimeType.INSTANCE);
                }
            case "DATEV2":
                try {
                    return new DateV2Literal(value);
                } catch (Exception e) {
                    return new Cast(new StringLiteral(value), DateV2Type.INSTANCE);
                }
            case "DATEV1":
                try {
                    return new DateLiteral(value);
                } catch (Exception e) {
                    return new Cast(new StringLiteral(value), DateType.INSTANCE);
                }
            default:
                throw new ParseException("Unsupported data type : " + type, ctx);
        }
    }

    @Override
    public Expression visitDereference(DereferenceContext ctx) {
        return ParserUtils.withOrigin(ctx, () -> {
            Expression e = getExpression(ctx.base);
            if (e instanceof UnboundSlot) {
                UnboundSlot unboundAttribute = (UnboundSlot) e;
                List<String> nameParts = Lists.newArrayList(unboundAttribute.getNameParts());
                nameParts.add(ctx.fieldName.getText());
                UnboundSlot slot = new UnboundSlot(nameParts, Optional.empty());
                return slot;
            } else {
                // todo: base is an expression, may be not a table name.
                throw new ParseException("Unsupported dereference expression: " + ctx.getText(), ctx);
            }
        });
    }

    @Override
    public Expression visitElementAt(ElementAtContext ctx) {
        return new ElementAt(typedVisit(ctx.value), typedVisit(ctx.index));
    }

    @Override
    public Expression visitArraySlice(ArraySliceContext ctx) {
        if (ctx.end != null) {
            return new ArraySlice(typedVisit(ctx.value), typedVisit(ctx.begin), typedVisit(ctx.end));
        } else {
            return new ArraySlice(typedVisit(ctx.value), typedVisit(ctx.begin));
        }
    }

    @Override
    public Expression visitColumnReference(ColumnReferenceContext ctx) {
        // todo: handle quoted and unquoted
        return UnboundSlot.quoted(ctx.getText());
    }

    /**
     * Create a NULL literal expression.
     */
    @Override
    public Literal visitNullLiteral(NullLiteralContext ctx) {
        return new NullLiteral();
    }

    @Override
    public Literal visitBooleanLiteral(BooleanLiteralContext ctx) {
        Boolean b = Boolean.valueOf(ctx.getText());
        return BooleanLiteral.of(b);
    }

    @Override
    public Literal visitIntegerLiteral(IntegerLiteralContext ctx) {
        BigInteger bigInt = new BigInteger(ctx.getText());
        if (BigInteger.valueOf(bigInt.byteValue()).equals(bigInt)) {
            return new TinyIntLiteral(bigInt.byteValue());
        } else if (BigInteger.valueOf(bigInt.shortValue()).equals(bigInt)) {
            return new SmallIntLiteral(bigInt.shortValue());
        } else if (BigInteger.valueOf(bigInt.intValue()).equals(bigInt)) {
            return new IntegerLiteral(bigInt.intValue());
        } else if (BigInteger.valueOf(bigInt.longValue()).equals(bigInt)) {
            return new BigIntLiteral(bigInt.longValueExact());
        } else {
            return new LargeIntLiteral(bigInt);
        }
    }

    @Override
    public Literal visitStringLiteral(StringLiteralContext ctx) {
        String txt = ctx.STRING_LITERAL().getText();
        String s = txt.substring(1, txt.length() - 1);
        if (txt.charAt(0) == '\'') {
            // for single quote string, '' should be converted to '
            s = s.replace("''", "'");
        } else if (txt.charAt(0) == '"') {
            // for double quote string, "" should be converted to "
            s = s.replace("\"\"", "\"");
        }
        if (!SqlModeHelper.hasNoBackSlashEscapes()) {
            s = LogicalPlanBuilderAssistant.escapeBackSlash(s);
        }
        int strLength = Utils.containChinese(s) ? s.length() * StringLikeLiteral.CHINESE_CHAR_BYTE_LENGTH : s.length();
        if (strLength > ScalarType.MAX_VARCHAR_LENGTH) {
            return new StringLiteral(s);
        }
        return new VarcharLiteral(s, strLength);
    }

    @Override
    public Expression visitPlaceholder(DorisParser.PlaceholderContext ctx) {
        Placeholder parameter = new Placeholder(ConnectContext.get().getStatementContext().getNextPlaceholderId());
        tokenPosToParameters.put(ctx.start, parameter);
        return parameter;
    }

    /**
     * cast all items to same types.
     * TODO remove this function after we refactor type coercion.
     */
    private List<Literal> typeCoercionItems(List<Literal> items) {
        Array array = new Array(items.toArray(new Literal[0]));
        if (array.expectedInputTypes().isEmpty()) {
            return ImmutableList.of();
        }
        DataType dataType = array.expectedInputTypes().get(0);
        return items.stream()
                .map(item -> item.checkedCastTo(dataType))
                .map(Literal.class::cast)
                .collect(ImmutableList.toImmutableList());
    }

    @Override
    public ArrayLiteral visitArrayLiteral(ArrayLiteralContext ctx) {
        List<Literal> items = ctx.items.stream().<Literal>map(this::typedVisit).collect(Collectors.toList());
        if (items.isEmpty()) {
            return new ArrayLiteral(items);
        }
        return new ArrayLiteral(typeCoercionItems(items));
    }

    @Override
    public MapLiteral visitMapLiteral(MapLiteralContext ctx) {
        List<Literal> items = ctx.items.stream().<Literal>map(this::typedVisit).collect(Collectors.toList());
        if (items.size() % 2 != 0) {
            throw new ParseException("map can't be odd parameters, need even parameters", ctx);
        }
        List<Literal> keys = Lists.newArrayList();
        List<Literal> values = Lists.newArrayList();
        for (int i = 0; i < items.size(); i++) {
            if (i % 2 == 0) {
                keys.add(items.get(i));
            } else {
                values.add(items.get(i));
            }
        }
        return new MapLiteral(typeCoercionItems(keys), typeCoercionItems(values));
    }

    @Override
    public Object visitStructLiteral(StructLiteralContext ctx) {
        List<Literal> fields = ctx.items.stream().<Literal>map(this::typedVisit).collect(Collectors.toList());
        return new StructLiteral(fields);
    }

    @Override
    public Expression visitParenthesizedExpression(ParenthesizedExpressionContext ctx) {
        return getExpression(ctx.expression());
    }

    @Override
    public List<NamedExpression> visitRowConstructor(RowConstructorContext ctx) {
        List<RowConstructorItemContext> rowConstructorItemContexts = ctx.rowConstructorItem();
        ImmutableList.Builder<NamedExpression> columns
                = ImmutableList.builderWithExpectedSize(rowConstructorItemContexts.size());
        for (RowConstructorItemContext rowConstructorItemContext : rowConstructorItemContexts) {
            columns.add(visitRowConstructorItem(rowConstructorItemContext));
        }
        return columns.build();
    }

    @Override
    public NamedExpression visitRowConstructorItem(RowConstructorItemContext ctx) {
        ConstantContext constant = ctx.constant();
        if (constant != null) {
            return new Alias((Expression) constant.accept(this));
        } else if (ctx.DEFAULT() != null) {
            return new DefaultValueSlot();
        } else {
            return visitNamedExpression(ctx.namedExpression());
        }
    }

    @Override
    public List<Expression> visitNamedExpressionSeq(NamedExpressionSeqContext namedCtx) {
        return visit(namedCtx.namedExpression(), Expression.class);
    }

    @Override
    public LogicalPlan visitRelation(RelationContext ctx) {
        return plan(ctx.relationPrimary());
    }

    @Override
    public LogicalPlan visitFromClause(FromClauseContext ctx) {
        return ParserUtils.withOrigin(ctx, () -> visitRelations(ctx.relations()));
    }

    @Override
    public LogicalPlan visitRelations(DorisParser.RelationsContext ctx) {
        return ParserUtils.withOrigin(ctx, () -> withRelations(null, ctx.relation()));
    }

    @Override
    public LogicalPlan visitRelationList(DorisParser.RelationListContext ctx) {
        return ParserUtils.withOrigin(ctx, () -> withRelations(null, ctx.relations().relation()));
    }

    /* ********************************************************************************************
     * Table Identifier parsing
     * ******************************************************************************************** */

    @Override
    public List<String> visitMultipartIdentifier(MultipartIdentifierContext ctx) {
        return ctx.parts.stream()
            .map(RuleContext::getText)
            .collect(ImmutableList.toImmutableList());
    }

    /**
     * Create a Sequence of Strings for a parenthesis enclosed alias list.
     */
    @Override
    public List<String> visitIdentifierList(IdentifierListContext ctx) {
        return visitIdentifierSeq(ctx.identifierSeq());
    }

    /**
     * Create a Sequence of Strings for an identifier list.
     */
    @Override
    public List<String> visitIdentifierSeq(IdentifierSeqContext ctx) {
        return ctx.ident.stream()
            .map(RuleContext::getText)
            .collect(ImmutableList.toImmutableList());
    }

    @Override
    public EqualTo visitUpdateAssignment(UpdateAssignmentContext ctx) {
        return new EqualTo(new UnboundSlot(visitMultipartIdentifier(ctx.multipartIdentifier()), Optional.empty()),
                getExpression(ctx.expression()));
    }

    @Override
    public List<EqualTo> visitUpdateAssignmentSeq(UpdateAssignmentSeqContext ctx) {
        return ctx.assignments.stream()
                .map(this::visitUpdateAssignment)
                .collect(Collectors.toList());
    }

    /**
     * get OrderKey.
     *
     * @param ctx SortItemContext
     * @return SortItems
     */
    @Override
    public OrderKey visitSortItem(SortItemContext ctx) {
        return ParserUtils.withOrigin(ctx, () -> {
            boolean isAsc = ctx.DESC() == null;
            boolean isNullFirst = ctx.FIRST() != null || (ctx.LAST() == null && isAsc);
            Expression expression = typedVisit(ctx.expression());
            return new OrderKey(expression, isAsc, isNullFirst);
        });
    }

    private <T> List<T> visit(List<? extends ParserRuleContext> contexts, Class<T> clazz) {
        return contexts.stream()
                .map(this::visit)
                .map(clazz::cast)
                .collect(ImmutableList.toImmutableList());
    }

    private LogicalPlan plan(ParserRuleContext tree) {
        return (LogicalPlan) tree.accept(this);
    }

    /* ********************************************************************************************
     * create table parsing
     * ******************************************************************************************** */

    @Override
    public LogicalPlan visitCreateView(CreateViewContext ctx) {
        List<String> nameParts = visitMultipartIdentifier(ctx.name);
        String comment = ctx.STRING_LITERAL() == null ? "" : LogicalPlanBuilderAssistant.escapeBackSlash(
                ctx.STRING_LITERAL().getText().substring(1, ctx.STRING_LITERAL().getText().length() - 1));
        String querySql = getOriginSql(ctx.query());
        if (ctx.REPLACE() != null && ctx.EXISTS() != null) {
            throw new AnalysisException("[OR REPLACE] and [IF NOT EXISTS] cannot used at the same time");
        }
        CreateViewInfo info = new CreateViewInfo(ctx.EXISTS() != null, ctx.REPLACE() != null,
                new TableNameInfo(nameParts),
                comment, querySql,
                ctx.cols == null ? Lists.newArrayList() : visitSimpleColumnDefs(ctx.cols));
        return new CreateViewCommand(info);
    }

    @Override
    public LogicalPlan visitCreateTable(CreateTableContext ctx) {
        String ctlName = null;
        String dbName = null;
        String tableName = null;
        List<String> nameParts = visitMultipartIdentifier(ctx.name);
        // TODO: support catalog
        if (nameParts.size() == 1) {
            // dbName should be set
            dbName = ConnectContext.get().getDatabase();
            tableName = nameParts.get(0);
        } else if (nameParts.size() == 2) {
            dbName = nameParts.get(0);
            tableName = nameParts.get(1);
        } else if (nameParts.size() == 3) {
            ctlName = nameParts.get(0);
            dbName = nameParts.get(1);
            tableName = nameParts.get(2);
        } else {
            throw new AnalysisException("nameParts in create table should be [ctl.][db.]tbl");
        }
        KeysType keysType = null;
        if (ctx.DUPLICATE() != null) {
            keysType = KeysType.DUP_KEYS;
        } else if (ctx.AGGREGATE() != null) {
            keysType = KeysType.AGG_KEYS;
        } else if (ctx.UNIQUE() != null) {
            keysType = KeysType.UNIQUE_KEYS;
        }
        // when engineName is null, get engineName from current catalog later
        String engineName = ctx.engine != null ? ctx.engine.getText().toLowerCase() : null;
        int bucketNum = FeConstants.default_bucket_num;
        if (ctx.INTEGER_VALUE() != null) {
            bucketNum = Integer.parseInt(ctx.INTEGER_VALUE().getText());
        }
        String comment = ctx.STRING_LITERAL() == null ? "" : LogicalPlanBuilderAssistant.escapeBackSlash(
                ctx.STRING_LITERAL().getText().substring(1, ctx.STRING_LITERAL().getText().length() - 1));
        DistributionDescriptor desc = null;
        if (ctx.HASH() != null) {
            desc = new DistributionDescriptor(true, ctx.autoBucket != null, bucketNum,
                    visitIdentifierList(ctx.hashKeys));
        } else if (ctx.RANDOM() != null) {
            desc = new DistributionDescriptor(false, ctx.autoBucket != null, bucketNum, null);
        }
        Map<String, String> properties = ctx.properties != null
                // NOTICE: we should not generate immutable map here, because it will be modified when analyzing.
                ? Maps.newHashMap(visitPropertyClause(ctx.properties))
                : Maps.newHashMap();
        Map<String, String> extProperties = ctx.extProperties != null
                // NOTICE: we should not generate immutable map here, because it will be modified when analyzing.
                ? Maps.newHashMap(visitPropertyClause(ctx.extProperties))
                : Maps.newHashMap();

        // solve partition by
        PartitionTableInfo partitionInfo;
        if (ctx.partition != null) {
            partitionInfo = (PartitionTableInfo) ctx.partitionTable().accept(this);
        } else {
            partitionInfo = PartitionTableInfo.EMPTY;
        }

        if (ctx.columnDefs() != null) {
            if (ctx.AS() != null) {
                throw new AnalysisException("Should not define the entire column in CTAS");
            }
            return new CreateTableCommand(Optional.empty(), new CreateTableInfo(
                    ctx.EXISTS() != null,
                    ctx.EXTERNAL() != null,
                    ctx.TEMPORARY() != null,
                    ctlName,
                    dbName,
                    tableName,
                    visitColumnDefs(ctx.columnDefs()),
                    ctx.indexDefs() != null ? visitIndexDefs(ctx.indexDefs()) : ImmutableList.of(),
                    engineName,
                    keysType,
                    ctx.keys != null ? visitIdentifierList(ctx.keys) : ImmutableList.of(),
                    comment,
                    partitionInfo,
                    desc,
                    ctx.rollupDefs() != null ? visitRollupDefs(ctx.rollupDefs()) : ImmutableList.of(),
                    properties,
                    extProperties,
                    ctx.clusterKeys != null ? visitIdentifierList(ctx.clusterKeys) : ImmutableList.of()));
        } else if (ctx.AS() != null) {
            return new CreateTableCommand(Optional.of(visitQuery(ctx.query())), new CreateTableInfo(
                    ctx.EXISTS() != null,
                    ctx.EXTERNAL() != null,
                    ctx.TEMPORARY() != null,
                    ctlName,
                    dbName,
                    tableName,
                    ctx.ctasCols != null ? visitIdentifierList(ctx.ctasCols) : null,
                    engineName,
                    keysType,
                    ctx.keys != null ? visitIdentifierList(ctx.keys) : ImmutableList.of(),
                    comment,
                    partitionInfo,
                    desc,
                    ctx.rollupDefs() != null ? visitRollupDefs(ctx.rollupDefs()) : ImmutableList.of(),
                    properties,
                    extProperties,
                    ctx.clusterKeys != null ? visitIdentifierList(ctx.clusterKeys) : ImmutableList.of()));
        } else {
            throw new AnalysisException("Should contain at least one column in a table");
        }
    }

    @Override
    public PartitionTableInfo visitPartitionTable(DorisParser.PartitionTableContext ctx) {
        boolean isAutoPartition = ctx.autoPartition != null;
        ImmutableList<Expression> partitionList = ctx.partitionList.identityOrFunction().stream()
                .map(partition -> {
                    IdentifierContext identifier = partition.identifier();
                    if (identifier != null) {
                        return UnboundSlot.quoted(identifier.getText());
                    } else {
                        return visitFunctionCallExpression(partition.functionCallExpression());
                    }
                })
                .collect(ImmutableList.toImmutableList());
        return new PartitionTableInfo(
            isAutoPartition,
            ctx.RANGE() != null ? "RANGE" : "LIST",
            ctx.partitions != null ? visitPartitionsDef(ctx.partitions) : null,
            partitionList);
    }

    @Override
    public List<ColumnDefinition> visitColumnDefs(ColumnDefsContext ctx) {
        return ctx.cols.stream().map(this::visitColumnDef).collect(Collectors.toList());
    }

    @Override
    public ColumnDefinition visitColumnDef(ColumnDefContext ctx) {
        String colName = ctx.colName.getText();
        DataType colType = ctx.type instanceof PrimitiveDataTypeContext
                ? visitPrimitiveDataType(((PrimitiveDataTypeContext) ctx.type))
                : ctx.type instanceof ComplexDataTypeContext
                        ? visitComplexDataType((ComplexDataTypeContext) ctx.type)
                        : visitAggStateDataType((AggStateDataTypeContext) ctx.type);
        colType = colType.conversion();
        boolean isKey = ctx.KEY() != null;
        ColumnNullableType nullableType = ColumnNullableType.DEFAULT;
        if (ctx.NOT() != null) {
            nullableType = ColumnNullableType.NOT_NULLABLE;
        } else if (ctx.nullable != null) {
            nullableType = ColumnNullableType.NULLABLE;
        }
        String aggTypeString = ctx.aggType != null ? ctx.aggType.getText() : null;
        Optional<DefaultValue> defaultValue = Optional.empty();
        Optional<DefaultValue> onUpdateDefaultValue = Optional.empty();
        if (ctx.DEFAULT() != null) {
            if (ctx.INTEGER_VALUE() != null) {
                if (ctx.SUBTRACT() == null) {
                    defaultValue = Optional.of(new DefaultValue(ctx.INTEGER_VALUE().getText()));
                } else {
                    defaultValue = Optional.of(new DefaultValue("-" + ctx.INTEGER_VALUE().getText()));
                }
            } else if (ctx.DECIMAL_VALUE() != null) {
                if (ctx.SUBTRACT() == null) {
                    defaultValue = Optional.of(new DefaultValue(ctx.DECIMAL_VALUE().getText()));
                } else {
                    defaultValue = Optional.of(new DefaultValue("-" + ctx.DECIMAL_VALUE().getText()));
                }
            } else if (ctx.stringValue != null) {
                defaultValue = Optional.of(new DefaultValue(toStringValue(ctx.stringValue.getText())));
            } else if (ctx.nullValue != null) {
                defaultValue = Optional.of(DefaultValue.NULL_DEFAULT_VALUE);
            } else if (ctx.defaultTimestamp != null) {
                if (ctx.defaultValuePrecision == null) {
                    defaultValue = Optional.of(DefaultValue.CURRENT_TIMESTAMP_DEFAULT_VALUE);
                } else {
                    defaultValue = Optional.of(DefaultValue
                            .currentTimeStampDefaultValueWithPrecision(
                                    Long.valueOf(ctx.defaultValuePrecision.getText())));
                }
            } else if (ctx.CURRENT_DATE() != null) {
                defaultValue = Optional.of(DefaultValue.CURRENT_DATE_DEFAULT_VALUE);
            } else if (ctx.PI() != null) {
                defaultValue = Optional.of(DefaultValue.PI_DEFAULT_VALUE);
            } else if (ctx.E() != null) {
                defaultValue = Optional.of(DefaultValue.E_NUM_DEFAULT_VALUE);
            } else if (ctx.BITMAP_EMPTY() != null) {
                defaultValue = Optional.of(DefaultValue.BITMAP_EMPTY_DEFAULT_VALUE);
            }
        }
        if (ctx.UPDATE() != null) {
            if (ctx.onUpdateValuePrecision == null) {
                onUpdateDefaultValue = Optional.of(DefaultValue.CURRENT_TIMESTAMP_DEFAULT_VALUE);
            } else {
                onUpdateDefaultValue = Optional.of(DefaultValue
                        .currentTimeStampDefaultValueWithPrecision(
                                Long.valueOf(ctx.onUpdateValuePrecision.getText())));
            }
        }
        AggregateType aggType = null;
        if (aggTypeString != null) {
            try {
                aggType = AggregateType.valueOf(aggTypeString.toUpperCase());
            } catch (Exception e) {
                throw new AnalysisException(String.format("Aggregate type %s is unsupported", aggTypeString),
                        e.getCause());
            }
        }
        //comment should remove '\' and '(") at the beginning and end
        String comment = ctx.comment != null ? ctx.comment.getText().substring(1, ctx.comment.getText().length() - 1)
                .replace("\\", "") : "";
        long autoIncInitValue = -1;
        if (ctx.AUTO_INCREMENT() != null) {
            if (ctx.autoIncInitValue != null) {
                // AUTO_INCREMENT(Value) Value >= 0.
                autoIncInitValue = Long.valueOf(ctx.autoIncInitValue.getText());
                if (autoIncInitValue < 0) {
                    throw new AnalysisException("AUTO_INCREMENT start value can not be negative.");
                }
            } else {
                // AUTO_INCREMENT default 1.
                autoIncInitValue = Long.valueOf(1);
            }
        }
        Optional<GeneratedColumnDesc> desc = ctx.generatedExpr != null
                ? Optional.of(new GeneratedColumnDesc(ctx.generatedExpr.getText(), getExpression(ctx.generatedExpr)))
                : Optional.empty();
        return new ColumnDefinition(colName, colType, isKey, aggType, nullableType, autoIncInitValue, defaultValue,
                onUpdateDefaultValue, comment, desc);
    }

    @Override
    public List<IndexDefinition> visitIndexDefs(IndexDefsContext ctx) {
        return ctx.indexes.stream().map(this::visitIndexDef).collect(Collectors.toList());
    }

    @Override
    public IndexDefinition visitIndexDef(IndexDefContext ctx) {
        String indexName = ctx.indexName.getText();
        boolean ifNotExists = ctx.ifNotExists != null;
        List<String> indexCols = visitIdentifierList(ctx.cols);
        Map<String, String> properties = visitPropertyItemList(ctx.properties);
        String indexType = ctx.indexType != null ? ctx.indexType.getText().toUpperCase() : null;
        //comment should remove '\' and '(") at the beginning and end
        String comment = ctx.comment == null ? "" : LogicalPlanBuilderAssistant.escapeBackSlash(
                        ctx.comment.getText().substring(1, ctx.STRING_LITERAL().getText().length() - 1));
        // change BITMAP index to INVERTED index
        if (Config.enable_create_bitmap_index_as_inverted_index
                && "BITMAP".equalsIgnoreCase(indexType)) {
            indexType = "INVERTED";
        }
        return new IndexDefinition(indexName, ifNotExists, indexCols, indexType, properties, comment);
    }

    @Override
    public List<PartitionDefinition> visitPartitionsDef(PartitionsDefContext ctx) {
        return ctx.partitions.stream()
                .map(p -> ((PartitionDefinition) visit(p))).collect(Collectors.toList());
    }

    @Override
    public PartitionDefinition visitPartitionDef(DorisParser.PartitionDefContext ctx) {
        PartitionDefinition partitionDefinition = (PartitionDefinition) visit(ctx.getChild(0));
        if (ctx.partitionProperties != null) {
            partitionDefinition.withProperties(visitPropertyItemList(ctx.partitionProperties));
        }
        return partitionDefinition;
    }

    @Override
    public PartitionDefinition visitLessThanPartitionDef(LessThanPartitionDefContext ctx) {
        String partitionName = ctx.partitionName.getText();
        if (ctx.MAXVALUE() == null) {
            List<Expression> lessThanValues = visitPartitionValueList(ctx.partitionValueList());
            return new LessThanPartition(ctx.EXISTS() != null, partitionName, lessThanValues);
        } else {
            return new LessThanPartition(ctx.EXISTS() != null, partitionName,
                    ImmutableList.of(MaxValue.INSTANCE));
        }
    }

    @Override
    public PartitionDefinition visitFixedPartitionDef(FixedPartitionDefContext ctx) {
        String partitionName = ctx.partitionName.getText();
        List<Expression> lowerBounds = visitPartitionValueList(ctx.lower);
        List<Expression> upperBounds = visitPartitionValueList(ctx.upper);
        return new FixedRangePartition(ctx.EXISTS() != null, partitionName, lowerBounds, upperBounds);
    }

    @Override
    public PartitionDefinition visitStepPartitionDef(StepPartitionDefContext ctx) {
        List<Expression> fromExpression = visitPartitionValueList(ctx.from);
        List<Expression> toExpression = visitPartitionValueList(ctx.to);
        return new StepPartition(false, null, fromExpression, toExpression,
                Long.parseLong(ctx.unitsAmount.getText()), ctx.unit != null ? ctx.unit.getText() : null);
    }

    @Override
    public PartitionDefinition visitInPartitionDef(InPartitionDefContext ctx) {
        List<List<Expression>> values;
        if (ctx.constants == null) {
            values = ctx.partitionValueLists.stream().map(this::visitPartitionValueList)
                    .collect(Collectors.toList());
        } else {
            values = visitPartitionValueList(ctx.constants).stream().map(ImmutableList::of)
                    .collect(Collectors.toList());
        }
        return new InPartition(ctx.EXISTS() != null, ctx.partitionName.getText(), values);
    }

    @Override
    public List<Expression> visitPartitionValueList(PartitionValueListContext ctx) {
        return ctx.values.stream()
                .map(this::visitPartitionValueDef)
                .collect(Collectors.toList());
    }

    @Override
    public Expression visitPartitionValueDef(PartitionValueDefContext ctx) {
        if (ctx.INTEGER_VALUE() != null) {
            if (ctx.SUBTRACT() != null) {
                return Literal.of("-" + ctx.INTEGER_VALUE().getText());
            }
            return Literal.of(ctx.INTEGER_VALUE().getText());
        } else if (ctx.STRING_LITERAL() != null) {
            return Literal.of(toStringValue(ctx.STRING_LITERAL().getText()));
        } else if (ctx.MAXVALUE() != null) {
            return MaxValue.INSTANCE;
        } else if (ctx.NULL() != null) {
            return Literal.of(null);
        }
        throw new AnalysisException("Unsupported partition value: " + ctx.getText());
    }

    @Override
    public List<RollupDefinition> visitRollupDefs(RollupDefsContext ctx) {
        return ctx.rollups.stream().map(this::visitRollupDef).collect(Collectors.toList());
    }

    @Override
    public RollupDefinition visitRollupDef(RollupDefContext ctx) {
        String rollupName = ctx.rollupName.getText();
        List<String> rollupCols = visitIdentifierList(ctx.rollupCols);
        List<String> dupKeys = ctx.dupKeys == null ? ImmutableList.of() : visitIdentifierList(ctx.dupKeys);
        Map<String, String> properties = ctx.properties == null ? Maps.newHashMap()
                : visitPropertyClause(ctx.properties);
        return new RollupDefinition(rollupName, rollupCols, dupKeys, properties);
    }

    private String toStringValue(String literal) {
        return literal.substring(1, literal.length() - 1);
    }

    /* ********************************************************************************************
     * Expression parsing
     * ******************************************************************************************** */

    /**
     * Create an expression from the given context. This method just passes the context on to the
     * visitor and only takes care of typing (We assume that the visitor returns an Expression here).
     */
    private Expression getExpression(ParserRuleContext ctx) {
        return typedVisit(ctx);
    }

    private LogicalPlan withExplain(LogicalPlan inputPlan, ExplainContext ctx) {
        if (ctx == null) {
            return inputPlan;
        }
        return ParserUtils.withOrigin(ctx, () -> {
            ExplainLevel explainLevel = ExplainLevel.NORMAL;

            if (ctx.planType() != null) {
                if (ctx.level == null || !ctx.level.getText().equalsIgnoreCase("plan")) {
                    throw new ParseException("Only explain plan can use plan type: " + ctx.planType().getText(), ctx);
                }
            }

            boolean showPlanProcess = false;
            if (ctx.level != null) {
                if (!ctx.level.getText().equalsIgnoreCase("plan")) {
                    explainLevel = ExplainLevel.valueOf(ctx.level.getText().toUpperCase(Locale.ROOT));
                } else {
                    explainLevel = parseExplainPlanType(ctx.planType());

                    if (ctx.PROCESS() != null) {
                        showPlanProcess = true;
                    }
                }
            }
            return new ExplainCommand(explainLevel, inputPlan, showPlanProcess);
        });
    }

    private LogicalPlan withOutFile(LogicalPlan plan, OutFileClauseContext ctx) {
        if (ctx == null) {
            return plan;
        }
        String format = "csv";
        if (ctx.format != null) {
            format = ctx.format.getText();
        }

        Map<String, String> properties = ImmutableMap.of();
        if (ctx.propertyClause() != null) {
            properties = visitPropertyClause(ctx.propertyClause());
        }
        Literal filePath = (Literal) visit(ctx.filePath);
        return new LogicalFileSink<>(filePath.getStringValue(), format, properties, ImmutableList.of(), plan);
    }

    private LogicalPlan withQueryOrganization(LogicalPlan inputPlan, QueryOrganizationContext ctx) {
        if (ctx == null) {
            return inputPlan;
        }
        Optional<SortClauseContext> sortClauseContext = Optional.ofNullable(ctx.sortClause());
        Optional<LimitClauseContext> limitClauseContext = Optional.ofNullable(ctx.limitClause());
        LogicalPlan sort = withSort(inputPlan, sortClauseContext);
        return withLimit(sort, limitClauseContext);
    }

    private LogicalPlan withSort(LogicalPlan input, Optional<SortClauseContext> sortCtx) {
        return input.optionalMap(sortCtx, () -> {
            List<OrderKey> orderKeys = visit(sortCtx.get().sortItem(), OrderKey.class);
            return new LogicalSort<>(orderKeys, input);
        });
    }

    private LogicalPlan withLimit(LogicalPlan input, Optional<LimitClauseContext> limitCtx) {
        return input.optionalMap(limitCtx, () -> {
            long limit = Long.parseLong(limitCtx.get().limit.getText());
            if (limit < 0) {
                throw new ParseException("Limit requires non-negative number", limitCtx.get());
            }
            long offset = 0;
            Token offsetToken = limitCtx.get().offset;
            if (offsetToken != null) {
                offset = Long.parseLong(offsetToken.getText());
            }
            return new LogicalLimit<>(limit, offset, LimitPhase.ORIGIN, input);
        });
    }

    /**
     * Add a regular (SELECT) query specification to a logical plan. The query specification
     * is the core of the logical plan, this is where sourcing (FROM clause), projection (SELECT),
     * aggregation (GROUP BY ... HAVING ...) and filtering (WHERE) takes place.
     *
     * <p>Note that query hints are ignored (both by the parser and the builder).
     */
    protected LogicalPlan withSelectQuerySpecification(
            ParserRuleContext ctx,
            LogicalPlan inputRelation,
            SelectClauseContext selectClause,
            Optional<WhereClauseContext> whereClause,
            Optional<AggClauseContext> aggClause,
            Optional<HavingClauseContext> havingClause,
            Optional<QualifyClauseContext> qualifyClause) {
        return ParserUtils.withOrigin(ctx, () -> {
            // from -> where -> group by -> having -> select
            LogicalPlan filter = withFilter(inputRelation, whereClause);
            SelectColumnClauseContext selectColumnCtx = selectClause.selectColumnClause();
            LogicalPlan aggregate = withAggregate(filter, selectColumnCtx, aggClause);
            boolean isDistinct = (selectClause.DISTINCT() != null);
            LogicalPlan selectPlan;
            if (!(aggregate instanceof Aggregate) && havingClause.isPresent()) {
                // create a project node for pattern match of ProjectToGlobalAggregate rule
                // then ProjectToGlobalAggregate rule can insert agg node as LogicalHaving node's child
                List<NamedExpression> projects = getNamedExpressions(selectColumnCtx.namedExpressionSeq());
                LogicalPlan project = new LogicalProject<>(projects, isDistinct, aggregate);
                selectPlan = new LogicalHaving<>(ExpressionUtils.extractConjunctionToSet(
                        getExpression((havingClause.get().booleanExpression()))), project);
            } else {
                LogicalPlan having = withHaving(aggregate, havingClause);
                selectPlan = withProjection(having, selectColumnCtx, aggClause, isDistinct);
            }
            // support qualify clause
            if (qualifyClause.isPresent()) {
                Expression qualifyExpr = getExpression(qualifyClause.get().booleanExpression());
                selectPlan = new LogicalQualify<>(Sets.newHashSet(qualifyExpr), selectPlan);
            }
            return selectPlan;
        });
    }

    /**
     * Join one more [[LogicalPlan]]s to the current logical plan.
     */
    private LogicalPlan withJoinRelations(LogicalPlan input, RelationContext ctx) {
        LogicalPlan last = input;
        for (JoinRelationContext join : ctx.joinRelation()) {
            JoinType joinType;
            if (join.joinType().CROSS() != null) {
                joinType = JoinType.CROSS_JOIN;
            } else if (join.joinType().FULL() != null) {
                joinType = JoinType.FULL_OUTER_JOIN;
            } else if (join.joinType().SEMI() != null) {
                if (join.joinType().LEFT() != null) {
                    joinType = JoinType.LEFT_SEMI_JOIN;
                } else {
                    joinType = JoinType.RIGHT_SEMI_JOIN;
                }
            } else if (join.joinType().ANTI() != null) {
                if (join.joinType().LEFT() != null) {
                    joinType = JoinType.LEFT_ANTI_JOIN;
                } else {
                    joinType = JoinType.RIGHT_ANTI_JOIN;
                }
            } else if (join.joinType().LEFT() != null) {
                joinType = JoinType.LEFT_OUTER_JOIN;
            } else if (join.joinType().RIGHT() != null) {
                joinType = JoinType.RIGHT_OUTER_JOIN;
            } else if (join.joinType().INNER() != null) {
                joinType = JoinType.INNER_JOIN;
            } else if (join.joinCriteria() != null) {
                joinType = JoinType.INNER_JOIN;
            } else {
                joinType = JoinType.CROSS_JOIN;
            }
            DistributeType distributeType = Optional.ofNullable(join.distributeType()).map(hintCtx -> {
                String hint = typedVisit(join.distributeType());
                if (DistributeType.JoinDistributeType.SHUFFLE.toString().equalsIgnoreCase(hint)) {
                    return DistributeType.SHUFFLE_RIGHT;
                } else if (DistributeType.JoinDistributeType.BROADCAST.toString().equalsIgnoreCase(hint)) {
                    return DistributeType.BROADCAST_RIGHT;
                } else {
                    throw new ParseException("Invalid join hint: " + hint, hintCtx);
                }
            }).orElse(DistributeType.NONE);
            DistributeHint distributeHint = new DistributeHint(distributeType);
            // TODO: natural join, lateral join, union join
            JoinCriteriaContext joinCriteria = join.joinCriteria();
            Optional<Expression> condition = Optional.empty();
            List<Expression> ids = null;
            if (joinCriteria != null) {
                if (join.joinType().CROSS() != null) {
                    throw new ParseException("Cross join can't be used with ON clause", joinCriteria);
                }
                if (joinCriteria.booleanExpression() != null) {
                    condition = Optional.ofNullable(getExpression(joinCriteria.booleanExpression()));
                } else if (joinCriteria.USING() != null) {
                    ids = visitIdentifierList(joinCriteria.identifierList())
                            .stream().map(UnboundSlot::quoted)
                            .collect(ImmutableList.toImmutableList());
                }
            } else {
                // keep same with original planner, allow cross/inner join
                if (!joinType.isInnerOrCrossJoin()) {
                    throw new ParseException("on mustn't be empty except for cross/inner join", join);
                }
            }
            if (ids == null) {
                last = new LogicalJoin<>(joinType, ExpressionUtils.EMPTY_CONDITION,
                        condition.map(ExpressionUtils::extractConjunction)
                                .orElse(ExpressionUtils.EMPTY_CONDITION),
                        distributeHint,
                        Optional.empty(),
                        last,
                        plan(join.relationPrimary()), null);
            } else {
                last = new LogicalUsingJoin<>(joinType, last, plan(join.relationPrimary()), ids, distributeHint);

            }
            if (distributeHint.distributeType != DistributeType.NONE
                    && ConnectContext.get().getStatementContext() != null
                    && !ConnectContext.get().getStatementContext().getHints().contains(distributeHint)) {
                ConnectContext.get().getStatementContext().addHint(distributeHint);
            }
        }
        return last;
    }

    private List<List<String>> getTableList(List<MultipartIdentifierContext> ctx) {
        List<List<String>> tableList = new ArrayList<>();
        for (MultipartIdentifierContext tableCtx : ctx) {
            tableList.add(visitMultipartIdentifier(tableCtx));
        }
        return tableList;
    }

    private LogicalPlan withHints(LogicalPlan logicalPlan, List<ParserRuleContext> selectHintContexts,
            List<ParserRuleContext> preAggOnHintContexts) {
        if (selectHintContexts.isEmpty() && preAggOnHintContexts.isEmpty()) {
            return logicalPlan;
        }
        LogicalPlan newPlan = logicalPlan;
        if (!selectHintContexts.isEmpty()) {
            ImmutableList.Builder<SelectHint> hints = ImmutableList.builder();
            for (ParserRuleContext hintContext : selectHintContexts) {
                SelectHintContext selectHintContext = (SelectHintContext) hintContext;
                for (HintStatementContext hintStatement : selectHintContext.hintStatements) {
                    if (hintStatement.USE_MV() != null) {
                        hints.add(new SelectHintUseMv("USE_MV", getTableList(hintStatement.tableList), true));
                        continue;
                    } else if (hintStatement.NO_USE_MV() != null) {
                        hints.add(new SelectHintUseMv("NO_USE_MV", getTableList(hintStatement.tableList), false));
                        continue;
                    }
                    String hintName = hintStatement.hintName.getText().toLowerCase(Locale.ROOT);
                    switch (hintName) {
                        case "set_var":
                            Map<String, Optional<String>> parameters = Maps.newLinkedHashMap();
                            for (HintAssignmentContext kv : hintStatement.parameters) {
                                if (kv.key != null) {
                                    String parameterName = visitIdentifierOrText(kv.key);
                                    Optional<String> value = Optional.empty();
                                    if (kv.constantValue != null) {
                                        Literal literal = (Literal) visit(kv.constantValue);
                                        value = Optional.ofNullable(literal.toLegacyLiteral().getStringValue());
                                    } else if (kv.identifierValue != null) {
                                        // maybe we should throw exception when the identifierValue is quoted identifier
                                        value = Optional.ofNullable(kv.identifierValue.getText());
                                    }
                                    parameters.put(parameterName, value);
                                }
                            }
                            SelectHintSetVar setVar = new SelectHintSetVar(hintName, parameters);
                            setVar.setVarOnceInSql(ConnectContext.get().getStatementContext());
                            hints.add(setVar);
                            break;
                        case "leading":
                            List<String> leadingParameters = new ArrayList<>();
                            for (HintAssignmentContext kv : hintStatement.parameters) {
                                if (kv.key != null) {
                                    String parameterName = visitIdentifierOrText(kv.key);
                                    leadingParameters.add(parameterName);
                                }
                            }
                            hints.add(new SelectHintLeading(hintName, leadingParameters));
                            break;
                        case "ordered":
                            hints.add(new SelectHintOrdered(hintName));
                            break;
                        case "use_cbo_rule":
                            List<String> useRuleParameters = new ArrayList<>();
                            for (HintAssignmentContext kv : hintStatement.parameters) {
                                if (kv.key != null) {
                                    String parameterName = visitIdentifierOrText(kv.key);
                                    useRuleParameters.add(parameterName);
                                }
                            }
                            hints.add(new SelectHintUseCboRule(hintName, useRuleParameters, false));
                            break;
                        case "no_use_cbo_rule":
                            List<String> noUseRuleParameters = new ArrayList<>();
                            for (HintAssignmentContext kv : hintStatement.parameters) {
                                String parameterName = visitIdentifierOrText(kv.key);
                                if (kv.key != null) {
                                    noUseRuleParameters.add(parameterName);
                                }
                            }
                            hints.add(new SelectHintUseCboRule(hintName, noUseRuleParameters, true));
                            break;
                        default:
                            break;
                    }
                }
            }
            newPlan = new LogicalSelectHint<>(hints.build(), newPlan);
        }
        if (!preAggOnHintContexts.isEmpty()) {
            for (ParserRuleContext hintContext : preAggOnHintContexts) {
                if (hintContext instanceof SelectHintContext) {
                    SelectHintContext preAggOnHintContext = (SelectHintContext) hintContext;
                    if (preAggOnHintContext.hintStatement != null
                            && preAggOnHintContext.hintStatement.hintName != null) {
                        String text = preAggOnHintContext.hintStatement.hintName.getText();
                        if (text.equalsIgnoreCase("PREAGGOPEN")) {
                            newPlan = new LogicalPreAggOnHint<>(newPlan);
                            break;
                        }
                    }
                }
            }
        }
        return newPlan;
    }

    @Override
    public String visitBracketDistributeType(BracketDistributeTypeContext ctx) {
        return ctx.identifier().getText();
    }

    @Override
    public String visitCommentDistributeType(CommentDistributeTypeContext ctx) {
        return ctx.identifier().getText();
    }

    @Override
    public List<String> visitBracketRelationHint(BracketRelationHintContext ctx) {
        return ctx.identifier().stream()
                .map(RuleContext::getText)
                .collect(ImmutableList.toImmutableList());
    }

    @Override
    public Object visitCommentRelationHint(CommentRelationHintContext ctx) {
        return ctx.identifier().stream()
                .map(RuleContext::getText)
                .collect(ImmutableList.toImmutableList());
    }

    protected LogicalPlan withProjection(LogicalPlan input, SelectColumnClauseContext selectCtx,
                                         Optional<AggClauseContext> aggCtx, boolean isDistinct) {
        return ParserUtils.withOrigin(selectCtx, () -> {
            if (aggCtx.isPresent()) {
                if (isDistinct) {
                    return new LogicalProject<>(ImmutableList.of(new UnboundStar(ImmutableList.of())),
                            isDistinct, input);
                } else {
                    return input;
                }
            } else {
                List<NamedExpression> projects = getNamedExpressions(selectCtx.namedExpressionSeq());
                if (input instanceof OneRowRelation) {
                    if (projects.stream().anyMatch(project -> project instanceof UnboundStar)) {
                        throw new ParseException("SELECT * must have a FROM clause");
                    }
                }
                return new LogicalProject<>(projects, isDistinct, input);
            }
        });
    }

    private LogicalPlan withRelations(LogicalPlan inputPlan, List<RelationContext> relations) {
        if (relations == null) {
            return inputPlan;
        }
        LogicalPlan left = inputPlan;
        for (RelationContext relation : relations) {
            // build left deep join tree
            LogicalPlan right = withJoinRelations(visitRelation(relation), relation);
            left = (left == null) ? right :
                    new LogicalJoin<>(
                            JoinType.CROSS_JOIN,
                            ExpressionUtils.EMPTY_CONDITION,
                            ExpressionUtils.EMPTY_CONDITION,
                            new DistributeHint(DistributeType.NONE),
                            Optional.empty(),
                            left,
                            right, null);
            // TODO: pivot and lateral view
        }
        return left;
    }

    private LogicalPlan withFilter(LogicalPlan input, Optional<WhereClauseContext> whereCtx) {
        return input.optionalMap(whereCtx, () ->
            new LogicalFilter<>(ExpressionUtils.extractConjunctionToSet(
                    getExpression(whereCtx.get().booleanExpression())), input));
    }

    private LogicalPlan withAggregate(LogicalPlan input, SelectColumnClauseContext selectCtx,
                                      Optional<AggClauseContext> aggCtx) {
        return input.optionalMap(aggCtx, () -> {
            GroupingElementContext groupingElementContext = aggCtx.get().groupingElement();
            List<NamedExpression> namedExpressions = getNamedExpressions(selectCtx.namedExpressionSeq());
            if (groupingElementContext.GROUPING() != null) {
                ImmutableList.Builder<List<Expression>> groupingSets = ImmutableList.builder();
                for (GroupingSetContext groupingSetContext : groupingElementContext.groupingSet()) {
                    groupingSets.add(visit(groupingSetContext.expression(), Expression.class));
                }
                return new LogicalRepeat<>(groupingSets.build(), namedExpressions, input);
            } else if (groupingElementContext.CUBE() != null) {
                List<Expression> cubeExpressions = visit(groupingElementContext.expression(), Expression.class);
                List<List<Expression>> groupingSets = ExpressionUtils.cubeToGroupingSets(cubeExpressions);
                return new LogicalRepeat<>(groupingSets, namedExpressions, input);
            } else if (groupingElementContext.ROLLUP() != null) {
                List<Expression> rollupExpressions = visit(groupingElementContext.expression(), Expression.class);
                List<List<Expression>> groupingSets = ExpressionUtils.rollupToGroupingSets(rollupExpressions);
                return new LogicalRepeat<>(groupingSets, namedExpressions, input);
            } else {
                List<Expression> groupByExpressions = visit(groupingElementContext.expression(), Expression.class);
                return new LogicalAggregate<>(groupByExpressions, namedExpressions, input);
            }
        });
    }

    private LogicalPlan withHaving(LogicalPlan input, Optional<HavingClauseContext> havingCtx) {
        return input.optionalMap(havingCtx, () -> {
            if (!(input instanceof Aggregate)) {
                throw new ParseException("Having clause should be applied against an aggregation.", havingCtx.get());
            }
            return new LogicalHaving<>(ExpressionUtils.extractConjunctionToSet(
                    getExpression((havingCtx.get().booleanExpression()))), input);
        });
    }

    /**
     * match predicate type and generate different predicates.
     *
     * @param ctx PredicateContext
     * @param valueExpression valueExpression
     * @return Expression
     */
    private Expression withPredicate(Expression valueExpression, PredicateContext ctx) {
        return ParserUtils.withOrigin(ctx, () -> {
            Expression outExpression;
            switch (ctx.kind.getType()) {
                case DorisParser.BETWEEN:
                    Expression lower = getExpression(ctx.lower);
                    Expression upper = getExpression(ctx.upper);
                    if (lower.equals(upper)) {
                        outExpression = new EqualTo(valueExpression, lower);
                    } else {
                        outExpression = new And(
                                new GreaterThanEqual(valueExpression, getExpression(ctx.lower)),
                                new LessThanEqual(valueExpression, getExpression(ctx.upper))
                        );
                    }
                    break;
                case DorisParser.LIKE:
                    outExpression = new Like(
                        valueExpression,
                        getExpression(ctx.pattern)
                    );
                    break;
                case DorisParser.RLIKE:
                case DorisParser.REGEXP:
                    outExpression = new Regexp(
                        valueExpression,
                        getExpression(ctx.pattern)
                    );
                    break;
                case DorisParser.IN:
                    if (ctx.query() == null) {
                        outExpression = new InPredicate(
                                valueExpression,
                                withInList(ctx)
                        );
                    } else {
                        outExpression = new InSubquery(
                                valueExpression,
                                typedVisit(ctx.query()),
                                ctx.NOT() != null
                        );
                    }
                    break;
                case DorisParser.NULL:
                    outExpression = new IsNull(valueExpression);
                    break;
                case DorisParser.TRUE:
                    outExpression = new Cast(valueExpression,
                            BooleanType.INSTANCE, true);
                    break;
                case DorisParser.FALSE:
                    outExpression = new Not(new Cast(valueExpression,
                            BooleanType.INSTANCE, true));
                    break;
                case DorisParser.MATCH:
                case DorisParser.MATCH_ANY:
                    outExpression = new MatchAny(
                        valueExpression,
                        getExpression(ctx.pattern)
                    );
                    break;
                case DorisParser.MATCH_ALL:
                    outExpression = new MatchAll(
                        valueExpression,
                        getExpression(ctx.pattern)
                    );
                    break;
                case DorisParser.MATCH_PHRASE:
                    outExpression = new MatchPhrase(
                        valueExpression,
                        getExpression(ctx.pattern)
                    );
                    break;
                case DorisParser.MATCH_PHRASE_PREFIX:
                    outExpression = new MatchPhrasePrefix(
                        valueExpression,
                        getExpression(ctx.pattern)
                    );
                    break;
                case DorisParser.MATCH_REGEXP:
                    outExpression = new MatchRegexp(
                        valueExpression,
                        getExpression(ctx.pattern)
                    );
                    break;
                case DorisParser.MATCH_PHRASE_EDGE:
                    outExpression = new MatchPhraseEdge(
                        valueExpression,
                        getExpression(ctx.pattern)
                    );
                    break;
                default:
                    throw new ParseException("Unsupported predicate type: " + ctx.kind.getText(), ctx);
            }
            return ctx.NOT() != null ? new Not(outExpression) : outExpression;
        });
    }

    private List<NamedExpression> getNamedExpressions(NamedExpressionSeqContext namedCtx) {
        return ParserUtils.withOrigin(namedCtx, () -> visit(namedCtx.namedExpression(), NamedExpression.class));
    }

    @Override
    public Expression visitSubqueryExpression(SubqueryExpressionContext subqueryExprCtx) {
        return ParserUtils.withOrigin(subqueryExprCtx, () -> new ScalarSubquery(typedVisit(subqueryExprCtx.query())));
    }

    @Override
    public Expression visitExist(ExistContext context) {
        return ParserUtils.withOrigin(context, () -> new Exists(typedVisit(context.query()), false));
    }

    @Override
    public Expression visitIsnull(IsnullContext context) {
        return ParserUtils.withOrigin(context, () -> new IsNull(typedVisit(context.valueExpression())));
    }

    @Override
    public Expression visitIs_not_null_pred(Is_not_null_predContext context) {
        return ParserUtils.withOrigin(context, () -> new Not(new IsNull(typedVisit(context.valueExpression()))));
    }

    public List<Expression> withInList(PredicateContext ctx) {
        return ctx.expression().stream().map(this::getExpression).collect(ImmutableList.toImmutableList());
    }

    @Override
    public Literal visitDecimalLiteral(DecimalLiteralContext ctx) {
        try {
            if (Config.enable_decimal_conversion) {
                return new DecimalV3Literal(new BigDecimal(ctx.getText()));
            } else {
                return new DecimalLiteral(new BigDecimal(ctx.getText()));
            }
        } catch (Exception e) {
            return new DoubleLiteral(Double.parseDouble(ctx.getText()));
        }
    }

    private String parsePropertyKey(PropertyKeyContext item) {
        if (item.constant() != null) {
            return parseConstant(item.constant()).trim();
        }
        return item.getText().trim();
    }

    private String parsePropertyValue(PropertyValueContext item) {
        if (item.constant() != null) {
            return parseConstant(item.constant());
        }
        return item.getText();
    }

    private ExplainLevel parseExplainPlanType(PlanTypeContext planTypeContext) {
        if (planTypeContext == null || planTypeContext.ALL() != null) {
            return ExplainLevel.ALL_PLAN;
        }
        if (planTypeContext.PHYSICAL() != null || planTypeContext.OPTIMIZED() != null) {
            return ExplainLevel.OPTIMIZED_PLAN;
        }
        if (planTypeContext.REWRITTEN() != null || planTypeContext.LOGICAL() != null) {
            return ExplainLevel.REWRITTEN_PLAN;
        }
        if (planTypeContext.ANALYZED() != null) {
            return ExplainLevel.ANALYZED_PLAN;
        }
        if (planTypeContext.PARSED() != null) {
            return ExplainLevel.PARSED_PLAN;
        }
        if (planTypeContext.SHAPE() != null) {
            return ExplainLevel.SHAPE_PLAN;
        }
        if (planTypeContext.MEMO() != null) {
            return ExplainLevel.MEMO_PLAN;
        }
        if (planTypeContext.DISTRIBUTED() != null) {
            return ExplainLevel.DISTRIBUTED_PLAN;
        }
        return ExplainLevel.ALL_PLAN;
    }

    @Override
    public Pair<DataType, Boolean> visitDataTypeWithNullable(DataTypeWithNullableContext ctx) {
        return ParserUtils.withOrigin(ctx, () -> Pair.of(typedVisit(ctx.dataType()), ctx.NOT() == null));
    }

    @Override
    public DataType visitAggStateDataType(AggStateDataTypeContext ctx) {
        return ParserUtils.withOrigin(ctx, () -> {
            List<Pair<DataType, Boolean>> dataTypeWithNullables = ctx.dataTypes.stream()
                    .map(this::visitDataTypeWithNullable)
                    .collect(Collectors.toList());
            List<DataType> dataTypes = dataTypeWithNullables.stream()
                    .map(dt -> dt.first)
                    .collect(ImmutableList.toImmutableList());
            List<Boolean> nullables = dataTypeWithNullables.stream()
                    .map(dt -> dt.second)
                    .collect(ImmutableList.toImmutableList());
            String functionName = ctx.functionNameIdentifier().getText();
            if (!BuiltinAggregateFunctions.INSTANCE.aggFuncNames.contains(functionName)) {
                // TODO use function binder to check function exists
                throw new ParseException("Can not found function '" + functionName + "'", ctx);
            }
            return new AggStateType(functionName, dataTypes, nullables);
        });
    }

    @Override
    public DataType visitPrimitiveDataType(PrimitiveDataTypeContext ctx) {
        return ParserUtils.withOrigin(ctx, () -> {
            String dataType = ctx.primitiveColType().type.getText().toLowerCase(Locale.ROOT);
            if (dataType.equalsIgnoreCase("all")) {
                throw new NotSupportedException("Disable to create table with `ALL` type columns");
            }
            List<String> l = Lists.newArrayList(dataType);
            ctx.INTEGER_VALUE().stream().map(ParseTree::getText).forEach(l::add);
            return DataType.convertPrimitiveFromStrings(l);
        });
    }

    @Override
    public DataType visitComplexDataType(ComplexDataTypeContext ctx) {
        return ParserUtils.withOrigin(ctx, () -> {
            switch (ctx.complex.getType()) {
                case DorisParser.ARRAY:
                    return ArrayType.of(typedVisit(ctx.dataType(0)), true);
                case DorisParser.MAP:
                    return MapType.of(typedVisit(ctx.dataType(0)), typedVisit(ctx.dataType(1)));
                case DorisParser.STRUCT:
                    return new StructType(visitComplexColTypeList(ctx.complexColTypeList()));
                default:
                    throw new AnalysisException("do not support " + ctx.complex.getText() + " type for Nereids");
            }
        });
    }

    @Override
    public List<StructField> visitComplexColTypeList(ComplexColTypeListContext ctx) {
        return ctx.complexColType().stream().map(this::visitComplexColType).collect(ImmutableList.toImmutableList());
    }

    @Override
    public StructField visitComplexColType(ComplexColTypeContext ctx) {
        String comment;
        if (ctx.commentSpec() != null) {
            comment = ctx.commentSpec().STRING_LITERAL().getText();
            comment = LogicalPlanBuilderAssistant.escapeBackSlash(comment.substring(1, comment.length() - 1));
        } else {
            comment = "";
        }
        return new StructField(ctx.identifier().getText(), typedVisit(ctx.dataType()), true, comment);
    }

    private String parseConstant(ConstantContext context) {
        Object constant = visit(context);
        if (constant instanceof Literal && ((Literal) constant).isStringLikeLiteral()) {
            return ((Literal) constant).getStringValue();
        }
        return context.getText();
    }

    @Override
    public Object visitCollate(CollateContext ctx) {
        return visit(ctx.primaryExpression());
    }

    @Override
    public Object visitSample(SampleContext ctx) {
        long seek = ctx.seed == null ? -1L : Long.parseLong(ctx.seed.getText());
        DorisParser.SampleMethodContext sampleContext = ctx.sampleMethod();
        if (sampleContext instanceof SampleByPercentileContext) {
            SampleByPercentileContext sampleByPercentileContext = (SampleByPercentileContext) sampleContext;
            long percent = Long.parseLong(sampleByPercentileContext.INTEGER_VALUE().getText());
            return new TableSample(percent, true, seek);
        }
        SampleByRowsContext sampleByRowsContext = (SampleByRowsContext) sampleContext;
        long rows = Long.parseLong(sampleByRowsContext.INTEGER_VALUE().getText());
        return new TableSample(rows, false, seek);
    }

    @Override
    public Object visitCallProcedure(CallProcedureContext ctx) {
        List<String> nameParts = visitMultipartIdentifier(ctx.name);
        FuncNameInfo procedureName = new FuncNameInfo(nameParts);
        List<Expression> arguments = ctx.expression().stream()
                .<Expression>map(this::typedVisit)
                .collect(ImmutableList.toImmutableList());
        UnboundFunction unboundFunction = new UnboundFunction(procedureName.getDbName(), procedureName.getName(),
                true, arguments);
        return new CallCommand(unboundFunction, getOriginSql(ctx));
    }

    @Override
    public LogicalPlan visitCreateProcedure(CreateProcedureContext ctx) {
        List<String> nameParts = visitMultipartIdentifier(ctx.name);
        FuncNameInfo procedureName = new FuncNameInfo(nameParts);
        return ParserUtils.withOrigin(ctx, () -> {
            LogicalPlan createProcedurePlan;
            createProcedurePlan = new CreateProcedureCommand(procedureName, getOriginSql(ctx),
                    ctx.REPLACE() != null);
            return createProcedurePlan;
        });
    }

    @Override
    public LogicalPlan visitDropProcedure(DropProcedureContext ctx) {
        List<String> nameParts = visitMultipartIdentifier(ctx.name);
        FuncNameInfo procedureName = new FuncNameInfo(nameParts);
        return ParserUtils.withOrigin(ctx, () -> new DropProcedureCommand(procedureName, getOriginSql(ctx)));
    }

    @Override
    public LogicalPlan visitShowProcedureStatus(ShowProcedureStatusContext ctx) {
        Set<Expression> whereExpr = Collections.emptySet();
        if (ctx.whereClause() != null) {
            whereExpr = ExpressionUtils.extractConjunctionToSet(
                    getExpression(ctx.whereClause().booleanExpression()));
        }

        if (ctx.valueExpression() != null) {
            // parser allows only LIKE or WhereClause.
            // Mysql grammar: SHOW PROCEDURE STATUS [LIKE 'pattern' | WHERE expr]
            whereExpr = Sets.newHashSet(new Like(new UnboundSlot("ProcedureName"), getExpression(ctx.pattern)));
        }

        final Set<Expression> whereExprConst = whereExpr;
        return ParserUtils.withOrigin(ctx, () -> new ShowProcedureStatusCommand(whereExprConst));
    }

    @Override
    public LogicalPlan visitShowCreateProcedure(ShowCreateProcedureContext ctx) {
        List<String> nameParts = visitMultipartIdentifier(ctx.name);
        FuncNameInfo procedureName = new FuncNameInfo(nameParts);
        return ParserUtils.withOrigin(ctx, () -> new ShowCreateProcedureCommand(procedureName));
    }

    @Override
    public LogicalPlan visitCreateSqlBlockRule(CreateSqlBlockRuleContext ctx) {
        Map<String, String> properties = ctx.propertyClause() != null
                        ? Maps.newHashMap(visitPropertyClause(ctx.propertyClause())) : Maps.newHashMap();
        return new CreateSqlBlockRuleCommand(stripQuotes(ctx.name.getText()), ctx.EXISTS() != null, properties);
    }

    @Override
    public LogicalPlan visitAlterSqlBlockRule(AlterSqlBlockRuleContext ctx) {
        Map<String, String> properties = ctx.propertyClause() != null
                        ? Maps.newHashMap(visitPropertyClause(ctx.propertyClause())) : Maps.newHashMap();
        return new AlterSqlBlockRuleCommand(stripQuotes(ctx.name.getText()), properties);
    }

    @Override
    public LogicalPlan visitDropCatalogRecycleBin(DropCatalogRecycleBinContext ctx) {
        String idTypeStr = ctx.idType.getText().substring(1, ctx.idType.getText().length() - 1);
        IdType idType = IdType.fromString(idTypeStr);
        long id = Long.parseLong(ctx.id.getText());

        return ParserUtils.withOrigin(ctx, () -> new DropCatalogRecycleBinCommand(idType, id));
    }

    @Override
    public Object visitUnsupported(UnsupportedContext ctx) {
        return UnsupportedCommand.INSTANCE;
    }

    @Override
    public LogicalPlan visitSupportedUnsetStatement(SupportedUnsetStatementContext ctx) {
        if (ctx.DEFAULT() != null && ctx.STORAGE() != null && ctx.VAULT() != null) {
            return new UnsetDefaultStorageVaultCommand();
        }
        SetType statementScope = visitStatementScope(ctx.statementScope());
        if (ctx.ALL() != null) {
            return new UnsetVariableCommand(statementScope, true);
        } else if (ctx.identifier() != null) {
            return new UnsetVariableCommand(statementScope, ctx.identifier().getText());
        }
        throw new AnalysisException("Should add 'ALL' or variable name");
    }

    @Override
    public LogicalPlan visitCreateTableLike(CreateTableLikeContext ctx) {
        List<String> nameParts = visitMultipartIdentifier(ctx.name);
        List<String> existedTableNameParts = visitMultipartIdentifier(ctx.existedTable);
        ArrayList<String> rollupNames = Lists.newArrayList();
        boolean withAllRollUp = false;
        if (ctx.WITH() != null && ctx.rollupNames != null) {
            rollupNames = new ArrayList<>(visitIdentifierList(ctx.rollupNames));
        } else if (ctx.WITH() != null && ctx.rollupNames == null) {
            withAllRollUp = true;
        }
        CreateTableLikeInfo info = new CreateTableLikeInfo(ctx.EXISTS() != null,
                ctx.TEMPORARY() != null,
                new TableNameInfo(nameParts), new TableNameInfo(existedTableNameParts),
                rollupNames, withAllRollUp);
        return new CreateTableLikeCommand(info);
    }

    @Override
    public Command visitCreateUserDefineFunction(CreateUserDefineFunctionContext ctx) {
        SetType statementScope = visitStatementScope(ctx.statementScope());
        boolean ifNotExists = ctx.EXISTS() != null;
        boolean isAggFunction = ctx.AGGREGATE() != null;
        boolean isTableFunction = ctx.TABLES() != null;
        FunctionName function = visitFunctionIdentifier(ctx.functionIdentifier());
        FunctionArgTypesInfo functionArgTypesInfo;
        if (ctx.functionArguments() != null) {
            functionArgTypesInfo = visitFunctionArguments(ctx.functionArguments());
        } else {
            functionArgTypesInfo = new FunctionArgTypesInfo(new ArrayList<>(), false);
        }
        DataType returnType = typedVisit(ctx.returnType);
        returnType = returnType.conversion();
        DataType intermediateType = ctx.intermediateType != null ? typedVisit(ctx.intermediateType) : null;
        if (intermediateType != null) {
            intermediateType = intermediateType.conversion();
        }
        Map<String, String> properties = ctx.propertyClause() != null
                ? Maps.newHashMap(visitPropertyClause(ctx.propertyClause()))
                : Maps.newHashMap();
        return new CreateFunctionCommand(statementScope, ifNotExists, isAggFunction, false, isTableFunction,
                function, functionArgTypesInfo, returnType, intermediateType,
                null, null, properties);
    }

    @Override
    public Command visitCreateAliasFunction(CreateAliasFunctionContext ctx) {
        SetType statementScope = visitStatementScope(ctx.statementScope());
        boolean ifNotExists = ctx.EXISTS() != null;
        FunctionName function = visitFunctionIdentifier(ctx.functionIdentifier());
        FunctionArgTypesInfo functionArgTypesInfo;
        if (ctx.functionArguments() != null) {
            functionArgTypesInfo = visitFunctionArguments(ctx.functionArguments());
        } else {
            functionArgTypesInfo = new FunctionArgTypesInfo(new ArrayList<>(), false);
        }
        List<String> parameters = ctx.parameters != null ? visitIdentifierSeq(ctx.parameters) : new ArrayList<>();
        Expression originFunction = getExpression(ctx.expression());
        return new CreateFunctionCommand(statementScope, ifNotExists, false, true, false,
                function, functionArgTypesInfo, VarcharType.MAX_VARCHAR_TYPE, null,
                parameters, originFunction, null);
    }

    @Override
    public Command visitDropFunction(DropFunctionContext ctx) {
        SetType statementScope = visitStatementScope(ctx.statementScope());
        boolean ifExists = ctx.EXISTS() != null;
        FunctionName function = visitFunctionIdentifier(ctx.functionIdentifier());
        FunctionArgTypesInfo functionArgTypesInfo;
        if (ctx.functionArguments() != null) {
            functionArgTypesInfo = visitFunctionArguments(ctx.functionArguments());
        } else {
            functionArgTypesInfo = new FunctionArgTypesInfo(new ArrayList<>(), false);
        }
        return new DropFunctionCommand(statementScope, ifExists, function, functionArgTypesInfo);
    }

    @Override
    public FunctionArgTypesInfo visitFunctionArguments(FunctionArgumentsContext ctx) {
        boolean isVariadic = ctx.DOTDOTDOT() != null;
        List<DataType> argTypeDefs;
        if (ctx.dataTypeList() != null) {
            argTypeDefs = visitDataTypeList(ctx.dataTypeList());
        } else {
            argTypeDefs = new ArrayList<>();
        }
        return new FunctionArgTypesInfo(argTypeDefs, isVariadic);
    }

    @Override
    public FunctionName visitFunctionIdentifier(FunctionIdentifierContext ctx) {
        String functionName = ctx.functionNameIdentifier().getText();
        String dbName = ctx.dbName != null ? ctx.dbName.getText() : null;
        return new FunctionName(dbName, functionName);
    }

    @Override
    public List<DataType> visitDataTypeList(DataTypeListContext ctx) {
        List<DataType> dataTypeList = new ArrayList<>(ctx.getChildCount());
        for (DorisParser.DataTypeContext dataTypeContext : ctx.dataType()) {
            DataType dataType = typedVisit(dataTypeContext);
            dataTypeList.add(dataType.conversion());
        }
        return dataTypeList;
    }

    @Override
    public LogicalPlan visitShowAuthors(ShowAuthorsContext ctx) {
        return new ShowAuthorsCommand();
    }

    @Override
    public LogicalPlan visitShowEvents(ShowEventsContext ctx) {
        return new ShowEventsCommand();
    }

    @Override
    public LogicalPlan visitShowConfig(ShowConfigContext ctx) {
        ShowConfigCommand command;
        if (ctx.type.getText().equalsIgnoreCase(NodeType.FRONTEND.name())) {
            command = new ShowConfigCommand(NodeType.FRONTEND);
        } else {
            command = new ShowConfigCommand(NodeType.BACKEND);
        }
        if (ctx.LIKE() != null && ctx.pattern != null) {
            Like like = new Like(new UnboundSlot("ProcedureName"), getExpression(ctx.pattern));
            String pattern = ((Literal) like.child(1)).getStringValue();
            command.setPattern(pattern);
        }
        if (ctx.FROM() != null && ctx.backendId != null) {
            long backendId = Long.parseLong(ctx.backendId.getText());
            command.setBackendId(backendId);
        }
        return command;
    }

    @Override
    public SetOptionsCommand visitSetOptions(SetOptionsContext ctx) {
        List<SetVarOp> setVarOpList = new ArrayList<>(1);
        for (Object child : ctx.children) {
            if (child instanceof RuleNode) {
                setVarOpList.add(typedVisit((RuleNode) child));
            }
        }
        return new SetOptionsCommand(setVarOpList);
    }

    @Override
    public SetVarOp visitSetSystemVariable(SetSystemVariableContext ctx) {
        SetType statementScope = visitStatementScope(ctx.statementScope());
        String name = stripQuotes(ctx.identifier().getText());
        Expression expression = ctx.expression() != null ? typedVisit(ctx.expression()) : null;
        return new SetSessionVarOp(statementScope, name, expression);
    }

    @Override
    public SetVarOp visitSetVariableWithType(SetVariableWithTypeContext ctx) {
        SetType statementScope = visitStatementScope(ctx.statementScope());
        String name = stripQuotes(ctx.identifier().getText());
        Expression expression = ctx.expression() != null ? typedVisit(ctx.expression()) : null;
        return new SetSessionVarOp(statementScope, name, expression);
    }

    @Override
    public SetVarOp visitSetPassword(SetPasswordContext ctx) {
        String user;
        String host;
        boolean isDomain;
        String passwordText;
        UserIdentity userIdentity = null;
        if (ctx.userIdentify() != null) {
            user = stripQuotes(ctx.userIdentify().user.getText());
            host = ctx.userIdentify().host != null ? stripQuotes(ctx.userIdentify().host.getText()) : "%";
            isDomain = ctx.userIdentify().ATSIGN() != null;
            userIdentity = new UserIdentity(user, host, isDomain);
        }
        passwordText = stripQuotes(ctx.STRING_LITERAL().getText());
        return new SetPassVarOp(userIdentity, new PassVar(passwordText, ctx.isPlain != null));
    }

    @Override
    public SetVarOp visitSetNames(SetNamesContext ctx) {
        return new SetNamesVarOp();
    }

    @Override
    public SetVarOp visitSetCharset(SetCharsetContext ctx) {
        String charset = ctx.charsetName != null ? stripQuotes(ctx.charsetName.getText()) : null;
        return new SetCharsetAndCollateVarOp(charset);
    }

    @Override
    public SetVarOp visitSetCollate(SetCollateContext ctx) {
        String charset = ctx.charsetName != null ? stripQuotes(ctx.charsetName.getText()) : null;
        String collate = ctx.collateName != null ? stripQuotes(ctx.collateName.getText()) : null;
        return new SetCharsetAndCollateVarOp(charset, collate);
    }

    @Override
    public SetVarOp visitSetLdapAdminPassword(SetLdapAdminPasswordContext ctx) {
        String passwordText = stripQuotes(ctx.STRING_LITERAL().getText());
        boolean isPlain = ctx.PASSWORD() != null;
        return new SetLdapPassVarOp(new PassVar(passwordText, isPlain));
    }

    @Override
    public SetVarOp visitSetUserVariable(SetUserVariableContext ctx) {
        String name = stripQuotes(ctx.identifier().getText());
        Expression expression = typedVisit(ctx.expression());
        return new SetUserDefinedVarOp(name, expression);
    }

    @Override
    public SetTransactionCommand visitSetTransaction(SetTransactionContext ctx) {
        return new SetTransactionCommand();
    }

    @Override
    public LogicalPlan visitShowStorageVault(ShowStorageVaultContext ctx) {
        return new ShowStorageVaultCommand();
    }

    @Override
    public SetUserPropertiesCommand visitSetUserProperties(SetUserPropertiesContext ctx) {
        String user = ctx.user != null ? stripQuotes(ctx.user.getText()) : null;
        Map<String, String> userPropertiesMap = visitPropertyItemList(ctx.propertyItemList());
        List<SetUserPropertyVarOp> setUserPropertyVarOpList = new ArrayList<>(userPropertiesMap.size());
        for (Map.Entry<String, String> entry : userPropertiesMap.entrySet()) {
            setUserPropertyVarOpList.add(new SetUserPropertyVarOp(user, entry.getKey(), entry.getValue()));
        }
        return new SetUserPropertiesCommand(user, setUserPropertyVarOpList);
    }

    @Override
    public SetDefaultStorageVaultCommand visitSetDefaultStorageVault(SetDefaultStorageVaultContext ctx) {
        return new SetDefaultStorageVaultCommand(stripQuotes(ctx.identifier().getText()));
    }

    @Override
    public Object visitRefreshCatalog(RefreshCatalogContext ctx) {
        if (ctx.name != null) {
            String catalogName = ctx.name.getText();
            Map<String, String> properties = ctx.propertyClause() != null
                    ? Maps.newHashMap(visitPropertyClause(ctx.propertyClause())) : Maps.newHashMap();
            return new RefreshCatalogCommand(catalogName, properties);
        }
        throw new AnalysisException("catalog name can not be null");
    }

    @Override
    public RefreshDatabaseCommand visitRefreshDatabase(RefreshDatabaseContext ctx) {
        Map<String, String> properties = visitPropertyClause(ctx.propertyClause()) == null ? Maps.newHashMap()
                : visitPropertyClause(ctx.propertyClause());
        List<String> parts = visitMultipartIdentifier(ctx.name);
        int size = parts.size();
        if (size == 0) {
            throw new ParseException("database name can't be empty");
        }
        String dbName = parts.get(size - 1);

        // [db].
        if (size == 1) {
            return new RefreshDatabaseCommand(dbName, properties);
        } else if (parts.size() == 2) {  // [ctl,db].
            return new RefreshDatabaseCommand(parts.get(0), dbName, properties);
        }
        throw new ParseException("Only one dot can be in the name: " + String.join(".", parts));
    }

    @Override
    public Object visitRefreshTable(RefreshTableContext ctx) {
        List<String> parts = visitMultipartIdentifier(ctx.name);
        int size = parts.size();
        if (size == 0) {
            throw new ParseException("table name can't be empty");
        } else if (size <= 3) {
            return new RefreshTableCommand(new TableNameInfo(parts));
        }
        throw new ParseException("Only one or two dot can be in the name: " + String.join(".", parts));
    }

    @Override
    public LogicalPlan visitShowCreateRepository(ShowCreateRepositoryContext ctx) {
        return new ShowCreateRepositoryCommand(ctx.identifier().getText());
    }

    public LogicalPlan visitShowLastInsert(ShowLastInsertContext ctx) {
        return new ShowLastInsertCommand();
    }

    @Override
    public LogicalPlan visitShowLoad(ShowLoadContext ctx) {
        String dbName = null;
        Expression wildWhere = null;
        List<OrderKey> orderKeys = null;
        long limit = -1L;
        long offset = 0L;
        if (ctx.database != null) {
            dbName = ctx.database.getText();
        }
        if (ctx.sortClause() != null) {
            orderKeys = visit(ctx.sortClause().sortItem(), OrderKey.class);
        }
        if (ctx.wildWhere() != null) {
            wildWhere = getWildWhere(ctx.wildWhere());
        }
        if (ctx.limitClause() != null) {
            limit = ctx.limitClause().limit != null
                    ? Long.parseLong(ctx.limitClause().limit.getText())
                    : 0;
            if (limit < 0) {
                throw new ParseException("Limit requires non-negative number", ctx.limitClause());
            }
            offset = ctx.limitClause().offset != null
                    ? Long.parseLong(ctx.limitClause().offset.getText())
                    : 0;
            if (offset < 0) {
                throw new ParseException("Offset requires non-negative number", ctx.limitClause());
            }
        }
        boolean isStreamLoad = ctx.STREAM() != null;
        return new ShowLoadCommand(wildWhere, orderKeys, limit, offset, dbName, isStreamLoad);
    }

    @Override
    public LogicalPlan visitShowLoadProfile(ShowLoadProfileContext ctx) {
        String loadIdPath = "/"; // default load id path
        if (ctx.loadIdPath != null) {
            loadIdPath = stripQuotes(ctx.loadIdPath.getText());
        }

        long limit = 20;
        if (ctx.limitClause() != null) {
            limit = Long.parseLong(ctx.limitClause().limit.getText());
            if (limit < 0) {
                throw new ParseException("Limit requires non-negative number, got " + String.valueOf(limit));
            }
        }
        return new ShowLoadProfileCommand(loadIdPath, limit);
    }

    @Override
    public LogicalPlan visitShowDataTypes(ShowDataTypesContext ctx) {
        return new ShowDataTypesCommand();
    }

    @Override
    public LogicalPlan visitShowGrants(ShowGrantsContext ctx) {
        boolean all = (ctx.ALL() != null) ? true : false;
        return new ShowGrantsCommand(null, all);
    }

    @Override
    public LogicalPlan visitAlterStoragePolicy(AlterStoragePolicyContext ctx) {
        String policyName = visitIdentifierOrText(ctx.identifierOrText());
        Map<String, String> properties = visitPropertyClause(ctx.propertyClause()) == null ? Maps.newHashMap()
                : visitPropertyClause(ctx.propertyClause());

        return new AlterStoragePolicyCommand(policyName, properties);
    }

    @Override
    public LogicalPlan visitShowGrantsForUser(ShowGrantsForUserContext ctx) {
        UserIdentity userIdent = visitUserIdentify(ctx.userIdentify());
        return new ShowGrantsCommand(userIdent, false);
    }

    @Override
    public LogicalPlan visitShowRowPolicy(ShowRowPolicyContext ctx) {
        UserIdentity user = null;
        String role = null;
        if (ctx.userIdentify() != null) {
            user = visitUserIdentify(ctx.userIdentify());
        } else if (ctx.role != null) {
            role = ctx.role.getText();
        }

        return new ShowRowPolicyCommand(user, role);
    }

    @Override
    public LogicalPlan visitShowPartitionId(ShowPartitionIdContext ctx) {
        long partitionId = -1;
        if (ctx.partitionId != null) {
            partitionId = Long.parseLong(ctx.partitionId.getText());
        }
        return new ShowPartitionIdCommand(partitionId);
    }

    @Override
    public AlterTableCommand visitAlterTable(AlterTableContext ctx) {
        TableNameInfo tableNameInfo = new TableNameInfo(visitMultipartIdentifier(ctx.tableName));
        List<AlterTableOp> alterTableOps = new ArrayList<>();
        for (Object child : ctx.children) {
            if (child instanceof AlterTableClauseContext) {
                alterTableOps.add(typedVisit((AlterTableClauseContext) child));
            }
        }
        return new AlterTableCommand(tableNameInfo, alterTableOps);
    }

    @Override
    public AlterTableCommand visitAlterTableAddRollup(AlterTableAddRollupContext ctx) {
        TableNameInfo tableNameInfo = new TableNameInfo(visitMultipartIdentifier(ctx.tableName));
        List<AlterTableOp> alterTableOps = new ArrayList<>();
        for (Object child : ctx.children) {
            if (child instanceof AddRollupClauseContext) {
                alterTableOps.add(typedVisit((AddRollupClauseContext) child));
            }
        }
        return new AlterTableCommand(tableNameInfo, alterTableOps);
    }

    @Override
    public AlterTableCommand visitAlterTableDropRollup(AlterTableDropRollupContext ctx) {
        TableNameInfo tableNameInfo = new TableNameInfo(visitMultipartIdentifier(ctx.tableName));
        List<AlterTableOp> alterTableOps = new ArrayList<>();
        for (Object child : ctx.children) {
            if (child instanceof DropRollupClauseContext) {
                alterTableOps.add(typedVisit((DropRollupClauseContext) child));
            }
        }
        return new AlterTableCommand(tableNameInfo, alterTableOps);
    }

    @Override
    public AlterTableCommand visitAlterTableProperties(DorisParser.AlterTablePropertiesContext ctx) {
        TableNameInfo tableNameInfo = new TableNameInfo(visitMultipartIdentifier(ctx.name));
        List<AlterTableOp> alterTableOps = new ArrayList<>();
        Map<String, String> properties = ctx.propertyItemList() != null
                ? Maps.newHashMap(visitPropertyItemList(ctx.propertyItemList()))
                : Maps.newHashMap();
        alterTableOps.add(new ModifyTablePropertiesOp(properties));
        return new AlterTableCommand(tableNameInfo, alterTableOps);
    }

    @Override
    public AlterTableOp visitAddColumnClause(AddColumnClauseContext ctx) {
        ColumnDefinition columnDefinition = visitColumnDef(ctx.columnDef());
        ColumnPosition columnPosition = null;
        if (ctx.columnPosition() != null) {
            if (ctx.columnPosition().FIRST() != null) {
                columnPosition = ColumnPosition.FIRST;
            } else {
                columnPosition = new ColumnPosition(ctx.columnPosition().position.getText());
            }
        }
        String rollupName = ctx.toRollup() != null ? ctx.toRollup().rollup.getText() : null;
        Map<String, String> properties = ctx.properties != null
                ? Maps.newHashMap(visitPropertyClause(ctx.properties))
                : Maps.newHashMap();
        return new AddColumnOp(columnDefinition, columnPosition, rollupName, properties);
    }

    @Override
    public AlterTableOp visitAddColumnsClause(AddColumnsClauseContext ctx) {
        List<ColumnDefinition> columnDefinitions = visitColumnDefs(ctx.columnDefs());
        String rollupName = ctx.toRollup() != null ? ctx.toRollup().rollup.getText() : null;
        Map<String, String> properties = ctx.properties != null
                ? Maps.newHashMap(visitPropertyClause(ctx.properties))
                : Maps.newHashMap();
        return new AddColumnsOp(columnDefinitions, rollupName, properties);
    }

    @Override
    public AlterTableOp visitDropColumnClause(DropColumnClauseContext ctx) {
        String columnName = ctx.name.getText();
        String rollupName = ctx.fromRollup() != null ? ctx.fromRollup().rollup.getText() : null;
        Map<String, String> properties = ctx.properties != null
                ? Maps.newHashMap(visitPropertyClause(ctx.properties))
                : Maps.newHashMap();
        return new DropColumnOp(columnName, rollupName, properties);
    }

    @Override
    public AlterTableOp visitModifyColumnClause(ModifyColumnClauseContext ctx) {
        ColumnDefinition columnDefinition = visitColumnDef(ctx.columnDef());
        ColumnPosition columnPosition = null;
        if (ctx.columnPosition() != null) {
            if (ctx.columnPosition().FIRST() != null) {
                columnPosition = ColumnPosition.FIRST;
            } else {
                columnPosition = new ColumnPosition(ctx.columnPosition().position.getText());
            }
        }
        String rollupName = ctx.fromRollup() != null ? ctx.fromRollup().rollup.getText() : null;
        Map<String, String> properties = ctx.properties != null
                ? Maps.newHashMap(visitPropertyClause(ctx.properties))
                : Maps.newHashMap();
        return new ModifyColumnOp(columnDefinition, columnPosition, rollupName, properties);
    }

    @Override
    public AlterTableOp visitReorderColumnsClause(ReorderColumnsClauseContext ctx) {
        List<String> columnsByPos = visitIdentifierList(ctx.identifierList());
        String rollupName = ctx.fromRollup() != null ? ctx.fromRollup().rollup.getText() : null;
        Map<String, String> properties = ctx.properties != null
                ? Maps.newHashMap(visitPropertyClause(ctx.properties))
                : Maps.newHashMap();
        return new ReorderColumnsOp(columnsByPos, rollupName, properties);
    }

    @Override
    public AlterTableOp visitAddPartitionClause(AddPartitionClauseContext ctx) {
        boolean isTempPartition = ctx.TEMPORARY() != null;
        PartitionDefinition partitionDefinition = visitPartitionDef(ctx.partitionDef());
        DistributionDescriptor desc = null;
        int bucketNum = FeConstants.default_bucket_num;
        if (ctx.INTEGER_VALUE() != null) {
            bucketNum = Integer.parseInt(ctx.INTEGER_VALUE().getText());
        }
        if (ctx.HASH() != null) {
            desc = new DistributionDescriptor(true, ctx.autoBucket != null, bucketNum,
                    visitIdentifierList(ctx.hashKeys));
        } else if (ctx.RANDOM() != null) {
            desc = new DistributionDescriptor(false, ctx.autoBucket != null, bucketNum, null);
        }
        Map<String, String> properties = ctx.properties != null
                ? Maps.newHashMap(visitPropertyClause(ctx.properties))
                : Maps.newHashMap();
        return new AddPartitionOp(partitionDefinition, desc, properties, isTempPartition);
    }

    @Override
    public AlterTableOp visitDropPartitionClause(DropPartitionClauseContext ctx) {
        boolean isTempPartition = ctx.TEMPORARY() != null;
        boolean ifExists = ctx.IF() != null;
        boolean forceDrop = ctx.FORCE() != null;
        String partitionName = ctx.partitionName.getText();
        return ctx.indexName != null
                ? new DropPartitionFromIndexOp(ifExists, partitionName, isTempPartition, forceDrop,
                        ctx.indexName.getText())
                : new DropPartitionOp(ifExists, partitionName, isTempPartition, forceDrop);
    }

    @Override
    public AlterTableOp visitModifyPartitionClause(ModifyPartitionClauseContext ctx) {
        boolean isTempPartition = ctx.TEMPORARY() != null;
        Map<String, String> properties = visitPropertyItemList(ctx.partitionProperties);
        if (ctx.ASTERISK() != null) {
            return ModifyPartitionOp.createStarClause(properties, isTempPartition);
        } else {
            List<String> partitions;
            if (ctx.partitionNames != null) {
                partitions = visitIdentifierList(ctx.partitionNames);
            } else {
                partitions = new ArrayList<>();
                partitions.add(ctx.partitionName.getText());
            }
            return new ModifyPartitionOp(partitions, properties, isTempPartition);
        }
    }

    @Override
    public AlterTableOp visitReplacePartitionClause(ReplacePartitionClauseContext ctx) {
        boolean forceReplace = ctx.FORCE() != null;
        PartitionNamesInfo partitionNames = null;
        PartitionNamesInfo tempPartitionNames = null;
        if (ctx.partitions != null) {
            Pair<Boolean, List<String>> partitionSpec = visitPartitionSpec(ctx.partitions);
            partitionNames = new PartitionNamesInfo(partitionSpec.first, partitionSpec.second);
        }
        if (ctx.tempPartitions != null) {
            Pair<Boolean, List<String>> partitionSpec = visitPartitionSpec(ctx.tempPartitions);
            tempPartitionNames = new PartitionNamesInfo(partitionSpec.first, partitionSpec.second);
        }

        Map<String, String> properties = ctx.properties != null ? new HashMap<>(visitPropertyClause(ctx.properties))
                : Maps.newHashMap();
        return new ReplacePartitionOp(partitionNames, tempPartitionNames, forceReplace, properties);
    }

    @Override
    public AlterTableOp visitReplaceTableClause(ReplaceTableClauseContext ctx) {
        String tableName = ctx.name.getText();
        Map<String, String> properties = ctx.properties != null
                ? Maps.newHashMap(visitPropertyClause(ctx.properties))
                : Maps.newHashMap();
        return new ReplaceTableOp(tableName, properties, ctx.FORCE() != null);
    }

    @Override
    public AlterTableOp visitRenameClause(RenameClauseContext ctx) {
        return new RenameTableOp(ctx.newName.getText());
    }

    @Override
    public AlterTableOp visitRenameRollupClause(RenameRollupClauseContext ctx) {
        return new RenameRollupOp(ctx.name.getText(), ctx.newName.getText());
    }

    @Override
    public AlterTableOp visitRenamePartitionClause(RenamePartitionClauseContext ctx) {
        return new RenamePartitionOp(ctx.name.getText(), ctx.newName.getText());
    }

    @Override
    public AlterTableOp visitRenameColumnClause(RenameColumnClauseContext ctx) {
        return new RenameColumnOp(ctx.name.getText(), ctx.newName.getText());
    }

    @Override
    public AlterTableOp visitAddIndexClause(AddIndexClauseContext ctx) {
        IndexDefinition indexDefinition = visitIndexDef(ctx.indexDef());
        return new CreateIndexOp(null, indexDefinition, true);
    }

    @Override
    public Command visitCreateIndex(CreateIndexContext ctx) {
        String indexName = ctx.name.getText();
        boolean ifNotExists = ctx.EXISTS() != null;
        TableNameInfo tableNameInfo = new TableNameInfo(visitMultipartIdentifier(ctx.tableName));
        List<String> indexCols = visitIdentifierList(ctx.identifierList());
        Map<String, String> properties = ctx.properties != null
                ? Maps.newHashMap(visitPropertyClause(ctx.properties))
                : Maps.newHashMap();
        String indexType = null;
        if (ctx.BITMAP() != null) {
            indexType = "BITMAP";
        } else if (ctx.NGRAM_BF() != null) {
            indexType = "NGRAM_BF";
        } else if (ctx.INVERTED() != null) {
            indexType = "INVERTED";
        }
        String comment = ctx.STRING_LITERAL() == null ? "" : stripQuotes(ctx.STRING_LITERAL().getText());
        // change BITMAP index to INVERTED index
        if (Config.enable_create_bitmap_index_as_inverted_index
                && "BITMAP".equalsIgnoreCase(indexType)) {
            indexType = "INVERTED";
        }
        IndexDefinition indexDefinition = new IndexDefinition(indexName, ifNotExists, indexCols, indexType,
                properties, comment);
        List<AlterTableOp> alterTableOps = Lists.newArrayList(new CreateIndexOp(tableNameInfo,
                indexDefinition, false));
        return new AlterTableCommand(tableNameInfo, alterTableOps);
    }

    @Override
    public Command visitBuildIndex(BuildIndexContext ctx) {
        String name = ctx.name.getText();
        TableNameInfo tableName = new TableNameInfo(visitMultipartIdentifier(ctx.tableName));
        PartitionNamesInfo partitionNamesInfo = null;
        if (ctx.partitionSpec() != null) {
            Pair<Boolean, List<String>> partitionSpec = visitPartitionSpec(ctx.partitionSpec());
            partitionNamesInfo = new PartitionNamesInfo(partitionSpec.first, partitionSpec.second);
        }
        List<AlterTableOp> alterTableOps = Lists.newArrayList(new BuildIndexOp(tableName, name, partitionNamesInfo,
                false));
        return new AlterTableCommand(tableName, alterTableOps);
    }

    @Override
    public Command visitDropIndex(DropIndexContext ctx) {
        String name = ctx.name.getText();
        TableNameInfo tableName = new TableNameInfo(visitMultipartIdentifier(ctx.tableName));
        List<AlterTableOp> alterTableOps = Lists
                .newArrayList(new DropIndexOp(name, ctx.EXISTS() != null, tableName, false));
        return new AlterTableCommand(tableName, alterTableOps);
    }

    @Override
    public AlterTableOp visitDropIndexClause(DropIndexClauseContext ctx) {
        return new DropIndexOp(ctx.name.getText(), ctx.EXISTS() != null, null, true);
    }

    @Override
    public AlterTableOp visitEnableFeatureClause(EnableFeatureClauseContext ctx) {
        String featureName = stripQuotes(ctx.STRING_LITERAL().getText());
        Map<String, String> properties = ctx.properties != null
                ? Maps.newHashMap(visitPropertyClause(ctx.properties))
                : Maps.newHashMap();
        return new EnableFeatureOp(featureName, properties);
    }

    @Override
    public AlterTableOp visitModifyDistributionClause(ModifyDistributionClauseContext ctx) {
        int bucketNum = FeConstants.default_bucket_num;
        if (ctx.INTEGER_VALUE() != null) {
            bucketNum = Integer.parseInt(ctx.INTEGER_VALUE().getText());
        }
        DistributionDescriptor desc;
        if (ctx.HASH() != null) {
            desc = new DistributionDescriptor(true, ctx.AUTO() != null, bucketNum,
                    visitIdentifierList(ctx.hashKeys));
        } else if (ctx.RANDOM() != null) {
            desc = new DistributionDescriptor(false, ctx.AUTO() != null, bucketNum, null);
        } else {
            throw new ParseException("distribution can't be empty", ctx);
        }
        return new ModifyDistributionOp(desc);
    }

    @Override
    public AlterTableOp visitModifyTableCommentClause(ModifyTableCommentClauseContext ctx) {
        return new ModifyTableCommentOp(stripQuotes(ctx.STRING_LITERAL().getText()));
    }

    @Override
    public AlterTableOp visitModifyColumnCommentClause(ModifyColumnCommentClauseContext ctx) {
        String columnName = ctx.name.getText();
        String comment = stripQuotes(ctx.STRING_LITERAL().getText());
        return new ModifyColumnCommentOp(columnName, comment);
    }

    @Override
    public AlterTableOp visitModifyEngineClause(ModifyEngineClauseContext ctx) {
        String engineName = ctx.name.getText();
        Map<String, String> properties = ctx.properties != null
                ? Maps.newHashMap(visitPropertyClause(ctx.properties))
                : Maps.newHashMap();
        return new ModifyEngineOp(engineName, properties);
    }

    @Override
    public AlterTableOp visitAlterMultiPartitionClause(AlterMultiPartitionClauseContext ctx) {
        boolean isTempPartition = ctx.TEMPORARY() != null;
        List<Expression> from = visitPartitionValueList(ctx.from);
        List<Expression> to = visitPartitionValueList(ctx.to);
        int num = Integer.parseInt(ctx.INTEGER_VALUE().getText());
        String unitString = ctx.unit != null ? ctx.unit.getText() : null;
        Map<String, String> properties = ctx.properties != null
                ? Maps.newHashMap(visitPropertyClause(ctx.properties))
                : Maps.newHashMap();
        return new AlterMultiPartitionOp(from, to, num, unitString, properties, isTempPartition);
    }

    @Override
    public AlterTableOp visitAddRollupClause(DorisParser.AddRollupClauseContext ctx) {
        String rollupName = ctx.rollupName.getText();
        List<String> columnNames = visitIdentifierList(ctx.columns);
        List<String> dupKeys = ctx.dupKeys != null ? visitIdentifierList(ctx.dupKeys) : null;
        String baseRollupName = ctx.fromRollup() != null ? ctx.fromRollup().rollup.getText() : null;
        Map<String, String> properties = ctx.properties != null
                ? Maps.newHashMap(visitPropertyClause(ctx.properties))
                : Maps.newHashMap();
        return new AddRollupOp(rollupName, columnNames, dupKeys, baseRollupName, properties);
    }

    @Override
    public AlterTableOp visitDropRollupClause(DorisParser.DropRollupClauseContext ctx) {
        String rollupName = ctx.rollupName.getText();
        Map<String, String> properties = ctx.properties != null
                ? Maps.newHashMap(visitPropertyClause(ctx.properties))
                : Maps.newHashMap();
        return new DropRollupOp(rollupName, properties);
    }

    @Override
    public LogicalPlan visitShowVariables(ShowVariablesContext ctx) {
        SetType statementScope = visitStatementScope(ctx.statementScope());
        if (ctx.wildWhere() != null) {
            if (ctx.wildWhere().LIKE() != null) {
                return new ShowVariablesCommand(statementScope,
                        stripQuotes(ctx.wildWhere().STRING_LITERAL().getText()));
            } else {
                StringBuilder sb = new StringBuilder();
                sb.append("SELECT `VARIABLE_NAME` AS `Variable_name`, `VARIABLE_VALUE` AS `Value` FROM ");
                sb.append("`").append(InternalCatalog.INTERNAL_CATALOG_NAME).append("`");
                sb.append(".");
                sb.append("`").append(InfoSchemaDb.DATABASE_NAME).append("`");
                sb.append(".");
                if (statementScope == SetType.GLOBAL) {
                    sb.append("`global_variables` ");
                } else {
                    sb.append("`session_variables` ");
                }
                sb.append(getOriginSql(ctx.wildWhere()));
                return new NereidsParser().parseSingle(sb.toString());
            }
        } else {
            return new ShowVariablesCommand(statementScope, null);
        }
    }

    @Override
    public LogicalPlan visitInstallPlugin(InstallPluginContext ctx) {
        String source = visitIdentifierOrText(ctx.identifierOrText());
        Map<String, String> properties = visitPropertyClause(ctx.propertyClause()) == null ? Maps.newHashMap()
                : visitPropertyClause(ctx.propertyClause());

        return new InstallPluginCommand(source, properties);
    }

    @Override
    public LogicalPlan visitUninstallPlugin(UninstallPluginContext ctx) {
        String name = visitIdentifierOrText(ctx.identifierOrText());

        return new UninstallPluginCommand(name);
    }

    private Expression getWildWhere(DorisParser.WildWhereContext ctx) {
        if (ctx.LIKE() != null) {
            String pattern = stripQuotes(ctx.STRING_LITERAL().getText());
            return new Like(new UnboundSlot("ProcedureName"), new StringLiteral(pattern));
        } else if (ctx.WHERE() != null) {
            return getExpression(ctx.expression());
        } else {
            throw new AnalysisException("Wild where should contain like or where " + ctx.getText());
        }
    }

    @Override
    public ShowViewCommand visitShowView(ShowViewContext ctx) {
        List<String> tableNameParts = visitMultipartIdentifier(ctx.tableName);
        String databaseName = null;
        if (ctx.database != null) {
            databaseName = stripQuotes(ctx.database.getText());
        }
        return new ShowViewCommand(databaseName, new TableNameInfo(tableNameParts));
    }

    @Override
    public LogicalPlan visitAlterResource(AlterResourceContext ctx) {
        String resourceName = visitIdentifierOrText(ctx.identifierOrText());
        Map<String, String> properties = visitPropertyClause(ctx.propertyClause()) == null ? Maps.newHashMap()
                : Maps.newHashMap(visitPropertyClause(ctx.propertyClause()));

        return new AlterResourceCommand(resourceName, properties);
    }

    @Override
    public LogicalPlan visitShowBackends(ShowBackendsContext ctx) {
        return new ShowBackendsCommand();
    }

    @Override
    public LogicalPlan visitShowBackup(ShowBackupContext ctx) {
        String dbName = null;
        Expression wildWhere = null;
        if (ctx.database != null) {
            dbName = ctx.database.getText();
        }
        if (ctx.wildWhere() != null) {
            wildWhere = getWildWhere(ctx.wildWhere());
        }
        return new ShowBackupCommand(dbName, wildWhere);
    }

    @Override
    public LogicalPlan visitShowPlugins(ShowPluginsContext ctx) {
        return new ShowPluginsCommand();
    }

    @Override
    public LogicalPlan visitShowSmallFiles(ShowSmallFilesContext ctx) {
        String dbName = null;
        if (ctx.database != null) {
            List<String> nameParts = visitMultipartIdentifier(ctx.database);
            dbName = nameParts.get(0); // only one entry possible
        }
        return new ShowSmallFilesCommand(dbName);
    }

    @Override
    public LogicalPlan visitShowSnapshot(ShowSnapshotContext ctx) {
        String repoName = null;
        Expression wildWhere = null;
        if (ctx.wildWhere() != null) {
            wildWhere = getWildWhere(ctx.wildWhere());
        }
        if (ctx.repo != null) {
            repoName = ctx.repo.getText();
        }
        return new ShowSnapshotCommand(repoName, wildWhere);
    }

    @Override
    public LogicalPlan visitShowSqlBlockRule(ShowSqlBlockRuleContext ctx) {
        String ruleName = null;
        if (ctx.ruleName != null) {
            ruleName = ctx.ruleName.getText();
        }
        return new ShowSqlBlockRuleCommand(ruleName);
    }

    @Override
    public LogicalPlan visitShowTriggers(ShowTriggersContext ctx) {
        return new ShowTriggersCommand();
    }

    @Override
    public LogicalPlan visitShowTrash(ShowTrashContext ctx) {
        if (ctx.ON() != null) {
            String backend = stripQuotes(ctx.STRING_LITERAL().getText());
            new ShowTrashCommand(backend);
        } else {
            return new ShowTrashCommand();
        }
        return new ShowTrashCommand();
    }

    @Override
    public LogicalPlan visitAdminCleanTrash(DorisParser.AdminCleanTrashContext ctx) {
        if (ctx.ON() != null) {
            List<String> backendsQuery = Lists.newArrayList();
            ctx.backends.forEach(backend -> backendsQuery.add(stripQuotes(backend.getText())));
            return new AdminCleanTrashCommand(backendsQuery);
        }
        return new AdminCleanTrashCommand();
    }

    @Override
    public LogicalPlan visitAdminShowReplicaStatus(AdminShowReplicaStatusContext ctx) {
        Expression where = null;
        if (ctx.WHERE() != null) {
            StringLiteral left = new StringLiteral(stripQuotes(ctx.STATUS().toString()));
            StringLiteral right = new StringLiteral(stripQuotes(ctx.STRING_LITERAL().getText()));
            if (ctx.NEQ() != null) {
                where = new Not(new EqualTo(left, right));
            } else {
                where = new EqualTo(left, right);
            }
        }
        TableRefInfo tableRefInfo = visitBaseTableRefContext(ctx.baseTableRef());
        return new AdminShowReplicaStatusCommand(tableRefInfo, where);
    }

    @Override
    public LogicalPlan visitShowRepositories(ShowRepositoriesContext ctx) {
        return new ShowRepositoriesCommand();
    }

    @Override
    public LogicalPlan visitShowResources(ShowResourcesContext ctx) {
        Expression wildWhere = null;
        List<OrderKey> orderKeys = null;
        String likePattern = null;
        long limit = -1L;
        long offset = 0L;
        if (ctx.sortClause() != null) {
            orderKeys = visit(ctx.sortClause().sortItem(), OrderKey.class);
        }
        if (ctx.wildWhere() != null) {
            wildWhere = getWildWhere(ctx.wildWhere());
            if (ctx.wildWhere().LIKE() != null) {
                likePattern = stripQuotes(ctx.wildWhere().STRING_LITERAL().getText());
            } else {
                wildWhere = (Expression) ctx.wildWhere().expression().accept(this);
            }
        }
        if (ctx.limitClause() != null) {
            limit = ctx.limitClause().limit != null
                    ? Long.parseLong(ctx.limitClause().limit.getText())
                    : 0;
            if (limit < 0) {
                throw new ParseException("Limit requires non-negative number", ctx.limitClause());
            }
            offset = ctx.limitClause().offset != null
                    ? Long.parseLong(ctx.limitClause().offset.getText())
                    : 0;
            if (offset < 0) {
                throw new ParseException("Offset requires non-negative number", ctx.limitClause());
            }
        }
        return new ShowResourcesCommand(wildWhere, likePattern, orderKeys, limit, offset);
    }

    @Override
    public LogicalPlan visitShowRestore(ShowRestoreContext ctx) {
        String dbName = null;
        Expression wildWhere = null;
        if (ctx.database != null) {
            dbName = ctx.database.getText();
        }
        if (ctx.wildWhere() != null) {
            wildWhere = getWildWhere(ctx.wildWhere());
        }
        return new ShowRestoreCommand(dbName, wildWhere, ctx.BRIEF() != null);
    }

    @Override
    public LogicalPlan visitAlterDatabaseProperties(AlterDatabasePropertiesContext ctx) {
        String dbName = Optional.ofNullable(ctx.name)
                .map(ParserRuleContext::getText)
                .filter(s -> !s.isEmpty())
                .orElseThrow(() -> new ParseException("Database name is empty or cannot be an empty string"));
        Map<String, String> properties = ctx.propertyItemList() != null
                ? Maps.newHashMap(visitPropertyItemList(ctx.propertyItemList()))
                : Maps.newHashMap();

        return new AlterDatabasePropertiesCommand(dbName, properties);
    }

    @Override
    public LogicalPlan visitShowRoles(ShowRolesContext ctx) {
        return new ShowRolesCommand();
    }

    @Override
    public LogicalPlan visitShowProc(ShowProcContext ctx) {
        String path = stripQuotes(ctx.path.getText());
        return new ShowProcCommand(path);
    }

    private TableScanParams visitOptScanParamsContex(OptScanParamsContext ctx) {
        if (ctx != null) {
            Map<String, String> map = visitPropertyItemList(ctx.properties);
            return new TableScanParams(ctx.funcName.getText(), map);
        }
        return null;
    }

    private TableSnapshot visitTableSnapshotContext(TableSnapshotContext ctx) {
        if (ctx != null) {
            if (ctx.TIME() != null) {
                return new TableSnapshot(stripQuotes(ctx.time.getText()));
            } else {
                return new TableSnapshot(Long.parseLong(ctx.version.getText()));
            }
        }
        return null;
    }

    private List<String> visitRelationHintContext(RelationHintContext ctx) {
        final List<String> relationHints;
        if (ctx != null) {
            relationHints = typedVisit(ctx);
        } else {
            relationHints = ImmutableList.of();
        }
        return relationHints;
    }

    private PartitionNamesInfo visitSpecifiedPartitionContext(SpecifiedPartitionContext ctx) {
        if (ctx != null) {
            List<String> partitions = new ArrayList<>();
            boolean isTempPart = ctx.TEMPORARY() != null;
            if (ctx.identifier() != null) {
                partitions.add(ctx.identifier().getText());
            } else {
                partitions.addAll(visitIdentifierList(ctx.identifierList()));
            }
            return new PartitionNamesInfo(isTempPart, partitions);
        }
        return null;
    }

    private List<Long> visitTabletListContext(TabletListContext ctx) {
        List<Long> tabletIdList = new ArrayList<>();
        if (ctx != null && ctx.tabletIdList != null) {
            ctx.tabletIdList.stream().forEach(tabletToken -> {
                tabletIdList.add(Long.parseLong(tabletToken.getText()));
            });
        }
        return tabletIdList;
    }

    private TableRefInfo visitBaseTableRefContext(BaseTableRefContext ctx) {
        List<String> nameParts = visitMultipartIdentifier(ctx.multipartIdentifier());
        TableScanParams scanParams = visitOptScanParamsContex(ctx.optScanParams());
        TableSnapshot tableSnapShot = visitTableSnapshotContext(ctx.tableSnapshot());
        PartitionNamesInfo partitionNameInfo = visitSpecifiedPartitionContext(ctx.specifiedPartition());
        List<Long> tabletIdList = visitTabletListContext(ctx.tabletList());

        String tableAlias = null;
        if (ctx.tableAlias().strictIdentifier() != null) {
            tableAlias = ctx.tableAlias().getText();
        }
        TableSample tableSample = ctx.sample() == null ? null : (TableSample) visit(ctx.sample());
        List<String> hints = visitRelationHintContext(ctx.relationHint());
        return new TableRefInfo(new TableNameInfo(nameParts), scanParams, tableSnapShot, partitionNameInfo,
                                    tabletIdList, tableAlias, tableSample, hints);
    }

    @Override
    public LogicalPlan visitShowReplicaDistribution(ShowReplicaDistributionContext ctx) {
        TableRefInfo tableRefInfo = visitBaseTableRefContext(ctx.baseTableRef());
        return new ShowReplicaDistributionCommand(tableRefInfo);
    }

    @Override
    public LogicalPlan visitAdminShowReplicaDistribution(AdminShowReplicaDistributionContext ctx) {
        TableRefInfo tableRefInfo = visitBaseTableRefContext(ctx.baseTableRef());
        return new ShowReplicaDistributionCommand(tableRefInfo);
    }

    @Override
    public LogicalPlan visitShowCreateCatalog(ShowCreateCatalogContext ctx) {
        return new ShowCreateCatalogCommand(ctx.identifier().getText());
    }

    @Override
    public LogicalPlan visitShowCatalog(DorisParser.ShowCatalogContext ctx) {
        return new ShowCatalogCommand(ctx.identifier().getText(), null);
    }

    @Override
    public LogicalPlan visitShowCatalogs(DorisParser.ShowCatalogsContext ctx) {
        String wild = null;
        if (ctx.wildWhere() != null) {
            if (ctx.wildWhere().LIKE() != null) {
                wild = stripQuotes(ctx.wildWhere().STRING_LITERAL().getText());
            } else if (ctx.wildWhere().WHERE() != null) {
                wild = ctx.wildWhere().expression().getText();
            }
        }
        return new ShowCatalogCommand(null, wild);
    }

    @Override
    public LogicalPlan visitShowCatalogRecycleBin(ShowCatalogRecycleBinContext ctx) {
        Expression whereClause = null;
        if (ctx.WHERE() != null) {
            whereClause = getExpression(ctx.expression());
        }
        return new ShowCatalogRecycleBinCommand(whereClause);
    }

    @Override
    public LogicalPlan visitShowStorageEngines(ShowStorageEnginesContext ctx) {
        return new ShowStorageEnginesCommand();
    }

    @Override
    public LogicalPlan visitAdminRebalanceDisk(AdminRebalanceDiskContext ctx) {
        if (ctx.ON() != null) {
            List<String> backendList = Lists.newArrayList();
            ctx.backends.forEach(backend -> backendList.add(stripQuotes(backend.getText())));
            return new AdminRebalanceDiskCommand(backendList);
        }
        return new AdminRebalanceDiskCommand();
    }

    @Override
    public LogicalPlan visitAdminCancelRebalanceDisk(AdminCancelRebalanceDiskContext ctx) {
        if (ctx.ON() != null) {
            List<String> backendList = Lists.newArrayList();
            ctx.backends.forEach(backend -> backendList.add(stripQuotes(backend.getText())));
            return new AdminCancelRebalanceDiskCommand(backendList);
        }
        return new AdminCancelRebalanceDiskCommand();
    }

    @Override
    public LogicalPlan visitShowDiagnoseTablet(ShowDiagnoseTabletContext ctx) {
        long tabletId = Long.parseLong(ctx.INTEGER_VALUE().getText());
        return new ShowDiagnoseTabletCommand(tabletId);
    }

    @Override
    public LogicalPlan visitAdminDiagnoseTablet(AdminDiagnoseTabletContext ctx) {
        long tabletId = Long.parseLong(ctx.INTEGER_VALUE().getText());
        return new ShowDiagnoseTabletCommand(tabletId);
    }

    @Override
    public LogicalPlan visitShowCreateTable(ShowCreateTableContext ctx) {
        List<String> nameParts = visitMultipartIdentifier(ctx.name);
        return new ShowCreateTableCommand(new TableNameInfo(nameParts), ctx.BRIEF() != null);
    }

    @Override
    public LogicalPlan visitShowCreateView(ShowCreateViewContext ctx) {
        List<String> nameParts = visitMultipartIdentifier(ctx.name);
        return new ShowCreateViewCommand(new TableNameInfo(nameParts));
    }

    @Override
    public LogicalPlan visitShowCreateMaterializedView(ShowCreateMaterializedViewContext ctx) {
        List<String> nameParts = visitMultipartIdentifier(ctx.tableName);
        return new ShowCreateMaterializedViewCommand(stripQuotes(ctx.mvName.getText()), new TableNameInfo(nameParts));
    }

    @Override
    public LogicalPlan visitAlterWorkloadGroup(AlterWorkloadGroupContext ctx) {
        String cgName = ctx.computeGroup == null ? "" : stripQuotes(ctx.computeGroup.getText());
        Map<String, String> properties = ctx.propertyClause() != null
                        ? Maps.newHashMap(visitPropertyClause(ctx.propertyClause())) : Maps.newHashMap();
        return new AlterWorkloadGroupCommand(cgName, ctx.name.getText(), properties);
    }

    @Override
    public LogicalPlan visitAlterWorkloadPolicy(AlterWorkloadPolicyContext ctx) {
        Map<String, String> properties = ctx.propertyClause() != null
                        ? Maps.newHashMap(visitPropertyClause(ctx.propertyClause())) : Maps.newHashMap();
        return new AlterWorkloadPolicyCommand(ctx.name.getText(), properties);
    }

    @Override
    public LogicalPlan visitAlterRole(AlterRoleContext ctx) {
        String comment = visitCommentSpec(ctx.commentSpec());
        return new AlterRoleCommand(ctx.role.getText(), comment);
    }

    @Override
    public LogicalPlan visitShowDatabaseId(ShowDatabaseIdContext ctx) {
        long dbId = (ctx.databaseId != null) ? Long.parseLong(ctx.databaseId.getText()) : -1;
        return new ShowDatabaseIdCommand(dbId);
    }

    public LogicalPlan visitCreateRole(CreateRoleContext ctx) {
        String roleName = stripQuotes(ctx.name.getText());
        String comment = ctx.STRING_LITERAL() == null ? "" : LogicalPlanBuilderAssistant.escapeBackSlash(
                ctx.STRING_LITERAL().getText().substring(1, ctx.STRING_LITERAL().getText().length() - 1));
        return new CreateRoleCommand(ctx.EXISTS() != null, roleName, comment);
    }

    @Override
    public LogicalPlan visitCreateFile(CreateFileContext ctx) {
        String dbName = null;
        if (ctx.database != null) {
            dbName = ctx.database.getText();
        }
        Map<String, String> properties = ctx.propertyClause() != null
                                    ? Maps.newHashMap(visitPropertyClause(ctx.propertyClause())) : Maps.newHashMap();
        return new CreateFileCommand(stripQuotes(ctx.name.getText()), dbName, properties);
    }

    @Override
    public LogicalPlan visitShowCharset(ShowCharsetContext ctx) {
        return new ShowCharsetCommand();
    }

    @Override
    public LogicalPlan visitAdminSetTableStatus(AdminSetTableStatusContext ctx) {
        List<String> dbTblNameParts = visitMultipartIdentifier(ctx.name);
        Map<String, String> properties = ctx.propertyClause() != null
                        ? Maps.newHashMap(visitPropertyClause(ctx.propertyClause())) : Maps.newHashMap();
        return new AdminSetTableStatusCommand(new TableNameInfo(dbTblNameParts), properties);
    }

    @Override
    public LogicalPlan visitShowFrontends(ShowFrontendsContext ctx) {
        String detail = (ctx.name != null) ? ctx.name.getText() : null;
        return new ShowFrontendsCommand(detail);
    }

    @Override
    public LogicalPlan visitShowFunctions(ShowFunctionsContext ctx) {
        String dbName = null;
        if (ctx.database != null) {
            List<String> nameParts = visitMultipartIdentifier(ctx.database);
            if (nameParts.size() == 1) {
                dbName = nameParts.get(0);
            } else if (nameParts.size() == 2) {
                dbName = nameParts.get(1);
            } else {
                throw new AnalysisException("nameParts in analyze database should be [ctl.]db");
            }
        }

        boolean isVerbose = ctx.FULL() != null;
        boolean isBuiltin = ctx.BUILTIN() != null;

        String wild = null;
        if (ctx.STRING_LITERAL() != null) {
            wild = stripQuotes(ctx.STRING_LITERAL().getText());
        }
        return new ShowFunctionsCommand(dbName, isBuiltin, isVerbose, wild);
    }

    @Override
    public LogicalPlan visitShowGlobalFunctions(ShowGlobalFunctionsContext ctx) {
        boolean isVerbose = ctx.FULL() != null;

        String wild = null;
        if (ctx.STRING_LITERAL() != null) {
            wild = stripQuotes(ctx.STRING_LITERAL().getText());
        }
        return new ShowFunctionsCommand(isVerbose, wild, true);
    }

    @Override
    public LogicalPlan visitShowCreateDatabase(ShowCreateDatabaseContext ctx) {
        List<String> nameParts = visitMultipartIdentifier(ctx.name);
        String databaseName = "";
        String catalogName = "";
        if (nameParts.size() == 2) {
            // The identifier is in the form "internalcatalog.databasename"
            catalogName = nameParts.get(0);
            databaseName = nameParts.get(1);
        } else if (nameParts.size() == 1) {
            // The identifier is in the form "databasename"
            databaseName = nameParts.get(0);
        }

        return new ShowCreateDatabaseCommand(new DbName(catalogName, databaseName));
    }

    @Override
    public LogicalPlan visitCleanAllProfile(CleanAllProfileContext ctx) {
        return new CleanAllProfileCommand();
    }

    @Override
    public Object visitCleanLabel(CleanLabelContext ctx) {
        String label = ctx.label == null ? null : ctx.label.getText();
        IdentifierContext database = ctx.database;
        return new CleanLabelCommand(stripQuotes(database.getText()), label);
    }

    @Override
    public LogicalPlan visitShowWhitelist(ShowWhitelistContext ctx) {
        return new ShowWhiteListCommand();
    }

    @Override
    public LogicalPlan visitShowUserProperties(ShowUserPropertiesContext ctx) {
        String user = ctx.user != null ? stripQuotes(ctx.user.getText()) : null;
        String pattern = null;
        if (ctx.LIKE() != null) {
            pattern = stripQuotes(ctx.STRING_LITERAL().getText());
        }
        return new ShowUserPropertyCommand(user, pattern, false);
    }

    @Override
    public LogicalPlan visitShowAllProperties(ShowAllPropertiesContext ctx) {
        String pattern = null;
        if (ctx.LIKE() != null) {
            pattern = stripQuotes(ctx.STRING_LITERAL().getText());
        }
        return new ShowUserPropertyCommand(null, pattern, true);
    }

    @Override
    public LogicalPlan visitAlterCatalogComment(AlterCatalogCommentContext ctx) {
        String catalogName = stripQuotes(ctx.name.getText());
        String comment = stripQuotes(ctx.comment.getText());
        return new AlterCatalogCommentCommand(catalogName, comment);
    }

    @Override
    public LogicalPlan visitAlterDatabaseRename(AlterDatabaseRenameContext ctx) {
        String dbName = Optional.ofNullable(ctx.name)
                .map(ParserRuleContext::getText)
                .filter(s -> !s.isEmpty())
                .orElseThrow(() -> new ParseException("Database name is empty or cannot be an empty string"));
        String newDbName = Optional.ofNullable(ctx.newName)
                .map(ParserRuleContext::getText)
                .filter(s -> !s.isEmpty())
                .orElseThrow(() -> new ParseException("New Database name is empty or cannot be an empty string"));
        return new AlterDatabaseRenameCommand(dbName, newDbName);
    }

    @Override
    public LogicalPlan visitShowDynamicPartition(ShowDynamicPartitionContext ctx) {
        String dbName = null;
        if (ctx.database != null) {
            List<String> nameParts = visitMultipartIdentifier(ctx.database);
            dbName = nameParts.get(0); // only one entry possible
        }
        return new ShowDynamicPartitionCommand(dbName);
    }

    @Override
    public LogicalPlan visitCreateCatalog(CreateCatalogContext ctx) {
        String catalogName = ctx.catalogName.getText();
        boolean ifNotExists = ctx.IF() != null;
        String resourceName = ctx.resourceName == null ? null : (ctx.resourceName.getText());
        String comment = ctx.STRING_LITERAL() == null ? null : stripQuotes(ctx.STRING_LITERAL().getText());
        Map<String, String> properties = ctx.propertyClause() != null
                                    ? Maps.newHashMap(visitPropertyClause(ctx.propertyClause())) : Maps.newHashMap();

        return new CreateCatalogCommand(catalogName, ifNotExists, resourceName, comment, properties);
    }

    @Override
    public LogicalPlan visitShowStages(ShowStagesContext ctx) {
        return new ShowStagesCommand();
    }

    @Override
    public LogicalPlan visitRecoverDatabase(RecoverDatabaseContext ctx) {
        String dbName = ctx.name.getText();
        long dbId = (ctx.id != null) ? Long.parseLong(ctx.id.getText()) : -1;
        String newDbName = (ctx.alias != null) ? ctx.alias.getText() : null;
        return new RecoverDatabaseCommand(dbName, dbId, newDbName);
    }

    @Override
    public LogicalPlan visitShowWarningErrors(ShowWarningErrorsContext ctx) {
        boolean isWarning = ctx.WARNINGS() != null;

        // Extract the limit value if present
        long limit = 0;
        Optional<LimitClauseContext> limitCtx = Optional.ofNullable(ctx.limitClause());
        if (ctx.limitClause() != null) {
            limit = Long.parseLong(limitCtx.get().limit.getText());
            if (limit < 0) {
                throw new ParseException("Limit requires non-negative number", limitCtx.get());
            }
        }
        return new ShowWarningErrorsCommand(isWarning, limit);
    }

    @Override
    public LogicalPlan visitAlterCatalogProperties(AlterCatalogPropertiesContext ctx) {
        String catalogName = stripQuotes(ctx.name.getText());
        Map<String, String> properties = visitPropertyItemList(ctx.propertyItemList());
        return new AlterCatalogPropertiesCommand(catalogName, properties);
    }

    @Override
    public RecoverTableCommand visitRecoverTable(RecoverTableContext ctx) {
        List<String> dbTblNameParts = visitMultipartIdentifier(ctx.name);
        String newTableName = (ctx.alias != null) ? ctx.alias.getText() : null;
        long tableId = (ctx.id != null) ? Long.parseLong(ctx.id.getText()) : -1;
        return new RecoverTableCommand(new TableNameInfo(dbTblNameParts), tableId, newTableName);
    }

    @Override
    public RecoverPartitionCommand visitRecoverPartition(RecoverPartitionContext ctx) {
        String partitionName = ctx.name.getText();
        String newPartitionName = (ctx.alias != null) ? ctx.alias.getText() : null;
        long partitionId = (ctx.id != null) ? Long.parseLong(ctx.id.getText()) : -1;
        List<String> dbTblNameParts = visitMultipartIdentifier(ctx.tableName);
        return new RecoverPartitionCommand(new TableNameInfo(dbTblNameParts),
                                            partitionName, partitionId, newPartitionName);
    }

    @Override

    public LogicalPlan visitShowBroker(ShowBrokerContext ctx) {
        return new ShowBrokerCommand();
    }

    @Override
    public LogicalPlan visitDropRole(DropRoleContext ctx) {
        String roleName = stripQuotes(ctx.name.getText());
        return new DropRoleCommand(roleName, ctx.EXISTS() != null);
    }

    @Override
    public LogicalPlan visitDropTable(DropTableContext ctx) {
        String ctlName = null;
        String dbName = null;
        String tableName = null;
        List<String> nameParts = visitMultipartIdentifier(ctx.name);
        if (nameParts.size() == 1) {
            tableName = nameParts.get(0);
        } else if (nameParts.size() == 2) {
            dbName = nameParts.get(0);
            tableName = nameParts.get(1);
        } else if (nameParts.size() == 3) {
            ctlName = nameParts.get(0);
            dbName = nameParts.get(1);
            tableName = nameParts.get(2);
        } else {
            throw new AnalysisException("nameParts in create table should be [ctl.][db.]tbl");
        }

        boolean ifExists = ctx.EXISTS() != null;
        boolean forceDrop = ctx.FORCE() != null;
        TableNameInfo tblNameInfo = new TableNameInfo(ctlName, dbName, tableName);
        return new DropTableCommand(ifExists, tblNameInfo, forceDrop);
    }

    @Override
    public LogicalPlan visitDropCatalog(DropCatalogContext ctx) {
        String catalogName = stripQuotes(ctx.name.getText());
        boolean ifExists = ctx.EXISTS() != null;
        return new DropCatalogCommand(catalogName, ifExists);
    }

    @Override
    public LogicalPlan visitCreateEncryptkey(CreateEncryptkeyContext ctx) {
        List<String> nameParts = visitMultipartIdentifier(ctx.multipartIdentifier());
        return new CreateEncryptkeyCommand(new EncryptKeyName(nameParts), ctx.EXISTS() != null,
                                            stripQuotes(ctx.STRING_LITERAL().getText()));
    }

    @Override
    public LogicalPlan visitAlterCatalogRename(AlterCatalogRenameContext ctx) {
        String catalogName = stripQuotes(ctx.name.getText());
        String newName = stripQuotes(ctx.newName.getText());
        return new AlterCatalogRenameCommand(catalogName, newName);
    }

    @Override
    public LogicalPlan visitDropStoragePolicy(DropStoragePolicyContext ctx) {
        String policyName = ctx.name.getText();
        boolean ifExists = ctx.EXISTS() != null;
        return new DropStoragePolicyCommand(policyName, ifExists);
    }

    @Override
    public LogicalPlan visitDropEncryptkey(DropEncryptkeyContext ctx) {
        List<String> nameParts = visitMultipartIdentifier(ctx.name);
        return new DropEncryptkeyCommand(new EncryptKeyName(nameParts), ctx.EXISTS() != null);
    }

    @Override
    public LogicalPlan visitCreateWorkloadGroup(CreateWorkloadGroupContext ctx) {
        String workloadGroupName = stripQuotes(ctx.name.getText());
        String cgName = ctx.computeGroup == null ? "" : stripQuotes(ctx.computeGroup.getText());
        boolean ifNotExists = ctx.EXISTS() != null;
        Map<String, String> properties = ctx.propertyClause() != null
                                    ? Maps.newHashMap(visitPropertyClause(ctx.propertyClause())) : Maps.newHashMap();
        return new CreateWorkloadGroupCommand(cgName, workloadGroupName, ifNotExists, properties);
    }

    @Override
    public LogicalPlan visitShowSyncJob(ShowSyncJobContext ctx) {
        String databaseName = null;
        if (ctx.multipartIdentifier() != null) {
            List<String> databaseParts = visitMultipartIdentifier(ctx.multipartIdentifier());
            databaseName = databaseParts.get(0);
        }
        return new ShowSyncJobCommand(databaseName);
    }

    @Override
    public LogicalPlan visitShowColumns(ShowColumnsContext ctx) {
        boolean isFull = ctx.FULL() != null;
        List<String> nameParts = visitMultipartIdentifier(ctx.tableName);
        String databaseName = ctx.database != null ? ctx.database.getText() : null;
        String likePattern = null;
        Expression expr = null;
        if (ctx.wildWhere() != null) {
            if (ctx.wildWhere().LIKE() != null) {
                likePattern = stripQuotes(ctx.wildWhere().STRING_LITERAL().getText());
            } else {
                expr = (Expression) ctx.wildWhere().expression().accept(this);
            }
        }

        return new ShowColumnsCommand(isFull, new TableNameInfo(nameParts), databaseName, likePattern, expr);
    }

    @Override
    public LogicalPlan visitDropFile(DropFileContext ctx) {
        String dbName = null;
        if (ctx.database != null) {
            dbName = ctx.database.getText();
        }
        Map<String, String> properties = ctx.propertyClause() != null
                                    ? Maps.newHashMap(visitPropertyClause(ctx.propertyClause())) : Maps.newHashMap();
        return new DropFileCommand(stripQuotes(ctx.name.getText()), dbName, properties);
    }

    @Override
    public LogicalPlan visitDropRepository(DropRepositoryContext ctx) {
        return new DropRepositoryCommand(stripQuotes(ctx.name.getText()));
    }

    @Override
    public LogicalPlan visitDropSqlBlockRule(DropSqlBlockRuleContext ctx) {
        return new DropSqlBlockRuleCommand(visitIdentifierSeq(ctx.identifierSeq()), ctx.EXISTS() != null);
    }

    @Override
    public LogicalPlan visitDropUser(DropUserContext ctx) {
        UserIdentity userIdent = visitUserIdentify(ctx.userIdentify());
        return new DropUserCommand(userIdent, ctx.EXISTS() != null);
    }

    @Override
    public LogicalPlan visitDropWorkloadGroup(DropWorkloadGroupContext ctx) {
        String cgName = ctx.computeGroup == null ? "" : stripQuotes(ctx.computeGroup.getText());
        return new DropWorkloadGroupCommand(cgName, ctx.name.getText(), ctx.EXISTS() != null);
    }

    @Override
    public LogicalPlan visitDropWorkloadPolicy(DropWorkloadPolicyContext ctx) {
        return new DropWorkloadPolicyCommand(ctx.name.getText(), ctx.EXISTS() != null);
    }

    @Override
    public LogicalPlan visitShowTableId(ShowTableIdContext ctx) {
        long tableId = -1;
        if (ctx.tableId != null) {
            tableId = Long.parseLong(ctx.tableId.getText());
        }
        return new ShowTableIdCommand(tableId);
    }

    @Override
    public LogicalPlan visitShowProcessList(ShowProcessListContext ctx) {
        return new ShowProcessListCommand(ctx.FULL() != null);
    }

    @Override
    public LogicalPlan visitHelp(HelpContext ctx) {
        String mark = ctx.mark.getText();
        return new HelpCommand(mark);
    }

    @Override
    public LogicalPlan visitSync(SyncContext ctx) {
        return new SyncCommand();
    }

    @Override
    public LogicalPlan visitShowDelete(ShowDeleteContext ctx) {
        String dbName = null;
        if (ctx.database != null) {
            List<String> nameParts = visitMultipartIdentifier(ctx.database);
            dbName = nameParts.get(0); // only one entry possible
        }
        return new ShowDeleteCommand(dbName);
    }

    @Override
    public LogicalPlan visitShowStoragePolicy(ShowStoragePolicyContext ctx) {
        String policyName = null;
        if (ctx.identifierOrText() != null) {
            policyName = stripQuotes(ctx.identifierOrText().getText());
        }
        return new ShowStoragePolicyCommand(policyName, ctx.USING() != null);
    }

    @Override
    public LogicalPlan visitShowPrivileges(ShowPrivilegesContext ctx) {
        return new ShowPrivilegesCommand();
    }

    @Override
    public LogicalPlan visitShowTabletsBelong(ShowTabletsBelongContext ctx) {
        List<Long> tabletIdLists = new ArrayList<>();
        ctx.tabletIds.stream().forEach(tabletToken -> {
            tabletIdLists.add(Long.parseLong(tabletToken.getText()));
        });
        return new ShowTabletsBelongCommand(tabletIdLists);
    }

    @Override
    public LogicalPlan visitShowCollation(ShowCollationContext ctx) {
        String wild = null;
        if (ctx.wildWhere() != null) {
            if (ctx.wildWhere().LIKE() != null) {
                wild = stripQuotes(ctx.wildWhere().STRING_LITERAL().getText());
            } else if (ctx.wildWhere().WHERE() != null) {
                wild = ctx.wildWhere().expression().getText();
            }
        }
        return new ShowCollationCommand(wild);
    }

    @Override
    public LogicalPlan visitAdminCheckTablets(AdminCheckTabletsContext ctx) {
        List<Long> tabletIdLists = new ArrayList<>();
        if (ctx.tabletList() != null) {
            ctx.tabletList().tabletIdList.stream().forEach(tabletToken -> {
                tabletIdLists.add(Long.parseLong(tabletToken.getText()));
            });
        }
        Map<String, String> properties = ctx.properties != null
                ? Maps.newHashMap(visitPropertyClause(ctx.properties))
                : Maps.newHashMap();
        return new AdminCheckTabletsCommand(tabletIdLists, properties);
    }

    @Override
    public LogicalPlan visitShowWarningErrorCount(ShowWarningErrorCountContext ctx) {
        boolean isWarning = ctx.WARNINGS() != null;
        return new ShowWarningErrorCountCommand(isWarning);
    }

    @Override
    public LogicalPlan visitShowStatus(ShowStatusContext ctx) {
        String scope = visitStatementScope(ctx.statementScope()).name();
        return new ShowStatusCommand(scope);
    }

    @Override
    public LogicalPlan visitShowDataSkew(ShowDataSkewContext ctx) {
        TableRefInfo tableRefInfo = visitBaseTableRefContext(ctx.baseTableRef());
        return new ShowDataSkewCommand(tableRefInfo);
    }

    @Override
    public LogicalPlan visitShowData(DorisParser.ShowDataContext ctx) {
        TableNameInfo tableNameInfo = null;
        if (ctx.tableName != null) {
            tableNameInfo = new TableNameInfo(visitMultipartIdentifier(ctx.tableName));
        }
        List<OrderKey> orderKeys = null;
        if (ctx.sortClause() != null) {
            orderKeys = visit(ctx.sortClause().sortItem(), OrderKey.class);
        }
        Map<String, String> properties = ctx.propertyClause() != null
                ? Maps.newHashMap(visitPropertyClause(ctx.propertyClause())) : Maps.newHashMap();
        boolean detailed = ctx.ALL() != null;
        return new ShowDataCommand(tableNameInfo, orderKeys, properties, detailed);
    }

    @Override
    public LogicalPlan visitShowTableCreation(ShowTableCreationContext ctx) {
        String dbName = null;
        String wild = null;
        if (ctx.database != null) {
            List<String> nameParts = visitMultipartIdentifier(ctx.database);
            dbName = nameParts.get(0); // only one entry possible
        }
        if (ctx.STRING_LITERAL() != null) {
            wild = ctx.STRING_LITERAL().getText();
        }
        return new ShowTableCreationCommand(dbName, wild);
    }

    @Override
    public SetType visitStatementScope(StatementScopeContext ctx) {
        SetType statementScope = SetType.DEFAULT;
        if (ctx != null) {
            if (ctx.GLOBAL() != null) {
                statementScope = SetType.GLOBAL;
            } else if (ctx.LOCAL() != null || ctx.SESSION() != null) {
                statementScope = SetType.SESSION;
            }
        }
        return statementScope;
    }

    @Override
    public LogicalPlan visitAdminShowTabletStorageFormat(AdminShowTabletStorageFormatContext ctx) {
        return new ShowTabletStorageFormatCommand(ctx.VERBOSE() != null);
    }

    @Override
    public LogicalPlan visitShowTabletStorageFormat(ShowTabletStorageFormatContext ctx) {
        return new ShowTabletStorageFormatCommand(ctx.VERBOSE() != null);
    }

    @Override
    public LogicalPlan visitShowTabletsFromTable(DorisParser.ShowTabletsFromTableContext ctx) {
        TableNameInfo tableName = new TableNameInfo(visitMultipartIdentifier(ctx.tableName));
        PartitionNamesInfo partitionNamesInfo = null;
        if (ctx.partitionSpec() != null) {
            Pair<Boolean, List<String>> partitionSpec = visitPartitionSpec(ctx.partitionSpec());
            partitionNamesInfo = new PartitionNamesInfo(partitionSpec.first, partitionSpec.second);
        }
        List<OrderKey> orderKeys = null;
        if (ctx.sortClause() != null) {
            orderKeys = visit(ctx.sortClause().sortItem(), OrderKey.class);
        }
        long limit = 0;
        long offset = 0;
        if (ctx.limitClause() != null) {
            limit = ctx.limitClause().limit != null
                    ? Long.parseLong(ctx.limitClause().limit.getText())
                    : 0;
            if (limit < 0) {
                throw new ParseException("Limit requires non-negative number", ctx.limitClause());
            }
            offset = ctx.limitClause().offset != null
                    ? Long.parseLong(ctx.limitClause().offset.getText())
                    : 0;
            if (offset < 0) {
                throw new ParseException("Offset requires non-negative number", ctx.limitClause());
            }
        }
        if (ctx.wildWhere() != null) {
            if (ctx.wildWhere().LIKE() != null) {
                throw new ParseException("Not support like clause");
            } else {
                Expression expr = (Expression) ctx.wildWhere().expression().accept(this);
                return new ShowTabletsFromTableCommand(tableName, partitionNamesInfo, expr, orderKeys, limit, offset);
            }
        }

        return new ShowTabletsFromTableCommand(tableName, partitionNamesInfo, null, orderKeys, limit, offset);
    }

    @Override
    public LogicalPlan visitShowQueryProfile(ShowQueryProfileContext ctx) {
        String queryIdPath = "/";
        if (ctx.queryIdPath != null) {
            queryIdPath = stripQuotes(ctx.queryIdPath.getText());
        }

        long limit = 20;
        if (ctx.limitClause() != null) {
            limit = Long.parseLong(ctx.limitClause().limit.getText());
            if (limit < 0) {
                throw new ParseException("Limit requires non-negative number, got " + String.valueOf(limit));
            }
        }
        return new ShowQueryProfileCommand(queryIdPath, limit);
    }

    @Override
    public LogicalPlan visitShowQueryStats(ShowQueryStatsContext ctx) {
        String dbName = null;
        if (ctx.database != null) {
            dbName = ctx.database.getText();
        }
        TableNameInfo tableNameInfo = null;
        if (ctx.tableName != null) {
            tableNameInfo = new TableNameInfo(visitMultipartIdentifier(ctx.tableName));
        }
        boolean isAll = ctx.ALL() != null;
        boolean isVerbose = ctx.VERBOSE() != null;
        return new ShowQueryStatsCommand(dbName, tableNameInfo, isAll, isVerbose);
    }

    @Override
    public LogicalPlan visitSwitchCatalog(SwitchCatalogContext ctx) {
        if (ctx.catalog != null) {
            return new SwitchCommand(ctx.catalog.getText());
        }
        throw new ParseException("catalog name can not be null");
    }

    @Override
    public LogicalPlan visitUseDatabase(UseDatabaseContext ctx) {
        if (ctx.database == null) {
            throw new ParseException("database name can not be null");
        }
        return ctx.catalog != null ? new UseCommand(ctx.catalog.getText(), ctx.database.getText())
                : new UseCommand(ctx.database.getText());
    }

    @Override
    public LogicalPlan visitTruncateTable(DorisParser.TruncateTableContext ctx) {
        TableNameInfo tableName = new TableNameInfo(visitMultipartIdentifier(ctx.multipartIdentifier()));
        Optional<PartitionNamesInfo> partitionNamesInfo = ctx.specifiedPartition() == null
                ? Optional.empty() : Optional.of(visitSpecifiedPartitionContext(ctx.specifiedPartition()));

        return new TruncateTableCommand(
            tableName,
            partitionNamesInfo,
            ctx.FORCE() != null
        );
    }

    @Override
    public LogicalPlan visitShowConvertLsc(ShowConvertLscContext ctx) {
        if (ctx.database == null) {
            return new ShowConvertLSCCommand(null);
        }
        List<String> parts = visitMultipartIdentifier(ctx.database);
        String databaseName = parts.get(parts.size() - 1);
        if (parts.size() == 2 && !InternalCatalog.INTERNAL_CATALOG_NAME.equalsIgnoreCase(parts.get(0))) {
            throw new ParseException("The execution of this command is restricted to the internal catalog only.");
        } else if (parts.size() > 2) {
            throw new ParseException("Only one dot can be in the name: " + String.join(".", parts));
        }
        return new ShowConvertLSCCommand(databaseName);
    }

    @Override
    public LogicalPlan visitKillQuery(KillQueryContext ctx) {
        String queryId = null;
        int connectionId = -1;
        TerminalNode integerValue = ctx.INTEGER_VALUE();
        if (integerValue != null) {
            connectionId = Integer.valueOf(integerValue.getText());
        } else {
            queryId = stripQuotes(ctx.STRING_LITERAL().getText());
        }
        return new KillQueryCommand(queryId, connectionId);
    }

    @Override
    public LogicalPlan visitKillConnection(DorisParser.KillConnectionContext ctx) {
        int connectionId = Integer.parseInt(ctx.INTEGER_VALUE().getText());
        return new KillConnectionCommand(connectionId);
    }

    @Override
    public Object visitAlterDatabaseSetQuota(AlterDatabaseSetQuotaContext ctx) {
        String databaseName = Optional.ofNullable(ctx.name)
                .map(ParseTree::getText).filter(s -> !s.isEmpty())
                .orElseThrow(() -> new ParseException("database name can not be null"));
        String quota = Optional.ofNullable(ctx.quota)
                .map(ParseTree::getText)
                .orElseGet(() -> Optional.ofNullable(ctx.INTEGER_VALUE())
                        .map(TerminalNode::getText)
                        .orElse(null));
        // Determine the quota type
        QuotaType quotaType;
        if (ctx.DATA() != null) {
            quotaType = QuotaType.DATA;
        } else if (ctx.REPLICA() != null) {
            quotaType = QuotaType.REPLICA;
        } else if (ctx.TRANSACTION() != null) {
            quotaType = QuotaType.TRANSACTION;
        } else {
            quotaType = QuotaType.NONE;
        }
        return new AlterDatabaseSetQuotaCommand(databaseName, quotaType, quota);
    }

    @Override
    public LogicalPlan visitDropDatabase(DropDatabaseContext ctx) {
        boolean ifExists = ctx.EXISTS() != null;
        List<String> databaseNameParts = visitMultipartIdentifier(ctx.name);
        boolean force = ctx.FORCE() != null;
        DropDatabaseInfo databaseInfo = new DropDatabaseInfo(ifExists, databaseNameParts, force);
        return new DropDatabaseCommand(databaseInfo);
    }

    @Override
    public LogicalPlan visitAlterRepository(AlterRepositoryContext ctx) {

        Map<String, String> properties = ctx.propertyClause() != null
                ? Maps.newHashMap(visitPropertyClause(ctx.propertyClause())) : Maps.newHashMap();

        return new AlterRepositoryCommand(ctx.name.getText(), properties);
    }

    @Override
    public LogicalPlan visitShowAnalyze(ShowAnalyzeContext ctx) {
        boolean isAuto = ctx.AUTO() != null;
        List<String> tableName = ctx.tableName == null ? null : visitMultipartIdentifier(ctx.tableName);
        long jobId = ctx.jobId == null ? 0 : Long.parseLong(ctx.jobId.getText());
        String stateKey = ctx.stateKey == null ? null : stripQuotes(ctx.stateKey.getText());
        String stateValue = ctx.stateValue == null ? null : stripQuotes(ctx.stateValue.getText());
        return new ShowAnalyzeCommand(tableName, jobId, stateKey, stateValue, isAuto);
    }

    @Override
    public LogicalPlan visitShowOpenTables(ShowOpenTablesContext ctx) {
        String db = ctx.database != null ? visitMultipartIdentifier(ctx.database).get(0) : null;
        String likePattern = null;
        Expression expr = null;

        if (ctx.wildWhere() != null) {
            if (ctx.wildWhere().LIKE() != null) {
                likePattern = stripQuotes(ctx.wildWhere().STRING_LITERAL().getText());
            } else {
                expr = (Expression) ctx.wildWhere().expression().accept(this);
            }
        }

        return new ShowOpenTablesCommand(db, likePattern, expr);
    }

    @Override
    public LogicalPlan visitDropAllBrokerClause(DropAllBrokerClauseContext ctx) {
        String brokerName = stripQuotes(ctx.name.getText());
        AlterSystemOp alterSystemOp = new DropAllBrokerOp(brokerName);
        return new AlterSystemCommand(alterSystemOp, PlanType.ALTER_SYSTEM_DROP_ALL_BROKER);
    }

    @Override
    public LogicalPlan visitAlterSystem(DorisParser.AlterSystemContext ctx) {
        return plan(ctx.alterSystemClause());
    }

    @Override
    public LogicalPlan visitAddBrokerClause(AddBrokerClauseContext ctx) {
        String brokerName = stripQuotes(ctx.name.getText());
        List<String> hostPorts = ctx.hostPorts.stream()
                .map(e -> stripQuotes(e.getText()))
                .collect(Collectors.toList());
        AlterSystemOp alterSystemOp = new AddBrokerOp(brokerName, hostPorts);
        return new AlterSystemCommand(alterSystemOp, PlanType.ALTER_SYSTEM_ADD_BROKER);
    }

    @Override
    public LogicalPlan visitDropBrokerClause(DropBrokerClauseContext ctx) {
        String brokerName = stripQuotes(ctx.name.getText());
        List<String> hostPorts = ctx.hostPorts.stream()
                .map(e -> stripQuotes(e.getText()))
                .collect(Collectors.toList());
        AlterSystemOp alterSystemOp = new DropBrokerOp(brokerName, hostPorts);
        return new AlterSystemCommand(alterSystemOp, PlanType.ALTER_SYSTEM_DROP_BROKER);
    }

    @Override
    public LogicalPlan visitAddBackendClause(AddBackendClauseContext ctx) {
        List<String> hostPorts = ctx.hostPorts.stream()
                .map(e -> stripQuotes(e.getText()))
                .collect(Collectors.toList());
        Map<String, String> properties = visitPropertyClause(ctx.properties);
        AlterSystemOp alterSystemOp = new AddBackendOp(hostPorts, properties);
        return new AlterSystemCommand(alterSystemOp, PlanType.ALTER_SYSTEM_ADD_BACKEND);
    }

    @Override
    public LogicalPlan visitDropBackendClause(DorisParser.DropBackendClauseContext ctx) {
        List<String> hostPorts = ctx.hostPorts.stream()
                .map(e -> stripQuotes(e.getText()))
                .collect(Collectors.toList());
        boolean force = false;
        if (ctx.DROPP() != null) {
            force = true;
        }
        AlterSystemOp alterSystemOp = new DropBackendOp(hostPorts, force);
        return new AlterSystemCommand(alterSystemOp, PlanType.ALTER_SYSTEM_DROP_BACKEND);
    }

    @Override
    public LogicalPlan visitDecommissionBackendClause(DorisParser.DecommissionBackendClauseContext ctx) {
        List<String> hostPorts = ctx.hostPorts.stream()
                .map(e -> stripQuotes(e.getText()))
                .collect(Collectors.toList());
        AlterSystemOp alterSystemOp = new DecommissionBackendOp(hostPorts);
        return new AlterSystemCommand(alterSystemOp, PlanType.ALTER_SYSTEM_DECOMMISSION_BACKEND);
    }

    @Override
    public LogicalPlan visitAddFollowerClause(DorisParser.AddFollowerClauseContext ctx) {
        String hostPort = stripQuotes(ctx.hostPort.getText());
        AlterSystemOp alterSystemOp = new AddFollowerOp(hostPort);
        return new AlterSystemCommand(alterSystemOp, PlanType.ALTER_SYSTEM_ADD_FOLLOWER);
    }

    @Override
    public LogicalPlan visitDropFollowerClause(DorisParser.DropFollowerClauseContext ctx) {
        String hostPort = stripQuotes(ctx.hostPort.getText());
        AlterSystemOp alterSystemOp = new DropFollowerOp(hostPort);
        return new AlterSystemCommand(alterSystemOp, PlanType.ALTER_SYSTEM_DROP_FOLLOWER);
    }

    @Override
    public LogicalPlan visitAddObserverClause(DorisParser.AddObserverClauseContext ctx) {
        String hostPort = stripQuotes(ctx.hostPort.getText());
        AlterSystemOp alterSystemOp = new AddObserverOp(hostPort);
        return new AlterSystemCommand(alterSystemOp, PlanType.ALTER_SYSTEM_ADD_OBSERVER);
    }

    @Override
    public LogicalPlan visitDropObserverClause(DorisParser.DropObserverClauseContext ctx) {
        String hostPort = stripQuotes(ctx.hostPort.getText());
        AlterSystemOp alterSystemOp = new DropObserverOp(hostPort);
        return new AlterSystemCommand(alterSystemOp, PlanType.ALTER_SYSTEM_DROP_OBSERVER);
    }

    @Override
    public LogicalPlan visitAlterLoadErrorUrlClause(DorisParser.AlterLoadErrorUrlClauseContext ctx) {
        Map<String, String> properties = visitPropertyClause(ctx.properties);
        AlterSystemOp alterSystemOp = new AlterLoadErrorUrlOp(properties);
        return new AlterSystemCommand(alterSystemOp, PlanType.ALTER_SYSTEM_SET_LOAD_ERRORS_HU);
    }

    @Override
    public LogicalPlan visitModifyBackendClause(DorisParser.ModifyBackendClauseContext ctx) {
        List<String> hostPorts = ctx.hostPorts.stream()
                .map(e -> stripQuotes(e.getText()))
                .collect(Collectors.toList());
        Map<String, String> properties = visitPropertyItemList(ctx.propertyItemList());
        AlterSystemOp alterSystemOp = new ModifyBackendOp(hostPorts, properties);
        return new AlterSystemCommand(alterSystemOp, PlanType.ALTER_SYSTEM_MODIFY_BACKEND);
    }

    @Override
    public LogicalPlan visitModifyFrontendOrBackendHostNameClause(
            DorisParser.ModifyFrontendOrBackendHostNameClauseContext ctx) {
        String hostPort = stripQuotes(ctx.hostPort.getText());
        String hostName = stripQuotes(ctx.hostName.getText());
        AlterSystemOp alterSystemOp = null;
        if (ctx.FRONTEND() != null) {
            alterSystemOp = new ModifyFrontendOrBackendHostNameOp(hostPort, hostName, ModifyOpType.Frontend);
        } else if (ctx.BACKEND() != null) {
            alterSystemOp = new ModifyFrontendOrBackendHostNameOp(hostPort, hostName, ModifyOpType.Backend);
        }
        return new AlterSystemCommand(alterSystemOp, PlanType.ALTER_SYSTEM_MODIFY_FRONTEND_OR_BACKEND_HOSTNAME);
    }

    @Override
    public LogicalPlan visitShowQueuedAnalyzeJobs(ShowQueuedAnalyzeJobsContext ctx) {
        List<String> tableName = ctx.tableName == null ? null : visitMultipartIdentifier(ctx.tableName);
        String stateKey = ctx.stateKey == null ? null : stripQuotes(ctx.stateKey.getText());
        String stateValue = ctx.stateValue == null ? null : stripQuotes(ctx.stateValue.getText());
        return new ShowQueuedAnalyzeJobsCommand(tableName, stateKey, stateValue);
    }

    @Override
    public LogicalPlan visitShowIndexStats(DorisParser.ShowIndexStatsContext ctx) {
        TableNameInfo tableName = new TableNameInfo(visitMultipartIdentifier(ctx.tableName));
        String indexId = stripQuotes(ctx.indexId.getText());
        return new ShowIndexStatsCommand(tableName, indexId);
    }

    @Override
    public LogicalPlan visitShowTableStatus(DorisParser.ShowTableStatusContext ctx) {
        String ctlName = null;
        String dbName = null;
        if (ctx.database != null) {
            List<String> nameParts = visitMultipartIdentifier(ctx.database);
            if (nameParts.size() == 1) {
                dbName = nameParts.get(0);
            } else if (nameParts.size() == 2) {
                ctlName = nameParts.get(0);
                dbName = nameParts.get(1);
            } else {
                throw new AnalysisException("nameParts in analyze database should be [ctl.]db");
            }
        }

        if (ctx.wildWhere() != null) {
            if (ctx.wildWhere().LIKE() != null) {
                return new ShowTableStatusCommand(dbName, ctlName,
                    stripQuotes(ctx.wildWhere().STRING_LITERAL().getText()), null);
            } else {
                Expression expr = (Expression) ctx.wildWhere().expression().accept(this);
                return new ShowTableStatusCommand(dbName, ctlName, null, expr);
            }
        }
        return new ShowTableStatusCommand(dbName, ctlName);
    }

    @Override
    public LogicalPlan visitShowTables(DorisParser.ShowTablesContext ctx) {
        String ctlName = null;
        String dbName = null;
        if (ctx.database != null) {
            List<String> nameParts = visitMultipartIdentifier(ctx.database);
            if (nameParts.size() == 1) {
                dbName = nameParts.get(0);
            } else if (nameParts.size() == 2) {
                ctlName = nameParts.get(0);
                dbName = nameParts.get(1);
            } else {
                throw new AnalysisException("nameParts in analyze database should be [ctl.]db");
            }
        }

        boolean isVerbose = ctx.FULL() != null;

        if (ctx.wildWhere() != null) {
            if (ctx.wildWhere().LIKE() != null) {
                return new ShowTableCommand(dbName, ctlName, isVerbose,
                        stripQuotes(ctx.wildWhere().STRING_LITERAL().getText()), null, PlanType.SHOW_TABLES);
            } else {
                return new ShowTableCommand(dbName, ctlName, isVerbose, null,
                        getOriginSql(ctx.wildWhere()), PlanType.SHOW_TABLES);
            }
        }
        return new ShowTableCommand(dbName, ctlName, isVerbose, PlanType.SHOW_TABLES);
    }

    @Override
    public Plan visitUnlockTables(UnlockTablesContext ctx) {
        return new UnlockTablesCommand();
    }

    @Override
    public LogicalPlan visitCreateWorkloadPolicy(CreateWorkloadPolicyContext ctx) {
        String policyName = ctx.name.getText();
        boolean ifNotExists = ctx.IF() != null;

        List<WorkloadConditionMeta> conditions = new ArrayList<>();
        if (ctx.workloadPolicyConditions() != null) {
            for (DorisParser.WorkloadPolicyConditionContext conditionCtx :
                    ctx.workloadPolicyConditions().workloadPolicyCondition()) {
                String metricName = conditionCtx.metricName.getText();
                String operator = conditionCtx.comparisonOperator().getText();
                String value = conditionCtx.number() != null
                        ? conditionCtx.number().getText()
                        : stripQuotes(conditionCtx.STRING_LITERAL().getText());
                try {
                    WorkloadConditionMeta conditionMeta = new WorkloadConditionMeta(metricName, operator, value);
                    conditions.add(conditionMeta);
                } catch (UserException e) {
                    throw new AnalysisException(e.getMessage(), e);
                }
            }
        }

        List<WorkloadActionMeta> actions = new ArrayList<>();
        if (ctx.workloadPolicyActions() != null) {
            for (DorisParser.WorkloadPolicyActionContext actionCtx :
                    ctx.workloadPolicyActions().workloadPolicyAction()) {
                try {
                    if (actionCtx.SET_SESSION_VARIABLE() != null) {
                        actions.add(new WorkloadActionMeta("SET_SESSION_VARIABLE",
                                stripQuotes(actionCtx.STRING_LITERAL().getText())));
                    } else {
                        String identifier = actionCtx.identifier().getText();
                        String value = actionCtx.STRING_LITERAL() != null
                                ? stripQuotes(actionCtx.STRING_LITERAL().getText())
                                : null;
                        actions.add(new WorkloadActionMeta(identifier, value));
                    }
                } catch (UserException e) {
                    throw new AnalysisException(e.getMessage(), e);
                }
            }
        }

        Map<String, String> properties = ctx.propertyClause() != null
                ? Maps.newHashMap(visitPropertyClause(ctx.propertyClause()))
                : Maps.newHashMap();

        return new CreateWorkloadPolicyCommand(ifNotExists, policyName, conditions, actions, properties);
    }

    @Override
    public LogicalPlan visitShowViews(DorisParser.ShowViewsContext ctx) {
        String ctlName = null;
        String dbName = null;
        if (ctx.database != null) {
            List<String> nameParts = visitMultipartIdentifier(ctx.database);
            if (nameParts.size() == 1) {
                dbName = nameParts.get(0);
            } else if (nameParts.size() == 2) {
                ctlName = nameParts.get(0);
                dbName = nameParts.get(1);
            } else {
                throw new AnalysisException("nameParts in analyze database should be [ctl.]db");
            }
        }

        boolean isVerbose = ctx.FULL() != null;

        if (ctx.wildWhere() != null) {
            if (ctx.wildWhere().LIKE() != null) {
                return new ShowTableCommand(dbName, ctlName, isVerbose,
                    stripQuotes(ctx.wildWhere().STRING_LITERAL().getText()), null, PlanType.SHOW_VIEWS);
            } else {
                return new ShowTableCommand(dbName, ctlName, isVerbose, null,
                    getOriginSql(ctx.wildWhere()), PlanType.SHOW_VIEWS);
            }
        }
        return new ShowTableCommand(dbName, ctlName, isVerbose, PlanType.SHOW_VIEWS);
    }

    @Override
    public LogicalPlan visitShowTabletId(DorisParser.ShowTabletIdContext ctx) {
        long tabletId = Long.parseLong(ctx.tabletId.getText());
        return new ShowTabletIdCommand(tabletId);
    }

    @Override
    public LogicalPlan visitShowDatabases(DorisParser.ShowDatabasesContext ctx) {
        String ctlName = null;
        if (ctx.catalog != null) {
            ctlName = ctx.catalog.getText();
        }

        if (ctx.wildWhere() != null) {
            if (ctx.wildWhere().LIKE() != null) {
                return new ShowDatabasesCommand(ctlName,
                        stripQuotes(ctx.wildWhere().STRING_LITERAL().getText()), null);
            } else {
                Expression expr = (Expression) ctx.wildWhere().expression().accept(this);
                return new ShowDatabasesCommand(ctlName, null, expr);
            }
        }
        return new ShowDatabasesCommand(ctlName, null, null);
    }

    @Override
    public LogicalPlan visitDescribeTable(DorisParser.DescribeTableContext ctx) {
        TableNameInfo tableName = new TableNameInfo(visitMultipartIdentifier(ctx.multipartIdentifier()));
        PartitionNamesInfo partitionNames = null;
        boolean isTempPart = false;
        if (ctx.specifiedPartition() != null) {
            isTempPart = ctx.specifiedPartition().TEMPORARY() != null;
            if (ctx.specifiedPartition().identifier() != null) {
                partitionNames = new PartitionNamesInfo(isTempPart,
                        ImmutableList.of(ctx.specifiedPartition().identifier().getText()));
            } else {
                partitionNames = new PartitionNamesInfo(isTempPart,
                        visitIdentifierList(ctx.specifiedPartition().identifierList()));
            }
        }
        return new DescribeCommand(tableName, false, partitionNames);
    }

    @Override
    public LogicalPlan visitAnalyzeTable(DorisParser.AnalyzeTableContext ctx) {
        TableNameInfo tableNameInfo = new TableNameInfo(visitMultipartIdentifier(ctx.name));
        PartitionNamesInfo partitionNamesInfo = null;
        if (ctx.partitionSpec() != null) {
            Pair<Boolean, List<String>> partitionSpec = visitPartitionSpec(ctx.partitionSpec());
            partitionNamesInfo = new PartitionNamesInfo(partitionSpec.first, partitionSpec.second);
        }
        List<String> columnNames = null;
        if (ctx.columns != null) {
            columnNames = visitIdentifierList(ctx.columns);
        }
        Map<String, String> propertiesMap = new HashMap<>();
        // default values
        propertiesMap.put(AnalyzeProperties.PROPERTY_SYNC, "false");
        propertiesMap.put(AnalyzeProperties.PROPERTY_ANALYSIS_TYPE, AnalysisInfo.AnalysisType.FUNDAMENTALS.toString());
        for (DorisParser.AnalyzePropertiesContext aps : ctx.analyzeProperties()) {
            Map<String, String> map = visitAnalyzeProperties(aps);
            propertiesMap.putAll(map);
        }
        propertiesMap.putAll(visitPropertyClause(ctx.propertyClause()));
        AnalyzeProperties properties = new AnalyzeProperties(propertiesMap);
        return new AnalyzeTableCommand(tableNameInfo,
                partitionNamesInfo, columnNames, properties);
    }

    @Override
    public LogicalPlan visitAnalyzeDatabase(DorisParser.AnalyzeDatabaseContext ctx) {
        String ctlName = null;
        String dbName = null;
        List<String> nameParts = visitMultipartIdentifier(ctx.name);
        if (nameParts.size() == 1) {
            dbName = nameParts.get(0);
        } else if (nameParts.size() == 2) {
            ctlName = nameParts.get(0);
            dbName = nameParts.get(1);
        } else {
            throw new AnalysisException("nameParts in analyze database should be [ctl.]db");
        }

        Map<String, String> propertiesMap = new HashMap<>();
        // default values
        propertiesMap.put(AnalyzeProperties.PROPERTY_SYNC, "false");
        propertiesMap.put(AnalyzeProperties.PROPERTY_ANALYSIS_TYPE, AnalysisInfo.AnalysisType.FUNDAMENTALS.toString());
        for (DorisParser.AnalyzePropertiesContext aps : ctx.analyzeProperties()) {
            Map<String, String> map = visitAnalyzeProperties(aps);
            propertiesMap.putAll(map);
        }
        propertiesMap.putAll(visitPropertyClause(ctx.propertyClause()));
        AnalyzeProperties properties = new AnalyzeProperties(propertiesMap);
        return new AnalyzeDatabaseCommand(ctlName, dbName, properties);
    }

    @Override
    public Map<String, String> visitAnalyzeProperties(DorisParser.AnalyzePropertiesContext ctx) {
        Map<String, String> properties = new HashMap<>();
        if (ctx.SYNC() != null) {
            properties.put(AnalyzeProperties.PROPERTY_SYNC, "true");
        } else if (ctx.INCREMENTAL() != null) {
            properties.put(AnalyzeProperties.PROPERTY_INCREMENTAL, "true");
        } else if (ctx.FULL() != null) {
            properties.put(AnalyzeProperties.PROPERTY_FORCE_FULL, "true");
        } else if (ctx.SQL() != null) {
            properties.put(AnalyzeProperties.PROPERTY_EXTERNAL_TABLE_USE_SQL, "true");
        } else if (ctx.HISTOGRAM() != null) {
            properties.put(AnalyzeProperties.PROPERTY_ANALYSIS_TYPE, AnalysisInfo.AnalysisType.HISTOGRAM.toString());
        } else if (ctx.SAMPLE() != null) {
            if (ctx.ROWS() != null) {
                properties.put(AnalyzeProperties.PROPERTY_SAMPLE_ROWS, ctx.INTEGER_VALUE().getText());
            } else if (ctx.PERCENT() != null) {
                properties.put(AnalyzeProperties.PROPERTY_SAMPLE_PERCENT, ctx.INTEGER_VALUE().getText());
            }
        } else if (ctx.BUCKETS() != null) {
            properties.put(AnalyzeProperties.PROPERTY_NUM_BUCKETS, ctx.INTEGER_VALUE().getText());
        } else if (ctx.PERIOD() != null) {
            properties.put(AnalyzeProperties.PROPERTY_PERIOD_SECONDS, ctx.INTEGER_VALUE().getText());
        } else if (ctx.CRON() != null) {
            properties.put(AnalyzeProperties.PROPERTY_PERIOD_CRON, ctx.STRING_LITERAL().getText());
        }
        return properties;
    }

    @Override
    public LogicalPlan visitCreateDatabase(DorisParser.CreateDatabaseContext ctx) {
        Map<String, String> properties = visitPropertyClause(ctx.propertyClause());
        List<String> nameParts = visitMultipartIdentifier(ctx.multipartIdentifier());

        if (nameParts.size() > 2) {
            throw new AnalysisException("create database should be [catalog.]database");
        }

        String databaseName = "";
        String catalogName = "";
        if (nameParts.size() == 2) {
            catalogName = nameParts.get(0);
            databaseName = nameParts.get(1);
        }
        if (nameParts.size() == 1) {
            databaseName = nameParts.get(0);
        }

        return new CreateDatabaseCommand(
            ctx.IF() != null,
                new DbName(catalogName, databaseName),
            Maps.newHashMap(properties));
    }

    @Override
    public LogicalPlan visitCreateRepository(DorisParser.CreateRepositoryContext ctx) {
        String name = stripQuotes(ctx.name.getText());
        String location = stripQuotes(ctx.storageBackend().STRING_LITERAL().getText());

        String storageName = "";
        if (ctx.storageBackend().brokerName != null) {
            storageName = stripQuotes(ctx.storageBackend().brokerName.getText());
        }

        Map<String, String> properties = visitPropertyClause(ctx.storageBackend().properties);

        StorageBackend.StorageType storageType = null;
        if (ctx.storageBackend().BROKER() != null) {
            storageType = StorageBackend.StorageType.BROKER;
        } else if (ctx.storageBackend().S3() != null) {
            storageType = StorageBackend.StorageType.S3;
        } else if (ctx.storageBackend().HDFS() != null) {
            storageType = StorageBackend.StorageType.HDFS;
        } else if (ctx.storageBackend().LOCAL() != null) {
            storageType = StorageBackend.StorageType.LOCAL;
        }

        return new CreateRepositoryCommand(
            ctx.READ() != null,
            name,
                new StorageBackend(storageName, location, storageType, Maps.newHashMap(properties)));
    }

    @Override
    public LogicalPlan visitShowColumnHistogramStats(ShowColumnHistogramStatsContext ctx) {
        TableNameInfo tableNameInfo = new TableNameInfo(visitMultipartIdentifier(ctx.tableName));
        List<String> columnNames = visitIdentifierList(ctx.columnList);
        return new ShowColumnHistogramStatsCommand(tableNameInfo, columnNames);
    }

    @Override
    public LogicalPlan visitDescribeTableAll(DorisParser.DescribeTableAllContext ctx) {
        TableNameInfo tableName = new TableNameInfo(visitMultipartIdentifier(ctx.multipartIdentifier()));
        return new DescribeCommand(tableName, true, null);
    }

    @Override
    public String visitTableAlias(DorisParser.TableAliasContext ctx) {
        if (ctx.identifierList() != null) {
            throw new ParseException("Do not implemented", ctx);
        }
        return ctx.strictIdentifier() != null ? ctx.strictIdentifier().getText() : null;
    }

    @Override
    public LogicalPlan visitDescribeTableValuedFunction(DorisParser.DescribeTableValuedFunctionContext ctx) {
        String tvfName = ctx.tvfName.getText();
        String alias = visitTableAlias(ctx.tableAlias());
        Map<String, String> params = visitPropertyItemList(ctx.properties);

        TableValuedFunctionRef tableValuedFunctionRef = null;
        try {
            tableValuedFunctionRef = new TableValuedFunctionRef(tvfName, alias, params);
        } catch (org.apache.doris.common.AnalysisException e) {
            throw new AnalysisException(e.getDetailMessage());
        }
        return new DescribeCommand(tableValuedFunctionRef);
    }

    @Override
    public LogicalPlan visitCreateStage(DorisParser.CreateStageContext ctx) {
        String stageName = stripQuotes(ctx.name.getText());
        Map<String, String> properties = visitPropertyClause(ctx.properties);

        return new CreateStageCommand(
            ctx.IF() != null,
                stageName,
                properties
        );
    }

    @Override
    public LogicalPlan visitDropStage(DorisParser.DropStageContext ctx) {
        return new DropStageCommand(
            ctx.IF() != null,
            stripQuotes(ctx.name.getText()));
    }

    @Override
    public LogicalPlan visitAlterUser(DorisParser.AlterUserContext ctx) {
        boolean ifExist = ctx.EXISTS() != null;
        UserDesc userDesc = visitGrantUserIdentify(ctx.grantUserIdentify());
        PasswordOptions passwordOptions = visitPasswordOption(ctx.passwordOption());
        String comment = ctx.STRING_LITERAL() != null ? stripQuotes(ctx.STRING_LITERAL().getText()) : null;
        AlterUserInfo alterUserInfo = new AlterUserInfo(ifExist, userDesc, passwordOptions, comment);
        return new AlterUserCommand(alterUserInfo);
    }

    @Override
    public LogicalPlan visitShowTableStats(DorisParser.ShowTableStatsContext ctx) {
        if (ctx.tableId != null) {
            return new ShowTableStatsCommand(Long.parseLong(ctx.tableId.getText()));
        } else {
            TableNameInfo tableNameInfo = new TableNameInfo(visitMultipartIdentifier(ctx.tableName));

            PartitionNamesInfo partitionNamesInfo = null;
            if (ctx.partitionSpec() != null) {
                Pair<Boolean, List<String>> partitionSpec = visitPartitionSpec(ctx.partitionSpec());
                partitionNamesInfo = new PartitionNamesInfo(partitionSpec.first, partitionSpec.second);
            }

            List<String> columnNames = new ArrayList<>();
            if (ctx.columnList != null) {
                columnNames.addAll(visitIdentifierList(ctx.columnList));
            }
            return new ShowTableStatsCommand(tableNameInfo, columnNames, partitionNamesInfo);
        }
    }

    @Override
    public LogicalPlan visitDropStats(DorisParser.DropStatsContext ctx) {
        TableNameInfo tableNameInfo = new TableNameInfo(visitMultipartIdentifier(ctx.tableName));

        Set<String> columnNames = new HashSet<>();
        if (ctx.identifierList() != null) {
            columnNames.addAll(visitIdentifierList(ctx.identifierList()));
        }

        PartitionNamesInfo partitionNamesInfo = null;
        if (ctx.partitionSpec() != null) {
            Pair<Boolean, List<String>> partitionSpec = visitPartitionSpec(ctx.partitionSpec());
            partitionNamesInfo = new PartitionNamesInfo(partitionSpec.first, partitionSpec.second);
        }
        return new DropStatsCommand(tableNameInfo, columnNames, partitionNamesInfo);
    }

    @Override
    public LogicalPlan visitDropCachedStats(DorisParser.DropCachedStatsContext ctx) {
        TableNameInfo tableNameInfo = new TableNameInfo(visitMultipartIdentifier(ctx.tableName));
        return new DropCachedStatsCommand(tableNameInfo);
    }

    @Override
    public LogicalPlan visitDropExpiredStats(DorisParser.DropExpiredStatsContext ctx) {
        return new DropExpiredStatsCommand();
    }

    @Override
    public LogicalPlan visitShowClusters(ShowClustersContext ctx) {
        boolean showComputeGroups = ctx.COMPUTE() != null;
        return new ShowClustersCommand(showComputeGroups);
    }

    @Override
    public LogicalPlan visitAlterTableStats(DorisParser.AlterTableStatsContext ctx) {
        TableNameInfo tableNameInfo = new TableNameInfo(visitMultipartIdentifier(ctx.name));
        PartitionNamesInfo partitionNamesInfo = null;
        if (ctx.partitionSpec() != null) {
            Pair<Boolean, List<String>> partitionSpec = visitPartitionSpec(ctx.partitionSpec());
            partitionNamesInfo = new PartitionNamesInfo(partitionSpec.first, partitionSpec.second);
        }
        Map<String, String> properties = visitPropertyItemList(ctx.propertyItemList());
        return new AlterTableStatsCommand(tableNameInfo, partitionNamesInfo, properties);
    }

    @Override
    public LogicalPlan visitAlterColumnStats(DorisParser.AlterColumnStatsContext ctx) {
        TableNameInfo tableNameInfo = new TableNameInfo(visitMultipartIdentifier(ctx.name));
        PartitionNamesInfo partitionNamesInfo = null;
        if (ctx.partitionSpec() != null) {
            Pair<Boolean, List<String>> partitionSpec = visitPartitionSpec(ctx.partitionSpec());
            partitionNamesInfo = new PartitionNamesInfo(partitionSpec.first, partitionSpec.second);
        }

        String index = ctx.indexName != null ? ctx.indexName.getText() : null;
        String columnName = ctx.columnName.getText();
        Map<String, String> properties = visitPropertyItemList(ctx.propertyItemList());
        return new AlterColumnStatsCommand(tableNameInfo,
            partitionNamesInfo,
            index,
            columnName,
            properties);
    }

    @Override
    public LogicalPlan visitCancelAlterTable(DorisParser.CancelAlterTableContext ctx) {
        TableNameInfo tableNameInfo = new TableNameInfo(visitMultipartIdentifier(ctx.tableName));

        CancelAlterTableCommand.AlterType alterType;
        if (ctx.ROLLUP() != null) {
            alterType = CancelAlterTableCommand.AlterType.ROLLUP;
        } else if (ctx.MATERIALIZED() != null && ctx.VIEW() != null) {
            alterType = CancelAlterTableCommand.AlterType.MV;
        } else if (ctx.COLUMN() != null) {
            alterType = CancelAlterTableCommand.AlterType.COLUMN;
        } else {
            throw new AnalysisException("invalid AlterOpType, it must be one of 'ROLLUP',"
                    + "'MATERIALIZED VIEW' or 'COLUMN'");
        }

        List<Long> jobIs = new ArrayList<>();
        for (Token token : ctx.jobIds) {
            jobIs.add(Long.parseLong(token.getText()));
        }
        return new CancelAlterTableCommand(tableNameInfo, alterType, jobIs);
    }

    @Override
    public LogicalPlan visitAdminSetReplicaStatus(DorisParser.AdminSetReplicaStatusContext ctx) {
        Map<String, String> properties = visitPropertyItemList(ctx.propertyItemList());
        return new AdminSetReplicaStatusCommand(properties);
    }

    @Override
    public LogicalPlan visitAdminRepairTable(DorisParser.AdminRepairTableContext ctx) {
        TableRefInfo tableRefInfo = visitBaseTableRefContext(ctx.baseTableRef());
        return new AdminRepairTableCommand(tableRefInfo);
    }

    @Override
    public LogicalPlan visitAdminCancelRepairTable(DorisParser.AdminCancelRepairTableContext ctx) {
        TableRefInfo tableRefInfo = visitBaseTableRefContext(ctx.baseTableRef());
        return new AdminCancelRepairTableCommand(tableRefInfo);
    }

    @Override
    public LogicalPlan visitAdminCopyTablet(DorisParser.AdminCopyTabletContext ctx) {
        long tabletId = Long.parseLong(ctx.tabletId.getText());
        Map<String, String> properties;
        if (ctx.propertyClause() != null) {
            properties = visitPropertyClause(ctx.propertyClause());
        } else {
            properties = ImmutableMap.of();
        }
        return new AdminCopyTabletCommand(tabletId, properties);
    }

    @Override
    public LogicalPlan visitShowCreateRoutineLoad(DorisParser.ShowCreateRoutineLoadContext ctx) {
        boolean isAll = ctx.ALL() != null;
        List<String> labelParts = visitMultipartIdentifier(ctx.label);
        String jobName;
        String dbName = null;
        if (labelParts.size() == 1) {
            jobName = labelParts.get(0);
        } else if (labelParts.size() == 2) {
            dbName = labelParts.get(0);
            jobName = labelParts.get(1);
        } else {
            throw new ParseException("only support [<db>.]<job_name>", ctx.label);
        }
        LabelNameInfo labelNameInfo = new LabelNameInfo(dbName, jobName);
        return new ShowCreateRoutineLoadCommand(labelNameInfo, isAll);
    }

    @Override
    public LogicalPlan visitPauseRoutineLoad(DorisParser.PauseRoutineLoadContext ctx) {
        List<String> labelParts = visitMultipartIdentifier(ctx.label);
        String jobName;
        String dbName = null;
        if (labelParts.size() == 1) {
            jobName = labelParts.get(0);
        } else if (labelParts.size() == 2) {
            dbName = labelParts.get(0);
            jobName = labelParts.get(1);
        } else {
            throw new ParseException("only support [<db>.]<job_name>", ctx.label);
        }
        LabelNameInfo labelNameInfo = new LabelNameInfo(dbName, jobName);
        return new PauseRoutineLoadCommand(labelNameInfo);
    }

    @Override
    public LogicalPlan visitPauseAllRoutineLoad(DorisParser.PauseAllRoutineLoadContext ctx) {
        return new PauseRoutineLoadCommand();
    }

    @Override
    public LogicalPlan visitResumeRoutineLoad(DorisParser.ResumeRoutineLoadContext ctx) {
        List<String> labelParts = visitMultipartIdentifier(ctx.label);
        String jobName;
        String dbName = null;
        if (labelParts.size() == 1) {
            jobName = labelParts.get(0);
        } else if (labelParts.size() == 2) {
            dbName = labelParts.get(0);
            jobName = labelParts.get(1);
        } else {
            throw new ParseException("only support [<db>.]<job_name>", ctx.label);
        }
        LabelNameInfo labelNameInfo = new LabelNameInfo(dbName, jobName);
        return new ResumeRoutineLoadCommand(labelNameInfo);
    }

    @Override
    public LogicalPlan visitResumeAllRoutineLoad(DorisParser.ResumeAllRoutineLoadContext ctx) {
        return new ResumeRoutineLoadCommand();
    }

    @Override
    public LogicalPlan visitStopRoutineLoad(DorisParser.StopRoutineLoadContext ctx) {
        List<String> labelParts = visitMultipartIdentifier(ctx.label);
        String jobName;
        String dbName = null;
        if (labelParts.size() == 1) {
            jobName = labelParts.get(0);
        } else if (labelParts.size() == 2) {
            dbName = labelParts.get(0);
            jobName = labelParts.get(1);
        } else {
            throw new ParseException("only support [<db>.]<job_name>", ctx.label);
        }
        LabelNameInfo labelNameInfo = new LabelNameInfo(dbName, jobName);
        return new StopRoutineLoadCommand(labelNameInfo);
    }

    public LogicalPlan visitCleanAllQueryStats(DorisParser.CleanAllQueryStatsContext ctx) {
        return new CleanQueryStatsCommand();
    }

    @Override
    public LogicalPlan visitCleanQueryStats(DorisParser.CleanQueryStatsContext ctx) {
        if (ctx.database != null) {
            return new CleanQueryStatsCommand(ctx.identifier().getText());
        } else {
            TableNameInfo tableNameInfo = new TableNameInfo(visitMultipartIdentifier(ctx.table));
            return new CleanQueryStatsCommand(tableNameInfo);
        }
    }

    @Override
    public LogicalPlan visitStopDataSyncJob(DorisParser.StopDataSyncJobContext ctx) {
        List<String> nameParts = visitMultipartIdentifier(ctx.name);
        int size = nameParts.size();
        String jobName = nameParts.get(size - 1);
        String dbName;
        if (size == 1) {
            dbName = null;
        } else if (size == 2) {
            dbName = nameParts.get(0);
        } else {
            throw new ParseException("only support [<db>.]<job_name>", ctx.name);
        }
        SyncJobName syncJobName = new SyncJobName(jobName, dbName);
        return new StopDataSyncJobCommand(syncJobName);
    }

    @Override
    public LogicalPlan visitResumeDataSyncJob(DorisParser.ResumeDataSyncJobContext ctx) {
        List<String> nameParts = visitMultipartIdentifier(ctx.name);
        int size = nameParts.size();
        String jobName = nameParts.get(size - 1);
        String dbName;
        if (size == 1) {
            dbName = null;
        } else if (size == 2) {
            dbName = nameParts.get(0);
        } else {
            throw new ParseException("only support [<db>.]<job_name>", ctx.name);
        }
        SyncJobName syncJobName = new SyncJobName(jobName, dbName);
        return new ResumeDataSyncJobCommand(syncJobName);
    }

    @Override
    public LogicalPlan visitPauseDataSyncJob(DorisParser.PauseDataSyncJobContext ctx) {
        List<String> nameParts = visitMultipartIdentifier(ctx.name);
        int size = nameParts.size();
        String jobName = nameParts.get(size - 1);
        String dbName;
        if (size == 1) {
            dbName = null;
        } else if (size == 2) {
            dbName = nameParts.get(0);
        } else {
            throw new ParseException("only support [<db>.]<job_name>", ctx.name);
        }
        SyncJobName syncJobName = new SyncJobName(jobName, dbName);
        return new PauseDataSyncJobCommand(syncJobName);
    }

    @Override
    public List<ChannelDescription> visitChannelDescriptions(DorisParser.ChannelDescriptionsContext ctx) {
        List<ChannelDescription> channelDescriptions = new ArrayList<>();
        for (DorisParser.ChannelDescriptionContext channelDescriptionContext : ctx.channelDescription()) {
            List<String> soureParts = visitMultipartIdentifier(channelDescriptionContext.source);
            if (soureParts.size() != 2) {
                throw new ParseException("only support mysql_db.src_tbl", channelDescriptionContext.source);
            }
            TableNameInfo srcTableInfo = new TableNameInfo(soureParts);

            List<String> targetParts = visitMultipartIdentifier(channelDescriptionContext.destination);
            if (targetParts.isEmpty()) {
                throw new ParseException("contains at least one target table", channelDescriptionContext.destination);
            }
            TableNameInfo targetTableInfo = new TableNameInfo(targetParts);

            PartitionNamesInfo partitionNamesInfo = null;
            if (channelDescriptionContext.partitionSpec() != null) {
                Pair<Boolean, List<String>> partitionSpec =
                        visitPartitionSpec(channelDescriptionContext.partitionSpec());
                partitionNamesInfo = new PartitionNamesInfo(partitionSpec.first, partitionSpec.second);
            }

            List<String> columns;
            if (channelDescriptionContext.columnList != null) {
                columns = visitIdentifierList(channelDescriptionContext.columnList);
            } else {
                columns = ImmutableList.of();
            }

            ChannelDescription channelDescription = new ChannelDescription(
                    srcTableInfo.getDb(),
                    srcTableInfo.getTbl(),
                    targetTableInfo.getTbl(),
                    partitionNamesInfo != null ? partitionNamesInfo.translateToLegacyPartitionNames() : null,
                    columns
            );
            channelDescriptions.add(channelDescription);
        }
        return channelDescriptions;
    }

    @Override
    public LogicalPlan visitCreateDataSyncJob(DorisParser.CreateDataSyncJobContext ctx) {
        List<ChannelDescription> channelDescriptions = visitChannelDescriptions(ctx.channelDescriptions());
        List<String> labelParts = visitMultipartIdentifier(ctx.label);
        int size = labelParts.size();
        String jobName = labelParts.get(size - 1);
        String dbName;
        if (size == 1) {
            dbName = null;
        } else if (size == 2) {
            dbName = labelParts.get(0);
        } else {
            throw new ParseException("only support [<db>.]<job_name>", ctx.label);
        }

        Map<String, String> propertieItem = visitPropertyItemList(ctx.propertyItemList());
        BinlogDesc binlogDesc = new BinlogDesc(propertieItem);
        Map<String, String> properties = visitPropertyClause(ctx.properties);
        CreateDataSyncJobCommand createDataSyncJobCommand = new CreateDataSyncJobCommand(
                dbName,
                jobName,
                channelDescriptions,
                binlogDesc,
                properties
        );
        return createDataSyncJobCommand;
    }

    public LogicalPlan visitDropResource(DorisParser.DropResourceContext ctx) {
        boolean ifExist = ctx.EXISTS() != null;
        String resouceName = visitIdentifierOrText(ctx.identifierOrText());
        return new DropResourceCommand(ifExist, resouceName);
    }

    @Override
    public LogicalPlan visitDropRowPolicy(DorisParser.DropRowPolicyContext ctx) {
        boolean ifExist = ctx.EXISTS() != null;
        String policyName = ctx.policyName.getText();
        TableNameInfo tableNameInfo = new TableNameInfo(visitMultipartIdentifier(ctx.tableName));
        UserIdentity userIdentity = ctx.userIdentify() != null ? visitUserIdentify(ctx.userIdentify()) : null;
        String roleName = ctx.roleName != null ? ctx.roleName.getText() : null;
        return new DropRowPolicyCommand(ifExist, policyName, tableNameInfo, userIdentity, roleName);
    }

    @Override
    public LogicalPlan visitTransactionBegin(DorisParser.TransactionBeginContext ctx) {
        if (ctx.LABEL() != null) {
            return new TransactionBeginCommand(ctx.identifier().getText());
        } else {
            return new TransactionBeginCommand();
        }
    }

    @Override
    public LogicalPlan visitTranscationCommit(DorisParser.TranscationCommitContext ctx) {
        return new TransactionCommitCommand();
    }

    @Override
    public LogicalPlan visitTransactionRollback(DorisParser.TransactionRollbackContext ctx) {
        return new TransactionRollbackCommand();
    }

    @Override
    public LogicalPlan visitGrantTablePrivilege(DorisParser.GrantTablePrivilegeContext ctx) {
        List<AccessPrivilegeWithCols> accessPrivilegeWithCols = visitPrivilegeList(ctx.privilegeList());

        List<String> parts = visitMultipartIdentifierOrAsterisk(ctx.multipartIdentifierOrAsterisk());
        int size = parts.size();

        if (size < 1) {
            throw new AnalysisException("grant table privilege statement missing parameters");
        }

        TablePattern tablePattern = null;
        if (size == 1) {
            String db = parts.get(size - 1);
            tablePattern = new TablePattern(db, "");
        }

        if (size == 2) {
            String db = parts.get(size - 2);
            String tbl = parts.get(size - 1);
            tablePattern = new TablePattern(db, tbl);
        }

        if (size == 3) {
            String ctl = parts.get(size - 3);
            String db = parts.get(size - 2);
            String tbl = parts.get(size - 1);
            tablePattern = new TablePattern(ctl, db, tbl);
        }

        Optional<UserIdentity> userIdentity = Optional.empty();
        Optional<String> role = Optional.empty();

        if (ctx.ROLE() != null) {
            role = Optional.of(visitIdentifierOrText(ctx.identifierOrText()));
        } else if (ctx.userIdentify() != null) {
            userIdentity = Optional.of(visitUserIdentify(ctx.userIdentify()));
        }

        return new GrantTablePrivilegeCommand(
            accessPrivilegeWithCols,
            tablePattern,
            userIdentity,
            role);
    }

    @Override
    public LogicalPlan visitGrantResourcePrivilege(DorisParser.GrantResourcePrivilegeContext ctx) {
        List<AccessPrivilegeWithCols> accessPrivilegeWithCols = visitPrivilegeList(ctx.privilegeList());
        String name = visitIdentifierOrTextOrAsterisk(ctx.identifierOrTextOrAsterisk());

        Optional<ResourcePattern> resourcePattern = Optional.empty();
        Optional<WorkloadGroupPattern> workloadGroupPattern = Optional.empty();

        if (ctx.CLUSTER() != null || ctx.COMPUTE() != null) {
            resourcePattern = Optional.of(new ResourcePattern(name, ResourceTypeEnum.CLUSTER));
        } else if (ctx.STAGE() != null) {
            resourcePattern = Optional.of(new ResourcePattern(name, ResourceTypeEnum.STAGE));
        } else if (ctx.STORAGE() != null) {
            resourcePattern = Optional.of(new ResourcePattern(name, ResourceTypeEnum.STORAGE_VAULT));
        } else if (ctx.RESOURCE() != null) {
            resourcePattern = Optional.of(new ResourcePattern(name, ResourceTypeEnum.GENERAL));
        } else if (ctx.WORKLOAD() != null) {
            workloadGroupPattern = Optional.of(new WorkloadGroupPattern(name));
        }

        Optional<UserIdentity> userIdentity = Optional.empty();
        Optional<String> role = Optional.empty();

        if (ctx.ROLE() != null) {
            role = Optional.of(visitIdentifierOrText(ctx.identifierOrText()));
        } else if (ctx.userIdentify() != null) {
            userIdentity = Optional.of(visitUserIdentify(ctx.userIdentify()));
        }

        return new GrantResourcePrivilegeCommand(
            accessPrivilegeWithCols,
            resourcePattern,
            workloadGroupPattern,
            role,
            userIdentity);
    }

    @Override
    public LogicalPlan visitGrantRole(DorisParser.GrantRoleContext ctx) {
        UserIdentity userIdentity = visitUserIdentify(ctx.userIdentify());
        List<String> roles = ctx.roles.stream()
                .map(this::visitIdentifierOrText)
                .collect(ImmutableList.toImmutableList());

        if (roles.size() == 0) {
            throw new AnalysisException("grant role statement lack of role");
        }

        return new GrantRoleCommand(userIdentity, roles);
    }

    @Override
    public AccessPrivilegeWithCols visitPrivilege(DorisParser.PrivilegeContext ctx) {
        AccessPrivilegeWithCols accessPrivilegeWithCols;
        if (ctx.ALL() != null) {
            AccessPrivilege accessPrivilege = AccessPrivilege.ALL;
            accessPrivilegeWithCols = new AccessPrivilegeWithCols(accessPrivilege, ImmutableList.of());
        } else {
            String privilegeName = stripQuotes(ctx.name.getText());
            AccessPrivilege accessPrivilege = AccessPrivilege.fromName(privilegeName);
            List<String> columns = ctx.identifierList() == null
                    ? ImmutableList.of() : visitIdentifierList(ctx.identifierList());
            accessPrivilegeWithCols = new AccessPrivilegeWithCols(accessPrivilege, columns);
        }

        return accessPrivilegeWithCols;
    }

    @Override
    public List<AccessPrivilegeWithCols> visitPrivilegeList(DorisParser.PrivilegeListContext ctx) {
        return ctx.privilege().stream()
            .map(this::visitPrivilege)
            .collect(ImmutableList.toImmutableList());
    }

    @Override
    public LogicalPlan visitRevokeRole(DorisParser.RevokeRoleContext ctx) {
        UserIdentity userIdentity = visitUserIdentify(ctx.userIdentify());
        List<String> roles = ctx.roles.stream()
                .map(this::visitIdentifierOrText)
                .collect(ImmutableList.toImmutableList());

        return new RevokeRoleCommand(userIdentity, roles);
    }

    @Override
    public LogicalPlan visitRevokeResourcePrivilege(DorisParser.RevokeResourcePrivilegeContext ctx) {
        List<AccessPrivilegeWithCols> accessPrivilegeWithCols = visitPrivilegeList(ctx.privilegeList());

        String name = visitIdentifierOrTextOrAsterisk(ctx.identifierOrTextOrAsterisk());
        Optional<ResourcePattern> resourcePattern = Optional.empty();
        Optional<WorkloadGroupPattern> workloadGroupPattern = Optional.empty();

        if (ctx.CLUSTER() != null || ctx.COMPUTE() != null) {
            resourcePattern = Optional.of(new ResourcePattern(name, ResourceTypeEnum.CLUSTER));
        } else if (ctx.STAGE() != null) {
            resourcePattern = Optional.of(new ResourcePattern(name, ResourceTypeEnum.STAGE));
        } else if (ctx.STORAGE() != null) {
            resourcePattern = Optional.of(new ResourcePattern(name, ResourceTypeEnum.STORAGE_VAULT));
        } else if (ctx.RESOURCE() != null) {
            resourcePattern = Optional.of(new ResourcePattern(name, ResourceTypeEnum.GENERAL));
        } else if (ctx.WORKLOAD() != null) {
            workloadGroupPattern = Optional.of(new WorkloadGroupPattern(name));
        }

        Optional<UserIdentity> userIdentity = Optional.empty();
        Optional<String> role = Optional.empty();

        if (ctx.ROLE() != null) {
            role = Optional.of(visitIdentifierOrText(ctx.identifierOrText()));
        } else if (ctx.userIdentify() != null) {
            userIdentity = Optional.of(visitUserIdentify(ctx.userIdentify()));
        }

        return new RevokeResourcePrivilegeCommand(
            accessPrivilegeWithCols,
            resourcePattern,
            workloadGroupPattern,
            role,
            userIdentity);
    }

    public LogicalPlan visitDropAnalyzeJob(DorisParser.DropAnalyzeJobContext ctx) {
        long jobId = Long.parseLong(ctx.INTEGER_VALUE().getText());
        return new DropAnalyzeJobCommand(jobId);
    }

    @Override
    public LogicalPlan visitKillAnalyzeJob(DorisParser.KillAnalyzeJobContext ctx) {
        long jobId = Long.parseLong(ctx.jobId.getText());
        return new KillAnalyzeJobCommand(jobId);
    }

    @Override
    public LogicalPlan visitCancelBackup(DorisParser.CancelBackupContext ctx) {
        String databaseName = ctx.database.getText();
        boolean isRestore = false;
        return new CancelBackupCommand(databaseName, isRestore);
    }

    @Override
    public LogicalPlan visitCancelRestore(DorisParser.CancelRestoreContext ctx) {
        String databaseName = ctx.database.getText();
        boolean isRestore = true;
        return new CancelBackupCommand(databaseName, isRestore);
    }

    @Override
    public LogicalPlan visitCancelBuildIndex(DorisParser.CancelBuildIndexContext ctx) {
        TableNameInfo tableNameInfo = new TableNameInfo(visitMultipartIdentifier(ctx.tableName));
        List<Long> jobIs = new ArrayList<>();
        for (Token token : ctx.jobIds) {
            jobIs.add(Long.parseLong(token.getText()));
        }
        return new CancelBuildIndexCommand(tableNameInfo, jobIs);
    }

    @Override
    public PasswordOptions visitPasswordOption(DorisParser.PasswordOptionContext ctx) {
        int historyPolicy = PasswordOptions.UNSET;
        long expirePolicySecond = PasswordOptions.UNSET;
        int reusePolicy = PasswordOptions.UNSET;
        int loginAttempts = PasswordOptions.UNSET;
        long passwordLockSecond = PasswordOptions.UNSET;
        int accountUnlocked = PasswordOptions.UNSET;

        if (ctx.historyDefault != null) {
            historyPolicy = -1;
        } else if (ctx.historyValue != null) {
            historyPolicy = Integer.parseInt(ctx.historyValue.getText());
        }

        if (ctx.expireDefault != null) {
            expirePolicySecond = -1;
        } else if (ctx.expireNever != null) {
            expirePolicySecond = 0;
        } else if (ctx.expireValue != null) {
            long value = Long.parseLong(ctx.expireValue.getText());
            expirePolicySecond = ParserUtils.getSecond(value, ctx.expireTimeUnit.getText());
        }

        if (ctx.reuseValue != null) {
            reusePolicy = Integer.parseInt(ctx.reuseValue.getText());
        }

        if (ctx.attemptsValue != null) {
            loginAttempts = Integer.parseInt(ctx.attemptsValue.getText());
        }

        if (ctx.lockUnbounded != null) {
            passwordLockSecond = -1;
        } else if (ctx.lockValue != null) {
            long value = Long.parseLong(ctx.lockValue.getText());
            passwordLockSecond = ParserUtils.getSecond(value, ctx.lockTimeUint.getText());
        }

        if (ctx.ACCOUNT_LOCK() != null) {
            accountUnlocked = -1;
        } else if (ctx.ACCOUNT_UNLOCK() != null) {
            accountUnlocked = 1;
        }

        return new PasswordOptions(expirePolicySecond,
            historyPolicy,
            reusePolicy,
            loginAttempts,
            passwordLockSecond,
            accountUnlocked);
    }

    @Override
    public LogicalPlan visitCreateUser(CreateUserContext ctx) {
        String comment = visitCommentSpec(ctx.commentSpec());
        PasswordOptions passwordOptions = visitPasswordOption(ctx.passwordOption());
        UserDesc userDesc = (UserDesc) ctx.grantUserIdentify().accept(this);

        String role = null;
        if (ctx.role != null) {
            role = stripQuotes(ctx.role.getText());
        }

        CreateUserInfo userInfo = new CreateUserInfo(ctx.IF() != null,
                userDesc,
                role,
                passwordOptions,
                comment);

        return new CreateUserCommand(userInfo);
    }

    @Override
    public UserDesc visitGrantUserIdentify(DorisParser.GrantUserIdentifyContext ctx) {
        UserIdentity userIdentity = visitUserIdentify(ctx.userIdentify());
        if (ctx.IDENTIFIED() == null) {
            return new UserDesc(userIdentity);
        }
        String password = stripQuotes(ctx.STRING_LITERAL().getText());
        boolean isPlain = ctx.PASSWORD() == null;
        return new UserDesc(userIdentity, new PassVar(password, isPlain));
    }

    @Override
    public LogicalPlan visitCreateResource(DorisParser.CreateResourceContext ctx) {
        String resourceName = visitIdentifierOrText(ctx.name);
        ImmutableMap<String, String> properties = ImmutableMap.copyOf(visitPropertyClause(ctx.properties));

        CreateResourceInfo createResourceInfo = new CreateResourceInfo(
                ctx.EXTERNAL() != null,
                ctx.IF() != null,
                resourceName,
                properties
        );

        return new CreateResourceCommand(createResourceInfo);
    }

    @Override
    public LogicalPlan visitCreateDictionary(CreateDictionaryContext ctx) {
        List<String> nameParts = visitMultipartIdentifier(ctx.name);
        String dbName = null;
        String dictName = null;
        if (nameParts.size() == 1) {
            dictName = nameParts.get(0);
        } else if (nameParts.size() == 2) {
            dbName = nameParts.get(0);
            dictName = nameParts.get(1);
        } else {
            throw new AnalysisException("Dictionary name should be [db.]dictionary_name");
        }

        // the source tableName parts
        String sCatalogName = null;
        String sDbName = null;
        String sTableName = null;
        List<String> sourceNames = visitMultipartIdentifier(ctx.source);
        if (sourceNames.size() == 1) {
            sTableName = sourceNames.get(0);
        } else if (sourceNames.size() == 2) {
            sDbName = sourceNames.get(0);
            sTableName = sourceNames.get(1);
        } else if (sourceNames.size() == 3) {
            sCatalogName = sourceNames.get(0);
            sDbName = sourceNames.get(1);
            sTableName = sourceNames.get(2);
        } else {
            throw new AnalysisException("nameParts in create table should be [ctl.][db.]tbl");
        }

        List<DictionaryColumnDefinition> columns = new ArrayList<>();
        for (DictionaryColumnDefContext colCtx : ctx.dictionaryColumnDefs().dictionaryColumnDef()) {
            String colName = colCtx.colName.getText();
            boolean isKey = colCtx.columnType.getType() == DorisParser.KEY;
            columns.add(new DictionaryColumnDefinition(colName, isKey));
        }

        Map<String, String> properties = ctx.properties != null ? Maps.newHashMap(visitPropertyClause(ctx.properties))
                : Maps.newHashMap();

        LayoutType layoutType;
        try {
            layoutType = LayoutType.of(ctx.layoutType.getText());
        } catch (IllegalArgumentException e) {
            throw new AnalysisException(
                    "Unknown layout type: " + ctx.layoutType.getText() + ". must be IP_TRIE or HASH_MAP");
        }

        return new CreateDictionaryCommand(ctx.EXISTS() != null, // if not exists
                dbName, dictName, sCatalogName, sDbName, sTableName, columns, properties, layoutType);
    }

    @Override
    public LogicalPlan visitDropDictionary(DropDictionaryContext ctx) {
        List<String> nameParts = visitMultipartIdentifier(ctx.name);
        if (nameParts.size() == 0 || nameParts.size() > 2) {
            throw new AnalysisException("Dictionary name should be [db.]dictionary_name");
        }
        String dbName;
        String dictName;
        if (nameParts.size() == 1) { // only dict name
            dbName = null;
            dictName = nameParts.get(0);
        } else {
            dbName = nameParts.get(0);
            dictName = nameParts.get(1);
        }

        return new DropDictionaryCommand(dbName, dictName, ctx.EXISTS() != null);
    }

    @Override
    public Plan visitShowDictionaries(ShowDictionariesContext ctx) {
        String wild = null;
        if (ctx.wildWhere() != null) {
            if (ctx.wildWhere().LIKE() != null) {
                // if like, it's a pattern
                wild = stripQuotes(ctx.wildWhere().STRING_LITERAL().getText());
            } else if (ctx.wildWhere().WHERE() != null) {
                // if where, it's a expression
                wild = ctx.wildWhere().expression().getText();
            }
        }
        try {
            return new ShowDictionariesCommand(wild);
        } catch (org.apache.doris.common.AnalysisException e) {
            throw new ParseException(e.getMessage());
        }
    }

    @Override
    public Plan visitDescribeDictionary(DescribeDictionaryContext ctx) {
        List<String> nameParts = visitMultipartIdentifier(ctx.multipartIdentifier());
        if (nameParts.size() == 0 || nameParts.size() > 2) {
            throw new AnalysisException("Dictionary name should be [db.]dictionary_name");
        }
        String dbName;
        String dictName;
        if (nameParts.size() == 1) { // only dict name
            dbName = null;
            dictName = nameParts.get(0);
        } else {
            dbName = nameParts.get(0);
            dictName = nameParts.get(1);
        }

        return new ExplainDictionaryCommand(dbName, dictName);
    }

    @Override
    public LogicalPlan visitRefreshDictionary(RefreshDictionaryContext ctx) {
        List<String> nameParts = visitMultipartIdentifier(ctx.name);
        if (nameParts.size() == 0 || nameParts.size() > 2) {
            throw new AnalysisException("Dictionary name should be [db.]dictionary_name");
        }
        String dbName;
        String dictName;
        if (nameParts.size() == 1) { // only dict name
            dbName = null;
            dictName = nameParts.get(0);
        } else {
            dbName = nameParts.get(0);
            dictName = nameParts.get(1);
        }

        return new RefreshDictionaryCommand(dbName, dictName);
    }

    @Override
<<<<<<< HEAD
    public LogicalPlan visitShowRoutineLoad(DorisParser.ShowRoutineLoadContext ctx) {
        List<String> labelParts = visitMultipartIdentifier(ctx.label);
        String jobName;
        String dbName = null;
        if (labelParts.size() == 1) {
            jobName = labelParts.get(0);
        } else if (labelParts.size() == 2) {
            dbName = labelParts.get(0);
            jobName = labelParts.get(1);
        } else {
            throw new ParseException("only support [<db>.]<job_name>", ctx.label);
        }
        LabelNameInfo labelNameInfo = new LabelNameInfo(dbName, jobName);

        String pattern = null;
        if (ctx.wildWhere() != null && ctx.wildWhere().LIKE() != null) {
            pattern = stripQuotes(ctx.wildWhere().STRING_LITERAL().getText());
        }

        boolean isAll = ctx.ALL() != null;
        return new ShowRoutineLoadCommand(labelNameInfo, pattern, isAll);
=======
    public LogicalPlan visitShowWarmUpJob(DorisParser.ShowWarmUpJobContext ctx) {
        Expression whereClause = null;
        if (ctx.wildWhere() != null) {
            whereClause = getWildWhere(ctx.wildWhere());
        }
        return new ShowWarmUpCommand(whereClause);
>>>>>>> 08dd1f7a
    }

    @Override
    public LogicalPlan visitShowWorkloadGroups(DorisParser.ShowWorkloadGroupsContext ctx) {
        String likePattern = null;
        if (ctx.LIKE() != null) {
            likePattern = stripQuotes(ctx.STRING_LITERAL().getText());
        }
        return new ShowWorkloadGroupsCommand(likePattern);
    }

    @Override
    public LogicalPlan visitShowCopy(DorisParser.ShowCopyContext ctx) {
        String dbName = null;
        if (ctx.database != null) {
            dbName = ctx.database.getText();
        }

        Expression whereClause = null;
        if (ctx.whereClause() != null) {
            whereClause = getExpression(ctx.whereClause().booleanExpression());
        }

        List<OrderKey> orderKeys = new ArrayList<>();
        if (ctx.sortClause() != null) {
            orderKeys = visit(ctx.sortClause().sortItem(), OrderKey.class);
        }

        long limit = -1L;
        long offset = 0L;
        if (ctx.limitClause() != null) {
            limit = ctx.limitClause().limit != null
                ? Long.parseLong(ctx.limitClause().limit.getText())
                : 0;
            if (limit < 0) {
                throw new ParseException("Limit requires non-negative number", ctx.limitClause());
            }
            offset = ctx.limitClause().offset != null
                ? Long.parseLong(ctx.limitClause().offset.getText())
                : 0;
            if (offset < 0) {
                throw new ParseException("Offset requires non-negative number", ctx.limitClause());
            }
        }
        return new ShowCopyCommand(dbName, orderKeys, whereClause, limit, offset);
    }
}<|MERGE_RESOLUTION|>--- conflicted
+++ resolved
@@ -7772,7 +7772,6 @@
     }
 
     @Override
-<<<<<<< HEAD
     public LogicalPlan visitShowRoutineLoad(DorisParser.ShowRoutineLoadContext ctx) {
         List<String> labelParts = visitMultipartIdentifier(ctx.label);
         String jobName;
@@ -7794,14 +7793,15 @@
 
         boolean isAll = ctx.ALL() != null;
         return new ShowRoutineLoadCommand(labelNameInfo, pattern, isAll);
-=======
+    }
+
+    @Override
     public LogicalPlan visitShowWarmUpJob(DorisParser.ShowWarmUpJobContext ctx) {
         Expression whereClause = null;
         if (ctx.wildWhere() != null) {
             whereClause = getWildWhere(ctx.wildWhere());
         }
         return new ShowWarmUpCommand(whereClause);
->>>>>>> 08dd1f7a
     }
 
     @Override
