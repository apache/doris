--- conflicted
+++ resolved
@@ -6371,7 +6371,6 @@
     }
 
     @Override
-<<<<<<< HEAD
     public LogicalPlan visitCancelAlterTable(DorisParser.CancelAlterTableContext ctx) {
         TableNameInfo tableNameInfo = new TableNameInfo(visitMultipartIdentifier(ctx.tableName));
 
@@ -6392,7 +6391,8 @@
             jobIs.add(Long.parseLong(token.getText()));
         }
         return new CancelAlterTableCommand(tableNameInfo, alterOpType, jobIs);
-=======
+    }
+
     public LogicalPlan visitDropAnalyzeJob(DorisParser.DropAnalyzeJobContext ctx) {
         long jobId = Long.parseLong(ctx.INTEGER_VALUE().getText());
         return new DropAnalyzeJobCommand(jobId);
@@ -6402,6 +6402,5 @@
     public LogicalPlan visitKillAnalyzeJob(DorisParser.KillAnalyzeJobContext ctx) {
         long jobId = Long.parseLong(ctx.jobId.getText());
         return new KillAnalyzeJobCommand(jobId);
->>>>>>> 211b491c
     }
 }
