--- conflicted
+++ resolved
@@ -7651,10 +7651,10 @@
     }
 
     @Override
-<<<<<<< HEAD
     public LogicalPlan visitShowStorageVault(DorisParser.ShowStorageVaultContext ctx) {
         return new ShowStorageVaultCommand();
-=======
+    }
+
     public LogicalPlan visitShowCopy(DorisParser.ShowCopyContext ctx) {
         String dbName = null;
         if (ctx.database != null) {
@@ -7688,6 +7688,5 @@
             }
         }
         return new ShowCopyCommand(dbName, orderKeys, whereClause, limit, offset);
->>>>>>> 8a122881
     }
 }