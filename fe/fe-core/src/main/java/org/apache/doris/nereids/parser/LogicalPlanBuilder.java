// Licensed to the Apache Software Foundation (ASF) under one
// or more contributor license agreements.  See the NOTICE file
// distributed with this work for additional information
// regarding copyright ownership.  The ASF licenses this file
// to you under the Apache License, Version 2.0 (the
// "License"); you may not use this file except in compliance
// with the License.  You may obtain a copy of the License at
//
//   http://www.apache.org/licenses/LICENSE-2.0
//
// Unless required by applicable law or agreed to in writing,
// software distributed under the License is distributed on an
// "AS IS" BASIS, WITHOUT WARRANTIES OR CONDITIONS OF ANY
// KIND, either express or implied.  See the License for the
// specific language governing permissions and limitations
// under the License.

package org.apache.doris.nereids.parser;

import org.apache.doris.alter.QuotaType;
import org.apache.doris.analysis.AnalyzeProperties;
import org.apache.doris.analysis.ArithmeticExpr.Operator;
import org.apache.doris.analysis.BinlogDesc;
import org.apache.doris.analysis.BrokerDesc;
import org.apache.doris.analysis.ChannelDescription;
import org.apache.doris.analysis.ColumnNullableType;
import org.apache.doris.analysis.ColumnPosition;
import org.apache.doris.analysis.DbName;
import org.apache.doris.analysis.EncryptKeyName;
import org.apache.doris.analysis.FunctionName;
import org.apache.doris.analysis.LockTable;
import org.apache.doris.analysis.PassVar;
import org.apache.doris.analysis.PasswordOptions;
import org.apache.doris.analysis.ResourcePattern;
import org.apache.doris.analysis.ResourceTypeEnum;
import org.apache.doris.analysis.SetType;
import org.apache.doris.analysis.StageAndPattern;
import org.apache.doris.analysis.StorageBackend;
import org.apache.doris.analysis.TableName;
import org.apache.doris.analysis.TablePattern;
import org.apache.doris.analysis.TableScanParams;
import org.apache.doris.analysis.TableSnapshot;
import org.apache.doris.analysis.TableValuedFunctionRef;
import org.apache.doris.analysis.UserDesc;
import org.apache.doris.analysis.UserIdentity;
import org.apache.doris.analysis.WorkloadGroupPattern;
import org.apache.doris.catalog.AccessPrivilege;
import org.apache.doris.catalog.AccessPrivilegeWithCols;
import org.apache.doris.catalog.AggregateType;
import org.apache.doris.catalog.BuiltinAggregateFunctions;
import org.apache.doris.catalog.BuiltinTableGeneratingFunctions;
import org.apache.doris.catalog.Env;
import org.apache.doris.catalog.InfoSchemaDb;
import org.apache.doris.catalog.KeysType;
import org.apache.doris.catalog.ScalarType;
import org.apache.doris.common.Config;
import org.apache.doris.common.FeConstants;
import org.apache.doris.common.Pair;
import org.apache.doris.common.UserException;
import org.apache.doris.datasource.InternalCatalog;
import org.apache.doris.dictionary.LayoutType;
import org.apache.doris.job.common.IntervalUnit;
import org.apache.doris.load.loadv2.LoadTask;
import org.apache.doris.mtmv.MTMVPartitionInfo.MTMVPartitionType;
import org.apache.doris.mtmv.MTMVRefreshEnum.BuildMode;
import org.apache.doris.mtmv.MTMVRefreshEnum.RefreshMethod;
import org.apache.doris.mtmv.MTMVRefreshEnum.RefreshTrigger;
import org.apache.doris.mtmv.MTMVRefreshInfo;
import org.apache.doris.mtmv.MTMVRefreshSchedule;
import org.apache.doris.mtmv.MTMVRefreshTriggerInfo;
import org.apache.doris.nereids.DorisParser;
import org.apache.doris.nereids.DorisParser.AddBackendClauseContext;
import org.apache.doris.nereids.DorisParser.AddBrokerClauseContext;
import org.apache.doris.nereids.DorisParser.AddColumnClauseContext;
import org.apache.doris.nereids.DorisParser.AddColumnsClauseContext;
import org.apache.doris.nereids.DorisParser.AddConstraintContext;
import org.apache.doris.nereids.DorisParser.AddIndexClauseContext;
import org.apache.doris.nereids.DorisParser.AddPartitionClauseContext;
import org.apache.doris.nereids.DorisParser.AddRollupClauseContext;
import org.apache.doris.nereids.DorisParser.AdminCancelRebalanceDiskContext;
import org.apache.doris.nereids.DorisParser.AdminCheckTabletsContext;
import org.apache.doris.nereids.DorisParser.AdminCompactTableContext;
import org.apache.doris.nereids.DorisParser.AdminDiagnoseTabletContext;
import org.apache.doris.nereids.DorisParser.AdminRebalanceDiskContext;
import org.apache.doris.nereids.DorisParser.AdminSetTableStatusContext;
import org.apache.doris.nereids.DorisParser.AdminShowReplicaDistributionContext;
import org.apache.doris.nereids.DorisParser.AdminShowTabletStorageFormatContext;
import org.apache.doris.nereids.DorisParser.AggClauseContext;
import org.apache.doris.nereids.DorisParser.AggStateDataTypeContext;
import org.apache.doris.nereids.DorisParser.AliasQueryContext;
import org.apache.doris.nereids.DorisParser.AliasedQueryContext;
import org.apache.doris.nereids.DorisParser.AlterCatalogCommentContext;
import org.apache.doris.nereids.DorisParser.AlterCatalogPropertiesContext;
import org.apache.doris.nereids.DorisParser.AlterCatalogRenameContext;
import org.apache.doris.nereids.DorisParser.AlterDatabasePropertiesContext;
import org.apache.doris.nereids.DorisParser.AlterDatabaseRenameContext;
import org.apache.doris.nereids.DorisParser.AlterDatabaseSetQuotaContext;
import org.apache.doris.nereids.DorisParser.AlterMTMVContext;
import org.apache.doris.nereids.DorisParser.AlterMultiPartitionClauseContext;
import org.apache.doris.nereids.DorisParser.AlterRepositoryContext;
import org.apache.doris.nereids.DorisParser.AlterResourceContext;
import org.apache.doris.nereids.DorisParser.AlterRoleContext;
import org.apache.doris.nereids.DorisParser.AlterSqlBlockRuleContext;
import org.apache.doris.nereids.DorisParser.AlterStoragePolicyContext;
import org.apache.doris.nereids.DorisParser.AlterStorageVaultContext;
import org.apache.doris.nereids.DorisParser.AlterSystemRenameComputeGroupContext;
import org.apache.doris.nereids.DorisParser.AlterTableAddRollupContext;
import org.apache.doris.nereids.DorisParser.AlterTableClauseContext;
import org.apache.doris.nereids.DorisParser.AlterTableContext;
import org.apache.doris.nereids.DorisParser.AlterTableDropRollupContext;
import org.apache.doris.nereids.DorisParser.AlterViewContext;
import org.apache.doris.nereids.DorisParser.AlterWorkloadGroupContext;
import org.apache.doris.nereids.DorisParser.AlterWorkloadPolicyContext;
import org.apache.doris.nereids.DorisParser.ArithmeticBinaryContext;
import org.apache.doris.nereids.DorisParser.ArithmeticUnaryContext;
import org.apache.doris.nereids.DorisParser.ArrayLiteralContext;
import org.apache.doris.nereids.DorisParser.ArraySliceContext;
import org.apache.doris.nereids.DorisParser.BaseTableRefContext;
import org.apache.doris.nereids.DorisParser.BooleanExpressionContext;
import org.apache.doris.nereids.DorisParser.BooleanLiteralContext;
import org.apache.doris.nereids.DorisParser.BracketDistributeTypeContext;
import org.apache.doris.nereids.DorisParser.BracketRelationHintContext;
import org.apache.doris.nereids.DorisParser.BuildIndexContext;
import org.apache.doris.nereids.DorisParser.BuildModeContext;
import org.apache.doris.nereids.DorisParser.CallProcedureContext;
import org.apache.doris.nereids.DorisParser.CancelMTMVTaskContext;
import org.apache.doris.nereids.DorisParser.CastDataTypeContext;
import org.apache.doris.nereids.DorisParser.CleanAllProfileContext;
import org.apache.doris.nereids.DorisParser.CleanLabelContext;
import org.apache.doris.nereids.DorisParser.CollateContext;
import org.apache.doris.nereids.DorisParser.ColumnDefContext;
import org.apache.doris.nereids.DorisParser.ColumnDefsContext;
import org.apache.doris.nereids.DorisParser.ColumnReferenceContext;
import org.apache.doris.nereids.DorisParser.CommentDistributeTypeContext;
import org.apache.doris.nereids.DorisParser.CommentRelationHintContext;
import org.apache.doris.nereids.DorisParser.ComparisonContext;
import org.apache.doris.nereids.DorisParser.ComplexColTypeContext;
import org.apache.doris.nereids.DorisParser.ComplexColTypeListContext;
import org.apache.doris.nereids.DorisParser.ComplexDataTypeContext;
import org.apache.doris.nereids.DorisParser.ConstantContext;
import org.apache.doris.nereids.DorisParser.CreateAliasFunctionContext;
import org.apache.doris.nereids.DorisParser.CreateCatalogContext;
import org.apache.doris.nereids.DorisParser.CreateDictionaryContext;
import org.apache.doris.nereids.DorisParser.CreateEncryptkeyContext;
import org.apache.doris.nereids.DorisParser.CreateFileContext;
import org.apache.doris.nereids.DorisParser.CreateIndexContext;
import org.apache.doris.nereids.DorisParser.CreateMTMVContext;
import org.apache.doris.nereids.DorisParser.CreateProcedureContext;
import org.apache.doris.nereids.DorisParser.CreateRoleContext;
import org.apache.doris.nereids.DorisParser.CreateRoutineLoadContext;
import org.apache.doris.nereids.DorisParser.CreateRowPolicyContext;
import org.apache.doris.nereids.DorisParser.CreateSqlBlockRuleContext;
import org.apache.doris.nereids.DorisParser.CreateStoragePolicyContext;
import org.apache.doris.nereids.DorisParser.CreateTableContext;
import org.apache.doris.nereids.DorisParser.CreateTableLikeContext;
import org.apache.doris.nereids.DorisParser.CreateUserContext;
import org.apache.doris.nereids.DorisParser.CreateUserDefineFunctionContext;
import org.apache.doris.nereids.DorisParser.CreateViewContext;
import org.apache.doris.nereids.DorisParser.CreateWorkloadGroupContext;
import org.apache.doris.nereids.DorisParser.CreateWorkloadPolicyContext;
import org.apache.doris.nereids.DorisParser.CteContext;
import org.apache.doris.nereids.DorisParser.DataTypeListContext;
import org.apache.doris.nereids.DorisParser.DataTypeWithNullableContext;
import org.apache.doris.nereids.DorisParser.DecimalLiteralContext;
import org.apache.doris.nereids.DorisParser.DeleteContext;
import org.apache.doris.nereids.DorisParser.DereferenceContext;
import org.apache.doris.nereids.DorisParser.DescribeDictionaryContext;
import org.apache.doris.nereids.DorisParser.DictionaryColumnDefContext;
import org.apache.doris.nereids.DorisParser.DropAllBrokerClauseContext;
import org.apache.doris.nereids.DorisParser.DropBrokerClauseContext;
import org.apache.doris.nereids.DorisParser.DropCatalogContext;
import org.apache.doris.nereids.DorisParser.DropCatalogRecycleBinContext;
import org.apache.doris.nereids.DorisParser.DropColumnClauseContext;
import org.apache.doris.nereids.DorisParser.DropConstraintContext;
import org.apache.doris.nereids.DorisParser.DropDatabaseContext;
import org.apache.doris.nereids.DorisParser.DropDictionaryContext;
import org.apache.doris.nereids.DorisParser.DropEncryptkeyContext;
import org.apache.doris.nereids.DorisParser.DropFileContext;
import org.apache.doris.nereids.DorisParser.DropFunctionContext;
import org.apache.doris.nereids.DorisParser.DropIndexClauseContext;
import org.apache.doris.nereids.DorisParser.DropIndexContext;
import org.apache.doris.nereids.DorisParser.DropMTMVContext;
import org.apache.doris.nereids.DorisParser.DropPartitionClauseContext;
import org.apache.doris.nereids.DorisParser.DropProcedureContext;
import org.apache.doris.nereids.DorisParser.DropRepositoryContext;
import org.apache.doris.nereids.DorisParser.DropRoleContext;
import org.apache.doris.nereids.DorisParser.DropRollupClauseContext;
import org.apache.doris.nereids.DorisParser.DropSqlBlockRuleContext;
import org.apache.doris.nereids.DorisParser.DropStoragePolicyContext;
import org.apache.doris.nereids.DorisParser.DropTableContext;
import org.apache.doris.nereids.DorisParser.DropUserContext;
import org.apache.doris.nereids.DorisParser.DropWorkloadGroupContext;
import org.apache.doris.nereids.DorisParser.DropWorkloadPolicyContext;
import org.apache.doris.nereids.DorisParser.ElementAtContext;
import org.apache.doris.nereids.DorisParser.EnableFeatureClauseContext;
import org.apache.doris.nereids.DorisParser.ExceptContext;
import org.apache.doris.nereids.DorisParser.ExceptOrReplaceContext;
import org.apache.doris.nereids.DorisParser.ExistContext;
import org.apache.doris.nereids.DorisParser.ExplainContext;
import org.apache.doris.nereids.DorisParser.ExportContext;
import org.apache.doris.nereids.DorisParser.FixedPartitionDefContext;
import org.apache.doris.nereids.DorisParser.FromClauseContext;
import org.apache.doris.nereids.DorisParser.FunctionArgumentsContext;
import org.apache.doris.nereids.DorisParser.FunctionIdentifierContext;
import org.apache.doris.nereids.DorisParser.GroupingElementContext;
import org.apache.doris.nereids.DorisParser.GroupingSetContext;
import org.apache.doris.nereids.DorisParser.HavingClauseContext;
import org.apache.doris.nereids.DorisParser.HelpContext;
import org.apache.doris.nereids.DorisParser.HintAssignmentContext;
import org.apache.doris.nereids.DorisParser.HintStatementContext;
import org.apache.doris.nereids.DorisParser.IdentifierContext;
import org.apache.doris.nereids.DorisParser.IdentifierListContext;
import org.apache.doris.nereids.DorisParser.IdentifierSeqContext;
import org.apache.doris.nereids.DorisParser.ImportColumnsContext;
import org.apache.doris.nereids.DorisParser.ImportDeleteOnContext;
import org.apache.doris.nereids.DorisParser.ImportPartitionsContext;
import org.apache.doris.nereids.DorisParser.ImportPrecedingFilterContext;
import org.apache.doris.nereids.DorisParser.ImportSequenceContext;
import org.apache.doris.nereids.DorisParser.ImportWhereContext;
import org.apache.doris.nereids.DorisParser.InPartitionDefContext;
import org.apache.doris.nereids.DorisParser.IndexDefContext;
import org.apache.doris.nereids.DorisParser.IndexDefsContext;
import org.apache.doris.nereids.DorisParser.InlineTableContext;
import org.apache.doris.nereids.DorisParser.InsertTableContext;
import org.apache.doris.nereids.DorisParser.InstallPluginContext;
import org.apache.doris.nereids.DorisParser.IntegerLiteralContext;
import org.apache.doris.nereids.DorisParser.IntervalContext;
import org.apache.doris.nereids.DorisParser.Is_not_null_predContext;
import org.apache.doris.nereids.DorisParser.IsnullContext;
import org.apache.doris.nereids.DorisParser.JoinCriteriaContext;
import org.apache.doris.nereids.DorisParser.JoinRelationContext;
import org.apache.doris.nereids.DorisParser.KillQueryContext;
import org.apache.doris.nereids.DorisParser.LambdaExpressionContext;
import org.apache.doris.nereids.DorisParser.LateralViewContext;
import org.apache.doris.nereids.DorisParser.LessThanPartitionDefContext;
import org.apache.doris.nereids.DorisParser.LimitClauseContext;
import org.apache.doris.nereids.DorisParser.LoadPropertyContext;
import org.apache.doris.nereids.DorisParser.LockTablesContext;
import org.apache.doris.nereids.DorisParser.LogicalBinaryContext;
import org.apache.doris.nereids.DorisParser.LogicalNotContext;
import org.apache.doris.nereids.DorisParser.MapLiteralContext;
import org.apache.doris.nereids.DorisParser.ModifyColumnClauseContext;
import org.apache.doris.nereids.DorisParser.ModifyColumnCommentClauseContext;
import org.apache.doris.nereids.DorisParser.ModifyDistributionClauseContext;
import org.apache.doris.nereids.DorisParser.ModifyEngineClauseContext;
import org.apache.doris.nereids.DorisParser.ModifyPartitionClauseContext;
import org.apache.doris.nereids.DorisParser.ModifyTableCommentClauseContext;
import org.apache.doris.nereids.DorisParser.MultiStatementsContext;
import org.apache.doris.nereids.DorisParser.MultipartIdentifierContext;
import org.apache.doris.nereids.DorisParser.MvPartitionContext;
import org.apache.doris.nereids.DorisParser.NamedExpressionContext;
import org.apache.doris.nereids.DorisParser.NamedExpressionSeqContext;
import org.apache.doris.nereids.DorisParser.NullLiteralContext;
import org.apache.doris.nereids.DorisParser.OptScanParamsContext;
import org.apache.doris.nereids.DorisParser.OutFileClauseContext;
import org.apache.doris.nereids.DorisParser.ParenthesizedExpressionContext;
import org.apache.doris.nereids.DorisParser.PartitionSpecContext;
import org.apache.doris.nereids.DorisParser.PartitionValueDefContext;
import org.apache.doris.nereids.DorisParser.PartitionValueListContext;
import org.apache.doris.nereids.DorisParser.PartitionsDefContext;
import org.apache.doris.nereids.DorisParser.PauseMTMVContext;
import org.apache.doris.nereids.DorisParser.PlanTypeContext;
import org.apache.doris.nereids.DorisParser.PredicateContext;
import org.apache.doris.nereids.DorisParser.PredicatedContext;
import org.apache.doris.nereids.DorisParser.PrimitiveDataTypeContext;
import org.apache.doris.nereids.DorisParser.PropertyClauseContext;
import org.apache.doris.nereids.DorisParser.PropertyItemContext;
import org.apache.doris.nereids.DorisParser.PropertyItemListContext;
import org.apache.doris.nereids.DorisParser.PropertyKeyContext;
import org.apache.doris.nereids.DorisParser.PropertyValueContext;
import org.apache.doris.nereids.DorisParser.QualifiedNameContext;
import org.apache.doris.nereids.DorisParser.QualifyClauseContext;
import org.apache.doris.nereids.DorisParser.QueryContext;
import org.apache.doris.nereids.DorisParser.QueryOrganizationContext;
import org.apache.doris.nereids.DorisParser.QueryTermContext;
import org.apache.doris.nereids.DorisParser.RecoverDatabaseContext;
import org.apache.doris.nereids.DorisParser.RecoverPartitionContext;
import org.apache.doris.nereids.DorisParser.RecoverTableContext;
import org.apache.doris.nereids.DorisParser.RefreshCatalogContext;
import org.apache.doris.nereids.DorisParser.RefreshDatabaseContext;
import org.apache.doris.nereids.DorisParser.RefreshDictionaryContext;
import org.apache.doris.nereids.DorisParser.RefreshMTMVContext;
import org.apache.doris.nereids.DorisParser.RefreshMethodContext;
import org.apache.doris.nereids.DorisParser.RefreshScheduleContext;
import org.apache.doris.nereids.DorisParser.RefreshTableContext;
import org.apache.doris.nereids.DorisParser.RefreshTriggerContext;
import org.apache.doris.nereids.DorisParser.RegularQuerySpecificationContext;
import org.apache.doris.nereids.DorisParser.RelationContext;
import org.apache.doris.nereids.DorisParser.RelationHintContext;
import org.apache.doris.nereids.DorisParser.RenameClauseContext;
import org.apache.doris.nereids.DorisParser.RenameColumnClauseContext;
import org.apache.doris.nereids.DorisParser.RenamePartitionClauseContext;
import org.apache.doris.nereids.DorisParser.RenameRollupClauseContext;
import org.apache.doris.nereids.DorisParser.ReorderColumnsClauseContext;
import org.apache.doris.nereids.DorisParser.ReplaceContext;
import org.apache.doris.nereids.DorisParser.ReplacePartitionClauseContext;
import org.apache.doris.nereids.DorisParser.ReplaceTableClauseContext;
import org.apache.doris.nereids.DorisParser.ResumeMTMVContext;
import org.apache.doris.nereids.DorisParser.RollupDefContext;
import org.apache.doris.nereids.DorisParser.RollupDefsContext;
import org.apache.doris.nereids.DorisParser.RowConstructorContext;
import org.apache.doris.nereids.DorisParser.RowConstructorItemContext;
import org.apache.doris.nereids.DorisParser.SampleByPercentileContext;
import org.apache.doris.nereids.DorisParser.SampleByRowsContext;
import org.apache.doris.nereids.DorisParser.SampleContext;
import org.apache.doris.nereids.DorisParser.SelectClauseContext;
import org.apache.doris.nereids.DorisParser.SelectColumnClauseContext;
import org.apache.doris.nereids.DorisParser.SelectHintContext;
import org.apache.doris.nereids.DorisParser.SeparatorContext;
import org.apache.doris.nereids.DorisParser.SetCharsetContext;
import org.apache.doris.nereids.DorisParser.SetCollateContext;
import org.apache.doris.nereids.DorisParser.SetDefaultStorageVaultContext;
import org.apache.doris.nereids.DorisParser.SetLdapAdminPasswordContext;
import org.apache.doris.nereids.DorisParser.SetNamesContext;
import org.apache.doris.nereids.DorisParser.SetOperationContext;
import org.apache.doris.nereids.DorisParser.SetOptionsContext;
import org.apache.doris.nereids.DorisParser.SetPasswordContext;
import org.apache.doris.nereids.DorisParser.SetSystemVariableContext;
import org.apache.doris.nereids.DorisParser.SetTransactionContext;
import org.apache.doris.nereids.DorisParser.SetUserPropertiesContext;
import org.apache.doris.nereids.DorisParser.SetUserVariableContext;
import org.apache.doris.nereids.DorisParser.SetVariableWithTypeContext;
import org.apache.doris.nereids.DorisParser.ShowAllPropertiesContext;
import org.apache.doris.nereids.DorisParser.ShowAnalyzeContext;
import org.apache.doris.nereids.DorisParser.ShowAuthorsContext;
import org.apache.doris.nereids.DorisParser.ShowBackendsContext;
import org.apache.doris.nereids.DorisParser.ShowBackupContext;
import org.apache.doris.nereids.DorisParser.ShowBrokerContext;
import org.apache.doris.nereids.DorisParser.ShowCatalogRecycleBinContext;
import org.apache.doris.nereids.DorisParser.ShowCharsetContext;
import org.apache.doris.nereids.DorisParser.ShowClustersContext;
import org.apache.doris.nereids.DorisParser.ShowCollationContext;
import org.apache.doris.nereids.DorisParser.ShowColumnHistogramStatsContext;
import org.apache.doris.nereids.DorisParser.ShowColumnsContext;
import org.apache.doris.nereids.DorisParser.ShowConfigContext;
import org.apache.doris.nereids.DorisParser.ShowConstraintContext;
import org.apache.doris.nereids.DorisParser.ShowConvertLscContext;
import org.apache.doris.nereids.DorisParser.ShowCreateCatalogContext;
import org.apache.doris.nereids.DorisParser.ShowCreateDatabaseContext;
import org.apache.doris.nereids.DorisParser.ShowCreateFunctionContext;
import org.apache.doris.nereids.DorisParser.ShowCreateMTMVContext;
import org.apache.doris.nereids.DorisParser.ShowCreateMaterializedViewContext;
import org.apache.doris.nereids.DorisParser.ShowCreateProcedureContext;
import org.apache.doris.nereids.DorisParser.ShowCreateRepositoryContext;
import org.apache.doris.nereids.DorisParser.ShowCreateTableContext;
import org.apache.doris.nereids.DorisParser.ShowCreateViewContext;
import org.apache.doris.nereids.DorisParser.ShowDataSkewContext;
import org.apache.doris.nereids.DorisParser.ShowDataTypesContext;
import org.apache.doris.nereids.DorisParser.ShowDatabaseIdContext;
import org.apache.doris.nereids.DorisParser.ShowDeleteContext;
import org.apache.doris.nereids.DorisParser.ShowDiagnoseTabletContext;
import org.apache.doris.nereids.DorisParser.ShowDictionariesContext;
import org.apache.doris.nereids.DorisParser.ShowDynamicPartitionContext;
import org.apache.doris.nereids.DorisParser.ShowEncryptKeysContext;
import org.apache.doris.nereids.DorisParser.ShowEventsContext;
import org.apache.doris.nereids.DorisParser.ShowExportContext;
import org.apache.doris.nereids.DorisParser.ShowFrontendsContext;
import org.apache.doris.nereids.DorisParser.ShowFunctionsContext;
import org.apache.doris.nereids.DorisParser.ShowGlobalFunctionsContext;
import org.apache.doris.nereids.DorisParser.ShowGrantsContext;
import org.apache.doris.nereids.DorisParser.ShowGrantsForUserContext;
import org.apache.doris.nereids.DorisParser.ShowLastInsertContext;
import org.apache.doris.nereids.DorisParser.ShowLoadContext;
import org.apache.doris.nereids.DorisParser.ShowLoadProfileContext;
import org.apache.doris.nereids.DorisParser.ShowOpenTablesContext;
import org.apache.doris.nereids.DorisParser.ShowPartitionIdContext;
import org.apache.doris.nereids.DorisParser.ShowPartitionsContext;
import org.apache.doris.nereids.DorisParser.ShowPluginsContext;
import org.apache.doris.nereids.DorisParser.ShowPrivilegesContext;
import org.apache.doris.nereids.DorisParser.ShowProcContext;
import org.apache.doris.nereids.DorisParser.ShowProcedureStatusContext;
import org.apache.doris.nereids.DorisParser.ShowProcessListContext;
import org.apache.doris.nereids.DorisParser.ShowQueryProfileContext;
import org.apache.doris.nereids.DorisParser.ShowQueryStatsContext;
import org.apache.doris.nereids.DorisParser.ShowQueuedAnalyzeJobsContext;
import org.apache.doris.nereids.DorisParser.ShowReplicaDistributionContext;
import org.apache.doris.nereids.DorisParser.ShowRepositoriesContext;
import org.apache.doris.nereids.DorisParser.ShowResourcesContext;
import org.apache.doris.nereids.DorisParser.ShowRestoreContext;
import org.apache.doris.nereids.DorisParser.ShowRolesContext;
import org.apache.doris.nereids.DorisParser.ShowRowPolicyContext;
import org.apache.doris.nereids.DorisParser.ShowSmallFilesContext;
import org.apache.doris.nereids.DorisParser.ShowSnapshotContext;
import org.apache.doris.nereids.DorisParser.ShowSqlBlockRuleContext;
import org.apache.doris.nereids.DorisParser.ShowStagesContext;
import org.apache.doris.nereids.DorisParser.ShowStatusContext;
import org.apache.doris.nereids.DorisParser.ShowStorageEnginesContext;
import org.apache.doris.nereids.DorisParser.ShowStoragePolicyContext;
import org.apache.doris.nereids.DorisParser.ShowStorageVaultContext;
import org.apache.doris.nereids.DorisParser.ShowSyncJobContext;
import org.apache.doris.nereids.DorisParser.ShowTableCreationContext;
import org.apache.doris.nereids.DorisParser.ShowTableIdContext;
import org.apache.doris.nereids.DorisParser.ShowTabletStorageFormatContext;
import org.apache.doris.nereids.DorisParser.ShowTabletsBelongContext;
import org.apache.doris.nereids.DorisParser.ShowTrashContext;
import org.apache.doris.nereids.DorisParser.ShowTriggersContext;
import org.apache.doris.nereids.DorisParser.ShowUserPropertiesContext;
import org.apache.doris.nereids.DorisParser.ShowVariablesContext;
import org.apache.doris.nereids.DorisParser.ShowViewContext;
import org.apache.doris.nereids.DorisParser.ShowWarningErrorCountContext;
import org.apache.doris.nereids.DorisParser.ShowWarningErrorsContext;
import org.apache.doris.nereids.DorisParser.ShowWhitelistContext;
import org.apache.doris.nereids.DorisParser.SimpleColumnDefContext;
import org.apache.doris.nereids.DorisParser.SimpleColumnDefsContext;
import org.apache.doris.nereids.DorisParser.SingleStatementContext;
import org.apache.doris.nereids.DorisParser.SortClauseContext;
import org.apache.doris.nereids.DorisParser.SortItemContext;
import org.apache.doris.nereids.DorisParser.SpecifiedPartitionContext;
import org.apache.doris.nereids.DorisParser.StarContext;
import org.apache.doris.nereids.DorisParser.StatementDefaultContext;
import org.apache.doris.nereids.DorisParser.StatementScopeContext;
import org.apache.doris.nereids.DorisParser.StepPartitionDefContext;
import org.apache.doris.nereids.DorisParser.StringLiteralContext;
import org.apache.doris.nereids.DorisParser.StructLiteralContext;
import org.apache.doris.nereids.DorisParser.SubqueryContext;
import org.apache.doris.nereids.DorisParser.SubqueryExpressionContext;
import org.apache.doris.nereids.DorisParser.SupportedUnsetStatementContext;
import org.apache.doris.nereids.DorisParser.SwitchCatalogContext;
import org.apache.doris.nereids.DorisParser.SyncContext;
import org.apache.doris.nereids.DorisParser.SystemVariableContext;
import org.apache.doris.nereids.DorisParser.TableAliasContext;
import org.apache.doris.nereids.DorisParser.TableNameContext;
import org.apache.doris.nereids.DorisParser.TableSnapshotContext;
import org.apache.doris.nereids.DorisParser.TableValuedFunctionContext;
import org.apache.doris.nereids.DorisParser.TabletListContext;
import org.apache.doris.nereids.DorisParser.TypeConstructorContext;
import org.apache.doris.nereids.DorisParser.UninstallPluginContext;
import org.apache.doris.nereids.DorisParser.UnitIdentifierContext;
import org.apache.doris.nereids.DorisParser.UnlockTablesContext;
import org.apache.doris.nereids.DorisParser.UnsupportedContext;
import org.apache.doris.nereids.DorisParser.UpdateAssignmentContext;
import org.apache.doris.nereids.DorisParser.UpdateAssignmentSeqContext;
import org.apache.doris.nereids.DorisParser.UpdateContext;
import org.apache.doris.nereids.DorisParser.UseDatabaseContext;
import org.apache.doris.nereids.DorisParser.UserIdentifyContext;
import org.apache.doris.nereids.DorisParser.UserVariableContext;
import org.apache.doris.nereids.DorisParser.WhereClauseContext;
import org.apache.doris.nereids.DorisParser.WindowFrameContext;
import org.apache.doris.nereids.DorisParser.WindowSpecContext;
import org.apache.doris.nereids.DorisParser.WithRemoteStorageSystemContext;
import org.apache.doris.nereids.DorisParserBaseVisitor;
import org.apache.doris.nereids.StatementContext;
import org.apache.doris.nereids.analyzer.UnboundAlias;
import org.apache.doris.nereids.analyzer.UnboundFunction;
import org.apache.doris.nereids.analyzer.UnboundInlineTable;
import org.apache.doris.nereids.analyzer.UnboundRelation;
import org.apache.doris.nereids.analyzer.UnboundResultSink;
import org.apache.doris.nereids.analyzer.UnboundSlot;
import org.apache.doris.nereids.analyzer.UnboundStar;
import org.apache.doris.nereids.analyzer.UnboundTVFRelation;
import org.apache.doris.nereids.analyzer.UnboundTableSinkCreator;
import org.apache.doris.nereids.analyzer.UnboundVariable;
import org.apache.doris.nereids.analyzer.UnboundVariable.VariableType;
import org.apache.doris.nereids.exceptions.AnalysisException;
import org.apache.doris.nereids.exceptions.NotSupportedException;
import org.apache.doris.nereids.exceptions.ParseException;
import org.apache.doris.nereids.hint.DistributeHint;
import org.apache.doris.nereids.properties.OrderKey;
import org.apache.doris.nereids.properties.SelectHint;
import org.apache.doris.nereids.properties.SelectHintLeading;
import org.apache.doris.nereids.properties.SelectHintOrdered;
import org.apache.doris.nereids.properties.SelectHintSetVar;
import org.apache.doris.nereids.properties.SelectHintUseCboRule;
import org.apache.doris.nereids.properties.SelectHintUseMv;
import org.apache.doris.nereids.trees.TableSample;
import org.apache.doris.nereids.trees.expressions.Add;
import org.apache.doris.nereids.trees.expressions.Alias;
import org.apache.doris.nereids.trees.expressions.And;
import org.apache.doris.nereids.trees.expressions.BitAnd;
import org.apache.doris.nereids.trees.expressions.BitNot;
import org.apache.doris.nereids.trees.expressions.BitOr;
import org.apache.doris.nereids.trees.expressions.BitXor;
import org.apache.doris.nereids.trees.expressions.CaseWhen;
import org.apache.doris.nereids.trees.expressions.Cast;
import org.apache.doris.nereids.trees.expressions.DefaultValueSlot;
import org.apache.doris.nereids.trees.expressions.Divide;
import org.apache.doris.nereids.trees.expressions.EqualTo;
import org.apache.doris.nereids.trees.expressions.Exists;
import org.apache.doris.nereids.trees.expressions.Expression;
import org.apache.doris.nereids.trees.expressions.GreaterThan;
import org.apache.doris.nereids.trees.expressions.GreaterThanEqual;
import org.apache.doris.nereids.trees.expressions.InPredicate;
import org.apache.doris.nereids.trees.expressions.InSubquery;
import org.apache.doris.nereids.trees.expressions.IntegralDivide;
import org.apache.doris.nereids.trees.expressions.IsNull;
import org.apache.doris.nereids.trees.expressions.LessThan;
import org.apache.doris.nereids.trees.expressions.LessThanEqual;
import org.apache.doris.nereids.trees.expressions.Like;
import org.apache.doris.nereids.trees.expressions.MatchAll;
import org.apache.doris.nereids.trees.expressions.MatchAny;
import org.apache.doris.nereids.trees.expressions.MatchPhrase;
import org.apache.doris.nereids.trees.expressions.MatchPhraseEdge;
import org.apache.doris.nereids.trees.expressions.MatchPhrasePrefix;
import org.apache.doris.nereids.trees.expressions.MatchRegexp;
import org.apache.doris.nereids.trees.expressions.Mod;
import org.apache.doris.nereids.trees.expressions.Multiply;
import org.apache.doris.nereids.trees.expressions.NamedExpression;
import org.apache.doris.nereids.trees.expressions.Not;
import org.apache.doris.nereids.trees.expressions.NullSafeEqual;
import org.apache.doris.nereids.trees.expressions.Or;
import org.apache.doris.nereids.trees.expressions.OrderExpression;
import org.apache.doris.nereids.trees.expressions.Placeholder;
import org.apache.doris.nereids.trees.expressions.Properties;
import org.apache.doris.nereids.trees.expressions.Regexp;
import org.apache.doris.nereids.trees.expressions.ScalarSubquery;
import org.apache.doris.nereids.trees.expressions.Slot;
import org.apache.doris.nereids.trees.expressions.StatementScopeIdGenerator;
import org.apache.doris.nereids.trees.expressions.Subtract;
import org.apache.doris.nereids.trees.expressions.TimestampArithmetic;
import org.apache.doris.nereids.trees.expressions.WhenClause;
import org.apache.doris.nereids.trees.expressions.WindowExpression;
import org.apache.doris.nereids.trees.expressions.WindowFrame;
import org.apache.doris.nereids.trees.expressions.functions.Function;
import org.apache.doris.nereids.trees.expressions.functions.agg.Count;
import org.apache.doris.nereids.trees.expressions.functions.scalar.Array;
import org.apache.doris.nereids.trees.expressions.functions.scalar.ArraySlice;
import org.apache.doris.nereids.trees.expressions.functions.scalar.Char;
import org.apache.doris.nereids.trees.expressions.functions.scalar.ConvertTo;
import org.apache.doris.nereids.trees.expressions.functions.scalar.CurrentDate;
import org.apache.doris.nereids.trees.expressions.functions.scalar.CurrentTime;
import org.apache.doris.nereids.trees.expressions.functions.scalar.CurrentUser;
import org.apache.doris.nereids.trees.expressions.functions.scalar.ElementAt;
import org.apache.doris.nereids.trees.expressions.functions.scalar.EncryptKeyRef;
import org.apache.doris.nereids.trees.expressions.functions.scalar.Lambda;
import org.apache.doris.nereids.trees.expressions.functions.scalar.Now;
import org.apache.doris.nereids.trees.expressions.functions.scalar.SessionUser;
import org.apache.doris.nereids.trees.expressions.functions.scalar.Xor;
import org.apache.doris.nereids.trees.expressions.literal.ArrayLiteral;
import org.apache.doris.nereids.trees.expressions.literal.BigIntLiteral;
import org.apache.doris.nereids.trees.expressions.literal.BooleanLiteral;
import org.apache.doris.nereids.trees.expressions.literal.DateLiteral;
import org.apache.doris.nereids.trees.expressions.literal.DateTimeLiteral;
import org.apache.doris.nereids.trees.expressions.literal.DateTimeV2Literal;
import org.apache.doris.nereids.trees.expressions.literal.DateV2Literal;
import org.apache.doris.nereids.trees.expressions.literal.DecimalLiteral;
import org.apache.doris.nereids.trees.expressions.literal.DecimalV3Literal;
import org.apache.doris.nereids.trees.expressions.literal.DoubleLiteral;
import org.apache.doris.nereids.trees.expressions.literal.IntegerLiteral;
import org.apache.doris.nereids.trees.expressions.literal.Interval;
import org.apache.doris.nereids.trees.expressions.literal.LargeIntLiteral;
import org.apache.doris.nereids.trees.expressions.literal.Literal;
import org.apache.doris.nereids.trees.expressions.literal.MapLiteral;
import org.apache.doris.nereids.trees.expressions.literal.NullLiteral;
import org.apache.doris.nereids.trees.expressions.literal.SmallIntLiteral;
import org.apache.doris.nereids.trees.expressions.literal.StringLikeLiteral;
import org.apache.doris.nereids.trees.expressions.literal.StringLiteral;
import org.apache.doris.nereids.trees.expressions.literal.StructLiteral;
import org.apache.doris.nereids.trees.expressions.literal.TinyIntLiteral;
import org.apache.doris.nereids.trees.expressions.literal.VarcharLiteral;
import org.apache.doris.nereids.trees.plans.DistributeType;
import org.apache.doris.nereids.trees.plans.JoinType;
import org.apache.doris.nereids.trees.plans.LimitPhase;
import org.apache.doris.nereids.trees.plans.Plan;
import org.apache.doris.nereids.trees.plans.PlanType;
import org.apache.doris.nereids.trees.plans.algebra.Aggregate;
import org.apache.doris.nereids.trees.plans.algebra.InlineTable;
import org.apache.doris.nereids.trees.plans.algebra.OneRowRelation;
import org.apache.doris.nereids.trees.plans.algebra.SetOperation.Qualifier;
import org.apache.doris.nereids.trees.plans.commands.AddConstraintCommand;
import org.apache.doris.nereids.trees.plans.commands.AdminCancelRebalanceDiskCommand;
import org.apache.doris.nereids.trees.plans.commands.AdminCancelRepairTableCommand;
import org.apache.doris.nereids.trees.plans.commands.AdminCheckTabletsCommand;
import org.apache.doris.nereids.trees.plans.commands.AdminCleanTrashCommand;
import org.apache.doris.nereids.trees.plans.commands.AdminCompactTableCommand;
import org.apache.doris.nereids.trees.plans.commands.AdminCopyTabletCommand;
import org.apache.doris.nereids.trees.plans.commands.AdminRebalanceDiskCommand;
import org.apache.doris.nereids.trees.plans.commands.AdminRepairTableCommand;
import org.apache.doris.nereids.trees.plans.commands.AdminSetReplicaStatusCommand;
import org.apache.doris.nereids.trees.plans.commands.AdminSetTableStatusCommand;
import org.apache.doris.nereids.trees.plans.commands.AlterCatalogCommentCommand;
import org.apache.doris.nereids.trees.plans.commands.AlterCatalogPropertiesCommand;
import org.apache.doris.nereids.trees.plans.commands.AlterCatalogRenameCommand;
import org.apache.doris.nereids.trees.plans.commands.AlterColumnStatsCommand;
import org.apache.doris.nereids.trees.plans.commands.AlterDatabasePropertiesCommand;
import org.apache.doris.nereids.trees.plans.commands.AlterMTMVCommand;
import org.apache.doris.nereids.trees.plans.commands.AlterResourceCommand;
import org.apache.doris.nereids.trees.plans.commands.AlterRoleCommand;
import org.apache.doris.nereids.trees.plans.commands.AlterSqlBlockRuleCommand;
import org.apache.doris.nereids.trees.plans.commands.AlterStoragePolicyCommand;
import org.apache.doris.nereids.trees.plans.commands.AlterStorageVaultCommand;
import org.apache.doris.nereids.trees.plans.commands.AlterSystemCommand;
import org.apache.doris.nereids.trees.plans.commands.AlterSystemRenameComputeGroupCommand;
import org.apache.doris.nereids.trees.plans.commands.AlterTableCommand;
import org.apache.doris.nereids.trees.plans.commands.AlterTableStatsCommand;
import org.apache.doris.nereids.trees.plans.commands.AlterUserCommand;
import org.apache.doris.nereids.trees.plans.commands.AlterViewCommand;
import org.apache.doris.nereids.trees.plans.commands.AlterWorkloadGroupCommand;
import org.apache.doris.nereids.trees.plans.commands.AlterWorkloadPolicyCommand;
import org.apache.doris.nereids.trees.plans.commands.AnalyzeDatabaseCommand;
import org.apache.doris.nereids.trees.plans.commands.AnalyzeTableCommand;
import org.apache.doris.nereids.trees.plans.commands.CallCommand;
import org.apache.doris.nereids.trees.plans.commands.CancelAlterTableCommand;
import org.apache.doris.nereids.trees.plans.commands.CancelBackupCommand;
import org.apache.doris.nereids.trees.plans.commands.CancelBuildIndexCommand;
import org.apache.doris.nereids.trees.plans.commands.CancelDecommissionBackendCommand;
import org.apache.doris.nereids.trees.plans.commands.CancelExportCommand;
import org.apache.doris.nereids.trees.plans.commands.CancelJobTaskCommand;
import org.apache.doris.nereids.trees.plans.commands.CancelLoadCommand;
import org.apache.doris.nereids.trees.plans.commands.CancelMTMVTaskCommand;
import org.apache.doris.nereids.trees.plans.commands.CancelWarmUpJobCommand;
import org.apache.doris.nereids.trees.plans.commands.CleanAllProfileCommand;
import org.apache.doris.nereids.trees.plans.commands.CleanQueryStatsCommand;
import org.apache.doris.nereids.trees.plans.commands.Command;
import org.apache.doris.nereids.trees.plans.commands.Constraint;
import org.apache.doris.nereids.trees.plans.commands.CopyIntoCommand;
import org.apache.doris.nereids.trees.plans.commands.CreateCatalogCommand;
import org.apache.doris.nereids.trees.plans.commands.CreateDatabaseCommand;
import org.apache.doris.nereids.trees.plans.commands.CreateDictionaryCommand;
import org.apache.doris.nereids.trees.plans.commands.CreateEncryptkeyCommand;
import org.apache.doris.nereids.trees.plans.commands.CreateFileCommand;
import org.apache.doris.nereids.trees.plans.commands.CreateFunctionCommand;
import org.apache.doris.nereids.trees.plans.commands.CreateJobCommand;
import org.apache.doris.nereids.trees.plans.commands.CreateMTMVCommand;
import org.apache.doris.nereids.trees.plans.commands.CreateMaterializedViewCommand;
import org.apache.doris.nereids.trees.plans.commands.CreatePolicyCommand;
import org.apache.doris.nereids.trees.plans.commands.CreateProcedureCommand;
import org.apache.doris.nereids.trees.plans.commands.CreateRepositoryCommand;
import org.apache.doris.nereids.trees.plans.commands.CreateResourceCommand;
import org.apache.doris.nereids.trees.plans.commands.CreateRoleCommand;
import org.apache.doris.nereids.trees.plans.commands.CreateSqlBlockRuleCommand;
import org.apache.doris.nereids.trees.plans.commands.CreateStageCommand;
import org.apache.doris.nereids.trees.plans.commands.CreateStorageVaultCommand;
import org.apache.doris.nereids.trees.plans.commands.CreateTableCommand;
import org.apache.doris.nereids.trees.plans.commands.CreateTableLikeCommand;
import org.apache.doris.nereids.trees.plans.commands.CreateUserCommand;
import org.apache.doris.nereids.trees.plans.commands.CreateViewCommand;
import org.apache.doris.nereids.trees.plans.commands.CreateWorkloadGroupCommand;
import org.apache.doris.nereids.trees.plans.commands.CreateWorkloadPolicyCommand;
import org.apache.doris.nereids.trees.plans.commands.DeleteFromCommand;
import org.apache.doris.nereids.trees.plans.commands.DeleteFromUsingCommand;
import org.apache.doris.nereids.trees.plans.commands.DescribeCommand;
import org.apache.doris.nereids.trees.plans.commands.DropAnalyzeJobCommand;
import org.apache.doris.nereids.trees.plans.commands.DropCachedStatsCommand;
import org.apache.doris.nereids.trees.plans.commands.DropCatalogCommand;
import org.apache.doris.nereids.trees.plans.commands.DropCatalogRecycleBinCommand;
import org.apache.doris.nereids.trees.plans.commands.DropCatalogRecycleBinCommand.IdType;
import org.apache.doris.nereids.trees.plans.commands.DropConstraintCommand;
import org.apache.doris.nereids.trees.plans.commands.DropDatabaseCommand;
import org.apache.doris.nereids.trees.plans.commands.DropDictionaryCommand;
import org.apache.doris.nereids.trees.plans.commands.DropEncryptkeyCommand;
import org.apache.doris.nereids.trees.plans.commands.DropExpiredStatsCommand;
import org.apache.doris.nereids.trees.plans.commands.DropFileCommand;
import org.apache.doris.nereids.trees.plans.commands.DropFunctionCommand;
import org.apache.doris.nereids.trees.plans.commands.DropJobCommand;
import org.apache.doris.nereids.trees.plans.commands.DropMTMVCommand;
import org.apache.doris.nereids.trees.plans.commands.DropProcedureCommand;
import org.apache.doris.nereids.trees.plans.commands.DropRepositoryCommand;
import org.apache.doris.nereids.trees.plans.commands.DropResourceCommand;
import org.apache.doris.nereids.trees.plans.commands.DropRoleCommand;
import org.apache.doris.nereids.trees.plans.commands.DropRowPolicyCommand;
import org.apache.doris.nereids.trees.plans.commands.DropSqlBlockRuleCommand;
import org.apache.doris.nereids.trees.plans.commands.DropStageCommand;
import org.apache.doris.nereids.trees.plans.commands.DropStatsCommand;
import org.apache.doris.nereids.trees.plans.commands.DropStoragePolicyCommand;
import org.apache.doris.nereids.trees.plans.commands.DropTableCommand;
import org.apache.doris.nereids.trees.plans.commands.DropUserCommand;
import org.apache.doris.nereids.trees.plans.commands.DropViewCommand;
import org.apache.doris.nereids.trees.plans.commands.DropWorkloadGroupCommand;
import org.apache.doris.nereids.trees.plans.commands.DropWorkloadPolicyCommand;
import org.apache.doris.nereids.trees.plans.commands.ExplainCommand;
import org.apache.doris.nereids.trees.plans.commands.ExplainCommand.ExplainLevel;
import org.apache.doris.nereids.trees.plans.commands.ExplainDictionaryCommand;
import org.apache.doris.nereids.trees.plans.commands.ExportCommand;
import org.apache.doris.nereids.trees.plans.commands.GrantResourcePrivilegeCommand;
import org.apache.doris.nereids.trees.plans.commands.GrantRoleCommand;
import org.apache.doris.nereids.trees.plans.commands.GrantTablePrivilegeCommand;
import org.apache.doris.nereids.trees.plans.commands.HelpCommand;
import org.apache.doris.nereids.trees.plans.commands.InstallPluginCommand;
import org.apache.doris.nereids.trees.plans.commands.KillAnalyzeJobCommand;
import org.apache.doris.nereids.trees.plans.commands.KillConnectionCommand;
import org.apache.doris.nereids.trees.plans.commands.KillQueryCommand;
import org.apache.doris.nereids.trees.plans.commands.LoadCommand;
import org.apache.doris.nereids.trees.plans.commands.LockTablesCommand;
import org.apache.doris.nereids.trees.plans.commands.PauseJobCommand;
import org.apache.doris.nereids.trees.plans.commands.PauseMTMVCommand;
import org.apache.doris.nereids.trees.plans.commands.RecoverDatabaseCommand;
import org.apache.doris.nereids.trees.plans.commands.RecoverPartitionCommand;
import org.apache.doris.nereids.trees.plans.commands.RecoverTableCommand;
import org.apache.doris.nereids.trees.plans.commands.RefreshMTMVCommand;
import org.apache.doris.nereids.trees.plans.commands.ReplayCommand;
import org.apache.doris.nereids.trees.plans.commands.ResumeJobCommand;
import org.apache.doris.nereids.trees.plans.commands.ResumeMTMVCommand;
import org.apache.doris.nereids.trees.plans.commands.RevokeResourcePrivilegeCommand;
import org.apache.doris.nereids.trees.plans.commands.RevokeRoleCommand;
import org.apache.doris.nereids.trees.plans.commands.RevokeTablePrivilegeCommand;
import org.apache.doris.nereids.trees.plans.commands.SetDefaultStorageVaultCommand;
import org.apache.doris.nereids.trees.plans.commands.SetOptionsCommand;
import org.apache.doris.nereids.trees.plans.commands.SetTransactionCommand;
import org.apache.doris.nereids.trees.plans.commands.SetUserPropertiesCommand;
import org.apache.doris.nereids.trees.plans.commands.ShowAnalyzeCommand;
import org.apache.doris.nereids.trees.plans.commands.ShowAuthorsCommand;
import org.apache.doris.nereids.trees.plans.commands.ShowBackendsCommand;
import org.apache.doris.nereids.trees.plans.commands.ShowBackupCommand;
import org.apache.doris.nereids.trees.plans.commands.ShowBrokerCommand;
import org.apache.doris.nereids.trees.plans.commands.ShowCatalogCommand;
import org.apache.doris.nereids.trees.plans.commands.ShowCatalogRecycleBinCommand;
import org.apache.doris.nereids.trees.plans.commands.ShowCharsetCommand;
import org.apache.doris.nereids.trees.plans.commands.ShowClustersCommand;
import org.apache.doris.nereids.trees.plans.commands.ShowCollationCommand;
import org.apache.doris.nereids.trees.plans.commands.ShowColumnHistogramStatsCommand;
import org.apache.doris.nereids.trees.plans.commands.ShowColumnsCommand;
import org.apache.doris.nereids.trees.plans.commands.ShowConfigCommand;
import org.apache.doris.nereids.trees.plans.commands.ShowConstraintsCommand;
import org.apache.doris.nereids.trees.plans.commands.ShowConvertLSCCommand;
import org.apache.doris.nereids.trees.plans.commands.ShowCopyCommand;
import org.apache.doris.nereids.trees.plans.commands.ShowCreateCatalogCommand;
import org.apache.doris.nereids.trees.plans.commands.ShowCreateDatabaseCommand;
import org.apache.doris.nereids.trees.plans.commands.ShowCreateFunctionCommand;
import org.apache.doris.nereids.trees.plans.commands.ShowCreateMTMVCommand;
import org.apache.doris.nereids.trees.plans.commands.ShowCreateMaterializedViewCommand;
import org.apache.doris.nereids.trees.plans.commands.ShowCreateProcedureCommand;
import org.apache.doris.nereids.trees.plans.commands.ShowCreateRepositoryCommand;
import org.apache.doris.nereids.trees.plans.commands.ShowCreateTableCommand;
import org.apache.doris.nereids.trees.plans.commands.ShowCreateViewCommand;
import org.apache.doris.nereids.trees.plans.commands.ShowDataCommand;
import org.apache.doris.nereids.trees.plans.commands.ShowDataSkewCommand;
import org.apache.doris.nereids.trees.plans.commands.ShowDataTypesCommand;
import org.apache.doris.nereids.trees.plans.commands.ShowDatabaseIdCommand;
import org.apache.doris.nereids.trees.plans.commands.ShowDatabasesCommand;
import org.apache.doris.nereids.trees.plans.commands.ShowDeleteCommand;
import org.apache.doris.nereids.trees.plans.commands.ShowDiagnoseTabletCommand;
import org.apache.doris.nereids.trees.plans.commands.ShowDictionariesCommand;
import org.apache.doris.nereids.trees.plans.commands.ShowDynamicPartitionCommand;
import org.apache.doris.nereids.trees.plans.commands.ShowEncryptKeysCommand;
import org.apache.doris.nereids.trees.plans.commands.ShowEventsCommand;
import org.apache.doris.nereids.trees.plans.commands.ShowExportCommand;
import org.apache.doris.nereids.trees.plans.commands.ShowFrontendsCommand;
import org.apache.doris.nereids.trees.plans.commands.ShowFunctionsCommand;
import org.apache.doris.nereids.trees.plans.commands.ShowGrantsCommand;
import org.apache.doris.nereids.trees.plans.commands.ShowIndexStatsCommand;
import org.apache.doris.nereids.trees.plans.commands.ShowLastInsertCommand;
import org.apache.doris.nereids.trees.plans.commands.ShowLoadCommand;
import org.apache.doris.nereids.trees.plans.commands.ShowLoadProfileCommand;
import org.apache.doris.nereids.trees.plans.commands.ShowOpenTablesCommand;
import org.apache.doris.nereids.trees.plans.commands.ShowPartitionIdCommand;
import org.apache.doris.nereids.trees.plans.commands.ShowPartitionsCommand;
import org.apache.doris.nereids.trees.plans.commands.ShowPluginsCommand;
import org.apache.doris.nereids.trees.plans.commands.ShowPrivilegesCommand;
import org.apache.doris.nereids.trees.plans.commands.ShowProcCommand;
import org.apache.doris.nereids.trees.plans.commands.ShowProcedureStatusCommand;
import org.apache.doris.nereids.trees.plans.commands.ShowProcessListCommand;
import org.apache.doris.nereids.trees.plans.commands.ShowQueryProfileCommand;
import org.apache.doris.nereids.trees.plans.commands.ShowQueryStatsCommand;
import org.apache.doris.nereids.trees.plans.commands.ShowQueuedAnalyzeJobsCommand;
import org.apache.doris.nereids.trees.plans.commands.ShowReplicaDistributionCommand;
import org.apache.doris.nereids.trees.plans.commands.ShowReplicaStatusCommand;
import org.apache.doris.nereids.trees.plans.commands.ShowRepositoriesCommand;
import org.apache.doris.nereids.trees.plans.commands.ShowResourcesCommand;
import org.apache.doris.nereids.trees.plans.commands.ShowRestoreCommand;
import org.apache.doris.nereids.trees.plans.commands.ShowRolesCommand;
import org.apache.doris.nereids.trees.plans.commands.ShowRoutineLoadCommand;
import org.apache.doris.nereids.trees.plans.commands.ShowRoutineLoadTaskCommand;
import org.apache.doris.nereids.trees.plans.commands.ShowRowPolicyCommand;
import org.apache.doris.nereids.trees.plans.commands.ShowSmallFilesCommand;
import org.apache.doris.nereids.trees.plans.commands.ShowSnapshotCommand;
import org.apache.doris.nereids.trees.plans.commands.ShowSqlBlockRuleCommand;
import org.apache.doris.nereids.trees.plans.commands.ShowStagesCommand;
import org.apache.doris.nereids.trees.plans.commands.ShowStatusCommand;
import org.apache.doris.nereids.trees.plans.commands.ShowStorageEnginesCommand;
import org.apache.doris.nereids.trees.plans.commands.ShowStoragePolicyCommand;
import org.apache.doris.nereids.trees.plans.commands.ShowStorageVaultCommand;
import org.apache.doris.nereids.trees.plans.commands.ShowSyncJobCommand;
import org.apache.doris.nereids.trees.plans.commands.ShowTableCommand;
import org.apache.doris.nereids.trees.plans.commands.ShowTableCreationCommand;
import org.apache.doris.nereids.trees.plans.commands.ShowTableIdCommand;
import org.apache.doris.nereids.trees.plans.commands.ShowTableStatsCommand;
import org.apache.doris.nereids.trees.plans.commands.ShowTableStatusCommand;
import org.apache.doris.nereids.trees.plans.commands.ShowTabletIdCommand;
import org.apache.doris.nereids.trees.plans.commands.ShowTabletStorageFormatCommand;
import org.apache.doris.nereids.trees.plans.commands.ShowTabletsBelongCommand;
import org.apache.doris.nereids.trees.plans.commands.ShowTabletsFromTableCommand;
import org.apache.doris.nereids.trees.plans.commands.ShowTransactionCommand;
import org.apache.doris.nereids.trees.plans.commands.ShowTrashCommand;
import org.apache.doris.nereids.trees.plans.commands.ShowTriggersCommand;
import org.apache.doris.nereids.trees.plans.commands.ShowUserPropertyCommand;
import org.apache.doris.nereids.trees.plans.commands.ShowVariablesCommand;
import org.apache.doris.nereids.trees.plans.commands.ShowViewCommand;
import org.apache.doris.nereids.trees.plans.commands.ShowWarmUpCommand;
import org.apache.doris.nereids.trees.plans.commands.ShowWarningErrorCountCommand;
import org.apache.doris.nereids.trees.plans.commands.ShowWarningErrorsCommand;
import org.apache.doris.nereids.trees.plans.commands.ShowWhiteListCommand;
import org.apache.doris.nereids.trees.plans.commands.ShowWorkloadGroupsCommand;
import org.apache.doris.nereids.trees.plans.commands.SyncCommand;
import org.apache.doris.nereids.trees.plans.commands.TransactionBeginCommand;
import org.apache.doris.nereids.trees.plans.commands.TransactionCommitCommand;
import org.apache.doris.nereids.trees.plans.commands.TransactionRollbackCommand;
import org.apache.doris.nereids.trees.plans.commands.TruncateTableCommand;
import org.apache.doris.nereids.trees.plans.commands.UninstallPluginCommand;
import org.apache.doris.nereids.trees.plans.commands.UnlockTablesCommand;
import org.apache.doris.nereids.trees.plans.commands.UnsetDefaultStorageVaultCommand;
import org.apache.doris.nereids.trees.plans.commands.UnsetVariableCommand;
import org.apache.doris.nereids.trees.plans.commands.UnsupportedCommand;
import org.apache.doris.nereids.trees.plans.commands.UpdateCommand;
import org.apache.doris.nereids.trees.plans.commands.alter.AlterDatabaseRenameCommand;
import org.apache.doris.nereids.trees.plans.commands.alter.AlterDatabaseSetQuotaCommand;
import org.apache.doris.nereids.trees.plans.commands.alter.AlterRepositoryCommand;
import org.apache.doris.nereids.trees.plans.commands.clean.CleanLabelCommand;
import org.apache.doris.nereids.trees.plans.commands.info.AddBackendOp;
import org.apache.doris.nereids.trees.plans.commands.info.AddBrokerOp;
import org.apache.doris.nereids.trees.plans.commands.info.AddColumnOp;
import org.apache.doris.nereids.trees.plans.commands.info.AddColumnsOp;
import org.apache.doris.nereids.trees.plans.commands.info.AddFollowerOp;
import org.apache.doris.nereids.trees.plans.commands.info.AddObserverOp;
import org.apache.doris.nereids.trees.plans.commands.info.AddPartitionOp;
import org.apache.doris.nereids.trees.plans.commands.info.AddRollupOp;
import org.apache.doris.nereids.trees.plans.commands.info.AlterLoadErrorUrlOp;
import org.apache.doris.nereids.trees.plans.commands.info.AlterMTMVInfo;
import org.apache.doris.nereids.trees.plans.commands.info.AlterMTMVPropertyInfo;
import org.apache.doris.nereids.trees.plans.commands.info.AlterMTMVRefreshInfo;
import org.apache.doris.nereids.trees.plans.commands.info.AlterMTMVRenameInfo;
import org.apache.doris.nereids.trees.plans.commands.info.AlterMTMVReplaceInfo;
import org.apache.doris.nereids.trees.plans.commands.info.AlterMultiPartitionOp;
import org.apache.doris.nereids.trees.plans.commands.info.AlterSystemOp;
import org.apache.doris.nereids.trees.plans.commands.info.AlterTableOp;
import org.apache.doris.nereids.trees.plans.commands.info.AlterUserInfo;
import org.apache.doris.nereids.trees.plans.commands.info.AlterViewInfo;
import org.apache.doris.nereids.trees.plans.commands.info.BuildIndexOp;
import org.apache.doris.nereids.trees.plans.commands.info.BulkLoadDataDesc;
import org.apache.doris.nereids.trees.plans.commands.info.BulkStorageDesc;
import org.apache.doris.nereids.trees.plans.commands.info.CancelMTMVTaskInfo;
import org.apache.doris.nereids.trees.plans.commands.info.ColumnDefinition;
import org.apache.doris.nereids.trees.plans.commands.info.CopyFromDesc;
import org.apache.doris.nereids.trees.plans.commands.info.CopyIntoInfo;
import org.apache.doris.nereids.trees.plans.commands.info.CreateIndexOp;
import org.apache.doris.nereids.trees.plans.commands.info.CreateJobInfo;
import org.apache.doris.nereids.trees.plans.commands.info.CreateMTMVInfo;
import org.apache.doris.nereids.trees.plans.commands.info.CreateResourceInfo;
import org.apache.doris.nereids.trees.plans.commands.info.CreateRoutineLoadInfo;
import org.apache.doris.nereids.trees.plans.commands.info.CreateTableInfo;
import org.apache.doris.nereids.trees.plans.commands.info.CreateTableLikeInfo;
import org.apache.doris.nereids.trees.plans.commands.info.CreateUserInfo;
import org.apache.doris.nereids.trees.plans.commands.info.CreateViewInfo;
import org.apache.doris.nereids.trees.plans.commands.info.DMLCommandType;
import org.apache.doris.nereids.trees.plans.commands.info.DecommissionBackendOp;
import org.apache.doris.nereids.trees.plans.commands.info.DefaultValue;
import org.apache.doris.nereids.trees.plans.commands.info.DictionaryColumnDefinition;
import org.apache.doris.nereids.trees.plans.commands.info.DistributionDescriptor;
import org.apache.doris.nereids.trees.plans.commands.info.DropAllBrokerOp;
import org.apache.doris.nereids.trees.plans.commands.info.DropBackendOp;
import org.apache.doris.nereids.trees.plans.commands.info.DropBrokerOp;
import org.apache.doris.nereids.trees.plans.commands.info.DropColumnOp;
import org.apache.doris.nereids.trees.plans.commands.info.DropDatabaseInfo;
import org.apache.doris.nereids.trees.plans.commands.info.DropFollowerOp;
import org.apache.doris.nereids.trees.plans.commands.info.DropIndexOp;
import org.apache.doris.nereids.trees.plans.commands.info.DropMTMVInfo;
import org.apache.doris.nereids.trees.plans.commands.info.DropObserverOp;
import org.apache.doris.nereids.trees.plans.commands.info.DropPartitionFromIndexOp;
import org.apache.doris.nereids.trees.plans.commands.info.DropPartitionOp;
import org.apache.doris.nereids.trees.plans.commands.info.DropRollupOp;
import org.apache.doris.nereids.trees.plans.commands.info.EnableFeatureOp;
import org.apache.doris.nereids.trees.plans.commands.info.FixedRangePartition;
import org.apache.doris.nereids.trees.plans.commands.info.FuncNameInfo;
import org.apache.doris.nereids.trees.plans.commands.info.FunctionArgTypesInfo;
import org.apache.doris.nereids.trees.plans.commands.info.GeneratedColumnDesc;
import org.apache.doris.nereids.trees.plans.commands.info.InPartition;
import org.apache.doris.nereids.trees.plans.commands.info.IndexDefinition;
import org.apache.doris.nereids.trees.plans.commands.info.LabelNameInfo;
import org.apache.doris.nereids.trees.plans.commands.info.LessThanPartition;
import org.apache.doris.nereids.trees.plans.commands.info.LockTableInfo;
import org.apache.doris.nereids.trees.plans.commands.info.MTMVPartitionDefinition;
import org.apache.doris.nereids.trees.plans.commands.info.ModifyBackendOp;
import org.apache.doris.nereids.trees.plans.commands.info.ModifyColumnCommentOp;
import org.apache.doris.nereids.trees.plans.commands.info.ModifyColumnOp;
import org.apache.doris.nereids.trees.plans.commands.info.ModifyDistributionOp;
import org.apache.doris.nereids.trees.plans.commands.info.ModifyEngineOp;
import org.apache.doris.nereids.trees.plans.commands.info.ModifyFrontendOrBackendHostNameOp;
import org.apache.doris.nereids.trees.plans.commands.info.ModifyFrontendOrBackendHostNameOp.ModifyOpType;
import org.apache.doris.nereids.trees.plans.commands.info.ModifyPartitionOp;
import org.apache.doris.nereids.trees.plans.commands.info.ModifyTableCommentOp;
import org.apache.doris.nereids.trees.plans.commands.info.ModifyTablePropertiesOp;
import org.apache.doris.nereids.trees.plans.commands.info.PartitionDefinition;
import org.apache.doris.nereids.trees.plans.commands.info.PartitionDefinition.MaxValue;
import org.apache.doris.nereids.trees.plans.commands.info.PartitionNamesInfo;
import org.apache.doris.nereids.trees.plans.commands.info.PartitionTableInfo;
import org.apache.doris.nereids.trees.plans.commands.info.PauseMTMVInfo;
import org.apache.doris.nereids.trees.plans.commands.info.RefreshMTMVInfo;
import org.apache.doris.nereids.trees.plans.commands.info.RenameColumnOp;
import org.apache.doris.nereids.trees.plans.commands.info.RenamePartitionOp;
import org.apache.doris.nereids.trees.plans.commands.info.RenameRollupOp;
import org.apache.doris.nereids.trees.plans.commands.info.RenameTableOp;
import org.apache.doris.nereids.trees.plans.commands.info.ReorderColumnsOp;
import org.apache.doris.nereids.trees.plans.commands.info.ReplacePartitionOp;
import org.apache.doris.nereids.trees.plans.commands.info.ReplaceTableOp;
import org.apache.doris.nereids.trees.plans.commands.info.ResumeMTMVInfo;
import org.apache.doris.nereids.trees.plans.commands.info.RollupDefinition;
import org.apache.doris.nereids.trees.plans.commands.info.SetCharsetAndCollateVarOp;
import org.apache.doris.nereids.trees.plans.commands.info.SetLdapPassVarOp;
import org.apache.doris.nereids.trees.plans.commands.info.SetNamesVarOp;
import org.apache.doris.nereids.trees.plans.commands.info.SetPassVarOp;
import org.apache.doris.nereids.trees.plans.commands.info.SetSessionVarOp;
import org.apache.doris.nereids.trees.plans.commands.info.SetUserDefinedVarOp;
import org.apache.doris.nereids.trees.plans.commands.info.SetUserPropertyVarOp;
import org.apache.doris.nereids.trees.plans.commands.info.SetVarOp;
import org.apache.doris.nereids.trees.plans.commands.info.ShowCreateMTMVInfo;
import org.apache.doris.nereids.trees.plans.commands.info.SimpleColumnDefinition;
import org.apache.doris.nereids.trees.plans.commands.info.StepPartition;
import org.apache.doris.nereids.trees.plans.commands.info.TableNameInfo;
import org.apache.doris.nereids.trees.plans.commands.info.TableRefInfo;
import org.apache.doris.nereids.trees.plans.commands.insert.BatchInsertIntoTableCommand;
import org.apache.doris.nereids.trees.plans.commands.insert.InsertIntoTableCommand;
import org.apache.doris.nereids.trees.plans.commands.insert.InsertOverwriteTableCommand;
import org.apache.doris.nereids.trees.plans.commands.load.CreateDataSyncJobCommand;
import org.apache.doris.nereids.trees.plans.commands.load.CreateRoutineLoadCommand;
import org.apache.doris.nereids.trees.plans.commands.load.LoadColumnClause;
import org.apache.doris.nereids.trees.plans.commands.load.LoadColumnDesc;
import org.apache.doris.nereids.trees.plans.commands.load.LoadDeleteOnClause;
import org.apache.doris.nereids.trees.plans.commands.load.LoadPartitionNames;
import org.apache.doris.nereids.trees.plans.commands.load.LoadPrecedingFilterClause;
import org.apache.doris.nereids.trees.plans.commands.load.LoadProperty;
import org.apache.doris.nereids.trees.plans.commands.load.LoadSeparator;
import org.apache.doris.nereids.trees.plans.commands.load.LoadSequenceClause;
import org.apache.doris.nereids.trees.plans.commands.load.LoadWhereClause;
<<<<<<< HEAD
import org.apache.doris.nereids.trees.plans.commands.load.MysqlDataDescription;
import org.apache.doris.nereids.trees.plans.commands.load.MysqlLoadCommand;
=======
import org.apache.doris.nereids.trees.plans.commands.load.PauseDataSyncJobCommand;
import org.apache.doris.nereids.trees.plans.commands.load.PauseRoutineLoadCommand;
import org.apache.doris.nereids.trees.plans.commands.load.ResumeDataSyncJobCommand;
import org.apache.doris.nereids.trees.plans.commands.load.ResumeRoutineLoadCommand;
import org.apache.doris.nereids.trees.plans.commands.load.ShowCreateRoutineLoadCommand;
import org.apache.doris.nereids.trees.plans.commands.load.StopDataSyncJobCommand;
import org.apache.doris.nereids.trees.plans.commands.load.StopRoutineLoadCommand;
import org.apache.doris.nereids.trees.plans.commands.load.SyncJobName;
>>>>>>> 7033a21c
import org.apache.doris.nereids.trees.plans.commands.refresh.RefreshCatalogCommand;
import org.apache.doris.nereids.trees.plans.commands.refresh.RefreshDatabaseCommand;
import org.apache.doris.nereids.trees.plans.commands.refresh.RefreshDictionaryCommand;
import org.apache.doris.nereids.trees.plans.commands.refresh.RefreshTableCommand;
import org.apache.doris.nereids.trees.plans.commands.use.SwitchCommand;
import org.apache.doris.nereids.trees.plans.commands.use.UseCommand;
import org.apache.doris.nereids.trees.plans.logical.LogicalAggregate;
import org.apache.doris.nereids.trees.plans.logical.LogicalCTE;
import org.apache.doris.nereids.trees.plans.logical.LogicalExcept;
import org.apache.doris.nereids.trees.plans.logical.LogicalFileSink;
import org.apache.doris.nereids.trees.plans.logical.LogicalFilter;
import org.apache.doris.nereids.trees.plans.logical.LogicalGenerate;
import org.apache.doris.nereids.trees.plans.logical.LogicalHaving;
import org.apache.doris.nereids.trees.plans.logical.LogicalIntersect;
import org.apache.doris.nereids.trees.plans.logical.LogicalJoin;
import org.apache.doris.nereids.trees.plans.logical.LogicalLimit;
import org.apache.doris.nereids.trees.plans.logical.LogicalOneRowRelation;
import org.apache.doris.nereids.trees.plans.logical.LogicalPlan;
import org.apache.doris.nereids.trees.plans.logical.LogicalPreAggOnHint;
import org.apache.doris.nereids.trees.plans.logical.LogicalProject;
import org.apache.doris.nereids.trees.plans.logical.LogicalQualify;
import org.apache.doris.nereids.trees.plans.logical.LogicalRepeat;
import org.apache.doris.nereids.trees.plans.logical.LogicalSelectHint;
import org.apache.doris.nereids.trees.plans.logical.LogicalSink;
import org.apache.doris.nereids.trees.plans.logical.LogicalSort;
import org.apache.doris.nereids.trees.plans.logical.LogicalSubQueryAlias;
import org.apache.doris.nereids.trees.plans.logical.LogicalUnion;
import org.apache.doris.nereids.trees.plans.logical.LogicalUsingJoin;
import org.apache.doris.nereids.types.AggStateType;
import org.apache.doris.nereids.types.ArrayType;
import org.apache.doris.nereids.types.BigIntType;
import org.apache.doris.nereids.types.BooleanType;
import org.apache.doris.nereids.types.DataType;
import org.apache.doris.nereids.types.DateTimeType;
import org.apache.doris.nereids.types.DateTimeV2Type;
import org.apache.doris.nereids.types.DateType;
import org.apache.doris.nereids.types.DateV2Type;
import org.apache.doris.nereids.types.LargeIntType;
import org.apache.doris.nereids.types.MapType;
import org.apache.doris.nereids.types.StructField;
import org.apache.doris.nereids.types.StructType;
import org.apache.doris.nereids.types.VarcharType;
import org.apache.doris.nereids.types.coercion.CharacterType;
import org.apache.doris.nereids.util.ExpressionUtils;
import org.apache.doris.nereids.util.RelationUtil;
import org.apache.doris.nereids.util.Utils;
import org.apache.doris.policy.FilterType;
import org.apache.doris.policy.PolicyTypeEnum;
import org.apache.doris.qe.ConnectContext;
import org.apache.doris.qe.SqlModeHelper;
import org.apache.doris.resource.workloadschedpolicy.WorkloadActionMeta;
import org.apache.doris.resource.workloadschedpolicy.WorkloadConditionMeta;
import org.apache.doris.statistics.AnalysisInfo;
import org.apache.doris.system.NodeType;

import com.google.common.collect.ImmutableList;
import com.google.common.collect.ImmutableMap;
import com.google.common.collect.ImmutableMap.Builder;
import com.google.common.collect.Lists;
import com.google.common.collect.Maps;
import com.google.common.collect.Sets;
import org.antlr.v4.runtime.ParserRuleContext;
import org.antlr.v4.runtime.RuleContext;
import org.antlr.v4.runtime.Token;
import org.antlr.v4.runtime.tree.ParseTree;
import org.antlr.v4.runtime.tree.RuleNode;
import org.antlr.v4.runtime.tree.TerminalNode;

import java.math.BigDecimal;
import java.math.BigInteger;
import java.util.ArrayList;
import java.util.Collections;
import java.util.HashMap;
import java.util.HashSet;
import java.util.List;
import java.util.Locale;
import java.util.Map;
import java.util.Optional;
import java.util.Set;
import java.util.function.Supplier;
import java.util.stream.Collectors;

/**
 * Build a logical plan tree with unbounded nodes.
 */
@SuppressWarnings({"OptionalUsedAsFieldOrParameterType", "OptionalGetWithoutIsPresent"})
public class LogicalPlanBuilder extends DorisParserBaseVisitor<Object> {
    private static String JOB_NAME = "jobName";
    private static String TASK_ID = "taskId";
    // Sort the parameters with token position to keep the order with original placeholders
    // in prepared statement.Otherwise, the order maybe broken
    private final Map<Token, Placeholder> tokenPosToParameters = Maps.newTreeMap((pos1, pos2) -> {
        int line = pos1.getLine() - pos2.getLine();
        if (line != 0) {
            return line;
        }
        return pos1.getCharPositionInLine() - pos2.getCharPositionInLine();
    });

    private final Map<Integer, ParserRuleContext> selectHintMap;

    public LogicalPlanBuilder(Map<Integer, ParserRuleContext> selectHintMap) {
        this.selectHintMap = selectHintMap;
    }

    @SuppressWarnings("unchecked")
    protected <T> T typedVisit(ParseTree ctx) {
        return (T) ctx.accept(this);
    }

    /**
     * Override the default behavior for all visit methods. This will only return a non-null result
     * when the context has only one child. This is done because there is no generic method to
     * combine the results of the context children. In all other cases null is returned.
     */
    @Override
    public Object visitChildren(RuleNode node) {
        if (node.getChildCount() == 1) {
            return node.getChild(0).accept(this);
        } else {
            return null;
        }
    }

    @Override
    public LogicalPlan visitSingleStatement(SingleStatementContext ctx) {
        return ParserUtils.withOrigin(ctx, () -> (LogicalPlan) visit(ctx.statement()));
    }

    @Override
    public LogicalPlan visitStatementDefault(StatementDefaultContext ctx) {
        LogicalPlan plan = plan(ctx.query());
        if (ctx.outFileClause() != null) {
            plan = withOutFile(plan, ctx.outFileClause());
        } else {
            plan = new UnboundResultSink<>(plan);
        }
        return withExplain(plan, ctx.explain());
    }

    @Override
    public LogicalPlan visitCreateScheduledJob(DorisParser.CreateScheduledJobContext ctx) {
        Optional<String> label = ctx.label == null ? Optional.empty() : Optional.of(ctx.label.getText());
        Optional<String> atTime = ctx.atTime == null ? Optional.empty() : Optional.of(ctx.atTime.getText());
        Optional<Boolean> immediateStartOptional = ctx.CURRENT_TIMESTAMP() == null ? Optional.of(false) :
                Optional.of(true);
        Optional<String> startTime = ctx.startTime == null ? Optional.empty() : Optional.of(ctx.startTime.getText());
        Optional<String> endsTime = ctx.endsTime == null ? Optional.empty() : Optional.of(ctx.endsTime.getText());
        Optional<Long> interval = ctx.timeInterval == null ? Optional.empty() :
                Optional.of(Long.valueOf(ctx.timeInterval.getText()));
        Optional<String> intervalUnit = ctx.timeUnit == null ? Optional.empty() : Optional.of(ctx.timeUnit.getText());
        String comment =
                visitCommentSpec(ctx.commentSpec());
        String executeSql = getOriginSql(ctx.supportedDmlStatement());
        CreateJobInfo createJobInfo = new CreateJobInfo(label, atTime, interval, intervalUnit, startTime,
                endsTime, immediateStartOptional, comment, executeSql);
        return new CreateJobCommand(createJobInfo);
    }

    private void checkJobNameKey(String key, String keyFormat, DorisParser.SupportedJobStatementContext parseContext) {
        if (key.isEmpty() || !key.equalsIgnoreCase(keyFormat)) {
            throw new ParseException(keyFormat + " should be: '" + keyFormat + "'", parseContext);
        }
    }

    @Override
    public LogicalPlan visitPauseJob(DorisParser.PauseJobContext ctx) {
        checkJobNameKey(stripQuotes(ctx.jobNameKey.getText()), JOB_NAME, ctx);
        return new PauseJobCommand(stripQuotes(ctx.jobNameValue.getText()));
    }

    @Override
    public LogicalPlan visitDropJob(DorisParser.DropJobContext ctx) {
        checkJobNameKey(stripQuotes(ctx.jobNameKey.getText()), JOB_NAME, ctx);
        boolean ifExists = ctx.EXISTS() != null;
        return new DropJobCommand(stripQuotes(ctx.jobNameValue.getText()), ifExists);
    }

    @Override
    public LogicalPlan visitResumeJob(DorisParser.ResumeJobContext ctx) {
        checkJobNameKey(stripQuotes(ctx.jobNameKey.getText()), JOB_NAME, ctx);
        return new ResumeJobCommand(stripQuotes(ctx.jobNameValue.getText()));
    }

    @Override
    public LogicalPlan visitCancelJobTask(DorisParser.CancelJobTaskContext ctx) {
        checkJobNameKey(stripQuotes(ctx.jobNameKey.getText()), JOB_NAME, ctx);
        checkJobNameKey(stripQuotes(ctx.taskIdKey.getText()), TASK_ID, ctx);
        String jobName = stripQuotes(ctx.jobNameValue.getText());
        Long taskId = Long.valueOf(ctx.taskIdValue.getText());
        return new CancelJobTaskCommand(jobName, taskId);
    }

    private StageAndPattern getStageAndPattern(DorisParser.StageAndPatternContext ctx) {
        if (ctx.pattern != null) {
            return new StageAndPattern(stripQuotes(ctx.stage.getText()), stripQuotes(ctx.pattern.getText()));
        } else {
            return new StageAndPattern(stripQuotes(ctx.stage.getText()), null);
        }
    }

    @Override
    public LogicalPlan visitCopyInto(DorisParser.CopyIntoContext ctx) {
        ImmutableList.Builder<String> tableName = ImmutableList.builder();
        if (null != ctx.name) {
            List<String> nameParts = visitMultipartIdentifier(ctx.name);
            tableName.addAll(nameParts);
        }
        List<String> columns = (null != ctx.columns) ? visitIdentifierList(ctx.columns) : null;
        StageAndPattern stageAndPattern = getStageAndPattern(ctx.stageAndPattern());
        CopyFromDesc copyFromDesc = null;
        if (null != ctx.SELECT()) {
            List<NamedExpression> projects = getNamedExpressions(ctx.selectColumnClause().namedExpressionSeq());
            Optional<Expression> where = Optional.empty();
            if (ctx.whereClause() != null) {
                where = Optional.of(getExpression(ctx.whereClause().booleanExpression()));
            }
            copyFromDesc = new CopyFromDesc(stageAndPattern, projects, where);
        } else {
            copyFromDesc = new CopyFromDesc(stageAndPattern);
        }
        Map<String, String> properties = visitPropertyClause(ctx.properties);
        copyFromDesc.setTargetColumns(columns);
        CopyIntoInfo copyInfoInfo = null;
        if (null != ctx.selectHint()) {
            if ((selectHintMap == null) || selectHintMap.isEmpty()) {
                throw new AnalysisException("hint should be in right place: " + ctx.getText());
            }
            List<ParserRuleContext> selectHintContexts = Lists.newArrayList();
            for (Integer key : selectHintMap.keySet()) {
                if (key > ctx.getStart().getStopIndex() && key < ctx.getStop().getStartIndex()) {
                    selectHintContexts.add(selectHintMap.get(key));
                }
            }
            if (selectHintContexts.size() != 1) {
                throw new AnalysisException("only one hint is allowed in: " + ctx.getText());
            }
            SelectHintContext selectHintContext = (SelectHintContext) selectHintContexts.get(0);
            Map<String, String> parameterNames = Maps.newLinkedHashMap();
            for (HintStatementContext hintStatement : selectHintContext.hintStatements) {
                String hintName = hintStatement.hintName.getText().toLowerCase(Locale.ROOT);
                if (!hintName.equalsIgnoreCase("set_var")) {
                    throw new AnalysisException("only set_var hint is allowed in: " + ctx.getText());
                }
                for (HintAssignmentContext kv : hintStatement.parameters) {
                    if (kv.key != null) {
                        String parameterName = visitIdentifierOrText(kv.key);
                        Optional<String> value = Optional.empty();
                        if (kv.constantValue != null) {
                            Literal literal = (Literal) visit(kv.constantValue);
                            value = Optional.ofNullable(literal.toLegacyLiteral().getStringValue());
                        } else if (kv.identifierValue != null) {
                            // maybe we should throw exception when the identifierValue is quoted identifier
                            value = Optional.ofNullable(kv.identifierValue.getText());
                        }
                        parameterNames.put(parameterName, value.get());
                    }
                }
            }
            Map<String, Map<String, String>> setVarHint = Maps.newLinkedHashMap();
            setVarHint.put("set_var", parameterNames);
            copyInfoInfo = new CopyIntoInfo(tableName.build(), copyFromDesc, properties, setVarHint);
        } else {
            copyInfoInfo = new CopyIntoInfo(tableName.build(), copyFromDesc, properties, null);
        }

        return new CopyIntoCommand(copyInfoInfo);
    }

    @Override
    public String visitCommentSpec(DorisParser.CommentSpecContext ctx) {
        String commentSpec = ctx == null ? "''" : ctx.STRING_LITERAL().getText();
        return LogicalPlanBuilderAssistant.escapeBackSlash(commentSpec.substring(1, commentSpec.length() - 1));
    }

    /**
     * This function may be used in some task like InsertTask, RefreshDictionary, etc. the target could be many type of
     * tables.
     */
    @Override
    public LogicalPlan visitInsertTable(InsertTableContext ctx) {
        boolean isOverwrite = ctx.INTO() == null;
        ImmutableList.Builder<String> tableName = ImmutableList.builder();
        if (null != ctx.tableName) {
            List<String> nameParts = visitMultipartIdentifier(ctx.tableName);
            tableName.addAll(nameParts);
        } else if (null != ctx.tableId) {
            // process group commit insert table command send by be
            TableName name = Env.getCurrentEnv().getCurrentCatalog()
                    .getTableNameByTableId(Long.valueOf(ctx.tableId.getText()));
            tableName.add(name.getDb());
            tableName.add(name.getTbl());
            ConnectContext.get().setDatabase(name.getDb());
        } else {
            throw new ParseException("tableName and tableId cannot both be null");
        }
        Optional<String> labelName = (ctx.labelName == null) ? Optional.empty() : Optional.of(ctx.labelName.getText());
        List<String> colNames = ctx.cols == null ? ImmutableList.of() : visitIdentifierList(ctx.cols);
        // TODO visit partitionSpecCtx
        LogicalPlan plan = visitQuery(ctx.query());
        // partitionSpec may be NULL. means auto detect partition. only available when IOT
        Pair<Boolean, List<String>> partitionSpec = visitPartitionSpec(ctx.partitionSpec());
        // partitionSpec.second :
        // null - auto detect
        // zero - whole table
        // others - specific partitions
        boolean isAutoDetect = partitionSpec.second == null;
        LogicalSink<?> sink = UnboundTableSinkCreator.createUnboundTableSinkMaybeOverwrite(
                tableName.build(),
                colNames,
                ImmutableList.of(), // hints
                partitionSpec.first, // isTemp
                partitionSpec.second, // partition names
                isAutoDetect,
                isOverwrite,
                ConnectContext.get().getSessionVariable().isEnableUniqueKeyPartialUpdate(),
                ctx.tableId == null ? DMLCommandType.INSERT : DMLCommandType.GROUP_COMMIT,
                plan);
        Optional<LogicalPlan> cte = Optional.empty();
        if (ctx.cte() != null) {
            cte = Optional.ofNullable(withCte(plan, ctx.cte()));
        }
        LogicalPlan command;
        if (isOverwrite) {
            command = new InsertOverwriteTableCommand(sink, labelName, cte);
        } else {
            if (ConnectContext.get() != null && ConnectContext.get().isTxnModel()
                    && sink.child() instanceof InlineTable
                    && sink.child().getExpressions().stream().allMatch(Expression::isConstant)) {
                // FIXME: In legacy, the `insert into select 1` is handled as `insert into values`.
                //  In nereids, the original way is throw an AnalysisException and fallback to legacy.
                //  Now handle it as `insert into select`(a separate load job), should fix it as the legacy.
                command = new BatchInsertIntoTableCommand(sink);
            } else {
                command = new InsertIntoTableCommand(sink, labelName, Optional.empty(), cte);
            }
        }
        return withExplain(command, ctx.explain());
    }

    /**
     * return a pair, first will be true if partitions is temp partition, select is a list to present partition list.
     */
    @Override
    public Pair<Boolean, List<String>> visitPartitionSpec(PartitionSpecContext ctx) {
        List<String> partitions = ImmutableList.of();
        boolean temporaryPartition = false;
        if (ctx != null) {
            temporaryPartition = ctx.TEMPORARY() != null;
            if (ctx.ASTERISK() != null) {
                partitions = null;
            } else if (ctx.partition != null) {
                partitions = ImmutableList.of(ctx.partition.getText());
            } else {
                partitions = visitIdentifierList(ctx.partitions);
            }
        }
        return Pair.of(temporaryPartition, partitions);
    }

    @Override
    public Command visitCreateMTMV(CreateMTMVContext ctx) {
        if (ctx.buildMode() == null && ctx.refreshMethod() == null && ctx.refreshTrigger() == null
                && ctx.cols == null && ctx.keys == null
                && ctx.HASH() == null && ctx.RANDOM() == null && ctx.BUCKETS() == null) {
            return visitCreateSyncMvCommand(ctx);
        }

        List<String> nameParts = visitMultipartIdentifier(ctx.mvName);
        BuildMode buildMode = visitBuildMode(ctx.buildMode());
        RefreshMethod refreshMethod = visitRefreshMethod(ctx.refreshMethod());
        MTMVRefreshTriggerInfo refreshTriggerInfo = visitRefreshTrigger(ctx.refreshTrigger());
        LogicalPlan logicalPlan = visitQuery(ctx.query());
        String querySql = getOriginSql(ctx.query());

        int bucketNum = FeConstants.default_bucket_num;
        if (ctx.INTEGER_VALUE() != null) {
            bucketNum = Integer.parseInt(ctx.INTEGER_VALUE().getText());
        }
        DistributionDescriptor desc;
        if (ctx.HASH() != null) {
            desc = new DistributionDescriptor(true, ctx.AUTO() != null, bucketNum,
                    visitIdentifierList(ctx.hashKeys));
        } else {
            desc = new DistributionDescriptor(false, ctx.AUTO() != null, bucketNum, null);
        }

        Map<String, String> properties = ctx.propertyClause() != null
                ? Maps.newHashMap(visitPropertyClause(ctx.propertyClause())) : Maps.newHashMap();
        String comment = ctx.STRING_LITERAL() == null ? "" : LogicalPlanBuilderAssistant.escapeBackSlash(
                ctx.STRING_LITERAL().getText().substring(1, ctx.STRING_LITERAL().getText().length() - 1));

        return new CreateMTMVCommand(new CreateMTMVInfo(ctx.EXISTS() != null, new TableNameInfo(nameParts),
                ctx.keys != null ? visitIdentifierList(ctx.keys) : ImmutableList.of(),
                comment,
                desc, properties, logicalPlan, querySql,
                new MTMVRefreshInfo(buildMode, refreshMethod, refreshTriggerInfo),
                ctx.cols == null ? Lists.newArrayList() : visitSimpleColumnDefs(ctx.cols),
                visitMTMVPartitionInfo(ctx.mvPartition())
        ));
    }

    private Command visitCreateSyncMvCommand(CreateMTMVContext ctx) {
        List<String> nameParts = visitMultipartIdentifier(ctx.mvName);
        LogicalPlan logicalPlan = new UnboundResultSink<>(visitQuery(ctx.query()));
        Map<String, String> properties = ctx.propertyClause() != null
                ? Maps.newHashMap(visitPropertyClause(ctx.propertyClause())) : Maps.newHashMap();
        return new CreateMaterializedViewCommand(new TableNameInfo(nameParts), logicalPlan, properties);
    }

    /**
     * get MTMVPartitionDefinition
     *
     * @param ctx MvPartitionContext
     * @return MTMVPartitionDefinition
     */
    public MTMVPartitionDefinition visitMTMVPartitionInfo(MvPartitionContext ctx) {
        MTMVPartitionDefinition mtmvPartitionDefinition = new MTMVPartitionDefinition();
        if (ctx == null) {
            mtmvPartitionDefinition.setPartitionType(MTMVPartitionType.SELF_MANAGE);
        } else if (ctx.partitionKey != null) {
            mtmvPartitionDefinition.setPartitionType(MTMVPartitionType.FOLLOW_BASE_TABLE);
            mtmvPartitionDefinition.setPartitionCol(ctx.partitionKey.getText());
        } else {
            mtmvPartitionDefinition.setPartitionType(MTMVPartitionType.EXPR);
            Expression functionCallExpression = visitFunctionCallExpression(ctx.partitionExpr);
            mtmvPartitionDefinition.setFunctionCallExpression(functionCallExpression);
        }
        return mtmvPartitionDefinition;
    }

    @Override
    public List<SimpleColumnDefinition> visitSimpleColumnDefs(SimpleColumnDefsContext ctx) {
        if (ctx == null) {
            return null;
        }
        return ctx.cols.stream()
                .map(this::visitSimpleColumnDef)
                .collect(ImmutableList.toImmutableList());
    }

    @Override
    public SimpleColumnDefinition visitSimpleColumnDef(SimpleColumnDefContext ctx) {
        String comment = ctx.STRING_LITERAL() == null ? "" : LogicalPlanBuilderAssistant.escapeBackSlash(
                ctx.STRING_LITERAL().getText().substring(1, ctx.STRING_LITERAL().getText().length() - 1));
        return new SimpleColumnDefinition(ctx.colName.getText(), comment);
    }

    /**
     * get originSql
     *
     * @param ctx context
     * @return originSql
     */
    public String getOriginSql(ParserRuleContext ctx) {
        int startIndex = ctx.start.getStartIndex();
        int stopIndex = ctx.stop.getStopIndex();
        org.antlr.v4.runtime.misc.Interval interval = new org.antlr.v4.runtime.misc.Interval(startIndex, stopIndex);
        return ctx.start.getInputStream().getText(interval);
    }

    @Override
    public MTMVRefreshTriggerInfo visitRefreshTrigger(RefreshTriggerContext ctx) {
        if (ctx == null) {
            return new MTMVRefreshTriggerInfo(RefreshTrigger.MANUAL);
        }
        if (ctx.MANUAL() != null) {
            return new MTMVRefreshTriggerInfo(RefreshTrigger.MANUAL);
        }
        if (ctx.COMMIT() != null) {
            return new MTMVRefreshTriggerInfo(RefreshTrigger.COMMIT);
        }
        if (ctx.SCHEDULE() != null) {
            return new MTMVRefreshTriggerInfo(RefreshTrigger.SCHEDULE, visitRefreshSchedule(ctx.refreshSchedule()));
        }
        return new MTMVRefreshTriggerInfo(RefreshTrigger.MANUAL);
    }

    @Override
    public ReplayCommand visitReplay(DorisParser.ReplayContext ctx) {
        if (ctx.replayCommand().replayType().DUMP() != null) {
            LogicalPlan plan = plan(ctx.replayCommand().replayType().query());
            return new ReplayCommand(PlanType.REPLAY_COMMAND, null, plan, ReplayCommand.ReplayType.DUMP);
        } else if (ctx.replayCommand().replayType().PLAY() != null) {
            String tmpPath = ctx.replayCommand().replayType().filePath.getText();
            String path = LogicalPlanBuilderAssistant.escapeBackSlash(tmpPath.substring(1, tmpPath.length() - 1));
            return new ReplayCommand(PlanType.REPLAY_COMMAND, path, null, ReplayCommand.ReplayType.PLAY);
        }
        return null;
    }

    @Override
    public MTMVRefreshSchedule visitRefreshSchedule(RefreshScheduleContext ctx) {
        int interval = Integer.parseInt(ctx.INTEGER_VALUE().getText());
        String startTime = ctx.STARTS() == null ? null
                : ctx.STRING_LITERAL().getText().substring(1, ctx.STRING_LITERAL().getText().length() - 1);
        IntervalUnit unit = visitMvRefreshUnit(ctx.refreshUnit);
        return new MTMVRefreshSchedule(startTime, interval, unit);
    }

    /**
     * get IntervalUnit,only enable_job_schedule_second_for_test is true, can use second
     *
     * @param ctx ctx
     * @return IntervalUnit
     */
    public IntervalUnit visitMvRefreshUnit(IdentifierContext ctx) {
        IntervalUnit intervalUnit = IntervalUnit.fromString(ctx.getText().toUpperCase());
        if (null == intervalUnit) {
            throw new AnalysisException("interval time unit can not be " + ctx.getText());
        }
        if (intervalUnit.equals(IntervalUnit.SECOND)
                && !Config.enable_job_schedule_second_for_test) {
            throw new AnalysisException("interval time unit can not be second");
        }
        return intervalUnit;
    }

    @Override
    public RefreshMethod visitRefreshMethod(RefreshMethodContext ctx) {
        if (ctx == null) {
            return RefreshMethod.AUTO;
        }
        return RefreshMethod.valueOf(ctx.getText().toUpperCase());
    }

    @Override
    public BuildMode visitBuildMode(BuildModeContext ctx) {
        if (ctx == null) {
            return BuildMode.IMMEDIATE;
        }
        if (ctx.DEFERRED() != null) {
            return BuildMode.DEFERRED;
        } else if (ctx.IMMEDIATE() != null) {
            return BuildMode.IMMEDIATE;
        }
        return BuildMode.IMMEDIATE;
    }

    @Override
    public RefreshMTMVCommand visitRefreshMTMV(RefreshMTMVContext ctx) {
        List<String> nameParts = visitMultipartIdentifier(ctx.mvName);
        List<String> partitions = ImmutableList.of();
        if (ctx.partitionSpec() != null) {
            if (ctx.partitionSpec().TEMPORARY() != null) {
                throw new AnalysisException("Not allowed to specify TEMPORARY ");
            }
            if (ctx.partitionSpec().partition != null) {
                partitions = ImmutableList.of(ctx.partitionSpec().partition.getText());
            } else {
                partitions = visitIdentifierList(ctx.partitionSpec().partitions);
            }
        }
        return new RefreshMTMVCommand(new RefreshMTMVInfo(new TableNameInfo(nameParts),
                partitions, ctx.COMPLETE() != null));
    }

    @Override
    public Command visitDropMTMV(DropMTMVContext ctx) {
        if (ctx.tableName != null) {
            // TODO support drop sync mv
            return new UnsupportedCommand();
        }
        List<String> nameParts = visitMultipartIdentifier(ctx.mvName);
        return new DropMTMVCommand(new DropMTMVInfo(new TableNameInfo(nameParts), ctx.EXISTS() != null));
    }

    @Override
    public PauseMTMVCommand visitPauseMTMV(PauseMTMVContext ctx) {
        List<String> nameParts = visitMultipartIdentifier(ctx.mvName);
        return new PauseMTMVCommand(new PauseMTMVInfo(new TableNameInfo(nameParts)));
    }

    @Override
    public ResumeMTMVCommand visitResumeMTMV(ResumeMTMVContext ctx) {
        List<String> nameParts = visitMultipartIdentifier(ctx.mvName);
        return new ResumeMTMVCommand(new ResumeMTMVInfo(new TableNameInfo(nameParts)));
    }

    @Override
    public ShowCreateMTMVCommand visitShowCreateMTMV(ShowCreateMTMVContext ctx) {
        List<String> nameParts = visitMultipartIdentifier(ctx.mvName);
        return new ShowCreateMTMVCommand(new ShowCreateMTMVInfo(new TableNameInfo(nameParts)));
    }

    @Override
    public CancelExportCommand visitCancelExport(DorisParser.CancelExportContext ctx) {
        String databaseName = null;
        if (ctx.database != null) {
            databaseName = stripQuotes(ctx.database.getText());
        }
        Expression wildWhere = null;
        if (ctx.wildWhere() != null) {
            wildWhere = getWildWhere(ctx.wildWhere());
        }
        return new CancelExportCommand(databaseName, wildWhere);
    }

    @Override
    public CancelLoadCommand visitCancelLoad(DorisParser.CancelLoadContext ctx) {
        String databaseName = null;
        if (ctx.database != null) {
            databaseName = stripQuotes(ctx.database.getText());
        }
        Expression wildWhere = null;
        if (ctx.wildWhere() != null) {
            wildWhere = getWildWhere(ctx.wildWhere());
        }
        return new CancelLoadCommand(databaseName, wildWhere);
    }

    @Override
    public CancelWarmUpJobCommand visitCancelWarmUpJob(DorisParser.CancelWarmUpJobContext ctx) {
        Expression wildWhere = null;
        if (ctx.wildWhere() != null) {
            wildWhere = getWildWhere(ctx.wildWhere());
        }
        return new CancelWarmUpJobCommand(wildWhere);
    }

    @Override
    public CancelMTMVTaskCommand visitCancelMTMVTask(CancelMTMVTaskContext ctx) {
        List<String> nameParts = visitMultipartIdentifier(ctx.mvName);
        long taskId = Long.parseLong(ctx.taskId.getText());
        return new CancelMTMVTaskCommand(new CancelMTMVTaskInfo(new TableNameInfo(nameParts), taskId));
    }

    @Override
    public AdminCompactTableCommand visitAdminCompactTable(AdminCompactTableContext ctx) {
        TableRefInfo tableRefInfo = visitBaseTableRefContext(ctx.baseTableRef());
        EqualTo equalTo = null;
        if (ctx.WHERE() != null) {
            StringLiteral left = new StringLiteral(stripQuotes(ctx.TYPE().getText()));
            StringLiteral right = new StringLiteral(stripQuotes(ctx.STRING_LITERAL().getText()));
            equalTo = new EqualTo(left, right);
        }
        return new AdminCompactTableCommand(tableRefInfo, equalTo);
    }

    @Override
    public AlterMTMVCommand visitAlterMTMV(AlterMTMVContext ctx) {
        List<String> nameParts = visitMultipartIdentifier(ctx.mvName);
        TableNameInfo mvName = new TableNameInfo(nameParts);
        AlterMTMVInfo alterMTMVInfo = null;
        if (ctx.RENAME() != null) {
            alterMTMVInfo = new AlterMTMVRenameInfo(mvName, ctx.newName.getText());
        } else if (ctx.REFRESH() != null) {
            MTMVRefreshInfo refreshInfo = new MTMVRefreshInfo();
            if (ctx.refreshMethod() != null) {
                refreshInfo.setRefreshMethod(visitRefreshMethod(ctx.refreshMethod()));
            }
            if (ctx.refreshTrigger() != null) {
                refreshInfo.setRefreshTriggerInfo(visitRefreshTrigger(ctx.refreshTrigger()));
            }
            alterMTMVInfo = new AlterMTMVRefreshInfo(mvName, refreshInfo);
        } else if (ctx.SET() != null) {
            alterMTMVInfo = new AlterMTMVPropertyInfo(mvName,
                    Maps.newHashMap(visitPropertyItemList(ctx.fileProperties)));
        } else if (ctx.REPLACE() != null) {
            String newName = ctx.newName.getText();
            Map<String, String> properties = ctx.propertyClause() != null
                    ? Maps.newHashMap(visitPropertyClause(ctx.propertyClause())) : Maps.newHashMap();
            alterMTMVInfo = new AlterMTMVReplaceInfo(mvName, newName, properties);
        }
        return new AlterMTMVCommand(alterMTMVInfo);
    }

    @Override
    public LogicalPlan visitAlterView(AlterViewContext ctx) {
        List<String> nameParts = visitMultipartIdentifier(ctx.name);
        String comment = ctx.commentSpec() == null ? null : visitCommentSpec(ctx.commentSpec());
        AlterViewInfo info;
        if (comment != null) {
            info = new AlterViewInfo(new TableNameInfo(nameParts), comment);
        } else {
            String querySql = getOriginSql(ctx.query());
            if (ctx.STRING_LITERAL() != null) {
                comment = ctx.STRING_LITERAL().getText();
                comment = LogicalPlanBuilderAssistant.escapeBackSlash(comment.substring(1, comment.length() - 1));
            }
            info = new AlterViewInfo(new TableNameInfo(nameParts), comment, querySql,
                    ctx.cols == null ? Lists.newArrayList() : visitSimpleColumnDefs(ctx.cols));
        }
        return new AlterViewCommand(info);
    }

    @Override
    public LogicalPlan visitAlterStorageVault(AlterStorageVaultContext ctx) {
        List<String> nameParts = this.visitMultipartIdentifier(ctx.name);
        String vaultName = nameParts.get(0);
        Map<String, String> properties = this.visitPropertyClause(ctx.properties);
        return new AlterStorageVaultCommand(vaultName, properties);
    }

    @Override
    public LogicalPlan visitAlterSystemRenameComputeGroup(AlterSystemRenameComputeGroupContext ctx) {
        return new AlterSystemRenameComputeGroupCommand(ctx.name.getText(), ctx.newName.getText());
    }

    @Override
    public LogicalPlan visitShowConstraint(ShowConstraintContext ctx) {
        List<String> parts = visitMultipartIdentifier(ctx.table);
        return new ShowConstraintsCommand(parts);
    }

    @Override
    public LogicalPlan visitAddConstraint(AddConstraintContext ctx) {
        List<String> parts = visitMultipartIdentifier(ctx.table);
        UnboundRelation curTable = new UnboundRelation(StatementScopeIdGenerator.newRelationId(), parts);
        ImmutableList<Slot> slots = visitIdentifierList(ctx.constraint().slots).stream()
                .map(UnboundSlot::new)
                .collect(ImmutableList.toImmutableList());
        Constraint constraint;
        if (ctx.constraint().UNIQUE() != null) {
            constraint = Constraint.newUniqueConstraint(curTable, slots);
        } else if (ctx.constraint().PRIMARY() != null) {
            constraint = Constraint.newPrimaryKeyConstraint(curTable, slots);
        } else if (ctx.constraint().FOREIGN() != null) {
            ImmutableList<Slot> referencedSlots = visitIdentifierList(ctx.constraint().referencedSlots).stream()
                    .map(UnboundSlot::new)
                    .collect(ImmutableList.toImmutableList());
            List<String> nameParts = visitMultipartIdentifier(ctx.constraint().referenceTable);
            LogicalPlan referenceTable = new UnboundRelation(StatementScopeIdGenerator.newRelationId(), nameParts);
            constraint = Constraint.newForeignKeyConstraint(curTable, slots, referenceTable, referencedSlots);
        } else {
            throw new AnalysisException("Unsupported constraint " + ctx.getText());
        }
        return new AddConstraintCommand(ctx.constraintName.getText().toLowerCase(), constraint);
    }

    @Override
    public LogicalPlan visitDropConstraint(DropConstraintContext ctx) {
        List<String> parts = visitMultipartIdentifier(ctx.table);
        UnboundRelation curTable = new UnboundRelation(StatementScopeIdGenerator.newRelationId(), parts);
        return new DropConstraintCommand(ctx.constraintName.getText().toLowerCase(), curTable);
    }

    @Override
    public LogicalPlan visitUpdate(UpdateContext ctx) {
        LogicalPlan query = LogicalPlanBuilderAssistant.withCheckPolicy(new UnboundRelation(
                StatementScopeIdGenerator.newRelationId(), visitMultipartIdentifier(ctx.tableName)));
        query = withTableAlias(query, ctx.tableAlias());
        if (ctx.fromClause() != null) {
            query = withRelations(query, ctx.fromClause().relations().relation());
        }
        query = withFilter(query, Optional.ofNullable(ctx.whereClause()));
        String tableAlias = null;
        if (ctx.tableAlias().strictIdentifier() != null) {
            tableAlias = ctx.tableAlias().getText();
        }
        Optional<LogicalPlan> cte = Optional.empty();
        if (ctx.cte() != null) {
            cte = Optional.ofNullable(withCte(query, ctx.cte()));
        }
        return withExplain(new UpdateCommand(visitMultipartIdentifier(ctx.tableName), tableAlias,
                visitUpdateAssignmentSeq(ctx.updateAssignmentSeq()), query, cte), ctx.explain());
    }

    @Override
    public LogicalPlan visitDelete(DeleteContext ctx) {
        List<String> tableName = visitMultipartIdentifier(ctx.tableName);
        Pair<Boolean, List<String>> partitionSpec = visitPartitionSpec(ctx.partitionSpec());
        // TODO: now dont support delete auto detect partition.
        if (partitionSpec == null) {
            throw new ParseException("Now don't support auto detect partitions in deleting", ctx);
        }
        LogicalPlan query = withTableAlias(LogicalPlanBuilderAssistant.withCheckPolicy(
                new UnboundRelation(StatementScopeIdGenerator.newRelationId(), tableName,
                        partitionSpec.second, partitionSpec.first)), ctx.tableAlias());
        String tableAlias = null;
        if (ctx.tableAlias().strictIdentifier() != null) {
            tableAlias = ctx.tableAlias().getText();
        }

        Command deleteCommand;
        if (ctx.USING() == null && ctx.cte() == null) {
            query = withFilter(query, Optional.ofNullable(ctx.whereClause()));
            deleteCommand = new DeleteFromCommand(tableName, tableAlias, partitionSpec.first,
                    partitionSpec.second, query);
        } else {
            // convert to insert into select
            if (ctx.USING() != null) {
                query = withRelations(query, ctx.relations().relation());
            }
            query = withFilter(query, Optional.ofNullable(ctx.whereClause()));
            Optional<LogicalPlan> cte = Optional.empty();
            if (ctx.cte() != null) {
                cte = Optional.ofNullable(withCte(query, ctx.cte()));
            }
            deleteCommand = new DeleteFromUsingCommand(tableName, tableAlias,
                    partitionSpec.first, partitionSpec.second, query, cte);
        }
        if (ctx.explain() != null) {
            return withExplain(deleteCommand, ctx.explain());
        } else {
            return deleteCommand;
        }
    }

    @Override
    public LogicalPlan visitExport(ExportContext ctx) {
        // TODO: replace old class name like ExportStmt, BrokerDesc, Expr with new nereid class name
        List<String> tableName = visitMultipartIdentifier(ctx.tableName);
        List<String> partitions = ctx.partition == null ? ImmutableList.of() : visitIdentifierList(ctx.partition);

        // handle path string
        String tmpPath = ctx.filePath.getText();
        String path = LogicalPlanBuilderAssistant.escapeBackSlash(tmpPath.substring(1, tmpPath.length() - 1));

        Optional<Expression> expr = Optional.empty();
        if (ctx.whereClause() != null) {
            expr = Optional.of(getExpression(ctx.whereClause().booleanExpression()));
        }

        Map<String, String> filePropertiesMap = ImmutableMap.of();
        if (ctx.propertyClause() != null) {
            filePropertiesMap = visitPropertyClause(ctx.propertyClause());
        }

        Optional<BrokerDesc> brokerDesc = Optional.empty();
        if (ctx.withRemoteStorageSystem() != null) {
            brokerDesc = Optional.ofNullable(visitWithRemoteStorageSystem(ctx.withRemoteStorageSystem()));
        }
        return new ExportCommand(tableName, partitions, expr, path, filePropertiesMap, brokerDesc);
    }

    @Override
    public Map<String, String> visitPropertyClause(PropertyClauseContext ctx) {
        return ctx == null ? ImmutableMap.of() : visitPropertyItemList(ctx.fileProperties);
    }

    @Override
    public Map<String, String> visitPropertyItemList(PropertyItemListContext ctx) {
        if (ctx == null || ctx.properties == null) {
            return ImmutableMap.of();
        }
        Builder<String, String> propertiesMap = ImmutableMap.builder();
        for (PropertyItemContext argument : ctx.properties) {
            String key = parsePropertyKey(argument.key);
            String value = parsePropertyValue(argument.value);
            propertiesMap.put(key, value);
        }
        return propertiesMap.build();
    }

    @Override
    public BrokerDesc visitWithRemoteStorageSystem(WithRemoteStorageSystemContext ctx) {
        BrokerDesc brokerDesc = null;

        Map<String, String> brokerPropertiesMap = visitPropertyItemList(ctx.brokerProperties);

        if (ctx.S3() != null) {
            brokerDesc = new BrokerDesc("S3", StorageBackend.StorageType.S3, brokerPropertiesMap);
        } else if (ctx.HDFS() != null) {
            brokerDesc = new BrokerDesc("HDFS", StorageBackend.StorageType.HDFS, brokerPropertiesMap);
        } else if (ctx.LOCAL() != null) {
            brokerDesc = new BrokerDesc("HDFS", StorageBackend.StorageType.LOCAL, brokerPropertiesMap);
        } else if (ctx.BROKER() != null) {
            brokerDesc = new BrokerDesc(visitIdentifierOrText(ctx.brokerName), brokerPropertiesMap);
        }
        return brokerDesc;
    }

    /**
     * Visit multi-statements.
     */
    @Override
    public List<Pair<LogicalPlan, StatementContext>> visitMultiStatements(MultiStatementsContext ctx) {
        List<Pair<LogicalPlan, StatementContext>> logicalPlans = Lists.newArrayList();
        for (DorisParser.StatementContext statement : ctx.statement()) {
            StatementContext statementContext = new StatementContext();
            ConnectContext connectContext = ConnectContext.get();
            if (connectContext != null) {
                connectContext.setStatementContext(statementContext);
                statementContext.setConnectContext(connectContext);
            }
            logicalPlans.add(Pair.of(
                    ParserUtils.withOrigin(ctx, () -> (LogicalPlan) visit(statement)), statementContext));
            List<Placeholder> params = new ArrayList<>(tokenPosToParameters.values());
            statementContext.setPlaceholders(params);
            tokenPosToParameters.clear();
        }
        return logicalPlans;
    }

    /**
     * Visit load-statements.
     */
    @Override
    public LogicalPlan visitLoad(DorisParser.LoadContext ctx) {

        BulkStorageDesc bulkDesc = null;
        if (ctx.withRemoteStorageSystem() != null) {
            Map<String, String> bulkProperties =
                    new HashMap<>(visitPropertyItemList(ctx.withRemoteStorageSystem().brokerProperties));
            if (ctx.withRemoteStorageSystem().S3() != null) {
                bulkDesc = new BulkStorageDesc("S3", BulkStorageDesc.StorageType.S3, bulkProperties);
            } else if (ctx.withRemoteStorageSystem().HDFS() != null) {
                bulkDesc = new BulkStorageDesc("HDFS", BulkStorageDesc.StorageType.HDFS, bulkProperties);
            } else if (ctx.withRemoteStorageSystem().LOCAL() != null) {
                bulkDesc = new BulkStorageDesc("LOCAL_HDFS", BulkStorageDesc.StorageType.LOCAL, bulkProperties);
            } else if (ctx.withRemoteStorageSystem().BROKER() != null
                    && ctx.withRemoteStorageSystem().identifierOrText().getText() != null) {
                bulkDesc = new BulkStorageDesc(ctx.withRemoteStorageSystem().identifierOrText().getText(),
                        bulkProperties);
            }
        }
        ImmutableList.Builder<BulkLoadDataDesc> dataDescriptions = new ImmutableList.Builder<>();
        List<String> labelParts = visitMultipartIdentifier(ctx.lableName);
        String labelName = null;
        String labelDbName = null;
        if (ConnectContext.get().getDatabase().isEmpty() && labelParts.size() == 1) {
            throw new AnalysisException("Current database is not set.");
        } else if (labelParts.size() == 1) {
            labelName = labelParts.get(0);
        } else if (labelParts.size() == 2) {
            labelDbName = labelParts.get(0);
            labelName = labelParts.get(1);
        } else if (labelParts.size() == 3) {
            labelDbName = labelParts.get(1);
            labelName = labelParts.get(2);
        } else {
            throw new AnalysisException("labelParts in load should be [ctl.][db.]label");
        }

        for (DorisParser.DataDescContext ddc : ctx.dataDescs) {
            List<String> nameParts = Lists.newArrayList();
            if (labelDbName != null) {
                nameParts.add(labelDbName);
            }
            nameParts.add(ddc.targetTableName.getText());
            List<String> tableName = RelationUtil.getQualifierName(ConnectContext.get(), nameParts);
            List<String> colNames = (ddc.columns == null ? ImmutableList.of() : visitIdentifierList(ddc.columns));
            List<String> columnsFromPath = (ddc.columnsFromPath == null ? ImmutableList.of()
                        : visitIdentifierList(ddc.columnsFromPath.identifierList()));
            List<String> partitions = ddc.partition == null ? ImmutableList.of() : visitIdentifierList(ddc.partition);
            // TODO: multi location
            List<String> multiFilePaths = new ArrayList<>();
            for (Token filePath : ddc.filePaths) {
                multiFilePaths.add(filePath.getText().substring(1, filePath.getText().length() - 1));
            }
            List<String> filePaths = ddc.filePath == null ? ImmutableList.of() : multiFilePaths;
            Map<String, Expression> colMappings = visitColMappingList(ddc.columnMapping);

            LoadTask.MergeType mergeType = ddc.mergeType() == null ? LoadTask.MergeType.APPEND
                        : LoadTask.MergeType.valueOf(ddc.mergeType().getText());

            Optional<String> fileFormat = ddc.format == null ? Optional.empty()
                    : Optional.of(visitIdentifierOrText(ddc.format));
            Optional<String> separator = ddc.separator == null ? Optional.empty() : Optional.of(ddc.separator.getText()
                        .substring(1, ddc.separator.getText().length() - 1));
            Optional<String> comma = ddc.comma == null ? Optional.empty() : Optional.of(ddc.comma.getText()
                        .substring(1, ddc.comma.getText().length() - 1));
            Map<String, String> dataProperties = ddc.propertyClause() == null ? new HashMap<>()
                        : visitPropertyClause(ddc.propertyClause());
            dataDescriptions.add(new BulkLoadDataDesc(
                    tableName,
                    partitions,
                    filePaths,
                    colNames,
                    columnsFromPath,
                    colMappings,
                    new BulkLoadDataDesc.FileFormatDesc(separator, comma, fileFormat),
                    false,
                    ddc.preFilter == null ? Optional.empty() : Optional.of(getExpression(ddc.preFilter.expression())),
                    ddc.where == null ? Optional.empty() : Optional.of(getExpression(ddc.where.booleanExpression())),
                    mergeType,
                    ddc.deleteOn == null ? Optional.empty() : Optional.of(getExpression(ddc.deleteOn.expression())),
                    ddc.sequenceColumn == null ? Optional.empty()
                            : Optional.of(ddc.sequenceColumn.identifier().getText()), dataProperties));
        }
        Map<String, String> properties = Collections.emptyMap();
        if (ctx.propertyClause() != null) {
            properties = visitPropertyItemList(ctx.propertyClause().propertyItemList());
        }
        String commentSpec = ctx.commentSpec() == null ? "''" : ctx.commentSpec().STRING_LITERAL().getText();
        String comment =
                LogicalPlanBuilderAssistant.escapeBackSlash(commentSpec.substring(1, commentSpec.length() - 1));
        return new LoadCommand(labelName, dataDescriptions.build(), bulkDesc, properties, comment);
    }

    /* ********************************************************************************************
     * Plan parsing
     * ******************************************************************************************** */

    /**
     * process lateral view, add a {@link LogicalGenerate} on plan.
     */
    protected LogicalPlan withGenerate(LogicalPlan plan, LateralViewContext ctx) {
        if (ctx.LATERAL() == null) {
            return plan;
        }
        String generateName = ctx.tableName.getText();
        // if later view explode map type, we need to add a project to convert map to struct
        String columnName = ctx.columnNames.get(0).getText();
        List<String> expandColumnNames = ImmutableList.of();

        // explode can pass multiple columns
        // then use struct to return the result of the expansion of multiple columns.
        if (ctx.columnNames.size() > 1
                || BuiltinTableGeneratingFunctions.INSTANCE.getReturnManyColumnFunctions()
                    .contains(ctx.functionName.getText())) {
            columnName = ConnectContext.get() != null
                    ? ConnectContext.get().getStatementContext().generateColumnName() : "expand_cols";
            expandColumnNames = ctx.columnNames.stream()
                    .map(RuleContext::getText).collect(ImmutableList.toImmutableList());
        }
        String functionName = ctx.functionName.getText();
        List<Expression> arguments = ctx.expression().stream()
                .<Expression>map(this::typedVisit)
                .collect(ImmutableList.toImmutableList());
        Function unboundFunction = new UnboundFunction(functionName, arguments);
        return new LogicalGenerate<>(ImmutableList.of(unboundFunction),
                ImmutableList.of(new UnboundSlot(generateName, columnName)), ImmutableList.of(expandColumnNames), plan);
    }

    /**
     * process CTE and store the results in a logical plan node LogicalCTE
     */
    private LogicalPlan withCte(LogicalPlan plan, CteContext ctx) {
        if (ctx == null) {
            return plan;
        }
        return new LogicalCTE<>((List) visit(ctx.aliasQuery(), LogicalSubQueryAlias.class), plan);
    }

    /**
     * process CTE's alias queries and column aliases
     */
    @Override
    public LogicalSubQueryAlias<Plan> visitAliasQuery(AliasQueryContext ctx) {
        return ParserUtils.withOrigin(ctx, () -> {
            LogicalPlan queryPlan = plan(ctx.query());
            Optional<List<String>> columnNames = optionalVisit(ctx.columnAliases(), () ->
                    ctx.columnAliases().identifier().stream()
                    .map(RuleContext::getText)
                    .collect(ImmutableList.toImmutableList())
            );
            return new LogicalSubQueryAlias<>(ctx.identifier().getText(), columnNames, queryPlan);
        });
    }

    /**
     * process LoadProperty in routine load
     */
    public LoadProperty visitLoadProperty(LoadPropertyContext ctx) {
        LoadProperty loadProperty = null;
        if (ctx instanceof SeparatorContext) {
            String separator = stripQuotes(((SeparatorContext) ctx).STRING_LITERAL().getText());
            loadProperty = new LoadSeparator(separator);
        } else if (ctx instanceof ImportColumnsContext) {
            List<LoadColumnDesc> descList = new ArrayList<>();
            for (DorisParser.ImportColumnDescContext loadColumnDescCtx : ((ImportColumnsContext) ctx)
                    .importColumnsStatement().importColumnDesc()) {
                LoadColumnDesc desc;
                if (loadColumnDescCtx.booleanExpression() != null) {
                    desc = new LoadColumnDesc(loadColumnDescCtx.name.getText(),
                        getExpression(loadColumnDescCtx.booleanExpression()));
                } else {
                    desc = new LoadColumnDesc(loadColumnDescCtx.name.getText());
                }
                descList.add(desc);
            }
            loadProperty = new LoadColumnClause(descList);
        } else if (ctx instanceof ImportDeleteOnContext) {
            loadProperty = new LoadDeleteOnClause(getExpression(((ImportDeleteOnContext) ctx)
                    .importDeleteOnStatement().booleanExpression()));
        } else if (ctx instanceof ImportPartitionsContext) {
            Pair<Boolean, List<String>> partitionSpec = visitPartitionSpec(
                    ((ImportPartitionsContext) ctx).partitionSpec());
            loadProperty = new LoadPartitionNames(partitionSpec.first, partitionSpec.second);
        } else if (ctx instanceof ImportPrecedingFilterContext) {
            loadProperty = new LoadPrecedingFilterClause(getExpression(((ImportPrecedingFilterContext) ctx)
                    .importPrecedingFilterStatement().booleanExpression()));
        } else if (ctx instanceof ImportSequenceContext) {
            loadProperty = new LoadSequenceClause(((ImportSequenceContext) ctx)
                    .importSequenceStatement().identifier().getText());
        } else if (ctx instanceof ImportWhereContext) {
            loadProperty = new LoadWhereClause(getExpression(((ImportWhereContext) ctx)
                    .importWhereStatement().booleanExpression()));
        }
        return loadProperty;
    }

    @Override
    public LogicalPlan visitCreateRoutineLoad(CreateRoutineLoadContext ctx) {
        List<String> labelParts = visitMultipartIdentifier(ctx.label);
        String labelName = null;
        String labelDbName = null;
        if (ConnectContext.get().getDatabase().isEmpty() && labelParts.size() == 1) {
            throw new AnalysisException("Current database is not set.");
        } else if (labelParts.size() == 1) {
            labelName = labelParts.get(0);
        } else if (labelParts.size() == 2) {
            labelDbName = labelParts.get(0);
            labelName = labelParts.get(1);
        } else {
            throw new AnalysisException("labelParts in load should be [db.]label");
        }
        LabelNameInfo jobLabelInfo = new LabelNameInfo(labelDbName, labelName);
        String tableName = null;
        if (ctx.table != null) {
            tableName = ctx.table.getText();
        }
        Map<String, String> properties = ctx.propertyClause() != null
                // NOTICE: we should not generate immutable map here, because it will be modified when analyzing.
                ? Maps.newHashMap(visitPropertyClause(ctx.propertyClause()))
                : Maps.newHashMap();
        String type = ctx.type.getText();
        Map<String, String> customProperties = ctx.customProperties != null
                // NOTICE: we should not generate immutable map here, because it will be modified when analyzing.
                ? Maps.newHashMap(visitPropertyItemList(ctx.customProperties))
                : Maps.newHashMap();
        LoadTask.MergeType mergeType = LoadTask.MergeType.APPEND;
        if (ctx.WITH() != null) {
            if (ctx.DELETE() != null) {
                mergeType = LoadTask.MergeType.DELETE;
            } else if (ctx.MERGE() != null) {
                mergeType = LoadTask.MergeType.MERGE;
            }
        }
        String comment = visitCommentSpec(ctx.commentSpec());
        Map<String, LoadProperty> loadPropertyMap = new HashMap<>();
        for (DorisParser.LoadPropertyContext oneLoadPropertyCOntext : ctx.loadProperty()) {
            LoadProperty loadProperty = visitLoadProperty(oneLoadPropertyCOntext);
            if (loadProperty == null) {
                throw new AnalysisException("invalid clause of routine load");
            }
            if (loadPropertyMap.get(loadProperty.getClass().getName()) != null) {
                throw new AnalysisException("repeat setting of clause load property: "
                    + loadProperty.getClass().getName());
            } else {
                loadPropertyMap.put(loadProperty.getClass().getName(), loadProperty);
            }
        }
        CreateRoutineLoadInfo createRoutineLoadInfo = new CreateRoutineLoadInfo(jobLabelInfo, tableName,
                loadPropertyMap, properties, type, customProperties, mergeType, comment);
        return new CreateRoutineLoadCommand(createRoutineLoadInfo);

    }

    @Override
    public Command visitCreateRowPolicy(CreateRowPolicyContext ctx) {
        FilterType filterType = FilterType.of(ctx.type.getText());
        List<String> nameParts = visitMultipartIdentifier(ctx.table);
        return new CreatePolicyCommand(PolicyTypeEnum.ROW, ctx.name.getText(),
                ctx.EXISTS() != null, new TableNameInfo(nameParts), Optional.of(filterType),
                ctx.user == null ? null : visitUserIdentify(ctx.user),
                ctx.roleName == null ? null : ctx.roleName.getText(),
                Optional.of(getExpression(ctx.booleanExpression())), ImmutableMap.of());
    }

    @Override
    public Command visitCreateStoragePolicy(CreateStoragePolicyContext ctx) {
        Map<String, String> properties = ctx.properties != null
                ? Maps.newHashMap(visitPropertyClause(ctx.properties))
                : Maps.newHashMap();
        return new CreatePolicyCommand(PolicyTypeEnum.STORAGE, ctx.name.getText(),
                ctx.EXISTS() != null, null, Optional.empty(),
                null, null, Optional.empty(), properties);
    }

    @Override
    public String visitIdentifierOrText(DorisParser.IdentifierOrTextContext ctx) {
        if (ctx.STRING_LITERAL() != null) {
            return ctx.STRING_LITERAL().getText().substring(1, ctx.STRING_LITERAL().getText().length() - 1);
        } else {
            return ctx.identifier().getText();
        }
    }

    @Override
    public String visitIdentifierOrTextOrAsterisk(DorisParser.IdentifierOrTextOrAsteriskContext ctx) {
        if (ctx.ASTERISK() != null) {
            return stripQuotes(ctx.ASTERISK().getText());
        } else if (ctx.STRING_LITERAL() != null) {
            return stripQuotes(ctx.STRING_LITERAL().getText());
        } else {
            return stripQuotes(ctx.identifier().getText());
        }
    }

    @Override
    public List<String> visitMultipartIdentifierOrAsterisk(DorisParser.MultipartIdentifierOrAsteriskContext ctx) {
        return ctx.parts.stream()
            .map(RuleContext::getText)
            .collect(ImmutableList.toImmutableList());
    }

    @Override
    public UserIdentity visitUserIdentify(UserIdentifyContext ctx) {
        String user = visitIdentifierOrText(ctx.user);
        String host = null;
        if (ctx.host != null) {
            host = visitIdentifierOrText(ctx.host);
        }
        if (host == null) {
            host = "%";
        }
        boolean isDomain = ctx.LEFT_PAREN() != null;
        return new UserIdentity(user, host, isDomain);
    }

    @Override
    public LogicalPlan visitQuery(QueryContext ctx) {
        return ParserUtils.withOrigin(ctx, () -> {
            // TODO: need to add withQueryResultClauses and withCTE
            LogicalPlan query = plan(ctx.queryTerm());
            query = withQueryOrganization(query, ctx.queryOrganization());
            return withCte(query, ctx.cte());
        });
    }

    @Override
    public LogicalPlan visitSetOperation(SetOperationContext ctx) {
        return ParserUtils.withOrigin(ctx, () -> {

            if (ctx.UNION() != null) {
                Qualifier qualifier = getQualifier(ctx);
                List<QueryTermContext> contexts = Lists.newArrayList(ctx.right);
                QueryTermContext current = ctx.left;
                while (true) {
                    if (current instanceof SetOperationContext
                            && getQualifier((SetOperationContext) current) == qualifier
                            && ((SetOperationContext) current).UNION() != null) {
                        contexts.add(((SetOperationContext) current).right);
                        current = ((SetOperationContext) current).left;
                    } else {
                        contexts.add(current);
                        break;
                    }
                }
                Collections.reverse(contexts);
                List<LogicalPlan> logicalPlans = contexts.stream().map(this::plan).collect(Collectors.toList());
                return reduceToLogicalPlanTree(0, logicalPlans.size() - 1, logicalPlans, qualifier);
            } else {
                LogicalPlan leftQuery = plan(ctx.left);
                LogicalPlan rightQuery = plan(ctx.right);
                Qualifier qualifier = getQualifier(ctx);

                List<Plan> newChildren = ImmutableList.of(leftQuery, rightQuery);
                LogicalPlan plan;
                if (ctx.UNION() != null) {
                    plan = new LogicalUnion(qualifier, newChildren);
                } else if (ctx.EXCEPT() != null || ctx.MINUS() != null) {
                    plan = new LogicalExcept(qualifier, newChildren);
                } else if (ctx.INTERSECT() != null) {
                    plan = new LogicalIntersect(qualifier, newChildren);
                } else {
                    throw new ParseException("not support", ctx);
                }
                return plan;
            }
        });
    }

    private Qualifier getQualifier(SetOperationContext ctx) {
        if (ctx.setQuantifier() == null || ctx.setQuantifier().DISTINCT() != null) {
            return Qualifier.DISTINCT;
        } else {
            return Qualifier.ALL;
        }
    }

    private static LogicalPlan logicalPlanCombiner(LogicalPlan left, LogicalPlan right, Qualifier qualifier) {
        return new LogicalUnion(qualifier, ImmutableList.of(left, right));
    }

    /**
     * construct avl union tree
     */
    public static LogicalPlan reduceToLogicalPlanTree(int low, int high,
            List<LogicalPlan> logicalPlans, Qualifier qualifier) {
        switch (high - low) {
            case 0:
                return logicalPlans.get(low);
            case 1:
                return logicalPlanCombiner(logicalPlans.get(low), logicalPlans.get(high), qualifier);
            default:
                int mid = low + (high - low) / 2;
                return logicalPlanCombiner(
                        reduceToLogicalPlanTree(low, mid, logicalPlans, qualifier),
                        reduceToLogicalPlanTree(mid + 1, high, logicalPlans, qualifier),
                        qualifier
                );
        }
    }

    @Override
    public LogicalPlan visitSubquery(SubqueryContext ctx) {
        return ParserUtils.withOrigin(ctx, () -> plan(ctx.query()));
    }

    @Override
    public LogicalPlan visitRegularQuerySpecification(RegularQuerySpecificationContext ctx) {
        return ParserUtils.withOrigin(ctx, () -> {
            SelectClauseContext selectCtx = ctx.selectClause();
            LogicalPlan selectPlan;
            LogicalPlan relation;
            if (ctx.fromClause() == null) {
                relation = new LogicalOneRowRelation(StatementScopeIdGenerator.newRelationId(),
                        ImmutableList.of(new Alias(Literal.of(0))));
            } else {
                relation = visitFromClause(ctx.fromClause());
            }
            if (ctx.intoClause() != null && !ConnectContext.get().isRunProcedure()) {
                throw new ParseException("Only procedure supports insert into variables", selectCtx);
            }
            selectPlan = withSelectQuerySpecification(
                    ctx, relation,
                    selectCtx,
                    Optional.ofNullable(ctx.whereClause()),
                    Optional.ofNullable(ctx.aggClause()),
                    Optional.ofNullable(ctx.havingClause()),
                    Optional.ofNullable(ctx.qualifyClause()));
            selectPlan = withQueryOrganization(selectPlan, ctx.queryOrganization());
            if ((selectHintMap == null) || selectHintMap.isEmpty()) {
                return selectPlan;
            }
            List<ParserRuleContext> selectHintContexts = Lists.newArrayList();
            List<ParserRuleContext> preAggOnHintContexts = Lists.newArrayList();
            for (Integer key : selectHintMap.keySet()) {
                if (key > selectCtx.getStart().getStopIndex() && key < selectCtx.getStop().getStartIndex()) {
                    selectHintContexts.add(selectHintMap.get(key));
                } else {
                    preAggOnHintContexts.add(selectHintMap.get(key));
                }
            }
            return withHints(selectPlan, selectHintContexts, preAggOnHintContexts);
        });
    }

    @Override
    public LogicalPlan visitInlineTable(InlineTableContext ctx) {
        List<RowConstructorContext> rowConstructorContexts = ctx.rowConstructor();
        ImmutableList.Builder<List<NamedExpression>> rows
                = ImmutableList.builderWithExpectedSize(rowConstructorContexts.size());
        for (RowConstructorContext rowConstructorContext : rowConstructorContexts) {
            rows.add(visitRowConstructor(rowConstructorContext));
        }
        return new UnboundInlineTable(rows.build());
    }

    /**
     * Create an aliased table reference. This is typically used in FROM clauses.
     */
    protected LogicalPlan withTableAlias(LogicalPlan plan, TableAliasContext ctx) {
        if (ctx.strictIdentifier() == null) {
            return plan;
        }
        return ParserUtils.withOrigin(ctx.strictIdentifier(), () -> {
            String alias = ctx.strictIdentifier().getText();
            if (null != ctx.identifierList()) {
                throw new ParseException("Do not implemented", ctx);
                // TODO: multi-colName
            }
            return new LogicalSubQueryAlias<>(alias, plan);
        });
    }

    @Override
    public LogicalPlan visitTableName(TableNameContext ctx) {
        List<String> nameParts = visitMultipartIdentifier(ctx.multipartIdentifier());
        List<String> partitionNames = new ArrayList<>();
        boolean isTempPart = false;
        if (ctx.specifiedPartition() != null) {
            isTempPart = ctx.specifiedPartition().TEMPORARY() != null;
            if (ctx.specifiedPartition().identifier() != null) {
                partitionNames.add(ctx.specifiedPartition().identifier().getText());
            } else {
                partitionNames.addAll(visitIdentifierList(ctx.specifiedPartition().identifierList()));
            }
        }

        Optional<String> indexName = Optional.empty();
        if (ctx.materializedViewName() != null) {
            indexName = Optional.ofNullable(ctx.materializedViewName().indexName.getText());
        }

        List<Long> tabletIdLists = new ArrayList<>();
        if (ctx.tabletList() != null) {
            ctx.tabletList().tabletIdList.stream().forEach(tabletToken -> {
                tabletIdLists.add(Long.parseLong(tabletToken.getText()));
            });
        }

        final List<String> relationHints;
        if (ctx.relationHint() != null) {
            relationHints = typedVisit(ctx.relationHint());
        } else {
            relationHints = ImmutableList.of();
        }

        TableScanParams scanParams = null;
        if (ctx.optScanParams() != null) {
            Map<String, String> map = visitPropertyItemList(ctx.optScanParams().mapParams);
            List<String> list;
            if (ctx.optScanParams().listParams != null) {
                list = visitIdentifierSeq(ctx.optScanParams().listParams);
            } else {
                list = ImmutableList.of();
            }
            scanParams = new TableScanParams(ctx.optScanParams().funcName.getText(), map, list);
        }

        TableSnapshot tableSnapshot = null;
        if (ctx.tableSnapshot() != null) {
            if (ctx.tableSnapshot().TIME() != null) {
                tableSnapshot = TableSnapshot.timeOf(stripQuotes(ctx.tableSnapshot().time.getText()));
            } else {
                tableSnapshot = TableSnapshot.versionOf(stripQuotes(ctx.tableSnapshot().version.getText()));
            }
        }

        TableSample tableSample = ctx.sample() == null ? null : (TableSample) visit(ctx.sample());
        UnboundRelation relation = new UnboundRelation(StatementScopeIdGenerator.newRelationId(),
                nameParts, partitionNames, isTempPart, tabletIdLists, relationHints,
                Optional.ofNullable(tableSample), indexName, scanParams, Optional.ofNullable(tableSnapshot));

        LogicalPlan checkedRelation = LogicalPlanBuilderAssistant.withCheckPolicy(relation);
        LogicalPlan plan = withTableAlias(checkedRelation, ctx.tableAlias());
        for (LateralViewContext lateralViewContext : ctx.lateralView()) {
            plan = withGenerate(plan, lateralViewContext);
        }
        return plan;
    }

    public static String stripQuotes(String str) {
        if ((str.charAt(0) == '\'' && str.charAt(str.length() - 1) == '\'')
                || (str.charAt(0) == '\"' && str.charAt(str.length() - 1) == '\"')) {
            str = str.substring(1, str.length() - 1);
        }
        return str;
    }

    @Override
    public LogicalPlan visitShowEncryptKeys(ShowEncryptKeysContext ctx) {
        String dbName = null;
        if (ctx.database != null) {
            List<String> nameParts = visitMultipartIdentifier(ctx.database);
            dbName = nameParts.get(0); // only one entry possible
        }

        String likeString = null;
        if (ctx.LIKE() != null) {
            likeString = stripQuotes(ctx.STRING_LITERAL().getText());
        }
        return new ShowEncryptKeysCommand(dbName, likeString);
    }

    @Override
    public LogicalPlan visitAliasedQuery(AliasedQueryContext ctx) {
        if (ctx.tableAlias().getText().equals("")) {
            throw new ParseException("Every derived table must have its own alias", ctx);
        }
        LogicalPlan plan = withTableAlias(visitQuery(ctx.query()), ctx.tableAlias());
        for (LateralViewContext lateralViewContext : ctx.lateralView()) {
            plan = withGenerate(plan, lateralViewContext);
        }
        return plan;
    }

    @Override
    public LogicalPlan visitTableValuedFunction(TableValuedFunctionContext ctx) {
        return ParserUtils.withOrigin(ctx, () -> {
            String functionName = ctx.tvfName.getText();

            Map<String, String> map = visitPropertyItemList(ctx.properties);
            LogicalPlan relation = new UnboundTVFRelation(StatementScopeIdGenerator.newRelationId(),
                    functionName, new Properties(map));
            return withTableAlias(relation, ctx.tableAlias());
        });
    }

    /**
     * Create a star (i.e. all) expression; this selects all elements (in the specified object).
     * Both un-targeted (global) and targeted aliases are supported.
     */
    @Override
    public Expression visitStar(StarContext ctx) {
        return ParserUtils.withOrigin(ctx, () -> {
            final QualifiedNameContext qualifiedNameContext = ctx.qualifiedName();
            List<String> target;
            if (qualifiedNameContext != null) {
                target = qualifiedNameContext.identifier()
                        .stream()
                        .map(RuleContext::getText)
                        .collect(ImmutableList.toImmutableList());
            } else {
                target = ImmutableList.of();
            }
            List<ExceptOrReplaceContext> exceptOrReplaceList = ctx.exceptOrReplace();
            if (exceptOrReplaceList != null && !exceptOrReplaceList.isEmpty()) {
                List<NamedExpression> finalExpectSlots = ImmutableList.of();
                List<NamedExpression> finalReplacedAlias = ImmutableList.of();
                for (ExceptOrReplaceContext exceptOrReplace : exceptOrReplaceList) {
                    if (exceptOrReplace instanceof ExceptContext) {
                        if (!finalExpectSlots.isEmpty()) {
                            throw new ParseException("only one except clause is supported", ctx);
                        }
                        ExceptContext exceptContext = (ExceptContext) exceptOrReplace;
                        List<NamedExpression> expectSlots = getNamedExpressions(exceptContext.namedExpressionSeq());
                        boolean allSlots = expectSlots.stream().allMatch(UnboundSlot.class::isInstance);
                        if (expectSlots.isEmpty() || !allSlots) {
                            throw new ParseException(
                                    "only column name is supported in except clause", ctx);
                        }
                        finalExpectSlots = expectSlots;
                    } else if (exceptOrReplace instanceof ReplaceContext) {
                        if (!finalReplacedAlias.isEmpty()) {
                            throw new ParseException("only one replace clause is supported", ctx);
                        }
                        ReplaceContext replaceContext = (ReplaceContext) exceptOrReplace;
                        List<NamedExpression> expectAlias = Lists.newArrayList();
                        NamedExpressionSeqContext namedExpressions = replaceContext.namedExpressionSeq();
                        for (NamedExpressionContext namedExpressionContext : namedExpressions.namedExpression()) {
                            if (namedExpressionContext.identifierOrText() == null) {
                                throw new ParseException("only alias is supported in select-replace clause", ctx);
                            }
                            expectAlias.add((NamedExpression) namedExpressionContext.accept(this));
                        }
                        if (expectAlias.isEmpty()) {
                            throw new ParseException("only alias is supported in select-replace clause", ctx);
                        }
                        finalReplacedAlias = expectAlias;
                    } else {
                        throw new ParseException(
                                "Unsupported except or replace clause: " + exceptOrReplace.getText(), ctx
                        );
                    }
                }
                return new UnboundStar(target, finalExpectSlots, finalReplacedAlias);
            } else {
                return new UnboundStar(target);
            }
        });
    }

    /**
     * Create an aliased expression if an alias is specified. Both single and multi-aliases are
     * supported.
     */
    @Override
    public NamedExpression visitNamedExpression(NamedExpressionContext ctx) {
        return ParserUtils.withOrigin(ctx, () -> {
            Expression expression = getExpression(ctx.expression());
            if (ctx.identifierOrText() == null) {
                if (expression instanceof NamedExpression) {
                    return (NamedExpression) expression;
                } else {
                    int start = ctx.expression().start.getStartIndex();
                    int stop = ctx.expression().stop.getStopIndex();
                    String alias = ctx.start.getInputStream()
                            .getText(new org.antlr.v4.runtime.misc.Interval(start, stop));
                    if (expression instanceof Literal) {
                        return new Alias(expression, alias, true);
                    } else {
                        return new UnboundAlias(expression, alias, true);
                    }
                }
            }
            String alias = visitIdentifierOrText(ctx.identifierOrText());
            if (expression instanceof Literal) {
                return new Alias(expression, alias);
            }
            return new UnboundAlias(expression, alias);
        });
    }

    @Override
    public Expression visitSystemVariable(SystemVariableContext ctx) {
        VariableType type = null;
        if (ctx.kind == null) {
            type = VariableType.DEFAULT;
        } else if (ctx.kind.getType() == DorisParser.SESSION) {
            type = VariableType.SESSION;
        } else if (ctx.kind.getType() == DorisParser.GLOBAL) {
            type = VariableType.GLOBAL;
        }
        if (type == null) {
            throw new ParseException("Unsupported system variable: " + ctx.getText(), ctx);
        }
        return new UnboundVariable(ctx.identifier().getText(), type);
    }

    @Override
    public Expression visitUserVariable(UserVariableContext ctx) {
        return new UnboundVariable(ctx.identifierOrText().getText(), VariableType.USER);
    }

    /**
     * Create a comparison expression. This compares two expressions. The following comparison
     * operators are supported:
     * - Equal: '=' or '=='
     * - Null-safe Equal: '<=>'
     * - Not Equal: '<>' or '!='
     * - Less than: '<'
     * - Less then or Equal: '<='
     * - Greater than: '>'
     * - Greater then or Equal: '>='
     */
    @Override
    public Expression visitComparison(ComparisonContext ctx) {
        return ParserUtils.withOrigin(ctx, () -> {
            Expression left = getExpression(ctx.left);
            Expression right = getExpression(ctx.right);
            TerminalNode operator = (TerminalNode) ctx.comparisonOperator().getChild(0);
            switch (operator.getSymbol().getType()) {
                case DorisParser.EQ:
                    return new EqualTo(left, right);
                case DorisParser.NEQ:
                    return new Not(new EqualTo(left, right));
                case DorisParser.LT:
                    return new LessThan(left, right);
                case DorisParser.GT:
                    return new GreaterThan(left, right);
                case DorisParser.LTE:
                    return new LessThanEqual(left, right);
                case DorisParser.GTE:
                    return new GreaterThanEqual(left, right);
                case DorisParser.NSEQ:
                    return new NullSafeEqual(left, right);
                default:
                    throw new ParseException("Unsupported comparison expression: "
                        + operator.getSymbol().getText(), ctx);
            }
        });
    }

    /**
     * Create a not expression.
     * format: NOT Expression
     * for example:
     * not 1
     * not 1=1
     */
    @Override
    public Expression visitLogicalNot(LogicalNotContext ctx) {
        return ParserUtils.withOrigin(ctx, () -> new Not(getExpression(ctx.booleanExpression())));
    }

    @Override
    public Expression visitLogicalBinary(LogicalBinaryContext ctx) {
        return ParserUtils.withOrigin(ctx, () -> {
            // Code block copy from Spark
            // sql/catalyst/src/main/scala/org/apache/spark/sql/catalyst/parser/AstBuilder.scala

            // Collect all similar left hand contexts.
            List<BooleanExpressionContext> contexts = Lists.newArrayList(ctx.right);
            BooleanExpressionContext current = ctx.left;
            while (true) {
                if (current instanceof LogicalBinaryContext
                        && ((LogicalBinaryContext) current).operator.getType() == ctx.operator.getType()) {
                    contexts.add(((LogicalBinaryContext) current).right);
                    current = ((LogicalBinaryContext) current).left;
                } else {
                    contexts.add(current);
                    break;
                }
            }
            // Reverse the contexts to have them in the same sequence as in the SQL statement & turn them
            // into expressions.
            Collections.reverse(contexts);
            List<Expression> expressions = contexts.stream().map(this::getExpression).collect(Collectors.toList());
            if (ctx.operator.getType() == DorisParser.AND) {
                return new And(expressions);
            } else if (ctx.operator.getType() == DorisParser.OR) {
                return new Or(expressions);
            } else {
                // Create a balanced tree.
                return reduceToExpressionTree(0, expressions.size() - 1, expressions, ctx);
            }
        });
    }

    @Override
    public Expression visitLambdaExpression(LambdaExpressionContext ctx) {
        ImmutableList<String> args = ctx.args.stream()
                .map(RuleContext::getText)
                .collect(ImmutableList.toImmutableList());
        Expression body = (Expression) visit(ctx.body);
        return new Lambda(args, body);
    }

    private Expression expressionCombiner(Expression left, Expression right, LogicalBinaryContext ctx) {
        switch (ctx.operator.getType()) {
            case DorisParser.LOGICALAND:
            case DorisParser.AND:
                return new And(left, right);
            case DorisParser.OR:
                return new Or(left, right);
            case DorisParser.XOR:
                return new Xor(left, right);
            default:
                throw new ParseException("Unsupported logical binary type: " + ctx.operator.getText(), ctx);
        }
    }

    private Expression reduceToExpressionTree(int low, int high,
            List<Expression> expressions, LogicalBinaryContext ctx) {
        switch (high - low) {
            case 0:
                return expressions.get(low);
            case 1:
                return expressionCombiner(expressions.get(low), expressions.get(high), ctx);
            default:
                int mid = low + (high - low) / 2;
                return expressionCombiner(
                        reduceToExpressionTree(low, mid, expressions, ctx),
                        reduceToExpressionTree(mid + 1, high, expressions, ctx),
                        ctx
                );
        }
    }

    /**
     * Create a predicated expression. A predicated expression is a normal expression with a
     * predicate attached to it, for example:
     * {{{
     * a + 1 IS NULL
     * }}}
     */
    @Override
    public Expression visitPredicated(PredicatedContext ctx) {
        return ParserUtils.withOrigin(ctx, () -> {
            Expression e = getExpression(ctx.valueExpression());
            return ctx.predicate() == null ? e : withPredicate(e, ctx.predicate());
        });
    }

    @Override
    public Expression visitArithmeticUnary(ArithmeticUnaryContext ctx) {
        return ParserUtils.withOrigin(ctx, () -> {
            Expression e = typedVisit(ctx.valueExpression());
            switch (ctx.operator.getType()) {
                case DorisParser.PLUS:
                    return e;
                case DorisParser.SUBTRACT:
                    IntegerLiteral zero = new IntegerLiteral(0);
                    return new Subtract(zero, e);
                case DorisParser.TILDE:
                    return new BitNot(e);
                default:
                    throw new ParseException("Unsupported arithmetic unary type: " + ctx.operator.getText(), ctx);
            }
        });
    }

    @Override
    public Expression visitArithmeticBinary(ArithmeticBinaryContext ctx) {
        return ParserUtils.withOrigin(ctx, () -> {
            Expression left = getExpression(ctx.left);
            Expression right = getExpression(ctx.right);

            int type = ctx.operator.getType();
            if (left instanceof Interval) {
                if (type != DorisParser.PLUS) {
                    throw new ParseException("Only supported: " + Operator.ADD, ctx);
                }
                Interval interval = (Interval) left;
                return new TimestampArithmetic(Operator.ADD, right, interval.value(), interval.timeUnit());
            }

            if (right instanceof Interval) {
                Operator op;
                if (type == DorisParser.PLUS) {
                    op = Operator.ADD;
                } else if (type == DorisParser.SUBTRACT) {
                    op = Operator.SUBTRACT;
                } else {
                    throw new ParseException("Only supported: " + Operator.ADD + " and " + Operator.SUBTRACT, ctx);
                }
                Interval interval = (Interval) right;
                return new TimestampArithmetic(op, left, interval.value(), interval.timeUnit());
            }

            return ParserUtils.withOrigin(ctx, () -> {
                switch (type) {
                    case DorisParser.ASTERISK:
                        return new Multiply(left, right);
                    case DorisParser.SLASH:
                        return new Divide(left, right);
                    case DorisParser.MOD:
                        return new Mod(left, right);
                    case DorisParser.PLUS:
                        return new Add(left, right);
                    case DorisParser.SUBTRACT:
                        return new Subtract(left, right);
                    case DorisParser.DIV:
                        return new IntegralDivide(left, right);
                    case DorisParser.HAT:
                        return new BitXor(left, right);
                    case DorisParser.PIPE:
                        return new BitOr(left, right);
                    case DorisParser.AMPERSAND:
                        return new BitAnd(left, right);
                    default:
                        throw new ParseException(
                                "Unsupported arithmetic binary type: " + ctx.operator.getText(), ctx);
                }
            });
        });
    }

    @Override
    public Expression visitCurrentDate(DorisParser.CurrentDateContext ctx) {
        return new CurrentDate();
    }

    @Override
    public Expression visitCurrentTime(DorisParser.CurrentTimeContext ctx) {
        return new CurrentTime();
    }

    @Override
    public Expression visitCurrentTimestamp(DorisParser.CurrentTimestampContext ctx) {
        return new Now();
    }

    @Override
    public Expression visitLocalTime(DorisParser.LocalTimeContext ctx) {
        return new CurrentTime();
    }

    @Override
    public Expression visitLocalTimestamp(DorisParser.LocalTimestampContext ctx) {
        return new Now();
    }

    @Override
    public Expression visitCurrentUser(DorisParser.CurrentUserContext ctx) {
        return new CurrentUser();
    }

    @Override
    public Expression visitSessionUser(DorisParser.SessionUserContext ctx) {
        return new SessionUser();
    }

    @Override
    public Expression visitDoublePipes(DorisParser.DoublePipesContext ctx) {
        return ParserUtils.withOrigin(ctx, () -> {
            Expression left = getExpression(ctx.left);
            Expression right = getExpression(ctx.right);
            if (SqlModeHelper.hasPipeAsConcat()) {
                return new UnboundFunction("concat", Lists.newArrayList(left, right));
            } else {
                return new Or(left, right);
            }
        });
    }

    /**
     * Create a value based [[CaseWhen]] expression. This has the following SQL form:
     * {{{
     *   CASE [expression]
     *    WHEN [value] THEN [expression]
     *    ...
     *    ELSE [expression]
     *   END
     * }}}
     */
    @Override
    public Expression visitSimpleCase(DorisParser.SimpleCaseContext context) {
        Expression e = getExpression(context.value);
        List<WhenClause> whenClauses = context.whenClause().stream()
                .map(w -> new WhenClause(new EqualTo(e, getExpression(w.condition)), getExpression(w.result)))
                .collect(ImmutableList.toImmutableList());
        if (context.elseExpression == null) {
            return new CaseWhen(whenClauses);
        }
        return new CaseWhen(whenClauses, getExpression(context.elseExpression));
    }

    /**
     * Create a condition based [[CaseWhen]] expression. This has the following SQL syntax:
     * {{{
     *   CASE
     *    WHEN [predicate] THEN [expression]
     *    ...
     *    ELSE [expression]
     *   END
     * }}}
     *
     * @param context the parse tree
     */
    @Override
    public Expression visitSearchedCase(DorisParser.SearchedCaseContext context) {
        List<WhenClause> whenClauses = context.whenClause().stream()
                .map(w -> new WhenClause(getExpression(w.condition), getExpression(w.result)))
                .collect(ImmutableList.toImmutableList());
        if (context.elseExpression == null) {
            return new CaseWhen(whenClauses);
        }
        return new CaseWhen(whenClauses, getExpression(context.elseExpression));
    }

    @Override
    public Expression visitCast(DorisParser.CastContext ctx) {
        return ParserUtils.withOrigin(ctx, () -> processCast(getExpression(ctx.expression()), ctx.castDataType()));
    }

    @Override
    public UnboundFunction visitExtract(DorisParser.ExtractContext ctx) {
        return ParserUtils.withOrigin(ctx, () -> {
            String functionName = ctx.field.getText();
            return new UnboundFunction(functionName, false,
                    Collections.singletonList(getExpression(ctx.source)));
        });
    }

    @Override
    public Expression visitEncryptKey(DorisParser.EncryptKeyContext ctx) {
        return ParserUtils.withOrigin(ctx, () -> {
            String db = ctx.dbName == null ? "" : ctx.dbName.getText();
            String key = ctx.keyName.getText();
            return new EncryptKeyRef(new StringLiteral(db), new StringLiteral(key));
        });
    }

    @Override
    public Expression visitCharFunction(DorisParser.CharFunctionContext ctx) {
        return ParserUtils.withOrigin(ctx, () -> {
            String charSet = ctx.charSet == null ? "utf8" : ctx.charSet.getText();
            List<Expression> arguments = ImmutableList.<Expression>builder()
                    .add(new StringLiteral(charSet))
                    .addAll(visit(ctx.arguments, Expression.class))
                    .build();
            return new Char(arguments);
        });
    }

    @Override
    public Expression visitConvertCharSet(DorisParser.ConvertCharSetContext ctx) {
        return ParserUtils.withOrigin(ctx,
                () -> new ConvertTo(getExpression(ctx.argument), new StringLiteral(ctx.charSet.getText())));
    }

    @Override
    public Expression visitConvertType(DorisParser.ConvertTypeContext ctx) {
        return ParserUtils.withOrigin(ctx, () -> processCast(getExpression(ctx.argument), ctx.castDataType()));
    }

    @Override
    public DataType visitCastDataType(CastDataTypeContext ctx) {
        return ParserUtils.withOrigin(ctx, () -> {
            if (ctx.dataType() != null) {
                return ((DataType) typedVisit(ctx.dataType())).conversion();
            } else if (ctx.UNSIGNED() != null) {
                return LargeIntType.UNSIGNED;
            } else {
                return BigIntType.SIGNED;
            }
        });
    }

    private Expression processCast(Expression expression, CastDataTypeContext castDataTypeContext) {
        DataType dataType = visitCastDataType(castDataTypeContext);
        Expression cast = new Cast(expression, dataType, true);
        if (dataType.isStringLikeType() && ((CharacterType) dataType).getLen() >= 0) {
            if (dataType.isVarcharType() && ((VarcharType) dataType).isWildcardVarchar()) {
                return cast;
            }
            List<Expression> args = ImmutableList.of(
                    cast,
                    new TinyIntLiteral((byte) 1),
                    Literal.of(((CharacterType) dataType).getLen())
            );
            return new UnboundFunction("substr", args);
        } else {
            return cast;
        }
    }

    @Override
    public Expression visitFunctionCallExpression(DorisParser.FunctionCallExpressionContext ctx) {
        return ParserUtils.withOrigin(ctx, () -> {
            String functionName = ctx.functionIdentifier().functionNameIdentifier().getText();
            boolean isDistinct = ctx.DISTINCT() != null;
            List<Expression> params = Lists.newArrayList();
            params.addAll(visit(ctx.expression(), Expression.class));
            List<OrderKey> orderKeys = visit(ctx.sortItem(), OrderKey.class);
            params.addAll(orderKeys.stream().map(OrderExpression::new).collect(Collectors.toList()));

            List<UnboundStar> unboundStars = ExpressionUtils.collectAll(params, UnboundStar.class::isInstance);
            if (!unboundStars.isEmpty()) {
                if (ctx.functionIdentifier().dbName == null && functionName.equalsIgnoreCase("count")) {
                    if (unboundStars.size() > 1) {
                        throw new ParseException(
                                "'*' can only be used once in conjunction with COUNT: " + functionName, ctx);
                    }
                    if (!unboundStars.get(0).getQualifier().isEmpty()) {
                        throw new ParseException("'*' can not has qualifier: " + unboundStars.size(), ctx);
                    }
                    if (ctx.windowSpec() != null) {
                        if (isDistinct) {
                            throw new ParseException("DISTINCT not allowed in analytic function: " + functionName, ctx);
                        }
                        return withWindowSpec(ctx.windowSpec(), new Count());
                    }
                    return new Count();
                }
                throw new ParseException("'*' can only be used in conjunction with COUNT: " + functionName, ctx);
            } else {
                String dbName = null;
                if (ctx.functionIdentifier().dbName != null) {
                    dbName = ctx.functionIdentifier().dbName.getText();
                }
                UnboundFunction function = new UnboundFunction(dbName, functionName, isDistinct, params);
                if (ctx.windowSpec() != null) {
                    if (isDistinct) {
                        throw new ParseException("DISTINCT not allowed in analytic function: " + functionName, ctx);
                    }
                    return withWindowSpec(ctx.windowSpec(), function);
                }
                return function;
            }
        });
    }

    /**
     * deal with window function definition
     */
    private WindowExpression withWindowSpec(WindowSpecContext ctx, Expression function) {
        List<Expression> partitionKeyList = Lists.newArrayList();
        if (ctx.partitionClause() != null) {
            partitionKeyList = visit(ctx.partitionClause().expression(), Expression.class);
        }

        List<OrderExpression> orderKeyList = Lists.newArrayList();
        if (ctx.sortClause() != null) {
            orderKeyList = visit(ctx.sortClause().sortItem(), OrderKey.class).stream()
                .map(orderKey -> new OrderExpression(orderKey))
                .collect(Collectors.toList());
        }

        if (ctx.windowFrame() != null) {
            return new WindowExpression(function, partitionKeyList, orderKeyList, withWindowFrame(ctx.windowFrame()));
        }
        return new WindowExpression(function, partitionKeyList, orderKeyList);
    }

    /**
     * deal with optional expressions
     */
    private <T, C> Optional<C> optionalVisit(T ctx, Supplier<C> func) {
        return Optional.ofNullable(ctx).map(a -> func.get());
    }

    /**
     * deal with window frame
     */
    private WindowFrame withWindowFrame(WindowFrameContext ctx) {
        WindowFrame.FrameUnitsType frameUnitsType = WindowFrame.FrameUnitsType.valueOf(
                ctx.frameUnits().getText().toUpperCase());
        WindowFrame.FrameBoundary leftBoundary = withFrameBound(ctx.start);
        if (ctx.end != null) {
            WindowFrame.FrameBoundary rightBoundary = withFrameBound(ctx.end);
            return new WindowFrame(frameUnitsType, leftBoundary, rightBoundary);
        }
        return new WindowFrame(frameUnitsType, leftBoundary);
    }

    private WindowFrame.FrameBoundary withFrameBound(DorisParser.FrameBoundaryContext ctx) {
        Optional<Expression> expression = Optional.empty();
        if (ctx.expression() != null) {
            expression = Optional.of(getExpression(ctx.expression()));
            // todo: use isConstant() to resolve Function in expression; currently we only
            //  support literal expression
            if (!expression.get().isLiteral()) {
                throw new ParseException("Unsupported expression in WindowFrame : " + expression, ctx);
            }
        }

        WindowFrame.FrameBoundType frameBoundType = null;
        switch (ctx.boundType.getType()) {
            case DorisParser.PRECEDING:
                if (ctx.UNBOUNDED() != null) {
                    frameBoundType = WindowFrame.FrameBoundType.UNBOUNDED_PRECEDING;
                } else {
                    frameBoundType = WindowFrame.FrameBoundType.PRECEDING;
                }
                break;
            case DorisParser.CURRENT:
                frameBoundType = WindowFrame.FrameBoundType.CURRENT_ROW;
                break;
            case DorisParser.FOLLOWING:
                if (ctx.UNBOUNDED() != null) {
                    frameBoundType = WindowFrame.FrameBoundType.UNBOUNDED_FOLLOWING;
                } else {
                    frameBoundType = WindowFrame.FrameBoundType.FOLLOWING;
                }
                break;
            default:
        }
        return new WindowFrame.FrameBoundary(expression, frameBoundType);
    }

    @Override
    public Expression visitInterval(IntervalContext ctx) {
        return new Interval(getExpression(ctx.value), visitUnitIdentifier(ctx.unit));
    }

    @Override
    public String visitUnitIdentifier(UnitIdentifierContext ctx) {
        return ctx.getText();
    }

    @Override
    public Expression visitTypeConstructor(TypeConstructorContext ctx) {
        String value = ctx.STRING_LITERAL().getText();
        value = value.substring(1, value.length() - 1);
        String type = ctx.type.getText().toUpperCase();
        switch (type) {
            case "DATE":
                try {
                    return Config.enable_date_conversion ? new DateV2Literal(value) : new DateLiteral(value);
                } catch (Exception e) {
                    return new Cast(new StringLiteral(value),
                            Config.enable_date_conversion ? DateV2Type.INSTANCE : DateType.INSTANCE);
                }
            case "TIMESTAMP":
                try {
                    return Config.enable_date_conversion ? new DateTimeV2Literal(value) : new DateTimeLiteral(value);
                } catch (Exception e) {
                    return new Cast(new StringLiteral(value),
                            Config.enable_date_conversion ? DateTimeV2Type.MAX : DateTimeType.INSTANCE);
                }
            case "DATEV2":
                try {
                    return new DateV2Literal(value);
                } catch (Exception e) {
                    return new Cast(new StringLiteral(value), DateV2Type.INSTANCE);
                }
            case "DATEV1":
                try {
                    return new DateLiteral(value);
                } catch (Exception e) {
                    return new Cast(new StringLiteral(value), DateType.INSTANCE);
                }
            default:
                throw new ParseException("Unsupported data type : " + type, ctx);
        }
    }

    @Override
    public Expression visitDereference(DereferenceContext ctx) {
        return ParserUtils.withOrigin(ctx, () -> {
            Expression e = getExpression(ctx.base);
            if (e instanceof UnboundSlot) {
                UnboundSlot unboundAttribute = (UnboundSlot) e;
                List<String> nameParts = Lists.newArrayList(unboundAttribute.getNameParts());
                nameParts.add(ctx.fieldName.getText());
                UnboundSlot slot = new UnboundSlot(nameParts, Optional.empty());
                return slot;
            } else {
                // todo: base is an expression, may be not a table name.
                throw new ParseException("Unsupported dereference expression: " + ctx.getText(), ctx);
            }
        });
    }

    @Override
    public Expression visitElementAt(ElementAtContext ctx) {
        return new ElementAt(typedVisit(ctx.value), typedVisit(ctx.index));
    }

    @Override
    public Expression visitArraySlice(ArraySliceContext ctx) {
        if (ctx.end != null) {
            return new ArraySlice(typedVisit(ctx.value), typedVisit(ctx.begin), typedVisit(ctx.end));
        } else {
            return new ArraySlice(typedVisit(ctx.value), typedVisit(ctx.begin));
        }
    }

    @Override
    public Expression visitColumnReference(ColumnReferenceContext ctx) {
        // todo: handle quoted and unquoted
        return UnboundSlot.quoted(ctx.getText());
    }

    /**
     * Create a NULL literal expression.
     */
    @Override
    public Literal visitNullLiteral(NullLiteralContext ctx) {
        return new NullLiteral();
    }

    @Override
    public Literal visitBooleanLiteral(BooleanLiteralContext ctx) {
        Boolean b = Boolean.valueOf(ctx.getText());
        return BooleanLiteral.of(b);
    }

    @Override
    public Literal visitIntegerLiteral(IntegerLiteralContext ctx) {
        BigInteger bigInt = new BigInteger(ctx.getText());
        if (BigInteger.valueOf(bigInt.byteValue()).equals(bigInt)) {
            return new TinyIntLiteral(bigInt.byteValue());
        } else if (BigInteger.valueOf(bigInt.shortValue()).equals(bigInt)) {
            return new SmallIntLiteral(bigInt.shortValue());
        } else if (BigInteger.valueOf(bigInt.intValue()).equals(bigInt)) {
            return new IntegerLiteral(bigInt.intValue());
        } else if (BigInteger.valueOf(bigInt.longValue()).equals(bigInt)) {
            return new BigIntLiteral(bigInt.longValueExact());
        } else {
            return new LargeIntLiteral(bigInt);
        }
    }

    @Override
    public Literal visitStringLiteral(StringLiteralContext ctx) {
        String txt = ctx.STRING_LITERAL().getText();
        String s = txt.substring(1, txt.length() - 1);
        if (txt.charAt(0) == '\'') {
            // for single quote string, '' should be converted to '
            s = s.replace("''", "'");
        } else if (txt.charAt(0) == '"') {
            // for double quote string, "" should be converted to "
            s = s.replace("\"\"", "\"");
        }
        if (!SqlModeHelper.hasNoBackSlashEscapes()) {
            s = LogicalPlanBuilderAssistant.escapeBackSlash(s);
        }
        int strLength = Utils.containChinese(s) ? s.length() * StringLikeLiteral.CHINESE_CHAR_BYTE_LENGTH : s.length();
        if (strLength > ScalarType.MAX_VARCHAR_LENGTH) {
            return new StringLiteral(s);
        }
        return new VarcharLiteral(s, strLength);
    }

    @Override
    public Expression visitPlaceholder(DorisParser.PlaceholderContext ctx) {
        Placeholder parameter = new Placeholder(ConnectContext.get().getStatementContext().getNextPlaceholderId());
        tokenPosToParameters.put(ctx.start, parameter);
        return parameter;
    }

    /**
     * cast all items to same types.
     * TODO remove this function after we refactor type coercion.
     */
    private List<Literal> typeCoercionItems(List<Literal> items) {
        Array array = new Array(items.toArray(new Literal[0]));
        if (array.expectedInputTypes().isEmpty()) {
            return ImmutableList.of();
        }
        DataType dataType = array.expectedInputTypes().get(0);
        return items.stream()
                .map(item -> item.checkedCastTo(dataType))
                .map(Literal.class::cast)
                .collect(ImmutableList.toImmutableList());
    }

    @Override
    public ArrayLiteral visitArrayLiteral(ArrayLiteralContext ctx) {
        List<Literal> items = ctx.items.stream().<Literal>map(this::typedVisit).collect(Collectors.toList());
        if (items.isEmpty()) {
            return new ArrayLiteral(items);
        }
        return new ArrayLiteral(typeCoercionItems(items));
    }

    @Override
    public MapLiteral visitMapLiteral(MapLiteralContext ctx) {
        List<Literal> items = ctx.items.stream().<Literal>map(this::typedVisit).collect(Collectors.toList());
        if (items.size() % 2 != 0) {
            throw new ParseException("map can't be odd parameters, need even parameters", ctx);
        }
        List<Literal> keys = Lists.newArrayList();
        List<Literal> values = Lists.newArrayList();
        for (int i = 0; i < items.size(); i++) {
            if (i % 2 == 0) {
                keys.add(items.get(i));
            } else {
                values.add(items.get(i));
            }
        }
        return new MapLiteral(typeCoercionItems(keys), typeCoercionItems(values));
    }

    @Override
    public Object visitStructLiteral(StructLiteralContext ctx) {
        List<Literal> fields = ctx.items.stream().<Literal>map(this::typedVisit).collect(Collectors.toList());
        return new StructLiteral(fields);
    }

    @Override
    public Expression visitParenthesizedExpression(ParenthesizedExpressionContext ctx) {
        return getExpression(ctx.expression());
    }

    @Override
    public List<NamedExpression> visitRowConstructor(RowConstructorContext ctx) {
        List<RowConstructorItemContext> rowConstructorItemContexts = ctx.rowConstructorItem();
        ImmutableList.Builder<NamedExpression> columns
                = ImmutableList.builderWithExpectedSize(rowConstructorItemContexts.size());
        for (RowConstructorItemContext rowConstructorItemContext : rowConstructorItemContexts) {
            columns.add(visitRowConstructorItem(rowConstructorItemContext));
        }
        return columns.build();
    }

    @Override
    public NamedExpression visitRowConstructorItem(RowConstructorItemContext ctx) {
        ConstantContext constant = ctx.constant();
        if (constant != null) {
            return new Alias((Expression) constant.accept(this));
        } else if (ctx.DEFAULT() != null) {
            return new DefaultValueSlot();
        } else {
            return visitNamedExpression(ctx.namedExpression());
        }
    }

    @Override
    public List<Expression> visitNamedExpressionSeq(NamedExpressionSeqContext namedCtx) {
        return visit(namedCtx.namedExpression(), Expression.class);
    }

    @Override
    public LogicalPlan visitRelation(RelationContext ctx) {
        return plan(ctx.relationPrimary());
    }

    @Override
    public LogicalPlan visitFromClause(FromClauseContext ctx) {
        return ParserUtils.withOrigin(ctx, () -> visitRelations(ctx.relations()));
    }

    @Override
    public LogicalPlan visitRelations(DorisParser.RelationsContext ctx) {
        return ParserUtils.withOrigin(ctx, () -> withRelations(null, ctx.relation()));
    }

    @Override
    public LogicalPlan visitRelationList(DorisParser.RelationListContext ctx) {
        return ParserUtils.withOrigin(ctx, () -> withRelations(null, ctx.relations().relation()));
    }

    /* ********************************************************************************************
     * Table Identifier parsing
     * ******************************************************************************************** */

    @Override
    public List<String> visitMultipartIdentifier(MultipartIdentifierContext ctx) {
        return ctx.parts.stream()
            .map(RuleContext::getText)
            .collect(ImmutableList.toImmutableList());
    }

    /**
     * Create a Sequence of Strings for a parenthesis enclosed alias list.
     */
    @Override
    public List<String> visitIdentifierList(IdentifierListContext ctx) {
        return visitIdentifierSeq(ctx.identifierSeq());
    }

    /**
     * Create a Sequence of Strings for an identifier list.
     */
    @Override
    public List<String> visitIdentifierSeq(IdentifierSeqContext ctx) {
        return ctx.ident.stream()
            .map(RuleContext::getText)
            .collect(ImmutableList.toImmutableList());
    }

    @Override
    public EqualTo visitUpdateAssignment(UpdateAssignmentContext ctx) {
        return new EqualTo(new UnboundSlot(visitMultipartIdentifier(ctx.multipartIdentifier()), Optional.empty()),
                getExpression(ctx.expression()));
    }

    @Override
    public List<EqualTo> visitUpdateAssignmentSeq(UpdateAssignmentSeqContext ctx) {
        return ctx.assignments.stream()
                .map(this::visitUpdateAssignment)
                .collect(Collectors.toList());
    }

    /**
     * get OrderKey.
     *
     * @param ctx SortItemContext
     * @return SortItems
     */
    @Override
    public OrderKey visitSortItem(SortItemContext ctx) {
        return ParserUtils.withOrigin(ctx, () -> {
            boolean isAsc = ctx.DESC() == null;
            boolean isNullFirst = ctx.FIRST() != null || (ctx.LAST() == null && isAsc);
            Expression expression = typedVisit(ctx.expression());
            return new OrderKey(expression, isAsc, isNullFirst);
        });
    }

    private <T> List<T> visit(List<? extends ParserRuleContext> contexts, Class<T> clazz) {
        return contexts.stream()
                .map(this::visit)
                .map(clazz::cast)
                .collect(ImmutableList.toImmutableList());
    }

    private LogicalPlan plan(ParserRuleContext tree) {
        return (LogicalPlan) tree.accept(this);
    }

    /* ********************************************************************************************
     * create table parsing
     * ******************************************************************************************** */

    @Override
    public LogicalPlan visitCreateView(CreateViewContext ctx) {
        List<String> nameParts = visitMultipartIdentifier(ctx.name);
        String comment = ctx.STRING_LITERAL() == null ? "" : LogicalPlanBuilderAssistant.escapeBackSlash(
                ctx.STRING_LITERAL().getText().substring(1, ctx.STRING_LITERAL().getText().length() - 1));
        String querySql = getOriginSql(ctx.query());
        if (ctx.REPLACE() != null && ctx.EXISTS() != null) {
            throw new AnalysisException("[OR REPLACE] and [IF NOT EXISTS] cannot used at the same time");
        }
        CreateViewInfo info = new CreateViewInfo(ctx.EXISTS() != null, ctx.REPLACE() != null,
                new TableNameInfo(nameParts),
                comment, querySql,
                ctx.cols == null ? Lists.newArrayList() : visitSimpleColumnDefs(ctx.cols));
        return new CreateViewCommand(info);
    }

    @Override
    public LogicalPlan visitCreateTable(CreateTableContext ctx) {
        String ctlName = null;
        String dbName = null;
        String tableName = null;
        List<String> nameParts = visitMultipartIdentifier(ctx.name);
        // TODO: support catalog
        if (nameParts.size() == 1) {
            // dbName should be set
            dbName = ConnectContext.get().getDatabase();
            tableName = nameParts.get(0);
        } else if (nameParts.size() == 2) {
            dbName = nameParts.get(0);
            tableName = nameParts.get(1);
        } else if (nameParts.size() == 3) {
            ctlName = nameParts.get(0);
            dbName = nameParts.get(1);
            tableName = nameParts.get(2);
        } else {
            throw new AnalysisException("nameParts in create table should be [ctl.][db.]tbl");
        }
        KeysType keysType = null;
        if (ctx.DUPLICATE() != null) {
            keysType = KeysType.DUP_KEYS;
        } else if (ctx.AGGREGATE() != null) {
            keysType = KeysType.AGG_KEYS;
        } else if (ctx.UNIQUE() != null) {
            keysType = KeysType.UNIQUE_KEYS;
        }
        // when engineName is null, get engineName from current catalog later
        String engineName = ctx.engine != null ? ctx.engine.getText().toLowerCase() : null;
        int bucketNum = FeConstants.default_bucket_num;
        if (ctx.INTEGER_VALUE() != null) {
            bucketNum = Integer.parseInt(ctx.INTEGER_VALUE().getText());
        }
        String comment = ctx.STRING_LITERAL() == null ? "" : LogicalPlanBuilderAssistant.escapeBackSlash(
                ctx.STRING_LITERAL().getText().substring(1, ctx.STRING_LITERAL().getText().length() - 1));
        DistributionDescriptor desc = null;
        if (ctx.HASH() != null) {
            desc = new DistributionDescriptor(true, ctx.autoBucket != null, bucketNum,
                    visitIdentifierList(ctx.hashKeys));
        } else if (ctx.RANDOM() != null) {
            desc = new DistributionDescriptor(false, ctx.autoBucket != null, bucketNum, null);
        }
        Map<String, String> properties = ctx.properties != null
                // NOTICE: we should not generate immutable map here, because it will be modified when analyzing.
                ? Maps.newHashMap(visitPropertyClause(ctx.properties))
                : Maps.newHashMap();
        Map<String, String> extProperties = ctx.extProperties != null
                // NOTICE: we should not generate immutable map here, because it will be modified when analyzing.
                ? Maps.newHashMap(visitPropertyClause(ctx.extProperties))
                : Maps.newHashMap();

        // solve partition by
        PartitionTableInfo partitionInfo;
        if (ctx.partition != null) {
            partitionInfo = (PartitionTableInfo) ctx.partitionTable().accept(this);
        } else {
            partitionInfo = PartitionTableInfo.EMPTY;
        }

        if (ctx.columnDefs() != null) {
            if (ctx.AS() != null) {
                throw new AnalysisException("Should not define the entire column in CTAS");
            }
            return new CreateTableCommand(Optional.empty(), new CreateTableInfo(
                    ctx.EXISTS() != null,
                    ctx.EXTERNAL() != null,
                    ctx.TEMPORARY() != null,
                    ctlName,
                    dbName,
                    tableName,
                    visitColumnDefs(ctx.columnDefs()),
                    ctx.indexDefs() != null ? visitIndexDefs(ctx.indexDefs()) : ImmutableList.of(),
                    engineName,
                    keysType,
                    ctx.keys != null ? visitIdentifierList(ctx.keys) : ImmutableList.of(),
                    comment,
                    partitionInfo,
                    desc,
                    ctx.rollupDefs() != null ? visitRollupDefs(ctx.rollupDefs()) : ImmutableList.of(),
                    properties,
                    extProperties,
                    ctx.clusterKeys != null ? visitIdentifierList(ctx.clusterKeys) : ImmutableList.of()));
        } else if (ctx.AS() != null) {
            return new CreateTableCommand(Optional.of(visitQuery(ctx.query())), new CreateTableInfo(
                    ctx.EXISTS() != null,
                    ctx.EXTERNAL() != null,
                    ctx.TEMPORARY() != null,
                    ctlName,
                    dbName,
                    tableName,
                    ctx.ctasCols != null ? visitIdentifierList(ctx.ctasCols) : null,
                    engineName,
                    keysType,
                    ctx.keys != null ? visitIdentifierList(ctx.keys) : ImmutableList.of(),
                    comment,
                    partitionInfo,
                    desc,
                    ctx.rollupDefs() != null ? visitRollupDefs(ctx.rollupDefs()) : ImmutableList.of(),
                    properties,
                    extProperties,
                    ctx.clusterKeys != null ? visitIdentifierList(ctx.clusterKeys) : ImmutableList.of()));
        } else {
            throw new AnalysisException("Should contain at least one column in a table");
        }
    }

    @Override
    public PartitionTableInfo visitPartitionTable(DorisParser.PartitionTableContext ctx) {
        boolean isAutoPartition = ctx.autoPartition != null;
        ImmutableList<Expression> partitionList = ctx.partitionList.identityOrFunction().stream()
                .map(partition -> {
                    IdentifierContext identifier = partition.identifier();
                    if (identifier != null) {
                        return UnboundSlot.quoted(identifier.getText());
                    } else {
                        return visitFunctionCallExpression(partition.functionCallExpression());
                    }
                })
                .collect(ImmutableList.toImmutableList());
        return new PartitionTableInfo(
            isAutoPartition,
            ctx.RANGE() != null ? "RANGE" : "LIST",
            ctx.partitions != null ? visitPartitionsDef(ctx.partitions) : null,
            partitionList);
    }

    @Override
    public List<ColumnDefinition> visitColumnDefs(ColumnDefsContext ctx) {
        return ctx.cols.stream().map(this::visitColumnDef).collect(Collectors.toList());
    }

    @Override
    public ColumnDefinition visitColumnDef(ColumnDefContext ctx) {
        String colName = ctx.colName.getText();
        DataType colType = ctx.type instanceof PrimitiveDataTypeContext
                ? visitPrimitiveDataType(((PrimitiveDataTypeContext) ctx.type))
                : ctx.type instanceof ComplexDataTypeContext
                        ? visitComplexDataType((ComplexDataTypeContext) ctx.type)
                        : visitAggStateDataType((AggStateDataTypeContext) ctx.type);
        colType = colType.conversion();
        boolean isKey = ctx.KEY() != null;
        ColumnNullableType nullableType = ColumnNullableType.DEFAULT;
        if (ctx.NOT() != null) {
            nullableType = ColumnNullableType.NOT_NULLABLE;
        } else if (ctx.nullable != null) {
            nullableType = ColumnNullableType.NULLABLE;
        }
        String aggTypeString = ctx.aggType != null ? ctx.aggType.getText() : null;
        Optional<DefaultValue> defaultValue = Optional.empty();
        Optional<DefaultValue> onUpdateDefaultValue = Optional.empty();
        if (ctx.DEFAULT() != null) {
            if (ctx.INTEGER_VALUE() != null) {
                if (ctx.SUBTRACT() == null) {
                    defaultValue = Optional.of(new DefaultValue(ctx.INTEGER_VALUE().getText()));
                } else {
                    defaultValue = Optional.of(new DefaultValue("-" + ctx.INTEGER_VALUE().getText()));
                }
            } else if (ctx.DECIMAL_VALUE() != null) {
                if (ctx.SUBTRACT() == null) {
                    defaultValue = Optional.of(new DefaultValue(ctx.DECIMAL_VALUE().getText()));
                } else {
                    defaultValue = Optional.of(new DefaultValue("-" + ctx.DECIMAL_VALUE().getText()));
                }
            } else if (ctx.stringValue != null) {
                defaultValue = Optional.of(new DefaultValue(toStringValue(ctx.stringValue.getText())));
            } else if (ctx.nullValue != null) {
                defaultValue = Optional.of(DefaultValue.NULL_DEFAULT_VALUE);
            } else if (ctx.defaultTimestamp != null) {
                if (ctx.defaultValuePrecision == null) {
                    defaultValue = Optional.of(DefaultValue.CURRENT_TIMESTAMP_DEFAULT_VALUE);
                } else {
                    defaultValue = Optional.of(DefaultValue
                            .currentTimeStampDefaultValueWithPrecision(
                                    Long.valueOf(ctx.defaultValuePrecision.getText())));
                }
            } else if (ctx.CURRENT_DATE() != null) {
                defaultValue = Optional.of(DefaultValue.CURRENT_DATE_DEFAULT_VALUE);
            } else if (ctx.PI() != null) {
                defaultValue = Optional.of(DefaultValue.PI_DEFAULT_VALUE);
            } else if (ctx.E() != null) {
                defaultValue = Optional.of(DefaultValue.E_NUM_DEFAULT_VALUE);
            } else if (ctx.BITMAP_EMPTY() != null) {
                defaultValue = Optional.of(DefaultValue.BITMAP_EMPTY_DEFAULT_VALUE);
            }
        }
        if (ctx.UPDATE() != null) {
            if (ctx.onUpdateValuePrecision == null) {
                onUpdateDefaultValue = Optional.of(DefaultValue.CURRENT_TIMESTAMP_DEFAULT_VALUE);
            } else {
                onUpdateDefaultValue = Optional.of(DefaultValue
                        .currentTimeStampDefaultValueWithPrecision(
                                Long.valueOf(ctx.onUpdateValuePrecision.getText())));
            }
        }
        AggregateType aggType = null;
        if (aggTypeString != null) {
            try {
                aggType = AggregateType.valueOf(aggTypeString.toUpperCase());
            } catch (Exception e) {
                throw new AnalysisException(String.format("Aggregate type %s is unsupported", aggTypeString),
                        e.getCause());
            }
        }
        //comment should remove '\' and '(") at the beginning and end
        String comment = ctx.comment != null ? ctx.comment.getText().substring(1, ctx.comment.getText().length() - 1)
                .replace("\\", "") : "";
        long autoIncInitValue = -1;
        if (ctx.AUTO_INCREMENT() != null) {
            if (ctx.autoIncInitValue != null) {
                // AUTO_INCREMENT(Value) Value >= 0.
                autoIncInitValue = Long.valueOf(ctx.autoIncInitValue.getText());
                if (autoIncInitValue < 0) {
                    throw new AnalysisException("AUTO_INCREMENT start value can not be negative.");
                }
            } else {
                // AUTO_INCREMENT default 1.
                autoIncInitValue = Long.valueOf(1);
            }
        }
        Optional<GeneratedColumnDesc> desc = ctx.generatedExpr != null
                ? Optional.of(new GeneratedColumnDesc(ctx.generatedExpr.getText(), getExpression(ctx.generatedExpr)))
                : Optional.empty();
        return new ColumnDefinition(colName, colType, isKey, aggType, nullableType, autoIncInitValue, defaultValue,
                onUpdateDefaultValue, comment, desc);
    }

    @Override
    public List<IndexDefinition> visitIndexDefs(IndexDefsContext ctx) {
        return ctx.indexes.stream().map(this::visitIndexDef).collect(Collectors.toList());
    }

    @Override
    public IndexDefinition visitIndexDef(IndexDefContext ctx) {
        String indexName = ctx.indexName.getText();
        boolean ifNotExists = ctx.ifNotExists != null;
        List<String> indexCols = visitIdentifierList(ctx.cols);
        Map<String, String> properties = visitPropertyItemList(ctx.properties);
        String indexType = ctx.indexType != null ? ctx.indexType.getText().toUpperCase() : null;
        //comment should remove '\' and '(") at the beginning and end
        String comment = ctx.comment == null ? "" : LogicalPlanBuilderAssistant.escapeBackSlash(
                        ctx.comment.getText().substring(1, ctx.STRING_LITERAL().getText().length() - 1));
        // change BITMAP index to INVERTED index
        if (Config.enable_create_bitmap_index_as_inverted_index
                && "BITMAP".equalsIgnoreCase(indexType)) {
            indexType = "INVERTED";
        }
        return new IndexDefinition(indexName, ifNotExists, indexCols, indexType, properties, comment);
    }

    @Override
    public List<PartitionDefinition> visitPartitionsDef(PartitionsDefContext ctx) {
        return ctx.partitions.stream()
                .map(p -> ((PartitionDefinition) visit(p))).collect(Collectors.toList());
    }

    @Override
    public PartitionDefinition visitPartitionDef(DorisParser.PartitionDefContext ctx) {
        PartitionDefinition partitionDefinition = (PartitionDefinition) visit(ctx.getChild(0));
        if (ctx.partitionProperties != null) {
            partitionDefinition.withProperties(visitPropertyItemList(ctx.partitionProperties));
        }
        return partitionDefinition;
    }

    @Override
    public PartitionDefinition visitLessThanPartitionDef(LessThanPartitionDefContext ctx) {
        String partitionName = ctx.partitionName.getText();
        if (ctx.MAXVALUE() == null) {
            List<Expression> lessThanValues = visitPartitionValueList(ctx.partitionValueList());
            return new LessThanPartition(ctx.EXISTS() != null, partitionName, lessThanValues);
        } else {
            return new LessThanPartition(ctx.EXISTS() != null, partitionName,
                    ImmutableList.of(MaxValue.INSTANCE));
        }
    }

    @Override
    public PartitionDefinition visitFixedPartitionDef(FixedPartitionDefContext ctx) {
        String partitionName = ctx.partitionName.getText();
        List<Expression> lowerBounds = visitPartitionValueList(ctx.lower);
        List<Expression> upperBounds = visitPartitionValueList(ctx.upper);
        return new FixedRangePartition(ctx.EXISTS() != null, partitionName, lowerBounds, upperBounds);
    }

    @Override
    public PartitionDefinition visitStepPartitionDef(StepPartitionDefContext ctx) {
        List<Expression> fromExpression = visitPartitionValueList(ctx.from);
        List<Expression> toExpression = visitPartitionValueList(ctx.to);
        return new StepPartition(false, null, fromExpression, toExpression,
                Long.parseLong(ctx.unitsAmount.getText()), ctx.unit != null ? ctx.unit.getText() : null);
    }

    @Override
    public PartitionDefinition visitInPartitionDef(InPartitionDefContext ctx) {
        List<List<Expression>> values;
        if (ctx.constants == null) {
            values = ctx.partitionValueLists.stream().map(this::visitPartitionValueList)
                    .collect(Collectors.toList());
        } else {
            values = visitPartitionValueList(ctx.constants).stream().map(ImmutableList::of)
                    .collect(Collectors.toList());
        }
        return new InPartition(ctx.EXISTS() != null, ctx.partitionName.getText(), values);
    }

    @Override
    public List<Expression> visitPartitionValueList(PartitionValueListContext ctx) {
        return ctx.values.stream()
                .map(this::visitPartitionValueDef)
                .collect(Collectors.toList());
    }

    @Override
    public Expression visitPartitionValueDef(PartitionValueDefContext ctx) {
        if (ctx.INTEGER_VALUE() != null) {
            if (ctx.SUBTRACT() != null) {
                return Literal.of("-" + ctx.INTEGER_VALUE().getText());
            }
            return Literal.of(ctx.INTEGER_VALUE().getText());
        } else if (ctx.STRING_LITERAL() != null) {
            return Literal.of(toStringValue(ctx.STRING_LITERAL().getText()));
        } else if (ctx.MAXVALUE() != null) {
            return MaxValue.INSTANCE;
        } else if (ctx.NULL() != null) {
            return Literal.of(null);
        }
        throw new AnalysisException("Unsupported partition value: " + ctx.getText());
    }

    @Override
    public List<RollupDefinition> visitRollupDefs(RollupDefsContext ctx) {
        return ctx.rollups.stream().map(this::visitRollupDef).collect(Collectors.toList());
    }

    @Override
    public RollupDefinition visitRollupDef(RollupDefContext ctx) {
        String rollupName = ctx.rollupName.getText();
        List<String> rollupCols = visitIdentifierList(ctx.rollupCols);
        List<String> dupKeys = ctx.dupKeys == null ? ImmutableList.of() : visitIdentifierList(ctx.dupKeys);
        Map<String, String> properties = ctx.properties == null ? Maps.newHashMap()
                : visitPropertyClause(ctx.properties);
        return new RollupDefinition(rollupName, rollupCols, dupKeys, properties);
    }

    private String toStringValue(String literal) {
        return literal.substring(1, literal.length() - 1);
    }

    /* ********************************************************************************************
     * Expression parsing
     * ******************************************************************************************** */

    /**
     * Create an expression from the given context. This method just passes the context on to the
     * visitor and only takes care of typing (We assume that the visitor returns an Expression here).
     */
    private Expression getExpression(ParserRuleContext ctx) {
        return typedVisit(ctx);
    }

    private LogicalPlan withExplain(LogicalPlan inputPlan, ExplainContext ctx) {
        if (ctx == null) {
            return inputPlan;
        }
        return ParserUtils.withOrigin(ctx, () -> {
            ExplainLevel explainLevel = ExplainLevel.NORMAL;

            if (ctx.planType() != null) {
                if (ctx.level == null || !ctx.level.getText().equalsIgnoreCase("plan")) {
                    throw new ParseException("Only explain plan can use plan type: " + ctx.planType().getText(), ctx);
                }
            }

            boolean showPlanProcess = false;
            if (ctx.level != null) {
                if (!ctx.level.getText().equalsIgnoreCase("plan")) {
                    explainLevel = ExplainLevel.valueOf(ctx.level.getText().toUpperCase(Locale.ROOT));
                } else {
                    explainLevel = parseExplainPlanType(ctx.planType());

                    if (ctx.PROCESS() != null) {
                        showPlanProcess = true;
                    }
                }
            }
            return new ExplainCommand(explainLevel, inputPlan, showPlanProcess);
        });
    }

    private LogicalPlan withOutFile(LogicalPlan plan, OutFileClauseContext ctx) {
        if (ctx == null) {
            return plan;
        }
        String format = "csv";
        if (ctx.format != null) {
            format = ctx.format.getText();
        }

        Map<String, String> properties = ImmutableMap.of();
        if (ctx.propertyClause() != null) {
            properties = visitPropertyClause(ctx.propertyClause());
        }
        Literal filePath = (Literal) visit(ctx.filePath);
        return new LogicalFileSink<>(filePath.getStringValue(), format, properties, ImmutableList.of(), plan);
    }

    private LogicalPlan withQueryOrganization(LogicalPlan inputPlan, QueryOrganizationContext ctx) {
        if (ctx == null) {
            return inputPlan;
        }
        Optional<SortClauseContext> sortClauseContext = Optional.ofNullable(ctx.sortClause());
        Optional<LimitClauseContext> limitClauseContext = Optional.ofNullable(ctx.limitClause());
        LogicalPlan sort = withSort(inputPlan, sortClauseContext);
        return withLimit(sort, limitClauseContext);
    }

    private LogicalPlan withSort(LogicalPlan input, Optional<SortClauseContext> sortCtx) {
        return input.optionalMap(sortCtx, () -> {
            List<OrderKey> orderKeys = visit(sortCtx.get().sortItem(), OrderKey.class);
            return new LogicalSort<>(orderKeys, input);
        });
    }

    private LogicalPlan withLimit(LogicalPlan input, Optional<LimitClauseContext> limitCtx) {
        return input.optionalMap(limitCtx, () -> {
            long limit = Long.parseLong(limitCtx.get().limit.getText());
            if (limit < 0) {
                throw new ParseException("Limit requires non-negative number", limitCtx.get());
            }
            long offset = 0;
            Token offsetToken = limitCtx.get().offset;
            if (offsetToken != null) {
                offset = Long.parseLong(offsetToken.getText());
            }
            return new LogicalLimit<>(limit, offset, LimitPhase.ORIGIN, input);
        });
    }

    /**
     * Add a regular (SELECT) query specification to a logical plan. The query specification
     * is the core of the logical plan, this is where sourcing (FROM clause), projection (SELECT),
     * aggregation (GROUP BY ... HAVING ...) and filtering (WHERE) takes place.
     *
     * <p>Note that query hints are ignored (both by the parser and the builder).
     */
    protected LogicalPlan withSelectQuerySpecification(
            ParserRuleContext ctx,
            LogicalPlan inputRelation,
            SelectClauseContext selectClause,
            Optional<WhereClauseContext> whereClause,
            Optional<AggClauseContext> aggClause,
            Optional<HavingClauseContext> havingClause,
            Optional<QualifyClauseContext> qualifyClause) {
        return ParserUtils.withOrigin(ctx, () -> {
            // from -> where -> group by -> having -> select
            LogicalPlan filter = withFilter(inputRelation, whereClause);
            SelectColumnClauseContext selectColumnCtx = selectClause.selectColumnClause();
            LogicalPlan aggregate = withAggregate(filter, selectColumnCtx, aggClause);
            boolean isDistinct = (selectClause.DISTINCT() != null);
            LogicalPlan selectPlan;
            if (!(aggregate instanceof Aggregate) && havingClause.isPresent()) {
                // create a project node for pattern match of ProjectToGlobalAggregate rule
                // then ProjectToGlobalAggregate rule can insert agg node as LogicalHaving node's child
                List<NamedExpression> projects = getNamedExpressions(selectColumnCtx.namedExpressionSeq());
                LogicalPlan project = new LogicalProject<>(projects, isDistinct, aggregate);
                selectPlan = new LogicalHaving<>(ExpressionUtils.extractConjunctionToSet(
                        getExpression((havingClause.get().booleanExpression()))), project);
            } else {
                LogicalPlan having = withHaving(aggregate, havingClause);
                selectPlan = withProjection(having, selectColumnCtx, aggClause, isDistinct);
            }
            // support qualify clause
            if (qualifyClause.isPresent()) {
                Expression qualifyExpr = getExpression(qualifyClause.get().booleanExpression());
                selectPlan = new LogicalQualify<>(Sets.newHashSet(qualifyExpr), selectPlan);
            }
            return selectPlan;
        });
    }

    /**
     * Join one more [[LogicalPlan]]s to the current logical plan.
     */
    private LogicalPlan withJoinRelations(LogicalPlan input, RelationContext ctx) {
        LogicalPlan last = input;
        for (JoinRelationContext join : ctx.joinRelation()) {
            JoinType joinType;
            if (join.joinType().CROSS() != null) {
                joinType = JoinType.CROSS_JOIN;
            } else if (join.joinType().FULL() != null) {
                joinType = JoinType.FULL_OUTER_JOIN;
            } else if (join.joinType().SEMI() != null) {
                if (join.joinType().LEFT() != null) {
                    joinType = JoinType.LEFT_SEMI_JOIN;
                } else {
                    joinType = JoinType.RIGHT_SEMI_JOIN;
                }
            } else if (join.joinType().ANTI() != null) {
                if (join.joinType().LEFT() != null) {
                    joinType = JoinType.LEFT_ANTI_JOIN;
                } else {
                    joinType = JoinType.RIGHT_ANTI_JOIN;
                }
            } else if (join.joinType().LEFT() != null) {
                joinType = JoinType.LEFT_OUTER_JOIN;
            } else if (join.joinType().RIGHT() != null) {
                joinType = JoinType.RIGHT_OUTER_JOIN;
            } else if (join.joinType().INNER() != null) {
                joinType = JoinType.INNER_JOIN;
            } else if (join.joinCriteria() != null) {
                joinType = JoinType.INNER_JOIN;
            } else {
                joinType = JoinType.CROSS_JOIN;
            }
            DistributeType distributeType = Optional.ofNullable(join.distributeType()).map(hintCtx -> {
                String hint = typedVisit(join.distributeType());
                if (DistributeType.JoinDistributeType.SHUFFLE.toString().equalsIgnoreCase(hint)) {
                    return DistributeType.SHUFFLE_RIGHT;
                } else if (DistributeType.JoinDistributeType.BROADCAST.toString().equalsIgnoreCase(hint)) {
                    return DistributeType.BROADCAST_RIGHT;
                } else {
                    throw new ParseException("Invalid join hint: " + hint, hintCtx);
                }
            }).orElse(DistributeType.NONE);
            DistributeHint distributeHint = new DistributeHint(distributeType);
            // TODO: natural join, lateral join, union join
            JoinCriteriaContext joinCriteria = join.joinCriteria();
            Optional<Expression> condition = Optional.empty();
            List<Expression> ids = null;
            if (joinCriteria != null) {
                if (join.joinType().CROSS() != null) {
                    throw new ParseException("Cross join can't be used with ON clause", joinCriteria);
                }
                if (joinCriteria.booleanExpression() != null) {
                    condition = Optional.ofNullable(getExpression(joinCriteria.booleanExpression()));
                } else if (joinCriteria.USING() != null) {
                    ids = visitIdentifierList(joinCriteria.identifierList())
                            .stream().map(UnboundSlot::quoted)
                            .collect(ImmutableList.toImmutableList());
                }
            } else {
                // keep same with original planner, allow cross/inner join
                if (!joinType.isInnerOrCrossJoin()) {
                    throw new ParseException("on mustn't be empty except for cross/inner join", join);
                }
            }
            if (ids == null) {
                last = new LogicalJoin<>(joinType, ExpressionUtils.EMPTY_CONDITION,
                        condition.map(ExpressionUtils::extractConjunction)
                                .orElse(ExpressionUtils.EMPTY_CONDITION),
                        distributeHint,
                        Optional.empty(),
                        last,
                        plan(join.relationPrimary()), null);
            } else {
                last = new LogicalUsingJoin<>(joinType, last, plan(join.relationPrimary()), ids, distributeHint);

            }
            if (distributeHint.distributeType != DistributeType.NONE
                    && ConnectContext.get().getStatementContext() != null
                    && !ConnectContext.get().getStatementContext().getHints().contains(distributeHint)) {
                ConnectContext.get().getStatementContext().addHint(distributeHint);
            }
        }
        return last;
    }

    private List<List<String>> getTableList(List<MultipartIdentifierContext> ctx) {
        List<List<String>> tableList = new ArrayList<>();
        for (MultipartIdentifierContext tableCtx : ctx) {
            tableList.add(visitMultipartIdentifier(tableCtx));
        }
        return tableList;
    }

    private LogicalPlan withHints(LogicalPlan logicalPlan, List<ParserRuleContext> selectHintContexts,
            List<ParserRuleContext> preAggOnHintContexts) {
        if (selectHintContexts.isEmpty() && preAggOnHintContexts.isEmpty()) {
            return logicalPlan;
        }
        LogicalPlan newPlan = logicalPlan;
        if (!selectHintContexts.isEmpty()) {
            ImmutableList.Builder<SelectHint> hints = ImmutableList.builder();
            for (ParserRuleContext hintContext : selectHintContexts) {
                SelectHintContext selectHintContext = (SelectHintContext) hintContext;
                for (HintStatementContext hintStatement : selectHintContext.hintStatements) {
                    if (hintStatement.USE_MV() != null) {
                        hints.add(new SelectHintUseMv("USE_MV", getTableList(hintStatement.tableList), true));
                        continue;
                    } else if (hintStatement.NO_USE_MV() != null) {
                        hints.add(new SelectHintUseMv("NO_USE_MV", getTableList(hintStatement.tableList), false));
                        continue;
                    }
                    String hintName = hintStatement.hintName.getText().toLowerCase(Locale.ROOT);
                    switch (hintName) {
                        case "set_var":
                            Map<String, Optional<String>> parameters = Maps.newLinkedHashMap();
                            for (HintAssignmentContext kv : hintStatement.parameters) {
                                if (kv.key != null) {
                                    String parameterName = visitIdentifierOrText(kv.key);
                                    Optional<String> value = Optional.empty();
                                    if (kv.constantValue != null) {
                                        Literal literal = (Literal) visit(kv.constantValue);
                                        value = Optional.ofNullable(literal.toLegacyLiteral().getStringValue());
                                    } else if (kv.identifierValue != null) {
                                        // maybe we should throw exception when the identifierValue is quoted identifier
                                        value = Optional.ofNullable(kv.identifierValue.getText());
                                    }
                                    parameters.put(parameterName, value);
                                }
                            }
                            SelectHintSetVar setVar = new SelectHintSetVar(hintName, parameters);
                            setVar.setVarOnceInSql(ConnectContext.get().getStatementContext());
                            hints.add(setVar);
                            break;
                        case "leading":
                            List<String> leadingParameters = new ArrayList<>();
                            for (HintAssignmentContext kv : hintStatement.parameters) {
                                if (kv.key != null) {
                                    String parameterName = visitIdentifierOrText(kv.key);
                                    leadingParameters.add(parameterName);
                                }
                            }
                            hints.add(new SelectHintLeading(hintName, leadingParameters));
                            break;
                        case "ordered":
                            hints.add(new SelectHintOrdered(hintName));
                            break;
                        case "use_cbo_rule":
                            List<String> useRuleParameters = new ArrayList<>();
                            for (HintAssignmentContext kv : hintStatement.parameters) {
                                if (kv.key != null) {
                                    String parameterName = visitIdentifierOrText(kv.key);
                                    useRuleParameters.add(parameterName);
                                }
                            }
                            hints.add(new SelectHintUseCboRule(hintName, useRuleParameters, false));
                            break;
                        case "no_use_cbo_rule":
                            List<String> noUseRuleParameters = new ArrayList<>();
                            for (HintAssignmentContext kv : hintStatement.parameters) {
                                String parameterName = visitIdentifierOrText(kv.key);
                                if (kv.key != null) {
                                    noUseRuleParameters.add(parameterName);
                                }
                            }
                            hints.add(new SelectHintUseCboRule(hintName, noUseRuleParameters, true));
                            break;
                        default:
                            break;
                    }
                }
            }
            newPlan = new LogicalSelectHint<>(hints.build(), newPlan);
        }
        if (!preAggOnHintContexts.isEmpty()) {
            for (ParserRuleContext hintContext : preAggOnHintContexts) {
                if (hintContext instanceof SelectHintContext) {
                    SelectHintContext preAggOnHintContext = (SelectHintContext) hintContext;
                    if (preAggOnHintContext.hintStatement != null
                            && preAggOnHintContext.hintStatement.hintName != null) {
                        String text = preAggOnHintContext.hintStatement.hintName.getText();
                        if (text.equalsIgnoreCase("PREAGGOPEN")) {
                            newPlan = new LogicalPreAggOnHint<>(newPlan);
                            break;
                        }
                    }
                }
            }
        }
        return newPlan;
    }

    @Override
    public String visitBracketDistributeType(BracketDistributeTypeContext ctx) {
        return ctx.identifier().getText();
    }

    @Override
    public String visitCommentDistributeType(CommentDistributeTypeContext ctx) {
        return ctx.identifier().getText();
    }

    @Override
    public List<String> visitBracketRelationHint(BracketRelationHintContext ctx) {
        return ctx.identifier().stream()
                .map(RuleContext::getText)
                .collect(ImmutableList.toImmutableList());
    }

    @Override
    public Object visitCommentRelationHint(CommentRelationHintContext ctx) {
        return ctx.identifier().stream()
                .map(RuleContext::getText)
                .collect(ImmutableList.toImmutableList());
    }

    protected LogicalPlan withProjection(LogicalPlan input, SelectColumnClauseContext selectCtx,
                                         Optional<AggClauseContext> aggCtx, boolean isDistinct) {
        return ParserUtils.withOrigin(selectCtx, () -> {
            if (aggCtx.isPresent()) {
                if (isDistinct) {
                    return new LogicalProject<>(ImmutableList.of(new UnboundStar(ImmutableList.of())),
                            isDistinct, input);
                } else {
                    return input;
                }
            } else {
                List<NamedExpression> projects = getNamedExpressions(selectCtx.namedExpressionSeq());
                if (input instanceof OneRowRelation) {
                    if (projects.stream().anyMatch(project -> project instanceof UnboundStar)) {
                        throw new ParseException("SELECT * must have a FROM clause");
                    }
                }
                return new LogicalProject<>(projects, isDistinct, input);
            }
        });
    }

    private LogicalPlan withRelations(LogicalPlan inputPlan, List<RelationContext> relations) {
        if (relations == null) {
            return inputPlan;
        }
        LogicalPlan left = inputPlan;
        for (RelationContext relation : relations) {
            // build left deep join tree
            LogicalPlan right = withJoinRelations(visitRelation(relation), relation);
            left = (left == null) ? right :
                    new LogicalJoin<>(
                            JoinType.CROSS_JOIN,
                            ExpressionUtils.EMPTY_CONDITION,
                            ExpressionUtils.EMPTY_CONDITION,
                            new DistributeHint(DistributeType.NONE),
                            Optional.empty(),
                            left,
                            right, null);
            // TODO: pivot and lateral view
        }
        return left;
    }

    private LogicalPlan withFilter(LogicalPlan input, Optional<WhereClauseContext> whereCtx) {
        return input.optionalMap(whereCtx, () ->
            new LogicalFilter<>(ExpressionUtils.extractConjunctionToSet(
                    getExpression(whereCtx.get().booleanExpression())), input));
    }

    private LogicalPlan withAggregate(LogicalPlan input, SelectColumnClauseContext selectCtx,
                                      Optional<AggClauseContext> aggCtx) {
        return input.optionalMap(aggCtx, () -> {
            GroupingElementContext groupingElementContext = aggCtx.get().groupingElement();
            List<NamedExpression> namedExpressions = getNamedExpressions(selectCtx.namedExpressionSeq());
            if (groupingElementContext.GROUPING() != null) {
                ImmutableList.Builder<List<Expression>> groupingSets = ImmutableList.builder();
                for (GroupingSetContext groupingSetContext : groupingElementContext.groupingSet()) {
                    groupingSets.add(visit(groupingSetContext.expression(), Expression.class));
                }
                return new LogicalRepeat<>(groupingSets.build(), namedExpressions, input);
            } else if (groupingElementContext.CUBE() != null) {
                List<Expression> cubeExpressions = visit(groupingElementContext.expression(), Expression.class);
                List<List<Expression>> groupingSets = ExpressionUtils.cubeToGroupingSets(cubeExpressions);
                return new LogicalRepeat<>(groupingSets, namedExpressions, input);
            } else if (groupingElementContext.ROLLUP() != null) {
                List<Expression> rollupExpressions = visit(groupingElementContext.expression(), Expression.class);
                List<List<Expression>> groupingSets = ExpressionUtils.rollupToGroupingSets(rollupExpressions);
                return new LogicalRepeat<>(groupingSets, namedExpressions, input);
            } else {
                List<Expression> groupByExpressions = visit(groupingElementContext.expression(), Expression.class);
                return new LogicalAggregate<>(groupByExpressions, namedExpressions, input);
            }
        });
    }

    private LogicalPlan withHaving(LogicalPlan input, Optional<HavingClauseContext> havingCtx) {
        return input.optionalMap(havingCtx, () -> {
            if (!(input instanceof Aggregate)) {
                throw new ParseException("Having clause should be applied against an aggregation.", havingCtx.get());
            }
            return new LogicalHaving<>(ExpressionUtils.extractConjunctionToSet(
                    getExpression((havingCtx.get().booleanExpression()))), input);
        });
    }

    /**
     * match predicate type and generate different predicates.
     *
     * @param ctx PredicateContext
     * @param valueExpression valueExpression
     * @return Expression
     */
    private Expression withPredicate(Expression valueExpression, PredicateContext ctx) {
        return ParserUtils.withOrigin(ctx, () -> {
            Expression outExpression;
            switch (ctx.kind.getType()) {
                case DorisParser.BETWEEN:
                    Expression lower = getExpression(ctx.lower);
                    Expression upper = getExpression(ctx.upper);
                    if (lower.equals(upper)) {
                        outExpression = new EqualTo(valueExpression, lower);
                    } else {
                        outExpression = new And(
                                new GreaterThanEqual(valueExpression, getExpression(ctx.lower)),
                                new LessThanEqual(valueExpression, getExpression(ctx.upper))
                        );
                    }
                    break;
                case DorisParser.LIKE:
                    outExpression = new Like(
                        valueExpression,
                        getExpression(ctx.pattern)
                    );
                    break;
                case DorisParser.RLIKE:
                case DorisParser.REGEXP:
                    outExpression = new Regexp(
                        valueExpression,
                        getExpression(ctx.pattern)
                    );
                    break;
                case DorisParser.IN:
                    if (ctx.query() == null) {
                        outExpression = new InPredicate(
                                valueExpression,
                                withInList(ctx)
                        );
                    } else {
                        outExpression = new InSubquery(
                                valueExpression,
                                typedVisit(ctx.query()),
                                ctx.NOT() != null
                        );
                    }
                    break;
                case DorisParser.NULL:
                    outExpression = new IsNull(valueExpression);
                    break;
                case DorisParser.TRUE:
                    outExpression = new Cast(valueExpression,
                            BooleanType.INSTANCE, true);
                    break;
                case DorisParser.FALSE:
                    outExpression = new Not(new Cast(valueExpression,
                            BooleanType.INSTANCE, true));
                    break;
                case DorisParser.MATCH:
                case DorisParser.MATCH_ANY:
                    outExpression = new MatchAny(
                        valueExpression,
                        getExpression(ctx.pattern)
                    );
                    break;
                case DorisParser.MATCH_ALL:
                    outExpression = new MatchAll(
                        valueExpression,
                        getExpression(ctx.pattern)
                    );
                    break;
                case DorisParser.MATCH_PHRASE:
                    outExpression = new MatchPhrase(
                        valueExpression,
                        getExpression(ctx.pattern)
                    );
                    break;
                case DorisParser.MATCH_PHRASE_PREFIX:
                    outExpression = new MatchPhrasePrefix(
                        valueExpression,
                        getExpression(ctx.pattern)
                    );
                    break;
                case DorisParser.MATCH_REGEXP:
                    outExpression = new MatchRegexp(
                        valueExpression,
                        getExpression(ctx.pattern)
                    );
                    break;
                case DorisParser.MATCH_PHRASE_EDGE:
                    outExpression = new MatchPhraseEdge(
                        valueExpression,
                        getExpression(ctx.pattern)
                    );
                    break;
                default:
                    throw new ParseException("Unsupported predicate type: " + ctx.kind.getText(), ctx);
            }
            return ctx.NOT() != null ? new Not(outExpression) : outExpression;
        });
    }

    private List<NamedExpression> getNamedExpressions(NamedExpressionSeqContext namedCtx) {
        return ParserUtils.withOrigin(namedCtx, () -> visit(namedCtx.namedExpression(), NamedExpression.class));
    }

    @Override
    public Expression visitSubqueryExpression(SubqueryExpressionContext subqueryExprCtx) {
        return ParserUtils.withOrigin(subqueryExprCtx, () -> new ScalarSubquery(typedVisit(subqueryExprCtx.query())));
    }

    @Override
    public Expression visitExist(ExistContext context) {
        return ParserUtils.withOrigin(context, () -> new Exists(typedVisit(context.query()), false));
    }

    @Override
    public Expression visitIsnull(IsnullContext context) {
        return ParserUtils.withOrigin(context, () -> new IsNull(typedVisit(context.valueExpression())));
    }

    @Override
    public Expression visitIs_not_null_pred(Is_not_null_predContext context) {
        return ParserUtils.withOrigin(context, () -> new Not(new IsNull(typedVisit(context.valueExpression()))));
    }

    public List<Expression> withInList(PredicateContext ctx) {
        return ctx.expression().stream().map(this::getExpression).collect(ImmutableList.toImmutableList());
    }

    @Override
    public Literal visitDecimalLiteral(DecimalLiteralContext ctx) {
        try {
            if (Config.enable_decimal_conversion) {
                return new DecimalV3Literal(new BigDecimal(ctx.getText()));
            } else {
                return new DecimalLiteral(new BigDecimal(ctx.getText()));
            }
        } catch (Exception e) {
            return new DoubleLiteral(Double.parseDouble(ctx.getText()));
        }
    }

    private String parsePropertyKey(PropertyKeyContext item) {
        if (item.constant() != null) {
            return parseConstant(item.constant()).trim();
        }
        return item.getText().trim();
    }

    private String parsePropertyValue(PropertyValueContext item) {
        if (item.constant() != null) {
            return parseConstant(item.constant());
        }
        return item.getText();
    }

    private ExplainLevel parseExplainPlanType(PlanTypeContext planTypeContext) {
        if (planTypeContext == null || planTypeContext.ALL() != null) {
            return ExplainLevel.ALL_PLAN;
        }
        if (planTypeContext.PHYSICAL() != null || planTypeContext.OPTIMIZED() != null) {
            return ExplainLevel.OPTIMIZED_PLAN;
        }
        if (planTypeContext.REWRITTEN() != null || planTypeContext.LOGICAL() != null) {
            return ExplainLevel.REWRITTEN_PLAN;
        }
        if (planTypeContext.ANALYZED() != null) {
            return ExplainLevel.ANALYZED_PLAN;
        }
        if (planTypeContext.PARSED() != null) {
            return ExplainLevel.PARSED_PLAN;
        }
        if (planTypeContext.SHAPE() != null) {
            return ExplainLevel.SHAPE_PLAN;
        }
        if (planTypeContext.MEMO() != null) {
            return ExplainLevel.MEMO_PLAN;
        }
        if (planTypeContext.DISTRIBUTED() != null) {
            return ExplainLevel.DISTRIBUTED_PLAN;
        }
        return ExplainLevel.ALL_PLAN;
    }

    @Override
    public Pair<DataType, Boolean> visitDataTypeWithNullable(DataTypeWithNullableContext ctx) {
        return ParserUtils.withOrigin(ctx, () -> Pair.of(typedVisit(ctx.dataType()), ctx.NOT() == null));
    }

    @Override
    public DataType visitAggStateDataType(AggStateDataTypeContext ctx) {
        return ParserUtils.withOrigin(ctx, () -> {
            List<Pair<DataType, Boolean>> dataTypeWithNullables = ctx.dataTypes.stream()
                    .map(this::visitDataTypeWithNullable)
                    .collect(Collectors.toList());
            List<DataType> dataTypes = dataTypeWithNullables.stream()
                    .map(dt -> dt.first)
                    .collect(ImmutableList.toImmutableList());
            List<Boolean> nullables = dataTypeWithNullables.stream()
                    .map(dt -> dt.second)
                    .collect(ImmutableList.toImmutableList());
            String functionName = ctx.functionNameIdentifier().getText();
            if (!BuiltinAggregateFunctions.INSTANCE.aggFuncNames.contains(functionName)) {
                // TODO use function binder to check function exists
                throw new ParseException("Can not found function '" + functionName + "'", ctx);
            }
            return new AggStateType(functionName, dataTypes, nullables);
        });
    }

    @Override
    public DataType visitPrimitiveDataType(PrimitiveDataTypeContext ctx) {
        return ParserUtils.withOrigin(ctx, () -> {
            String dataType = ctx.primitiveColType().type.getText().toLowerCase(Locale.ROOT);
            if (dataType.equalsIgnoreCase("all")) {
                throw new NotSupportedException("Disable to create table with `ALL` type columns");
            }
            List<String> l = Lists.newArrayList(dataType);
            ctx.INTEGER_VALUE().stream().map(ParseTree::getText).forEach(l::add);
            return DataType.convertPrimitiveFromStrings(l);
        });
    }

    @Override
    public DataType visitComplexDataType(ComplexDataTypeContext ctx) {
        return ParserUtils.withOrigin(ctx, () -> {
            switch (ctx.complex.getType()) {
                case DorisParser.ARRAY:
                    return ArrayType.of(typedVisit(ctx.dataType(0)), true);
                case DorisParser.MAP:
                    return MapType.of(typedVisit(ctx.dataType(0)), typedVisit(ctx.dataType(1)));
                case DorisParser.STRUCT:
                    return new StructType(visitComplexColTypeList(ctx.complexColTypeList()));
                default:
                    throw new AnalysisException("do not support " + ctx.complex.getText() + " type for Nereids");
            }
        });
    }

    @Override
    public List<StructField> visitComplexColTypeList(ComplexColTypeListContext ctx) {
        return ctx.complexColType().stream().map(this::visitComplexColType).collect(ImmutableList.toImmutableList());
    }

    @Override
    public StructField visitComplexColType(ComplexColTypeContext ctx) {
        String comment;
        if (ctx.commentSpec() != null) {
            comment = ctx.commentSpec().STRING_LITERAL().getText();
            comment = LogicalPlanBuilderAssistant.escapeBackSlash(comment.substring(1, comment.length() - 1));
        } else {
            comment = "";
        }
        return new StructField(ctx.identifier().getText(), typedVisit(ctx.dataType()), true, comment);
    }

    private String parseConstant(ConstantContext context) {
        Object constant = visit(context);
        if (constant instanceof Literal && ((Literal) constant).isStringLikeLiteral()) {
            return ((Literal) constant).getStringValue();
        }
        return context.getText();
    }

    @Override
    public Object visitCollate(CollateContext ctx) {
        return visit(ctx.primaryExpression());
    }

    @Override
    public Object visitSample(SampleContext ctx) {
        long seek = ctx.seed == null ? -1L : Long.parseLong(ctx.seed.getText());
        DorisParser.SampleMethodContext sampleContext = ctx.sampleMethod();
        if (sampleContext instanceof SampleByPercentileContext) {
            SampleByPercentileContext sampleByPercentileContext = (SampleByPercentileContext) sampleContext;
            long percent = Long.parseLong(sampleByPercentileContext.INTEGER_VALUE().getText());
            return new TableSample(percent, true, seek);
        }
        SampleByRowsContext sampleByRowsContext = (SampleByRowsContext) sampleContext;
        long rows = Long.parseLong(sampleByRowsContext.INTEGER_VALUE().getText());
        return new TableSample(rows, false, seek);
    }

    @Override
    public Object visitCallProcedure(CallProcedureContext ctx) {
        List<String> nameParts = visitMultipartIdentifier(ctx.name);
        FuncNameInfo procedureName = new FuncNameInfo(nameParts);
        List<Expression> arguments = ctx.expression().stream()
                .<Expression>map(this::typedVisit)
                .collect(ImmutableList.toImmutableList());
        UnboundFunction unboundFunction = new UnboundFunction(procedureName.getDbName(), procedureName.getName(),
                true, arguments);
        return new CallCommand(unboundFunction, getOriginSql(ctx));
    }

    @Override
    public LogicalPlan visitCreateProcedure(CreateProcedureContext ctx) {
        List<String> nameParts = visitMultipartIdentifier(ctx.name);
        FuncNameInfo procedureName = new FuncNameInfo(nameParts);
        return ParserUtils.withOrigin(ctx, () -> {
            LogicalPlan createProcedurePlan;
            createProcedurePlan = new CreateProcedureCommand(procedureName, getOriginSql(ctx),
                    ctx.REPLACE() != null);
            return createProcedurePlan;
        });
    }

    @Override
    public LogicalPlan visitDropProcedure(DropProcedureContext ctx) {
        List<String> nameParts = visitMultipartIdentifier(ctx.name);
        FuncNameInfo procedureName = new FuncNameInfo(nameParts);
        return ParserUtils.withOrigin(ctx, () -> new DropProcedureCommand(procedureName, getOriginSql(ctx)));
    }

    @Override
    public LogicalPlan visitShowProcedureStatus(ShowProcedureStatusContext ctx) {
        Set<Expression> whereExpr = Collections.emptySet();
        if (ctx.whereClause() != null) {
            whereExpr = ExpressionUtils.extractConjunctionToSet(
                    getExpression(ctx.whereClause().booleanExpression()));
        }

        if (ctx.valueExpression() != null) {
            // parser allows only LIKE or WhereClause.
            // Mysql grammar: SHOW PROCEDURE STATUS [LIKE 'pattern' | WHERE expr]
            whereExpr = Sets.newHashSet(new Like(new UnboundSlot("ProcedureName"), getExpression(ctx.pattern)));
        }

        final Set<Expression> whereExprConst = whereExpr;
        return ParserUtils.withOrigin(ctx, () -> new ShowProcedureStatusCommand(whereExprConst));
    }

    @Override
    public LogicalPlan visitShowCreateProcedure(ShowCreateProcedureContext ctx) {
        List<String> nameParts = visitMultipartIdentifier(ctx.name);
        FuncNameInfo procedureName = new FuncNameInfo(nameParts);
        return ParserUtils.withOrigin(ctx, () -> new ShowCreateProcedureCommand(procedureName));
    }

    @Override
    public LogicalPlan visitCreateSqlBlockRule(CreateSqlBlockRuleContext ctx) {
        Map<String, String> properties = ctx.propertyClause() != null
                        ? Maps.newHashMap(visitPropertyClause(ctx.propertyClause())) : Maps.newHashMap();
        return new CreateSqlBlockRuleCommand(stripQuotes(ctx.name.getText()), ctx.EXISTS() != null, properties);
    }

    @Override
    public LogicalPlan visitAlterSqlBlockRule(AlterSqlBlockRuleContext ctx) {
        Map<String, String> properties = ctx.propertyClause() != null
                        ? Maps.newHashMap(visitPropertyClause(ctx.propertyClause())) : Maps.newHashMap();
        return new AlterSqlBlockRuleCommand(stripQuotes(ctx.name.getText()), properties);
    }

    @Override
    public LogicalPlan visitDropCatalogRecycleBin(DropCatalogRecycleBinContext ctx) {
        String idTypeStr = ctx.idType.getText().substring(1, ctx.idType.getText().length() - 1);
        IdType idType = IdType.fromString(idTypeStr);
        long id = Long.parseLong(ctx.id.getText());

        return ParserUtils.withOrigin(ctx, () -> new DropCatalogRecycleBinCommand(idType, id));
    }

    @Override
    public Object visitUnsupported(UnsupportedContext ctx) {
        return UnsupportedCommand.INSTANCE;
    }

    @Override
    public LogicalPlan visitSupportedUnsetStatement(SupportedUnsetStatementContext ctx) {
        if (ctx.DEFAULT() != null && ctx.STORAGE() != null && ctx.VAULT() != null) {
            return new UnsetDefaultStorageVaultCommand();
        }
        SetType statementScope = visitStatementScope(ctx.statementScope());
        if (ctx.ALL() != null) {
            return new UnsetVariableCommand(statementScope, true);
        } else if (ctx.identifier() != null) {
            return new UnsetVariableCommand(statementScope, ctx.identifier().getText());
        }
        throw new AnalysisException("Should add 'ALL' or variable name");
    }

    @Override
    public LogicalPlan visitCreateTableLike(CreateTableLikeContext ctx) {
        List<String> nameParts = visitMultipartIdentifier(ctx.name);
        List<String> existedTableNameParts = visitMultipartIdentifier(ctx.existedTable);
        ArrayList<String> rollupNames = Lists.newArrayList();
        boolean withAllRollUp = false;
        if (ctx.WITH() != null && ctx.rollupNames != null) {
            rollupNames = new ArrayList<>(visitIdentifierList(ctx.rollupNames));
        } else if (ctx.WITH() != null && ctx.rollupNames == null) {
            withAllRollUp = true;
        }
        CreateTableLikeInfo info = new CreateTableLikeInfo(ctx.EXISTS() != null,
                ctx.TEMPORARY() != null,
                new TableNameInfo(nameParts), new TableNameInfo(existedTableNameParts),
                rollupNames, withAllRollUp);
        return new CreateTableLikeCommand(info);
    }

    @Override
    public Command visitCreateUserDefineFunction(CreateUserDefineFunctionContext ctx) {
        SetType statementScope = visitStatementScope(ctx.statementScope());
        boolean ifNotExists = ctx.EXISTS() != null;
        boolean isAggFunction = ctx.AGGREGATE() != null;
        boolean isTableFunction = ctx.TABLES() != null;
        FunctionName function = visitFunctionIdentifier(ctx.functionIdentifier());
        FunctionArgTypesInfo functionArgTypesInfo;
        if (ctx.functionArguments() != null) {
            functionArgTypesInfo = visitFunctionArguments(ctx.functionArguments());
        } else {
            functionArgTypesInfo = new FunctionArgTypesInfo(new ArrayList<>(), false);
        }
        DataType returnType = typedVisit(ctx.returnType);
        returnType = returnType.conversion();
        DataType intermediateType = ctx.intermediateType != null ? typedVisit(ctx.intermediateType) : null;
        if (intermediateType != null) {
            intermediateType = intermediateType.conversion();
        }
        Map<String, String> properties = ctx.propertyClause() != null
                ? Maps.newHashMap(visitPropertyClause(ctx.propertyClause()))
                : Maps.newHashMap();
        return new CreateFunctionCommand(statementScope, ifNotExists, isAggFunction, false, isTableFunction,
                function, functionArgTypesInfo, returnType, intermediateType,
                null, null, properties);
    }

    @Override
    public Command visitCreateAliasFunction(CreateAliasFunctionContext ctx) {
        SetType statementScope = visitStatementScope(ctx.statementScope());
        boolean ifNotExists = ctx.EXISTS() != null;
        FunctionName function = visitFunctionIdentifier(ctx.functionIdentifier());
        FunctionArgTypesInfo functionArgTypesInfo;
        if (ctx.functionArguments() != null) {
            functionArgTypesInfo = visitFunctionArguments(ctx.functionArguments());
        } else {
            functionArgTypesInfo = new FunctionArgTypesInfo(new ArrayList<>(), false);
        }
        List<String> parameters = ctx.parameters != null ? visitIdentifierSeq(ctx.parameters) : new ArrayList<>();
        Expression originFunction = getExpression(ctx.expression());
        return new CreateFunctionCommand(statementScope, ifNotExists, false, true, false,
                function, functionArgTypesInfo, VarcharType.MAX_VARCHAR_TYPE, null,
                parameters, originFunction, null);
    }

    @Override
    public Command visitDropFunction(DropFunctionContext ctx) {
        SetType statementScope = visitStatementScope(ctx.statementScope());
        boolean ifExists = ctx.EXISTS() != null;
        FunctionName function = visitFunctionIdentifier(ctx.functionIdentifier());
        FunctionArgTypesInfo functionArgTypesInfo;
        if (ctx.functionArguments() != null) {
            functionArgTypesInfo = visitFunctionArguments(ctx.functionArguments());
        } else {
            functionArgTypesInfo = new FunctionArgTypesInfo(new ArrayList<>(), false);
        }
        return new DropFunctionCommand(statementScope, ifExists, function, functionArgTypesInfo);
    }

    @Override
    public FunctionArgTypesInfo visitFunctionArguments(FunctionArgumentsContext ctx) {
        boolean isVariadic = ctx.DOTDOTDOT() != null;
        List<DataType> argTypeDefs;
        if (ctx.dataTypeList() != null) {
            argTypeDefs = visitDataTypeList(ctx.dataTypeList());
        } else {
            argTypeDefs = new ArrayList<>();
        }
        return new FunctionArgTypesInfo(argTypeDefs, isVariadic);
    }

    @Override
    public FunctionName visitFunctionIdentifier(FunctionIdentifierContext ctx) {
        String functionName = ctx.functionNameIdentifier().getText();
        String dbName = ctx.dbName != null ? ctx.dbName.getText() : null;
        return new FunctionName(dbName, functionName);
    }

    @Override
    public List<DataType> visitDataTypeList(DataTypeListContext ctx) {
        List<DataType> dataTypeList = new ArrayList<>(ctx.getChildCount());
        for (DorisParser.DataTypeContext dataTypeContext : ctx.dataType()) {
            DataType dataType = typedVisit(dataTypeContext);
            dataTypeList.add(dataType.conversion());
        }
        return dataTypeList;
    }

    @Override
    public LogicalPlan visitShowAuthors(ShowAuthorsContext ctx) {
        return new ShowAuthorsCommand();
    }

    @Override
    public LogicalPlan visitShowEvents(ShowEventsContext ctx) {
        return new ShowEventsCommand();
    }

    @Override
    public LogicalPlan visitShowExport(ShowExportContext ctx) {
        String ctlName = null;
        String dbName = null;
        Expression wildWhere = null;
        List<OrderKey> orderKeys = null;
        long limit = -1L;
        if (ctx.database != null) {
            List<String> nameParts = visitMultipartIdentifier(ctx.database);
            if (nameParts.size() == 1) {
                dbName = nameParts.get(0);
            } else if (nameParts.size() == 2) {
                ctlName = nameParts.get(0);
                dbName = nameParts.get(1);
            } else {
                throw new AnalysisException("nameParts in analyze database should be [ctl.]db");
            }
        }
        if (ctx.sortClause() != null) {
            orderKeys = visit(ctx.sortClause().sortItem(), OrderKey.class);
        }
        if (ctx.wildWhere() != null) {
            wildWhere = getWildWhere(ctx.wildWhere());
        }
        if (ctx.limitClause() != null) {
            limit = ctx.limitClause().limit != null
                ? Long.parseLong(ctx.limitClause().limit.getText())
                : 0;
            if (limit < 0) {
                throw new ParseException("Limit requires non-negative number", ctx.limitClause());
            }
        }
        return new ShowExportCommand(ctlName, dbName, wildWhere, orderKeys, limit);
    }

    @Override
    public LogicalPlan visitShowConfig(ShowConfigContext ctx) {
        ShowConfigCommand command;
        if (ctx.type.getText().equalsIgnoreCase(NodeType.FRONTEND.name())) {
            command = new ShowConfigCommand(NodeType.FRONTEND);
        } else {
            command = new ShowConfigCommand(NodeType.BACKEND);
        }
        if (ctx.LIKE() != null && ctx.pattern != null) {
            Like like = new Like(new UnboundSlot("ProcedureName"), getExpression(ctx.pattern));
            String pattern = ((Literal) like.child(1)).getStringValue();
            command.setPattern(pattern);
        }
        if (ctx.FROM() != null && ctx.backendId != null) {
            long backendId = Long.parseLong(ctx.backendId.getText());
            command.setBackendId(backendId);
        }
        return command;
    }

    @Override
    public SetOptionsCommand visitSetOptions(SetOptionsContext ctx) {
        List<SetVarOp> setVarOpList = new ArrayList<>(1);
        for (Object child : ctx.children) {
            if (child instanceof RuleNode) {
                setVarOpList.add(typedVisit((RuleNode) child));
            }
        }
        return new SetOptionsCommand(setVarOpList);
    }

    @Override
    public SetVarOp visitSetSystemVariable(SetSystemVariableContext ctx) {
        SetType statementScope = visitStatementScope(ctx.statementScope());
        String name = stripQuotes(ctx.identifier().getText());
        Expression expression = ctx.expression() != null ? typedVisit(ctx.expression()) : null;
        return new SetSessionVarOp(statementScope, name, expression);
    }

    @Override
    public SetVarOp visitSetVariableWithType(SetVariableWithTypeContext ctx) {
        SetType statementScope = visitStatementScope(ctx.statementScope());
        String name = stripQuotes(ctx.identifier().getText());
        Expression expression = ctx.expression() != null ? typedVisit(ctx.expression()) : null;
        return new SetSessionVarOp(statementScope, name, expression);
    }

    @Override
    public SetVarOp visitSetPassword(SetPasswordContext ctx) {
        String user;
        String host;
        boolean isDomain;
        String passwordText;
        UserIdentity userIdentity = null;
        if (ctx.userIdentify() != null) {
            user = stripQuotes(ctx.userIdentify().user.getText());
            host = ctx.userIdentify().host != null ? stripQuotes(ctx.userIdentify().host.getText()) : "%";
            isDomain = ctx.userIdentify().ATSIGN() != null;
            userIdentity = new UserIdentity(user, host, isDomain);
        }
        passwordText = stripQuotes(ctx.STRING_LITERAL().getText());
        return new SetPassVarOp(userIdentity, new PassVar(passwordText, ctx.isPlain != null));
    }

    @Override
    public SetVarOp visitSetNames(SetNamesContext ctx) {
        return new SetNamesVarOp();
    }

    @Override
    public SetVarOp visitSetCharset(SetCharsetContext ctx) {
        String charset = ctx.charsetName != null ? stripQuotes(ctx.charsetName.getText()) : null;
        return new SetCharsetAndCollateVarOp(charset);
    }

    @Override
    public SetVarOp visitSetCollate(SetCollateContext ctx) {
        String charset = ctx.charsetName != null ? stripQuotes(ctx.charsetName.getText()) : null;
        String collate = ctx.collateName != null ? stripQuotes(ctx.collateName.getText()) : null;
        return new SetCharsetAndCollateVarOp(charset, collate);
    }

    @Override
    public SetVarOp visitSetLdapAdminPassword(SetLdapAdminPasswordContext ctx) {
        String passwordText = stripQuotes(ctx.STRING_LITERAL().getText());
        boolean isPlain = ctx.PASSWORD() != null;
        return new SetLdapPassVarOp(new PassVar(passwordText, isPlain));
    }

    @Override
    public SetVarOp visitSetUserVariable(SetUserVariableContext ctx) {
        String name = stripQuotes(ctx.identifier().getText());
        Expression expression = typedVisit(ctx.expression());
        return new SetUserDefinedVarOp(name, expression);
    }

    @Override
    public SetTransactionCommand visitSetTransaction(SetTransactionContext ctx) {
        return new SetTransactionCommand();
    }

    @Override
    public LogicalPlan visitShowStorageVault(ShowStorageVaultContext ctx) {
        return new ShowStorageVaultCommand();
    }

    @Override
    public SetUserPropertiesCommand visitSetUserProperties(SetUserPropertiesContext ctx) {
        String user = ctx.user != null ? stripQuotes(ctx.user.getText()) : null;
        Map<String, String> userPropertiesMap = visitPropertyItemList(ctx.propertyItemList());
        List<SetUserPropertyVarOp> setUserPropertyVarOpList = new ArrayList<>(userPropertiesMap.size());
        for (Map.Entry<String, String> entry : userPropertiesMap.entrySet()) {
            setUserPropertyVarOpList.add(new SetUserPropertyVarOp(user, entry.getKey(), entry.getValue()));
        }
        return new SetUserPropertiesCommand(user, setUserPropertyVarOpList);
    }

    @Override
    public SetDefaultStorageVaultCommand visitSetDefaultStorageVault(SetDefaultStorageVaultContext ctx) {
        return new SetDefaultStorageVaultCommand(stripQuotes(ctx.identifier().getText()));
    }

    @Override
    public Object visitRefreshCatalog(RefreshCatalogContext ctx) {
        if (ctx.name != null) {
            String catalogName = ctx.name.getText();
            Map<String, String> properties = ctx.propertyClause() != null
                    ? Maps.newHashMap(visitPropertyClause(ctx.propertyClause())) : Maps.newHashMap();
            return new RefreshCatalogCommand(catalogName, properties);
        }
        throw new AnalysisException("catalog name can not be null");
    }

    @Override
    public RefreshDatabaseCommand visitRefreshDatabase(RefreshDatabaseContext ctx) {
        Map<String, String> properties = visitPropertyClause(ctx.propertyClause()) == null ? Maps.newHashMap()
                : visitPropertyClause(ctx.propertyClause());
        List<String> parts = visitMultipartIdentifier(ctx.name);
        int size = parts.size();
        if (size == 0) {
            throw new ParseException("database name can't be empty");
        }
        String dbName = parts.get(size - 1);

        // [db].
        if (size == 1) {
            return new RefreshDatabaseCommand(dbName, properties);
        } else if (parts.size() == 2) {  // [ctl,db].
            return new RefreshDatabaseCommand(parts.get(0), dbName, properties);
        }
        throw new ParseException("Only one dot can be in the name: " + String.join(".", parts));
    }

    @Override
    public Object visitRefreshTable(RefreshTableContext ctx) {
        List<String> parts = visitMultipartIdentifier(ctx.name);
        int size = parts.size();
        if (size == 0) {
            throw new ParseException("table name can't be empty");
        } else if (size <= 3) {
            return new RefreshTableCommand(new TableNameInfo(parts));
        }
        throw new ParseException("Only one or two dot can be in the name: " + String.join(".", parts));
    }

    @Override
    public LogicalPlan visitShowCreateRepository(ShowCreateRepositoryContext ctx) {
        return new ShowCreateRepositoryCommand(ctx.identifier().getText());
    }

    public LogicalPlan visitShowLastInsert(ShowLastInsertContext ctx) {
        return new ShowLastInsertCommand();
    }

    @Override
    public LogicalPlan visitShowLoad(ShowLoadContext ctx) {
        String dbName = null;
        Expression wildWhere = null;
        List<OrderKey> orderKeys = null;
        long limit = -1L;
        long offset = 0L;
        if (ctx.database != null) {
            dbName = ctx.database.getText();
        }
        if (ctx.sortClause() != null) {
            orderKeys = visit(ctx.sortClause().sortItem(), OrderKey.class);
        }
        if (ctx.wildWhere() != null) {
            wildWhere = getWildWhere(ctx.wildWhere());
        }
        if (ctx.limitClause() != null) {
            limit = ctx.limitClause().limit != null
                    ? Long.parseLong(ctx.limitClause().limit.getText())
                    : 0;
            if (limit < 0) {
                throw new ParseException("Limit requires non-negative number", ctx.limitClause());
            }
            offset = ctx.limitClause().offset != null
                    ? Long.parseLong(ctx.limitClause().offset.getText())
                    : 0;
            if (offset < 0) {
                throw new ParseException("Offset requires non-negative number", ctx.limitClause());
            }
        }
        boolean isStreamLoad = ctx.STREAM() != null;
        return new ShowLoadCommand(wildWhere, orderKeys, limit, offset, dbName, isStreamLoad);
    }

    @Override
    public LogicalPlan visitShowLoadProfile(ShowLoadProfileContext ctx) {
        String loadIdPath = "/"; // default load id path
        if (ctx.loadIdPath != null) {
            loadIdPath = stripQuotes(ctx.loadIdPath.getText());
        }

        long limit = 20;
        if (ctx.limitClause() != null) {
            limit = Long.parseLong(ctx.limitClause().limit.getText());
            if (limit < 0) {
                throw new ParseException("Limit requires non-negative number, got " + String.valueOf(limit));
            }
        }
        return new ShowLoadProfileCommand(loadIdPath, limit);
    }

    @Override
    public LogicalPlan visitShowDataTypes(ShowDataTypesContext ctx) {
        return new ShowDataTypesCommand();
    }

    @Override
    public LogicalPlan visitShowGrants(ShowGrantsContext ctx) {
        boolean all = (ctx.ALL() != null) ? true : false;
        return new ShowGrantsCommand(null, all);
    }

    @Override
    public LogicalPlan visitAlterStoragePolicy(AlterStoragePolicyContext ctx) {
        String policyName = visitIdentifierOrText(ctx.identifierOrText());
        Map<String, String> properties = visitPropertyClause(ctx.propertyClause()) == null ? Maps.newHashMap()
                : visitPropertyClause(ctx.propertyClause());

        return new AlterStoragePolicyCommand(policyName, properties);
    }

    @Override
    public LogicalPlan visitShowGrantsForUser(ShowGrantsForUserContext ctx) {
        UserIdentity userIdent = visitUserIdentify(ctx.userIdentify());
        return new ShowGrantsCommand(userIdent, false);
    }

    @Override
    public LogicalPlan visitShowRowPolicy(ShowRowPolicyContext ctx) {
        UserIdentity user = null;
        String role = null;
        if (ctx.userIdentify() != null) {
            user = visitUserIdentify(ctx.userIdentify());
        } else if (ctx.role != null) {
            role = ctx.role.getText();
        }

        return new ShowRowPolicyCommand(user, role);
    }

    @Override
    public LogicalPlan visitShowPartitionId(ShowPartitionIdContext ctx) {
        long partitionId = -1;
        if (ctx.partitionId != null) {
            partitionId = Long.parseLong(ctx.partitionId.getText());
        }
        return new ShowPartitionIdCommand(partitionId);
    }

    @Override
    public LogicalPlan visitShowPartitions(ShowPartitionsContext ctx) {
        String ctlName = null;
        String dbName = null;
        String tableName = null;
        Expression wildWhere = null;
        List<OrderKey> orderKeys = null;
        long limit = -1L;
        long offset = 0L;

        List<String> nameParts = visitMultipartIdentifier(ctx.tableName);
        if (nameParts.size() == 1) {
            tableName = nameParts.get(0);
        } else if (nameParts.size() == 2) {
            dbName = nameParts.get(0);
            tableName = nameParts.get(1);
        } else if (nameParts.size() == 3) {
            ctlName = nameParts.get(0);
            dbName = nameParts.get(1);
            tableName = nameParts.get(2);
        } else {
            throw new AnalysisException("nameParts in create table should be [ctl.][db.]tbl");
        }

        if (ctx.sortClause() != null) {
            orderKeys = visit(ctx.sortClause().sortItem(), OrderKey.class);
        }
        if (ctx.wildWhere() != null) {
            wildWhere = getWildWhere(ctx.wildWhere());
        }
        if (ctx.limitClause() != null) {
            limit = ctx.limitClause().limit != null
                ? Long.parseLong(ctx.limitClause().limit.getText())
                : 0;
            if (limit < 0) {
                throw new ParseException("Limit requires non-negative number", ctx.limitClause());
            }
            offset = ctx.limitClause().offset != null
                ? Long.parseLong(ctx.limitClause().offset.getText())
                : 0;
            if (offset < 0) {
                throw new ParseException("Offset requires non-negative number", ctx.limitClause());
            }
        }
        boolean isTempPartition = ctx.TEMPORARY() != null;
        TableNameInfo tblNameInfo = new TableNameInfo(ctlName, dbName, tableName);
        return new ShowPartitionsCommand(tblNameInfo, wildWhere, orderKeys, limit, offset, isTempPartition);
    }

    @Override
    public AlterTableCommand visitAlterTable(AlterTableContext ctx) {
        TableNameInfo tableNameInfo = new TableNameInfo(visitMultipartIdentifier(ctx.tableName));
        List<AlterTableOp> alterTableOps = new ArrayList<>();
        for (Object child : ctx.children) {
            if (child instanceof AlterTableClauseContext) {
                alterTableOps.add(typedVisit((AlterTableClauseContext) child));
            }
        }
        return new AlterTableCommand(tableNameInfo, alterTableOps);
    }

    @Override
    public AlterTableCommand visitAlterTableAddRollup(AlterTableAddRollupContext ctx) {
        TableNameInfo tableNameInfo = new TableNameInfo(visitMultipartIdentifier(ctx.tableName));
        List<AlterTableOp> alterTableOps = new ArrayList<>();
        for (Object child : ctx.children) {
            if (child instanceof AddRollupClauseContext) {
                alterTableOps.add(typedVisit((AddRollupClauseContext) child));
            }
        }
        return new AlterTableCommand(tableNameInfo, alterTableOps);
    }

    @Override
    public AlterTableCommand visitAlterTableDropRollup(AlterTableDropRollupContext ctx) {
        TableNameInfo tableNameInfo = new TableNameInfo(visitMultipartIdentifier(ctx.tableName));
        List<AlterTableOp> alterTableOps = new ArrayList<>();
        for (Object child : ctx.children) {
            if (child instanceof DropRollupClauseContext) {
                alterTableOps.add(typedVisit((DropRollupClauseContext) child));
            }
        }
        return new AlterTableCommand(tableNameInfo, alterTableOps);
    }

    @Override
    public AlterTableCommand visitAlterTableProperties(DorisParser.AlterTablePropertiesContext ctx) {
        TableNameInfo tableNameInfo = new TableNameInfo(visitMultipartIdentifier(ctx.name));
        List<AlterTableOp> alterTableOps = new ArrayList<>();
        Map<String, String> properties = ctx.propertyItemList() != null
                ? Maps.newHashMap(visitPropertyItemList(ctx.propertyItemList()))
                : Maps.newHashMap();
        alterTableOps.add(new ModifyTablePropertiesOp(properties));
        return new AlterTableCommand(tableNameInfo, alterTableOps);
    }

    @Override
    public AlterTableOp visitAddColumnClause(AddColumnClauseContext ctx) {
        ColumnDefinition columnDefinition = visitColumnDef(ctx.columnDef());
        ColumnPosition columnPosition = null;
        if (ctx.columnPosition() != null) {
            if (ctx.columnPosition().FIRST() != null) {
                columnPosition = ColumnPosition.FIRST;
            } else {
                columnPosition = new ColumnPosition(ctx.columnPosition().position.getText());
            }
        }
        String rollupName = ctx.toRollup() != null ? ctx.toRollup().rollup.getText() : null;
        Map<String, String> properties = ctx.properties != null
                ? Maps.newHashMap(visitPropertyClause(ctx.properties))
                : Maps.newHashMap();
        return new AddColumnOp(columnDefinition, columnPosition, rollupName, properties);
    }

    @Override
    public AlterTableOp visitAddColumnsClause(AddColumnsClauseContext ctx) {
        List<ColumnDefinition> columnDefinitions = visitColumnDefs(ctx.columnDefs());
        String rollupName = ctx.toRollup() != null ? ctx.toRollup().rollup.getText() : null;
        Map<String, String> properties = ctx.properties != null
                ? Maps.newHashMap(visitPropertyClause(ctx.properties))
                : Maps.newHashMap();
        return new AddColumnsOp(columnDefinitions, rollupName, properties);
    }

    @Override
    public AlterTableOp visitDropColumnClause(DropColumnClauseContext ctx) {
        String columnName = ctx.name.getText();
        String rollupName = ctx.fromRollup() != null ? ctx.fromRollup().rollup.getText() : null;
        Map<String, String> properties = ctx.properties != null
                ? Maps.newHashMap(visitPropertyClause(ctx.properties))
                : Maps.newHashMap();
        return new DropColumnOp(columnName, rollupName, properties);
    }

    @Override
    public AlterTableOp visitModifyColumnClause(ModifyColumnClauseContext ctx) {
        ColumnDefinition columnDefinition = visitColumnDef(ctx.columnDef());
        ColumnPosition columnPosition = null;
        if (ctx.columnPosition() != null) {
            if (ctx.columnPosition().FIRST() != null) {
                columnPosition = ColumnPosition.FIRST;
            } else {
                columnPosition = new ColumnPosition(ctx.columnPosition().position.getText());
            }
        }
        String rollupName = ctx.fromRollup() != null ? ctx.fromRollup().rollup.getText() : null;
        Map<String, String> properties = ctx.properties != null
                ? Maps.newHashMap(visitPropertyClause(ctx.properties))
                : Maps.newHashMap();
        return new ModifyColumnOp(columnDefinition, columnPosition, rollupName, properties);
    }

    @Override
    public AlterTableOp visitReorderColumnsClause(ReorderColumnsClauseContext ctx) {
        List<String> columnsByPos = visitIdentifierList(ctx.identifierList());
        String rollupName = ctx.fromRollup() != null ? ctx.fromRollup().rollup.getText() : null;
        Map<String, String> properties = ctx.properties != null
                ? Maps.newHashMap(visitPropertyClause(ctx.properties))
                : Maps.newHashMap();
        return new ReorderColumnsOp(columnsByPos, rollupName, properties);
    }

    @Override
    public AlterTableOp visitAddPartitionClause(AddPartitionClauseContext ctx) {
        boolean isTempPartition = ctx.TEMPORARY() != null;
        PartitionDefinition partitionDefinition = visitPartitionDef(ctx.partitionDef());
        DistributionDescriptor desc = null;
        int bucketNum = FeConstants.default_bucket_num;
        if (ctx.INTEGER_VALUE() != null) {
            bucketNum = Integer.parseInt(ctx.INTEGER_VALUE().getText());
        }
        if (ctx.HASH() != null) {
            desc = new DistributionDescriptor(true, ctx.autoBucket != null, bucketNum,
                    visitIdentifierList(ctx.hashKeys));
        } else if (ctx.RANDOM() != null) {
            desc = new DistributionDescriptor(false, ctx.autoBucket != null, bucketNum, null);
        }
        Map<String, String> properties = ctx.properties != null
                ? Maps.newHashMap(visitPropertyClause(ctx.properties))
                : Maps.newHashMap();
        return new AddPartitionOp(partitionDefinition, desc, properties, isTempPartition);
    }

    @Override
    public AlterTableOp visitDropPartitionClause(DropPartitionClauseContext ctx) {
        boolean isTempPartition = ctx.TEMPORARY() != null;
        boolean ifExists = ctx.IF() != null;
        boolean forceDrop = ctx.FORCE() != null;
        String partitionName = ctx.partitionName.getText();
        return ctx.indexName != null
                ? new DropPartitionFromIndexOp(ifExists, partitionName, isTempPartition, forceDrop,
                        ctx.indexName.getText())
                : new DropPartitionOp(ifExists, partitionName, isTempPartition, forceDrop);
    }

    @Override
    public AlterTableOp visitModifyPartitionClause(ModifyPartitionClauseContext ctx) {
        boolean isTempPartition = ctx.TEMPORARY() != null;
        Map<String, String> properties = visitPropertyItemList(ctx.partitionProperties);
        if (ctx.ASTERISK() != null) {
            return ModifyPartitionOp.createStarClause(properties, isTempPartition);
        } else {
            List<String> partitions;
            if (ctx.partitionNames != null) {
                partitions = visitIdentifierList(ctx.partitionNames);
            } else {
                partitions = new ArrayList<>();
                partitions.add(ctx.partitionName.getText());
            }
            return new ModifyPartitionOp(partitions, properties, isTempPartition);
        }
    }

    @Override
    public AlterTableOp visitReplacePartitionClause(ReplacePartitionClauseContext ctx) {
        boolean forceReplace = ctx.FORCE() != null;
        PartitionNamesInfo partitionNames = null;
        PartitionNamesInfo tempPartitionNames = null;
        if (ctx.partitions != null) {
            Pair<Boolean, List<String>> partitionSpec = visitPartitionSpec(ctx.partitions);
            partitionNames = new PartitionNamesInfo(partitionSpec.first, partitionSpec.second);
        }
        if (ctx.tempPartitions != null) {
            Pair<Boolean, List<String>> partitionSpec = visitPartitionSpec(ctx.tempPartitions);
            tempPartitionNames = new PartitionNamesInfo(partitionSpec.first, partitionSpec.second);
        }

        Map<String, String> properties = ctx.properties != null ? new HashMap<>(visitPropertyClause(ctx.properties))
                : Maps.newHashMap();
        return new ReplacePartitionOp(partitionNames, tempPartitionNames, forceReplace, properties);
    }

    @Override
    public AlterTableOp visitReplaceTableClause(ReplaceTableClauseContext ctx) {
        String tableName = ctx.name.getText();
        Map<String, String> properties = ctx.properties != null
                ? Maps.newHashMap(visitPropertyClause(ctx.properties))
                : Maps.newHashMap();
        return new ReplaceTableOp(tableName, properties, ctx.FORCE() != null);
    }

    @Override
    public AlterTableOp visitRenameClause(RenameClauseContext ctx) {
        return new RenameTableOp(ctx.newName.getText());
    }

    @Override
    public AlterTableOp visitRenameRollupClause(RenameRollupClauseContext ctx) {
        return new RenameRollupOp(ctx.name.getText(), ctx.newName.getText());
    }

    @Override
    public AlterTableOp visitRenamePartitionClause(RenamePartitionClauseContext ctx) {
        return new RenamePartitionOp(ctx.name.getText(), ctx.newName.getText());
    }

    @Override
    public AlterTableOp visitRenameColumnClause(RenameColumnClauseContext ctx) {
        return new RenameColumnOp(ctx.name.getText(), ctx.newName.getText());
    }

    @Override
    public AlterTableOp visitAddIndexClause(AddIndexClauseContext ctx) {
        IndexDefinition indexDefinition = visitIndexDef(ctx.indexDef());
        return new CreateIndexOp(null, indexDefinition, true);
    }

    @Override
    public Command visitCreateIndex(CreateIndexContext ctx) {
        String indexName = ctx.name.getText();
        boolean ifNotExists = ctx.EXISTS() != null;
        TableNameInfo tableNameInfo = new TableNameInfo(visitMultipartIdentifier(ctx.tableName));
        List<String> indexCols = visitIdentifierList(ctx.identifierList());
        Map<String, String> properties = ctx.properties != null
                ? Maps.newHashMap(visitPropertyClause(ctx.properties))
                : Maps.newHashMap();
        String indexType = null;
        if (ctx.BITMAP() != null) {
            indexType = "BITMAP";
        } else if (ctx.NGRAM_BF() != null) {
            indexType = "NGRAM_BF";
        } else if (ctx.INVERTED() != null) {
            indexType = "INVERTED";
        }
        String comment = ctx.STRING_LITERAL() == null ? "" : stripQuotes(ctx.STRING_LITERAL().getText());
        // change BITMAP index to INVERTED index
        if (Config.enable_create_bitmap_index_as_inverted_index
                && "BITMAP".equalsIgnoreCase(indexType)) {
            indexType = "INVERTED";
        }
        IndexDefinition indexDefinition = new IndexDefinition(indexName, ifNotExists, indexCols, indexType,
                properties, comment);
        List<AlterTableOp> alterTableOps = Lists.newArrayList(new CreateIndexOp(tableNameInfo,
                indexDefinition, false));
        return new AlterTableCommand(tableNameInfo, alterTableOps);
    }

    @Override
    public Command visitBuildIndex(BuildIndexContext ctx) {
        String name = ctx.name.getText();
        TableNameInfo tableName = new TableNameInfo(visitMultipartIdentifier(ctx.tableName));
        PartitionNamesInfo partitionNamesInfo = null;
        if (ctx.partitionSpec() != null) {
            Pair<Boolean, List<String>> partitionSpec = visitPartitionSpec(ctx.partitionSpec());
            partitionNamesInfo = new PartitionNamesInfo(partitionSpec.first, partitionSpec.second);
        }
        List<AlterTableOp> alterTableOps = Lists.newArrayList(new BuildIndexOp(tableName, name, partitionNamesInfo,
                false));
        return new AlterTableCommand(tableName, alterTableOps);
    }

    @Override
    public Command visitDropIndex(DropIndexContext ctx) {
        String name = ctx.name.getText();
        TableNameInfo tableName = new TableNameInfo(visitMultipartIdentifier(ctx.tableName));
        List<AlterTableOp> alterTableOps = Lists
                .newArrayList(new DropIndexOp(name, ctx.EXISTS() != null, tableName, false));
        return new AlterTableCommand(tableName, alterTableOps);
    }

    @Override
    public AlterTableOp visitDropIndexClause(DropIndexClauseContext ctx) {
        return new DropIndexOp(ctx.name.getText(), ctx.EXISTS() != null, null, true);
    }

    @Override
    public AlterTableOp visitEnableFeatureClause(EnableFeatureClauseContext ctx) {
        String featureName = stripQuotes(ctx.STRING_LITERAL().getText());
        Map<String, String> properties = ctx.properties != null
                ? Maps.newHashMap(visitPropertyClause(ctx.properties))
                : Maps.newHashMap();
        return new EnableFeatureOp(featureName, properties);
    }

    @Override
    public AlterTableOp visitModifyDistributionClause(ModifyDistributionClauseContext ctx) {
        int bucketNum = FeConstants.default_bucket_num;
        if (ctx.INTEGER_VALUE() != null) {
            bucketNum = Integer.parseInt(ctx.INTEGER_VALUE().getText());
        }
        DistributionDescriptor desc;
        if (ctx.HASH() != null) {
            desc = new DistributionDescriptor(true, ctx.AUTO() != null, bucketNum,
                    visitIdentifierList(ctx.hashKeys));
        } else if (ctx.RANDOM() != null) {
            desc = new DistributionDescriptor(false, ctx.AUTO() != null, bucketNum, null);
        } else {
            throw new ParseException("distribution can't be empty", ctx);
        }
        return new ModifyDistributionOp(desc);
    }

    @Override
    public AlterTableOp visitModifyTableCommentClause(ModifyTableCommentClauseContext ctx) {
        return new ModifyTableCommentOp(stripQuotes(ctx.STRING_LITERAL().getText()));
    }

    @Override
    public AlterTableOp visitModifyColumnCommentClause(ModifyColumnCommentClauseContext ctx) {
        String columnName = ctx.name.getText();
        String comment = stripQuotes(ctx.STRING_LITERAL().getText());
        return new ModifyColumnCommentOp(columnName, comment);
    }

    @Override
    public AlterTableOp visitModifyEngineClause(ModifyEngineClauseContext ctx) {
        String engineName = ctx.name.getText();
        Map<String, String> properties = ctx.properties != null
                ? Maps.newHashMap(visitPropertyClause(ctx.properties))
                : Maps.newHashMap();
        return new ModifyEngineOp(engineName, properties);
    }

    @Override
    public AlterTableOp visitAlterMultiPartitionClause(AlterMultiPartitionClauseContext ctx) {
        boolean isTempPartition = ctx.TEMPORARY() != null;
        List<Expression> from = visitPartitionValueList(ctx.from);
        List<Expression> to = visitPartitionValueList(ctx.to);
        int num = Integer.parseInt(ctx.INTEGER_VALUE().getText());
        String unitString = ctx.unit != null ? ctx.unit.getText() : null;
        Map<String, String> properties = ctx.properties != null
                ? Maps.newHashMap(visitPropertyClause(ctx.properties))
                : Maps.newHashMap();
        return new AlterMultiPartitionOp(from, to, num, unitString, properties, isTempPartition);
    }

    @Override
    public AlterTableOp visitAddRollupClause(DorisParser.AddRollupClauseContext ctx) {
        String rollupName = ctx.rollupName.getText();
        List<String> columnNames = visitIdentifierList(ctx.columns);
        List<String> dupKeys = ctx.dupKeys != null ? visitIdentifierList(ctx.dupKeys) : null;
        String baseRollupName = ctx.fromRollup() != null ? ctx.fromRollup().rollup.getText() : null;
        Map<String, String> properties = ctx.properties != null
                ? Maps.newHashMap(visitPropertyClause(ctx.properties))
                : Maps.newHashMap();
        return new AddRollupOp(rollupName, columnNames, dupKeys, baseRollupName, properties);
    }

    @Override
    public AlterTableOp visitDropRollupClause(DorisParser.DropRollupClauseContext ctx) {
        String rollupName = ctx.rollupName.getText();
        Map<String, String> properties = ctx.properties != null
                ? Maps.newHashMap(visitPropertyClause(ctx.properties))
                : Maps.newHashMap();
        return new DropRollupOp(rollupName, properties);
    }

    @Override
    public LogicalPlan visitShowVariables(ShowVariablesContext ctx) {
        SetType statementScope = visitStatementScope(ctx.statementScope());
        if (ctx.wildWhere() != null) {
            if (ctx.wildWhere().LIKE() != null) {
                return new ShowVariablesCommand(statementScope,
                        stripQuotes(ctx.wildWhere().STRING_LITERAL().getText()));
            } else {
                StringBuilder sb = new StringBuilder();
                sb.append("SELECT `VARIABLE_NAME` AS `Variable_name`, `VARIABLE_VALUE` AS `Value` FROM ");
                sb.append("`").append(InternalCatalog.INTERNAL_CATALOG_NAME).append("`");
                sb.append(".");
                sb.append("`").append(InfoSchemaDb.DATABASE_NAME).append("`");
                sb.append(".");
                if (statementScope == SetType.GLOBAL) {
                    sb.append("`global_variables` ");
                } else {
                    sb.append("`session_variables` ");
                }
                sb.append(getOriginSql(ctx.wildWhere()));
                return new NereidsParser().parseSingle(sb.toString());
            }
        } else {
            return new ShowVariablesCommand(statementScope, null);
        }
    }

    @Override
    public LogicalPlan visitInstallPlugin(InstallPluginContext ctx) {
        String source = visitIdentifierOrText(ctx.identifierOrText());
        Map<String, String> properties = visitPropertyClause(ctx.propertyClause()) == null ? Maps.newHashMap()
                : visitPropertyClause(ctx.propertyClause());

        return new InstallPluginCommand(source, properties);
    }

    @Override
    public LogicalPlan visitUninstallPlugin(UninstallPluginContext ctx) {
        String name = visitIdentifierOrText(ctx.identifierOrText());

        return new UninstallPluginCommand(name);
    }

    private Expression getWildWhere(DorisParser.WildWhereContext ctx) {
        if (ctx.LIKE() != null) {
            String pattern = stripQuotes(ctx.STRING_LITERAL().getText());
            return new Like(new UnboundSlot("ProcedureName"), new StringLiteral(pattern));
        } else if (ctx.WHERE() != null) {
            return getExpression(ctx.expression());
        } else {
            throw new AnalysisException("Wild where should contain like or where " + ctx.getText());
        }
    }

    @Override
    public ShowViewCommand visitShowView(ShowViewContext ctx) {
        List<String> tableNameParts = visitMultipartIdentifier(ctx.tableName);
        String databaseName = null;
        if (ctx.database != null) {
            databaseName = stripQuotes(ctx.database.getText());
        }
        return new ShowViewCommand(databaseName, new TableNameInfo(tableNameParts));
    }

    @Override
    public LogicalPlan visitAlterResource(AlterResourceContext ctx) {
        String resourceName = visitIdentifierOrText(ctx.identifierOrText());
        Map<String, String> properties = visitPropertyClause(ctx.propertyClause()) == null ? Maps.newHashMap()
                : Maps.newHashMap(visitPropertyClause(ctx.propertyClause()));

        return new AlterResourceCommand(resourceName, properties);
    }

    @Override
    public LogicalPlan visitShowBackends(ShowBackendsContext ctx) {
        return new ShowBackendsCommand();
    }

    @Override
    public LogicalPlan visitShowBackup(ShowBackupContext ctx) {
        String dbName = null;
        Expression wildWhere = null;
        if (ctx.database != null) {
            dbName = ctx.database.getText();
        }
        if (ctx.wildWhere() != null) {
            wildWhere = getWildWhere(ctx.wildWhere());
        }
        return new ShowBackupCommand(dbName, wildWhere);
    }

    @Override
    public LogicalPlan visitShowPlugins(ShowPluginsContext ctx) {
        return new ShowPluginsCommand();
    }

    @Override
    public LogicalPlan visitShowSmallFiles(ShowSmallFilesContext ctx) {
        String dbName = null;
        if (ctx.database != null) {
            List<String> nameParts = visitMultipartIdentifier(ctx.database);
            dbName = nameParts.get(0); // only one entry possible
        }
        return new ShowSmallFilesCommand(dbName);
    }

    @Override
    public LogicalPlan visitShowSnapshot(ShowSnapshotContext ctx) {
        String repoName = null;
        Expression wildWhere = null;
        if (ctx.wildWhere() != null) {
            wildWhere = getWildWhere(ctx.wildWhere());
        }
        if (ctx.repo != null) {
            repoName = ctx.repo.getText();
        }
        return new ShowSnapshotCommand(repoName, wildWhere);
    }

    @Override
    public LogicalPlan visitShowSqlBlockRule(ShowSqlBlockRuleContext ctx) {
        String ruleName = null;
        if (ctx.ruleName != null) {
            ruleName = ctx.ruleName.getText();
        }
        return new ShowSqlBlockRuleCommand(ruleName);
    }

    @Override
    public LogicalPlan visitShowTriggers(ShowTriggersContext ctx) {
        return new ShowTriggersCommand();
    }

    @Override
    public LogicalPlan visitShowTrash(ShowTrashContext ctx) {
        if (ctx.ON() != null) {
            String backend = stripQuotes(ctx.STRING_LITERAL().getText());
            new ShowTrashCommand(backend);
        } else {
            return new ShowTrashCommand();
        }
        return new ShowTrashCommand();
    }

    @Override
    public LogicalPlan visitAdminCleanTrash(DorisParser.AdminCleanTrashContext ctx) {
        if (ctx.ON() != null) {
            List<String> backendsQuery = Lists.newArrayList();
            ctx.backends.forEach(backend -> backendsQuery.add(stripQuotes(backend.getText())));
            return new AdminCleanTrashCommand(backendsQuery);
        }
        return new AdminCleanTrashCommand();
    }

    @Override
    public LogicalPlan visitShowRepositories(ShowRepositoriesContext ctx) {
        return new ShowRepositoriesCommand();
    }

    @Override
    public LogicalPlan visitShowResources(ShowResourcesContext ctx) {
        Expression wildWhere = null;
        List<OrderKey> orderKeys = null;
        String likePattern = null;
        long limit = -1L;
        long offset = 0L;
        if (ctx.sortClause() != null) {
            orderKeys = visit(ctx.sortClause().sortItem(), OrderKey.class);
        }
        if (ctx.wildWhere() != null) {
            wildWhere = getWildWhere(ctx.wildWhere());
            if (ctx.wildWhere().LIKE() != null) {
                likePattern = stripQuotes(ctx.wildWhere().STRING_LITERAL().getText());
            } else {
                wildWhere = (Expression) ctx.wildWhere().expression().accept(this);
            }
        }
        if (ctx.limitClause() != null) {
            limit = ctx.limitClause().limit != null
                    ? Long.parseLong(ctx.limitClause().limit.getText())
                    : 0;
            if (limit < 0) {
                throw new ParseException("Limit requires non-negative number", ctx.limitClause());
            }
            offset = ctx.limitClause().offset != null
                    ? Long.parseLong(ctx.limitClause().offset.getText())
                    : 0;
            if (offset < 0) {
                throw new ParseException("Offset requires non-negative number", ctx.limitClause());
            }
        }
        return new ShowResourcesCommand(wildWhere, likePattern, orderKeys, limit, offset);
    }

    @Override
    public LogicalPlan visitShowRestore(ShowRestoreContext ctx) {
        String dbName = null;
        Expression wildWhere = null;
        if (ctx.database != null) {
            dbName = ctx.database.getText();
        }
        if (ctx.wildWhere() != null) {
            wildWhere = getWildWhere(ctx.wildWhere());
        }
        return new ShowRestoreCommand(dbName, wildWhere, ctx.BRIEF() != null);
    }

    @Override
    public LogicalPlan visitAlterDatabaseProperties(AlterDatabasePropertiesContext ctx) {
        String dbName = Optional.ofNullable(ctx.name)
                .map(ParserRuleContext::getText)
                .filter(s -> !s.isEmpty())
                .orElseThrow(() -> new ParseException("Database name is empty or cannot be an empty string"));
        Map<String, String> properties = ctx.propertyItemList() != null
                ? Maps.newHashMap(visitPropertyItemList(ctx.propertyItemList()))
                : Maps.newHashMap();

        return new AlterDatabasePropertiesCommand(dbName, properties);
    }

    @Override
    public LogicalPlan visitShowRoles(ShowRolesContext ctx) {
        return new ShowRolesCommand();
    }

    @Override
    public LogicalPlan visitShowProc(ShowProcContext ctx) {
        String path = stripQuotes(ctx.path.getText());
        return new ShowProcCommand(path);
    }

    private TableScanParams visitOptScanParamsContext(OptScanParamsContext ctx) {
        if (ctx != null) {
            Map<String, String> map = visitPropertyItemList(ctx.mapParams);
            List<String> list;
            if (ctx.listParams == null) {
                list = ImmutableList.of();
            } else {
                list = visitIdentifierSeq(ctx.listParams);
            }
            return new TableScanParams(ctx.funcName.getText(), map, list);
        }
        return null;
    }

    private TableSnapshot visitTableSnapshotContext(TableSnapshotContext ctx) {
        if (ctx != null) {
            if (ctx.TIME() != null) {
                return TableSnapshot.timeOf(stripQuotes(ctx.time.getText()));
            } else {
                return TableSnapshot.versionOf(stripQuotes(ctx.version.getText()));
            }
        }
        return null;
    }

    private List<String> visitRelationHintContext(RelationHintContext ctx) {
        final List<String> relationHints;
        if (ctx != null) {
            relationHints = typedVisit(ctx);
        } else {
            relationHints = ImmutableList.of();
        }
        return relationHints;
    }

    private PartitionNamesInfo visitSpecifiedPartitionContext(SpecifiedPartitionContext ctx) {
        if (ctx != null) {
            List<String> partitions = new ArrayList<>();
            boolean isTempPart = ctx.TEMPORARY() != null;
            if (ctx.identifier() != null) {
                partitions.add(ctx.identifier().getText());
            } else {
                partitions.addAll(visitIdentifierList(ctx.identifierList()));
            }
            return new PartitionNamesInfo(isTempPart, partitions);
        }
        return null;
    }

    private List<Long> visitTabletListContext(TabletListContext ctx) {
        List<Long> tabletIdList = new ArrayList<>();
        if (ctx != null && ctx.tabletIdList != null) {
            ctx.tabletIdList.stream().forEach(tabletToken -> {
                tabletIdList.add(Long.parseLong(tabletToken.getText()));
            });
        }
        return tabletIdList;
    }

    private TableRefInfo visitBaseTableRefContext(BaseTableRefContext ctx) {
        List<String> nameParts = visitMultipartIdentifier(ctx.multipartIdentifier());
        TableScanParams scanParams = visitOptScanParamsContext(ctx.optScanParams());
        TableSnapshot tableSnapShot = visitTableSnapshotContext(ctx.tableSnapshot());
        PartitionNamesInfo partitionNameInfo = visitSpecifiedPartitionContext(ctx.specifiedPartition());
        List<Long> tabletIdList = visitTabletListContext(ctx.tabletList());

        String tableAlias = null;
        if (ctx.tableAlias().strictIdentifier() != null) {
            tableAlias = ctx.tableAlias().getText();
        }
        TableSample tableSample = ctx.sample() == null ? null : (TableSample) visit(ctx.sample());
        List<String> hints = visitRelationHintContext(ctx.relationHint());
        return new TableRefInfo(new TableNameInfo(nameParts), scanParams, tableSnapShot, partitionNameInfo,
                                    tabletIdList, tableAlias, tableSample, hints);
    }

    @Override
    public LogicalPlan visitShowReplicaDistribution(ShowReplicaDistributionContext ctx) {
        TableRefInfo tableRefInfo = visitBaseTableRefContext(ctx.baseTableRef());
        return new ShowReplicaDistributionCommand(tableRefInfo);
    }

    @Override
    public LogicalPlan visitAdminShowReplicaDistribution(AdminShowReplicaDistributionContext ctx) {
        TableRefInfo tableRefInfo = visitBaseTableRefContext(ctx.baseTableRef());
        return new ShowReplicaDistributionCommand(tableRefInfo);
    }

    @Override
    public LogicalPlan visitShowCreateCatalog(ShowCreateCatalogContext ctx) {
        return new ShowCreateCatalogCommand(ctx.identifier().getText());
    }

    @Override
    public LogicalPlan visitShowCatalog(DorisParser.ShowCatalogContext ctx) {
        return new ShowCatalogCommand(ctx.identifier().getText(), null);
    }

    @Override
    public LogicalPlan visitShowCatalogs(DorisParser.ShowCatalogsContext ctx) {
        String wild = null;
        if (ctx.wildWhere() != null) {
            if (ctx.wildWhere().LIKE() != null) {
                wild = stripQuotes(ctx.wildWhere().STRING_LITERAL().getText());
            } else if (ctx.wildWhere().WHERE() != null) {
                wild = ctx.wildWhere().expression().getText();
            }
        }
        return new ShowCatalogCommand(null, wild);
    }

    @Override
    public LogicalPlan visitShowCatalogRecycleBin(ShowCatalogRecycleBinContext ctx) {
        Expression whereClause = null;
        if (ctx.WHERE() != null) {
            whereClause = getExpression(ctx.expression());
        }
        return new ShowCatalogRecycleBinCommand(whereClause);
    }

    @Override
    public LogicalPlan visitShowStorageEngines(ShowStorageEnginesContext ctx) {
        return new ShowStorageEnginesCommand();
    }

    @Override
    public LogicalPlan visitAdminRebalanceDisk(AdminRebalanceDiskContext ctx) {
        if (ctx.ON() != null) {
            List<String> backendList = Lists.newArrayList();
            ctx.backends.forEach(backend -> backendList.add(stripQuotes(backend.getText())));
            return new AdminRebalanceDiskCommand(backendList);
        }
        return new AdminRebalanceDiskCommand();
    }

    @Override
    public LogicalPlan visitAdminCancelRebalanceDisk(AdminCancelRebalanceDiskContext ctx) {
        if (ctx.ON() != null) {
            List<String> backendList = Lists.newArrayList();
            ctx.backends.forEach(backend -> backendList.add(stripQuotes(backend.getText())));
            return new AdminCancelRebalanceDiskCommand(backendList);
        }
        return new AdminCancelRebalanceDiskCommand();
    }

    @Override
    public LogicalPlan visitShowDiagnoseTablet(ShowDiagnoseTabletContext ctx) {
        long tabletId = Long.parseLong(ctx.INTEGER_VALUE().getText());
        return new ShowDiagnoseTabletCommand(tabletId);
    }

    @Override
    public LogicalPlan visitAdminDiagnoseTablet(AdminDiagnoseTabletContext ctx) {
        long tabletId = Long.parseLong(ctx.INTEGER_VALUE().getText());
        return new ShowDiagnoseTabletCommand(tabletId);
    }

    @Override
    public LogicalPlan visitShowCreateTable(ShowCreateTableContext ctx) {
        List<String> nameParts = visitMultipartIdentifier(ctx.name);
        return new ShowCreateTableCommand(new TableNameInfo(nameParts), ctx.BRIEF() != null);
    }

    @Override
    public LogicalPlan visitShowCreateView(ShowCreateViewContext ctx) {
        List<String> nameParts = visitMultipartIdentifier(ctx.name);
        return new ShowCreateViewCommand(new TableNameInfo(nameParts));
    }

    @Override
    public LogicalPlan visitShowCreateMaterializedView(ShowCreateMaterializedViewContext ctx) {
        List<String> nameParts = visitMultipartIdentifier(ctx.tableName);
        return new ShowCreateMaterializedViewCommand(stripQuotes(ctx.mvName.getText()), new TableNameInfo(nameParts));
    }

    @Override
    public LogicalPlan visitAlterWorkloadGroup(AlterWorkloadGroupContext ctx) {
        String cgName = ctx.computeGroup == null ? "" : stripQuotes(ctx.computeGroup.getText());
        Map<String, String> properties = ctx.propertyClause() != null
                        ? Maps.newHashMap(visitPropertyClause(ctx.propertyClause())) : Maps.newHashMap();
        return new AlterWorkloadGroupCommand(cgName, ctx.name.getText(), properties);
    }

    @Override
    public LogicalPlan visitAlterWorkloadPolicy(AlterWorkloadPolicyContext ctx) {
        Map<String, String> properties = ctx.propertyClause() != null
                        ? Maps.newHashMap(visitPropertyClause(ctx.propertyClause())) : Maps.newHashMap();
        return new AlterWorkloadPolicyCommand(ctx.name.getText(), properties);
    }

    @Override
    public LogicalPlan visitAlterRole(AlterRoleContext ctx) {
        String comment = visitCommentSpec(ctx.commentSpec());
        return new AlterRoleCommand(ctx.role.getText(), comment);
    }

    @Override
    public LogicalPlan visitShowDatabaseId(ShowDatabaseIdContext ctx) {
        long dbId = (ctx.databaseId != null) ? Long.parseLong(ctx.databaseId.getText()) : -1;
        return new ShowDatabaseIdCommand(dbId);
    }

    public LogicalPlan visitCreateRole(CreateRoleContext ctx) {
        String roleName = stripQuotes(ctx.name.getText());
        String comment = ctx.STRING_LITERAL() == null ? "" : LogicalPlanBuilderAssistant.escapeBackSlash(
                ctx.STRING_LITERAL().getText().substring(1, ctx.STRING_LITERAL().getText().length() - 1));
        return new CreateRoleCommand(ctx.EXISTS() != null, roleName, comment);
    }

    @Override
    public LogicalPlan visitCreateFile(CreateFileContext ctx) {
        String dbName = null;
        if (ctx.database != null) {
            dbName = ctx.database.getText();
        }
        Map<String, String> properties = ctx.propertyClause() != null
                                    ? Maps.newHashMap(visitPropertyClause(ctx.propertyClause())) : Maps.newHashMap();
        return new CreateFileCommand(stripQuotes(ctx.name.getText()), dbName, properties);
    }

    @Override
    public LogicalPlan visitShowCharset(ShowCharsetContext ctx) {
        return new ShowCharsetCommand();
    }

    @Override
    public LogicalPlan visitAdminSetTableStatus(AdminSetTableStatusContext ctx) {
        List<String> dbTblNameParts = visitMultipartIdentifier(ctx.name);
        Map<String, String> properties = ctx.propertyClause() != null
                        ? Maps.newHashMap(visitPropertyClause(ctx.propertyClause())) : Maps.newHashMap();
        return new AdminSetTableStatusCommand(new TableNameInfo(dbTblNameParts), properties);
    }

    @Override
    public LogicalPlan visitShowFrontends(ShowFrontendsContext ctx) {
        String detail = (ctx.name != null) ? ctx.name.getText() : null;
        return new ShowFrontendsCommand(detail);
    }

    @Override
    public LogicalPlan visitShowFunctions(ShowFunctionsContext ctx) {
        String dbName = null;
        if (ctx.database != null) {
            List<String> nameParts = visitMultipartIdentifier(ctx.database);
            if (nameParts.size() == 1) {
                dbName = nameParts.get(0);
            } else if (nameParts.size() == 2) {
                dbName = nameParts.get(1);
            } else {
                throw new AnalysisException("nameParts in analyze database should be [ctl.]db");
            }
        }

        boolean isVerbose = ctx.FULL() != null;
        boolean isBuiltin = ctx.BUILTIN() != null;

        String wild = null;
        if (ctx.STRING_LITERAL() != null) {
            wild = stripQuotes(ctx.STRING_LITERAL().getText());
        }
        return new ShowFunctionsCommand(dbName, isBuiltin, isVerbose, wild);
    }

    @Override
    public LogicalPlan visitShowGlobalFunctions(ShowGlobalFunctionsContext ctx) {
        boolean isVerbose = ctx.FULL() != null;

        String wild = null;
        if (ctx.STRING_LITERAL() != null) {
            wild = stripQuotes(ctx.STRING_LITERAL().getText());
        }
        return new ShowFunctionsCommand(isVerbose, wild, true);
    }

    @Override
    public LogicalPlan visitShowCreateDatabase(ShowCreateDatabaseContext ctx) {
        List<String> nameParts = visitMultipartIdentifier(ctx.name);
        String databaseName = "";
        String catalogName = "";
        if (nameParts.size() == 2) {
            // The identifier is in the form "internalcatalog.databasename"
            catalogName = nameParts.get(0);
            databaseName = nameParts.get(1);
        } else if (nameParts.size() == 1) {
            // The identifier is in the form "databasename"
            databaseName = nameParts.get(0);
        }

        return new ShowCreateDatabaseCommand(new DbName(catalogName, databaseName));
    }

    @Override
    public LogicalPlan visitShowCreateFunction(ShowCreateFunctionContext ctx) {
        SetType statementScope = visitStatementScope(ctx.statementScope());
        FunctionName function = visitFunctionIdentifier(ctx.functionIdentifier());
        String dbName = null;
        FunctionArgTypesInfo functionArgTypesInfo;
        if (ctx.functionArguments() != null) {
            functionArgTypesInfo = visitFunctionArguments(ctx.functionArguments());
        } else {
            functionArgTypesInfo = new FunctionArgTypesInfo(new ArrayList<>(), false);
        }
        if (ctx.database != null) {
            List<String> nameParts = visitMultipartIdentifier(ctx.database);
            if (nameParts.size() == 1) {
                dbName = nameParts.get(0);
            } else if (nameParts.size() == 2) {
                dbName = nameParts.get(1);
            } else {
                throw new AnalysisException("nameParts in analyze database should be [ctl.]db");
            }
        }

        return new ShowCreateFunctionCommand(dbName, statementScope, function, functionArgTypesInfo);
    }

    @Override
    public LogicalPlan visitCleanAllProfile(CleanAllProfileContext ctx) {
        return new CleanAllProfileCommand();
    }

    @Override
    public Object visitCleanLabel(CleanLabelContext ctx) {
        String label = ctx.label == null ? null : ctx.label.getText();
        IdentifierContext database = ctx.database;
        return new CleanLabelCommand(stripQuotes(database.getText()), label);
    }

    @Override
    public LogicalPlan visitShowWhitelist(ShowWhitelistContext ctx) {
        return new ShowWhiteListCommand();
    }

    @Override
    public LogicalPlan visitShowUserProperties(ShowUserPropertiesContext ctx) {
        String user = ctx.user != null ? stripQuotes(ctx.user.getText()) : null;
        String pattern = null;
        if (ctx.LIKE() != null) {
            pattern = stripQuotes(ctx.STRING_LITERAL().getText());
        }
        return new ShowUserPropertyCommand(user, pattern, false);
    }

    @Override
    public LogicalPlan visitShowAllProperties(ShowAllPropertiesContext ctx) {
        String pattern = null;
        if (ctx.LIKE() != null) {
            pattern = stripQuotes(ctx.STRING_LITERAL().getText());
        }
        return new ShowUserPropertyCommand(null, pattern, true);
    }

    @Override
    public LogicalPlan visitAlterCatalogComment(AlterCatalogCommentContext ctx) {
        String catalogName = stripQuotes(ctx.name.getText());
        String comment = stripQuotes(ctx.comment.getText());
        return new AlterCatalogCommentCommand(catalogName, comment);
    }

    @Override
    public LogicalPlan visitAlterDatabaseRename(AlterDatabaseRenameContext ctx) {
        String dbName = Optional.ofNullable(ctx.name)
                .map(ParserRuleContext::getText)
                .filter(s -> !s.isEmpty())
                .orElseThrow(() -> new ParseException("Database name is empty or cannot be an empty string"));
        String newDbName = Optional.ofNullable(ctx.newName)
                .map(ParserRuleContext::getText)
                .filter(s -> !s.isEmpty())
                .orElseThrow(() -> new ParseException("New Database name is empty or cannot be an empty string"));
        return new AlterDatabaseRenameCommand(dbName, newDbName);
    }

    @Override
    public LogicalPlan visitShowDynamicPartition(ShowDynamicPartitionContext ctx) {
        String dbName = null;
        if (ctx.database != null) {
            List<String> nameParts = visitMultipartIdentifier(ctx.database);
            dbName = nameParts.get(0); // only one entry possible
        }
        return new ShowDynamicPartitionCommand(dbName);
    }

    @Override
    public LogicalPlan visitCreateCatalog(CreateCatalogContext ctx) {
        String catalogName = ctx.catalogName.getText();
        boolean ifNotExists = ctx.IF() != null;
        String resourceName = ctx.resourceName == null ? null : (ctx.resourceName.getText());
        String comment = ctx.STRING_LITERAL() == null ? null : stripQuotes(ctx.STRING_LITERAL().getText());
        Map<String, String> properties = ctx.propertyClause() != null
                                    ? Maps.newHashMap(visitPropertyClause(ctx.propertyClause())) : Maps.newHashMap();

        return new CreateCatalogCommand(catalogName, ifNotExists, resourceName, comment, properties);
    }

    @Override
    public LogicalPlan visitShowStages(ShowStagesContext ctx) {
        return new ShowStagesCommand();
    }

    @Override
    public LogicalPlan visitRecoverDatabase(RecoverDatabaseContext ctx) {
        String dbName = ctx.name.getText();
        long dbId = (ctx.id != null) ? Long.parseLong(ctx.id.getText()) : -1;
        String newDbName = (ctx.alias != null) ? ctx.alias.getText() : null;
        return new RecoverDatabaseCommand(dbName, dbId, newDbName);
    }

    @Override
    public LogicalPlan visitShowWarningErrors(ShowWarningErrorsContext ctx) {
        boolean isWarning = ctx.WARNINGS() != null;

        // Extract the limit value if present
        long limit = 0;
        Optional<LimitClauseContext> limitCtx = Optional.ofNullable(ctx.limitClause());
        if (ctx.limitClause() != null) {
            limit = Long.parseLong(limitCtx.get().limit.getText());
            if (limit < 0) {
                throw new ParseException("Limit requires non-negative number", limitCtx.get());
            }
        }
        return new ShowWarningErrorsCommand(isWarning, limit);
    }

    @Override
    public LogicalPlan visitAlterCatalogProperties(AlterCatalogPropertiesContext ctx) {
        String catalogName = stripQuotes(ctx.name.getText());
        Map<String, String> properties = visitPropertyItemList(ctx.propertyItemList());
        return new AlterCatalogPropertiesCommand(catalogName, properties);
    }

    @Override
    public RecoverTableCommand visitRecoverTable(RecoverTableContext ctx) {
        List<String> dbTblNameParts = visitMultipartIdentifier(ctx.name);
        String newTableName = (ctx.alias != null) ? ctx.alias.getText() : null;
        long tableId = (ctx.id != null) ? Long.parseLong(ctx.id.getText()) : -1;
        return new RecoverTableCommand(new TableNameInfo(dbTblNameParts), tableId, newTableName);
    }

    @Override
    public RecoverPartitionCommand visitRecoverPartition(RecoverPartitionContext ctx) {
        String partitionName = ctx.name.getText();
        String newPartitionName = (ctx.alias != null) ? ctx.alias.getText() : null;
        long partitionId = (ctx.id != null) ? Long.parseLong(ctx.id.getText()) : -1;
        List<String> dbTblNameParts = visitMultipartIdentifier(ctx.tableName);
        return new RecoverPartitionCommand(new TableNameInfo(dbTblNameParts),
                                            partitionName, partitionId, newPartitionName);
    }

    @Override

    public LogicalPlan visitShowBroker(ShowBrokerContext ctx) {
        return new ShowBrokerCommand();
    }

    @Override
    public LogicalPlan visitDropRole(DropRoleContext ctx) {
        String roleName = stripQuotes(ctx.name.getText());
        return new DropRoleCommand(roleName, ctx.EXISTS() != null);
    }

    @Override
    public LogicalPlan visitDropTable(DropTableContext ctx) {
        String ctlName = null;
        String dbName = null;
        String tableName = null;
        List<String> nameParts = visitMultipartIdentifier(ctx.name);
        if (nameParts.size() == 1) {
            tableName = nameParts.get(0);
        } else if (nameParts.size() == 2) {
            dbName = nameParts.get(0);
            tableName = nameParts.get(1);
        } else if (nameParts.size() == 3) {
            ctlName = nameParts.get(0);
            dbName = nameParts.get(1);
            tableName = nameParts.get(2);
        } else {
            throw new AnalysisException("nameParts in create table should be [ctl.][db.]tbl");
        }

        boolean ifExists = ctx.EXISTS() != null;
        boolean forceDrop = ctx.FORCE() != null;
        TableNameInfo tblNameInfo = new TableNameInfo(ctlName, dbName, tableName);
        return new DropTableCommand(ifExists, tblNameInfo, forceDrop);
    }

    @Override
    public LogicalPlan visitDropView(DorisParser.DropViewContext ctx) {
        String ctlName = null;
        String dbName = null;
        String tableName = null;
        List<String> nameParts = visitMultipartIdentifier(ctx.name);
        if (nameParts.size() == 1) {
            tableName = nameParts.get(0);
        } else if (nameParts.size() == 2) {
            dbName = nameParts.get(0);
            tableName = nameParts.get(1);
        } else if (nameParts.size() == 3) {
            ctlName = nameParts.get(0);
            dbName = nameParts.get(1);
            tableName = nameParts.get(2);
        } else {
            throw new AnalysisException("nameParts in drop view should be [ctl.][db.]tbl");
        }

        TableNameInfo tblNameInfo = new TableNameInfo(ctlName, dbName, tableName);
        return new DropViewCommand(ctx.EXISTS() != null, tblNameInfo);
    }

    @Override
    public LogicalPlan visitDropCatalog(DropCatalogContext ctx) {
        String catalogName = stripQuotes(ctx.name.getText());
        boolean ifExists = ctx.EXISTS() != null;
        return new DropCatalogCommand(catalogName, ifExists);
    }

    @Override
    public LogicalPlan visitCreateEncryptkey(CreateEncryptkeyContext ctx) {
        List<String> nameParts = visitMultipartIdentifier(ctx.multipartIdentifier());
        return new CreateEncryptkeyCommand(new EncryptKeyName(nameParts), ctx.EXISTS() != null,
                                            stripQuotes(ctx.STRING_LITERAL().getText()));
    }

    @Override
    public LogicalPlan visitAlterCatalogRename(AlterCatalogRenameContext ctx) {
        String catalogName = stripQuotes(ctx.name.getText());
        String newName = stripQuotes(ctx.newName.getText());
        return new AlterCatalogRenameCommand(catalogName, newName);
    }

    @Override
    public LogicalPlan visitDropStoragePolicy(DropStoragePolicyContext ctx) {
        String policyName = ctx.name.getText();
        boolean ifExists = ctx.EXISTS() != null;
        return new DropStoragePolicyCommand(policyName, ifExists);
    }

    @Override
    public LogicalPlan visitDropEncryptkey(DropEncryptkeyContext ctx) {
        List<String> nameParts = visitMultipartIdentifier(ctx.name);
        return new DropEncryptkeyCommand(new EncryptKeyName(nameParts), ctx.EXISTS() != null);
    }

    @Override
    public LogicalPlan visitCreateWorkloadGroup(CreateWorkloadGroupContext ctx) {
        String workloadGroupName = stripQuotes(ctx.name.getText());
        String cgName = ctx.computeGroup == null ? "" : stripQuotes(ctx.computeGroup.getText());
        boolean ifNotExists = ctx.EXISTS() != null;
        Map<String, String> properties = ctx.propertyClause() != null
                                    ? Maps.newHashMap(visitPropertyClause(ctx.propertyClause())) : Maps.newHashMap();
        return new CreateWorkloadGroupCommand(cgName, workloadGroupName, ifNotExists, properties);
    }

    @Override
    public LogicalPlan visitShowSyncJob(ShowSyncJobContext ctx) {
        String databaseName = null;
        if (ctx.multipartIdentifier() != null) {
            List<String> databaseParts = visitMultipartIdentifier(ctx.multipartIdentifier());
            databaseName = databaseParts.get(0);
        }
        return new ShowSyncJobCommand(databaseName);
    }

    @Override
    public LogicalPlan visitShowColumns(ShowColumnsContext ctx) {
        boolean isFull = ctx.FULL() != null;
        List<String> nameParts = visitMultipartIdentifier(ctx.tableName);
        String databaseName = ctx.database != null ? ctx.database.getText() : null;
        String likePattern = null;
        Expression expr = null;
        if (ctx.wildWhere() != null) {
            if (ctx.wildWhere().LIKE() != null) {
                likePattern = stripQuotes(ctx.wildWhere().STRING_LITERAL().getText());
            } else {
                expr = (Expression) ctx.wildWhere().expression().accept(this);
            }
        }

        return new ShowColumnsCommand(isFull, new TableNameInfo(nameParts), databaseName, likePattern, expr);
    }

    @Override
    public LogicalPlan visitDropFile(DropFileContext ctx) {
        String dbName = null;
        if (ctx.database != null) {
            dbName = ctx.database.getText();
        }
        Map<String, String> properties = ctx.propertyClause() != null
                                    ? Maps.newHashMap(visitPropertyClause(ctx.propertyClause())) : Maps.newHashMap();
        return new DropFileCommand(stripQuotes(ctx.name.getText()), dbName, properties);
    }

    @Override
    public LogicalPlan visitDropRepository(DropRepositoryContext ctx) {
        return new DropRepositoryCommand(stripQuotes(ctx.name.getText()));
    }

    @Override
    public LogicalPlan visitDropSqlBlockRule(DropSqlBlockRuleContext ctx) {
        return new DropSqlBlockRuleCommand(visitIdentifierSeq(ctx.identifierSeq()), ctx.EXISTS() != null);
    }

    @Override
    public LogicalPlan visitDropUser(DropUserContext ctx) {
        UserIdentity userIdent = visitUserIdentify(ctx.userIdentify());
        return new DropUserCommand(userIdent, ctx.EXISTS() != null);
    }

    @Override
    public LogicalPlan visitDropWorkloadGroup(DropWorkloadGroupContext ctx) {
        String cgName = ctx.computeGroup == null ? "" : stripQuotes(ctx.computeGroup.getText());
        return new DropWorkloadGroupCommand(cgName, ctx.name.getText(), ctx.EXISTS() != null);
    }

    @Override
    public LogicalPlan visitDropWorkloadPolicy(DropWorkloadPolicyContext ctx) {
        return new DropWorkloadPolicyCommand(ctx.name.getText(), ctx.EXISTS() != null);
    }

    @Override
    public LogicalPlan visitShowTableId(ShowTableIdContext ctx) {
        long tableId = -1;
        if (ctx.tableId != null) {
            tableId = Long.parseLong(ctx.tableId.getText());
        }
        return new ShowTableIdCommand(tableId);
    }

    @Override
    public LogicalPlan visitShowProcessList(ShowProcessListContext ctx) {
        return new ShowProcessListCommand(ctx.FULL() != null);
    }

    @Override
    public LogicalPlan visitHelp(HelpContext ctx) {
        String mark = ctx.mark.getText();
        return new HelpCommand(mark);
    }

    @Override
    public LogicalPlan visitSync(SyncContext ctx) {
        return new SyncCommand();
    }

    @Override
    public LogicalPlan visitShowDelete(ShowDeleteContext ctx) {
        String dbName = null;
        if (ctx.database != null) {
            List<String> nameParts = visitMultipartIdentifier(ctx.database);
            dbName = nameParts.get(0); // only one entry possible
        }
        return new ShowDeleteCommand(dbName);
    }

    @Override
    public LogicalPlan visitShowStoragePolicy(ShowStoragePolicyContext ctx) {
        String policyName = null;
        if (ctx.identifierOrText() != null) {
            policyName = stripQuotes(ctx.identifierOrText().getText());
        }
        return new ShowStoragePolicyCommand(policyName, ctx.USING() != null);
    }

    @Override
    public LogicalPlan visitShowPrivileges(ShowPrivilegesContext ctx) {
        return new ShowPrivilegesCommand();
    }

    @Override
    public LogicalPlan visitShowTabletsBelong(ShowTabletsBelongContext ctx) {
        List<Long> tabletIdLists = new ArrayList<>();
        ctx.tabletIds.stream().forEach(tabletToken -> {
            tabletIdLists.add(Long.parseLong(tabletToken.getText()));
        });
        return new ShowTabletsBelongCommand(tabletIdLists);
    }

    @Override
    public LogicalPlan visitShowCollation(ShowCollationContext ctx) {
        String wild = null;
        if (ctx.wildWhere() != null) {
            if (ctx.wildWhere().LIKE() != null) {
                wild = stripQuotes(ctx.wildWhere().STRING_LITERAL().getText());
            } else if (ctx.wildWhere().WHERE() != null) {
                wild = ctx.wildWhere().expression().getText();
            }
        }
        return new ShowCollationCommand(wild);
    }

    @Override
    public LogicalPlan visitAdminCheckTablets(AdminCheckTabletsContext ctx) {
        List<Long> tabletIdLists = new ArrayList<>();
        if (ctx.tabletList() != null) {
            ctx.tabletList().tabletIdList.stream().forEach(tabletToken -> {
                tabletIdLists.add(Long.parseLong(tabletToken.getText()));
            });
        }
        Map<String, String> properties = ctx.properties != null
                ? Maps.newHashMap(visitPropertyClause(ctx.properties))
                : Maps.newHashMap();
        return new AdminCheckTabletsCommand(tabletIdLists, properties);
    }

    @Override
    public LogicalPlan visitShowWarningErrorCount(ShowWarningErrorCountContext ctx) {
        boolean isWarning = ctx.WARNINGS() != null;
        return new ShowWarningErrorCountCommand(isWarning);
    }

    @Override
    public LogicalPlan visitShowStatus(ShowStatusContext ctx) {
        String scope = visitStatementScope(ctx.statementScope()).name();
        return new ShowStatusCommand(scope);
    }

    @Override
    public LogicalPlan visitShowDataSkew(ShowDataSkewContext ctx) {
        TableRefInfo tableRefInfo = visitBaseTableRefContext(ctx.baseTableRef());
        return new ShowDataSkewCommand(tableRefInfo);
    }

    @Override
    public LogicalPlan visitShowData(DorisParser.ShowDataContext ctx) {
        TableNameInfo tableNameInfo = null;
        if (ctx.tableName != null) {
            tableNameInfo = new TableNameInfo(visitMultipartIdentifier(ctx.tableName));
        }
        List<OrderKey> orderKeys = null;
        if (ctx.sortClause() != null) {
            orderKeys = visit(ctx.sortClause().sortItem(), OrderKey.class);
        }
        Map<String, String> properties = ctx.propertyClause() != null
                ? Maps.newHashMap(visitPropertyClause(ctx.propertyClause())) : Maps.newHashMap();
        boolean detailed = ctx.ALL() != null;
        return new ShowDataCommand(tableNameInfo, orderKeys, properties, detailed);
    }

    @Override
    public LogicalPlan visitShowTableCreation(ShowTableCreationContext ctx) {
        String dbName = null;
        String wild = null;
        if (ctx.database != null) {
            List<String> nameParts = visitMultipartIdentifier(ctx.database);
            dbName = nameParts.get(0); // only one entry possible
        }
        if (ctx.STRING_LITERAL() != null) {
            wild = ctx.STRING_LITERAL().getText();
        }
        return new ShowTableCreationCommand(dbName, wild);
    }

    @Override
    public SetType visitStatementScope(StatementScopeContext ctx) {
        SetType statementScope = SetType.DEFAULT;
        if (ctx != null) {
            if (ctx.GLOBAL() != null) {
                statementScope = SetType.GLOBAL;
            } else if (ctx.LOCAL() != null || ctx.SESSION() != null) {
                statementScope = SetType.SESSION;
            }
        }
        return statementScope;
    }

    @Override
    public LogicalPlan visitAdminShowTabletStorageFormat(AdminShowTabletStorageFormatContext ctx) {
        return new ShowTabletStorageFormatCommand(ctx.VERBOSE() != null);
    }

    @Override
    public LogicalPlan visitShowTabletStorageFormat(ShowTabletStorageFormatContext ctx) {
        return new ShowTabletStorageFormatCommand(ctx.VERBOSE() != null);
    }

    @Override
    public LogicalPlan visitShowTabletsFromTable(DorisParser.ShowTabletsFromTableContext ctx) {
        TableNameInfo tableName = new TableNameInfo(visitMultipartIdentifier(ctx.tableName));
        PartitionNamesInfo partitionNamesInfo = null;
        if (ctx.partitionSpec() != null) {
            Pair<Boolean, List<String>> partitionSpec = visitPartitionSpec(ctx.partitionSpec());
            partitionNamesInfo = new PartitionNamesInfo(partitionSpec.first, partitionSpec.second);
        }
        List<OrderKey> orderKeys = null;
        if (ctx.sortClause() != null) {
            orderKeys = visit(ctx.sortClause().sortItem(), OrderKey.class);
        }
        long limit = 0;
        long offset = 0;
        if (ctx.limitClause() != null) {
            limit = ctx.limitClause().limit != null
                    ? Long.parseLong(ctx.limitClause().limit.getText())
                    : 0;
            if (limit < 0) {
                throw new ParseException("Limit requires non-negative number", ctx.limitClause());
            }
            offset = ctx.limitClause().offset != null
                    ? Long.parseLong(ctx.limitClause().offset.getText())
                    : 0;
            if (offset < 0) {
                throw new ParseException("Offset requires non-negative number", ctx.limitClause());
            }
        }
        if (ctx.wildWhere() != null) {
            if (ctx.wildWhere().LIKE() != null) {
                throw new ParseException("Not support like clause");
            } else {
                Expression expr = (Expression) ctx.wildWhere().expression().accept(this);
                return new ShowTabletsFromTableCommand(tableName, partitionNamesInfo, expr, orderKeys, limit, offset);
            }
        }

        return new ShowTabletsFromTableCommand(tableName, partitionNamesInfo, null, orderKeys, limit, offset);
    }

    @Override
    public LogicalPlan visitShowQueryProfile(ShowQueryProfileContext ctx) {
        String queryIdPath = "/";
        if (ctx.queryIdPath != null) {
            queryIdPath = stripQuotes(ctx.queryIdPath.getText());
        }

        long limit = 20;
        if (ctx.limitClause() != null) {
            limit = Long.parseLong(ctx.limitClause().limit.getText());
            if (limit < 0) {
                throw new ParseException("Limit requires non-negative number, got " + String.valueOf(limit));
            }
        }
        return new ShowQueryProfileCommand(queryIdPath, limit);
    }

    @Override
    public LogicalPlan visitShowQueryStats(ShowQueryStatsContext ctx) {
        String dbName = null;
        if (ctx.database != null) {
            dbName = ctx.database.getText();
        }
        TableNameInfo tableNameInfo = null;
        if (ctx.tableName != null) {
            tableNameInfo = new TableNameInfo(visitMultipartIdentifier(ctx.tableName));
        }
        boolean isAll = ctx.ALL() != null;
        boolean isVerbose = ctx.VERBOSE() != null;
        return new ShowQueryStatsCommand(dbName, tableNameInfo, isAll, isVerbose);
    }

    @Override
    public LogicalPlan visitSwitchCatalog(SwitchCatalogContext ctx) {
        if (ctx.catalog != null) {
            return new SwitchCommand(ctx.catalog.getText());
        }
        throw new ParseException("catalog name can not be null");
    }

    @Override
    public LogicalPlan visitUseDatabase(UseDatabaseContext ctx) {
        if (ctx.database == null) {
            throw new ParseException("database name can not be null");
        }
        return ctx.catalog != null ? new UseCommand(ctx.catalog.getText(), ctx.database.getText())
                : new UseCommand(ctx.database.getText());
    }

    @Override
    public LogicalPlan visitTruncateTable(DorisParser.TruncateTableContext ctx) {
        TableNameInfo tableName = new TableNameInfo(visitMultipartIdentifier(ctx.multipartIdentifier()));
        Optional<PartitionNamesInfo> partitionNamesInfo = ctx.specifiedPartition() == null
                ? Optional.empty() : Optional.of(visitSpecifiedPartitionContext(ctx.specifiedPartition()));

        return new TruncateTableCommand(
            tableName,
            partitionNamesInfo,
            ctx.FORCE() != null
        );
    }

    @Override
    public LogicalPlan visitShowConvertLsc(ShowConvertLscContext ctx) {
        if (ctx.database == null) {
            return new ShowConvertLSCCommand(null);
        }
        List<String> parts = visitMultipartIdentifier(ctx.database);
        String databaseName = parts.get(parts.size() - 1);
        if (parts.size() == 2 && !InternalCatalog.INTERNAL_CATALOG_NAME.equalsIgnoreCase(parts.get(0))) {
            throw new ParseException("The execution of this command is restricted to the internal catalog only.");
        } else if (parts.size() > 2) {
            throw new ParseException("Only one dot can be in the name: " + String.join(".", parts));
        }
        return new ShowConvertLSCCommand(databaseName);
    }

    @Override
    public LogicalPlan visitKillQuery(KillQueryContext ctx) {
        String queryId = null;
        int connectionId = -1;
        TerminalNode integerValue = ctx.INTEGER_VALUE();
        if (integerValue != null) {
            connectionId = Integer.valueOf(integerValue.getText());
        } else {
            queryId = stripQuotes(ctx.STRING_LITERAL().getText());
        }
        return new KillQueryCommand(queryId, connectionId);
    }

    @Override
    public LogicalPlan visitKillConnection(DorisParser.KillConnectionContext ctx) {
        int connectionId = Integer.parseInt(ctx.INTEGER_VALUE().getText());
        return new KillConnectionCommand(connectionId);
    }

    @Override
    public Object visitAlterDatabaseSetQuota(AlterDatabaseSetQuotaContext ctx) {
        String databaseName = Optional.ofNullable(ctx.name)
                .map(ParseTree::getText).filter(s -> !s.isEmpty())
                .orElseThrow(() -> new ParseException("database name can not be null"));
        String quota = Optional.ofNullable(ctx.quota)
                .map(ParseTree::getText)
                .orElseGet(() -> Optional.ofNullable(ctx.INTEGER_VALUE())
                        .map(TerminalNode::getText)
                        .orElse(null));
        // Determine the quota type
        QuotaType quotaType;
        if (ctx.DATA() != null) {
            quotaType = QuotaType.DATA;
        } else if (ctx.REPLICA() != null) {
            quotaType = QuotaType.REPLICA;
        } else if (ctx.TRANSACTION() != null) {
            quotaType = QuotaType.TRANSACTION;
        } else {
            quotaType = QuotaType.NONE;
        }
        return new AlterDatabaseSetQuotaCommand(databaseName, quotaType, quota);
    }

    @Override
    public LogicalPlan visitDropDatabase(DropDatabaseContext ctx) {
        boolean ifExists = ctx.EXISTS() != null;
        List<String> databaseNameParts = visitMultipartIdentifier(ctx.name);
        boolean force = ctx.FORCE() != null;
        DropDatabaseInfo databaseInfo = new DropDatabaseInfo(ifExists, databaseNameParts, force);
        return new DropDatabaseCommand(databaseInfo);
    }

    @Override
    public LogicalPlan visitAlterRepository(AlterRepositoryContext ctx) {

        Map<String, String> properties = ctx.propertyClause() != null
                ? Maps.newHashMap(visitPropertyClause(ctx.propertyClause())) : Maps.newHashMap();

        return new AlterRepositoryCommand(ctx.name.getText(), properties);
    }

    @Override
    public LogicalPlan visitShowAnalyze(ShowAnalyzeContext ctx) {
        boolean isAuto = ctx.AUTO() != null;
        List<String> tableName = ctx.tableName == null ? null : visitMultipartIdentifier(ctx.tableName);
        long jobId = ctx.jobId == null ? 0 : Long.parseLong(ctx.jobId.getText());
        String stateKey = ctx.stateKey == null ? null : stripQuotes(ctx.stateKey.getText());
        String stateValue = ctx.stateValue == null ? null : stripQuotes(ctx.stateValue.getText());
        return new ShowAnalyzeCommand(tableName, jobId, stateKey, stateValue, isAuto);
    }

    @Override
    public LogicalPlan visitShowOpenTables(ShowOpenTablesContext ctx) {
        String db = ctx.database != null ? visitMultipartIdentifier(ctx.database).get(0) : null;
        String likePattern = null;
        Expression expr = null;

        if (ctx.wildWhere() != null) {
            if (ctx.wildWhere().LIKE() != null) {
                likePattern = stripQuotes(ctx.wildWhere().STRING_LITERAL().getText());
            } else {
                expr = (Expression) ctx.wildWhere().expression().accept(this);
            }
        }

        return new ShowOpenTablesCommand(db, likePattern, expr);
    }

    @Override
    public LogicalPlan visitDropAllBrokerClause(DropAllBrokerClauseContext ctx) {
        String brokerName = stripQuotes(ctx.name.getText());
        AlterSystemOp alterSystemOp = new DropAllBrokerOp(brokerName);
        return new AlterSystemCommand(alterSystemOp, PlanType.ALTER_SYSTEM_DROP_ALL_BROKER);
    }

    @Override
    public LogicalPlan visitAlterSystem(DorisParser.AlterSystemContext ctx) {
        return plan(ctx.alterSystemClause());
    }

    @Override
    public LogicalPlan visitAddBrokerClause(AddBrokerClauseContext ctx) {
        String brokerName = stripQuotes(ctx.name.getText());
        List<String> hostPorts = ctx.hostPorts.stream()
                .map(e -> stripQuotes(e.getText()))
                .collect(Collectors.toList());
        AlterSystemOp alterSystemOp = new AddBrokerOp(brokerName, hostPorts);
        return new AlterSystemCommand(alterSystemOp, PlanType.ALTER_SYSTEM_ADD_BROKER);
    }

    @Override
    public LogicalPlan visitDropBrokerClause(DropBrokerClauseContext ctx) {
        String brokerName = stripQuotes(ctx.name.getText());
        List<String> hostPorts = ctx.hostPorts.stream()
                .map(e -> stripQuotes(e.getText()))
                .collect(Collectors.toList());
        AlterSystemOp alterSystemOp = new DropBrokerOp(brokerName, hostPorts);
        return new AlterSystemCommand(alterSystemOp, PlanType.ALTER_SYSTEM_DROP_BROKER);
    }

    @Override
    public LogicalPlan visitAddBackendClause(AddBackendClauseContext ctx) {
        List<String> hostPorts = ctx.hostPorts.stream()
                .map(e -> stripQuotes(e.getText()))
                .collect(Collectors.toList());
        Map<String, String> properties = visitPropertyClause(ctx.properties);
        AlterSystemOp alterSystemOp = new AddBackendOp(hostPorts, properties);
        return new AlterSystemCommand(alterSystemOp, PlanType.ALTER_SYSTEM_ADD_BACKEND);
    }

    @Override
    public LogicalPlan visitDropBackendClause(DorisParser.DropBackendClauseContext ctx) {
        List<String> hostPorts = ctx.hostPorts.stream()
                .map(e -> stripQuotes(e.getText()))
                .collect(Collectors.toList());
        boolean force = false;
        if (ctx.DROPP() != null) {
            force = true;
        }
        AlterSystemOp alterSystemOp = new DropBackendOp(hostPorts, force);
        return new AlterSystemCommand(alterSystemOp, PlanType.ALTER_SYSTEM_DROP_BACKEND);
    }

    @Override
    public LogicalPlan visitDecommissionBackendClause(DorisParser.DecommissionBackendClauseContext ctx) {
        List<String> hostPorts = ctx.hostPorts.stream()
                .map(e -> stripQuotes(e.getText()))
                .collect(Collectors.toList());
        AlterSystemOp alterSystemOp = new DecommissionBackendOp(hostPorts);
        return new AlterSystemCommand(alterSystemOp, PlanType.ALTER_SYSTEM_DECOMMISSION_BACKEND);
    }

    @Override
    public LogicalPlan visitAddFollowerClause(DorisParser.AddFollowerClauseContext ctx) {
        String hostPort = stripQuotes(ctx.hostPort.getText());
        AlterSystemOp alterSystemOp = new AddFollowerOp(hostPort);
        return new AlterSystemCommand(alterSystemOp, PlanType.ALTER_SYSTEM_ADD_FOLLOWER);
    }

    @Override
    public LogicalPlan visitDropFollowerClause(DorisParser.DropFollowerClauseContext ctx) {
        String hostPort = stripQuotes(ctx.hostPort.getText());
        AlterSystemOp alterSystemOp = new DropFollowerOp(hostPort);
        return new AlterSystemCommand(alterSystemOp, PlanType.ALTER_SYSTEM_DROP_FOLLOWER);
    }

    @Override
    public LogicalPlan visitAddObserverClause(DorisParser.AddObserverClauseContext ctx) {
        String hostPort = stripQuotes(ctx.hostPort.getText());
        AlterSystemOp alterSystemOp = new AddObserverOp(hostPort);
        return new AlterSystemCommand(alterSystemOp, PlanType.ALTER_SYSTEM_ADD_OBSERVER);
    }

    @Override
    public LogicalPlan visitDropObserverClause(DorisParser.DropObserverClauseContext ctx) {
        String hostPort = stripQuotes(ctx.hostPort.getText());
        AlterSystemOp alterSystemOp = new DropObserverOp(hostPort);
        return new AlterSystemCommand(alterSystemOp, PlanType.ALTER_SYSTEM_DROP_OBSERVER);
    }

    @Override
    public LogicalPlan visitAlterLoadErrorUrlClause(DorisParser.AlterLoadErrorUrlClauseContext ctx) {
        Map<String, String> properties = visitPropertyClause(ctx.properties);
        AlterSystemOp alterSystemOp = new AlterLoadErrorUrlOp(properties);
        return new AlterSystemCommand(alterSystemOp, PlanType.ALTER_SYSTEM_SET_LOAD_ERRORS_HU);
    }

    @Override
    public LogicalPlan visitModifyBackendClause(DorisParser.ModifyBackendClauseContext ctx) {
        List<String> hostPorts = ctx.hostPorts.stream()
                .map(e -> stripQuotes(e.getText()))
                .collect(Collectors.toList());
        Map<String, String> properties = visitPropertyItemList(ctx.propertyItemList());
        AlterSystemOp alterSystemOp = new ModifyBackendOp(hostPorts, properties);
        return new AlterSystemCommand(alterSystemOp, PlanType.ALTER_SYSTEM_MODIFY_BACKEND);
    }

    @Override
    public LogicalPlan visitModifyFrontendOrBackendHostNameClause(
            DorisParser.ModifyFrontendOrBackendHostNameClauseContext ctx) {
        String hostPort = stripQuotes(ctx.hostPort.getText());
        String hostName = stripQuotes(ctx.hostName.getText());
        AlterSystemOp alterSystemOp = null;
        if (ctx.FRONTEND() != null) {
            alterSystemOp = new ModifyFrontendOrBackendHostNameOp(hostPort, hostName, ModifyOpType.Frontend);
        } else if (ctx.BACKEND() != null) {
            alterSystemOp = new ModifyFrontendOrBackendHostNameOp(hostPort, hostName, ModifyOpType.Backend);
        }
        return new AlterSystemCommand(alterSystemOp, PlanType.ALTER_SYSTEM_MODIFY_FRONTEND_OR_BACKEND_HOSTNAME);
    }

    @Override
    public LogicalPlan visitShowQueuedAnalyzeJobs(ShowQueuedAnalyzeJobsContext ctx) {
        List<String> tableName = ctx.tableName == null ? null : visitMultipartIdentifier(ctx.tableName);
        String stateKey = ctx.stateKey == null ? null : stripQuotes(ctx.stateKey.getText());
        String stateValue = ctx.stateValue == null ? null : stripQuotes(ctx.stateValue.getText());
        return new ShowQueuedAnalyzeJobsCommand(tableName, stateKey, stateValue);
    }

    @Override
    public LogicalPlan visitShowIndexStats(DorisParser.ShowIndexStatsContext ctx) {
        TableNameInfo tableName = new TableNameInfo(visitMultipartIdentifier(ctx.tableName));
        String indexId = stripQuotes(ctx.indexId.getText());
        return new ShowIndexStatsCommand(tableName, indexId);
    }

    @Override
    public LogicalPlan visitShowTableStatus(DorisParser.ShowTableStatusContext ctx) {
        String ctlName = null;
        String dbName = null;
        if (ctx.database != null) {
            List<String> nameParts = visitMultipartIdentifier(ctx.database);
            if (nameParts.size() == 1) {
                dbName = nameParts.get(0);
            } else if (nameParts.size() == 2) {
                ctlName = nameParts.get(0);
                dbName = nameParts.get(1);
            } else {
                throw new AnalysisException("nameParts in analyze database should be [ctl.]db");
            }
        }

        if (ctx.wildWhere() != null) {
            if (ctx.wildWhere().LIKE() != null) {
                return new ShowTableStatusCommand(dbName, ctlName,
                    stripQuotes(ctx.wildWhere().STRING_LITERAL().getText()), null);
            } else {
                Expression expr = (Expression) ctx.wildWhere().expression().accept(this);
                return new ShowTableStatusCommand(dbName, ctlName, null, expr);
            }
        }
        return new ShowTableStatusCommand(dbName, ctlName);
    }

    @Override
    public LogicalPlan visitLockTables(LockTablesContext ctx) {
        List<LockTableInfo> lockTablesInfo = ctx.lockTable().stream().map(lockTableCtx -> {
            TableNameInfo tableNameInfo = new TableNameInfo(visitMultipartIdentifier(lockTableCtx.name));
            String alias = lockTableCtx.alias != null ? lockTableCtx.alias.getText() : null;

            LockTable.LockType lockType;
            if (lockTableCtx.READ() != null) {
                lockType = lockTableCtx.LOCAL() != null ? LockTable.LockType.READ_LOCAL : LockTable.LockType.READ;
            } else if (lockTableCtx.WRITE() != null) {
                lockType = lockTableCtx.LOW_PRIORITY() != null ? LockTable.LockType.LOW_PRIORITY_WRITE
                    : LockTable.LockType.WRITE;
            } else {
                throw new IllegalArgumentException("Invalid lock type in LOCK TABLES command.");
            }

            return new LockTableInfo(tableNameInfo, alias, lockType);
        }).collect(Collectors.toList());

        return new LockTablesCommand(lockTablesInfo);
    }

    @Override
    public LogicalPlan visitShowTables(DorisParser.ShowTablesContext ctx) {
        String ctlName = null;
        String dbName = null;
        if (ctx.database != null) {
            List<String> nameParts = visitMultipartIdentifier(ctx.database);
            if (nameParts.size() == 1) {
                dbName = nameParts.get(0);
            } else if (nameParts.size() == 2) {
                ctlName = nameParts.get(0);
                dbName = nameParts.get(1);
            } else {
                throw new AnalysisException("nameParts in analyze database should be [ctl.]db");
            }
        }

        boolean isVerbose = ctx.FULL() != null;

        if (ctx.wildWhere() != null) {
            if (ctx.wildWhere().LIKE() != null) {
                return new ShowTableCommand(dbName, ctlName, isVerbose,
                        stripQuotes(ctx.wildWhere().STRING_LITERAL().getText()), null, PlanType.SHOW_TABLES);
            } else {
                return new ShowTableCommand(dbName, ctlName, isVerbose, null,
                        getOriginSql(ctx.wildWhere()), PlanType.SHOW_TABLES);
            }
        }
        return new ShowTableCommand(dbName, ctlName, isVerbose, PlanType.SHOW_TABLES);
    }

    @Override
    public Plan visitUnlockTables(UnlockTablesContext ctx) {
        return new UnlockTablesCommand();
    }

    @Override
    public LogicalPlan visitCreateWorkloadPolicy(CreateWorkloadPolicyContext ctx) {
        String policyName = ctx.name.getText();
        boolean ifNotExists = ctx.IF() != null;

        List<WorkloadConditionMeta> conditions = new ArrayList<>();
        if (ctx.workloadPolicyConditions() != null) {
            for (DorisParser.WorkloadPolicyConditionContext conditionCtx :
                    ctx.workloadPolicyConditions().workloadPolicyCondition()) {
                String metricName = conditionCtx.metricName.getText();
                String operator = conditionCtx.comparisonOperator().getText();
                String value = conditionCtx.number() != null
                        ? conditionCtx.number().getText()
                        : stripQuotes(conditionCtx.STRING_LITERAL().getText());
                try {
                    WorkloadConditionMeta conditionMeta = new WorkloadConditionMeta(metricName, operator, value);
                    conditions.add(conditionMeta);
                } catch (UserException e) {
                    throw new AnalysisException(e.getMessage(), e);
                }
            }
        }

        List<WorkloadActionMeta> actions = new ArrayList<>();
        if (ctx.workloadPolicyActions() != null) {
            for (DorisParser.WorkloadPolicyActionContext actionCtx :
                    ctx.workloadPolicyActions().workloadPolicyAction()) {
                try {
                    if (actionCtx.SET_SESSION_VARIABLE() != null) {
                        actions.add(new WorkloadActionMeta("SET_SESSION_VARIABLE",
                                stripQuotes(actionCtx.STRING_LITERAL().getText())));
                    } else {
                        String identifier = actionCtx.identifier().getText();
                        String value = actionCtx.STRING_LITERAL() != null
                                ? stripQuotes(actionCtx.STRING_LITERAL().getText())
                                : null;
                        actions.add(new WorkloadActionMeta(identifier, value));
                    }
                } catch (UserException e) {
                    throw new AnalysisException(e.getMessage(), e);
                }
            }
        }

        Map<String, String> properties = ctx.propertyClause() != null
                ? Maps.newHashMap(visitPropertyClause(ctx.propertyClause()))
                : Maps.newHashMap();

        return new CreateWorkloadPolicyCommand(ifNotExists, policyName, conditions, actions, properties);
    }

    @Override
    public LogicalPlan visitShowViews(DorisParser.ShowViewsContext ctx) {
        String ctlName = null;
        String dbName = null;
        if (ctx.database != null) {
            List<String> nameParts = visitMultipartIdentifier(ctx.database);
            if (nameParts.size() == 1) {
                dbName = nameParts.get(0);
            } else if (nameParts.size() == 2) {
                ctlName = nameParts.get(0);
                dbName = nameParts.get(1);
            } else {
                throw new AnalysisException("nameParts in analyze database should be [ctl.]db");
            }
        }

        boolean isVerbose = ctx.FULL() != null;

        if (ctx.wildWhere() != null) {
            if (ctx.wildWhere().LIKE() != null) {
                return new ShowTableCommand(dbName, ctlName, isVerbose,
                    stripQuotes(ctx.wildWhere().STRING_LITERAL().getText()), null, PlanType.SHOW_VIEWS);
            } else {
                return new ShowTableCommand(dbName, ctlName, isVerbose, null,
                    getOriginSql(ctx.wildWhere()), PlanType.SHOW_VIEWS);
            }
        }
        return new ShowTableCommand(dbName, ctlName, isVerbose, PlanType.SHOW_VIEWS);
    }

    @Override
    public LogicalPlan visitShowTabletId(DorisParser.ShowTabletIdContext ctx) {
        long tabletId = Long.parseLong(ctx.tabletId.getText());
        return new ShowTabletIdCommand(tabletId);
    }

    @Override
    public LogicalPlan visitShowDatabases(DorisParser.ShowDatabasesContext ctx) {
        String ctlName = null;
        if (ctx.catalog != null) {
            ctlName = ctx.catalog.getText();
        }

        if (ctx.wildWhere() != null) {
            if (ctx.wildWhere().LIKE() != null) {
                return new ShowDatabasesCommand(ctlName,
                        stripQuotes(ctx.wildWhere().STRING_LITERAL().getText()), null);
            } else {
                Expression expr = (Expression) ctx.wildWhere().expression().accept(this);
                return new ShowDatabasesCommand(ctlName, null, expr);
            }
        }
        return new ShowDatabasesCommand(ctlName, null, null);
    }

    @Override
    public LogicalPlan visitDescribeTable(DorisParser.DescribeTableContext ctx) {
        TableNameInfo tableName = new TableNameInfo(visitMultipartIdentifier(ctx.multipartIdentifier()));
        PartitionNamesInfo partitionNames = null;
        boolean isTempPart = false;
        if (ctx.specifiedPartition() != null) {
            isTempPart = ctx.specifiedPartition().TEMPORARY() != null;
            if (ctx.specifiedPartition().identifier() != null) {
                partitionNames = new PartitionNamesInfo(isTempPart,
                        ImmutableList.of(ctx.specifiedPartition().identifier().getText()));
            } else {
                partitionNames = new PartitionNamesInfo(isTempPart,
                        visitIdentifierList(ctx.specifiedPartition().identifierList()));
            }
        }
        return new DescribeCommand(tableName, false, partitionNames);
    }

    @Override
    public LogicalPlan visitAnalyzeTable(DorisParser.AnalyzeTableContext ctx) {
        TableNameInfo tableNameInfo = new TableNameInfo(visitMultipartIdentifier(ctx.name));
        PartitionNamesInfo partitionNamesInfo = null;
        if (ctx.partitionSpec() != null) {
            Pair<Boolean, List<String>> partitionSpec = visitPartitionSpec(ctx.partitionSpec());
            partitionNamesInfo = new PartitionNamesInfo(partitionSpec.first, partitionSpec.second);
        }
        List<String> columnNames = null;
        if (ctx.columns != null) {
            columnNames = visitIdentifierList(ctx.columns);
        }
        Map<String, String> propertiesMap = new HashMap<>();
        // default values
        propertiesMap.put(AnalyzeProperties.PROPERTY_SYNC, "false");
        propertiesMap.put(AnalyzeProperties.PROPERTY_ANALYSIS_TYPE, AnalysisInfo.AnalysisType.FUNDAMENTALS.toString());
        for (DorisParser.AnalyzePropertiesContext aps : ctx.analyzeProperties()) {
            Map<String, String> map = visitAnalyzeProperties(aps);
            propertiesMap.putAll(map);
        }
        propertiesMap.putAll(visitPropertyClause(ctx.propertyClause()));
        AnalyzeProperties properties = new AnalyzeProperties(propertiesMap);
        return new AnalyzeTableCommand(tableNameInfo,
                partitionNamesInfo, columnNames, properties);
    }

    @Override
    public LogicalPlan visitAnalyzeDatabase(DorisParser.AnalyzeDatabaseContext ctx) {
        String ctlName = null;
        String dbName = null;
        List<String> nameParts = visitMultipartIdentifier(ctx.name);
        if (nameParts.size() == 1) {
            dbName = nameParts.get(0);
        } else if (nameParts.size() == 2) {
            ctlName = nameParts.get(0);
            dbName = nameParts.get(1);
        } else {
            throw new AnalysisException("nameParts in analyze database should be [ctl.]db");
        }

        Map<String, String> propertiesMap = new HashMap<>();
        // default values
        propertiesMap.put(AnalyzeProperties.PROPERTY_SYNC, "false");
        propertiesMap.put(AnalyzeProperties.PROPERTY_ANALYSIS_TYPE, AnalysisInfo.AnalysisType.FUNDAMENTALS.toString());
        for (DorisParser.AnalyzePropertiesContext aps : ctx.analyzeProperties()) {
            Map<String, String> map = visitAnalyzeProperties(aps);
            propertiesMap.putAll(map);
        }
        propertiesMap.putAll(visitPropertyClause(ctx.propertyClause()));
        AnalyzeProperties properties = new AnalyzeProperties(propertiesMap);
        return new AnalyzeDatabaseCommand(ctlName, dbName, properties);
    }

    @Override
    public Map<String, String> visitAnalyzeProperties(DorisParser.AnalyzePropertiesContext ctx) {
        Map<String, String> properties = new HashMap<>();
        if (ctx.SYNC() != null) {
            properties.put(AnalyzeProperties.PROPERTY_SYNC, "true");
        } else if (ctx.INCREMENTAL() != null) {
            properties.put(AnalyzeProperties.PROPERTY_INCREMENTAL, "true");
        } else if (ctx.FULL() != null) {
            properties.put(AnalyzeProperties.PROPERTY_FORCE_FULL, "true");
        } else if (ctx.SQL() != null) {
            properties.put(AnalyzeProperties.PROPERTY_EXTERNAL_TABLE_USE_SQL, "true");
        } else if (ctx.HISTOGRAM() != null) {
            properties.put(AnalyzeProperties.PROPERTY_ANALYSIS_TYPE, AnalysisInfo.AnalysisType.HISTOGRAM.toString());
        } else if (ctx.SAMPLE() != null) {
            if (ctx.ROWS() != null) {
                properties.put(AnalyzeProperties.PROPERTY_SAMPLE_ROWS, ctx.INTEGER_VALUE().getText());
            } else if (ctx.PERCENT() != null) {
                properties.put(AnalyzeProperties.PROPERTY_SAMPLE_PERCENT, ctx.INTEGER_VALUE().getText());
            }
        } else if (ctx.BUCKETS() != null) {
            properties.put(AnalyzeProperties.PROPERTY_NUM_BUCKETS, ctx.INTEGER_VALUE().getText());
        } else if (ctx.PERIOD() != null) {
            properties.put(AnalyzeProperties.PROPERTY_PERIOD_SECONDS, ctx.INTEGER_VALUE().getText());
        } else if (ctx.CRON() != null) {
            properties.put(AnalyzeProperties.PROPERTY_PERIOD_CRON, ctx.STRING_LITERAL().getText());
        }
        return properties;
    }

    @Override
    public LogicalPlan visitCreateDatabase(DorisParser.CreateDatabaseContext ctx) {
        Map<String, String> properties = visitPropertyClause(ctx.propertyClause());
        List<String> nameParts = visitMultipartIdentifier(ctx.multipartIdentifier());

        if (nameParts.size() > 2) {
            throw new AnalysisException("create database should be [catalog.]database");
        }

        String databaseName = "";
        String catalogName = "";
        if (nameParts.size() == 2) {
            catalogName = nameParts.get(0);
            databaseName = nameParts.get(1);
        }
        if (nameParts.size() == 1) {
            databaseName = nameParts.get(0);
        }

        return new CreateDatabaseCommand(
            ctx.IF() != null,
                new DbName(catalogName, databaseName),
            Maps.newHashMap(properties));
    }

    @Override
    public LogicalPlan visitCreateRepository(DorisParser.CreateRepositoryContext ctx) {
        String name = stripQuotes(ctx.name.getText());
        String location = stripQuotes(ctx.storageBackend().STRING_LITERAL().getText());

        String storageName = "";
        if (ctx.storageBackend().brokerName != null) {
            storageName = stripQuotes(ctx.storageBackend().brokerName.getText());
        }

        Map<String, String> properties = visitPropertyClause(ctx.storageBackend().properties);

        StorageBackend.StorageType storageType = null;
        if (ctx.storageBackend().BROKER() != null) {
            storageType = StorageBackend.StorageType.BROKER;
        } else if (ctx.storageBackend().S3() != null) {
            storageType = StorageBackend.StorageType.S3;
        } else if (ctx.storageBackend().HDFS() != null) {
            storageType = StorageBackend.StorageType.HDFS;
        } else if (ctx.storageBackend().LOCAL() != null) {
            storageType = StorageBackend.StorageType.LOCAL;
        }

        return new CreateRepositoryCommand(
            ctx.READ() != null,
            name,
                new StorageBackend(storageName, location, storageType, Maps.newHashMap(properties)));
    }

    @Override
    public LogicalPlan visitShowColumnHistogramStats(ShowColumnHistogramStatsContext ctx) {
        TableNameInfo tableNameInfo = new TableNameInfo(visitMultipartIdentifier(ctx.tableName));
        List<String> columnNames = visitIdentifierList(ctx.columnList);
        return new ShowColumnHistogramStatsCommand(tableNameInfo, columnNames);
    }

    @Override
    public LogicalPlan visitDescribeTableAll(DorisParser.DescribeTableAllContext ctx) {
        TableNameInfo tableName = new TableNameInfo(visitMultipartIdentifier(ctx.multipartIdentifier()));
        return new DescribeCommand(tableName, true, null);
    }

    @Override
    public String visitTableAlias(DorisParser.TableAliasContext ctx) {
        if (ctx.identifierList() != null) {
            throw new ParseException("Do not implemented", ctx);
        }
        return ctx.strictIdentifier() != null ? ctx.strictIdentifier().getText() : null;
    }

    @Override
    public LogicalPlan visitDescribeTableValuedFunction(DorisParser.DescribeTableValuedFunctionContext ctx) {
        String tvfName = ctx.tvfName.getText();
        String alias = visitTableAlias(ctx.tableAlias());
        Map<String, String> params = visitPropertyItemList(ctx.properties);

        TableValuedFunctionRef tableValuedFunctionRef = null;
        try {
            tableValuedFunctionRef = new TableValuedFunctionRef(tvfName, alias, params);
        } catch (org.apache.doris.common.AnalysisException e) {
            throw new AnalysisException(e.getDetailMessage());
        }
        return new DescribeCommand(tableValuedFunctionRef);
    }

    @Override
    public LogicalPlan visitCreateStage(DorisParser.CreateStageContext ctx) {
        String stageName = stripQuotes(ctx.name.getText());
        Map<String, String> properties = visitPropertyClause(ctx.properties);

        return new CreateStageCommand(
            ctx.IF() != null,
                stageName,
                properties
        );
    }

    @Override
    public LogicalPlan visitDropStage(DorisParser.DropStageContext ctx) {
        return new DropStageCommand(
            ctx.IF() != null,
            stripQuotes(ctx.name.getText()));
    }

    @Override
    public LogicalPlan visitAlterUser(DorisParser.AlterUserContext ctx) {
        boolean ifExist = ctx.EXISTS() != null;
        UserDesc userDesc = visitGrantUserIdentify(ctx.grantUserIdentify());
        PasswordOptions passwordOptions = visitPasswordOption(ctx.passwordOption());
        String comment = ctx.STRING_LITERAL() != null ? stripQuotes(ctx.STRING_LITERAL().getText()) : null;
        AlterUserInfo alterUserInfo = new AlterUserInfo(ifExist, userDesc, passwordOptions, comment);
        return new AlterUserCommand(alterUserInfo);
    }

    @Override
    public LogicalPlan visitShowTableStats(DorisParser.ShowTableStatsContext ctx) {
        if (ctx.tableId != null) {
            return new ShowTableStatsCommand(Long.parseLong(ctx.tableId.getText()));
        } else {
            TableNameInfo tableNameInfo = new TableNameInfo(visitMultipartIdentifier(ctx.tableName));

            PartitionNamesInfo partitionNamesInfo = null;
            if (ctx.partitionSpec() != null) {
                Pair<Boolean, List<String>> partitionSpec = visitPartitionSpec(ctx.partitionSpec());
                partitionNamesInfo = new PartitionNamesInfo(partitionSpec.first, partitionSpec.second);
            }

            List<String> columnNames = new ArrayList<>();
            if (ctx.columnList != null) {
                columnNames.addAll(visitIdentifierList(ctx.columnList));
            }
            return new ShowTableStatsCommand(tableNameInfo, columnNames, partitionNamesInfo);
        }
    }

    @Override
    public LogicalPlan visitDropStats(DorisParser.DropStatsContext ctx) {
        TableNameInfo tableNameInfo = new TableNameInfo(visitMultipartIdentifier(ctx.tableName));

        Set<String> columnNames = new HashSet<>();
        if (ctx.identifierList() != null) {
            columnNames.addAll(visitIdentifierList(ctx.identifierList()));
        }

        PartitionNamesInfo partitionNamesInfo = null;
        if (ctx.partitionSpec() != null) {
            Pair<Boolean, List<String>> partitionSpec = visitPartitionSpec(ctx.partitionSpec());
            partitionNamesInfo = new PartitionNamesInfo(partitionSpec.first, partitionSpec.second);
        }
        return new DropStatsCommand(tableNameInfo, columnNames, partitionNamesInfo);
    }

    @Override
    public LogicalPlan visitDropCachedStats(DorisParser.DropCachedStatsContext ctx) {
        TableNameInfo tableNameInfo = new TableNameInfo(visitMultipartIdentifier(ctx.tableName));
        return new DropCachedStatsCommand(tableNameInfo);
    }

    @Override
    public LogicalPlan visitDropExpiredStats(DorisParser.DropExpiredStatsContext ctx) {
        return new DropExpiredStatsCommand();
    }

    @Override
    public LogicalPlan visitShowClusters(ShowClustersContext ctx) {
        boolean showComputeGroups = ctx.COMPUTE() != null;
        return new ShowClustersCommand(showComputeGroups);
    }

    @Override
    public LogicalPlan visitAlterTableStats(DorisParser.AlterTableStatsContext ctx) {
        TableNameInfo tableNameInfo = new TableNameInfo(visitMultipartIdentifier(ctx.name));
        PartitionNamesInfo partitionNamesInfo = null;
        if (ctx.partitionSpec() != null) {
            Pair<Boolean, List<String>> partitionSpec = visitPartitionSpec(ctx.partitionSpec());
            partitionNamesInfo = new PartitionNamesInfo(partitionSpec.first, partitionSpec.second);
        }
        Map<String, String> properties = visitPropertyItemList(ctx.propertyItemList());
        return new AlterTableStatsCommand(tableNameInfo, partitionNamesInfo, properties);
    }

    @Override
    public LogicalPlan visitAlterColumnStats(DorisParser.AlterColumnStatsContext ctx) {
        TableNameInfo tableNameInfo = new TableNameInfo(visitMultipartIdentifier(ctx.name));
        PartitionNamesInfo partitionNamesInfo = null;
        if (ctx.partitionSpec() != null) {
            Pair<Boolean, List<String>> partitionSpec = visitPartitionSpec(ctx.partitionSpec());
            partitionNamesInfo = new PartitionNamesInfo(partitionSpec.first, partitionSpec.second);
        }

        String index = ctx.indexName != null ? ctx.indexName.getText() : null;
        String columnName = ctx.columnName.getText();
        Map<String, String> properties = visitPropertyItemList(ctx.propertyItemList());
        return new AlterColumnStatsCommand(tableNameInfo,
            partitionNamesInfo,
            index,
            columnName,
            properties);
    }

    @Override
<<<<<<< HEAD
    public Map<String, Expression> visitColMappingList(DorisParser.ColMappingListContext ctx) {
        Map<String, Expression> colMappings;
        if (ctx != null) {
            colMappings = new HashMap<>();
            for (DorisParser.MappingExprContext mappingExpr : ctx.mappingSet) {
                colMappings.put(mappingExpr.mappingCol.getText(), getExpression(mappingExpr.expression()));
            }
        } else {
            colMappings = ImmutableMap.of();
        }
        return colMappings;
    }

    @Override
    public MysqlDataDescription visitMysqlDataDesc(DorisParser.MysqlDataDescContext ctx) {
        List<String> filePaths = new ArrayList<>();
        filePaths.add(ctx.filePath.getText());
        TableNameInfo tableNameInfo = new TableNameInfo(visitMultipartIdentifier(ctx.multipartIdentifier()));
        boolean isClientLocal = ctx.LOCAL() != null;

        List<String> partitions;
        if (ctx.partition != null) {
            partitions = visitIdentifierList(ctx.partition);
        } else {
            partitions = ImmutableList.of();
        }
        PartitionNamesInfo partitionNamesInfo = new PartitionNamesInfo(false, partitions);

        Optional<String> columnSeparator;
        Optional<String> lineDelimiter;
        if (ctx.comma != null) {
            columnSeparator = Optional.of(ctx.comma.getText().substring(1, ctx.comma.getText().length() - 1));
        } else {
            columnSeparator = Optional.empty();
        }
        if (ctx.separator != null) {
            lineDelimiter = Optional.of(ctx.separator.getText().substring(1, ctx.separator.getText().length() - 1));
        } else {
            lineDelimiter = Optional.empty();
        }

        int skipLines = ctx.skipLines() == null
                ? 0 : Integer.parseInt(ctx.skipLines().INTEGER_VALUE().getText());

        List<String> columns;
        if (ctx.columns != null) {
            columns = visitIdentifierList(ctx.columns);
        } else {
            columns = ImmutableList.of();
        }
        Map<String, Expression> colMappings = visitColMappingList(ctx.colMappingList());

        Map<String, String> properties;
        if (ctx.propertyClause() != null) {
            properties = visitPropertyItemList(ctx.propertyClause().propertyItemList());
        } else {
            properties = ImmutableMap.of();
        }

        MysqlDataDescription mysqlDataDescription = new MysqlDataDescription(
                filePaths,
                tableNameInfo,
                isClientLocal,
                partitionNamesInfo,
                columnSeparator,
                lineDelimiter,
                skipLines,
                columns,
                colMappings,
                properties
        );
        return mysqlDataDescription;
    }

    @Override
    public LogicalPlan visitMysqlLoad(DorisParser.MysqlLoadContext ctx) {
        MysqlDataDescription mysqlDataDescription = visitMysqlDataDesc(ctx.mysqlDataDesc());
        Map<String, String> properties;
        if (ctx.properties != null) {
            properties = new HashMap<>();
            properties.putAll(visitPropertyItemList(ctx.properties));
        } else {
            properties = ImmutableMap.of();
        }
        String comment = visitCommentSpec(ctx.commentSpec());
        return new MysqlLoadCommand(mysqlDataDescription, properties, comment);
    }

    public LogicalPlan visitDropResource(DorisParser.DropResourceContext ctx) {
        boolean ifExist = ctx.EXISTS() != null;
        String resouceName = visitIdentifierOrText(ctx.identifierOrText());
        return new DropResourceCommand(ifExist, resouceName);
=======
    public LogicalPlan visitCancelAlterTable(DorisParser.CancelAlterTableContext ctx) {
        TableNameInfo tableNameInfo = new TableNameInfo(visitMultipartIdentifier(ctx.tableName));

        CancelAlterTableCommand.AlterType alterType;
        if (ctx.ROLLUP() != null) {
            alterType = CancelAlterTableCommand.AlterType.ROLLUP;
        } else if (ctx.MATERIALIZED() != null && ctx.VIEW() != null) {
            alterType = CancelAlterTableCommand.AlterType.MV;
        } else if (ctx.COLUMN() != null) {
            alterType = CancelAlterTableCommand.AlterType.COLUMN;
        } else {
            throw new AnalysisException("invalid AlterOpType, it must be one of 'ROLLUP',"
                    + "'MATERIALIZED VIEW' or 'COLUMN'");
        }

        List<Long> jobIs = new ArrayList<>();
        for (Token token : ctx.jobIds) {
            jobIs.add(Long.parseLong(token.getText()));
        }
        return new CancelAlterTableCommand(tableNameInfo, alterType, jobIs);
>>>>>>> 7033a21c
    }

    @Override
    public LogicalPlan visitAdminSetReplicaStatus(DorisParser.AdminSetReplicaStatusContext ctx) {
        Map<String, String> properties = visitPropertyItemList(ctx.propertyItemList());
        return new AdminSetReplicaStatusCommand(properties);
    }

    @Override
    public LogicalPlan visitAdminRepairTable(DorisParser.AdminRepairTableContext ctx) {
        TableRefInfo tableRefInfo = visitBaseTableRefContext(ctx.baseTableRef());
        return new AdminRepairTableCommand(tableRefInfo);
    }

    @Override
    public LogicalPlan visitAdminCancelRepairTable(DorisParser.AdminCancelRepairTableContext ctx) {
        TableRefInfo tableRefInfo = visitBaseTableRefContext(ctx.baseTableRef());
        return new AdminCancelRepairTableCommand(tableRefInfo);
    }

    @Override
    public LogicalPlan visitAdminCopyTablet(DorisParser.AdminCopyTabletContext ctx) {
        long tabletId = Long.parseLong(ctx.tabletId.getText());
        Map<String, String> properties;
        if (ctx.propertyClause() != null) {
            properties = visitPropertyClause(ctx.propertyClause());
        } else {
            properties = ImmutableMap.of();
        }
        return new AdminCopyTabletCommand(tabletId, properties);
    }

    @Override
    public LogicalPlan visitShowCreateRoutineLoad(DorisParser.ShowCreateRoutineLoadContext ctx) {
        boolean isAll = ctx.ALL() != null;
        List<String> labelParts = visitMultipartIdentifier(ctx.label);
        String jobName;
        String dbName = null;
        if (labelParts.size() == 1) {
            jobName = labelParts.get(0);
        } else if (labelParts.size() == 2) {
            dbName = labelParts.get(0);
            jobName = labelParts.get(1);
        } else {
            throw new ParseException("only support [<db>.]<job_name>", ctx.label);
        }
        LabelNameInfo labelNameInfo = new LabelNameInfo(dbName, jobName);
        return new ShowCreateRoutineLoadCommand(labelNameInfo, isAll);
    }

    @Override
    public LogicalPlan visitPauseRoutineLoad(DorisParser.PauseRoutineLoadContext ctx) {
        List<String> labelParts = visitMultipartIdentifier(ctx.label);
        String jobName;
        String dbName = null;
        if (labelParts.size() == 1) {
            jobName = labelParts.get(0);
        } else if (labelParts.size() == 2) {
            dbName = labelParts.get(0);
            jobName = labelParts.get(1);
        } else {
            throw new ParseException("only support [<db>.]<job_name>", ctx.label);
        }
        LabelNameInfo labelNameInfo = new LabelNameInfo(dbName, jobName);
        return new PauseRoutineLoadCommand(labelNameInfo);
    }

    @Override
    public LogicalPlan visitPauseAllRoutineLoad(DorisParser.PauseAllRoutineLoadContext ctx) {
        return new PauseRoutineLoadCommand();
    }

    @Override
    public LogicalPlan visitResumeRoutineLoad(DorisParser.ResumeRoutineLoadContext ctx) {
        List<String> labelParts = visitMultipartIdentifier(ctx.label);
        String jobName;
        String dbName = null;
        if (labelParts.size() == 1) {
            jobName = labelParts.get(0);
        } else if (labelParts.size() == 2) {
            dbName = labelParts.get(0);
            jobName = labelParts.get(1);
        } else {
            throw new ParseException("only support [<db>.]<job_name>", ctx.label);
        }
        LabelNameInfo labelNameInfo = new LabelNameInfo(dbName, jobName);
        return new ResumeRoutineLoadCommand(labelNameInfo);
    }

    @Override
    public LogicalPlan visitResumeAllRoutineLoad(DorisParser.ResumeAllRoutineLoadContext ctx) {
        return new ResumeRoutineLoadCommand();
    }

    @Override
    public LogicalPlan visitStopRoutineLoad(DorisParser.StopRoutineLoadContext ctx) {
        List<String> labelParts = visitMultipartIdentifier(ctx.label);
        String jobName;
        String dbName = null;
        if (labelParts.size() == 1) {
            jobName = labelParts.get(0);
        } else if (labelParts.size() == 2) {
            dbName = labelParts.get(0);
            jobName = labelParts.get(1);
        } else {
            throw new ParseException("only support [<db>.]<job_name>", ctx.label);
        }
        LabelNameInfo labelNameInfo = new LabelNameInfo(dbName, jobName);
        return new StopRoutineLoadCommand(labelNameInfo);
    }

    public LogicalPlan visitCleanAllQueryStats(DorisParser.CleanAllQueryStatsContext ctx) {
        return new CleanQueryStatsCommand();
    }

    @Override
    public LogicalPlan visitCleanQueryStats(DorisParser.CleanQueryStatsContext ctx) {
        if (ctx.database != null) {
            return new CleanQueryStatsCommand(ctx.identifier().getText());
        } else {
            TableNameInfo tableNameInfo = new TableNameInfo(visitMultipartIdentifier(ctx.table));
            return new CleanQueryStatsCommand(tableNameInfo);
        }
    }

    @Override
    public LogicalPlan visitStopDataSyncJob(DorisParser.StopDataSyncJobContext ctx) {
        List<String> nameParts = visitMultipartIdentifier(ctx.name);
        int size = nameParts.size();
        String jobName = nameParts.get(size - 1);
        String dbName;
        if (size == 1) {
            dbName = null;
        } else if (size == 2) {
            dbName = nameParts.get(0);
        } else {
            throw new ParseException("only support [<db>.]<job_name>", ctx.name);
        }
        SyncJobName syncJobName = new SyncJobName(jobName, dbName);
        return new StopDataSyncJobCommand(syncJobName);
    }

    @Override
    public LogicalPlan visitResumeDataSyncJob(DorisParser.ResumeDataSyncJobContext ctx) {
        List<String> nameParts = visitMultipartIdentifier(ctx.name);
        int size = nameParts.size();
        String jobName = nameParts.get(size - 1);
        String dbName;
        if (size == 1) {
            dbName = null;
        } else if (size == 2) {
            dbName = nameParts.get(0);
        } else {
            throw new ParseException("only support [<db>.]<job_name>", ctx.name);
        }
        SyncJobName syncJobName = new SyncJobName(jobName, dbName);
        return new ResumeDataSyncJobCommand(syncJobName);
    }

    @Override
    public LogicalPlan visitPauseDataSyncJob(DorisParser.PauseDataSyncJobContext ctx) {
        List<String> nameParts = visitMultipartIdentifier(ctx.name);
        int size = nameParts.size();
        String jobName = nameParts.get(size - 1);
        String dbName;
        if (size == 1) {
            dbName = null;
        } else if (size == 2) {
            dbName = nameParts.get(0);
        } else {
            throw new ParseException("only support [<db>.]<job_name>", ctx.name);
        }
        SyncJobName syncJobName = new SyncJobName(jobName, dbName);
        return new PauseDataSyncJobCommand(syncJobName);
    }

    @Override
    public List<ChannelDescription> visitChannelDescriptions(DorisParser.ChannelDescriptionsContext ctx) {
        List<ChannelDescription> channelDescriptions = new ArrayList<>();
        for (DorisParser.ChannelDescriptionContext channelDescriptionContext : ctx.channelDescription()) {
            List<String> soureParts = visitMultipartIdentifier(channelDescriptionContext.source);
            if (soureParts.size() != 2) {
                throw new ParseException("only support mysql_db.src_tbl", channelDescriptionContext.source);
            }
            TableNameInfo srcTableInfo = new TableNameInfo(soureParts);

            List<String> targetParts = visitMultipartIdentifier(channelDescriptionContext.destination);
            if (targetParts.isEmpty()) {
                throw new ParseException("contains at least one target table", channelDescriptionContext.destination);
            }
            TableNameInfo targetTableInfo = new TableNameInfo(targetParts);

            PartitionNamesInfo partitionNamesInfo = null;
            if (channelDescriptionContext.partitionSpec() != null) {
                Pair<Boolean, List<String>> partitionSpec =
                        visitPartitionSpec(channelDescriptionContext.partitionSpec());
                partitionNamesInfo = new PartitionNamesInfo(partitionSpec.first, partitionSpec.second);
            }

            List<String> columns;
            if (channelDescriptionContext.columnList != null) {
                columns = visitIdentifierList(channelDescriptionContext.columnList);
            } else {
                columns = ImmutableList.of();
            }

            ChannelDescription channelDescription = new ChannelDescription(
                    srcTableInfo.getDb(),
                    srcTableInfo.getTbl(),
                    targetTableInfo.getTbl(),
                    partitionNamesInfo != null ? partitionNamesInfo.translateToLegacyPartitionNames() : null,
                    columns
            );
            channelDescriptions.add(channelDescription);
        }
        return channelDescriptions;
    }

    @Override
    public LogicalPlan visitCreateDataSyncJob(DorisParser.CreateDataSyncJobContext ctx) {
        List<ChannelDescription> channelDescriptions = visitChannelDescriptions(ctx.channelDescriptions());
        List<String> labelParts = visitMultipartIdentifier(ctx.label);
        int size = labelParts.size();
        String jobName = labelParts.get(size - 1);
        String dbName;
        if (size == 1) {
            dbName = null;
        } else if (size == 2) {
            dbName = labelParts.get(0);
        } else {
            throw new ParseException("only support [<db>.]<job_name>", ctx.label);
        }

        Map<String, String> propertieItem = visitPropertyItemList(ctx.propertyItemList());
        BinlogDesc binlogDesc = new BinlogDesc(propertieItem);
        Map<String, String> properties = visitPropertyClause(ctx.properties);
        CreateDataSyncJobCommand createDataSyncJobCommand = new CreateDataSyncJobCommand(
                dbName,
                jobName,
                channelDescriptions,
                binlogDesc,
                properties
        );
        return createDataSyncJobCommand;
    }

    public LogicalPlan visitDropResource(DorisParser.DropResourceContext ctx) {
        boolean ifExist = ctx.EXISTS() != null;
        String resouceName = visitIdentifierOrText(ctx.identifierOrText());
        return new DropResourceCommand(ifExist, resouceName);
    }

    @Override
    public LogicalPlan visitDropRowPolicy(DorisParser.DropRowPolicyContext ctx) {
        boolean ifExist = ctx.EXISTS() != null;
        String policyName = ctx.policyName.getText();
        TableNameInfo tableNameInfo = new TableNameInfo(visitMultipartIdentifier(ctx.tableName));
        UserIdentity userIdentity = ctx.userIdentify() != null ? visitUserIdentify(ctx.userIdentify()) : null;
        String roleName = ctx.roleName != null ? ctx.roleName.getText() : null;
        return new DropRowPolicyCommand(ifExist, policyName, tableNameInfo, userIdentity, roleName);
    }

    @Override
    public LogicalPlan visitTransactionBegin(DorisParser.TransactionBeginContext ctx) {
        if (ctx.LABEL() != null) {
            return new TransactionBeginCommand(ctx.identifier().getText());
        } else {
            return new TransactionBeginCommand();
        }
    }

    @Override
    public LogicalPlan visitTranscationCommit(DorisParser.TranscationCommitContext ctx) {
        return new TransactionCommitCommand();
    }

    @Override
    public LogicalPlan visitTransactionRollback(DorisParser.TransactionRollbackContext ctx) {
        return new TransactionRollbackCommand();
    }

    @Override
    public LogicalPlan visitGrantTablePrivilege(DorisParser.GrantTablePrivilegeContext ctx) {
        List<AccessPrivilegeWithCols> accessPrivilegeWithCols = visitPrivilegeList(ctx.privilegeList());

        List<String> parts = visitMultipartIdentifierOrAsterisk(ctx.multipartIdentifierOrAsterisk());
        int size = parts.size();

        if (size < 1) {
            throw new AnalysisException("grant table privilege statement missing parameters");
        }

        TablePattern tablePattern = null;
        if (size == 1) {
            String db = parts.get(size - 1);
            tablePattern = new TablePattern(db, "");
        }

        if (size == 2) {
            String db = parts.get(size - 2);
            String tbl = parts.get(size - 1);
            tablePattern = new TablePattern(db, tbl);
        }

        if (size == 3) {
            String ctl = parts.get(size - 3);
            String db = parts.get(size - 2);
            String tbl = parts.get(size - 1);
            tablePattern = new TablePattern(ctl, db, tbl);
        }

        Optional<UserIdentity> userIdentity = Optional.empty();
        Optional<String> role = Optional.empty();

        if (ctx.ROLE() != null) {
            role = Optional.of(visitIdentifierOrText(ctx.identifierOrText()));
        } else if (ctx.userIdentify() != null) {
            userIdentity = Optional.of(visitUserIdentify(ctx.userIdentify()));
        }

        return new GrantTablePrivilegeCommand(
            accessPrivilegeWithCols,
            tablePattern,
            userIdentity,
            role);
    }

    @Override
    public LogicalPlan visitGrantResourcePrivilege(DorisParser.GrantResourcePrivilegeContext ctx) {
        List<AccessPrivilegeWithCols> accessPrivilegeWithCols = visitPrivilegeList(ctx.privilegeList());
        String name = visitIdentifierOrTextOrAsterisk(ctx.identifierOrTextOrAsterisk());

        Optional<ResourcePattern> resourcePattern = Optional.empty();
        Optional<WorkloadGroupPattern> workloadGroupPattern = Optional.empty();

        if (ctx.CLUSTER() != null || ctx.COMPUTE() != null) {
            resourcePattern = Optional.of(new ResourcePattern(name, ResourceTypeEnum.CLUSTER));
        } else if (ctx.STAGE() != null) {
            resourcePattern = Optional.of(new ResourcePattern(name, ResourceTypeEnum.STAGE));
        } else if (ctx.STORAGE() != null) {
            resourcePattern = Optional.of(new ResourcePattern(name, ResourceTypeEnum.STORAGE_VAULT));
        } else if (ctx.RESOURCE() != null) {
            resourcePattern = Optional.of(new ResourcePattern(name, ResourceTypeEnum.GENERAL));
        } else if (ctx.WORKLOAD() != null) {
            workloadGroupPattern = Optional.of(new WorkloadGroupPattern(name));
        }

        Optional<UserIdentity> userIdentity = Optional.empty();
        Optional<String> role = Optional.empty();

        if (ctx.ROLE() != null) {
            role = Optional.of(visitIdentifierOrText(ctx.identifierOrText()));
        } else if (ctx.userIdentify() != null) {
            userIdentity = Optional.of(visitUserIdentify(ctx.userIdentify()));
        }

        return new GrantResourcePrivilegeCommand(
            accessPrivilegeWithCols,
            resourcePattern,
            workloadGroupPattern,
            role,
            userIdentity);
    }

    @Override
    public LogicalPlan visitGrantRole(DorisParser.GrantRoleContext ctx) {
        UserIdentity userIdentity = visitUserIdentify(ctx.userIdentify());
        List<String> roles = ctx.roles.stream()
                .map(this::visitIdentifierOrText)
                .collect(ImmutableList.toImmutableList());

        if (roles.size() == 0) {
            throw new AnalysisException("grant role statement lack of role");
        }

        return new GrantRoleCommand(userIdentity, roles);
    }

    @Override
    public AccessPrivilegeWithCols visitPrivilege(DorisParser.PrivilegeContext ctx) {
        AccessPrivilegeWithCols accessPrivilegeWithCols;
        if (ctx.ALL() != null) {
            AccessPrivilege accessPrivilege = AccessPrivilege.ALL;
            accessPrivilegeWithCols = new AccessPrivilegeWithCols(accessPrivilege, ImmutableList.of());
        } else {
            String privilegeName = stripQuotes(ctx.name.getText());
            AccessPrivilege accessPrivilege = AccessPrivilege.fromName(privilegeName);
            List<String> columns = ctx.identifierList() == null
                    ? ImmutableList.of() : visitIdentifierList(ctx.identifierList());
            accessPrivilegeWithCols = new AccessPrivilegeWithCols(accessPrivilege, columns);
        }

        return accessPrivilegeWithCols;
    }

    @Override
    public List<AccessPrivilegeWithCols> visitPrivilegeList(DorisParser.PrivilegeListContext ctx) {
        return ctx.privilege().stream()
            .map(this::visitPrivilege)
            .collect(ImmutableList.toImmutableList());
    }

    @Override
    public LogicalPlan visitRevokeRole(DorisParser.RevokeRoleContext ctx) {
        UserIdentity userIdentity = visitUserIdentify(ctx.userIdentify());
        List<String> roles = ctx.roles.stream()
                .map(this::visitIdentifierOrText)
                .collect(ImmutableList.toImmutableList());

        return new RevokeRoleCommand(userIdentity, roles);
    }

    @Override
    public LogicalPlan visitRevokeResourcePrivilege(DorisParser.RevokeResourcePrivilegeContext ctx) {
        List<AccessPrivilegeWithCols> accessPrivilegeWithCols = visitPrivilegeList(ctx.privilegeList());

        String name = visitIdentifierOrTextOrAsterisk(ctx.identifierOrTextOrAsterisk());
        Optional<ResourcePattern> resourcePattern = Optional.empty();
        Optional<WorkloadGroupPattern> workloadGroupPattern = Optional.empty();

        if (ctx.CLUSTER() != null || ctx.COMPUTE() != null) {
            resourcePattern = Optional.of(new ResourcePattern(name, ResourceTypeEnum.CLUSTER));
        } else if (ctx.STAGE() != null) {
            resourcePattern = Optional.of(new ResourcePattern(name, ResourceTypeEnum.STAGE));
        } else if (ctx.STORAGE() != null) {
            resourcePattern = Optional.of(new ResourcePattern(name, ResourceTypeEnum.STORAGE_VAULT));
        } else if (ctx.RESOURCE() != null) {
            resourcePattern = Optional.of(new ResourcePattern(name, ResourceTypeEnum.GENERAL));
        } else if (ctx.WORKLOAD() != null) {
            workloadGroupPattern = Optional.of(new WorkloadGroupPattern(name));
        }

        Optional<UserIdentity> userIdentity = Optional.empty();
        Optional<String> role = Optional.empty();

        if (ctx.ROLE() != null) {
            role = Optional.of(visitIdentifierOrText(ctx.identifierOrText()));
        } else if (ctx.userIdentify() != null) {
            userIdentity = Optional.of(visitUserIdentify(ctx.userIdentify()));
        }

        return new RevokeResourcePrivilegeCommand(
            accessPrivilegeWithCols,
            resourcePattern,
            workloadGroupPattern,
            role,
            userIdentity);
    }

    @Override
    public LogicalPlan visitRevokeTablePrivilege(DorisParser.RevokeTablePrivilegeContext ctx) {
        List<AccessPrivilegeWithCols> accessPrivilegeWithCols = visitPrivilegeList(ctx.privilegeList());

        List<String> parts = visitMultipartIdentifierOrAsterisk(ctx.multipartIdentifierOrAsterisk());
        int size = parts.size();

        TablePattern tablePattern = null;
        if (size == 1) {
            String db = parts.get(size - 1);
            tablePattern = new TablePattern(db, "");
        }

        if (size == 2) {
            String db = parts.get(size - 2);
            String tbl = parts.get(size - 1);
            tablePattern = new TablePattern(db, tbl);
        }

        if (size == 3) {
            String ctl = parts.get(size - 3);
            String db = parts.get(size - 2);
            String tbl = parts.get(size - 1);
            tablePattern = new TablePattern(ctl, db, tbl);
        }

        Optional<UserIdentity> userIdentity = Optional.empty();
        Optional<String> role = Optional.empty();

        if (ctx.ROLE() != null) {
            role = Optional.of(visitIdentifierOrText(ctx.identifierOrText()));
        } else if (ctx.userIdentify() != null) {
            userIdentity = Optional.of(visitUserIdentify(ctx.userIdentify()));
        }

        return new RevokeTablePrivilegeCommand(
                accessPrivilegeWithCols,
                tablePattern,
                userIdentity,
                role);
    }

    public LogicalPlan visitDropAnalyzeJob(DorisParser.DropAnalyzeJobContext ctx) {
        long jobId = Long.parseLong(ctx.INTEGER_VALUE().getText());
        return new DropAnalyzeJobCommand(jobId);
    }

    @Override
    public LogicalPlan visitKillAnalyzeJob(DorisParser.KillAnalyzeJobContext ctx) {
        long jobId = Long.parseLong(ctx.jobId.getText());
        return new KillAnalyzeJobCommand(jobId);
    }

    @Override
    public LogicalPlan visitCancelBackup(DorisParser.CancelBackupContext ctx) {
        String databaseName = ctx.database.getText();
        boolean isRestore = false;
        return new CancelBackupCommand(databaseName, isRestore);
    }

    @Override
    public LogicalPlan visitCancelRestore(DorisParser.CancelRestoreContext ctx) {
        String databaseName = ctx.database.getText();
        boolean isRestore = true;
        return new CancelBackupCommand(databaseName, isRestore);
    }

    @Override
    public LogicalPlan visitCancelBuildIndex(DorisParser.CancelBuildIndexContext ctx) {
        TableNameInfo tableNameInfo = new TableNameInfo(visitMultipartIdentifier(ctx.tableName));
        List<Long> jobIs = new ArrayList<>();
        for (Token token : ctx.jobIds) {
            jobIs.add(Long.parseLong(token.getText()));
        }
        return new CancelBuildIndexCommand(tableNameInfo, jobIs);
    }

    @Override
    public PasswordOptions visitPasswordOption(DorisParser.PasswordOptionContext ctx) {
        int historyPolicy = PasswordOptions.UNSET;
        long expirePolicySecond = PasswordOptions.UNSET;
        int reusePolicy = PasswordOptions.UNSET;
        int loginAttempts = PasswordOptions.UNSET;
        long passwordLockSecond = PasswordOptions.UNSET;
        int accountUnlocked = PasswordOptions.UNSET;

        if (ctx.historyDefault != null) {
            historyPolicy = -1;
        } else if (ctx.historyValue != null) {
            historyPolicy = Integer.parseInt(ctx.historyValue.getText());
        }

        if (ctx.expireDefault != null) {
            expirePolicySecond = -1;
        } else if (ctx.expireNever != null) {
            expirePolicySecond = 0;
        } else if (ctx.expireValue != null) {
            long value = Long.parseLong(ctx.expireValue.getText());
            expirePolicySecond = ParserUtils.getSecond(value, ctx.expireTimeUnit.getText());
        }

        if (ctx.reuseValue != null) {
            reusePolicy = Integer.parseInt(ctx.reuseValue.getText());
        }

        if (ctx.attemptsValue != null) {
            loginAttempts = Integer.parseInt(ctx.attemptsValue.getText());
        }

        if (ctx.lockUnbounded != null) {
            passwordLockSecond = -1;
        } else if (ctx.lockValue != null) {
            long value = Long.parseLong(ctx.lockValue.getText());
            passwordLockSecond = ParserUtils.getSecond(value, ctx.lockTimeUint.getText());
        }

        if (ctx.ACCOUNT_LOCK() != null) {
            accountUnlocked = -1;
        } else if (ctx.ACCOUNT_UNLOCK() != null) {
            accountUnlocked = 1;
        }

        return new PasswordOptions(expirePolicySecond,
            historyPolicy,
            reusePolicy,
            loginAttempts,
            passwordLockSecond,
            accountUnlocked);
    }

    @Override
    public LogicalPlan visitCreateUser(CreateUserContext ctx) {
        String comment = visitCommentSpec(ctx.commentSpec());
        PasswordOptions passwordOptions = visitPasswordOption(ctx.passwordOption());
        UserDesc userDesc = (UserDesc) ctx.grantUserIdentify().accept(this);

        String role = null;
        if (ctx.role != null) {
            role = stripQuotes(ctx.role.getText());
        }

        CreateUserInfo userInfo = new CreateUserInfo(ctx.IF() != null,
                userDesc,
                role,
                passwordOptions,
                comment);

        return new CreateUserCommand(userInfo);
    }

    @Override
    public UserDesc visitGrantUserIdentify(DorisParser.GrantUserIdentifyContext ctx) {
        UserIdentity userIdentity = visitUserIdentify(ctx.userIdentify());
        if (ctx.IDENTIFIED() == null) {
            return new UserDesc(userIdentity);
        }
        String password = stripQuotes(ctx.STRING_LITERAL().getText());
        boolean isPlain = ctx.PASSWORD() == null;
        return new UserDesc(userIdentity, new PassVar(password, isPlain));
    }

    @Override
    public LogicalPlan visitCreateResource(DorisParser.CreateResourceContext ctx) {
        String resourceName = visitIdentifierOrText(ctx.name);
        ImmutableMap<String, String> properties = ImmutableMap.copyOf(visitPropertyClause(ctx.properties));

        CreateResourceInfo createResourceInfo = new CreateResourceInfo(
                ctx.EXTERNAL() != null,
                ctx.IF() != null,
                resourceName,
                properties
        );

        return new CreateResourceCommand(createResourceInfo);
    }

    @Override
    public LogicalPlan visitCreateDictionary(CreateDictionaryContext ctx) {
        List<String> nameParts = visitMultipartIdentifier(ctx.name);
        String dbName = null;
        String dictName = null;
        if (nameParts.size() == 1) {
            dictName = nameParts.get(0);
        } else if (nameParts.size() == 2) {
            dbName = nameParts.get(0);
            dictName = nameParts.get(1);
        } else {
            throw new AnalysisException("Dictionary name should be [db.]dictionary_name");
        }

        // the source tableName parts
        String sCatalogName = null;
        String sDbName = null;
        String sTableName = null;
        List<String> sourceNames = visitMultipartIdentifier(ctx.source);
        if (sourceNames.size() == 1) {
            sTableName = sourceNames.get(0);
        } else if (sourceNames.size() == 2) {
            sDbName = sourceNames.get(0);
            sTableName = sourceNames.get(1);
        } else if (sourceNames.size() == 3) {
            sCatalogName = sourceNames.get(0);
            sDbName = sourceNames.get(1);
            sTableName = sourceNames.get(2);
        } else {
            throw new AnalysisException("nameParts in create table should be [ctl.][db.]tbl");
        }

        List<DictionaryColumnDefinition> columns = new ArrayList<>();
        for (DictionaryColumnDefContext colCtx : ctx.dictionaryColumnDefs().dictionaryColumnDef()) {
            String colName = colCtx.colName.getText();
            boolean isKey = colCtx.columnType.getType() == DorisParser.KEY;
            columns.add(new DictionaryColumnDefinition(colName, isKey));
        }

        Map<String, String> properties = ctx.properties != null ? Maps.newHashMap(visitPropertyClause(ctx.properties))
                : Maps.newHashMap();

        LayoutType layoutType;
        try {
            layoutType = LayoutType.of(ctx.layoutType.getText());
        } catch (IllegalArgumentException e) {
            throw new AnalysisException(
                    "Unknown layout type: " + ctx.layoutType.getText() + ". must be IP_TRIE or HASH_MAP");
        }

        return new CreateDictionaryCommand(ctx.EXISTS() != null, // if not exists
                dbName, dictName, sCatalogName, sDbName, sTableName, columns, properties, layoutType);
    }

    @Override
    public LogicalPlan visitCreateStorageVault(DorisParser.CreateStorageVaultContext ctx) {
        String vaultName = visitIdentifierOrText(ctx.identifierOrText());
        Map<String, String> properties = visitPropertyClause(ctx.properties);

        return new CreateStorageVaultCommand(
            ctx.IF() != null,
                vaultName,
                properties);
    }

    @Override
    public LogicalPlan visitDropDictionary(DropDictionaryContext ctx) {
        List<String> nameParts = visitMultipartIdentifier(ctx.name);
        if (nameParts.size() == 0 || nameParts.size() > 2) {
            throw new AnalysisException("Dictionary name should be [db.]dictionary_name");
        }
        String dbName;
        String dictName;
        if (nameParts.size() == 1) { // only dict name
            dbName = null;
            dictName = nameParts.get(0);
        } else {
            dbName = nameParts.get(0);
            dictName = nameParts.get(1);
        }

        return new DropDictionaryCommand(dbName, dictName, ctx.EXISTS() != null);
    }

    @Override
    public Plan visitShowDictionaries(ShowDictionariesContext ctx) {
        String wild = null;
        if (ctx.wildWhere() != null) {
            if (ctx.wildWhere().LIKE() != null) {
                // if like, it's a pattern
                wild = stripQuotes(ctx.wildWhere().STRING_LITERAL().getText());
            } else if (ctx.wildWhere().WHERE() != null) {
                // if where, it's a expression
                wild = ctx.wildWhere().expression().getText();
            }
        }
        try {
            return new ShowDictionariesCommand(wild);
        } catch (org.apache.doris.common.AnalysisException e) {
            throw new ParseException(e.getMessage());
        }
    }

    @Override
    public LogicalPlan visitShowTransaction(DorisParser.ShowTransactionContext ctx) {
        String dbName = null;
        if (ctx.database != null) {
            List<String> parts = visitMultipartIdentifier(ctx.database);
            if (parts.size() == 1) {
                dbName = parts.get(0);
            } else if (parts.size() == 2) {
                dbName = parts.get(0) + "." + parts.get(1);
            } else {
                throw new ParseException("only support [<catalog_name>.]<db_name>", ctx.database);
            }
        }

        Expression wildWhere = null;
        if (ctx.wildWhere() != null) {
            wildWhere = getWildWhere(ctx.wildWhere());
        }
        return new ShowTransactionCommand(dbName, wildWhere);
    }

    @Override
    public Plan visitDescribeDictionary(DescribeDictionaryContext ctx) {
        List<String> nameParts = visitMultipartIdentifier(ctx.multipartIdentifier());
        if (nameParts.size() == 0 || nameParts.size() > 2) {
            throw new AnalysisException("Dictionary name should be [db.]dictionary_name");
        }
        String dbName;
        String dictName;
        if (nameParts.size() == 1) { // only dict name
            dbName = null;
            dictName = nameParts.get(0);
        } else {
            dbName = nameParts.get(0);
            dictName = nameParts.get(1);
        }

        return new ExplainDictionaryCommand(dbName, dictName);
    }

    @Override
    public LogicalPlan visitRefreshDictionary(RefreshDictionaryContext ctx) {
        List<String> nameParts = visitMultipartIdentifier(ctx.name);
        if (nameParts.size() == 0 || nameParts.size() > 2) {
            throw new AnalysisException("Dictionary name should be [db.]dictionary_name");
        }
        String dbName;
        String dictName;
        if (nameParts.size() == 1) { // only dict name
            dbName = null;
            dictName = nameParts.get(0);
        } else {
            dbName = nameParts.get(0);
            dictName = nameParts.get(1);
        }

        return new RefreshDictionaryCommand(dbName, dictName);
    }

    @Override
    public LogicalPlan visitShowRoutineLoad(DorisParser.ShowRoutineLoadContext ctx) {
        LabelNameInfo labelNameInfo = null;
        if (ctx.label != null) {
            List<String> labelParts = visitMultipartIdentifier(ctx.label);
            String jobName;
            String dbName = null;
            if (labelParts.size() == 1) {
                jobName = labelParts.get(0);
            } else if (labelParts.size() == 2) {
                dbName = labelParts.get(0);
                jobName = labelParts.get(1);
            } else {
                throw new ParseException("only support [<db>.]<job_name>", ctx.label);
            }
            labelNameInfo = new LabelNameInfo(dbName, jobName);
        }

        String pattern = null;
        if (ctx.LIKE() != null) {
            pattern = stripQuotes(ctx.STRING_LITERAL().getText());
        }

        boolean isAll = ctx.ALL() != null;
        return new ShowRoutineLoadCommand(labelNameInfo, pattern, isAll);
    }

    @Override
    public LogicalPlan visitCancelDecommisionBackend(DorisParser.CancelDecommisionBackendContext ctx) {
        List<String> hostPorts = ctx.hostPorts.stream()
                .map(e -> stripQuotes(e.getText()))
                .collect(Collectors.toList());
        return new CancelDecommissionBackendCommand(hostPorts);
    }

    @Override
    public LogicalPlan visitShowRoutineLoadTask(DorisParser.ShowRoutineLoadTaskContext ctx) {
        String dbName = null;
        if (ctx.database != null) {
            dbName = ctx.database.getText();
        }

        Expression whereClause = null;
        if (ctx.wildWhere() != null) {
            whereClause = getWildWhere(ctx.wildWhere());
        }

        return new ShowRoutineLoadTaskCommand(dbName, whereClause);
    }

    @Override
    public LogicalPlan visitAdminShowReplicaStatus(DorisParser.AdminShowReplicaStatusContext ctx) {
        Expression where = null;
        if (ctx.WHERE() != null) {
            StringLiteral left = new StringLiteral(stripQuotes(ctx.STATUS().toString()));
            StringLiteral right = new StringLiteral(stripQuotes(ctx.STRING_LITERAL().getText()));
            if (ctx.NEQ() != null) {
                where = new Not(new EqualTo(left, right));
            } else {
                where = new EqualTo(left, right);
            }
        }
        TableRefInfo tableRefInfo = visitBaseTableRefContext(ctx.baseTableRef());
        return new ShowReplicaStatusCommand(tableRefInfo, where);
    }

    @Override
    public LogicalPlan visitShowReplicaStatus(DorisParser.ShowReplicaStatusContext ctx) {
        TableRefInfo tableRefInfo = visitBaseTableRefContext(ctx.baseTableRef());
        Expression whereClause = null;
        if (ctx.whereClause() != null) {
            whereClause = getExpression(ctx.whereClause().booleanExpression());
        }
        return new ShowReplicaStatusCommand(tableRefInfo, whereClause);
    }

    @Override
    public LogicalPlan visitShowWarmUpJob(DorisParser.ShowWarmUpJobContext ctx) {
        Expression whereClause = null;
        if (ctx.wildWhere() != null) {
            whereClause = getWildWhere(ctx.wildWhere());
        }
        return new ShowWarmUpCommand(whereClause);
    }

    @Override
    public LogicalPlan visitShowWorkloadGroups(DorisParser.ShowWorkloadGroupsContext ctx) {
        String likePattern = null;
        if (ctx.LIKE() != null) {
            likePattern = stripQuotes(ctx.STRING_LITERAL().getText());
        }
        return new ShowWorkloadGroupsCommand(likePattern);
    }

    @Override
    public LogicalPlan visitShowCopy(DorisParser.ShowCopyContext ctx) {
        String dbName = null;
        if (ctx.database != null) {
            dbName = ctx.database.getText();
        }

        Expression whereClause = null;
        if (ctx.whereClause() != null) {
            whereClause = getExpression(ctx.whereClause().booleanExpression());
        }

        List<OrderKey> orderKeys = new ArrayList<>();
        if (ctx.sortClause() != null) {
            orderKeys = visit(ctx.sortClause().sortItem(), OrderKey.class);
        }

        long limit = -1L;
        long offset = 0L;
        if (ctx.limitClause() != null) {
            limit = ctx.limitClause().limit != null
                ? Long.parseLong(ctx.limitClause().limit.getText())
                : 0;
            if (limit < 0) {
                throw new ParseException("Limit requires non-negative number", ctx.limitClause());
            }
            offset = ctx.limitClause().offset != null
                ? Long.parseLong(ctx.limitClause().offset.getText())
                : 0;
            if (offset < 0) {
                throw new ParseException("Offset requires non-negative number", ctx.limitClause());
            }
        }
        return new ShowCopyCommand(dbName, orderKeys, whereClause, limit, offset);
    }
}<|MERGE_RESOLUTION|>--- conflicted
+++ resolved
@@ -910,10 +910,8 @@
 import org.apache.doris.nereids.trees.plans.commands.load.LoadSeparator;
 import org.apache.doris.nereids.trees.plans.commands.load.LoadSequenceClause;
 import org.apache.doris.nereids.trees.plans.commands.load.LoadWhereClause;
-<<<<<<< HEAD
 import org.apache.doris.nereids.trees.plans.commands.load.MysqlDataDescription;
 import org.apache.doris.nereids.trees.plans.commands.load.MysqlLoadCommand;
-=======
 import org.apache.doris.nereids.trees.plans.commands.load.PauseDataSyncJobCommand;
 import org.apache.doris.nereids.trees.plans.commands.load.PauseRoutineLoadCommand;
 import org.apache.doris.nereids.trees.plans.commands.load.ResumeDataSyncJobCommand;
@@ -922,7 +920,6 @@
 import org.apache.doris.nereids.trees.plans.commands.load.StopDataSyncJobCommand;
 import org.apache.doris.nereids.trees.plans.commands.load.StopRoutineLoadCommand;
 import org.apache.doris.nereids.trees.plans.commands.load.SyncJobName;
->>>>>>> 7033a21c
 import org.apache.doris.nereids.trees.plans.commands.refresh.RefreshCatalogCommand;
 import org.apache.doris.nereids.trees.plans.commands.refresh.RefreshDatabaseCommand;
 import org.apache.doris.nereids.trees.plans.commands.refresh.RefreshDictionaryCommand;
@@ -7200,7 +7197,6 @@
     }
 
     @Override
-<<<<<<< HEAD
     public Map<String, Expression> visitColMappingList(DorisParser.ColMappingListContext ctx) {
         Map<String, Expression> colMappings;
         if (ctx != null) {
@@ -7289,11 +7285,14 @@
         return new MysqlLoadCommand(mysqlDataDescription, properties, comment);
     }
 
+    @Override
     public LogicalPlan visitDropResource(DorisParser.DropResourceContext ctx) {
         boolean ifExist = ctx.EXISTS() != null;
         String resouceName = visitIdentifierOrText(ctx.identifierOrText());
         return new DropResourceCommand(ifExist, resouceName);
-=======
+    }
+
+    @Override
     public LogicalPlan visitCancelAlterTable(DorisParser.CancelAlterTableContext ctx) {
         TableNameInfo tableNameInfo = new TableNameInfo(visitMultipartIdentifier(ctx.tableName));
 
@@ -7314,7 +7313,6 @@
             jobIs.add(Long.parseLong(token.getText()));
         }
         return new CancelAlterTableCommand(tableNameInfo, alterType, jobIs);
->>>>>>> 7033a21c
     }
 
     @Override
