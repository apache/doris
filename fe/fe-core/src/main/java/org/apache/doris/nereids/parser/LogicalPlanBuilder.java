// Licensed to the Apache Software Foundation (ASF) under one
// or more contributor license agreements.  See the NOTICE file
// distributed with this work for additional information
// regarding copyright ownership.  The ASF licenses this file
// to you under the Apache License, Version 2.0 (the
// "License"); you may not use this file except in compliance
// with the License.  You may obtain a copy of the License at
//
//   http://www.apache.org/licenses/LICENSE-2.0
//
// Unless required by applicable law or agreed to in writing,
// software distributed under the License is distributed on an
// "AS IS" BASIS, WITHOUT WARRANTIES OR CONDITIONS OF ANY
// KIND, either express or implied.  See the License for the
// specific language governing permissions and limitations
// under the License.

package org.apache.doris.nereids.parser;

import org.apache.doris.alter.QuotaType;
import org.apache.doris.analysis.AnalyzeProperties;
import org.apache.doris.analysis.ArithmeticExpr.Operator;
import org.apache.doris.analysis.BinlogDesc;
import org.apache.doris.analysis.BrokerDesc;
import org.apache.doris.analysis.ChannelDescription;
import org.apache.doris.analysis.ColumnNullableType;
import org.apache.doris.analysis.ColumnPosition;
import org.apache.doris.analysis.DbName;
import org.apache.doris.analysis.EncryptKeyName;
import org.apache.doris.analysis.FunctionName;
import org.apache.doris.analysis.PassVar;
import org.apache.doris.analysis.PasswordOptions;
import org.apache.doris.analysis.SetType;
import org.apache.doris.analysis.StageAndPattern;
import org.apache.doris.analysis.StorageBackend;
import org.apache.doris.analysis.TableName;
import org.apache.doris.analysis.TableScanParams;
import org.apache.doris.analysis.TableSnapshot;
import org.apache.doris.analysis.TableValuedFunctionRef;
import org.apache.doris.analysis.UserDesc;
import org.apache.doris.analysis.UserIdentity;
import org.apache.doris.catalog.AggregateType;
import org.apache.doris.catalog.BuiltinAggregateFunctions;
import org.apache.doris.catalog.BuiltinTableGeneratingFunctions;
import org.apache.doris.catalog.Env;
import org.apache.doris.catalog.InfoSchemaDb;
import org.apache.doris.catalog.KeysType;
import org.apache.doris.catalog.ScalarType;
import org.apache.doris.common.Config;
import org.apache.doris.common.FeConstants;
import org.apache.doris.common.Pair;
import org.apache.doris.datasource.InternalCatalog;
import org.apache.doris.job.common.IntervalUnit;
import org.apache.doris.load.loadv2.LoadTask;
import org.apache.doris.mtmv.MTMVPartitionInfo.MTMVPartitionType;
import org.apache.doris.mtmv.MTMVRefreshEnum.BuildMode;
import org.apache.doris.mtmv.MTMVRefreshEnum.RefreshMethod;
import org.apache.doris.mtmv.MTMVRefreshEnum.RefreshTrigger;
import org.apache.doris.mtmv.MTMVRefreshInfo;
import org.apache.doris.mtmv.MTMVRefreshSchedule;
import org.apache.doris.mtmv.MTMVRefreshTriggerInfo;
import org.apache.doris.nereids.DorisParser;
import org.apache.doris.nereids.DorisParser.AddBackendClauseContext;
import org.apache.doris.nereids.DorisParser.AddBrokerClauseContext;
import org.apache.doris.nereids.DorisParser.AddColumnClauseContext;
import org.apache.doris.nereids.DorisParser.AddColumnsClauseContext;
import org.apache.doris.nereids.DorisParser.AddConstraintContext;
import org.apache.doris.nereids.DorisParser.AddIndexClauseContext;
import org.apache.doris.nereids.DorisParser.AddPartitionClauseContext;
import org.apache.doris.nereids.DorisParser.AddRollupClauseContext;
import org.apache.doris.nereids.DorisParser.AdminCancelRebalanceDiskContext;
import org.apache.doris.nereids.DorisParser.AdminCheckTabletsContext;
import org.apache.doris.nereids.DorisParser.AdminCompactTableContext;
import org.apache.doris.nereids.DorisParser.AdminDiagnoseTabletContext;
import org.apache.doris.nereids.DorisParser.AdminRebalanceDiskContext;
import org.apache.doris.nereids.DorisParser.AdminSetTableStatusContext;
import org.apache.doris.nereids.DorisParser.AdminShowReplicaDistributionContext;
import org.apache.doris.nereids.DorisParser.AdminShowReplicaStatusContext;
import org.apache.doris.nereids.DorisParser.AdminShowTabletStorageFormatContext;
import org.apache.doris.nereids.DorisParser.AggClauseContext;
import org.apache.doris.nereids.DorisParser.AggStateDataTypeContext;
import org.apache.doris.nereids.DorisParser.AliasQueryContext;
import org.apache.doris.nereids.DorisParser.AliasedQueryContext;
import org.apache.doris.nereids.DorisParser.AlterCatalogCommentContext;
import org.apache.doris.nereids.DorisParser.AlterCatalogPropertiesContext;
import org.apache.doris.nereids.DorisParser.AlterCatalogRenameContext;
import org.apache.doris.nereids.DorisParser.AlterDatabaseRenameContext;
import org.apache.doris.nereids.DorisParser.AlterDatabaseSetQuotaContext;
import org.apache.doris.nereids.DorisParser.AlterMTMVContext;
import org.apache.doris.nereids.DorisParser.AlterMultiPartitionClauseContext;
import org.apache.doris.nereids.DorisParser.AlterRepositoryContext;
import org.apache.doris.nereids.DorisParser.AlterRoleContext;
import org.apache.doris.nereids.DorisParser.AlterSqlBlockRuleContext;
import org.apache.doris.nereids.DorisParser.AlterStoragePolicyContext;
import org.apache.doris.nereids.DorisParser.AlterStorageVaultContext;
import org.apache.doris.nereids.DorisParser.AlterSystemRenameComputeGroupContext;
import org.apache.doris.nereids.DorisParser.AlterTableAddRollupContext;
import org.apache.doris.nereids.DorisParser.AlterTableClauseContext;
import org.apache.doris.nereids.DorisParser.AlterTableContext;
import org.apache.doris.nereids.DorisParser.AlterTableDropRollupContext;
import org.apache.doris.nereids.DorisParser.AlterViewContext;
import org.apache.doris.nereids.DorisParser.AlterWorkloadGroupContext;
import org.apache.doris.nereids.DorisParser.AlterWorkloadPolicyContext;
import org.apache.doris.nereids.DorisParser.ArithmeticBinaryContext;
import org.apache.doris.nereids.DorisParser.ArithmeticUnaryContext;
import org.apache.doris.nereids.DorisParser.ArrayLiteralContext;
import org.apache.doris.nereids.DorisParser.ArraySliceContext;
import org.apache.doris.nereids.DorisParser.BaseTableRefContext;
import org.apache.doris.nereids.DorisParser.BooleanExpressionContext;
import org.apache.doris.nereids.DorisParser.BooleanLiteralContext;
import org.apache.doris.nereids.DorisParser.BracketDistributeTypeContext;
import org.apache.doris.nereids.DorisParser.BracketRelationHintContext;
import org.apache.doris.nereids.DorisParser.BuildIndexContext;
import org.apache.doris.nereids.DorisParser.BuildModeContext;
import org.apache.doris.nereids.DorisParser.CallProcedureContext;
import org.apache.doris.nereids.DorisParser.CancelMTMVTaskContext;
import org.apache.doris.nereids.DorisParser.CastDataTypeContext;
import org.apache.doris.nereids.DorisParser.CleanAllProfileContext;
import org.apache.doris.nereids.DorisParser.CleanLabelContext;
import org.apache.doris.nereids.DorisParser.CollateContext;
import org.apache.doris.nereids.DorisParser.ColumnDefContext;
import org.apache.doris.nereids.DorisParser.ColumnDefsContext;
import org.apache.doris.nereids.DorisParser.ColumnReferenceContext;
import org.apache.doris.nereids.DorisParser.CommentDistributeTypeContext;
import org.apache.doris.nereids.DorisParser.CommentRelationHintContext;
import org.apache.doris.nereids.DorisParser.ComparisonContext;
import org.apache.doris.nereids.DorisParser.ComplexColTypeContext;
import org.apache.doris.nereids.DorisParser.ComplexColTypeListContext;
import org.apache.doris.nereids.DorisParser.ComplexDataTypeContext;
import org.apache.doris.nereids.DorisParser.ConstantContext;
import org.apache.doris.nereids.DorisParser.CreateAliasFunctionContext;
import org.apache.doris.nereids.DorisParser.CreateCatalogContext;
import org.apache.doris.nereids.DorisParser.CreateEncryptkeyContext;
import org.apache.doris.nereids.DorisParser.CreateFileContext;
import org.apache.doris.nereids.DorisParser.CreateIndexContext;
import org.apache.doris.nereids.DorisParser.CreateMTMVContext;
import org.apache.doris.nereids.DorisParser.CreateProcedureContext;
import org.apache.doris.nereids.DorisParser.CreateRoleContext;
import org.apache.doris.nereids.DorisParser.CreateRoutineLoadContext;
import org.apache.doris.nereids.DorisParser.CreateRowPolicyContext;
import org.apache.doris.nereids.DorisParser.CreateSqlBlockRuleContext;
import org.apache.doris.nereids.DorisParser.CreateStoragePolicyContext;
import org.apache.doris.nereids.DorisParser.CreateTableContext;
import org.apache.doris.nereids.DorisParser.CreateTableLikeContext;
import org.apache.doris.nereids.DorisParser.CreateUserContext;
import org.apache.doris.nereids.DorisParser.CreateUserDefineFunctionContext;
import org.apache.doris.nereids.DorisParser.CreateViewContext;
import org.apache.doris.nereids.DorisParser.CreateWorkloadGroupContext;
import org.apache.doris.nereids.DorisParser.CteContext;
import org.apache.doris.nereids.DorisParser.DataTypeListContext;
import org.apache.doris.nereids.DorisParser.DataTypeWithNullableContext;
import org.apache.doris.nereids.DorisParser.DecimalLiteralContext;
import org.apache.doris.nereids.DorisParser.DeleteContext;
import org.apache.doris.nereids.DorisParser.DereferenceContext;
import org.apache.doris.nereids.DorisParser.DropAllBrokerClauseContext;
import org.apache.doris.nereids.DorisParser.DropBrokerClauseContext;
import org.apache.doris.nereids.DorisParser.DropCatalogContext;
import org.apache.doris.nereids.DorisParser.DropCatalogRecycleBinContext;
import org.apache.doris.nereids.DorisParser.DropColumnClauseContext;
import org.apache.doris.nereids.DorisParser.DropConstraintContext;
import org.apache.doris.nereids.DorisParser.DropDatabaseContext;
import org.apache.doris.nereids.DorisParser.DropEncryptkeyContext;
import org.apache.doris.nereids.DorisParser.DropFileContext;
import org.apache.doris.nereids.DorisParser.DropFunctionContext;
import org.apache.doris.nereids.DorisParser.DropIndexClauseContext;
import org.apache.doris.nereids.DorisParser.DropIndexContext;
import org.apache.doris.nereids.DorisParser.DropMTMVContext;
import org.apache.doris.nereids.DorisParser.DropPartitionClauseContext;
import org.apache.doris.nereids.DorisParser.DropProcedureContext;
import org.apache.doris.nereids.DorisParser.DropRepositoryContext;
import org.apache.doris.nereids.DorisParser.DropRoleContext;
import org.apache.doris.nereids.DorisParser.DropRollupClauseContext;
import org.apache.doris.nereids.DorisParser.DropSqlBlockRuleContext;
import org.apache.doris.nereids.DorisParser.DropStoragePolicyContext;
import org.apache.doris.nereids.DorisParser.DropTableContext;
import org.apache.doris.nereids.DorisParser.DropUserContext;
import org.apache.doris.nereids.DorisParser.DropWorkloadGroupContext;
import org.apache.doris.nereids.DorisParser.DropWorkloadPolicyContext;
import org.apache.doris.nereids.DorisParser.ElementAtContext;
import org.apache.doris.nereids.DorisParser.EnableFeatureClauseContext;
import org.apache.doris.nereids.DorisParser.ExceptContext;
import org.apache.doris.nereids.DorisParser.ExceptOrReplaceContext;
import org.apache.doris.nereids.DorisParser.ExistContext;
import org.apache.doris.nereids.DorisParser.ExplainContext;
import org.apache.doris.nereids.DorisParser.ExportContext;
import org.apache.doris.nereids.DorisParser.FixedPartitionDefContext;
import org.apache.doris.nereids.DorisParser.FromClauseContext;
import org.apache.doris.nereids.DorisParser.FunctionArgumentsContext;
import org.apache.doris.nereids.DorisParser.FunctionIdentifierContext;
import org.apache.doris.nereids.DorisParser.GroupingElementContext;
import org.apache.doris.nereids.DorisParser.GroupingSetContext;
import org.apache.doris.nereids.DorisParser.HavingClauseContext;
import org.apache.doris.nereids.DorisParser.HelpContext;
import org.apache.doris.nereids.DorisParser.HintAssignmentContext;
import org.apache.doris.nereids.DorisParser.HintStatementContext;
import org.apache.doris.nereids.DorisParser.IdentifierContext;
import org.apache.doris.nereids.DorisParser.IdentifierListContext;
import org.apache.doris.nereids.DorisParser.IdentifierSeqContext;
import org.apache.doris.nereids.DorisParser.ImportColumnsContext;
import org.apache.doris.nereids.DorisParser.ImportDeleteOnContext;
import org.apache.doris.nereids.DorisParser.ImportPartitionsContext;
import org.apache.doris.nereids.DorisParser.ImportPrecedingFilterContext;
import org.apache.doris.nereids.DorisParser.ImportSequenceContext;
import org.apache.doris.nereids.DorisParser.ImportWhereContext;
import org.apache.doris.nereids.DorisParser.InPartitionDefContext;
import org.apache.doris.nereids.DorisParser.IndexDefContext;
import org.apache.doris.nereids.DorisParser.IndexDefsContext;
import org.apache.doris.nereids.DorisParser.InlineTableContext;
import org.apache.doris.nereids.DorisParser.InsertTableContext;
import org.apache.doris.nereids.DorisParser.IntegerLiteralContext;
import org.apache.doris.nereids.DorisParser.IntervalContext;
import org.apache.doris.nereids.DorisParser.Is_not_null_predContext;
import org.apache.doris.nereids.DorisParser.IsnullContext;
import org.apache.doris.nereids.DorisParser.JoinCriteriaContext;
import org.apache.doris.nereids.DorisParser.JoinRelationContext;
import org.apache.doris.nereids.DorisParser.KillQueryContext;
import org.apache.doris.nereids.DorisParser.LambdaExpressionContext;
import org.apache.doris.nereids.DorisParser.LateralViewContext;
import org.apache.doris.nereids.DorisParser.LessThanPartitionDefContext;
import org.apache.doris.nereids.DorisParser.LimitClauseContext;
import org.apache.doris.nereids.DorisParser.LoadPropertyContext;
import org.apache.doris.nereids.DorisParser.LogicalBinaryContext;
import org.apache.doris.nereids.DorisParser.LogicalNotContext;
import org.apache.doris.nereids.DorisParser.MapLiteralContext;
import org.apache.doris.nereids.DorisParser.ModifyColumnClauseContext;
import org.apache.doris.nereids.DorisParser.ModifyColumnCommentClauseContext;
import org.apache.doris.nereids.DorisParser.ModifyDistributionClauseContext;
import org.apache.doris.nereids.DorisParser.ModifyEngineClauseContext;
import org.apache.doris.nereids.DorisParser.ModifyPartitionClauseContext;
import org.apache.doris.nereids.DorisParser.ModifyTableCommentClauseContext;
import org.apache.doris.nereids.DorisParser.MultiStatementsContext;
import org.apache.doris.nereids.DorisParser.MultipartIdentifierContext;
import org.apache.doris.nereids.DorisParser.MvPartitionContext;
import org.apache.doris.nereids.DorisParser.NamedExpressionContext;
import org.apache.doris.nereids.DorisParser.NamedExpressionSeqContext;
import org.apache.doris.nereids.DorisParser.NullLiteralContext;
import org.apache.doris.nereids.DorisParser.OptScanParamsContext;
import org.apache.doris.nereids.DorisParser.OutFileClauseContext;
import org.apache.doris.nereids.DorisParser.ParenthesizedExpressionContext;
import org.apache.doris.nereids.DorisParser.PartitionSpecContext;
import org.apache.doris.nereids.DorisParser.PartitionValueDefContext;
import org.apache.doris.nereids.DorisParser.PartitionValueListContext;
import org.apache.doris.nereids.DorisParser.PartitionsDefContext;
import org.apache.doris.nereids.DorisParser.PauseMTMVContext;
import org.apache.doris.nereids.DorisParser.PlanTypeContext;
import org.apache.doris.nereids.DorisParser.PredicateContext;
import org.apache.doris.nereids.DorisParser.PredicatedContext;
import org.apache.doris.nereids.DorisParser.PrimitiveDataTypeContext;
import org.apache.doris.nereids.DorisParser.PropertyClauseContext;
import org.apache.doris.nereids.DorisParser.PropertyItemContext;
import org.apache.doris.nereids.DorisParser.PropertyItemListContext;
import org.apache.doris.nereids.DorisParser.PropertyKeyContext;
import org.apache.doris.nereids.DorisParser.PropertyValueContext;
import org.apache.doris.nereids.DorisParser.QualifiedNameContext;
import org.apache.doris.nereids.DorisParser.QualifyClauseContext;
import org.apache.doris.nereids.DorisParser.QueryContext;
import org.apache.doris.nereids.DorisParser.QueryOrganizationContext;
import org.apache.doris.nereids.DorisParser.QueryTermContext;
import org.apache.doris.nereids.DorisParser.RecoverDatabaseContext;
import org.apache.doris.nereids.DorisParser.RecoverPartitionContext;
import org.apache.doris.nereids.DorisParser.RecoverTableContext;
import org.apache.doris.nereids.DorisParser.RefreshCatalogContext;
import org.apache.doris.nereids.DorisParser.RefreshDatabaseContext;
import org.apache.doris.nereids.DorisParser.RefreshMTMVContext;
import org.apache.doris.nereids.DorisParser.RefreshMethodContext;
import org.apache.doris.nereids.DorisParser.RefreshScheduleContext;
import org.apache.doris.nereids.DorisParser.RefreshTableContext;
import org.apache.doris.nereids.DorisParser.RefreshTriggerContext;
import org.apache.doris.nereids.DorisParser.RegularQuerySpecificationContext;
import org.apache.doris.nereids.DorisParser.RelationContext;
import org.apache.doris.nereids.DorisParser.RelationHintContext;
import org.apache.doris.nereids.DorisParser.RenameClauseContext;
import org.apache.doris.nereids.DorisParser.RenameColumnClauseContext;
import org.apache.doris.nereids.DorisParser.RenamePartitionClauseContext;
import org.apache.doris.nereids.DorisParser.RenameRollupClauseContext;
import org.apache.doris.nereids.DorisParser.ReorderColumnsClauseContext;
import org.apache.doris.nereids.DorisParser.ReplaceContext;
import org.apache.doris.nereids.DorisParser.ReplacePartitionClauseContext;
import org.apache.doris.nereids.DorisParser.ReplaceTableClauseContext;
import org.apache.doris.nereids.DorisParser.ResumeMTMVContext;
import org.apache.doris.nereids.DorisParser.RollupDefContext;
import org.apache.doris.nereids.DorisParser.RollupDefsContext;
import org.apache.doris.nereids.DorisParser.RowConstructorContext;
import org.apache.doris.nereids.DorisParser.RowConstructorItemContext;
import org.apache.doris.nereids.DorisParser.SampleByPercentileContext;
import org.apache.doris.nereids.DorisParser.SampleByRowsContext;
import org.apache.doris.nereids.DorisParser.SampleContext;
import org.apache.doris.nereids.DorisParser.SelectClauseContext;
import org.apache.doris.nereids.DorisParser.SelectColumnClauseContext;
import org.apache.doris.nereids.DorisParser.SelectHintContext;
import org.apache.doris.nereids.DorisParser.SeparatorContext;
import org.apache.doris.nereids.DorisParser.SetCharsetContext;
import org.apache.doris.nereids.DorisParser.SetCollateContext;
import org.apache.doris.nereids.DorisParser.SetDefaultStorageVaultContext;
import org.apache.doris.nereids.DorisParser.SetLdapAdminPasswordContext;
import org.apache.doris.nereids.DorisParser.SetNamesContext;
import org.apache.doris.nereids.DorisParser.SetOperationContext;
import org.apache.doris.nereids.DorisParser.SetOptionsContext;
import org.apache.doris.nereids.DorisParser.SetPasswordContext;
import org.apache.doris.nereids.DorisParser.SetSystemVariableContext;
import org.apache.doris.nereids.DorisParser.SetTransactionContext;
import org.apache.doris.nereids.DorisParser.SetUserPropertiesContext;
import org.apache.doris.nereids.DorisParser.SetUserVariableContext;
import org.apache.doris.nereids.DorisParser.SetVariableWithTypeContext;
import org.apache.doris.nereids.DorisParser.ShowAllPropertiesContext;
import org.apache.doris.nereids.DorisParser.ShowAnalyzeContext;
import org.apache.doris.nereids.DorisParser.ShowAuthorsContext;
import org.apache.doris.nereids.DorisParser.ShowBackendsContext;
import org.apache.doris.nereids.DorisParser.ShowBackupContext;
import org.apache.doris.nereids.DorisParser.ShowBrokerContext;
import org.apache.doris.nereids.DorisParser.ShowCharsetContext;
import org.apache.doris.nereids.DorisParser.ShowClustersContext;
import org.apache.doris.nereids.DorisParser.ShowCollationContext;
import org.apache.doris.nereids.DorisParser.ShowColumnHistogramStatsContext;
import org.apache.doris.nereids.DorisParser.ShowConfigContext;
import org.apache.doris.nereids.DorisParser.ShowConstraintContext;
import org.apache.doris.nereids.DorisParser.ShowConvertLscContext;
import org.apache.doris.nereids.DorisParser.ShowCreateCatalogContext;
import org.apache.doris.nereids.DorisParser.ShowCreateDatabaseContext;
import org.apache.doris.nereids.DorisParser.ShowCreateMTMVContext;
import org.apache.doris.nereids.DorisParser.ShowCreateMaterializedViewContext;
import org.apache.doris.nereids.DorisParser.ShowCreateProcedureContext;
import org.apache.doris.nereids.DorisParser.ShowCreateRepositoryContext;
import org.apache.doris.nereids.DorisParser.ShowCreateTableContext;
import org.apache.doris.nereids.DorisParser.ShowCreateViewContext;
import org.apache.doris.nereids.DorisParser.ShowDataSkewContext;
import org.apache.doris.nereids.DorisParser.ShowDataTypesContext;
import org.apache.doris.nereids.DorisParser.ShowDatabaseIdContext;
import org.apache.doris.nereids.DorisParser.ShowDeleteContext;
import org.apache.doris.nereids.DorisParser.ShowDiagnoseTabletContext;
import org.apache.doris.nereids.DorisParser.ShowDynamicPartitionContext;
import org.apache.doris.nereids.DorisParser.ShowEncryptKeysContext;
import org.apache.doris.nereids.DorisParser.ShowEventsContext;
import org.apache.doris.nereids.DorisParser.ShowFrontendsContext;
import org.apache.doris.nereids.DorisParser.ShowFunctionsContext;
import org.apache.doris.nereids.DorisParser.ShowGlobalFunctionsContext;
import org.apache.doris.nereids.DorisParser.ShowGrantsContext;
import org.apache.doris.nereids.DorisParser.ShowGrantsForUserContext;
import org.apache.doris.nereids.DorisParser.ShowLastInsertContext;
import org.apache.doris.nereids.DorisParser.ShowLoadProfileContext;
import org.apache.doris.nereids.DorisParser.ShowPartitionIdContext;
import org.apache.doris.nereids.DorisParser.ShowPluginsContext;
import org.apache.doris.nereids.DorisParser.ShowPrivilegesContext;
import org.apache.doris.nereids.DorisParser.ShowProcContext;
import org.apache.doris.nereids.DorisParser.ShowProcedureStatusContext;
import org.apache.doris.nereids.DorisParser.ShowProcessListContext;
import org.apache.doris.nereids.DorisParser.ShowQueryProfileContext;
import org.apache.doris.nereids.DorisParser.ShowQueuedAnalyzeJobsContext;
import org.apache.doris.nereids.DorisParser.ShowReplicaDistributionContext;
import org.apache.doris.nereids.DorisParser.ShowRepositoriesContext;
import org.apache.doris.nereids.DorisParser.ShowResourcesContext;
import org.apache.doris.nereids.DorisParser.ShowRestoreContext;
import org.apache.doris.nereids.DorisParser.ShowRolesContext;
import org.apache.doris.nereids.DorisParser.ShowRowPolicyContext;
import org.apache.doris.nereids.DorisParser.ShowSmallFilesContext;
import org.apache.doris.nereids.DorisParser.ShowSnapshotContext;
import org.apache.doris.nereids.DorisParser.ShowSqlBlockRuleContext;
import org.apache.doris.nereids.DorisParser.ShowStagesContext;
import org.apache.doris.nereids.DorisParser.ShowStatusContext;
import org.apache.doris.nereids.DorisParser.ShowStorageEnginesContext;
import org.apache.doris.nereids.DorisParser.ShowStoragePolicyContext;
import org.apache.doris.nereids.DorisParser.ShowSyncJobContext;
import org.apache.doris.nereids.DorisParser.ShowTableCreationContext;
import org.apache.doris.nereids.DorisParser.ShowTableIdContext;
import org.apache.doris.nereids.DorisParser.ShowTabletStorageFormatContext;
import org.apache.doris.nereids.DorisParser.ShowTabletsBelongContext;
import org.apache.doris.nereids.DorisParser.ShowTrashContext;
import org.apache.doris.nereids.DorisParser.ShowTriggersContext;
import org.apache.doris.nereids.DorisParser.ShowUserPropertiesContext;
import org.apache.doris.nereids.DorisParser.ShowVariablesContext;
import org.apache.doris.nereids.DorisParser.ShowViewContext;
import org.apache.doris.nereids.DorisParser.ShowWarningErrorCountContext;
import org.apache.doris.nereids.DorisParser.ShowWarningErrorsContext;
import org.apache.doris.nereids.DorisParser.ShowWhitelistContext;
import org.apache.doris.nereids.DorisParser.SimpleColumnDefContext;
import org.apache.doris.nereids.DorisParser.SimpleColumnDefsContext;
import org.apache.doris.nereids.DorisParser.SingleStatementContext;
import org.apache.doris.nereids.DorisParser.SortClauseContext;
import org.apache.doris.nereids.DorisParser.SortItemContext;
import org.apache.doris.nereids.DorisParser.SpecifiedPartitionContext;
import org.apache.doris.nereids.DorisParser.StarContext;
import org.apache.doris.nereids.DorisParser.StatementDefaultContext;
import org.apache.doris.nereids.DorisParser.StatementScopeContext;
import org.apache.doris.nereids.DorisParser.StepPartitionDefContext;
import org.apache.doris.nereids.DorisParser.StringLiteralContext;
import org.apache.doris.nereids.DorisParser.StructLiteralContext;
import org.apache.doris.nereids.DorisParser.SubqueryContext;
import org.apache.doris.nereids.DorisParser.SubqueryExpressionContext;
import org.apache.doris.nereids.DorisParser.SupportedUnsetStatementContext;
import org.apache.doris.nereids.DorisParser.SwitchCatalogContext;
import org.apache.doris.nereids.DorisParser.SyncContext;
import org.apache.doris.nereids.DorisParser.SystemVariableContext;
import org.apache.doris.nereids.DorisParser.TableAliasContext;
import org.apache.doris.nereids.DorisParser.TableNameContext;
import org.apache.doris.nereids.DorisParser.TableSnapshotContext;
import org.apache.doris.nereids.DorisParser.TableValuedFunctionContext;
import org.apache.doris.nereids.DorisParser.TabletListContext;
import org.apache.doris.nereids.DorisParser.TypeConstructorContext;
import org.apache.doris.nereids.DorisParser.UnitIdentifierContext;
import org.apache.doris.nereids.DorisParser.UnlockTablesContext;
import org.apache.doris.nereids.DorisParser.UnsupportedContext;
import org.apache.doris.nereids.DorisParser.UpdateAssignmentContext;
import org.apache.doris.nereids.DorisParser.UpdateAssignmentSeqContext;
import org.apache.doris.nereids.DorisParser.UpdateContext;
import org.apache.doris.nereids.DorisParser.UseDatabaseContext;
import org.apache.doris.nereids.DorisParser.UserIdentifyContext;
import org.apache.doris.nereids.DorisParser.UserVariableContext;
import org.apache.doris.nereids.DorisParser.WhereClauseContext;
import org.apache.doris.nereids.DorisParser.WindowFrameContext;
import org.apache.doris.nereids.DorisParser.WindowSpecContext;
import org.apache.doris.nereids.DorisParser.WithRemoteStorageSystemContext;
import org.apache.doris.nereids.DorisParserBaseVisitor;
import org.apache.doris.nereids.StatementContext;
import org.apache.doris.nereids.analyzer.UnboundAlias;
import org.apache.doris.nereids.analyzer.UnboundFunction;
import org.apache.doris.nereids.analyzer.UnboundInlineTable;
import org.apache.doris.nereids.analyzer.UnboundRelation;
import org.apache.doris.nereids.analyzer.UnboundResultSink;
import org.apache.doris.nereids.analyzer.UnboundSlot;
import org.apache.doris.nereids.analyzer.UnboundStar;
import org.apache.doris.nereids.analyzer.UnboundTVFRelation;
import org.apache.doris.nereids.analyzer.UnboundTableSinkCreator;
import org.apache.doris.nereids.analyzer.UnboundVariable;
import org.apache.doris.nereids.analyzer.UnboundVariable.VariableType;
import org.apache.doris.nereids.exceptions.AnalysisException;
import org.apache.doris.nereids.exceptions.NotSupportedException;
import org.apache.doris.nereids.exceptions.ParseException;
import org.apache.doris.nereids.hint.DistributeHint;
import org.apache.doris.nereids.properties.OrderKey;
import org.apache.doris.nereids.properties.SelectHint;
import org.apache.doris.nereids.properties.SelectHintLeading;
import org.apache.doris.nereids.properties.SelectHintOrdered;
import org.apache.doris.nereids.properties.SelectHintSetVar;
import org.apache.doris.nereids.properties.SelectHintUseCboRule;
import org.apache.doris.nereids.properties.SelectHintUseMv;
import org.apache.doris.nereids.trees.TableSample;
import org.apache.doris.nereids.trees.expressions.Add;
import org.apache.doris.nereids.trees.expressions.Alias;
import org.apache.doris.nereids.trees.expressions.And;
import org.apache.doris.nereids.trees.expressions.BitAnd;
import org.apache.doris.nereids.trees.expressions.BitNot;
import org.apache.doris.nereids.trees.expressions.BitOr;
import org.apache.doris.nereids.trees.expressions.BitXor;
import org.apache.doris.nereids.trees.expressions.CaseWhen;
import org.apache.doris.nereids.trees.expressions.Cast;
import org.apache.doris.nereids.trees.expressions.DefaultValueSlot;
import org.apache.doris.nereids.trees.expressions.Divide;
import org.apache.doris.nereids.trees.expressions.EqualTo;
import org.apache.doris.nereids.trees.expressions.Exists;
import org.apache.doris.nereids.trees.expressions.Expression;
import org.apache.doris.nereids.trees.expressions.GreaterThan;
import org.apache.doris.nereids.trees.expressions.GreaterThanEqual;
import org.apache.doris.nereids.trees.expressions.InPredicate;
import org.apache.doris.nereids.trees.expressions.InSubquery;
import org.apache.doris.nereids.trees.expressions.IntegralDivide;
import org.apache.doris.nereids.trees.expressions.IsNull;
import org.apache.doris.nereids.trees.expressions.LessThan;
import org.apache.doris.nereids.trees.expressions.LessThanEqual;
import org.apache.doris.nereids.trees.expressions.Like;
import org.apache.doris.nereids.trees.expressions.ListQuery;
import org.apache.doris.nereids.trees.expressions.MatchAll;
import org.apache.doris.nereids.trees.expressions.MatchAny;
import org.apache.doris.nereids.trees.expressions.MatchPhrase;
import org.apache.doris.nereids.trees.expressions.MatchPhraseEdge;
import org.apache.doris.nereids.trees.expressions.MatchPhrasePrefix;
import org.apache.doris.nereids.trees.expressions.MatchRegexp;
import org.apache.doris.nereids.trees.expressions.Mod;
import org.apache.doris.nereids.trees.expressions.Multiply;
import org.apache.doris.nereids.trees.expressions.NamedExpression;
import org.apache.doris.nereids.trees.expressions.Not;
import org.apache.doris.nereids.trees.expressions.NullSafeEqual;
import org.apache.doris.nereids.trees.expressions.Or;
import org.apache.doris.nereids.trees.expressions.OrderExpression;
import org.apache.doris.nereids.trees.expressions.Placeholder;
import org.apache.doris.nereids.trees.expressions.Properties;
import org.apache.doris.nereids.trees.expressions.Regexp;
import org.apache.doris.nereids.trees.expressions.ScalarSubquery;
import org.apache.doris.nereids.trees.expressions.Slot;
import org.apache.doris.nereids.trees.expressions.StatementScopeIdGenerator;
import org.apache.doris.nereids.trees.expressions.Subtract;
import org.apache.doris.nereids.trees.expressions.TimestampArithmetic;
import org.apache.doris.nereids.trees.expressions.WhenClause;
import org.apache.doris.nereids.trees.expressions.WindowExpression;
import org.apache.doris.nereids.trees.expressions.WindowFrame;
import org.apache.doris.nereids.trees.expressions.functions.Function;
import org.apache.doris.nereids.trees.expressions.functions.agg.Count;
import org.apache.doris.nereids.trees.expressions.functions.scalar.Array;
import org.apache.doris.nereids.trees.expressions.functions.scalar.ArraySlice;
import org.apache.doris.nereids.trees.expressions.functions.scalar.Char;
import org.apache.doris.nereids.trees.expressions.functions.scalar.ConvertTo;
import org.apache.doris.nereids.trees.expressions.functions.scalar.CurrentDate;
import org.apache.doris.nereids.trees.expressions.functions.scalar.CurrentTime;
import org.apache.doris.nereids.trees.expressions.functions.scalar.CurrentUser;
import org.apache.doris.nereids.trees.expressions.functions.scalar.ElementAt;
import org.apache.doris.nereids.trees.expressions.functions.scalar.EncryptKeyRef;
import org.apache.doris.nereids.trees.expressions.functions.scalar.Lambda;
import org.apache.doris.nereids.trees.expressions.functions.scalar.Now;
import org.apache.doris.nereids.trees.expressions.functions.scalar.SessionUser;
import org.apache.doris.nereids.trees.expressions.functions.scalar.Xor;
import org.apache.doris.nereids.trees.expressions.literal.ArrayLiteral;
import org.apache.doris.nereids.trees.expressions.literal.BigIntLiteral;
import org.apache.doris.nereids.trees.expressions.literal.BooleanLiteral;
import org.apache.doris.nereids.trees.expressions.literal.DateLiteral;
import org.apache.doris.nereids.trees.expressions.literal.DateTimeLiteral;
import org.apache.doris.nereids.trees.expressions.literal.DateTimeV2Literal;
import org.apache.doris.nereids.trees.expressions.literal.DateV2Literal;
import org.apache.doris.nereids.trees.expressions.literal.DecimalLiteral;
import org.apache.doris.nereids.trees.expressions.literal.DecimalV3Literal;
import org.apache.doris.nereids.trees.expressions.literal.DoubleLiteral;
import org.apache.doris.nereids.trees.expressions.literal.IntegerLiteral;
import org.apache.doris.nereids.trees.expressions.literal.Interval;
import org.apache.doris.nereids.trees.expressions.literal.LargeIntLiteral;
import org.apache.doris.nereids.trees.expressions.literal.Literal;
import org.apache.doris.nereids.trees.expressions.literal.MapLiteral;
import org.apache.doris.nereids.trees.expressions.literal.NullLiteral;
import org.apache.doris.nereids.trees.expressions.literal.SmallIntLiteral;
import org.apache.doris.nereids.trees.expressions.literal.StringLikeLiteral;
import org.apache.doris.nereids.trees.expressions.literal.StringLiteral;
import org.apache.doris.nereids.trees.expressions.literal.StructLiteral;
import org.apache.doris.nereids.trees.expressions.literal.TinyIntLiteral;
import org.apache.doris.nereids.trees.expressions.literal.VarcharLiteral;
import org.apache.doris.nereids.trees.plans.DistributeType;
import org.apache.doris.nereids.trees.plans.JoinType;
import org.apache.doris.nereids.trees.plans.LimitPhase;
import org.apache.doris.nereids.trees.plans.Plan;
import org.apache.doris.nereids.trees.plans.PlanType;
import org.apache.doris.nereids.trees.plans.algebra.Aggregate;
import org.apache.doris.nereids.trees.plans.algebra.InlineTable;
import org.apache.doris.nereids.trees.plans.algebra.OneRowRelation;
import org.apache.doris.nereids.trees.plans.algebra.SetOperation.Qualifier;
import org.apache.doris.nereids.trees.plans.commands.AddConstraintCommand;
import org.apache.doris.nereids.trees.plans.commands.AdminCancelRebalanceDiskCommand;
import org.apache.doris.nereids.trees.plans.commands.AdminCheckTabletsCommand;
import org.apache.doris.nereids.trees.plans.commands.AdminCleanTrashCommand;
import org.apache.doris.nereids.trees.plans.commands.AdminCompactTableCommand;
import org.apache.doris.nereids.trees.plans.commands.AdminCopyTabletCommand;
import org.apache.doris.nereids.trees.plans.commands.AdminRebalanceDiskCommand;
import org.apache.doris.nereids.trees.plans.commands.AdminSetTableStatusCommand;
import org.apache.doris.nereids.trees.plans.commands.AdminShowReplicaStatusCommand;
import org.apache.doris.nereids.trees.plans.commands.AlterCatalogCommentCommand;
import org.apache.doris.nereids.trees.plans.commands.AlterCatalogPropertiesCommand;
import org.apache.doris.nereids.trees.plans.commands.AlterCatalogRenameCommand;
import org.apache.doris.nereids.trees.plans.commands.AlterColumnStatsCommand;
import org.apache.doris.nereids.trees.plans.commands.AlterMTMVCommand;
import org.apache.doris.nereids.trees.plans.commands.AlterRoleCommand;
import org.apache.doris.nereids.trees.plans.commands.AlterSqlBlockRuleCommand;
import org.apache.doris.nereids.trees.plans.commands.AlterStoragePolicyCommand;
import org.apache.doris.nereids.trees.plans.commands.AlterStorageVaultCommand;
import org.apache.doris.nereids.trees.plans.commands.AlterSystemCommand;
import org.apache.doris.nereids.trees.plans.commands.AlterSystemRenameComputeGroupCommand;
import org.apache.doris.nereids.trees.plans.commands.AlterTableCommand;
import org.apache.doris.nereids.trees.plans.commands.AlterTableStatsCommand;
import org.apache.doris.nereids.trees.plans.commands.AlterUserCommand;
import org.apache.doris.nereids.trees.plans.commands.AlterViewCommand;
import org.apache.doris.nereids.trees.plans.commands.AlterWorkloadGroupCommand;
import org.apache.doris.nereids.trees.plans.commands.AlterWorkloadPolicyCommand;
import org.apache.doris.nereids.trees.plans.commands.AnalyzeDatabaseCommand;
import org.apache.doris.nereids.trees.plans.commands.AnalyzeTableCommand;
import org.apache.doris.nereids.trees.plans.commands.CallCommand;
import org.apache.doris.nereids.trees.plans.commands.CancelExportCommand;
import org.apache.doris.nereids.trees.plans.commands.CancelJobTaskCommand;
import org.apache.doris.nereids.trees.plans.commands.CancelLoadCommand;
import org.apache.doris.nereids.trees.plans.commands.CancelMTMVTaskCommand;
import org.apache.doris.nereids.trees.plans.commands.CancelWarmUpJobCommand;
import org.apache.doris.nereids.trees.plans.commands.CleanAllProfileCommand;
import org.apache.doris.nereids.trees.plans.commands.Command;
import org.apache.doris.nereids.trees.plans.commands.Constraint;
import org.apache.doris.nereids.trees.plans.commands.CopyIntoCommand;
import org.apache.doris.nereids.trees.plans.commands.CreateCatalogCommand;
import org.apache.doris.nereids.trees.plans.commands.CreateEncryptkeyCommand;
import org.apache.doris.nereids.trees.plans.commands.CreateFileCommand;
import org.apache.doris.nereids.trees.plans.commands.CreateFunctionCommand;
import org.apache.doris.nereids.trees.plans.commands.CreateJobCommand;
import org.apache.doris.nereids.trees.plans.commands.CreateMTMVCommand;
import org.apache.doris.nereids.trees.plans.commands.CreateMaterializedViewCommand;
import org.apache.doris.nereids.trees.plans.commands.CreatePolicyCommand;
import org.apache.doris.nereids.trees.plans.commands.CreateProcedureCommand;
import org.apache.doris.nereids.trees.plans.commands.CreateResourceCommand;
import org.apache.doris.nereids.trees.plans.commands.CreateRoleCommand;
import org.apache.doris.nereids.trees.plans.commands.CreateSqlBlockRuleCommand;
import org.apache.doris.nereids.trees.plans.commands.CreateTableCommand;
import org.apache.doris.nereids.trees.plans.commands.CreateTableLikeCommand;
import org.apache.doris.nereids.trees.plans.commands.CreateUserCommand;
import org.apache.doris.nereids.trees.plans.commands.CreateViewCommand;
import org.apache.doris.nereids.trees.plans.commands.CreateWorkloadGroupCommand;
import org.apache.doris.nereids.trees.plans.commands.DeleteFromCommand;
import org.apache.doris.nereids.trees.plans.commands.DeleteFromUsingCommand;
import org.apache.doris.nereids.trees.plans.commands.DescribeCommand;
import org.apache.doris.nereids.trees.plans.commands.DropAnalyzeJobCommand;
import org.apache.doris.nereids.trees.plans.commands.DropCachedStatsCommand;
import org.apache.doris.nereids.trees.plans.commands.DropCatalogCommand;
import org.apache.doris.nereids.trees.plans.commands.DropCatalogRecycleBinCommand;
import org.apache.doris.nereids.trees.plans.commands.DropCatalogRecycleBinCommand.IdType;
import org.apache.doris.nereids.trees.plans.commands.DropConstraintCommand;
import org.apache.doris.nereids.trees.plans.commands.DropDatabaseCommand;
import org.apache.doris.nereids.trees.plans.commands.DropEncryptkeyCommand;
import org.apache.doris.nereids.trees.plans.commands.DropExpiredStatsCommand;
import org.apache.doris.nereids.trees.plans.commands.DropFileCommand;
import org.apache.doris.nereids.trees.plans.commands.DropFunctionCommand;
import org.apache.doris.nereids.trees.plans.commands.DropJobCommand;
import org.apache.doris.nereids.trees.plans.commands.DropMTMVCommand;
import org.apache.doris.nereids.trees.plans.commands.DropProcedureCommand;
import org.apache.doris.nereids.trees.plans.commands.DropRepositoryCommand;
import org.apache.doris.nereids.trees.plans.commands.DropResourceCommand;
import org.apache.doris.nereids.trees.plans.commands.DropRoleCommand;
import org.apache.doris.nereids.trees.plans.commands.DropRowPolicyCommand;
import org.apache.doris.nereids.trees.plans.commands.DropSqlBlockRuleCommand;
import org.apache.doris.nereids.trees.plans.commands.DropStatsCommand;
import org.apache.doris.nereids.trees.plans.commands.DropStoragePolicyCommand;
import org.apache.doris.nereids.trees.plans.commands.DropTableCommand;
import org.apache.doris.nereids.trees.plans.commands.DropUserCommand;
import org.apache.doris.nereids.trees.plans.commands.DropWorkloadGroupCommand;
import org.apache.doris.nereids.trees.plans.commands.DropWorkloadPolicyCommand;
import org.apache.doris.nereids.trees.plans.commands.ExplainCommand;
import org.apache.doris.nereids.trees.plans.commands.ExplainCommand.ExplainLevel;
import org.apache.doris.nereids.trees.plans.commands.ExportCommand;
import org.apache.doris.nereids.trees.plans.commands.HelpCommand;
import org.apache.doris.nereids.trees.plans.commands.KillAnalyzeJobCommand;
import org.apache.doris.nereids.trees.plans.commands.KillConnectionCommand;
import org.apache.doris.nereids.trees.plans.commands.KillQueryCommand;
import org.apache.doris.nereids.trees.plans.commands.LoadCommand;
import org.apache.doris.nereids.trees.plans.commands.PauseJobCommand;
import org.apache.doris.nereids.trees.plans.commands.PauseMTMVCommand;
import org.apache.doris.nereids.trees.plans.commands.RecoverDatabaseCommand;
import org.apache.doris.nereids.trees.plans.commands.RecoverPartitionCommand;
import org.apache.doris.nereids.trees.plans.commands.RecoverTableCommand;
import org.apache.doris.nereids.trees.plans.commands.RefreshMTMVCommand;
import org.apache.doris.nereids.trees.plans.commands.ReplayCommand;
import org.apache.doris.nereids.trees.plans.commands.ResumeJobCommand;
import org.apache.doris.nereids.trees.plans.commands.ResumeMTMVCommand;
import org.apache.doris.nereids.trees.plans.commands.SetDefaultStorageVaultCommand;
import org.apache.doris.nereids.trees.plans.commands.SetOptionsCommand;
import org.apache.doris.nereids.trees.plans.commands.SetTransactionCommand;
import org.apache.doris.nereids.trees.plans.commands.SetUserPropertiesCommand;
import org.apache.doris.nereids.trees.plans.commands.ShowAnalyzeCommand;
import org.apache.doris.nereids.trees.plans.commands.ShowAuthorsCommand;
import org.apache.doris.nereids.trees.plans.commands.ShowBackendsCommand;
import org.apache.doris.nereids.trees.plans.commands.ShowBackupCommand;
import org.apache.doris.nereids.trees.plans.commands.ShowBrokerCommand;
import org.apache.doris.nereids.trees.plans.commands.ShowCatalogCommand;
import org.apache.doris.nereids.trees.plans.commands.ShowCharsetCommand;
import org.apache.doris.nereids.trees.plans.commands.ShowClustersCommand;
import org.apache.doris.nereids.trees.plans.commands.ShowCollationCommand;
import org.apache.doris.nereids.trees.plans.commands.ShowColumnHistogramStatsCommand;
import org.apache.doris.nereids.trees.plans.commands.ShowConfigCommand;
import org.apache.doris.nereids.trees.plans.commands.ShowConstraintsCommand;
import org.apache.doris.nereids.trees.plans.commands.ShowConvertLSCCommand;
import org.apache.doris.nereids.trees.plans.commands.ShowCreateCatalogCommand;
import org.apache.doris.nereids.trees.plans.commands.ShowCreateDatabaseCommand;
import org.apache.doris.nereids.trees.plans.commands.ShowCreateMTMVCommand;
import org.apache.doris.nereids.trees.plans.commands.ShowCreateMaterializedViewCommand;
import org.apache.doris.nereids.trees.plans.commands.ShowCreateProcedureCommand;
import org.apache.doris.nereids.trees.plans.commands.ShowCreateRepositoryCommand;
import org.apache.doris.nereids.trees.plans.commands.ShowCreateTableCommand;
import org.apache.doris.nereids.trees.plans.commands.ShowCreateViewCommand;
import org.apache.doris.nereids.trees.plans.commands.ShowDataCommand;
import org.apache.doris.nereids.trees.plans.commands.ShowDataSkewCommand;
import org.apache.doris.nereids.trees.plans.commands.ShowDataTypesCommand;
import org.apache.doris.nereids.trees.plans.commands.ShowDatabaseIdCommand;
import org.apache.doris.nereids.trees.plans.commands.ShowDatabasesCommand;
import org.apache.doris.nereids.trees.plans.commands.ShowDeleteCommand;
import org.apache.doris.nereids.trees.plans.commands.ShowDiagnoseTabletCommand;
import org.apache.doris.nereids.trees.plans.commands.ShowDynamicPartitionCommand;
import org.apache.doris.nereids.trees.plans.commands.ShowEncryptKeysCommand;
import org.apache.doris.nereids.trees.plans.commands.ShowEventsCommand;
import org.apache.doris.nereids.trees.plans.commands.ShowFrontendsCommand;
import org.apache.doris.nereids.trees.plans.commands.ShowFunctionsCommand;
import org.apache.doris.nereids.trees.plans.commands.ShowGrantsCommand;
import org.apache.doris.nereids.trees.plans.commands.ShowIndexStatsCommand;
import org.apache.doris.nereids.trees.plans.commands.ShowLastInsertCommand;
import org.apache.doris.nereids.trees.plans.commands.ShowLoadProfileCommand;
import org.apache.doris.nereids.trees.plans.commands.ShowPartitionIdCommand;
import org.apache.doris.nereids.trees.plans.commands.ShowPluginsCommand;
import org.apache.doris.nereids.trees.plans.commands.ShowPrivilegesCommand;
import org.apache.doris.nereids.trees.plans.commands.ShowProcCommand;
import org.apache.doris.nereids.trees.plans.commands.ShowProcedureStatusCommand;
import org.apache.doris.nereids.trees.plans.commands.ShowProcessListCommand;
import org.apache.doris.nereids.trees.plans.commands.ShowQueryProfileCommand;
import org.apache.doris.nereids.trees.plans.commands.ShowQueuedAnalyzeJobsCommand;
import org.apache.doris.nereids.trees.plans.commands.ShowReplicaDistributionCommand;
import org.apache.doris.nereids.trees.plans.commands.ShowRepositoriesCommand;
import org.apache.doris.nereids.trees.plans.commands.ShowResourcesCommand;
import org.apache.doris.nereids.trees.plans.commands.ShowRestoreCommand;
import org.apache.doris.nereids.trees.plans.commands.ShowRolesCommand;
import org.apache.doris.nereids.trees.plans.commands.ShowRowPolicyCommand;
import org.apache.doris.nereids.trees.plans.commands.ShowSmallFilesCommand;
import org.apache.doris.nereids.trees.plans.commands.ShowSnapshotCommand;
import org.apache.doris.nereids.trees.plans.commands.ShowSqlBlockRuleCommand;
import org.apache.doris.nereids.trees.plans.commands.ShowStagesCommand;
import org.apache.doris.nereids.trees.plans.commands.ShowStatusCommand;
import org.apache.doris.nereids.trees.plans.commands.ShowStorageEnginesCommand;
import org.apache.doris.nereids.trees.plans.commands.ShowStoragePolicyCommand;
import org.apache.doris.nereids.trees.plans.commands.ShowSyncJobCommand;
import org.apache.doris.nereids.trees.plans.commands.ShowTableCommand;
import org.apache.doris.nereids.trees.plans.commands.ShowTableCreationCommand;
import org.apache.doris.nereids.trees.plans.commands.ShowTableIdCommand;
import org.apache.doris.nereids.trees.plans.commands.ShowTableStatsCommand;
import org.apache.doris.nereids.trees.plans.commands.ShowTableStatusCommand;
import org.apache.doris.nereids.trees.plans.commands.ShowTabletIdCommand;
import org.apache.doris.nereids.trees.plans.commands.ShowTabletStorageFormatCommand;
import org.apache.doris.nereids.trees.plans.commands.ShowTabletsBelongCommand;
import org.apache.doris.nereids.trees.plans.commands.ShowTabletsFromTableCommand;
import org.apache.doris.nereids.trees.plans.commands.ShowTrashCommand;
import org.apache.doris.nereids.trees.plans.commands.ShowTriggersCommand;
import org.apache.doris.nereids.trees.plans.commands.ShowUserPropertyCommand;
import org.apache.doris.nereids.trees.plans.commands.ShowVariablesCommand;
import org.apache.doris.nereids.trees.plans.commands.ShowViewCommand;
import org.apache.doris.nereids.trees.plans.commands.ShowWarningErrorCountCommand;
import org.apache.doris.nereids.trees.plans.commands.ShowWarningErrorsCommand;
import org.apache.doris.nereids.trees.plans.commands.ShowWhiteListCommand;
import org.apache.doris.nereids.trees.plans.commands.SyncCommand;
import org.apache.doris.nereids.trees.plans.commands.TransactionBeginCommand;
import org.apache.doris.nereids.trees.plans.commands.TransactionCommitCommand;
import org.apache.doris.nereids.trees.plans.commands.TransactionRollbackCommand;
import org.apache.doris.nereids.trees.plans.commands.UnlockTablesCommand;
import org.apache.doris.nereids.trees.plans.commands.UnsetDefaultStorageVaultCommand;
import org.apache.doris.nereids.trees.plans.commands.UnsetVariableCommand;
import org.apache.doris.nereids.trees.plans.commands.UnsupportedCommand;
import org.apache.doris.nereids.trees.plans.commands.UpdateCommand;
import org.apache.doris.nereids.trees.plans.commands.alter.AlterDatabaseRenameCommand;
import org.apache.doris.nereids.trees.plans.commands.alter.AlterDatabaseSetQuotaCommand;
import org.apache.doris.nereids.trees.plans.commands.alter.AlterRepositoryCommand;
import org.apache.doris.nereids.trees.plans.commands.clean.CleanLabelCommand;
import org.apache.doris.nereids.trees.plans.commands.info.AddBackendOp;
import org.apache.doris.nereids.trees.plans.commands.info.AddBrokerOp;
import org.apache.doris.nereids.trees.plans.commands.info.AddColumnOp;
import org.apache.doris.nereids.trees.plans.commands.info.AddColumnsOp;
import org.apache.doris.nereids.trees.plans.commands.info.AddFollowerOp;
import org.apache.doris.nereids.trees.plans.commands.info.AddObserverOp;
import org.apache.doris.nereids.trees.plans.commands.info.AddPartitionOp;
import org.apache.doris.nereids.trees.plans.commands.info.AddRollupOp;
import org.apache.doris.nereids.trees.plans.commands.info.AlterLoadErrorUrlOp;
import org.apache.doris.nereids.trees.plans.commands.info.AlterMTMVInfo;
import org.apache.doris.nereids.trees.plans.commands.info.AlterMTMVPropertyInfo;
import org.apache.doris.nereids.trees.plans.commands.info.AlterMTMVRefreshInfo;
import org.apache.doris.nereids.trees.plans.commands.info.AlterMTMVRenameInfo;
import org.apache.doris.nereids.trees.plans.commands.info.AlterMTMVReplaceInfo;
import org.apache.doris.nereids.trees.plans.commands.info.AlterMultiPartitionOp;
import org.apache.doris.nereids.trees.plans.commands.info.AlterSystemOp;
import org.apache.doris.nereids.trees.plans.commands.info.AlterTableOp;
import org.apache.doris.nereids.trees.plans.commands.info.AlterUserInfo;
import org.apache.doris.nereids.trees.plans.commands.info.AlterViewInfo;
import org.apache.doris.nereids.trees.plans.commands.info.BuildIndexOp;
import org.apache.doris.nereids.trees.plans.commands.info.BulkLoadDataDesc;
import org.apache.doris.nereids.trees.plans.commands.info.BulkStorageDesc;
import org.apache.doris.nereids.trees.plans.commands.info.CancelMTMVTaskInfo;
import org.apache.doris.nereids.trees.plans.commands.info.ColumnDefinition;
import org.apache.doris.nereids.trees.plans.commands.info.CopyFromDesc;
import org.apache.doris.nereids.trees.plans.commands.info.CopyIntoInfo;
import org.apache.doris.nereids.trees.plans.commands.info.CreateIndexOp;
import org.apache.doris.nereids.trees.plans.commands.info.CreateJobInfo;
import org.apache.doris.nereids.trees.plans.commands.info.CreateMTMVInfo;
import org.apache.doris.nereids.trees.plans.commands.info.CreateResourceInfo;
import org.apache.doris.nereids.trees.plans.commands.info.CreateRoutineLoadInfo;
import org.apache.doris.nereids.trees.plans.commands.info.CreateTableInfo;
import org.apache.doris.nereids.trees.plans.commands.info.CreateTableLikeInfo;
import org.apache.doris.nereids.trees.plans.commands.info.CreateUserInfo;
import org.apache.doris.nereids.trees.plans.commands.info.CreateViewInfo;
import org.apache.doris.nereids.trees.plans.commands.info.DMLCommandType;
import org.apache.doris.nereids.trees.plans.commands.info.DecommissionBackendOp;
import org.apache.doris.nereids.trees.plans.commands.info.DefaultValue;
import org.apache.doris.nereids.trees.plans.commands.info.DistributionDescriptor;
import org.apache.doris.nereids.trees.plans.commands.info.DropAllBrokerOp;
import org.apache.doris.nereids.trees.plans.commands.info.DropBackendOp;
import org.apache.doris.nereids.trees.plans.commands.info.DropBrokerOp;
import org.apache.doris.nereids.trees.plans.commands.info.DropColumnOp;
import org.apache.doris.nereids.trees.plans.commands.info.DropDatabaseInfo;
import org.apache.doris.nereids.trees.plans.commands.info.DropFollowerOp;
import org.apache.doris.nereids.trees.plans.commands.info.DropIndexOp;
import org.apache.doris.nereids.trees.plans.commands.info.DropMTMVInfo;
import org.apache.doris.nereids.trees.plans.commands.info.DropObserverOp;
import org.apache.doris.nereids.trees.plans.commands.info.DropPartitionFromIndexOp;
import org.apache.doris.nereids.trees.plans.commands.info.DropPartitionOp;
import org.apache.doris.nereids.trees.plans.commands.info.DropRollupOp;
import org.apache.doris.nereids.trees.plans.commands.info.EnableFeatureOp;
import org.apache.doris.nereids.trees.plans.commands.info.FixedRangePartition;
import org.apache.doris.nereids.trees.plans.commands.info.FuncNameInfo;
import org.apache.doris.nereids.trees.plans.commands.info.FunctionArgTypesInfo;
import org.apache.doris.nereids.trees.plans.commands.info.GeneratedColumnDesc;
import org.apache.doris.nereids.trees.plans.commands.info.InPartition;
import org.apache.doris.nereids.trees.plans.commands.info.IndexDefinition;
import org.apache.doris.nereids.trees.plans.commands.info.LabelNameInfo;
import org.apache.doris.nereids.trees.plans.commands.info.LessThanPartition;
import org.apache.doris.nereids.trees.plans.commands.info.MTMVPartitionDefinition;
import org.apache.doris.nereids.trees.plans.commands.info.ModifyBackendOp;
import org.apache.doris.nereids.trees.plans.commands.info.ModifyColumnCommentOp;
import org.apache.doris.nereids.trees.plans.commands.info.ModifyColumnOp;
import org.apache.doris.nereids.trees.plans.commands.info.ModifyDistributionOp;
import org.apache.doris.nereids.trees.plans.commands.info.ModifyEngineOp;
import org.apache.doris.nereids.trees.plans.commands.info.ModifyFrontendOrBackendHostNameOp;
import org.apache.doris.nereids.trees.plans.commands.info.ModifyFrontendOrBackendHostNameOp.ModifyOpType;
import org.apache.doris.nereids.trees.plans.commands.info.ModifyPartitionOp;
import org.apache.doris.nereids.trees.plans.commands.info.ModifyTableCommentOp;
import org.apache.doris.nereids.trees.plans.commands.info.ModifyTablePropertiesOp;
import org.apache.doris.nereids.trees.plans.commands.info.PartitionDefinition;
import org.apache.doris.nereids.trees.plans.commands.info.PartitionDefinition.MaxValue;
import org.apache.doris.nereids.trees.plans.commands.info.PartitionNamesInfo;
import org.apache.doris.nereids.trees.plans.commands.info.PartitionTableInfo;
import org.apache.doris.nereids.trees.plans.commands.info.PauseMTMVInfo;
import org.apache.doris.nereids.trees.plans.commands.info.RefreshMTMVInfo;
import org.apache.doris.nereids.trees.plans.commands.info.RenameColumnOp;
import org.apache.doris.nereids.trees.plans.commands.info.RenamePartitionOp;
import org.apache.doris.nereids.trees.plans.commands.info.RenameRollupOp;
import org.apache.doris.nereids.trees.plans.commands.info.RenameTableOp;
import org.apache.doris.nereids.trees.plans.commands.info.ReorderColumnsOp;
import org.apache.doris.nereids.trees.plans.commands.info.ReplacePartitionOp;
import org.apache.doris.nereids.trees.plans.commands.info.ReplaceTableOp;
import org.apache.doris.nereids.trees.plans.commands.info.ResumeMTMVInfo;
import org.apache.doris.nereids.trees.plans.commands.info.RollupDefinition;
import org.apache.doris.nereids.trees.plans.commands.info.SetCharsetAndCollateVarOp;
import org.apache.doris.nereids.trees.plans.commands.info.SetLdapPassVarOp;
import org.apache.doris.nereids.trees.plans.commands.info.SetNamesVarOp;
import org.apache.doris.nereids.trees.plans.commands.info.SetPassVarOp;
import org.apache.doris.nereids.trees.plans.commands.info.SetSessionVarOp;
import org.apache.doris.nereids.trees.plans.commands.info.SetUserDefinedVarOp;
import org.apache.doris.nereids.trees.plans.commands.info.SetUserPropertyVarOp;
import org.apache.doris.nereids.trees.plans.commands.info.SetVarOp;
import org.apache.doris.nereids.trees.plans.commands.info.ShowCreateMTMVInfo;
import org.apache.doris.nereids.trees.plans.commands.info.SimpleColumnDefinition;
import org.apache.doris.nereids.trees.plans.commands.info.StepPartition;
import org.apache.doris.nereids.trees.plans.commands.info.TableNameInfo;
import org.apache.doris.nereids.trees.plans.commands.info.TableRefInfo;
import org.apache.doris.nereids.trees.plans.commands.insert.BatchInsertIntoTableCommand;
import org.apache.doris.nereids.trees.plans.commands.insert.InsertIntoTableCommand;
import org.apache.doris.nereids.trees.plans.commands.insert.InsertOverwriteTableCommand;
import org.apache.doris.nereids.trees.plans.commands.load.CreateDataSyncJobCommand;
import org.apache.doris.nereids.trees.plans.commands.load.CreateRoutineLoadCommand;
import org.apache.doris.nereids.trees.plans.commands.load.LoadColumnClause;
import org.apache.doris.nereids.trees.plans.commands.load.LoadColumnDesc;
import org.apache.doris.nereids.trees.plans.commands.load.LoadDeleteOnClause;
import org.apache.doris.nereids.trees.plans.commands.load.LoadPartitionNames;
import org.apache.doris.nereids.trees.plans.commands.load.LoadPrecedingFilterClause;
import org.apache.doris.nereids.trees.plans.commands.load.LoadProperty;
import org.apache.doris.nereids.trees.plans.commands.load.LoadSeparator;
import org.apache.doris.nereids.trees.plans.commands.load.LoadSequenceClause;
import org.apache.doris.nereids.trees.plans.commands.load.LoadWhereClause;
import org.apache.doris.nereids.trees.plans.commands.load.PauseDataSyncJobCommand;
import org.apache.doris.nereids.trees.plans.commands.load.ResumeDataSyncJobCommand;
import org.apache.doris.nereids.trees.plans.commands.load.StopDataSyncJobCommand;
import org.apache.doris.nereids.trees.plans.commands.load.SyncJobName;
import org.apache.doris.nereids.trees.plans.commands.refresh.RefreshCatalogCommand;
import org.apache.doris.nereids.trees.plans.commands.refresh.RefreshDatabaseCommand;
import org.apache.doris.nereids.trees.plans.commands.refresh.RefreshTableCommand;
import org.apache.doris.nereids.trees.plans.commands.use.SwitchCommand;
import org.apache.doris.nereids.trees.plans.commands.use.UseCommand;
import org.apache.doris.nereids.trees.plans.logical.LogicalAggregate;
import org.apache.doris.nereids.trees.plans.logical.LogicalCTE;
import org.apache.doris.nereids.trees.plans.logical.LogicalExcept;
import org.apache.doris.nereids.trees.plans.logical.LogicalFileSink;
import org.apache.doris.nereids.trees.plans.logical.LogicalFilter;
import org.apache.doris.nereids.trees.plans.logical.LogicalGenerate;
import org.apache.doris.nereids.trees.plans.logical.LogicalHaving;
import org.apache.doris.nereids.trees.plans.logical.LogicalIntersect;
import org.apache.doris.nereids.trees.plans.logical.LogicalJoin;
import org.apache.doris.nereids.trees.plans.logical.LogicalLimit;
import org.apache.doris.nereids.trees.plans.logical.LogicalOneRowRelation;
import org.apache.doris.nereids.trees.plans.logical.LogicalPlan;
import org.apache.doris.nereids.trees.plans.logical.LogicalPreAggOnHint;
import org.apache.doris.nereids.trees.plans.logical.LogicalProject;
import org.apache.doris.nereids.trees.plans.logical.LogicalQualify;
import org.apache.doris.nereids.trees.plans.logical.LogicalRepeat;
import org.apache.doris.nereids.trees.plans.logical.LogicalSelectHint;
import org.apache.doris.nereids.trees.plans.logical.LogicalSink;
import org.apache.doris.nereids.trees.plans.logical.LogicalSort;
import org.apache.doris.nereids.trees.plans.logical.LogicalSubQueryAlias;
import org.apache.doris.nereids.trees.plans.logical.LogicalUnion;
import org.apache.doris.nereids.trees.plans.logical.LogicalUsingJoin;
import org.apache.doris.nereids.types.AggStateType;
import org.apache.doris.nereids.types.ArrayType;
import org.apache.doris.nereids.types.BigIntType;
import org.apache.doris.nereids.types.BooleanType;
import org.apache.doris.nereids.types.DataType;
import org.apache.doris.nereids.types.LargeIntType;
import org.apache.doris.nereids.types.MapType;
import org.apache.doris.nereids.types.StructField;
import org.apache.doris.nereids.types.StructType;
import org.apache.doris.nereids.types.VarcharType;
import org.apache.doris.nereids.types.coercion.CharacterType;
import org.apache.doris.nereids.util.ExpressionUtils;
import org.apache.doris.nereids.util.RelationUtil;
import org.apache.doris.nereids.util.Utils;
import org.apache.doris.policy.FilterType;
import org.apache.doris.policy.PolicyTypeEnum;
import org.apache.doris.qe.ConnectContext;
import org.apache.doris.qe.SqlModeHelper;
import org.apache.doris.statistics.AnalysisInfo;
import org.apache.doris.system.NodeType;

import com.google.common.collect.ImmutableList;
import com.google.common.collect.ImmutableMap;
import com.google.common.collect.ImmutableMap.Builder;
import com.google.common.collect.Lists;
import com.google.common.collect.Maps;
import com.google.common.collect.Sets;
import org.antlr.v4.runtime.ParserRuleContext;
import org.antlr.v4.runtime.RuleContext;
import org.antlr.v4.runtime.Token;
import org.antlr.v4.runtime.tree.ParseTree;
import org.antlr.v4.runtime.tree.RuleNode;
import org.antlr.v4.runtime.tree.TerminalNode;

import java.math.BigDecimal;
import java.math.BigInteger;
import java.util.ArrayList;
import java.util.Collections;
import java.util.HashMap;
import java.util.HashSet;
import java.util.List;
import java.util.Locale;
import java.util.Map;
import java.util.Optional;
import java.util.Set;
import java.util.function.Supplier;
import java.util.stream.Collectors;

/**
 * Build a logical plan tree with unbounded nodes.
 */
@SuppressWarnings({"OptionalUsedAsFieldOrParameterType", "OptionalGetWithoutIsPresent"})
public class LogicalPlanBuilder extends DorisParserBaseVisitor<Object> {
    private static String JOB_NAME = "jobName";
    private static String TASK_ID = "taskId";
    // Sort the parameters with token position to keep the order with original placeholders
    // in prepared statement.Otherwise, the order maybe broken
    private final Map<Token, Placeholder> tokenPosToParameters = Maps.newTreeMap((pos1, pos2) -> {
        int line = pos1.getLine() - pos2.getLine();
        if (line != 0) {
            return line;
        }
        return pos1.getCharPositionInLine() - pos2.getCharPositionInLine();
    });

    private final Map<Integer, ParserRuleContext> selectHintMap;

    public LogicalPlanBuilder(Map<Integer, ParserRuleContext> selectHintMap) {
        this.selectHintMap = selectHintMap;
    }

    @SuppressWarnings("unchecked")
    protected <T> T typedVisit(ParseTree ctx) {
        return (T) ctx.accept(this);
    }

    /**
     * Override the default behavior for all visit methods. This will only return a non-null result
     * when the context has only one child. This is done because there is no generic method to
     * combine the results of the context children. In all other cases null is returned.
     */
    @Override
    public Object visitChildren(RuleNode node) {
        if (node.getChildCount() == 1) {
            return node.getChild(0).accept(this);
        } else {
            return null;
        }
    }

    @Override
    public LogicalPlan visitSingleStatement(SingleStatementContext ctx) {
        return ParserUtils.withOrigin(ctx, () -> (LogicalPlan) visit(ctx.statement()));
    }

    @Override
    public LogicalPlan visitStatementDefault(StatementDefaultContext ctx) {
        LogicalPlan plan = plan(ctx.query());
        if (ctx.outFileClause() != null) {
            plan = withOutFile(plan, ctx.outFileClause());
        } else {
            plan = new UnboundResultSink<>(plan);
        }
        return withExplain(plan, ctx.explain());
    }

    @Override
    public LogicalPlan visitCreateScheduledJob(DorisParser.CreateScheduledJobContext ctx) {
        Optional<String> label = ctx.label == null ? Optional.empty() : Optional.of(ctx.label.getText());
        Optional<String> atTime = ctx.atTime == null ? Optional.empty() : Optional.of(ctx.atTime.getText());
        Optional<Boolean> immediateStartOptional = ctx.CURRENT_TIMESTAMP() == null ? Optional.of(false) :
                Optional.of(true);
        Optional<String> startTime = ctx.startTime == null ? Optional.empty() : Optional.of(ctx.startTime.getText());
        Optional<String> endsTime = ctx.endsTime == null ? Optional.empty() : Optional.of(ctx.endsTime.getText());
        Optional<Long> interval = ctx.timeInterval == null ? Optional.empty() :
                Optional.of(Long.valueOf(ctx.timeInterval.getText()));
        Optional<String> intervalUnit = ctx.timeUnit == null ? Optional.empty() : Optional.of(ctx.timeUnit.getText());
        String comment =
                visitCommentSpec(ctx.commentSpec());
        String executeSql = getOriginSql(ctx.supportedDmlStatement());
        CreateJobInfo createJobInfo = new CreateJobInfo(label, atTime, interval, intervalUnit, startTime,
                endsTime, immediateStartOptional, comment, executeSql);
        return new CreateJobCommand(createJobInfo);
    }

    private void checkJobNameKey(String key, String keyFormat, DorisParser.SupportedJobStatementContext parseContext) {
        if (key.isEmpty() || !key.equalsIgnoreCase(keyFormat)) {
            throw new ParseException(keyFormat + " should be: '" + keyFormat + "'", parseContext);
        }
    }

    @Override
    public LogicalPlan visitPauseJob(DorisParser.PauseJobContext ctx) {
        checkJobNameKey(stripQuotes(ctx.jobNameKey.getText()), JOB_NAME, ctx);
        return new PauseJobCommand(stripQuotes(ctx.jobNameValue.getText()));
    }

    @Override
    public LogicalPlan visitDropJob(DorisParser.DropJobContext ctx) {
        checkJobNameKey(stripQuotes(ctx.jobNameKey.getText()), JOB_NAME, ctx);
        boolean ifExists = ctx.EXISTS() != null;
        return new DropJobCommand(stripQuotes(ctx.jobNameValue.getText()), ifExists);
    }

    @Override
    public LogicalPlan visitResumeJob(DorisParser.ResumeJobContext ctx) {
        checkJobNameKey(stripQuotes(ctx.jobNameKey.getText()), JOB_NAME, ctx);
        return new ResumeJobCommand(stripQuotes(ctx.jobNameValue.getText()));
    }

    @Override
    public LogicalPlan visitCancelJobTask(DorisParser.CancelJobTaskContext ctx) {
        checkJobNameKey(stripQuotes(ctx.jobNameKey.getText()), JOB_NAME, ctx);
        checkJobNameKey(stripQuotes(ctx.taskIdKey.getText()), TASK_ID, ctx);
        String jobName = stripQuotes(ctx.jobNameValue.getText());
        Long taskId = Long.valueOf(ctx.taskIdValue.getText());
        return new CancelJobTaskCommand(jobName, taskId);
    }

    private StageAndPattern getStageAndPattern(DorisParser.StageAndPatternContext ctx) {
        if (ctx.pattern != null) {
            return new StageAndPattern(stripQuotes(ctx.stage.getText()), stripQuotes(ctx.pattern.getText()));
        } else {
            return new StageAndPattern(stripQuotes(ctx.stage.getText()), null);
        }
    }

    @Override
    public LogicalPlan visitCopyInto(DorisParser.CopyIntoContext ctx) {
        ImmutableList.Builder<String> tableName = ImmutableList.builder();
        if (null != ctx.name) {
            List<String> nameParts = visitMultipartIdentifier(ctx.name);
            tableName.addAll(nameParts);
        }
        List<String> columns = (null != ctx.columns) ? visitIdentifierList(ctx.columns) : null;
        StageAndPattern stageAndPattern = getStageAndPattern(ctx.stageAndPattern());
        CopyFromDesc copyFromDesc = null;
        if (null != ctx.SELECT()) {
            List<NamedExpression> projects = getNamedExpressions(ctx.selectColumnClause().namedExpressionSeq());
            Optional<Expression> where = Optional.empty();
            if (ctx.whereClause() != null) {
                where = Optional.of(getExpression(ctx.whereClause().booleanExpression()));
            }
            copyFromDesc = new CopyFromDesc(stageAndPattern, projects, where);
        } else {
            copyFromDesc = new CopyFromDesc(stageAndPattern);
        }
        Map<String, String> properties = visitPropertyClause(ctx.properties);
        copyFromDesc.setTargetColumns(columns);
        CopyIntoInfo copyInfoInfo = null;
        if (null != ctx.selectHint()) {
            if ((selectHintMap == null) || selectHintMap.isEmpty()) {
                throw new AnalysisException("hint should be in right place: " + ctx.getText());
            }
            List<ParserRuleContext> selectHintContexts = Lists.newArrayList();
            for (Integer key : selectHintMap.keySet()) {
                if (key > ctx.getStart().getStopIndex() && key < ctx.getStop().getStartIndex()) {
                    selectHintContexts.add(selectHintMap.get(key));
                }
            }
            if (selectHintContexts.size() != 1) {
                throw new AnalysisException("only one hint is allowed in: " + ctx.getText());
            }
            SelectHintContext selectHintContext = (SelectHintContext) selectHintContexts.get(0);
            Map<String, String> parameterNames = Maps.newLinkedHashMap();
            for (HintStatementContext hintStatement : selectHintContext.hintStatements) {
                String hintName = hintStatement.hintName.getText().toLowerCase(Locale.ROOT);
                if (!hintName.equalsIgnoreCase("set_var")) {
                    throw new AnalysisException("only set_var hint is allowed in: " + ctx.getText());
                }
                for (HintAssignmentContext kv : hintStatement.parameters) {
                    if (kv.key != null) {
                        String parameterName = visitIdentifierOrText(kv.key);
                        Optional<String> value = Optional.empty();
                        if (kv.constantValue != null) {
                            Literal literal = (Literal) visit(kv.constantValue);
                            value = Optional.ofNullable(literal.toLegacyLiteral().getStringValue());
                        } else if (kv.identifierValue != null) {
                            // maybe we should throw exception when the identifierValue is quoted identifier
                            value = Optional.ofNullable(kv.identifierValue.getText());
                        }
                        parameterNames.put(parameterName, value.get());
                    }
                }
            }
            Map<String, Map<String, String>> setVarHint = Maps.newLinkedHashMap();
            setVarHint.put("set_var", parameterNames);
            copyInfoInfo = new CopyIntoInfo(tableName.build(), copyFromDesc, properties, setVarHint);
        } else {
            copyInfoInfo = new CopyIntoInfo(tableName.build(), copyFromDesc, properties, null);
        }

        return new CopyIntoCommand(copyInfoInfo);
    }

    @Override
    public String visitCommentSpec(DorisParser.CommentSpecContext ctx) {
        String commentSpec = ctx == null ? "''" : ctx.STRING_LITERAL().getText();
        return
                LogicalPlanBuilderAssistant.escapeBackSlash(commentSpec.substring(1, commentSpec.length() - 1));
    }

    @Override
    public LogicalPlan visitInsertTable(InsertTableContext ctx) {
        boolean isOverwrite = ctx.INTO() == null;
        ImmutableList.Builder<String> tableName = ImmutableList.builder();
        if (null != ctx.tableName) {
            List<String> nameParts = visitMultipartIdentifier(ctx.tableName);
            tableName.addAll(nameParts);
        } else if (null != ctx.tableId) {
            // process group commit insert table command send by be
            TableName name = Env.getCurrentEnv().getCurrentCatalog()
                    .getTableNameByTableId(Long.valueOf(ctx.tableId.getText()));
            tableName.add(name.getDb());
            tableName.add(name.getTbl());
            ConnectContext.get().setDatabase(name.getDb());
        } else {
            throw new ParseException("tableName and tableId cannot both be null");
        }
        Optional<String> labelName = (ctx.labelName == null) ? Optional.empty() : Optional.of(ctx.labelName.getText());
        List<String> colNames = ctx.cols == null ? ImmutableList.of() : visitIdentifierList(ctx.cols);
        // TODO visit partitionSpecCtx
        LogicalPlan plan = visitQuery(ctx.query());
        // partitionSpec may be NULL. means auto detect partition. only available when IOT
        Pair<Boolean, List<String>> partitionSpec = visitPartitionSpec(ctx.partitionSpec());
        // partitionSpec.second :
        // null - auto detect
        // zero - whole table
        // others - specific partitions
        boolean isAutoDetect = partitionSpec.second == null;
        LogicalSink<?> sink = UnboundTableSinkCreator.createUnboundTableSinkMaybeOverwrite(
                tableName.build(),
                colNames,
                ImmutableList.of(), // hints
                partitionSpec.first, // isTemp
                partitionSpec.second, // partition names
                isAutoDetect,
                isOverwrite,
                ConnectContext.get().getSessionVariable().isEnableUniqueKeyPartialUpdate(),
                ctx.tableId == null ? DMLCommandType.INSERT : DMLCommandType.GROUP_COMMIT,
                plan);
        Optional<LogicalPlan> cte = Optional.empty();
        if (ctx.cte() != null) {
            cte = Optional.ofNullable(withCte(plan, ctx.cte()));
        }
        LogicalPlan command;
        if (isOverwrite) {
            command = new InsertOverwriteTableCommand(sink, labelName, cte);
        } else {
            if (ConnectContext.get() != null && ConnectContext.get().isTxnModel()
                    && sink.child() instanceof InlineTable
                    && sink.child().getExpressions().stream().allMatch(Expression::isConstant)) {
                // FIXME: In legacy, the `insert into select 1` is handled as `insert into values`.
                //  In nereids, the original way is throw an AnalysisException and fallback to legacy.
                //  Now handle it as `insert into select`(a separate load job), should fix it as the legacy.
                command = new BatchInsertIntoTableCommand(sink);
            } else {
                command = new InsertIntoTableCommand(sink, labelName, Optional.empty(), cte);
            }
        }
        return withExplain(command, ctx.explain());
    }

    /**
     * return a pair, first will be true if partitions is temp partition, select is a list to present partition list.
     */
    @Override
    public Pair<Boolean, List<String>> visitPartitionSpec(PartitionSpecContext ctx) {
        List<String> partitions = ImmutableList.of();
        boolean temporaryPartition = false;
        if (ctx != null) {
            temporaryPartition = ctx.TEMPORARY() != null;
            if (ctx.ASTERISK() != null) {
                partitions = null;
            } else if (ctx.partition != null) {
                partitions = ImmutableList.of(ctx.partition.getText());
            } else {
                partitions = visitIdentifierList(ctx.partitions);
            }
        }
        return Pair.of(temporaryPartition, partitions);
    }

    @Override
    public Command visitCreateMTMV(CreateMTMVContext ctx) {
        if (ctx.buildMode() == null && ctx.refreshMethod() == null && ctx.refreshTrigger() == null
                && ctx.cols == null && ctx.keys == null
                && ctx.HASH() == null && ctx.RANDOM() == null && ctx.BUCKETS() == null) {
            return visitCreateSyncMvCommand(ctx);
        }

        List<String> nameParts = visitMultipartIdentifier(ctx.mvName);
        BuildMode buildMode = visitBuildMode(ctx.buildMode());
        RefreshMethod refreshMethod = visitRefreshMethod(ctx.refreshMethod());
        MTMVRefreshTriggerInfo refreshTriggerInfo = visitRefreshTrigger(ctx.refreshTrigger());
        LogicalPlan logicalPlan = visitQuery(ctx.query());
        String querySql = getOriginSql(ctx.query());

        int bucketNum = FeConstants.default_bucket_num;
        if (ctx.INTEGER_VALUE() != null) {
            bucketNum = Integer.parseInt(ctx.INTEGER_VALUE().getText());
        }
        DistributionDescriptor desc;
        if (ctx.HASH() != null) {
            desc = new DistributionDescriptor(true, ctx.AUTO() != null, bucketNum,
                    visitIdentifierList(ctx.hashKeys));
        } else {
            desc = new DistributionDescriptor(false, ctx.AUTO() != null, bucketNum, null);
        }

        Map<String, String> properties = ctx.propertyClause() != null
                ? Maps.newHashMap(visitPropertyClause(ctx.propertyClause())) : Maps.newHashMap();
        String comment = ctx.STRING_LITERAL() == null ? "" : LogicalPlanBuilderAssistant.escapeBackSlash(
                ctx.STRING_LITERAL().getText().substring(1, ctx.STRING_LITERAL().getText().length() - 1));

        return new CreateMTMVCommand(new CreateMTMVInfo(ctx.EXISTS() != null, new TableNameInfo(nameParts),
                ctx.keys != null ? visitIdentifierList(ctx.keys) : ImmutableList.of(),
                comment,
                desc, properties, logicalPlan, querySql,
                new MTMVRefreshInfo(buildMode, refreshMethod, refreshTriggerInfo),
                ctx.cols == null ? Lists.newArrayList() : visitSimpleColumnDefs(ctx.cols),
                visitMTMVPartitionInfo(ctx.mvPartition())
        ));
    }

    private Command visitCreateSyncMvCommand(CreateMTMVContext ctx) {
        List<String> nameParts = visitMultipartIdentifier(ctx.mvName);
        LogicalPlan logicalPlan = new UnboundResultSink<>(visitQuery(ctx.query()));
        Map<String, String> properties = ctx.propertyClause() != null
                ? Maps.newHashMap(visitPropertyClause(ctx.propertyClause())) : Maps.newHashMap();
        return new CreateMaterializedViewCommand(new TableNameInfo(nameParts), logicalPlan, properties);
    }

    /**
     * get MTMVPartitionDefinition
     *
     * @param ctx MvPartitionContext
     * @return MTMVPartitionDefinition
     */
    public MTMVPartitionDefinition visitMTMVPartitionInfo(MvPartitionContext ctx) {
        MTMVPartitionDefinition mtmvPartitionDefinition = new MTMVPartitionDefinition();
        if (ctx == null) {
            mtmvPartitionDefinition.setPartitionType(MTMVPartitionType.SELF_MANAGE);
        } else if (ctx.partitionKey != null) {
            mtmvPartitionDefinition.setPartitionType(MTMVPartitionType.FOLLOW_BASE_TABLE);
            mtmvPartitionDefinition.setPartitionCol(ctx.partitionKey.getText());
        } else {
            mtmvPartitionDefinition.setPartitionType(MTMVPartitionType.EXPR);
            Expression functionCallExpression = visitFunctionCallExpression(ctx.partitionExpr);
            mtmvPartitionDefinition.setFunctionCallExpression(functionCallExpression);
        }
        return mtmvPartitionDefinition;
    }

    @Override
    public List<SimpleColumnDefinition> visitSimpleColumnDefs(SimpleColumnDefsContext ctx) {
        if (ctx == null) {
            return null;
        }
        return ctx.cols.stream()
                .map(this::visitSimpleColumnDef)
                .collect(ImmutableList.toImmutableList());
    }

    @Override
    public SimpleColumnDefinition visitSimpleColumnDef(SimpleColumnDefContext ctx) {
        String comment = ctx.STRING_LITERAL() == null ? "" : LogicalPlanBuilderAssistant.escapeBackSlash(
                ctx.STRING_LITERAL().getText().substring(1, ctx.STRING_LITERAL().getText().length() - 1));
        return new SimpleColumnDefinition(ctx.colName.getText(), comment);
    }

    /**
     * get originSql
     *
     * @param ctx context
     * @return originSql
     */
    public String getOriginSql(ParserRuleContext ctx) {
        int startIndex = ctx.start.getStartIndex();
        int stopIndex = ctx.stop.getStopIndex();
        org.antlr.v4.runtime.misc.Interval interval = new org.antlr.v4.runtime.misc.Interval(startIndex, stopIndex);
        return ctx.start.getInputStream().getText(interval);
    }

    @Override
    public MTMVRefreshTriggerInfo visitRefreshTrigger(RefreshTriggerContext ctx) {
        if (ctx == null) {
            return new MTMVRefreshTriggerInfo(RefreshTrigger.MANUAL);
        }
        if (ctx.MANUAL() != null) {
            return new MTMVRefreshTriggerInfo(RefreshTrigger.MANUAL);
        }
        if (ctx.COMMIT() != null) {
            return new MTMVRefreshTriggerInfo(RefreshTrigger.COMMIT);
        }
        if (ctx.SCHEDULE() != null) {
            return new MTMVRefreshTriggerInfo(RefreshTrigger.SCHEDULE, visitRefreshSchedule(ctx.refreshSchedule()));
        }
        return new MTMVRefreshTriggerInfo(RefreshTrigger.MANUAL);
    }

    @Override
    public ReplayCommand visitReplay(DorisParser.ReplayContext ctx) {
        if (ctx.replayCommand().replayType().DUMP() != null) {
            LogicalPlan plan = plan(ctx.replayCommand().replayType().query());
            return new ReplayCommand(PlanType.REPLAY_COMMAND, null, plan, ReplayCommand.ReplayType.DUMP);
        } else if (ctx.replayCommand().replayType().PLAY() != null) {
            String tmpPath = ctx.replayCommand().replayType().filePath.getText();
            String path = LogicalPlanBuilderAssistant.escapeBackSlash(tmpPath.substring(1, tmpPath.length() - 1));
            return new ReplayCommand(PlanType.REPLAY_COMMAND, path, null, ReplayCommand.ReplayType.PLAY);
        }
        return null;
    }

    @Override
    public MTMVRefreshSchedule visitRefreshSchedule(RefreshScheduleContext ctx) {
        int interval = Integer.parseInt(ctx.INTEGER_VALUE().getText());
        String startTime = ctx.STARTS() == null ? null
                : ctx.STRING_LITERAL().getText().substring(1, ctx.STRING_LITERAL().getText().length() - 1);
        IntervalUnit unit = visitMvRefreshUnit(ctx.refreshUnit);
        return new MTMVRefreshSchedule(startTime, interval, unit);
    }

    /**
     * get IntervalUnit,only enable_job_schedule_second_for_test is true, can use second
     *
     * @param ctx ctx
     * @return IntervalUnit
     */
    public IntervalUnit visitMvRefreshUnit(IdentifierContext ctx) {
        IntervalUnit intervalUnit = IntervalUnit.fromString(ctx.getText().toUpperCase());
        if (null == intervalUnit) {
            throw new AnalysisException("interval time unit can not be " + ctx.getText());
        }
        if (intervalUnit.equals(IntervalUnit.SECOND)
                && !Config.enable_job_schedule_second_for_test) {
            throw new AnalysisException("interval time unit can not be second");
        }
        return intervalUnit;
    }

    @Override
    public RefreshMethod visitRefreshMethod(RefreshMethodContext ctx) {
        if (ctx == null) {
            return RefreshMethod.AUTO;
        }
        return RefreshMethod.valueOf(ctx.getText().toUpperCase());
    }

    @Override
    public BuildMode visitBuildMode(BuildModeContext ctx) {
        if (ctx == null) {
            return BuildMode.IMMEDIATE;
        }
        if (ctx.DEFERRED() != null) {
            return BuildMode.DEFERRED;
        } else if (ctx.IMMEDIATE() != null) {
            return BuildMode.IMMEDIATE;
        }
        return BuildMode.IMMEDIATE;
    }

    @Override
    public RefreshMTMVCommand visitRefreshMTMV(RefreshMTMVContext ctx) {
        List<String> nameParts = visitMultipartIdentifier(ctx.mvName);
        List<String> partitions = ImmutableList.of();
        if (ctx.partitionSpec() != null) {
            if (ctx.partitionSpec().TEMPORARY() != null) {
                throw new AnalysisException("Not allowed to specify TEMPORARY ");
            }
            if (ctx.partitionSpec().partition != null) {
                partitions = ImmutableList.of(ctx.partitionSpec().partition.getText());
            } else {
                partitions = visitIdentifierList(ctx.partitionSpec().partitions);
            }
        }
        return new RefreshMTMVCommand(new RefreshMTMVInfo(new TableNameInfo(nameParts),
                partitions, ctx.COMPLETE() != null));
    }

    @Override
    public Command visitDropMTMV(DropMTMVContext ctx) {
        if (ctx.tableName != null) {
            // TODO support drop sync mv
            return new UnsupportedCommand();
        }
        List<String> nameParts = visitMultipartIdentifier(ctx.mvName);
        return new DropMTMVCommand(new DropMTMVInfo(new TableNameInfo(nameParts), ctx.EXISTS() != null));
    }

    @Override
    public PauseMTMVCommand visitPauseMTMV(PauseMTMVContext ctx) {
        List<String> nameParts = visitMultipartIdentifier(ctx.mvName);
        return new PauseMTMVCommand(new PauseMTMVInfo(new TableNameInfo(nameParts)));
    }

    @Override
    public ResumeMTMVCommand visitResumeMTMV(ResumeMTMVContext ctx) {
        List<String> nameParts = visitMultipartIdentifier(ctx.mvName);
        return new ResumeMTMVCommand(new ResumeMTMVInfo(new TableNameInfo(nameParts)));
    }

    @Override
    public ShowCreateMTMVCommand visitShowCreateMTMV(ShowCreateMTMVContext ctx) {
        List<String> nameParts = visitMultipartIdentifier(ctx.mvName);
        return new ShowCreateMTMVCommand(new ShowCreateMTMVInfo(new TableNameInfo(nameParts)));
    }

    @Override
    public CancelExportCommand visitCancelExport(DorisParser.CancelExportContext ctx) {
        String databaseName = null;
        if (ctx.database != null) {
            databaseName = stripQuotes(ctx.database.getText());
        }
        Expression wildWhere = null;
        if (ctx.wildWhere() != null) {
            wildWhere = getWildWhere(ctx.wildWhere());
        }
        return new CancelExportCommand(databaseName, wildWhere);
    }

    @Override
    public CancelLoadCommand visitCancelLoad(DorisParser.CancelLoadContext ctx) {
        String databaseName = null;
        if (ctx.database != null) {
            databaseName = stripQuotes(ctx.database.getText());
        }
        Expression wildWhere = null;
        if (ctx.wildWhere() != null) {
            wildWhere = getWildWhere(ctx.wildWhere());
        }
        return new CancelLoadCommand(databaseName, wildWhere);
    }

    @Override
    public CancelWarmUpJobCommand visitCancelWarmUpJob(DorisParser.CancelWarmUpJobContext ctx) {
        Expression wildWhere = null;
        if (ctx.wildWhere() != null) {
            wildWhere = getWildWhere(ctx.wildWhere());
        }
        return new CancelWarmUpJobCommand(wildWhere);
    }

    @Override
    public CancelMTMVTaskCommand visitCancelMTMVTask(CancelMTMVTaskContext ctx) {
        List<String> nameParts = visitMultipartIdentifier(ctx.mvName);
        long taskId = Long.parseLong(ctx.taskId.getText());
        return new CancelMTMVTaskCommand(new CancelMTMVTaskInfo(new TableNameInfo(nameParts), taskId));
    }

    @Override
    public AdminCompactTableCommand visitAdminCompactTable(AdminCompactTableContext ctx) {
        TableRefInfo tableRefInfo = visitBaseTableRefContext(ctx.baseTableRef());
        EqualTo equalTo = null;
        if (ctx.WHERE() != null) {
            StringLiteral left = new StringLiteral(stripQuotes(ctx.TYPE().getText()));
            StringLiteral right = new StringLiteral(stripQuotes(ctx.STRING_LITERAL().getText()));
            equalTo = new EqualTo(left, right);
        }
        return new AdminCompactTableCommand(tableRefInfo, equalTo);
    }

    @Override
    public AlterMTMVCommand visitAlterMTMV(AlterMTMVContext ctx) {
        List<String> nameParts = visitMultipartIdentifier(ctx.mvName);
        TableNameInfo mvName = new TableNameInfo(nameParts);
        AlterMTMVInfo alterMTMVInfo = null;
        if (ctx.RENAME() != null) {
            alterMTMVInfo = new AlterMTMVRenameInfo(mvName, ctx.newName.getText());
        } else if (ctx.REFRESH() != null) {
            MTMVRefreshInfo refreshInfo = new MTMVRefreshInfo();
            if (ctx.refreshMethod() != null) {
                refreshInfo.setRefreshMethod(visitRefreshMethod(ctx.refreshMethod()));
            }
            if (ctx.refreshTrigger() != null) {
                refreshInfo.setRefreshTriggerInfo(visitRefreshTrigger(ctx.refreshTrigger()));
            }
            alterMTMVInfo = new AlterMTMVRefreshInfo(mvName, refreshInfo);
        } else if (ctx.SET() != null) {
            alterMTMVInfo = new AlterMTMVPropertyInfo(mvName,
                    Maps.newHashMap(visitPropertyItemList(ctx.fileProperties)));
        } else if (ctx.REPLACE() != null) {
            String newName = ctx.newName.getText();
            Map<String, String> properties = ctx.propertyClause() != null
                    ? Maps.newHashMap(visitPropertyClause(ctx.propertyClause())) : Maps.newHashMap();
            alterMTMVInfo = new AlterMTMVReplaceInfo(mvName, newName, properties);
        }
        return new AlterMTMVCommand(alterMTMVInfo);
    }

    @Override
    public LogicalPlan visitAlterView(AlterViewContext ctx) {
        List<String> nameParts = visitMultipartIdentifier(ctx.name);
        String comment = ctx.commentSpec() == null ? null : visitCommentSpec(ctx.commentSpec());
        AlterViewInfo info;
        if (comment != null) {
            info = new AlterViewInfo(new TableNameInfo(nameParts), comment);
        } else {
            String querySql = getOriginSql(ctx.query());
            info = new AlterViewInfo(new TableNameInfo(nameParts), querySql,
                    ctx.cols == null ? Lists.newArrayList() : visitSimpleColumnDefs(ctx.cols));
        }
        return new AlterViewCommand(info);
    }

    @Override
    public LogicalPlan visitAlterStorageVault(AlterStorageVaultContext ctx) {
        List<String> nameParts = this.visitMultipartIdentifier(ctx.name);
        String vaultName = nameParts.get(0);
        Map<String, String> properties = this.visitPropertyClause(ctx.properties);
        return new AlterStorageVaultCommand(vaultName, properties);
    }

    @Override
    public LogicalPlan visitAlterSystemRenameComputeGroup(AlterSystemRenameComputeGroupContext ctx) {
        return new AlterSystemRenameComputeGroupCommand(ctx.name.getText(), ctx.newName.getText());
    }

    @Override
    public LogicalPlan visitShowConstraint(ShowConstraintContext ctx) {
        List<String> parts = visitMultipartIdentifier(ctx.table);
        return new ShowConstraintsCommand(parts);
    }

    @Override
    public LogicalPlan visitAddConstraint(AddConstraintContext ctx) {
        List<String> parts = visitMultipartIdentifier(ctx.table);
        UnboundRelation curTable = new UnboundRelation(StatementScopeIdGenerator.newRelationId(), parts);
        ImmutableList<Slot> slots = visitIdentifierList(ctx.constraint().slots).stream()
                .map(UnboundSlot::new)
                .collect(ImmutableList.toImmutableList());
        Constraint constraint;
        if (ctx.constraint().UNIQUE() != null) {
            constraint = Constraint.newUniqueConstraint(curTable, slots);
        } else if (ctx.constraint().PRIMARY() != null) {
            constraint = Constraint.newPrimaryKeyConstraint(curTable, slots);
        } else if (ctx.constraint().FOREIGN() != null) {
            ImmutableList<Slot> referencedSlots = visitIdentifierList(ctx.constraint().referencedSlots).stream()
                    .map(UnboundSlot::new)
                    .collect(ImmutableList.toImmutableList());
            List<String> nameParts = visitMultipartIdentifier(ctx.constraint().referenceTable);
            LogicalPlan referenceTable = new UnboundRelation(StatementScopeIdGenerator.newRelationId(), nameParts);
            constraint = Constraint.newForeignKeyConstraint(curTable, slots, referenceTable, referencedSlots);
        } else {
            throw new AnalysisException("Unsupported constraint " + ctx.getText());
        }
        return new AddConstraintCommand(ctx.constraintName.getText().toLowerCase(), constraint);
    }

    @Override
    public LogicalPlan visitDropConstraint(DropConstraintContext ctx) {
        List<String> parts = visitMultipartIdentifier(ctx.table);
        UnboundRelation curTable = new UnboundRelation(StatementScopeIdGenerator.newRelationId(), parts);
        return new DropConstraintCommand(ctx.constraintName.getText().toLowerCase(), curTable);
    }

    @Override
    public LogicalPlan visitUpdate(UpdateContext ctx) {
        LogicalPlan query = LogicalPlanBuilderAssistant.withCheckPolicy(new UnboundRelation(
                StatementScopeIdGenerator.newRelationId(), visitMultipartIdentifier(ctx.tableName)));
        query = withTableAlias(query, ctx.tableAlias());
        if (ctx.fromClause() != null) {
            query = withRelations(query, ctx.fromClause().relations().relation());
        }
        query = withFilter(query, Optional.ofNullable(ctx.whereClause()));
        String tableAlias = null;
        if (ctx.tableAlias().strictIdentifier() != null) {
            tableAlias = ctx.tableAlias().getText();
        }
        Optional<LogicalPlan> cte = Optional.empty();
        if (ctx.cte() != null) {
            cte = Optional.ofNullable(withCte(query, ctx.cte()));
        }
        return withExplain(new UpdateCommand(visitMultipartIdentifier(ctx.tableName), tableAlias,
                visitUpdateAssignmentSeq(ctx.updateAssignmentSeq()), query, cte), ctx.explain());
    }

    @Override
    public LogicalPlan visitDelete(DeleteContext ctx) {
        List<String> tableName = visitMultipartIdentifier(ctx.tableName);
        Pair<Boolean, List<String>> partitionSpec = visitPartitionSpec(ctx.partitionSpec());
        // TODO: now dont support delete auto detect partition.
        if (partitionSpec == null) {
            throw new ParseException("Now don't support auto detect partitions in deleting", ctx);
        }
        LogicalPlan query = withTableAlias(LogicalPlanBuilderAssistant.withCheckPolicy(
                new UnboundRelation(StatementScopeIdGenerator.newRelationId(), tableName,
                        partitionSpec.second, partitionSpec.first)), ctx.tableAlias());
        String tableAlias = null;
        if (ctx.tableAlias().strictIdentifier() != null) {
            tableAlias = ctx.tableAlias().getText();
        }

        Command deleteCommand;
        if (ctx.USING() == null && ctx.cte() == null) {
            query = withFilter(query, Optional.ofNullable(ctx.whereClause()));
            deleteCommand = new DeleteFromCommand(tableName, tableAlias, partitionSpec.first,
                    partitionSpec.second, query);
        } else {
            // convert to insert into select
            if (ctx.USING() != null) {
                query = withRelations(query, ctx.relations().relation());
            }
            query = withFilter(query, Optional.ofNullable(ctx.whereClause()));
            Optional<LogicalPlan> cte = Optional.empty();
            if (ctx.cte() != null) {
                cte = Optional.ofNullable(withCte(query, ctx.cte()));
            }
            deleteCommand = new DeleteFromUsingCommand(tableName, tableAlias,
                    partitionSpec.first, partitionSpec.second, query, cte);
        }
        if (ctx.explain() != null) {
            return withExplain(deleteCommand, ctx.explain());
        } else {
            return deleteCommand;
        }
    }

    @Override
    public LogicalPlan visitExport(ExportContext ctx) {
        // TODO: replace old class name like ExportStmt, BrokerDesc, Expr with new nereid class name
        List<String> tableName = visitMultipartIdentifier(ctx.tableName);
        List<String> partitions = ctx.partition == null ? ImmutableList.of() : visitIdentifierList(ctx.partition);

        // handle path string
        String tmpPath = ctx.filePath.getText();
        String path = LogicalPlanBuilderAssistant.escapeBackSlash(tmpPath.substring(1, tmpPath.length() - 1));

        Optional<Expression> expr = Optional.empty();
        if (ctx.whereClause() != null) {
            expr = Optional.of(getExpression(ctx.whereClause().booleanExpression()));
        }

        Map<String, String> filePropertiesMap = ImmutableMap.of();
        if (ctx.propertyClause() != null) {
            filePropertiesMap = visitPropertyClause(ctx.propertyClause());
        }

        Optional<BrokerDesc> brokerDesc = Optional.empty();
        if (ctx.withRemoteStorageSystem() != null) {
            brokerDesc = Optional.ofNullable(visitWithRemoteStorageSystem(ctx.withRemoteStorageSystem()));
        }
        return new ExportCommand(tableName, partitions, expr, path, filePropertiesMap, brokerDesc);
    }

    @Override
    public Map<String, String> visitPropertyClause(PropertyClauseContext ctx) {
        return ctx == null ? ImmutableMap.of() : visitPropertyItemList(ctx.fileProperties);
    }

    @Override
    public Map<String, String> visitPropertyItemList(PropertyItemListContext ctx) {
        if (ctx == null || ctx.properties == null) {
            return ImmutableMap.of();
        }
        Builder<String, String> propertiesMap = ImmutableMap.builder();
        for (PropertyItemContext argument : ctx.properties) {
            String key = parsePropertyKey(argument.key);
            String value = parsePropertyValue(argument.value);
            propertiesMap.put(key, value);
        }
        return propertiesMap.build();
    }

    @Override
    public BrokerDesc visitWithRemoteStorageSystem(WithRemoteStorageSystemContext ctx) {
        BrokerDesc brokerDesc = null;

        Map<String, String> brokerPropertiesMap = visitPropertyItemList(ctx.brokerProperties);

        if (ctx.S3() != null) {
            brokerDesc = new BrokerDesc("S3", StorageBackend.StorageType.S3, brokerPropertiesMap);
        } else if (ctx.HDFS() != null) {
            brokerDesc = new BrokerDesc("HDFS", StorageBackend.StorageType.HDFS, brokerPropertiesMap);
        } else if (ctx.LOCAL() != null) {
            brokerDesc = new BrokerDesc("HDFS", StorageBackend.StorageType.LOCAL, brokerPropertiesMap);
        } else if (ctx.BROKER() != null) {
            brokerDesc = new BrokerDesc(visitIdentifierOrText(ctx.brokerName), brokerPropertiesMap);
        }
        return brokerDesc;
    }

    /**
     * Visit multi-statements.
     */
    @Override
    public List<Pair<LogicalPlan, StatementContext>> visitMultiStatements(MultiStatementsContext ctx) {
        List<Pair<LogicalPlan, StatementContext>> logicalPlans = Lists.newArrayList();
        for (DorisParser.StatementContext statement : ctx.statement()) {
            StatementContext statementContext = new StatementContext();
            ConnectContext connectContext = ConnectContext.get();
            if (connectContext != null) {
                connectContext.setStatementContext(statementContext);
                statementContext.setConnectContext(connectContext);
            }
            logicalPlans.add(Pair.of(
                    ParserUtils.withOrigin(ctx, () -> (LogicalPlan) visit(statement)), statementContext));
            List<Placeholder> params = new ArrayList<>(tokenPosToParameters.values());
            statementContext.setPlaceholders(params);
            tokenPosToParameters.clear();
        }
        return logicalPlans;
    }

    /**
     * Visit load-statements.
     */
    @Override
    public LogicalPlan visitLoad(DorisParser.LoadContext ctx) {

        BulkStorageDesc bulkDesc = null;
        if (ctx.withRemoteStorageSystem() != null) {
            Map<String, String> bulkProperties =
                    new HashMap<>(visitPropertyItemList(ctx.withRemoteStorageSystem().brokerProperties));
            if (ctx.withRemoteStorageSystem().S3() != null) {
                bulkDesc = new BulkStorageDesc("S3", BulkStorageDesc.StorageType.S3, bulkProperties);
            } else if (ctx.withRemoteStorageSystem().HDFS() != null) {
                bulkDesc = new BulkStorageDesc("HDFS", BulkStorageDesc.StorageType.HDFS, bulkProperties);
            } else if (ctx.withRemoteStorageSystem().LOCAL() != null) {
                bulkDesc = new BulkStorageDesc("LOCAL_HDFS", BulkStorageDesc.StorageType.LOCAL, bulkProperties);
            } else if (ctx.withRemoteStorageSystem().BROKER() != null
                    && ctx.withRemoteStorageSystem().identifierOrText().getText() != null) {
                bulkDesc = new BulkStorageDesc(ctx.withRemoteStorageSystem().identifierOrText().getText(),
                        bulkProperties);
            }
        }
        ImmutableList.Builder<BulkLoadDataDesc> dataDescriptions = new ImmutableList.Builder<>();
        List<String> labelParts = visitMultipartIdentifier(ctx.lableName);
        String labelName = null;
        String labelDbName = null;
        if (ConnectContext.get().getDatabase().isEmpty() && labelParts.size() == 1) {
            throw new AnalysisException("Current database is not set.");
        } else if (labelParts.size() == 1) {
            labelName = labelParts.get(0);
        } else if (labelParts.size() == 2) {
            labelDbName = labelParts.get(0);
            labelName = labelParts.get(1);
        } else if (labelParts.size() == 3) {
            labelDbName = labelParts.get(1);
            labelName = labelParts.get(2);
        } else {
            throw new AnalysisException("labelParts in load should be [ctl.][db.]label");
        }

        for (DorisParser.DataDescContext ddc : ctx.dataDescs) {
            List<String> nameParts = Lists.newArrayList();
            if (labelDbName != null) {
                nameParts.add(labelDbName);
            }
            nameParts.add(ddc.targetTableName.getText());
            List<String> tableName = RelationUtil.getQualifierName(ConnectContext.get(), nameParts);
            List<String> colNames = (ddc.columns == null ? ImmutableList.of() : visitIdentifierList(ddc.columns));
            List<String> columnsFromPath = (ddc.columnsFromPath == null ? ImmutableList.of()
                        : visitIdentifierList(ddc.columnsFromPath.identifierList()));
            List<String> partitions = ddc.partition == null ? ImmutableList.of() : visitIdentifierList(ddc.partition);
            // TODO: multi location
            List<String> multiFilePaths = new ArrayList<>();
            for (Token filePath : ddc.filePaths) {
                multiFilePaths.add(filePath.getText().substring(1, filePath.getText().length() - 1));
            }
            List<String> filePaths = ddc.filePath == null ? ImmutableList.of() : multiFilePaths;
            Map<String, Expression> colMappings;
            if (ddc.columnMapping == null) {
                colMappings = ImmutableMap.of();
            } else {
                colMappings = new HashMap<>();
                for (DorisParser.MappingExprContext mappingExpr : ddc.columnMapping.mappingSet) {
                    colMappings.put(mappingExpr.mappingCol.getText(), getExpression(mappingExpr.expression()));
                }
            }

            LoadTask.MergeType mergeType = ddc.mergeType() == null ? LoadTask.MergeType.APPEND
                        : LoadTask.MergeType.valueOf(ddc.mergeType().getText());

            Optional<String> fileFormat = ddc.format == null ? Optional.empty()
                    : Optional.of(visitIdentifierOrText(ddc.format));
            Optional<String> separator = ddc.separator == null ? Optional.empty() : Optional.of(ddc.separator.getText()
                        .substring(1, ddc.separator.getText().length() - 1));
            Optional<String> comma = ddc.comma == null ? Optional.empty() : Optional.of(ddc.comma.getText()
                        .substring(1, ddc.comma.getText().length() - 1));
            Map<String, String> dataProperties = ddc.propertyClause() == null ? new HashMap<>()
                        : visitPropertyClause(ddc.propertyClause());
            dataDescriptions.add(new BulkLoadDataDesc(
                    tableName,
                    partitions,
                    filePaths,
                    colNames,
                    columnsFromPath,
                    colMappings,
                    new BulkLoadDataDesc.FileFormatDesc(separator, comma, fileFormat),
                    false,
                    ddc.preFilter == null ? Optional.empty() : Optional.of(getExpression(ddc.preFilter.expression())),
                    ddc.where == null ? Optional.empty() : Optional.of(getExpression(ddc.where.booleanExpression())),
                    mergeType,
                    ddc.deleteOn == null ? Optional.empty() : Optional.of(getExpression(ddc.deleteOn.expression())),
                    ddc.sequenceColumn == null ? Optional.empty()
                            : Optional.of(ddc.sequenceColumn.identifier().getText()), dataProperties));
        }
        Map<String, String> properties = Collections.emptyMap();
        if (ctx.propertyClause() != null) {
            properties = visitPropertyItemList(ctx.propertyClause().propertyItemList());
        }
        String commentSpec = ctx.commentSpec() == null ? "''" : ctx.commentSpec().STRING_LITERAL().getText();
        String comment =
                LogicalPlanBuilderAssistant.escapeBackSlash(commentSpec.substring(1, commentSpec.length() - 1));
        return new LoadCommand(labelName, dataDescriptions.build(), bulkDesc, properties, comment);
    }

    /* ********************************************************************************************
     * Plan parsing
     * ******************************************************************************************** */

    /**
     * process lateral view, add a {@link LogicalGenerate} on plan.
     */
    protected LogicalPlan withGenerate(LogicalPlan plan, LateralViewContext ctx) {
        if (ctx.LATERAL() == null) {
            return plan;
        }
        String generateName = ctx.tableName.getText();
        // if later view explode map type, we need to add a project to convert map to struct
        String columnName = ctx.columnNames.get(0).getText();
        List<String> expandColumnNames = ImmutableList.of();

        // explode can pass multiple columns
        // then use struct to return the result of the expansion of multiple columns.
        if (ctx.columnNames.size() > 1
                || BuiltinTableGeneratingFunctions.INSTANCE.getReturnManyColumnFunctions()
                    .contains(ctx.functionName.getText())) {
            columnName = ConnectContext.get() != null
                    ? ConnectContext.get().getStatementContext().generateColumnName() : "expand_cols";
            expandColumnNames = ctx.columnNames.stream()
                    .map(RuleContext::getText).collect(ImmutableList.toImmutableList());
        }
        String functionName = ctx.functionName.getText();
        List<Expression> arguments = ctx.expression().stream()
                .<Expression>map(this::typedVisit)
                .collect(ImmutableList.toImmutableList());
        Function unboundFunction = new UnboundFunction(functionName, arguments);
        return new LogicalGenerate<>(ImmutableList.of(unboundFunction),
                ImmutableList.of(new UnboundSlot(generateName, columnName)), ImmutableList.of(expandColumnNames), plan);
    }

    /**
     * process CTE and store the results in a logical plan node LogicalCTE
     */
    private LogicalPlan withCte(LogicalPlan plan, CteContext ctx) {
        if (ctx == null) {
            return plan;
        }
        return new LogicalCTE<>((List) visit(ctx.aliasQuery(), LogicalSubQueryAlias.class), plan);
    }

    /**
     * process CTE's alias queries and column aliases
     */
    @Override
    public LogicalSubQueryAlias<Plan> visitAliasQuery(AliasQueryContext ctx) {
        return ParserUtils.withOrigin(ctx, () -> {
            LogicalPlan queryPlan = plan(ctx.query());
            Optional<List<String>> columnNames = optionalVisit(ctx.columnAliases(), () ->
                    ctx.columnAliases().identifier().stream()
                    .map(RuleContext::getText)
                    .collect(ImmutableList.toImmutableList())
            );
            return new LogicalSubQueryAlias<>(ctx.identifier().getText(), columnNames, queryPlan);
        });
    }

    /**
     * process LoadProperty in routine load
     */
    public LoadProperty visitLoadProperty(LoadPropertyContext ctx) {
        LoadProperty loadProperty = null;
        if (ctx instanceof SeparatorContext) {
            String separator = stripQuotes(((SeparatorContext) ctx).STRING_LITERAL().getText());
            loadProperty = new LoadSeparator(separator);
        } else if (ctx instanceof ImportColumnsContext) {
            List<LoadColumnDesc> descList = new ArrayList<>();
            for (DorisParser.ImportColumnDescContext loadColumnDescCtx : ((ImportColumnsContext) ctx)
                    .importColumnsStatement().importColumnDesc()) {
                LoadColumnDesc desc;
                if (loadColumnDescCtx.booleanExpression() != null) {
                    desc = new LoadColumnDesc(loadColumnDescCtx.name.getText(),
                        getExpression(loadColumnDescCtx.booleanExpression()));
                } else {
                    desc = new LoadColumnDesc(loadColumnDescCtx.name.getText());
                }
                descList.add(desc);
            }
            loadProperty = new LoadColumnClause(descList);
        } else if (ctx instanceof ImportDeleteOnContext) {
            loadProperty = new LoadDeleteOnClause(getExpression(((ImportDeleteOnContext) ctx)
                    .importDeleteOnStatement().booleanExpression()));
        } else if (ctx instanceof ImportPartitionsContext) {
            Pair<Boolean, List<String>> partitionSpec = visitPartitionSpec(
                    ((ImportPartitionsContext) ctx).partitionSpec());
            loadProperty = new LoadPartitionNames(partitionSpec.first, partitionSpec.second);
        } else if (ctx instanceof ImportPrecedingFilterContext) {
            loadProperty = new LoadPrecedingFilterClause(getExpression(((ImportPrecedingFilterContext) ctx)
                    .importPrecedingFilterStatement().booleanExpression()));
        } else if (ctx instanceof ImportSequenceContext) {
            loadProperty = new LoadSequenceClause(((ImportSequenceContext) ctx)
                    .importSequenceStatement().identifier().getText());
        } else if (ctx instanceof ImportWhereContext) {
            loadProperty = new LoadWhereClause(getExpression(((ImportWhereContext) ctx)
                    .importWhereStatement().booleanExpression()));
        }
        return loadProperty;
    }

    @Override
    public LogicalPlan visitCreateRoutineLoad(CreateRoutineLoadContext ctx) {
        List<String> labelParts = visitMultipartIdentifier(ctx.label);
        String labelName = null;
        String labelDbName = null;
        if (ConnectContext.get().getDatabase().isEmpty() && labelParts.size() == 1) {
            throw new AnalysisException("Current database is not set.");
        } else if (labelParts.size() == 1) {
            labelName = labelParts.get(0);
        } else if (labelParts.size() == 2) {
            labelDbName = labelParts.get(0);
            labelName = labelParts.get(1);
        } else {
            throw new AnalysisException("labelParts in load should be [db.]label");
        }
        LabelNameInfo jobLabelInfo = new LabelNameInfo(labelDbName, labelName);
        String tableName = null;
        if (ctx.table != null) {
            tableName = ctx.table.getText();
        }
        Map<String, String> properties = ctx.propertyClause() != null
                // NOTICE: we should not generate immutable map here, because it will be modified when analyzing.
                ? Maps.newHashMap(visitPropertyClause(ctx.propertyClause()))
                : Maps.newHashMap();
        String type = ctx.type.getText();
        Map<String, String> customProperties = ctx.customProperties != null
                // NOTICE: we should not generate immutable map here, because it will be modified when analyzing.
                ? Maps.newHashMap(visitPropertyItemList(ctx.customProperties))
                : Maps.newHashMap();
        LoadTask.MergeType mergeType = LoadTask.MergeType.APPEND;
        if (ctx.WITH() != null) {
            if (ctx.DELETE() != null) {
                mergeType = LoadTask.MergeType.DELETE;
            } else if (ctx.MERGE() != null) {
                mergeType = LoadTask.MergeType.MERGE;
            }
        }
        String comment = visitCommentSpec(ctx.commentSpec());
        Map<String, LoadProperty> loadPropertyMap = new HashMap<>();
        for (DorisParser.LoadPropertyContext oneLoadPropertyCOntext : ctx.loadProperty()) {
            LoadProperty loadProperty = visitLoadProperty(oneLoadPropertyCOntext);
            if (loadProperty == null) {
                throw new AnalysisException("invalid clause of routine load");
            }
            if (loadPropertyMap.get(loadProperty.getClass().getName()) != null) {
                throw new AnalysisException("repeat setting of clause load property: "
                    + loadProperty.getClass().getName());
            } else {
                loadPropertyMap.put(loadProperty.getClass().getName(), loadProperty);
            }
        }
        CreateRoutineLoadInfo createRoutineLoadInfo = new CreateRoutineLoadInfo(jobLabelInfo, tableName,
                loadPropertyMap, properties, type, customProperties, mergeType, comment);
        return new CreateRoutineLoadCommand(createRoutineLoadInfo);

    }

    @Override
    public Command visitCreateRowPolicy(CreateRowPolicyContext ctx) {
        FilterType filterType = FilterType.of(ctx.type.getText());
        List<String> nameParts = visitMultipartIdentifier(ctx.table);
        return new CreatePolicyCommand(PolicyTypeEnum.ROW, ctx.name.getText(),
                ctx.EXISTS() != null, new TableNameInfo(nameParts), Optional.of(filterType),
                ctx.user == null ? null : visitUserIdentify(ctx.user),
                ctx.roleName == null ? null : ctx.roleName.getText(),
                Optional.of(getExpression(ctx.booleanExpression())), ImmutableMap.of());
    }

    @Override
    public Command visitCreateStoragePolicy(CreateStoragePolicyContext ctx) {
        Map<String, String> properties = ctx.properties != null
                ? Maps.newHashMap(visitPropertyClause(ctx.properties))
                : Maps.newHashMap();
        return new CreatePolicyCommand(PolicyTypeEnum.STORAGE, ctx.name.getText(),
                ctx.EXISTS() != null, null, Optional.empty(),
                null, null, Optional.empty(), properties);
    }

    @Override
    public String visitIdentifierOrText(DorisParser.IdentifierOrTextContext ctx) {
        if (ctx.STRING_LITERAL() != null) {
            return ctx.STRING_LITERAL().getText().substring(1, ctx.STRING_LITERAL().getText().length() - 1);
        } else {
            return ctx.identifier().getText();
        }
    }

    @Override
    public UserIdentity visitUserIdentify(UserIdentifyContext ctx) {
        String user = visitIdentifierOrText(ctx.user);
        String host = null;
        if (ctx.host != null) {
            host = visitIdentifierOrText(ctx.host);
        }
        if (host == null) {
            host = "%";
        }
        boolean isDomain = ctx.LEFT_PAREN() != null;
        return new UserIdentity(user, host, isDomain);
    }

    @Override
    public LogicalPlan visitQuery(QueryContext ctx) {
        return ParserUtils.withOrigin(ctx, () -> {
            // TODO: need to add withQueryResultClauses and withCTE
            LogicalPlan query = plan(ctx.queryTerm());
            query = withCte(query, ctx.cte());
            return withQueryOrganization(query, ctx.queryOrganization());
        });
    }

    @Override
    public LogicalPlan visitSetOperation(SetOperationContext ctx) {
        return ParserUtils.withOrigin(ctx, () -> {

            if (ctx.UNION() != null) {
                Qualifier qualifier = getQualifier(ctx);
                List<QueryTermContext> contexts = Lists.newArrayList(ctx.right);
                QueryTermContext current = ctx.left;
                while (true) {
                    if (current instanceof SetOperationContext
                            && getQualifier((SetOperationContext) current) == qualifier
                            && ((SetOperationContext) current).UNION() != null) {
                        contexts.add(((SetOperationContext) current).right);
                        current = ((SetOperationContext) current).left;
                    } else {
                        contexts.add(current);
                        break;
                    }
                }
                Collections.reverse(contexts);
                List<LogicalPlan> logicalPlans = contexts.stream().map(this::plan).collect(Collectors.toList());
                return reduceToLogicalPlanTree(0, logicalPlans.size() - 1, logicalPlans, qualifier);
            } else {
                LogicalPlan leftQuery = plan(ctx.left);
                LogicalPlan rightQuery = plan(ctx.right);
                Qualifier qualifier = getQualifier(ctx);

                List<Plan> newChildren = ImmutableList.of(leftQuery, rightQuery);
                LogicalPlan plan;
                if (ctx.UNION() != null) {
                    plan = new LogicalUnion(qualifier, newChildren);
                } else if (ctx.EXCEPT() != null || ctx.MINUS() != null) {
                    plan = new LogicalExcept(qualifier, newChildren);
                } else if (ctx.INTERSECT() != null) {
                    plan = new LogicalIntersect(qualifier, newChildren);
                } else {
                    throw new ParseException("not support", ctx);
                }
                return plan;
            }
        });
    }

    private Qualifier getQualifier(SetOperationContext ctx) {
        if (ctx.setQuantifier() == null || ctx.setQuantifier().DISTINCT() != null) {
            return Qualifier.DISTINCT;
        } else {
            return Qualifier.ALL;
        }
    }

    private static LogicalPlan logicalPlanCombiner(LogicalPlan left, LogicalPlan right, Qualifier qualifier) {
        return new LogicalUnion(qualifier, ImmutableList.of(left, right));
    }

    /**
     * construct avl union tree
     */
    public static LogicalPlan reduceToLogicalPlanTree(int low, int high,
            List<LogicalPlan> logicalPlans, Qualifier qualifier) {
        switch (high - low) {
            case 0:
                return logicalPlans.get(low);
            case 1:
                return logicalPlanCombiner(logicalPlans.get(low), logicalPlans.get(high), qualifier);
            default:
                int mid = low + (high - low) / 2;
                return logicalPlanCombiner(
                        reduceToLogicalPlanTree(low, mid, logicalPlans, qualifier),
                        reduceToLogicalPlanTree(mid + 1, high, logicalPlans, qualifier),
                        qualifier
                );
        }
    }

    @Override
    public LogicalPlan visitSubquery(SubqueryContext ctx) {
        return ParserUtils.withOrigin(ctx, () -> plan(ctx.query()));
    }

    @Override
    public LogicalPlan visitRegularQuerySpecification(RegularQuerySpecificationContext ctx) {
        return ParserUtils.withOrigin(ctx, () -> {
            SelectClauseContext selectCtx = ctx.selectClause();
            LogicalPlan selectPlan;
            LogicalPlan relation;
            if (ctx.fromClause() == null) {
                relation = new LogicalOneRowRelation(StatementScopeIdGenerator.newRelationId(),
                        ImmutableList.of(new Alias(Literal.of(0))));
            } else {
                relation = visitFromClause(ctx.fromClause());
            }
            if (ctx.intoClause() != null && !ConnectContext.get().isRunProcedure()) {
                throw new ParseException("Only procedure supports insert into variables", selectCtx);
            }
            selectPlan = withSelectQuerySpecification(
                    ctx, relation,
                    selectCtx,
                    Optional.ofNullable(ctx.whereClause()),
                    Optional.ofNullable(ctx.aggClause()),
                    Optional.ofNullable(ctx.havingClause()),
                    Optional.ofNullable(ctx.qualifyClause()));
            selectPlan = withQueryOrganization(selectPlan, ctx.queryOrganization());
            if ((selectHintMap == null) || selectHintMap.isEmpty()) {
                return selectPlan;
            }
            List<ParserRuleContext> selectHintContexts = Lists.newArrayList();
            List<ParserRuleContext> preAggOnHintContexts = Lists.newArrayList();
            for (Integer key : selectHintMap.keySet()) {
                if (key > selectCtx.getStart().getStopIndex() && key < selectCtx.getStop().getStartIndex()) {
                    selectHintContexts.add(selectHintMap.get(key));
                } else {
                    preAggOnHintContexts.add(selectHintMap.get(key));
                }
            }
            return withHints(selectPlan, selectHintContexts, preAggOnHintContexts);
        });
    }

    @Override
    public LogicalPlan visitInlineTable(InlineTableContext ctx) {
        List<RowConstructorContext> rowConstructorContexts = ctx.rowConstructor();
        ImmutableList.Builder<List<NamedExpression>> rows
                = ImmutableList.builderWithExpectedSize(rowConstructorContexts.size());
        for (RowConstructorContext rowConstructorContext : rowConstructorContexts) {
            rows.add(visitRowConstructor(rowConstructorContext));
        }
        return new UnboundInlineTable(rows.build());
    }

    /**
     * Create an aliased table reference. This is typically used in FROM clauses.
     */
    protected LogicalPlan withTableAlias(LogicalPlan plan, TableAliasContext ctx) {
        if (ctx.strictIdentifier() == null) {
            return plan;
        }
        return ParserUtils.withOrigin(ctx.strictIdentifier(), () -> {
            String alias = ctx.strictIdentifier().getText();
            if (null != ctx.identifierList()) {
                throw new ParseException("Do not implemented", ctx);
                // TODO: multi-colName
            }
            return new LogicalSubQueryAlias<>(alias, plan);
        });
    }

    @Override
    public LogicalPlan visitTableName(TableNameContext ctx) {
        List<String> nameParts = visitMultipartIdentifier(ctx.multipartIdentifier());
        List<String> partitionNames = new ArrayList<>();
        boolean isTempPart = false;
        if (ctx.specifiedPartition() != null) {
            isTempPart = ctx.specifiedPartition().TEMPORARY() != null;
            if (ctx.specifiedPartition().identifier() != null) {
                partitionNames.add(ctx.specifiedPartition().identifier().getText());
            } else {
                partitionNames.addAll(visitIdentifierList(ctx.specifiedPartition().identifierList()));
            }
        }

        Optional<String> indexName = Optional.empty();
        if (ctx.materializedViewName() != null) {
            indexName = Optional.ofNullable(ctx.materializedViewName().indexName.getText());
        }

        List<Long> tabletIdLists = new ArrayList<>();
        if (ctx.tabletList() != null) {
            ctx.tabletList().tabletIdList.stream().forEach(tabletToken -> {
                tabletIdLists.add(Long.parseLong(tabletToken.getText()));
            });
        }

        final List<String> relationHints;
        if (ctx.relationHint() != null) {
            relationHints = typedVisit(ctx.relationHint());
        } else {
            relationHints = ImmutableList.of();
        }

        TableScanParams scanParams = null;
        if (ctx.optScanParams() != null) {
            Map<String, String> map = visitPropertyItemList(ctx.optScanParams().properties);
            scanParams = new TableScanParams(ctx.optScanParams().funcName.getText(), map);
        }

        TableSnapshot tableSnapshot = null;
        if (ctx.tableSnapshot() != null) {
            if (ctx.tableSnapshot().TIME() != null) {
                tableSnapshot = new TableSnapshot(stripQuotes(ctx.tableSnapshot().time.getText()));
            } else {
                tableSnapshot = new TableSnapshot(Long.parseLong(ctx.tableSnapshot().version.getText()));
            }
        }

        TableSample tableSample = ctx.sample() == null ? null : (TableSample) visit(ctx.sample());
        UnboundRelation relation = new UnboundRelation(StatementScopeIdGenerator.newRelationId(),
                nameParts, partitionNames, isTempPart, tabletIdLists, relationHints,
                Optional.ofNullable(tableSample), indexName, scanParams, Optional.ofNullable(tableSnapshot));

        LogicalPlan checkedRelation = LogicalPlanBuilderAssistant.withCheckPolicy(relation);
        LogicalPlan plan = withTableAlias(checkedRelation, ctx.tableAlias());
        for (LateralViewContext lateralViewContext : ctx.lateralView()) {
            plan = withGenerate(plan, lateralViewContext);
        }
        return plan;
    }

    public static String stripQuotes(String str) {
        if ((str.charAt(0) == '\'' && str.charAt(str.length() - 1) == '\'')
                || (str.charAt(0) == '\"' && str.charAt(str.length() - 1) == '\"')) {
            str = str.substring(1, str.length() - 1);
        }
        return str;
    }

    @Override
    public LogicalPlan visitShowEncryptKeys(ShowEncryptKeysContext ctx) {
        String dbName = null;
        if (ctx.database != null) {
            List<String> nameParts = visitMultipartIdentifier(ctx.database);
            dbName = nameParts.get(0); // only one entry possible
        }

        String likeString = null;
        if (ctx.LIKE() != null) {
            likeString = stripQuotes(ctx.STRING_LITERAL().getText());
        }
        return new ShowEncryptKeysCommand(dbName, likeString);
    }

    @Override
    public LogicalPlan visitAliasedQuery(AliasedQueryContext ctx) {
        if (ctx.tableAlias().getText().equals("")) {
            throw new ParseException("Every derived table must have its own alias", ctx);
        }
        LogicalPlan plan = withTableAlias(visitQuery(ctx.query()), ctx.tableAlias());
        for (LateralViewContext lateralViewContext : ctx.lateralView()) {
            plan = withGenerate(plan, lateralViewContext);
        }
        return plan;
    }

    @Override
    public LogicalPlan visitTableValuedFunction(TableValuedFunctionContext ctx) {
        return ParserUtils.withOrigin(ctx, () -> {
            String functionName = ctx.tvfName.getText();

            Map<String, String> map = visitPropertyItemList(ctx.properties);
            LogicalPlan relation = new UnboundTVFRelation(StatementScopeIdGenerator.newRelationId(),
                    functionName, new Properties(map));
            return withTableAlias(relation, ctx.tableAlias());
        });
    }

    /**
     * Create a star (i.e. all) expression; this selects all elements (in the specified object).
     * Both un-targeted (global) and targeted aliases are supported.
     */
    @Override
    public Expression visitStar(StarContext ctx) {
        return ParserUtils.withOrigin(ctx, () -> {
            final QualifiedNameContext qualifiedNameContext = ctx.qualifiedName();
            List<String> target;
            if (qualifiedNameContext != null) {
                target = qualifiedNameContext.identifier()
                        .stream()
                        .map(RuleContext::getText)
                        .collect(ImmutableList.toImmutableList());
            } else {
                target = ImmutableList.of();
            }
            List<ExceptOrReplaceContext> exceptOrReplaceList = ctx.exceptOrReplace();
            if (exceptOrReplaceList != null && !exceptOrReplaceList.isEmpty()) {
                List<NamedExpression> finalExpectSlots = ImmutableList.of();
                List<NamedExpression> finalReplacedAlias = ImmutableList.of();
                for (ExceptOrReplaceContext exceptOrReplace : exceptOrReplaceList) {
                    if (exceptOrReplace instanceof ExceptContext) {
                        if (!finalExpectSlots.isEmpty()) {
                            throw new ParseException("only one except clause is supported", ctx);
                        }
                        ExceptContext exceptContext = (ExceptContext) exceptOrReplace;
                        List<NamedExpression> expectSlots = getNamedExpressions(exceptContext.namedExpressionSeq());
                        boolean allSlots = expectSlots.stream().allMatch(UnboundSlot.class::isInstance);
                        if (expectSlots.isEmpty() || !allSlots) {
                            throw new ParseException(
                                    "only column name is supported in except clause", ctx);
                        }
                        finalExpectSlots = expectSlots;
                    } else if (exceptOrReplace instanceof ReplaceContext) {
                        if (!finalReplacedAlias.isEmpty()) {
                            throw new ParseException("only one replace clause is supported", ctx);
                        }
                        ReplaceContext replaceContext = (ReplaceContext) exceptOrReplace;
                        List<NamedExpression> expectAlias = Lists.newArrayList();
                        NamedExpressionSeqContext namedExpressions = replaceContext.namedExpressionSeq();
                        for (NamedExpressionContext namedExpressionContext : namedExpressions.namedExpression()) {
                            if (namedExpressionContext.identifierOrText() == null) {
                                throw new ParseException("only alias is supported in select-replace clause", ctx);
                            }
                            expectAlias.add((NamedExpression) namedExpressionContext.accept(this));
                        }
                        if (expectAlias.isEmpty()) {
                            throw new ParseException("only alias is supported in select-replace clause", ctx);
                        }
                        finalReplacedAlias = expectAlias;
                    } else {
                        throw new ParseException(
                                "Unsupported except or replace clause: " + exceptOrReplace.getText(), ctx
                        );
                    }
                }
                return new UnboundStar(target, finalExpectSlots, finalReplacedAlias);
            } else {
                return new UnboundStar(target);
            }
        });
    }

    /**
     * Create an aliased expression if an alias is specified. Both single and multi-aliases are
     * supported.
     */
    @Override
    public NamedExpression visitNamedExpression(NamedExpressionContext ctx) {
        return ParserUtils.withOrigin(ctx, () -> {
            Expression expression = getExpression(ctx.expression());
            if (ctx.identifierOrText() == null) {
                if (expression instanceof NamedExpression) {
                    return (NamedExpression) expression;
                } else {
                    int start = ctx.expression().start.getStartIndex();
                    int stop = ctx.expression().stop.getStopIndex();
                    String alias = ctx.start.getInputStream()
                            .getText(new org.antlr.v4.runtime.misc.Interval(start, stop));
                    if (expression instanceof Literal) {
                        return new Alias(expression, alias, true);
                    } else {
                        return new UnboundAlias(expression, alias, true);
                    }
                }
            }
            String alias = visitIdentifierOrText(ctx.identifierOrText());
            if (expression instanceof Literal) {
                return new Alias(expression, alias);
            }
            return new UnboundAlias(expression, alias);
        });
    }

    @Override
    public Expression visitSystemVariable(SystemVariableContext ctx) {
        VariableType type = null;
        if (ctx.kind == null) {
            type = VariableType.DEFAULT;
        } else if (ctx.kind.getType() == DorisParser.SESSION) {
            type = VariableType.SESSION;
        } else if (ctx.kind.getType() == DorisParser.GLOBAL) {
            type = VariableType.GLOBAL;
        }
        if (type == null) {
            throw new ParseException("Unsupported system variable: " + ctx.getText(), ctx);
        }
        return new UnboundVariable(ctx.identifier().getText(), type);
    }

    @Override
    public Expression visitUserVariable(UserVariableContext ctx) {
        return new UnboundVariable(ctx.identifierOrText().getText(), VariableType.USER);
    }

    /**
     * Create a comparison expression. This compares two expressions. The following comparison
     * operators are supported:
     * - Equal: '=' or '=='
     * - Null-safe Equal: '<=>'
     * - Not Equal: '<>' or '!='
     * - Less than: '<'
     * - Less then or Equal: '<='
     * - Greater than: '>'
     * - Greater then or Equal: '>='
     */
    @Override
    public Expression visitComparison(ComparisonContext ctx) {
        return ParserUtils.withOrigin(ctx, () -> {
            Expression left = getExpression(ctx.left);
            Expression right = getExpression(ctx.right);
            TerminalNode operator = (TerminalNode) ctx.comparisonOperator().getChild(0);
            switch (operator.getSymbol().getType()) {
                case DorisParser.EQ:
                    return new EqualTo(left, right);
                case DorisParser.NEQ:
                    return new Not(new EqualTo(left, right));
                case DorisParser.LT:
                    return new LessThan(left, right);
                case DorisParser.GT:
                    return new GreaterThan(left, right);
                case DorisParser.LTE:
                    return new LessThanEqual(left, right);
                case DorisParser.GTE:
                    return new GreaterThanEqual(left, right);
                case DorisParser.NSEQ:
                    return new NullSafeEqual(left, right);
                default:
                    throw new ParseException("Unsupported comparison expression: "
                        + operator.getSymbol().getText(), ctx);
            }
        });
    }

    /**
     * Create a not expression.
     * format: NOT Expression
     * for example:
     * not 1
     * not 1=1
     */
    @Override
    public Expression visitLogicalNot(LogicalNotContext ctx) {
        return ParserUtils.withOrigin(ctx, () -> new Not(getExpression(ctx.booleanExpression())));
    }

    @Override
    public Expression visitLogicalBinary(LogicalBinaryContext ctx) {
        return ParserUtils.withOrigin(ctx, () -> {
            // Code block copy from Spark
            // sql/catalyst/src/main/scala/org/apache/spark/sql/catalyst/parser/AstBuilder.scala

            // Collect all similar left hand contexts.
            List<BooleanExpressionContext> contexts = Lists.newArrayList(ctx.right);
            BooleanExpressionContext current = ctx.left;
            while (true) {
                if (current instanceof LogicalBinaryContext
                        && ((LogicalBinaryContext) current).operator.getType() == ctx.operator.getType()) {
                    contexts.add(((LogicalBinaryContext) current).right);
                    current = ((LogicalBinaryContext) current).left;
                } else {
                    contexts.add(current);
                    break;
                }
            }
            // Reverse the contexts to have them in the same sequence as in the SQL statement & turn them
            // into expressions.
            Collections.reverse(contexts);
            List<Expression> expressions = contexts.stream().map(this::getExpression).collect(Collectors.toList());
            if (ctx.operator.getType() == DorisParser.AND) {
                return new And(expressions);
            } else if (ctx.operator.getType() == DorisParser.OR) {
                return new Or(expressions);
            } else {
                // Create a balanced tree.
                return reduceToExpressionTree(0, expressions.size() - 1, expressions, ctx);
            }
        });
    }

    @Override
    public Expression visitLambdaExpression(LambdaExpressionContext ctx) {
        ImmutableList<String> args = ctx.args.stream()
                .map(RuleContext::getText)
                .collect(ImmutableList.toImmutableList());
        Expression body = (Expression) visit(ctx.body);
        return new Lambda(args, body);
    }

    private Expression expressionCombiner(Expression left, Expression right, LogicalBinaryContext ctx) {
        switch (ctx.operator.getType()) {
            case DorisParser.LOGICALAND:
            case DorisParser.AND:
                return new And(left, right);
            case DorisParser.OR:
                return new Or(left, right);
            case DorisParser.XOR:
                return new Xor(left, right);
            default:
                throw new ParseException("Unsupported logical binary type: " + ctx.operator.getText(), ctx);
        }
    }

    private Expression reduceToExpressionTree(int low, int high,
            List<Expression> expressions, LogicalBinaryContext ctx) {
        switch (high - low) {
            case 0:
                return expressions.get(low);
            case 1:
                return expressionCombiner(expressions.get(low), expressions.get(high), ctx);
            default:
                int mid = low + (high - low) / 2;
                return expressionCombiner(
                        reduceToExpressionTree(low, mid, expressions, ctx),
                        reduceToExpressionTree(mid + 1, high, expressions, ctx),
                        ctx
                );
        }
    }

    /**
     * Create a predicated expression. A predicated expression is a normal expression with a
     * predicate attached to it, for example:
     * {{{
     * a + 1 IS NULL
     * }}}
     */
    @Override
    public Expression visitPredicated(PredicatedContext ctx) {
        return ParserUtils.withOrigin(ctx, () -> {
            Expression e = getExpression(ctx.valueExpression());
            return ctx.predicate() == null ? e : withPredicate(e, ctx.predicate());
        });
    }

    @Override
    public Expression visitArithmeticUnary(ArithmeticUnaryContext ctx) {
        return ParserUtils.withOrigin(ctx, () -> {
            Expression e = typedVisit(ctx.valueExpression());
            switch (ctx.operator.getType()) {
                case DorisParser.PLUS:
                    return e;
                case DorisParser.SUBTRACT:
                    IntegerLiteral zero = new IntegerLiteral(0);
                    return new Subtract(zero, e);
                case DorisParser.TILDE:
                    return new BitNot(e);
                default:
                    throw new ParseException("Unsupported arithmetic unary type: " + ctx.operator.getText(), ctx);
            }
        });
    }

    @Override
    public Expression visitArithmeticBinary(ArithmeticBinaryContext ctx) {
        return ParserUtils.withOrigin(ctx, () -> {
            Expression left = getExpression(ctx.left);
            Expression right = getExpression(ctx.right);

            int type = ctx.operator.getType();
            if (left instanceof Interval) {
                if (type != DorisParser.PLUS) {
                    throw new ParseException("Only supported: " + Operator.ADD, ctx);
                }
                Interval interval = (Interval) left;
                return new TimestampArithmetic(Operator.ADD, right, interval.value(), interval.timeUnit());
            }

            if (right instanceof Interval) {
                Operator op;
                if (type == DorisParser.PLUS) {
                    op = Operator.ADD;
                } else if (type == DorisParser.SUBTRACT) {
                    op = Operator.SUBTRACT;
                } else {
                    throw new ParseException("Only supported: " + Operator.ADD + " and " + Operator.SUBTRACT, ctx);
                }
                Interval interval = (Interval) right;
                return new TimestampArithmetic(op, left, interval.value(), interval.timeUnit());
            }

            return ParserUtils.withOrigin(ctx, () -> {
                switch (type) {
                    case DorisParser.ASTERISK:
                        return new Multiply(left, right);
                    case DorisParser.SLASH:
                        return new Divide(left, right);
                    case DorisParser.MOD:
                        return new Mod(left, right);
                    case DorisParser.PLUS:
                        return new Add(left, right);
                    case DorisParser.SUBTRACT:
                        return new Subtract(left, right);
                    case DorisParser.DIV:
                        return new IntegralDivide(left, right);
                    case DorisParser.HAT:
                        return new BitXor(left, right);
                    case DorisParser.PIPE:
                        return new BitOr(left, right);
                    case DorisParser.AMPERSAND:
                        return new BitAnd(left, right);
                    default:
                        throw new ParseException(
                                "Unsupported arithmetic binary type: " + ctx.operator.getText(), ctx);
                }
            });
        });
    }

    @Override
    public Expression visitCurrentDate(DorisParser.CurrentDateContext ctx) {
        return new CurrentDate();
    }

    @Override
    public Expression visitCurrentTime(DorisParser.CurrentTimeContext ctx) {
        return new CurrentTime();
    }

    @Override
    public Expression visitCurrentTimestamp(DorisParser.CurrentTimestampContext ctx) {
        return new Now();
    }

    @Override
    public Expression visitLocalTime(DorisParser.LocalTimeContext ctx) {
        return new CurrentTime();
    }

    @Override
    public Expression visitLocalTimestamp(DorisParser.LocalTimestampContext ctx) {
        return new Now();
    }

    @Override
    public Expression visitCurrentUser(DorisParser.CurrentUserContext ctx) {
        return new CurrentUser();
    }

    @Override
    public Expression visitSessionUser(DorisParser.SessionUserContext ctx) {
        return new SessionUser();
    }

    @Override
    public Expression visitDoublePipes(DorisParser.DoublePipesContext ctx) {
        return ParserUtils.withOrigin(ctx, () -> {
            Expression left = getExpression(ctx.left);
            Expression right = getExpression(ctx.right);
            if (SqlModeHelper.hasPipeAsConcat()) {
                return new UnboundFunction("concat", Lists.newArrayList(left, right));
            } else {
                return new Or(left, right);
            }
        });
    }

    /**
     * Create a value based [[CaseWhen]] expression. This has the following SQL form:
     * {{{
     *   CASE [expression]
     *    WHEN [value] THEN [expression]
     *    ...
     *    ELSE [expression]
     *   END
     * }}}
     */
    @Override
    public Expression visitSimpleCase(DorisParser.SimpleCaseContext context) {
        Expression e = getExpression(context.value);
        List<WhenClause> whenClauses = context.whenClause().stream()
                .map(w -> new WhenClause(new EqualTo(e, getExpression(w.condition)), getExpression(w.result)))
                .collect(ImmutableList.toImmutableList());
        if (context.elseExpression == null) {
            return new CaseWhen(whenClauses);
        }
        return new CaseWhen(whenClauses, getExpression(context.elseExpression));
    }

    /**
     * Create a condition based [[CaseWhen]] expression. This has the following SQL syntax:
     * {{{
     *   CASE
     *    WHEN [predicate] THEN [expression]
     *    ...
     *    ELSE [expression]
     *   END
     * }}}
     *
     * @param context the parse tree
     */
    @Override
    public Expression visitSearchedCase(DorisParser.SearchedCaseContext context) {
        List<WhenClause> whenClauses = context.whenClause().stream()
                .map(w -> new WhenClause(getExpression(w.condition), getExpression(w.result)))
                .collect(ImmutableList.toImmutableList());
        if (context.elseExpression == null) {
            return new CaseWhen(whenClauses);
        }
        return new CaseWhen(whenClauses, getExpression(context.elseExpression));
    }

    @Override
    public Expression visitCast(DorisParser.CastContext ctx) {
        return ParserUtils.withOrigin(ctx, () -> processCast(getExpression(ctx.expression()), ctx.castDataType()));
    }

    @Override
    public UnboundFunction visitExtract(DorisParser.ExtractContext ctx) {
        return ParserUtils.withOrigin(ctx, () -> {
            String functionName = ctx.field.getText();
            return new UnboundFunction(functionName, false,
                    Collections.singletonList(getExpression(ctx.source)));
        });
    }

    @Override
    public Expression visitEncryptKey(DorisParser.EncryptKeyContext ctx) {
        return ParserUtils.withOrigin(ctx, () -> {
            String db = ctx.dbName == null ? "" : ctx.dbName.getText();
            String key = ctx.keyName.getText();
            return new EncryptKeyRef(new StringLiteral(db), new StringLiteral(key));
        });
    }

    @Override
    public Expression visitCharFunction(DorisParser.CharFunctionContext ctx) {
        return ParserUtils.withOrigin(ctx, () -> {
            String charSet = ctx.charSet == null ? "utf8" : ctx.charSet.getText();
            List<Expression> arguments = ImmutableList.<Expression>builder()
                    .add(new StringLiteral(charSet))
                    .addAll(visit(ctx.arguments, Expression.class))
                    .build();
            return new Char(arguments);
        });
    }

    @Override
    public Expression visitConvertCharSet(DorisParser.ConvertCharSetContext ctx) {
        return ParserUtils.withOrigin(ctx,
                () -> new ConvertTo(getExpression(ctx.argument), new StringLiteral(ctx.charSet.getText())));
    }

    @Override
    public Expression visitConvertType(DorisParser.ConvertTypeContext ctx) {
        return ParserUtils.withOrigin(ctx, () -> processCast(getExpression(ctx.argument), ctx.castDataType()));
    }

    @Override
    public DataType visitCastDataType(CastDataTypeContext ctx) {
        return ParserUtils.withOrigin(ctx, () -> {
            if (ctx.dataType() != null) {
                return ((DataType) typedVisit(ctx.dataType())).conversion();
            } else if (ctx.UNSIGNED() != null) {
                return LargeIntType.UNSIGNED;
            } else {
                return BigIntType.SIGNED;
            }
        });
    }

    private Expression processCast(Expression expression, CastDataTypeContext castDataTypeContext) {
        DataType dataType = visitCastDataType(castDataTypeContext);
        Expression cast = new Cast(expression, dataType, true);
        if (dataType.isStringLikeType() && ((CharacterType) dataType).getLen() >= 0) {
            if (dataType.isVarcharType() && ((VarcharType) dataType).isWildcardVarchar()) {
                return cast;
            }
            List<Expression> args = ImmutableList.of(
                    cast,
                    new TinyIntLiteral((byte) 1),
                    Literal.of(((CharacterType) dataType).getLen())
            );
            return new UnboundFunction("substr", args);
        } else {
            return cast;
        }
    }

    @Override
    public Expression visitFunctionCallExpression(DorisParser.FunctionCallExpressionContext ctx) {
        return ParserUtils.withOrigin(ctx, () -> {
            String functionName = ctx.functionIdentifier().functionNameIdentifier().getText();
            boolean isDistinct = ctx.DISTINCT() != null;
            List<Expression> params = Lists.newArrayList();
            params.addAll(visit(ctx.expression(), Expression.class));
            List<OrderKey> orderKeys = visit(ctx.sortItem(), OrderKey.class);
            params.addAll(orderKeys.stream().map(OrderExpression::new).collect(Collectors.toList()));

            List<UnboundStar> unboundStars = ExpressionUtils.collectAll(params, UnboundStar.class::isInstance);
            if (!unboundStars.isEmpty()) {
                if (ctx.functionIdentifier().dbName == null && functionName.equalsIgnoreCase("count")) {
                    if (unboundStars.size() > 1) {
                        throw new ParseException(
                                "'*' can only be used once in conjunction with COUNT: " + functionName, ctx);
                    }
                    if (!unboundStars.get(0).getQualifier().isEmpty()) {
                        throw new ParseException("'*' can not has qualifier: " + unboundStars.size(), ctx);
                    }
                    if (ctx.windowSpec() != null) {
                        if (isDistinct) {
                            throw new ParseException("DISTINCT not allowed in analytic function: " + functionName, ctx);
                        }
                        return withWindowSpec(ctx.windowSpec(), new Count());
                    }
                    return new Count();
                }
                throw new ParseException("'*' can only be used in conjunction with COUNT: " + functionName, ctx);
            } else {
                String dbName = null;
                if (ctx.functionIdentifier().dbName != null) {
                    dbName = ctx.functionIdentifier().dbName.getText();
                }
                UnboundFunction function = new UnboundFunction(dbName, functionName, isDistinct, params);
                if (ctx.windowSpec() != null) {
                    if (isDistinct) {
                        throw new ParseException("DISTINCT not allowed in analytic function: " + functionName, ctx);
                    }
                    return withWindowSpec(ctx.windowSpec(), function);
                }
                return function;
            }
        });
    }

    /**
     * deal with window function definition
     */
    private WindowExpression withWindowSpec(WindowSpecContext ctx, Expression function) {
        List<Expression> partitionKeyList = Lists.newArrayList();
        if (ctx.partitionClause() != null) {
            partitionKeyList = visit(ctx.partitionClause().expression(), Expression.class);
        }

        List<OrderExpression> orderKeyList = Lists.newArrayList();
        if (ctx.sortClause() != null) {
            orderKeyList = visit(ctx.sortClause().sortItem(), OrderKey.class).stream()
                .map(orderKey -> new OrderExpression(orderKey))
                .collect(Collectors.toList());
        }

        if (ctx.windowFrame() != null) {
            return new WindowExpression(function, partitionKeyList, orderKeyList, withWindowFrame(ctx.windowFrame()));
        }
        return new WindowExpression(function, partitionKeyList, orderKeyList);
    }

    /**
     * deal with optional expressions
     */
    private <T, C> Optional<C> optionalVisit(T ctx, Supplier<C> func) {
        return Optional.ofNullable(ctx).map(a -> func.get());
    }

    /**
     * deal with window frame
     */
    private WindowFrame withWindowFrame(WindowFrameContext ctx) {
        WindowFrame.FrameUnitsType frameUnitsType = WindowFrame.FrameUnitsType.valueOf(
                ctx.frameUnits().getText().toUpperCase());
        WindowFrame.FrameBoundary leftBoundary = withFrameBound(ctx.start);
        if (ctx.end != null) {
            WindowFrame.FrameBoundary rightBoundary = withFrameBound(ctx.end);
            return new WindowFrame(frameUnitsType, leftBoundary, rightBoundary);
        }
        return new WindowFrame(frameUnitsType, leftBoundary);
    }

    private WindowFrame.FrameBoundary withFrameBound(DorisParser.FrameBoundaryContext ctx) {
        Optional<Expression> expression = Optional.empty();
        if (ctx.expression() != null) {
            expression = Optional.of(getExpression(ctx.expression()));
            // todo: use isConstant() to resolve Function in expression; currently we only
            //  support literal expression
            if (!expression.get().isLiteral()) {
                throw new ParseException("Unsupported expression in WindowFrame : " + expression, ctx);
            }
        }

        WindowFrame.FrameBoundType frameBoundType = null;
        switch (ctx.boundType.getType()) {
            case DorisParser.PRECEDING:
                if (ctx.UNBOUNDED() != null) {
                    frameBoundType = WindowFrame.FrameBoundType.UNBOUNDED_PRECEDING;
                } else {
                    frameBoundType = WindowFrame.FrameBoundType.PRECEDING;
                }
                break;
            case DorisParser.CURRENT:
                frameBoundType = WindowFrame.FrameBoundType.CURRENT_ROW;
                break;
            case DorisParser.FOLLOWING:
                if (ctx.UNBOUNDED() != null) {
                    frameBoundType = WindowFrame.FrameBoundType.UNBOUNDED_FOLLOWING;
                } else {
                    frameBoundType = WindowFrame.FrameBoundType.FOLLOWING;
                }
                break;
            default:
        }
        return new WindowFrame.FrameBoundary(expression, frameBoundType);
    }

    @Override
    public Expression visitInterval(IntervalContext ctx) {
        return new Interval(getExpression(ctx.value), visitUnitIdentifier(ctx.unit));
    }

    @Override
    public String visitUnitIdentifier(UnitIdentifierContext ctx) {
        return ctx.getText();
    }

    @Override
    public Literal visitTypeConstructor(TypeConstructorContext ctx) {
        String value = ctx.STRING_LITERAL().getText();
        value = value.substring(1, value.length() - 1);
        String type = ctx.type.getText().toUpperCase();
        switch (type) {
            case "DATE":
                return Config.enable_date_conversion ? new DateV2Literal(value) : new DateLiteral(value);
            case "TIMESTAMP":
                return Config.enable_date_conversion ? new DateTimeV2Literal(value) : new DateTimeLiteral(value);
            case "DATEV2":
                return new DateV2Literal(value);
            case "DATEV1":
                return new DateLiteral(value);
            default:
                throw new ParseException("Unsupported data type : " + type, ctx);
        }
    }

    @Override
    public Expression visitDereference(DereferenceContext ctx) {
        return ParserUtils.withOrigin(ctx, () -> {
            Expression e = getExpression(ctx.base);
            if (e instanceof UnboundSlot) {
                UnboundSlot unboundAttribute = (UnboundSlot) e;
                List<String> nameParts = Lists.newArrayList(unboundAttribute.getNameParts());
                nameParts.add(ctx.fieldName.getText());
                UnboundSlot slot = new UnboundSlot(nameParts, Optional.empty());
                return slot;
            } else {
                // todo: base is an expression, may be not a table name.
                throw new ParseException("Unsupported dereference expression: " + ctx.getText(), ctx);
            }
        });
    }

    @Override
    public Expression visitElementAt(ElementAtContext ctx) {
        return new ElementAt(typedVisit(ctx.value), typedVisit(ctx.index));
    }

    @Override
    public Expression visitArraySlice(ArraySliceContext ctx) {
        if (ctx.end != null) {
            return new ArraySlice(typedVisit(ctx.value), typedVisit(ctx.begin), typedVisit(ctx.end));
        } else {
            return new ArraySlice(typedVisit(ctx.value), typedVisit(ctx.begin));
        }
    }

    @Override
    public Expression visitColumnReference(ColumnReferenceContext ctx) {
        // todo: handle quoted and unquoted
        return UnboundSlot.quoted(ctx.getText());
    }

    /**
     * Create a NULL literal expression.
     */
    @Override
    public Literal visitNullLiteral(NullLiteralContext ctx) {
        return new NullLiteral();
    }

    @Override
    public Literal visitBooleanLiteral(BooleanLiteralContext ctx) {
        Boolean b = Boolean.valueOf(ctx.getText());
        return BooleanLiteral.of(b);
    }

    @Override
    public Literal visitIntegerLiteral(IntegerLiteralContext ctx) {
        BigInteger bigInt = new BigInteger(ctx.getText());
        if (BigInteger.valueOf(bigInt.byteValue()).equals(bigInt)) {
            return new TinyIntLiteral(bigInt.byteValue());
        } else if (BigInteger.valueOf(bigInt.shortValue()).equals(bigInt)) {
            return new SmallIntLiteral(bigInt.shortValue());
        } else if (BigInteger.valueOf(bigInt.intValue()).equals(bigInt)) {
            return new IntegerLiteral(bigInt.intValue());
        } else if (BigInteger.valueOf(bigInt.longValue()).equals(bigInt)) {
            return new BigIntLiteral(bigInt.longValueExact());
        } else {
            return new LargeIntLiteral(bigInt);
        }
    }

    @Override
    public Literal visitStringLiteral(StringLiteralContext ctx) {
        String txt = ctx.STRING_LITERAL().getText();
        String s = txt.substring(1, txt.length() - 1);
        if (txt.charAt(0) == '\'') {
            // for single quote string, '' should be converted to '
            s = s.replace("''", "'");
        } else if (txt.charAt(0) == '"') {
            // for double quote string, "" should be converted to "
            s = s.replace("\"\"", "\"");
        }
        if (!SqlModeHelper.hasNoBackSlashEscapes()) {
            s = LogicalPlanBuilderAssistant.escapeBackSlash(s);
        }
        int strLength = Utils.containChinese(s) ? s.length() * StringLikeLiteral.CHINESE_CHAR_BYTE_LENGTH : s.length();
        if (strLength > ScalarType.MAX_VARCHAR_LENGTH) {
            return new StringLiteral(s);
        }
        return new VarcharLiteral(s, strLength);
    }

    @Override
    public Expression visitPlaceholder(DorisParser.PlaceholderContext ctx) {
        Placeholder parameter = new Placeholder(ConnectContext.get().getStatementContext().getNextPlaceholderId());
        tokenPosToParameters.put(ctx.start, parameter);
        return parameter;
    }

    /**
     * cast all items to same types.
     * TODO remove this function after we refactor type coercion.
     */
    private List<Literal> typeCoercionItems(List<Literal> items) {
        Array array = new Array(items.toArray(new Literal[0]));
        if (array.expectedInputTypes().isEmpty()) {
            return ImmutableList.of();
        }
        DataType dataType = array.expectedInputTypes().get(0);
        return items.stream()
                .map(item -> item.checkedCastTo(dataType))
                .map(Literal.class::cast)
                .collect(ImmutableList.toImmutableList());
    }

    @Override
    public ArrayLiteral visitArrayLiteral(ArrayLiteralContext ctx) {
        List<Literal> items = ctx.items.stream().<Literal>map(this::typedVisit).collect(Collectors.toList());
        if (items.isEmpty()) {
            return new ArrayLiteral(items);
        }
        return new ArrayLiteral(typeCoercionItems(items));
    }

    @Override
    public MapLiteral visitMapLiteral(MapLiteralContext ctx) {
        List<Literal> items = ctx.items.stream().<Literal>map(this::typedVisit).collect(Collectors.toList());
        if (items.size() % 2 != 0) {
            throw new ParseException("map can't be odd parameters, need even parameters", ctx);
        }
        List<Literal> keys = Lists.newArrayList();
        List<Literal> values = Lists.newArrayList();
        for (int i = 0; i < items.size(); i++) {
            if (i % 2 == 0) {
                keys.add(items.get(i));
            } else {
                values.add(items.get(i));
            }
        }
        return new MapLiteral(typeCoercionItems(keys), typeCoercionItems(values));
    }

    @Override
    public Object visitStructLiteral(StructLiteralContext ctx) {
        List<Literal> fields = ctx.items.stream().<Literal>map(this::typedVisit).collect(Collectors.toList());
        return new StructLiteral(fields);
    }

    @Override
    public Expression visitParenthesizedExpression(ParenthesizedExpressionContext ctx) {
        return getExpression(ctx.expression());
    }

    @Override
    public List<NamedExpression> visitRowConstructor(RowConstructorContext ctx) {
        List<RowConstructorItemContext> rowConstructorItemContexts = ctx.rowConstructorItem();
        ImmutableList.Builder<NamedExpression> columns
                = ImmutableList.builderWithExpectedSize(rowConstructorItemContexts.size());
        for (RowConstructorItemContext rowConstructorItemContext : rowConstructorItemContexts) {
            columns.add(visitRowConstructorItem(rowConstructorItemContext));
        }
        return columns.build();
    }

    @Override
    public NamedExpression visitRowConstructorItem(RowConstructorItemContext ctx) {
        ConstantContext constant = ctx.constant();
        if (constant != null) {
            return new Alias((Expression) constant.accept(this));
        } else if (ctx.DEFAULT() != null) {
            return new DefaultValueSlot();
        } else {
            return visitNamedExpression(ctx.namedExpression());
        }
    }

    @Override
    public List<Expression> visitNamedExpressionSeq(NamedExpressionSeqContext namedCtx) {
        return visit(namedCtx.namedExpression(), Expression.class);
    }

    @Override
    public LogicalPlan visitRelation(RelationContext ctx) {
        return plan(ctx.relationPrimary());
    }

    @Override
    public LogicalPlan visitFromClause(FromClauseContext ctx) {
        return ParserUtils.withOrigin(ctx, () -> visitRelations(ctx.relations()));
    }

    @Override
    public LogicalPlan visitRelations(DorisParser.RelationsContext ctx) {
        return ParserUtils.withOrigin(ctx, () -> withRelations(null, ctx.relation()));
    }

    @Override
    public LogicalPlan visitRelationList(DorisParser.RelationListContext ctx) {
        return ParserUtils.withOrigin(ctx, () -> withRelations(null, ctx.relations().relation()));
    }

    /* ********************************************************************************************
     * Table Identifier parsing
     * ******************************************************************************************** */

    @Override
    public List<String> visitMultipartIdentifier(MultipartIdentifierContext ctx) {
        return ctx.parts.stream()
            .map(RuleContext::getText)
            .collect(ImmutableList.toImmutableList());
    }

    /**
     * Create a Sequence of Strings for a parenthesis enclosed alias list.
     */
    @Override
    public List<String> visitIdentifierList(IdentifierListContext ctx) {
        return visitIdentifierSeq(ctx.identifierSeq());
    }

    /**
     * Create a Sequence of Strings for an identifier list.
     */
    @Override
    public List<String> visitIdentifierSeq(IdentifierSeqContext ctx) {
        return ctx.ident.stream()
            .map(RuleContext::getText)
            .collect(ImmutableList.toImmutableList());
    }

    @Override
    public EqualTo visitUpdateAssignment(UpdateAssignmentContext ctx) {
        return new EqualTo(new UnboundSlot(visitMultipartIdentifier(ctx.multipartIdentifier()), Optional.empty()),
                getExpression(ctx.expression()));
    }

    @Override
    public List<EqualTo> visitUpdateAssignmentSeq(UpdateAssignmentSeqContext ctx) {
        return ctx.assignments.stream()
                .map(this::visitUpdateAssignment)
                .collect(Collectors.toList());
    }

    /**
     * get OrderKey.
     *
     * @param ctx SortItemContext
     * @return SortItems
     */
    @Override
    public OrderKey visitSortItem(SortItemContext ctx) {
        return ParserUtils.withOrigin(ctx, () -> {
            boolean isAsc = ctx.DESC() == null;
            boolean isNullFirst = ctx.FIRST() != null || (ctx.LAST() == null && isAsc);
            Expression expression = typedVisit(ctx.expression());
            return new OrderKey(expression, isAsc, isNullFirst);
        });
    }

    private <T> List<T> visit(List<? extends ParserRuleContext> contexts, Class<T> clazz) {
        return contexts.stream()
                .map(this::visit)
                .map(clazz::cast)
                .collect(ImmutableList.toImmutableList());
    }

    private LogicalPlan plan(ParserRuleContext tree) {
        return (LogicalPlan) tree.accept(this);
    }

    /* ********************************************************************************************
     * create table parsing
     * ******************************************************************************************** */

    @Override
    public LogicalPlan visitCreateView(CreateViewContext ctx) {
        List<String> nameParts = visitMultipartIdentifier(ctx.name);
        String comment = ctx.STRING_LITERAL() == null ? "" : LogicalPlanBuilderAssistant.escapeBackSlash(
                ctx.STRING_LITERAL().getText().substring(1, ctx.STRING_LITERAL().getText().length() - 1));
        String querySql = getOriginSql(ctx.query());
        if (ctx.REPLACE() != null && ctx.EXISTS() != null) {
            throw new AnalysisException("[OR REPLACE] and [IF NOT EXISTS] cannot used at the same time");
        }
        CreateViewInfo info = new CreateViewInfo(ctx.EXISTS() != null, ctx.REPLACE() != null,
                new TableNameInfo(nameParts),
                comment, querySql,
                ctx.cols == null ? Lists.newArrayList() : visitSimpleColumnDefs(ctx.cols));
        return new CreateViewCommand(info);
    }

    @Override
    public LogicalPlan visitCreateTable(CreateTableContext ctx) {
        String ctlName = null;
        String dbName = null;
        String tableName = null;
        List<String> nameParts = visitMultipartIdentifier(ctx.name);
        // TODO: support catalog
        if (nameParts.size() == 1) {
            // dbName should be set
            dbName = ConnectContext.get().getDatabase();
            tableName = nameParts.get(0);
        } else if (nameParts.size() == 2) {
            dbName = nameParts.get(0);
            tableName = nameParts.get(1);
        } else if (nameParts.size() == 3) {
            ctlName = nameParts.get(0);
            dbName = nameParts.get(1);
            tableName = nameParts.get(2);
        } else {
            throw new AnalysisException("nameParts in create table should be [ctl.][db.]tbl");
        }
        KeysType keysType = null;
        if (ctx.DUPLICATE() != null) {
            keysType = KeysType.DUP_KEYS;
        } else if (ctx.AGGREGATE() != null) {
            keysType = KeysType.AGG_KEYS;
        } else if (ctx.UNIQUE() != null) {
            keysType = KeysType.UNIQUE_KEYS;
        }
        // when engineName is null, get engineName from current catalog later
        String engineName = ctx.engine != null ? ctx.engine.getText().toLowerCase() : null;
        int bucketNum = FeConstants.default_bucket_num;
        if (ctx.INTEGER_VALUE() != null) {
            bucketNum = Integer.parseInt(ctx.INTEGER_VALUE().getText());
        }
        String comment = ctx.STRING_LITERAL() == null ? "" : LogicalPlanBuilderAssistant.escapeBackSlash(
                ctx.STRING_LITERAL().getText().substring(1, ctx.STRING_LITERAL().getText().length() - 1));
        DistributionDescriptor desc = null;
        if (ctx.HASH() != null) {
            desc = new DistributionDescriptor(true, ctx.autoBucket != null, bucketNum,
                    visitIdentifierList(ctx.hashKeys));
        } else if (ctx.RANDOM() != null) {
            desc = new DistributionDescriptor(false, ctx.autoBucket != null, bucketNum, null);
        }
        Map<String, String> properties = ctx.properties != null
                // NOTICE: we should not generate immutable map here, because it will be modified when analyzing.
                ? Maps.newHashMap(visitPropertyClause(ctx.properties))
                : Maps.newHashMap();
        Map<String, String> extProperties = ctx.extProperties != null
                // NOTICE: we should not generate immutable map here, because it will be modified when analyzing.
                ? Maps.newHashMap(visitPropertyClause(ctx.extProperties))
                : Maps.newHashMap();

        // solve partition by
        PartitionTableInfo partitionInfo;
        if (ctx.partition != null) {
            partitionInfo = (PartitionTableInfo) ctx.partitionTable().accept(this);
        } else {
            partitionInfo = PartitionTableInfo.EMPTY;
        }

        if (ctx.columnDefs() != null) {
            if (ctx.AS() != null) {
                throw new AnalysisException("Should not define the entire column in CTAS");
            }
            return new CreateTableCommand(Optional.empty(), new CreateTableInfo(
                    ctx.EXISTS() != null,
                    ctx.EXTERNAL() != null,
                    ctx.TEMPORARY() != null,
                    ctlName,
                    dbName,
                    tableName,
                    visitColumnDefs(ctx.columnDefs()),
                    ctx.indexDefs() != null ? visitIndexDefs(ctx.indexDefs()) : ImmutableList.of(),
                    engineName,
                    keysType,
                    ctx.keys != null ? visitIdentifierList(ctx.keys) : ImmutableList.of(),
                    comment,
                    partitionInfo,
                    desc,
                    ctx.rollupDefs() != null ? visitRollupDefs(ctx.rollupDefs()) : ImmutableList.of(),
                    properties,
                    extProperties,
                    ctx.clusterKeys != null ? visitIdentifierList(ctx.clusterKeys) : ImmutableList.of()));
        } else if (ctx.AS() != null) {
            return new CreateTableCommand(Optional.of(visitQuery(ctx.query())), new CreateTableInfo(
                    ctx.EXISTS() != null,
                    ctx.EXTERNAL() != null,
                    ctx.TEMPORARY() != null,
                    ctlName,
                    dbName,
                    tableName,
                    ctx.ctasCols != null ? visitIdentifierList(ctx.ctasCols) : null,
                    engineName,
                    keysType,
                    ctx.keys != null ? visitIdentifierList(ctx.keys) : ImmutableList.of(),
                    comment,
                    partitionInfo,
                    desc,
                    ctx.rollupDefs() != null ? visitRollupDefs(ctx.rollupDefs()) : ImmutableList.of(),
                    properties,
                    extProperties,
                    ctx.clusterKeys != null ? visitIdentifierList(ctx.clusterKeys) : ImmutableList.of()));
        } else {
            throw new AnalysisException("Should contain at least one column in a table");
        }
    }

    @Override
    public PartitionTableInfo visitPartitionTable(DorisParser.PartitionTableContext ctx) {
        boolean isAutoPartition = ctx.autoPartition != null;
        ImmutableList<Expression> partitionList = ctx.partitionList.identityOrFunction().stream()
                .map(partition -> {
                    IdentifierContext identifier = partition.identifier();
                    if (identifier != null) {
                        return UnboundSlot.quoted(identifier.getText());
                    } else {
                        return visitFunctionCallExpression(partition.functionCallExpression());
                    }
                })
                .collect(ImmutableList.toImmutableList());
        return new PartitionTableInfo(
            isAutoPartition,
            ctx.RANGE() != null ? "RANGE" : "LIST",
            ctx.partitions != null ? visitPartitionsDef(ctx.partitions) : null,
            partitionList);
    }

    @Override
    public List<ColumnDefinition> visitColumnDefs(ColumnDefsContext ctx) {
        return ctx.cols.stream().map(this::visitColumnDef).collect(Collectors.toList());
    }

    @Override
    public ColumnDefinition visitColumnDef(ColumnDefContext ctx) {
        String colName = ctx.colName.getText();
        DataType colType = ctx.type instanceof PrimitiveDataTypeContext
                ? visitPrimitiveDataType(((PrimitiveDataTypeContext) ctx.type))
                : ctx.type instanceof ComplexDataTypeContext
                        ? visitComplexDataType((ComplexDataTypeContext) ctx.type)
                        : visitAggStateDataType((AggStateDataTypeContext) ctx.type);
        colType = colType.conversion();
        boolean isKey = ctx.KEY() != null;
        ColumnNullableType nullableType = ColumnNullableType.DEFAULT;
        if (ctx.NOT() != null) {
            nullableType = ColumnNullableType.NOT_NULLABLE;
        } else if (ctx.nullable != null) {
            nullableType = ColumnNullableType.NULLABLE;
        }
        String aggTypeString = ctx.aggType != null ? ctx.aggType.getText() : null;
        Optional<DefaultValue> defaultValue = Optional.empty();
        Optional<DefaultValue> onUpdateDefaultValue = Optional.empty();
        if (ctx.DEFAULT() != null) {
            if (ctx.INTEGER_VALUE() != null) {
                if (ctx.SUBTRACT() == null) {
                    defaultValue = Optional.of(new DefaultValue(ctx.INTEGER_VALUE().getText()));
                } else {
                    defaultValue = Optional.of(new DefaultValue("-" + ctx.INTEGER_VALUE().getText()));
                }
            } else if (ctx.DECIMAL_VALUE() != null) {
                if (ctx.SUBTRACT() == null) {
                    defaultValue = Optional.of(new DefaultValue(ctx.DECIMAL_VALUE().getText()));
                } else {
                    defaultValue = Optional.of(new DefaultValue("-" + ctx.DECIMAL_VALUE().getText()));
                }
            } else if (ctx.stringValue != null) {
                defaultValue = Optional.of(new DefaultValue(toStringValue(ctx.stringValue.getText())));
            } else if (ctx.nullValue != null) {
                defaultValue = Optional.of(DefaultValue.NULL_DEFAULT_VALUE);
            } else if (ctx.defaultTimestamp != null) {
                if (ctx.defaultValuePrecision == null) {
                    defaultValue = Optional.of(DefaultValue.CURRENT_TIMESTAMP_DEFAULT_VALUE);
                } else {
                    defaultValue = Optional.of(DefaultValue
                            .currentTimeStampDefaultValueWithPrecision(
                                    Long.valueOf(ctx.defaultValuePrecision.getText())));
                }
            } else if (ctx.CURRENT_DATE() != null) {
                defaultValue = Optional.of(DefaultValue.CURRENT_DATE_DEFAULT_VALUE);
            } else if (ctx.PI() != null) {
                defaultValue = Optional.of(DefaultValue.PI_DEFAULT_VALUE);
            } else if (ctx.E() != null) {
                defaultValue = Optional.of(DefaultValue.E_NUM_DEFAULT_VALUE);
            } else if (ctx.BITMAP_EMPTY() != null) {
                defaultValue = Optional.of(DefaultValue.BITMAP_EMPTY_DEFAULT_VALUE);
            }
        }
        if (ctx.UPDATE() != null) {
            if (ctx.onUpdateValuePrecision == null) {
                onUpdateDefaultValue = Optional.of(DefaultValue.CURRENT_TIMESTAMP_DEFAULT_VALUE);
            } else {
                onUpdateDefaultValue = Optional.of(DefaultValue
                        .currentTimeStampDefaultValueWithPrecision(
                                Long.valueOf(ctx.onUpdateValuePrecision.getText())));
            }
        }
        AggregateType aggType = null;
        if (aggTypeString != null) {
            try {
                aggType = AggregateType.valueOf(aggTypeString.toUpperCase());
            } catch (Exception e) {
                throw new AnalysisException(String.format("Aggregate type %s is unsupported", aggTypeString),
                        e.getCause());
            }
        }
        //comment should remove '\' and '(") at the beginning and end
        String comment = ctx.comment != null ? ctx.comment.getText().substring(1, ctx.comment.getText().length() - 1)
                .replace("\\", "") : "";
        long autoIncInitValue = -1;
        if (ctx.AUTO_INCREMENT() != null) {
            if (ctx.autoIncInitValue != null) {
                // AUTO_INCREMENT(Value) Value >= 0.
                autoIncInitValue = Long.valueOf(ctx.autoIncInitValue.getText());
                if (autoIncInitValue < 0) {
                    throw new AnalysisException("AUTO_INCREMENT start value can not be negative.");
                }
            } else {
                // AUTO_INCREMENT default 1.
                autoIncInitValue = Long.valueOf(1);
            }
        }
        Optional<GeneratedColumnDesc> desc = ctx.generatedExpr != null
                ? Optional.of(new GeneratedColumnDesc(ctx.generatedExpr.getText(), getExpression(ctx.generatedExpr)))
                : Optional.empty();
        return new ColumnDefinition(colName, colType, isKey, aggType, nullableType, autoIncInitValue, defaultValue,
                onUpdateDefaultValue, comment, desc);
    }

    @Override
    public List<IndexDefinition> visitIndexDefs(IndexDefsContext ctx) {
        return ctx.indexes.stream().map(this::visitIndexDef).collect(Collectors.toList());
    }

    @Override
    public IndexDefinition visitIndexDef(IndexDefContext ctx) {
        String indexName = ctx.indexName.getText();
        boolean ifNotExists = ctx.ifNotExists != null;
        List<String> indexCols = visitIdentifierList(ctx.cols);
        Map<String, String> properties = visitPropertyItemList(ctx.properties);
        String indexType = ctx.indexType != null ? ctx.indexType.getText().toUpperCase() : null;
        //comment should remove '\' and '(") at the beginning and end
        String comment = ctx.comment == null ? "" : LogicalPlanBuilderAssistant.escapeBackSlash(
                        ctx.comment.getText().substring(1, ctx.STRING_LITERAL().getText().length() - 1));
        // change BITMAP index to INVERTED index
        if (Config.enable_create_bitmap_index_as_inverted_index
                && "BITMAP".equalsIgnoreCase(indexType)) {
            indexType = "INVERTED";
        }
        return new IndexDefinition(indexName, ifNotExists, indexCols, indexType, properties, comment);
    }

    @Override
    public List<PartitionDefinition> visitPartitionsDef(PartitionsDefContext ctx) {
        return ctx.partitions.stream()
                .map(p -> ((PartitionDefinition) visit(p))).collect(Collectors.toList());
    }

    @Override
    public PartitionDefinition visitPartitionDef(DorisParser.PartitionDefContext ctx) {
        PartitionDefinition partitionDefinition = (PartitionDefinition) visit(ctx.getChild(0));
        if (ctx.partitionProperties != null) {
            partitionDefinition.withProperties(visitPropertyItemList(ctx.partitionProperties));
        }
        return partitionDefinition;
    }

    @Override
    public PartitionDefinition visitLessThanPartitionDef(LessThanPartitionDefContext ctx) {
        String partitionName = ctx.partitionName.getText();
        if (ctx.MAXVALUE() == null) {
            List<Expression> lessThanValues = visitPartitionValueList(ctx.partitionValueList());
            return new LessThanPartition(ctx.EXISTS() != null, partitionName, lessThanValues);
        } else {
            return new LessThanPartition(ctx.EXISTS() != null, partitionName,
                    ImmutableList.of(MaxValue.INSTANCE));
        }
    }

    @Override
    public PartitionDefinition visitFixedPartitionDef(FixedPartitionDefContext ctx) {
        String partitionName = ctx.partitionName.getText();
        List<Expression> lowerBounds = visitPartitionValueList(ctx.lower);
        List<Expression> upperBounds = visitPartitionValueList(ctx.upper);
        return new FixedRangePartition(ctx.EXISTS() != null, partitionName, lowerBounds, upperBounds);
    }

    @Override
    public PartitionDefinition visitStepPartitionDef(StepPartitionDefContext ctx) {
        List<Expression> fromExpression = visitPartitionValueList(ctx.from);
        List<Expression> toExpression = visitPartitionValueList(ctx.to);
        return new StepPartition(false, null, fromExpression, toExpression,
                Long.parseLong(ctx.unitsAmount.getText()), ctx.unit != null ? ctx.unit.getText() : null);
    }

    @Override
    public PartitionDefinition visitInPartitionDef(InPartitionDefContext ctx) {
        List<List<Expression>> values;
        if (ctx.constants == null) {
            values = ctx.partitionValueLists.stream().map(this::visitPartitionValueList)
                    .collect(Collectors.toList());
        } else {
            values = visitPartitionValueList(ctx.constants).stream().map(ImmutableList::of)
                    .collect(Collectors.toList());
        }
        return new InPartition(ctx.EXISTS() != null, ctx.partitionName.getText(), values);
    }

    @Override
    public List<Expression> visitPartitionValueList(PartitionValueListContext ctx) {
        return ctx.values.stream()
                .map(this::visitPartitionValueDef)
                .collect(Collectors.toList());
    }

    @Override
    public Expression visitPartitionValueDef(PartitionValueDefContext ctx) {
        if (ctx.INTEGER_VALUE() != null) {
            if (ctx.SUBTRACT() != null) {
                return Literal.of("-" + ctx.INTEGER_VALUE().getText());
            }
            return Literal.of(ctx.INTEGER_VALUE().getText());
        } else if (ctx.STRING_LITERAL() != null) {
            return Literal.of(toStringValue(ctx.STRING_LITERAL().getText()));
        } else if (ctx.MAXVALUE() != null) {
            return MaxValue.INSTANCE;
        } else if (ctx.NULL() != null) {
            return Literal.of(null);
        }
        throw new AnalysisException("Unsupported partition value: " + ctx.getText());
    }

    @Override
    public List<RollupDefinition> visitRollupDefs(RollupDefsContext ctx) {
        return ctx.rollups.stream().map(this::visitRollupDef).collect(Collectors.toList());
    }

    @Override
    public RollupDefinition visitRollupDef(RollupDefContext ctx) {
        String rollupName = ctx.rollupName.getText();
        List<String> rollupCols = visitIdentifierList(ctx.rollupCols);
        List<String> dupKeys = ctx.dupKeys == null ? ImmutableList.of() : visitIdentifierList(ctx.dupKeys);
        Map<String, String> properties = ctx.properties == null ? Maps.newHashMap()
                : visitPropertyClause(ctx.properties);
        return new RollupDefinition(rollupName, rollupCols, dupKeys, properties);
    }

    private String toStringValue(String literal) {
        return literal.substring(1, literal.length() - 1);
    }

    /* ********************************************************************************************
     * Expression parsing
     * ******************************************************************************************** */

    /**
     * Create an expression from the given context. This method just passes the context on to the
     * visitor and only takes care of typing (We assume that the visitor returns an Expression here).
     */
    private Expression getExpression(ParserRuleContext ctx) {
        return typedVisit(ctx);
    }

    private LogicalPlan withExplain(LogicalPlan inputPlan, ExplainContext ctx) {
        if (ctx == null) {
            return inputPlan;
        }
        return ParserUtils.withOrigin(ctx, () -> {
            ExplainLevel explainLevel = ExplainLevel.NORMAL;

            if (ctx.planType() != null) {
                if (ctx.level == null || !ctx.level.getText().equalsIgnoreCase("plan")) {
                    throw new ParseException("Only explain plan can use plan type: " + ctx.planType().getText(), ctx);
                }
            }

            boolean showPlanProcess = false;
            if (ctx.level != null) {
                if (!ctx.level.getText().equalsIgnoreCase("plan")) {
                    explainLevel = ExplainLevel.valueOf(ctx.level.getText().toUpperCase(Locale.ROOT));
                } else {
                    explainLevel = parseExplainPlanType(ctx.planType());

                    if (ctx.PROCESS() != null) {
                        showPlanProcess = true;
                    }
                }
            }
            return new ExplainCommand(explainLevel, inputPlan, showPlanProcess);
        });
    }

    private LogicalPlan withOutFile(LogicalPlan plan, OutFileClauseContext ctx) {
        if (ctx == null) {
            return plan;
        }
        String format = "csv";
        if (ctx.format != null) {
            format = ctx.format.getText();
        }

        Map<String, String> properties = ImmutableMap.of();
        if (ctx.propertyClause() != null) {
            properties = visitPropertyClause(ctx.propertyClause());
        }
        Literal filePath = (Literal) visit(ctx.filePath);
        return new LogicalFileSink<>(filePath.getStringValue(), format, properties, ImmutableList.of(), plan);
    }

    private LogicalPlan withQueryOrganization(LogicalPlan inputPlan, QueryOrganizationContext ctx) {
        if (ctx == null) {
            return inputPlan;
        }
        Optional<SortClauseContext> sortClauseContext = Optional.ofNullable(ctx.sortClause());
        Optional<LimitClauseContext> limitClauseContext = Optional.ofNullable(ctx.limitClause());
        LogicalPlan sort = withSort(inputPlan, sortClauseContext);
        return withLimit(sort, limitClauseContext);
    }

    private LogicalPlan withSort(LogicalPlan input, Optional<SortClauseContext> sortCtx) {
        return input.optionalMap(sortCtx, () -> {
            List<OrderKey> orderKeys = visit(sortCtx.get().sortItem(), OrderKey.class);
            return new LogicalSort<>(orderKeys, input);
        });
    }

    private LogicalPlan withLimit(LogicalPlan input, Optional<LimitClauseContext> limitCtx) {
        return input.optionalMap(limitCtx, () -> {
            long limit = Long.parseLong(limitCtx.get().limit.getText());
            if (limit < 0) {
                throw new ParseException("Limit requires non-negative number", limitCtx.get());
            }
            long offset = 0;
            Token offsetToken = limitCtx.get().offset;
            if (offsetToken != null) {
                offset = Long.parseLong(offsetToken.getText());
            }
            return new LogicalLimit<>(limit, offset, LimitPhase.ORIGIN, input);
        });
    }

    /**
     * Add a regular (SELECT) query specification to a logical plan. The query specification
     * is the core of the logical plan, this is where sourcing (FROM clause), projection (SELECT),
     * aggregation (GROUP BY ... HAVING ...) and filtering (WHERE) takes place.
     *
     * <p>Note that query hints are ignored (both by the parser and the builder).
     */
    protected LogicalPlan withSelectQuerySpecification(
            ParserRuleContext ctx,
            LogicalPlan inputRelation,
            SelectClauseContext selectClause,
            Optional<WhereClauseContext> whereClause,
            Optional<AggClauseContext> aggClause,
            Optional<HavingClauseContext> havingClause,
            Optional<QualifyClauseContext> qualifyClause) {
        return ParserUtils.withOrigin(ctx, () -> {
            // from -> where -> group by -> having -> select
            LogicalPlan filter = withFilter(inputRelation, whereClause);
            SelectColumnClauseContext selectColumnCtx = selectClause.selectColumnClause();
            LogicalPlan aggregate = withAggregate(filter, selectColumnCtx, aggClause);
            boolean isDistinct = (selectClause.DISTINCT() != null);
            LogicalPlan selectPlan;
            if (!(aggregate instanceof Aggregate) && havingClause.isPresent()) {
                // create a project node for pattern match of ProjectToGlobalAggregate rule
                // then ProjectToGlobalAggregate rule can insert agg node as LogicalHaving node's child
                List<NamedExpression> projects = getNamedExpressions(selectColumnCtx.namedExpressionSeq());
                LogicalPlan project = new LogicalProject<>(projects, isDistinct, aggregate);
                selectPlan = new LogicalHaving<>(ExpressionUtils.extractConjunctionToSet(
                        getExpression((havingClause.get().booleanExpression()))), project);
            } else {
                LogicalPlan having = withHaving(aggregate, havingClause);
                selectPlan = withProjection(having, selectColumnCtx, aggClause, isDistinct);
            }
            // support qualify clause
            if (qualifyClause.isPresent()) {
                Expression qualifyExpr = getExpression(qualifyClause.get().booleanExpression());
                selectPlan = new LogicalQualify<>(Sets.newHashSet(qualifyExpr), selectPlan);
            }
            return selectPlan;
        });
    }

    /**
     * Join one more [[LogicalPlan]]s to the current logical plan.
     */
    private LogicalPlan withJoinRelations(LogicalPlan input, RelationContext ctx) {
        LogicalPlan last = input;
        for (JoinRelationContext join : ctx.joinRelation()) {
            JoinType joinType;
            if (join.joinType().CROSS() != null) {
                joinType = JoinType.CROSS_JOIN;
            } else if (join.joinType().FULL() != null) {
                joinType = JoinType.FULL_OUTER_JOIN;
            } else if (join.joinType().SEMI() != null) {
                if (join.joinType().LEFT() != null) {
                    joinType = JoinType.LEFT_SEMI_JOIN;
                } else {
                    joinType = JoinType.RIGHT_SEMI_JOIN;
                }
            } else if (join.joinType().ANTI() != null) {
                if (join.joinType().LEFT() != null) {
                    joinType = JoinType.LEFT_ANTI_JOIN;
                } else {
                    joinType = JoinType.RIGHT_ANTI_JOIN;
                }
            } else if (join.joinType().LEFT() != null) {
                joinType = JoinType.LEFT_OUTER_JOIN;
            } else if (join.joinType().RIGHT() != null) {
                joinType = JoinType.RIGHT_OUTER_JOIN;
            } else if (join.joinType().INNER() != null) {
                joinType = JoinType.INNER_JOIN;
            } else if (join.joinCriteria() != null) {
                joinType = JoinType.INNER_JOIN;
            } else {
                joinType = JoinType.CROSS_JOIN;
            }
            DistributeType distributeType = Optional.ofNullable(join.distributeType()).map(hintCtx -> {
                String hint = typedVisit(join.distributeType());
                if (DistributeType.JoinDistributeType.SHUFFLE.toString().equalsIgnoreCase(hint)) {
                    return DistributeType.SHUFFLE_RIGHT;
                } else if (DistributeType.JoinDistributeType.BROADCAST.toString().equalsIgnoreCase(hint)) {
                    return DistributeType.BROADCAST_RIGHT;
                } else {
                    throw new ParseException("Invalid join hint: " + hint, hintCtx);
                }
            }).orElse(DistributeType.NONE);
            DistributeHint distributeHint = new DistributeHint(distributeType);
            // TODO: natural join, lateral join, union join
            JoinCriteriaContext joinCriteria = join.joinCriteria();
            Optional<Expression> condition = Optional.empty();
            List<Expression> ids = null;
            if (joinCriteria != null) {
                if (join.joinType().CROSS() != null) {
                    throw new ParseException("Cross join can't be used with ON clause", joinCriteria);
                }
                if (joinCriteria.booleanExpression() != null) {
                    condition = Optional.ofNullable(getExpression(joinCriteria.booleanExpression()));
                } else if (joinCriteria.USING() != null) {
                    ids = visitIdentifierList(joinCriteria.identifierList())
                            .stream().map(UnboundSlot::quoted)
                            .collect(ImmutableList.toImmutableList());
                }
            } else {
                // keep same with original planner, allow cross/inner join
                if (!joinType.isInnerOrCrossJoin()) {
                    throw new ParseException("on mustn't be empty except for cross/inner join", join);
                }
            }
            if (ids == null) {
                last = new LogicalJoin<>(joinType, ExpressionUtils.EMPTY_CONDITION,
                        condition.map(ExpressionUtils::extractConjunction)
                                .orElse(ExpressionUtils.EMPTY_CONDITION),
                        distributeHint,
                        Optional.empty(),
                        last,
                        plan(join.relationPrimary()), null);
            } else {
                last = new LogicalUsingJoin<>(joinType, last, plan(join.relationPrimary()), ids, distributeHint);

            }
            if (distributeHint.distributeType != DistributeType.NONE
                    && ConnectContext.get().getStatementContext() != null
                    && !ConnectContext.get().getStatementContext().getHints().contains(distributeHint)) {
                ConnectContext.get().getStatementContext().addHint(distributeHint);
            }
        }
        return last;
    }

    private List<List<String>> getTableList(List<MultipartIdentifierContext> ctx) {
        List<List<String>> tableList = new ArrayList<>();
        for (MultipartIdentifierContext tableCtx : ctx) {
            tableList.add(visitMultipartIdentifier(tableCtx));
        }
        return tableList;
    }

    private LogicalPlan withHints(LogicalPlan logicalPlan, List<ParserRuleContext> selectHintContexts,
            List<ParserRuleContext> preAggOnHintContexts) {
        if (selectHintContexts.isEmpty() && preAggOnHintContexts.isEmpty()) {
            return logicalPlan;
        }
        LogicalPlan newPlan = logicalPlan;
        if (!selectHintContexts.isEmpty()) {
            ImmutableList.Builder<SelectHint> hints = ImmutableList.builder();
            for (ParserRuleContext hintContext : selectHintContexts) {
                SelectHintContext selectHintContext = (SelectHintContext) hintContext;
                for (HintStatementContext hintStatement : selectHintContext.hintStatements) {
                    if (hintStatement.USE_MV() != null) {
                        hints.add(new SelectHintUseMv("USE_MV", getTableList(hintStatement.tableList), true));
                        continue;
                    } else if (hintStatement.NO_USE_MV() != null) {
                        hints.add(new SelectHintUseMv("NO_USE_MV", getTableList(hintStatement.tableList), false));
                        continue;
                    }
                    String hintName = hintStatement.hintName.getText().toLowerCase(Locale.ROOT);
                    switch (hintName) {
                        case "set_var":
                            Map<String, Optional<String>> parameters = Maps.newLinkedHashMap();
                            for (HintAssignmentContext kv : hintStatement.parameters) {
                                if (kv.key != null) {
                                    String parameterName = visitIdentifierOrText(kv.key);
                                    Optional<String> value = Optional.empty();
                                    if (kv.constantValue != null) {
                                        Literal literal = (Literal) visit(kv.constantValue);
                                        value = Optional.ofNullable(literal.toLegacyLiteral().getStringValue());
                                    } else if (kv.identifierValue != null) {
                                        // maybe we should throw exception when the identifierValue is quoted identifier
                                        value = Optional.ofNullable(kv.identifierValue.getText());
                                    }
                                    parameters.put(parameterName, value);
                                }
                            }
                            SelectHintSetVar setVar = new SelectHintSetVar(hintName, parameters);
                            setVar.setVarOnceInSql(ConnectContext.get().getStatementContext());
                            hints.add(setVar);
                            break;
                        case "leading":
                            List<String> leadingParameters = new ArrayList<>();
                            for (HintAssignmentContext kv : hintStatement.parameters) {
                                if (kv.key != null) {
                                    String parameterName = visitIdentifierOrText(kv.key);
                                    leadingParameters.add(parameterName);
                                }
                            }
                            hints.add(new SelectHintLeading(hintName, leadingParameters));
                            break;
                        case "ordered":
                            hints.add(new SelectHintOrdered(hintName));
                            break;
                        case "use_cbo_rule":
                            List<String> useRuleParameters = new ArrayList<>();
                            for (HintAssignmentContext kv : hintStatement.parameters) {
                                if (kv.key != null) {
                                    String parameterName = visitIdentifierOrText(kv.key);
                                    useRuleParameters.add(parameterName);
                                }
                            }
                            hints.add(new SelectHintUseCboRule(hintName, useRuleParameters, false));
                            break;
                        case "no_use_cbo_rule":
                            List<String> noUseRuleParameters = new ArrayList<>();
                            for (HintAssignmentContext kv : hintStatement.parameters) {
                                String parameterName = visitIdentifierOrText(kv.key);
                                if (kv.key != null) {
                                    noUseRuleParameters.add(parameterName);
                                }
                            }
                            hints.add(new SelectHintUseCboRule(hintName, noUseRuleParameters, true));
                            break;
                        default:
                            break;
                    }
                }
            }
            newPlan = new LogicalSelectHint<>(hints.build(), newPlan);
        }
        if (!preAggOnHintContexts.isEmpty()) {
            for (ParserRuleContext hintContext : preAggOnHintContexts) {
                if (hintContext instanceof SelectHintContext) {
                    SelectHintContext preAggOnHintContext = (SelectHintContext) hintContext;
                    if (preAggOnHintContext.hintStatement != null
                            && preAggOnHintContext.hintStatement.hintName != null) {
                        String text = preAggOnHintContext.hintStatement.hintName.getText();
                        if (text.equalsIgnoreCase("PREAGGOPEN")) {
                            newPlan = new LogicalPreAggOnHint<>(newPlan);
                            break;
                        }
                    }
                }
            }
        }
        return newPlan;
    }

    @Override
    public String visitBracketDistributeType(BracketDistributeTypeContext ctx) {
        return ctx.identifier().getText();
    }

    @Override
    public String visitCommentDistributeType(CommentDistributeTypeContext ctx) {
        return ctx.identifier().getText();
    }

    @Override
    public List<String> visitBracketRelationHint(BracketRelationHintContext ctx) {
        return ctx.identifier().stream()
                .map(RuleContext::getText)
                .collect(ImmutableList.toImmutableList());
    }

    @Override
    public Object visitCommentRelationHint(CommentRelationHintContext ctx) {
        return ctx.identifier().stream()
                .map(RuleContext::getText)
                .collect(ImmutableList.toImmutableList());
    }

    protected LogicalPlan withProjection(LogicalPlan input, SelectColumnClauseContext selectCtx,
                                         Optional<AggClauseContext> aggCtx, boolean isDistinct) {
        return ParserUtils.withOrigin(selectCtx, () -> {
            if (aggCtx.isPresent()) {
                if (isDistinct) {
                    return new LogicalProject<>(ImmutableList.of(new UnboundStar(ImmutableList.of())),
                            isDistinct, input);
                } else {
                    return input;
                }
            } else {
                List<NamedExpression> projects = getNamedExpressions(selectCtx.namedExpressionSeq());
                if (input instanceof OneRowRelation) {
                    if (projects.stream().anyMatch(project -> project instanceof UnboundStar)) {
                        throw new ParseException("SELECT * must have a FROM clause");
                    }
                }
                return new LogicalProject<>(projects, isDistinct, input);
            }
        });
    }

    private LogicalPlan withRelations(LogicalPlan inputPlan, List<RelationContext> relations) {
        if (relations == null) {
            return inputPlan;
        }
        LogicalPlan left = inputPlan;
        for (RelationContext relation : relations) {
            // build left deep join tree
            LogicalPlan right = withJoinRelations(visitRelation(relation), relation);
            left = (left == null) ? right :
                    new LogicalJoin<>(
                            JoinType.CROSS_JOIN,
                            ExpressionUtils.EMPTY_CONDITION,
                            ExpressionUtils.EMPTY_CONDITION,
                            new DistributeHint(DistributeType.NONE),
                            Optional.empty(),
                            left,
                            right, null);
            // TODO: pivot and lateral view
        }
        return left;
    }

    private LogicalPlan withFilter(LogicalPlan input, Optional<WhereClauseContext> whereCtx) {
        return input.optionalMap(whereCtx, () ->
            new LogicalFilter<>(ExpressionUtils.extractConjunctionToSet(
                    getExpression(whereCtx.get().booleanExpression())), input));
    }

    private LogicalPlan withAggregate(LogicalPlan input, SelectColumnClauseContext selectCtx,
                                      Optional<AggClauseContext> aggCtx) {
        return input.optionalMap(aggCtx, () -> {
            GroupingElementContext groupingElementContext = aggCtx.get().groupingElement();
            List<NamedExpression> namedExpressions = getNamedExpressions(selectCtx.namedExpressionSeq());
            if (groupingElementContext.GROUPING() != null) {
                ImmutableList.Builder<List<Expression>> groupingSets = ImmutableList.builder();
                for (GroupingSetContext groupingSetContext : groupingElementContext.groupingSet()) {
                    groupingSets.add(visit(groupingSetContext.expression(), Expression.class));
                }
                return new LogicalRepeat<>(groupingSets.build(), namedExpressions, input);
            } else if (groupingElementContext.CUBE() != null) {
                List<Expression> cubeExpressions = visit(groupingElementContext.expression(), Expression.class);
                List<List<Expression>> groupingSets = ExpressionUtils.cubeToGroupingSets(cubeExpressions);
                return new LogicalRepeat<>(groupingSets, namedExpressions, input);
            } else if (groupingElementContext.ROLLUP() != null) {
                List<Expression> rollupExpressions = visit(groupingElementContext.expression(), Expression.class);
                List<List<Expression>> groupingSets = ExpressionUtils.rollupToGroupingSets(rollupExpressions);
                return new LogicalRepeat<>(groupingSets, namedExpressions, input);
            } else {
                List<Expression> groupByExpressions = visit(groupingElementContext.expression(), Expression.class);
                return new LogicalAggregate<>(groupByExpressions, namedExpressions, input);
            }
        });
    }

    private LogicalPlan withHaving(LogicalPlan input, Optional<HavingClauseContext> havingCtx) {
        return input.optionalMap(havingCtx, () -> {
            if (!(input instanceof Aggregate)) {
                throw new ParseException("Having clause should be applied against an aggregation.", havingCtx.get());
            }
            return new LogicalHaving<>(ExpressionUtils.extractConjunctionToSet(
                    getExpression((havingCtx.get().booleanExpression()))), input);
        });
    }

    /**
     * match predicate type and generate different predicates.
     *
     * @param ctx PredicateContext
     * @param valueExpression valueExpression
     * @return Expression
     */
    private Expression withPredicate(Expression valueExpression, PredicateContext ctx) {
        return ParserUtils.withOrigin(ctx, () -> {
            Expression outExpression;
            switch (ctx.kind.getType()) {
                case DorisParser.BETWEEN:
                    Expression lower = getExpression(ctx.lower);
                    Expression upper = getExpression(ctx.upper);
                    if (lower.equals(upper)) {
                        outExpression = new EqualTo(valueExpression, lower);
                    } else {
                        outExpression = new And(
                                new GreaterThanEqual(valueExpression, getExpression(ctx.lower)),
                                new LessThanEqual(valueExpression, getExpression(ctx.upper))
                        );
                    }
                    break;
                case DorisParser.LIKE:
                    outExpression = new Like(
                        valueExpression,
                        getExpression(ctx.pattern)
                    );
                    break;
                case DorisParser.RLIKE:
                case DorisParser.REGEXP:
                    outExpression = new Regexp(
                        valueExpression,
                        getExpression(ctx.pattern)
                    );
                    break;
                case DorisParser.IN:
                    if (ctx.query() == null) {
                        outExpression = new InPredicate(
                                valueExpression,
                                withInList(ctx)
                        );
                    } else {
                        outExpression = new InSubquery(
                                valueExpression,
                                new ListQuery(typedVisit(ctx.query())),
                                ctx.NOT() != null
                        );
                    }
                    break;
                case DorisParser.NULL:
                    outExpression = new IsNull(valueExpression);
                    break;
                case DorisParser.TRUE:
                    outExpression = new Cast(valueExpression,
                            BooleanType.INSTANCE, true);
                    break;
                case DorisParser.FALSE:
                    outExpression = new Not(new Cast(valueExpression,
                            BooleanType.INSTANCE, true));
                    break;
                case DorisParser.MATCH:
                case DorisParser.MATCH_ANY:
                    outExpression = new MatchAny(
                        valueExpression,
                        getExpression(ctx.pattern)
                    );
                    break;
                case DorisParser.MATCH_ALL:
                    outExpression = new MatchAll(
                        valueExpression,
                        getExpression(ctx.pattern)
                    );
                    break;
                case DorisParser.MATCH_PHRASE:
                    outExpression = new MatchPhrase(
                        valueExpression,
                        getExpression(ctx.pattern)
                    );
                    break;
                case DorisParser.MATCH_PHRASE_PREFIX:
                    outExpression = new MatchPhrasePrefix(
                        valueExpression,
                        getExpression(ctx.pattern)
                    );
                    break;
                case DorisParser.MATCH_REGEXP:
                    outExpression = new MatchRegexp(
                        valueExpression,
                        getExpression(ctx.pattern)
                    );
                    break;
                case DorisParser.MATCH_PHRASE_EDGE:
                    outExpression = new MatchPhraseEdge(
                        valueExpression,
                        getExpression(ctx.pattern)
                    );
                    break;
                default:
                    throw new ParseException("Unsupported predicate type: " + ctx.kind.getText(), ctx);
            }
            return ctx.NOT() != null ? new Not(outExpression) : outExpression;
        });
    }

    private List<NamedExpression> getNamedExpressions(NamedExpressionSeqContext namedCtx) {
        return ParserUtils.withOrigin(namedCtx, () -> visit(namedCtx.namedExpression(), NamedExpression.class));
    }

    @Override
    public Expression visitSubqueryExpression(SubqueryExpressionContext subqueryExprCtx) {
        return ParserUtils.withOrigin(subqueryExprCtx, () -> new ScalarSubquery(typedVisit(subqueryExprCtx.query())));
    }

    @Override
    public Expression visitExist(ExistContext context) {
        return ParserUtils.withOrigin(context, () -> new Exists(typedVisit(context.query()), false));
    }

    @Override
    public Expression visitIsnull(IsnullContext context) {
        return ParserUtils.withOrigin(context, () -> new IsNull(typedVisit(context.valueExpression())));
    }

    @Override
    public Expression visitIs_not_null_pred(Is_not_null_predContext context) {
        return ParserUtils.withOrigin(context, () -> new Not(new IsNull(typedVisit(context.valueExpression()))));
    }

    public List<Expression> withInList(PredicateContext ctx) {
        return ctx.expression().stream().map(this::getExpression).collect(ImmutableList.toImmutableList());
    }

    @Override
    public Literal visitDecimalLiteral(DecimalLiteralContext ctx) {
        try {
            if (Config.enable_decimal_conversion) {
                return new DecimalV3Literal(new BigDecimal(ctx.getText()));
            } else {
                return new DecimalLiteral(new BigDecimal(ctx.getText()));
            }
        } catch (Exception e) {
            return new DoubleLiteral(Double.parseDouble(ctx.getText()));
        }
    }

    private String parsePropertyKey(PropertyKeyContext item) {
        if (item.constant() != null) {
            return parseConstant(item.constant()).trim();
        }
        return item.getText().trim();
    }

    private String parsePropertyValue(PropertyValueContext item) {
        if (item.constant() != null) {
            return parseConstant(item.constant());
        }
        return item.getText();
    }

    private ExplainLevel parseExplainPlanType(PlanTypeContext planTypeContext) {
        if (planTypeContext == null || planTypeContext.ALL() != null) {
            return ExplainLevel.ALL_PLAN;
        }
        if (planTypeContext.PHYSICAL() != null || planTypeContext.OPTIMIZED() != null) {
            return ExplainLevel.OPTIMIZED_PLAN;
        }
        if (planTypeContext.REWRITTEN() != null || planTypeContext.LOGICAL() != null) {
            return ExplainLevel.REWRITTEN_PLAN;
        }
        if (planTypeContext.ANALYZED() != null) {
            return ExplainLevel.ANALYZED_PLAN;
        }
        if (planTypeContext.PARSED() != null) {
            return ExplainLevel.PARSED_PLAN;
        }
        if (planTypeContext.SHAPE() != null) {
            return ExplainLevel.SHAPE_PLAN;
        }
        if (planTypeContext.MEMO() != null) {
            return ExplainLevel.MEMO_PLAN;
        }
        if (planTypeContext.DISTRIBUTED() != null) {
            return ExplainLevel.DISTRIBUTED_PLAN;
        }
        return ExplainLevel.ALL_PLAN;
    }

    @Override
    public Pair<DataType, Boolean> visitDataTypeWithNullable(DataTypeWithNullableContext ctx) {
        return ParserUtils.withOrigin(ctx, () -> Pair.of(typedVisit(ctx.dataType()), ctx.NOT() == null));
    }

    @Override
    public DataType visitAggStateDataType(AggStateDataTypeContext ctx) {
        return ParserUtils.withOrigin(ctx, () -> {
            List<Pair<DataType, Boolean>> dataTypeWithNullables = ctx.dataTypes.stream()
                    .map(this::visitDataTypeWithNullable)
                    .collect(Collectors.toList());
            List<DataType> dataTypes = dataTypeWithNullables.stream()
                    .map(dt -> dt.first)
                    .collect(ImmutableList.toImmutableList());
            List<Boolean> nullables = dataTypeWithNullables.stream()
                    .map(dt -> dt.second)
                    .collect(ImmutableList.toImmutableList());
            String functionName = ctx.functionNameIdentifier().getText();
            if (!BuiltinAggregateFunctions.INSTANCE.aggFuncNames.contains(functionName)) {
                // TODO use function binder to check function exists
                throw new ParseException("Can not found function '" + functionName + "'", ctx);
            }
            return new AggStateType(functionName, dataTypes, nullables);
        });
    }

    @Override
    public DataType visitPrimitiveDataType(PrimitiveDataTypeContext ctx) {
        return ParserUtils.withOrigin(ctx, () -> {
            String dataType = ctx.primitiveColType().type.getText().toLowerCase(Locale.ROOT);
            if (dataType.equalsIgnoreCase("all")) {
                throw new NotSupportedException("Disable to create table with `ALL` type columns");
            }
            List<String> l = Lists.newArrayList(dataType);
            ctx.INTEGER_VALUE().stream().map(ParseTree::getText).forEach(l::add);
            return DataType.convertPrimitiveFromStrings(l);
        });
    }

    @Override
    public DataType visitComplexDataType(ComplexDataTypeContext ctx) {
        return ParserUtils.withOrigin(ctx, () -> {
            switch (ctx.complex.getType()) {
                case DorisParser.ARRAY:
                    return ArrayType.of(typedVisit(ctx.dataType(0)), true);
                case DorisParser.MAP:
                    return MapType.of(typedVisit(ctx.dataType(0)), typedVisit(ctx.dataType(1)));
                case DorisParser.STRUCT:
                    return new StructType(visitComplexColTypeList(ctx.complexColTypeList()));
                default:
                    throw new AnalysisException("do not support " + ctx.complex.getText() + " type for Nereids");
            }
        });
    }

    @Override
    public List<StructField> visitComplexColTypeList(ComplexColTypeListContext ctx) {
        return ctx.complexColType().stream().map(this::visitComplexColType).collect(ImmutableList.toImmutableList());
    }

    @Override
    public StructField visitComplexColType(ComplexColTypeContext ctx) {
        String comment;
        if (ctx.commentSpec() != null) {
            comment = ctx.commentSpec().STRING_LITERAL().getText();
            comment = LogicalPlanBuilderAssistant.escapeBackSlash(comment.substring(1, comment.length() - 1));
        } else {
            comment = "";
        }
        return new StructField(ctx.identifier().getText(), typedVisit(ctx.dataType()), true, comment);
    }

    private String parseConstant(ConstantContext context) {
        Object constant = visit(context);
        if (constant instanceof Literal && ((Literal) constant).isStringLikeLiteral()) {
            return ((Literal) constant).getStringValue();
        }
        return context.getText();
    }

    @Override
    public Object visitCollate(CollateContext ctx) {
        return visit(ctx.primaryExpression());
    }

    @Override
    public Object visitSample(SampleContext ctx) {
        long seek = ctx.seed == null ? -1L : Long.parseLong(ctx.seed.getText());
        DorisParser.SampleMethodContext sampleContext = ctx.sampleMethod();
        if (sampleContext instanceof SampleByPercentileContext) {
            SampleByPercentileContext sampleByPercentileContext = (SampleByPercentileContext) sampleContext;
            long percent = Long.parseLong(sampleByPercentileContext.INTEGER_VALUE().getText());
            return new TableSample(percent, true, seek);
        }
        SampleByRowsContext sampleByRowsContext = (SampleByRowsContext) sampleContext;
        long rows = Long.parseLong(sampleByRowsContext.INTEGER_VALUE().getText());
        return new TableSample(rows, false, seek);
    }

    @Override
    public Object visitCallProcedure(CallProcedureContext ctx) {
        List<String> nameParts = visitMultipartIdentifier(ctx.name);
        FuncNameInfo procedureName = new FuncNameInfo(nameParts);
        List<Expression> arguments = ctx.expression().stream()
                .<Expression>map(this::typedVisit)
                .collect(ImmutableList.toImmutableList());
        UnboundFunction unboundFunction = new UnboundFunction(procedureName.getDbName(), procedureName.getName(),
                true, arguments);
        return new CallCommand(unboundFunction, getOriginSql(ctx));
    }

    @Override
    public LogicalPlan visitCreateProcedure(CreateProcedureContext ctx) {
        List<String> nameParts = visitMultipartIdentifier(ctx.name);
        FuncNameInfo procedureName = new FuncNameInfo(nameParts);
        return ParserUtils.withOrigin(ctx, () -> {
            LogicalPlan createProcedurePlan;
            createProcedurePlan = new CreateProcedureCommand(procedureName, getOriginSql(ctx),
                    ctx.REPLACE() != null);
            return createProcedurePlan;
        });
    }

    @Override
    public LogicalPlan visitDropProcedure(DropProcedureContext ctx) {
        List<String> nameParts = visitMultipartIdentifier(ctx.name);
        FuncNameInfo procedureName = new FuncNameInfo(nameParts);
        return ParserUtils.withOrigin(ctx, () -> new DropProcedureCommand(procedureName, getOriginSql(ctx)));
    }

    @Override
    public LogicalPlan visitShowProcedureStatus(ShowProcedureStatusContext ctx) {
        Set<Expression> whereExpr = Collections.emptySet();
        if (ctx.whereClause() != null) {
            whereExpr = ExpressionUtils.extractConjunctionToSet(
                    getExpression(ctx.whereClause().booleanExpression()));
        }

        if (ctx.valueExpression() != null) {
            // parser allows only LIKE or WhereClause.
            // Mysql grammar: SHOW PROCEDURE STATUS [LIKE 'pattern' | WHERE expr]
            whereExpr = Sets.newHashSet(new Like(new UnboundSlot("ProcedureName"), getExpression(ctx.pattern)));
        }

        final Set<Expression> whereExprConst = whereExpr;
        return ParserUtils.withOrigin(ctx, () -> new ShowProcedureStatusCommand(whereExprConst));
    }

    @Override
    public LogicalPlan visitShowCreateProcedure(ShowCreateProcedureContext ctx) {
        List<String> nameParts = visitMultipartIdentifier(ctx.name);
        FuncNameInfo procedureName = new FuncNameInfo(nameParts);
        return ParserUtils.withOrigin(ctx, () -> new ShowCreateProcedureCommand(procedureName));
    }

    @Override
    public LogicalPlan visitCreateSqlBlockRule(CreateSqlBlockRuleContext ctx) {
        Map<String, String> properties = ctx.propertyClause() != null
                        ? Maps.newHashMap(visitPropertyClause(ctx.propertyClause())) : Maps.newHashMap();
        return new CreateSqlBlockRuleCommand(stripQuotes(ctx.name.getText()), ctx.EXISTS() != null, properties);
    }

    @Override
    public LogicalPlan visitAlterSqlBlockRule(AlterSqlBlockRuleContext ctx) {
        Map<String, String> properties = ctx.propertyClause() != null
                        ? Maps.newHashMap(visitPropertyClause(ctx.propertyClause())) : Maps.newHashMap();
        return new AlterSqlBlockRuleCommand(stripQuotes(ctx.name.getText()), properties);
    }

    @Override
    public LogicalPlan visitDropCatalogRecycleBin(DropCatalogRecycleBinContext ctx) {
        String idTypeStr = ctx.idType.getText().substring(1, ctx.idType.getText().length() - 1);
        IdType idType = IdType.fromString(idTypeStr);
        long id = Long.parseLong(ctx.id.getText());

        return ParserUtils.withOrigin(ctx, () -> new DropCatalogRecycleBinCommand(idType, id));
    }

    @Override
    public Object visitUnsupported(UnsupportedContext ctx) {
        return UnsupportedCommand.INSTANCE;
    }

    @Override
    public LogicalPlan visitSupportedUnsetStatement(SupportedUnsetStatementContext ctx) {
        if (ctx.DEFAULT() != null && ctx.STORAGE() != null && ctx.VAULT() != null) {
            return new UnsetDefaultStorageVaultCommand();
        }
        SetType statementScope = visitStatementScope(ctx.statementScope());
        if (ctx.ALL() != null) {
            return new UnsetVariableCommand(statementScope, true);
        } else if (ctx.identifier() != null) {
            return new UnsetVariableCommand(statementScope, ctx.identifier().getText());
        }
        throw new AnalysisException("Should add 'ALL' or variable name");
    }

    @Override
    public LogicalPlan visitCreateTableLike(CreateTableLikeContext ctx) {
        List<String> nameParts = visitMultipartIdentifier(ctx.name);
        List<String> existedTableNameParts = visitMultipartIdentifier(ctx.existedTable);
        ArrayList<String> rollupNames = Lists.newArrayList();
        boolean withAllRollUp = false;
        if (ctx.WITH() != null && ctx.rollupNames != null) {
            rollupNames = new ArrayList<>(visitIdentifierList(ctx.rollupNames));
        } else if (ctx.WITH() != null && ctx.rollupNames == null) {
            withAllRollUp = true;
        }
        CreateTableLikeInfo info = new CreateTableLikeInfo(ctx.EXISTS() != null,
                ctx.TEMPORARY() != null,
                new TableNameInfo(nameParts), new TableNameInfo(existedTableNameParts),
                rollupNames, withAllRollUp);
        return new CreateTableLikeCommand(info);
    }

    @Override
    public Command visitCreateUserDefineFunction(CreateUserDefineFunctionContext ctx) {
        SetType statementScope = visitStatementScope(ctx.statementScope());
        boolean ifNotExists = ctx.EXISTS() != null;
        boolean isAggFunction = ctx.AGGREGATE() != null;
        boolean isTableFunction = ctx.TABLES() != null;
        FunctionName function = visitFunctionIdentifier(ctx.functionIdentifier());
        FunctionArgTypesInfo functionArgTypesInfo;
        if (ctx.functionArguments() != null) {
            functionArgTypesInfo = visitFunctionArguments(ctx.functionArguments());
        } else {
            functionArgTypesInfo = new FunctionArgTypesInfo(new ArrayList<>(), false);
        }
        DataType returnType = typedVisit(ctx.returnType);
        returnType = returnType.conversion();
        DataType intermediateType = ctx.intermediateType != null ? typedVisit(ctx.intermediateType) : null;
        if (intermediateType != null) {
            intermediateType = intermediateType.conversion();
        }
        Map<String, String> properties = ctx.propertyClause() != null
                ? Maps.newHashMap(visitPropertyClause(ctx.propertyClause()))
                : Maps.newHashMap();
        return new CreateFunctionCommand(statementScope, ifNotExists, isAggFunction, false, isTableFunction,
                function, functionArgTypesInfo, returnType, intermediateType,
                null, null, properties);
    }

    @Override
    public Command visitCreateAliasFunction(CreateAliasFunctionContext ctx) {
        SetType statementScope = visitStatementScope(ctx.statementScope());
        boolean ifNotExists = ctx.EXISTS() != null;
        FunctionName function = visitFunctionIdentifier(ctx.functionIdentifier());
        FunctionArgTypesInfo functionArgTypesInfo;
        if (ctx.functionArguments() != null) {
            functionArgTypesInfo = visitFunctionArguments(ctx.functionArguments());
        } else {
            functionArgTypesInfo = new FunctionArgTypesInfo(new ArrayList<>(), false);
        }
        List<String> parameters = ctx.parameters != null ? visitIdentifierSeq(ctx.parameters) : new ArrayList<>();
        Expression originFunction = getExpression(ctx.expression());
        return new CreateFunctionCommand(statementScope, ifNotExists, false, true, false,
                function, functionArgTypesInfo, VarcharType.MAX_VARCHAR_TYPE, null,
                parameters, originFunction, null);
    }

    @Override
    public Command visitDropFunction(DropFunctionContext ctx) {
        SetType statementScope = visitStatementScope(ctx.statementScope());
        boolean ifExists = ctx.EXISTS() != null;
        FunctionName function = visitFunctionIdentifier(ctx.functionIdentifier());
        FunctionArgTypesInfo functionArgTypesInfo;
        if (ctx.functionArguments() != null) {
            functionArgTypesInfo = visitFunctionArguments(ctx.functionArguments());
        } else {
            functionArgTypesInfo = new FunctionArgTypesInfo(new ArrayList<>(), false);
        }
        return new DropFunctionCommand(statementScope, ifExists, function, functionArgTypesInfo);
    }

    @Override
    public FunctionArgTypesInfo visitFunctionArguments(FunctionArgumentsContext ctx) {
        boolean isVariadic = ctx.DOTDOTDOT() != null;
        List<DataType> argTypeDefs;
        if (ctx.dataTypeList() != null) {
            argTypeDefs = visitDataTypeList(ctx.dataTypeList());
        } else {
            argTypeDefs = new ArrayList<>();
        }
        return new FunctionArgTypesInfo(argTypeDefs, isVariadic);
    }

    @Override
    public FunctionName visitFunctionIdentifier(FunctionIdentifierContext ctx) {
        String functionName = ctx.functionNameIdentifier().getText();
        String dbName = ctx.dbName != null ? ctx.dbName.getText() : null;
        return new FunctionName(dbName, functionName);
    }

    @Override
    public List<DataType> visitDataTypeList(DataTypeListContext ctx) {
        List<DataType> dataTypeList = new ArrayList<>(ctx.getChildCount());
        for (DorisParser.DataTypeContext dataTypeContext : ctx.dataType()) {
            DataType dataType = typedVisit(dataTypeContext);
            dataTypeList.add(dataType.conversion());
        }
        return dataTypeList;
    }

    @Override
    public LogicalPlan visitShowAuthors(ShowAuthorsContext ctx) {
        return new ShowAuthorsCommand();
    }

    @Override
    public LogicalPlan visitShowEvents(ShowEventsContext ctx) {
        return new ShowEventsCommand();
    }

    @Override
    public LogicalPlan visitShowConfig(ShowConfigContext ctx) {
        ShowConfigCommand command;
        if (ctx.type.getText().equalsIgnoreCase(NodeType.FRONTEND.name())) {
            command = new ShowConfigCommand(NodeType.FRONTEND);
        } else {
            command = new ShowConfigCommand(NodeType.BACKEND);
        }
        if (ctx.LIKE() != null && ctx.pattern != null) {
            Like like = new Like(new UnboundSlot("ProcedureName"), getExpression(ctx.pattern));
            String pattern = ((Literal) like.child(1)).getStringValue();
            command.setPattern(pattern);
        }
        if (ctx.FROM() != null && ctx.backendId != null) {
            long backendId = Long.parseLong(ctx.backendId.getText());
            command.setBackendId(backendId);
        }
        return command;
    }

    @Override
    public SetOptionsCommand visitSetOptions(SetOptionsContext ctx) {
        List<SetVarOp> setVarOpList = new ArrayList<>(1);
        for (Object child : ctx.children) {
            if (child instanceof RuleNode) {
                setVarOpList.add(typedVisit((RuleNode) child));
            }
        }
        return new SetOptionsCommand(setVarOpList);
    }

    @Override
    public SetVarOp visitSetSystemVariable(SetSystemVariableContext ctx) {
        SetType statementScope = visitStatementScope(ctx.statementScope());
        String name = stripQuotes(ctx.identifier().getText());
        Expression expression = ctx.expression() != null ? typedVisit(ctx.expression()) : null;
        return new SetSessionVarOp(statementScope, name, expression);
    }

    @Override
    public SetVarOp visitSetVariableWithType(SetVariableWithTypeContext ctx) {
        SetType statementScope = visitStatementScope(ctx.statementScope());
        String name = stripQuotes(ctx.identifier().getText());
        Expression expression = ctx.expression() != null ? typedVisit(ctx.expression()) : null;
        return new SetSessionVarOp(statementScope, name, expression);
    }

    @Override
    public SetVarOp visitSetPassword(SetPasswordContext ctx) {
        String user;
        String host;
        boolean isDomain;
        String passwordText;
        UserIdentity userIdentity = null;
        if (ctx.userIdentify() != null) {
            user = stripQuotes(ctx.userIdentify().user.getText());
            host = ctx.userIdentify().host != null ? stripQuotes(ctx.userIdentify().host.getText()) : "%";
            isDomain = ctx.userIdentify().ATSIGN() != null;
            userIdentity = new UserIdentity(user, host, isDomain);
        }
        passwordText = stripQuotes(ctx.STRING_LITERAL().getText());
        return new SetPassVarOp(userIdentity, new PassVar(passwordText, ctx.isPlain != null));
    }

    @Override
    public SetVarOp visitSetNames(SetNamesContext ctx) {
        return new SetNamesVarOp();
    }

    @Override
    public SetVarOp visitSetCharset(SetCharsetContext ctx) {
        String charset = ctx.charsetName != null ? stripQuotes(ctx.charsetName.getText()) : null;
        return new SetCharsetAndCollateVarOp(charset);
    }

    @Override
    public SetVarOp visitSetCollate(SetCollateContext ctx) {
        String charset = ctx.charsetName != null ? stripQuotes(ctx.charsetName.getText()) : null;
        String collate = ctx.collateName != null ? stripQuotes(ctx.collateName.getText()) : null;
        return new SetCharsetAndCollateVarOp(charset, collate);
    }

    @Override
    public SetVarOp visitSetLdapAdminPassword(SetLdapAdminPasswordContext ctx) {
        String passwordText = stripQuotes(ctx.STRING_LITERAL().getText());
        boolean isPlain = ctx.PASSWORD() != null;
        return new SetLdapPassVarOp(new PassVar(passwordText, isPlain));
    }

    @Override
    public SetVarOp visitSetUserVariable(SetUserVariableContext ctx) {
        String name = stripQuotes(ctx.identifier().getText());
        Expression expression = typedVisit(ctx.expression());
        return new SetUserDefinedVarOp(name, expression);
    }

    @Override
    public SetTransactionCommand visitSetTransaction(SetTransactionContext ctx) {
        return new SetTransactionCommand();
    }

    @Override
    public SetUserPropertiesCommand visitSetUserProperties(SetUserPropertiesContext ctx) {
        String user = ctx.user != null ? stripQuotes(ctx.user.getText()) : null;
        Map<String, String> userPropertiesMap = visitPropertyItemList(ctx.propertyItemList());
        List<SetUserPropertyVarOp> setUserPropertyVarOpList = new ArrayList<>(userPropertiesMap.size());
        for (Map.Entry<String, String> entry : userPropertiesMap.entrySet()) {
            setUserPropertyVarOpList.add(new SetUserPropertyVarOp(user, entry.getKey(), entry.getValue()));
        }
        return new SetUserPropertiesCommand(user, setUserPropertyVarOpList);
    }

    @Override
    public SetDefaultStorageVaultCommand visitSetDefaultStorageVault(SetDefaultStorageVaultContext ctx) {
        return new SetDefaultStorageVaultCommand(stripQuotes(ctx.identifier().getText()));
    }

    @Override
    public Object visitRefreshCatalog(RefreshCatalogContext ctx) {
        if (ctx.name != null) {
            String catalogName = ctx.name.getText();
            Map<String, String> properties = ctx.propertyClause() != null
                    ? Maps.newHashMap(visitPropertyClause(ctx.propertyClause())) : Maps.newHashMap();
            return new RefreshCatalogCommand(catalogName, properties);
        }
        throw new AnalysisException("catalog name can not be null");
    }

    @Override
    public RefreshDatabaseCommand visitRefreshDatabase(RefreshDatabaseContext ctx) {
        Map<String, String> properties = visitPropertyClause(ctx.propertyClause()) == null ? Maps.newHashMap()
                : visitPropertyClause(ctx.propertyClause());
        List<String> parts = visitMultipartIdentifier(ctx.name);
        int size = parts.size();
        if (size == 0) {
            throw new ParseException("database name can't be empty");
        }
        String dbName = parts.get(size - 1);

        // [db].
        if (size == 1) {
            return new RefreshDatabaseCommand(dbName, properties);
        } else if (parts.size() == 2) {  // [ctl,db].
            return new RefreshDatabaseCommand(parts.get(0), dbName, properties);
        }
        throw new ParseException("Only one dot can be in the name: " + String.join(".", parts));
    }

    @Override
    public Object visitRefreshTable(RefreshTableContext ctx) {
        List<String> parts = visitMultipartIdentifier(ctx.name);
        int size = parts.size();
        if (size == 0) {
            throw new ParseException("table name can't be empty");
        } else if (size <= 3) {
            return new RefreshTableCommand(new TableNameInfo(parts));
        }
        throw new ParseException("Only one or two dot can be in the name: " + String.join(".", parts));
    }

    @Override
    public LogicalPlan visitShowCreateRepository(ShowCreateRepositoryContext ctx) {
        return new ShowCreateRepositoryCommand(ctx.identifier().getText());
    }

    public LogicalPlan visitShowLastInsert(ShowLastInsertContext ctx) {
        return new ShowLastInsertCommand();
    }

    @Override
    public LogicalPlan visitShowLoadProfile(ShowLoadProfileContext ctx) {
        String loadIdPath = "/"; // default load id path
        if (ctx.loadIdPath != null) {
            loadIdPath = stripQuotes(ctx.loadIdPath.getText());
        }

        long limit = 20;
        if (ctx.limitClause() != null) {
            limit = Long.parseLong(ctx.limitClause().limit.getText());
            if (limit < 0) {
                throw new ParseException("Limit requires non-negative number, got " + String.valueOf(limit));
            }
        }
        return new ShowLoadProfileCommand(loadIdPath, limit);
    }

    @Override
    public LogicalPlan visitShowDataTypes(ShowDataTypesContext ctx) {
        return new ShowDataTypesCommand();
    }

    @Override
    public LogicalPlan visitShowGrants(ShowGrantsContext ctx) {
        boolean all = (ctx.ALL() != null) ? true : false;
        return new ShowGrantsCommand(null, all);
    }

    @Override
    public LogicalPlan visitAlterStoragePolicy(AlterStoragePolicyContext ctx) {
        String policyName = visitIdentifierOrText(ctx.identifierOrText());
        Map<String, String> properties = visitPropertyClause(ctx.propertyClause()) == null ? Maps.newHashMap()
                : visitPropertyClause(ctx.propertyClause());

        return new AlterStoragePolicyCommand(policyName, properties);
    }

    @Override
    public LogicalPlan visitShowGrantsForUser(ShowGrantsForUserContext ctx) {
        UserIdentity userIdent = visitUserIdentify(ctx.userIdentify());
        return new ShowGrantsCommand(userIdent, false);
    }

    @Override
    public LogicalPlan visitShowRowPolicy(ShowRowPolicyContext ctx) {
        UserIdentity user = null;
        String role = null;
        if (ctx.userIdentify() != null) {
            user = visitUserIdentify(ctx.userIdentify());
        } else if (ctx.role != null) {
            role = ctx.role.getText();
        }

        return new ShowRowPolicyCommand(user, role);
    }

    @Override
    public LogicalPlan visitShowPartitionId(ShowPartitionIdContext ctx) {
        long partitionId = -1;
        if (ctx.partitionId != null) {
            partitionId = Long.parseLong(ctx.partitionId.getText());
        }
        return new ShowPartitionIdCommand(partitionId);
    }

    @Override
    public AlterTableCommand visitAlterTable(AlterTableContext ctx) {
        TableNameInfo tableNameInfo = new TableNameInfo(visitMultipartIdentifier(ctx.tableName));
        List<AlterTableOp> alterTableOps = new ArrayList<>();
        for (Object child : ctx.children) {
            if (child instanceof AlterTableClauseContext) {
                alterTableOps.add(typedVisit((AlterTableClauseContext) child));
            }
        }
        return new AlterTableCommand(tableNameInfo, alterTableOps);
    }

    @Override
    public AlterTableCommand visitAlterTableAddRollup(AlterTableAddRollupContext ctx) {
        TableNameInfo tableNameInfo = new TableNameInfo(visitMultipartIdentifier(ctx.tableName));
        List<AlterTableOp> alterTableOps = new ArrayList<>();
        for (Object child : ctx.children) {
            if (child instanceof AddRollupClauseContext) {
                alterTableOps.add(typedVisit((AddRollupClauseContext) child));
            }
        }
        return new AlterTableCommand(tableNameInfo, alterTableOps);
    }

    @Override
    public AlterTableCommand visitAlterTableDropRollup(AlterTableDropRollupContext ctx) {
        TableNameInfo tableNameInfo = new TableNameInfo(visitMultipartIdentifier(ctx.tableName));
        List<AlterTableOp> alterTableOps = new ArrayList<>();
        for (Object child : ctx.children) {
            if (child instanceof DropRollupClauseContext) {
                alterTableOps.add(typedVisit((DropRollupClauseContext) child));
            }
        }
        return new AlterTableCommand(tableNameInfo, alterTableOps);
    }

    @Override
    public AlterTableCommand visitAlterTableProperties(DorisParser.AlterTablePropertiesContext ctx) {
        TableNameInfo tableNameInfo = new TableNameInfo(visitMultipartIdentifier(ctx.name));
        List<AlterTableOp> alterTableOps = new ArrayList<>();
        Map<String, String> properties = ctx.propertyItemList() != null
                ? Maps.newHashMap(visitPropertyItemList(ctx.propertyItemList()))
                : Maps.newHashMap();
        alterTableOps.add(new ModifyTablePropertiesOp(properties));
        return new AlterTableCommand(tableNameInfo, alterTableOps);
    }

    @Override
    public AlterTableOp visitAddColumnClause(AddColumnClauseContext ctx) {
        ColumnDefinition columnDefinition = visitColumnDef(ctx.columnDef());
        ColumnPosition columnPosition = null;
        if (ctx.columnPosition() != null) {
            if (ctx.columnPosition().FIRST() != null) {
                columnPosition = ColumnPosition.FIRST;
            } else {
                columnPosition = new ColumnPosition(ctx.columnPosition().position.getText());
            }
        }
        String rollupName = ctx.toRollup() != null ? ctx.toRollup().rollup.getText() : null;
        Map<String, String> properties = ctx.properties != null
                ? Maps.newHashMap(visitPropertyClause(ctx.properties))
                : Maps.newHashMap();
        return new AddColumnOp(columnDefinition, columnPosition, rollupName, properties);
    }

    @Override
    public AlterTableOp visitAddColumnsClause(AddColumnsClauseContext ctx) {
        List<ColumnDefinition> columnDefinitions = visitColumnDefs(ctx.columnDefs());
        String rollupName = ctx.toRollup() != null ? ctx.toRollup().rollup.getText() : null;
        Map<String, String> properties = ctx.properties != null
                ? Maps.newHashMap(visitPropertyClause(ctx.properties))
                : Maps.newHashMap();
        return new AddColumnsOp(columnDefinitions, rollupName, properties);
    }

    @Override
    public AlterTableOp visitDropColumnClause(DropColumnClauseContext ctx) {
        String columnName = ctx.name.getText();
        String rollupName = ctx.fromRollup() != null ? ctx.fromRollup().rollup.getText() : null;
        Map<String, String> properties = ctx.properties != null
                ? Maps.newHashMap(visitPropertyClause(ctx.properties))
                : Maps.newHashMap();
        return new DropColumnOp(columnName, rollupName, properties);
    }

    @Override
    public AlterTableOp visitModifyColumnClause(ModifyColumnClauseContext ctx) {
        ColumnDefinition columnDefinition = visitColumnDef(ctx.columnDef());
        ColumnPosition columnPosition = null;
        if (ctx.columnPosition() != null) {
            if (ctx.columnPosition().FIRST() != null) {
                columnPosition = ColumnPosition.FIRST;
            } else {
                columnPosition = new ColumnPosition(ctx.columnPosition().position.getText());
            }
        }
        String rollupName = ctx.fromRollup() != null ? ctx.fromRollup().rollup.getText() : null;
        Map<String, String> properties = ctx.properties != null
                ? Maps.newHashMap(visitPropertyClause(ctx.properties))
                : Maps.newHashMap();
        return new ModifyColumnOp(columnDefinition, columnPosition, rollupName, properties);
    }

    @Override
    public AlterTableOp visitReorderColumnsClause(ReorderColumnsClauseContext ctx) {
        List<String> columnsByPos = visitIdentifierList(ctx.identifierList());
        String rollupName = ctx.fromRollup() != null ? ctx.fromRollup().rollup.getText() : null;
        Map<String, String> properties = ctx.properties != null
                ? Maps.newHashMap(visitPropertyClause(ctx.properties))
                : Maps.newHashMap();
        return new ReorderColumnsOp(columnsByPos, rollupName, properties);
    }

    @Override
    public AlterTableOp visitAddPartitionClause(AddPartitionClauseContext ctx) {
        boolean isTempPartition = ctx.TEMPORARY() != null;
        PartitionDefinition partitionDefinition = visitPartitionDef(ctx.partitionDef());
        DistributionDescriptor desc = null;
        int bucketNum = FeConstants.default_bucket_num;
        if (ctx.INTEGER_VALUE() != null) {
            bucketNum = Integer.parseInt(ctx.INTEGER_VALUE().getText());
        }
        if (ctx.HASH() != null) {
            desc = new DistributionDescriptor(true, ctx.autoBucket != null, bucketNum,
                    visitIdentifierList(ctx.hashKeys));
        } else if (ctx.RANDOM() != null) {
            desc = new DistributionDescriptor(false, ctx.autoBucket != null, bucketNum, null);
        }
        Map<String, String> properties = ctx.properties != null
                ? Maps.newHashMap(visitPropertyClause(ctx.properties))
                : Maps.newHashMap();
        return new AddPartitionOp(partitionDefinition, desc, properties, isTempPartition);
    }

    @Override
    public AlterTableOp visitDropPartitionClause(DropPartitionClauseContext ctx) {
        boolean isTempPartition = ctx.TEMPORARY() != null;
        boolean ifExists = ctx.IF() != null;
        boolean forceDrop = ctx.FORCE() != null;
        String partitionName = ctx.partitionName.getText();
        return ctx.indexName != null
                ? new DropPartitionFromIndexOp(ifExists, partitionName, isTempPartition, forceDrop,
                        ctx.indexName.getText())
                : new DropPartitionOp(ifExists, partitionName, isTempPartition, forceDrop);
    }

    @Override
    public AlterTableOp visitModifyPartitionClause(ModifyPartitionClauseContext ctx) {
        boolean isTempPartition = ctx.TEMPORARY() != null;
        Map<String, String> properties = visitPropertyItemList(ctx.partitionProperties);
        if (ctx.ASTERISK() != null) {
            return ModifyPartitionOp.createStarClause(properties, isTempPartition);
        } else {
            List<String> partitions;
            if (ctx.partitionNames != null) {
                partitions = visitIdentifierList(ctx.partitionNames);
            } else {
                partitions = new ArrayList<>();
                partitions.add(ctx.partitionName.getText());
            }
            return new ModifyPartitionOp(partitions, properties, isTempPartition);
        }
    }

    @Override
    public AlterTableOp visitReplacePartitionClause(ReplacePartitionClauseContext ctx) {
        boolean forceReplace = ctx.FORCE() != null;
        PartitionNamesInfo partitionNames = null;
        PartitionNamesInfo tempPartitionNames = null;
        if (ctx.partitions != null) {
            Pair<Boolean, List<String>> partitionSpec = visitPartitionSpec(ctx.partitions);
            partitionNames = new PartitionNamesInfo(partitionSpec.first, partitionSpec.second);
        }
        if (ctx.tempPartitions != null) {
            Pair<Boolean, List<String>> partitionSpec = visitPartitionSpec(ctx.tempPartitions);
            tempPartitionNames = new PartitionNamesInfo(partitionSpec.first, partitionSpec.second);
        }

        Map<String, String> properties = ctx.properties != null ? new HashMap<>(visitPropertyClause(ctx.properties))
                : Maps.newHashMap();
        return new ReplacePartitionOp(partitionNames, tempPartitionNames, forceReplace, properties);
    }

    @Override
    public AlterTableOp visitReplaceTableClause(ReplaceTableClauseContext ctx) {
        String tableName = ctx.name.getText();
        Map<String, String> properties = ctx.properties != null
                ? Maps.newHashMap(visitPropertyClause(ctx.properties))
                : Maps.newHashMap();
        return new ReplaceTableOp(tableName, properties, ctx.FORCE() != null);
    }

    @Override
    public AlterTableOp visitRenameClause(RenameClauseContext ctx) {
        return new RenameTableOp(ctx.newName.getText());
    }

    @Override
    public AlterTableOp visitRenameRollupClause(RenameRollupClauseContext ctx) {
        return new RenameRollupOp(ctx.name.getText(), ctx.newName.getText());
    }

    @Override
    public AlterTableOp visitRenamePartitionClause(RenamePartitionClauseContext ctx) {
        return new RenamePartitionOp(ctx.name.getText(), ctx.newName.getText());
    }

    @Override
    public AlterTableOp visitRenameColumnClause(RenameColumnClauseContext ctx) {
        return new RenameColumnOp(ctx.name.getText(), ctx.newName.getText());
    }

    @Override
    public AlterTableOp visitAddIndexClause(AddIndexClauseContext ctx) {
        IndexDefinition indexDefinition = visitIndexDef(ctx.indexDef());
        return new CreateIndexOp(null, indexDefinition, true);
    }

    @Override
    public Command visitCreateIndex(CreateIndexContext ctx) {
        String indexName = ctx.name.getText();
        boolean ifNotExists = ctx.EXISTS() != null;
        TableNameInfo tableNameInfo = new TableNameInfo(visitMultipartIdentifier(ctx.tableName));
        List<String> indexCols = visitIdentifierList(ctx.identifierList());
        Map<String, String> properties = ctx.properties != null
                ? Maps.newHashMap(visitPropertyClause(ctx.properties))
                : Maps.newHashMap();
        String indexType = null;
        if (ctx.BITMAP() != null) {
            indexType = "BITMAP";
        } else if (ctx.NGRAM_BF() != null) {
            indexType = "NGRAM_BF";
        } else if (ctx.INVERTED() != null) {
            indexType = "INVERTED";
        }
        String comment = ctx.STRING_LITERAL() == null ? "" : stripQuotes(ctx.STRING_LITERAL().getText());
        // change BITMAP index to INVERTED index
        if (Config.enable_create_bitmap_index_as_inverted_index
                && "BITMAP".equalsIgnoreCase(indexType)) {
            indexType = "INVERTED";
        }
        IndexDefinition indexDefinition = new IndexDefinition(indexName, ifNotExists, indexCols, indexType,
                properties, comment);
        List<AlterTableOp> alterTableOps = Lists.newArrayList(new CreateIndexOp(tableNameInfo,
                indexDefinition, false));
        return new AlterTableCommand(tableNameInfo, alterTableOps);
    }

    @Override
    public Command visitBuildIndex(BuildIndexContext ctx) {
        String name = ctx.name.getText();
        TableNameInfo tableName = new TableNameInfo(visitMultipartIdentifier(ctx.tableName));
        PartitionNamesInfo partitionNamesInfo = null;
        if (ctx.partitionSpec() != null) {
            Pair<Boolean, List<String>> partitionSpec = visitPartitionSpec(ctx.partitionSpec());
            partitionNamesInfo = new PartitionNamesInfo(partitionSpec.first, partitionSpec.second);
        }
        IndexDefinition indexDefinition = new IndexDefinition(name, partitionNamesInfo);
        List<AlterTableOp> alterTableOps = Lists.newArrayList(new BuildIndexOp(tableName, indexDefinition, false));
        return new AlterTableCommand(tableName, alterTableOps);
    }

    @Override
    public Command visitDropIndex(DropIndexContext ctx) {
        String name = ctx.name.getText();
        TableNameInfo tableName = new TableNameInfo(visitMultipartIdentifier(ctx.tableName));
        List<AlterTableOp> alterTableOps = Lists
                .newArrayList(new DropIndexOp(name, ctx.EXISTS() != null, tableName, false));
        return new AlterTableCommand(tableName, alterTableOps);
    }

    @Override
    public AlterTableOp visitDropIndexClause(DropIndexClauseContext ctx) {
        return new DropIndexOp(ctx.name.getText(), ctx.EXISTS() != null, null, true);
    }

    @Override
    public AlterTableOp visitEnableFeatureClause(EnableFeatureClauseContext ctx) {
        String featureName = stripQuotes(ctx.STRING_LITERAL().getText());
        Map<String, String> properties = ctx.properties != null
                ? Maps.newHashMap(visitPropertyClause(ctx.properties))
                : Maps.newHashMap();
        return new EnableFeatureOp(featureName, properties);
    }

    @Override
    public AlterTableOp visitModifyDistributionClause(ModifyDistributionClauseContext ctx) {
        int bucketNum = FeConstants.default_bucket_num;
        if (ctx.INTEGER_VALUE() != null) {
            bucketNum = Integer.parseInt(ctx.INTEGER_VALUE().getText());
        }
        DistributionDescriptor desc;
        if (ctx.HASH() != null) {
            desc = new DistributionDescriptor(true, ctx.AUTO() != null, bucketNum,
                    visitIdentifierList(ctx.hashKeys));
        } else if (ctx.RANDOM() != null) {
            desc = new DistributionDescriptor(false, ctx.AUTO() != null, bucketNum, null);
        } else {
            throw new ParseException("distribution can't be empty", ctx);
        }
        return new ModifyDistributionOp(desc);
    }

    @Override
    public AlterTableOp visitModifyTableCommentClause(ModifyTableCommentClauseContext ctx) {
        return new ModifyTableCommentOp(stripQuotes(ctx.STRING_LITERAL().getText()));
    }

    @Override
    public AlterTableOp visitModifyColumnCommentClause(ModifyColumnCommentClauseContext ctx) {
        String columnName = ctx.name.getText();
        String comment = stripQuotes(ctx.STRING_LITERAL().getText());
        return new ModifyColumnCommentOp(columnName, comment);
    }

    @Override
    public AlterTableOp visitModifyEngineClause(ModifyEngineClauseContext ctx) {
        String engineName = ctx.name.getText();
        Map<String, String> properties = ctx.properties != null
                ? Maps.newHashMap(visitPropertyClause(ctx.properties))
                : Maps.newHashMap();
        return new ModifyEngineOp(engineName, properties);
    }

    @Override
    public AlterTableOp visitAlterMultiPartitionClause(AlterMultiPartitionClauseContext ctx) {
        boolean isTempPartition = ctx.TEMPORARY() != null;
        List<Expression> from = visitPartitionValueList(ctx.from);
        List<Expression> to = visitPartitionValueList(ctx.to);
        int num = Integer.parseInt(ctx.INTEGER_VALUE().getText());
        String unitString = ctx.unit != null ? ctx.unit.getText() : null;
        Map<String, String> properties = ctx.properties != null
                ? Maps.newHashMap(visitPropertyClause(ctx.properties))
                : Maps.newHashMap();
        return new AlterMultiPartitionOp(from, to, num, unitString, properties, isTempPartition);
    }

    @Override
    public AlterTableOp visitAddRollupClause(DorisParser.AddRollupClauseContext ctx) {
        String rollupName = ctx.rollupName.getText();
        List<String> columnNames = visitIdentifierList(ctx.columns);
        List<String> dupKeys = ctx.dupKeys != null ? visitIdentifierList(ctx.dupKeys) : null;
        String baseRollupName = ctx.fromRollup() != null ? ctx.fromRollup().rollup.getText() : null;
        Map<String, String> properties = ctx.properties != null
                ? Maps.newHashMap(visitPropertyClause(ctx.properties))
                : Maps.newHashMap();
        return new AddRollupOp(rollupName, columnNames, dupKeys, baseRollupName, properties);
    }

    @Override
    public AlterTableOp visitDropRollupClause(DorisParser.DropRollupClauseContext ctx) {
        String rollupName = ctx.rollupName.getText();
        Map<String, String> properties = ctx.properties != null
                ? Maps.newHashMap(visitPropertyClause(ctx.properties))
                : Maps.newHashMap();
        return new DropRollupOp(rollupName, properties);
    }

    @Override
    public LogicalPlan visitShowVariables(ShowVariablesContext ctx) {
        SetType statementScope = visitStatementScope(ctx.statementScope());
        if (ctx.wildWhere() != null) {
            if (ctx.wildWhere().LIKE() != null) {
                return new ShowVariablesCommand(statementScope,
                        stripQuotes(ctx.wildWhere().STRING_LITERAL().getText()));
            } else {
                StringBuilder sb = new StringBuilder();
                sb.append("SELECT `VARIABLE_NAME` AS `Variable_name`, `VARIABLE_VALUE` AS `Value` FROM ");
                sb.append("`").append(InternalCatalog.INTERNAL_CATALOG_NAME).append("`");
                sb.append(".");
                sb.append("`").append(InfoSchemaDb.DATABASE_NAME).append("`");
                sb.append(".");
                if (statementScope == SetType.GLOBAL) {
                    sb.append("`global_variables` ");
                } else {
                    sb.append("`session_variables` ");
                }
                sb.append(getOriginSql(ctx.wildWhere()));
                return new NereidsParser().parseSingle(sb.toString());
            }
        } else {
            return new ShowVariablesCommand(statementScope, null);
        }
    }

    private Expression getWildWhere(DorisParser.WildWhereContext ctx) {
        if (ctx.LIKE() != null) {
            String pattern = stripQuotes(ctx.STRING_LITERAL().getText());
            return new Like(new UnboundSlot("ProcedureName"), new StringLiteral(pattern));
        } else if (ctx.WHERE() != null) {
            return getExpression(ctx.expression());
        } else {
            throw new AnalysisException("Wild where should contain like or where " + ctx.getText());
        }
    }

    @Override
    public ShowViewCommand visitShowView(ShowViewContext ctx) {
        List<String> tableNameParts = visitMultipartIdentifier(ctx.tableName);
        String databaseName = null;
        if (ctx.database != null) {
            databaseName = stripQuotes(ctx.database.getText());
        }
        return new ShowViewCommand(databaseName, new TableNameInfo(tableNameParts));
    }

    @Override
    public LogicalPlan visitShowBackends(ShowBackendsContext ctx) {
        return new ShowBackendsCommand();
    }

    @Override
    public LogicalPlan visitShowBackup(ShowBackupContext ctx) {
        String dbName = null;
        Expression wildWhere = null;
        if (ctx.database != null) {
            dbName = ctx.database.getText();
        }
        if (ctx.wildWhere() != null) {
            wildWhere = getWildWhere(ctx.wildWhere());
        }
        return new ShowBackupCommand(dbName, wildWhere);
    }

    @Override
    public LogicalPlan visitShowPlugins(ShowPluginsContext ctx) {
        return new ShowPluginsCommand();
    }

    @Override
    public LogicalPlan visitShowSmallFiles(ShowSmallFilesContext ctx) {
        String dbName = null;
        if (ctx.database != null) {
            List<String> nameParts = visitMultipartIdentifier(ctx.database);
            dbName = nameParts.get(0); // only one entry possible
        }
        return new ShowSmallFilesCommand(dbName);
    }

    @Override
    public LogicalPlan visitShowSnapshot(ShowSnapshotContext ctx) {
        String repoName = null;
        Expression wildWhere = null;
        if (ctx.wildWhere() != null) {
            wildWhere = getWildWhere(ctx.wildWhere());
        }
        if (ctx.repo != null) {
            repoName = ctx.repo.getText();
        }
        return new ShowSnapshotCommand(repoName, wildWhere);
    }

    @Override
    public LogicalPlan visitShowSqlBlockRule(ShowSqlBlockRuleContext ctx) {
        String ruleName = null;
        if (ctx.ruleName != null) {
            ruleName = ctx.ruleName.getText();
        }
        return new ShowSqlBlockRuleCommand(ruleName);
    }

    @Override
    public LogicalPlan visitShowTriggers(ShowTriggersContext ctx) {
        return new ShowTriggersCommand();
    }

    @Override
    public LogicalPlan visitShowTrash(ShowTrashContext ctx) {
        if (ctx.ON() != null) {
            String backend = stripQuotes(ctx.STRING_LITERAL().getText());
            new ShowTrashCommand(backend);
        } else {
            return new ShowTrashCommand();
        }
        return new ShowTrashCommand();
    }

    @Override
    public LogicalPlan visitAdminCleanTrash(DorisParser.AdminCleanTrashContext ctx) {
        if (ctx.ON() != null) {
            List<String> backendsQuery = Lists.newArrayList();
            ctx.backends.forEach(backend -> backendsQuery.add(stripQuotes(backend.getText())));
            return new AdminCleanTrashCommand(backendsQuery);
        }
        return new AdminCleanTrashCommand();
    }

    @Override
    public LogicalPlan visitAdminShowReplicaStatus(AdminShowReplicaStatusContext ctx) {
        Expression where = null;
        if (ctx.WHERE() != null) {
            StringLiteral left = new StringLiteral(stripQuotes(ctx.STATUS().toString()));
            StringLiteral right = new StringLiteral(stripQuotes(ctx.STRING_LITERAL().getText()));
            if (ctx.NEQ() != null) {
                where = new Not(new EqualTo(left, right));
            } else {
                where = new EqualTo(left, right);
            }
        }
        TableRefInfo tableRefInfo = visitBaseTableRefContext(ctx.baseTableRef());
        return new AdminShowReplicaStatusCommand(tableRefInfo, where);
    }

    @Override
    public LogicalPlan visitShowRepositories(ShowRepositoriesContext ctx) {
        return new ShowRepositoriesCommand();
    }

    @Override
    public LogicalPlan visitShowResources(ShowResourcesContext ctx) {
        Expression wildWhere = null;
        List<OrderKey> orderKeys = null;
        String likePattern = null;
        long limit = -1L;
        long offset = 0L;
        if (ctx.sortClause() != null) {
            orderKeys = visit(ctx.sortClause().sortItem(), OrderKey.class);
        }
        if (ctx.wildWhere() != null) {
            wildWhere = getWildWhere(ctx.wildWhere());
            if (ctx.wildWhere().LIKE() != null) {
                likePattern = stripQuotes(ctx.wildWhere().STRING_LITERAL().getText());
            } else {
                wildWhere = (Expression) ctx.wildWhere().expression().accept(this);
            }
        }
        if (ctx.limitClause() != null) {
            limit = ctx.limitClause().limit != null
                    ? Long.parseLong(ctx.limitClause().limit.getText())
                    : 0;
            if (limit < 0) {
                throw new ParseException("Limit requires non-negative number", ctx.limitClause());
            }
            offset = ctx.limitClause().offset != null
                    ? Long.parseLong(ctx.limitClause().offset.getText())
                    : 0;
            if (offset < 0) {
                throw new ParseException("Offset requires non-negative number", ctx.limitClause());
            }
        }
        return new ShowResourcesCommand(wildWhere, likePattern, orderKeys, limit, offset);
    }

    @Override
    public LogicalPlan visitShowRestore(ShowRestoreContext ctx) {
        String dbName = null;
        Expression wildWhere = null;
        if (ctx.database != null) {
            dbName = ctx.database.getText();
        }
        if (ctx.wildWhere() != null) {
            wildWhere = getWildWhere(ctx.wildWhere());
        }
        return new ShowRestoreCommand(dbName, wildWhere, ctx.BRIEF() != null);
    }

    @Override
    public LogicalPlan visitShowRoles(ShowRolesContext ctx) {
        return new ShowRolesCommand();
    }

    @Override
    public LogicalPlan visitShowProc(ShowProcContext ctx) {
        String path = stripQuotes(ctx.path.getText());
        return new ShowProcCommand(path);
    }

    private TableScanParams visitOptScanParamsContex(OptScanParamsContext ctx) {
        if (ctx != null) {
            Map<String, String> map = visitPropertyItemList(ctx.properties);
            return new TableScanParams(ctx.funcName.getText(), map);
        }
        return null;
    }

    private TableSnapshot visitTableSnapshotContext(TableSnapshotContext ctx) {
        if (ctx != null) {
            if (ctx.TIME() != null) {
                return new TableSnapshot(stripQuotes(ctx.time.getText()));
            } else {
                return new TableSnapshot(Long.parseLong(ctx.version.getText()));
            }
        }
        return null;
    }

    private List<String> visitRelationHintContext(RelationHintContext ctx) {
        final List<String> relationHints;
        if (ctx != null) {
            relationHints = typedVisit(ctx);
        } else {
            relationHints = ImmutableList.of();
        }
        return relationHints;
    }

    private PartitionNamesInfo visitSpecifiedPartitionContext(SpecifiedPartitionContext ctx) {
        if (ctx != null) {
            List<String> partitions = new ArrayList<>();
            boolean isTempPart = ctx.TEMPORARY() != null;
            if (ctx.identifier() != null) {
                partitions.add(ctx.identifier().getText());
            } else {
                partitions.addAll(visitIdentifierList(ctx.identifierList()));
            }
            return new PartitionNamesInfo(isTempPart, partitions);
        }
        return null;
    }

    private List<Long> visitTabletListContext(TabletListContext ctx) {
        List<Long> tabletIdList = new ArrayList<>();
        if (ctx != null && ctx.tabletIdList != null) {
            ctx.tabletIdList.stream().forEach(tabletToken -> {
                tabletIdList.add(Long.parseLong(tabletToken.getText()));
            });
        }
        return tabletIdList;
    }

    private TableRefInfo visitBaseTableRefContext(BaseTableRefContext ctx) {
        List<String> nameParts = visitMultipartIdentifier(ctx.multipartIdentifier());
        TableScanParams scanParams = visitOptScanParamsContex(ctx.optScanParams());
        TableSnapshot tableSnapShot = visitTableSnapshotContext(ctx.tableSnapshot());
        PartitionNamesInfo partitionNameInfo = visitSpecifiedPartitionContext(ctx.specifiedPartition());
        List<Long> tabletIdList = visitTabletListContext(ctx.tabletList());

        String tableAlias = null;
        if (ctx.tableAlias().strictIdentifier() != null) {
            tableAlias = ctx.tableAlias().getText();
        }
        TableSample tableSample = ctx.sample() == null ? null : (TableSample) visit(ctx.sample());
        List<String> hints = visitRelationHintContext(ctx.relationHint());
        return new TableRefInfo(new TableNameInfo(nameParts), scanParams, tableSnapShot, partitionNameInfo,
                                    tabletIdList, tableAlias, tableSample, hints);
    }

    @Override
    public LogicalPlan visitShowReplicaDistribution(ShowReplicaDistributionContext ctx) {
        TableRefInfo tableRefInfo = visitBaseTableRefContext(ctx.baseTableRef());
        return new ShowReplicaDistributionCommand(tableRefInfo);
    }

    @Override
    public LogicalPlan visitAdminShowReplicaDistribution(AdminShowReplicaDistributionContext ctx) {
        TableRefInfo tableRefInfo = visitBaseTableRefContext(ctx.baseTableRef());
        return new ShowReplicaDistributionCommand(tableRefInfo);
    }

    @Override
    public LogicalPlan visitShowCreateCatalog(ShowCreateCatalogContext ctx) {
        return new ShowCreateCatalogCommand(ctx.identifier().getText());
    }

    @Override
    public LogicalPlan visitShowCatalog(DorisParser.ShowCatalogContext ctx) {
        return new ShowCatalogCommand(ctx.identifier().getText(), null);
    }

    @Override
    public LogicalPlan visitShowCatalogs(DorisParser.ShowCatalogsContext ctx) {
        String wild = null;
        if (ctx.wildWhere() != null) {
            if (ctx.wildWhere().LIKE() != null) {
                wild = stripQuotes(ctx.wildWhere().STRING_LITERAL().getText());
            } else if (ctx.wildWhere().WHERE() != null) {
                wild = ctx.wildWhere().expression().getText();
            }
        }
        return new ShowCatalogCommand(null, wild);
    }

    @Override
    public LogicalPlan visitShowStorageEngines(ShowStorageEnginesContext ctx) {
        return new ShowStorageEnginesCommand();
    }

    @Override
    public LogicalPlan visitAdminRebalanceDisk(AdminRebalanceDiskContext ctx) {
        if (ctx.ON() != null) {
            List<String> backendList = Lists.newArrayList();
            ctx.backends.forEach(backend -> backendList.add(stripQuotes(backend.getText())));
            return new AdminRebalanceDiskCommand(backendList);
        }
        return new AdminRebalanceDiskCommand();
    }

    @Override
    public LogicalPlan visitAdminCancelRebalanceDisk(AdminCancelRebalanceDiskContext ctx) {
        if (ctx.ON() != null) {
            List<String> backendList = Lists.newArrayList();
            ctx.backends.forEach(backend -> backendList.add(stripQuotes(backend.getText())));
            return new AdminCancelRebalanceDiskCommand(backendList);
        }
        return new AdminCancelRebalanceDiskCommand();
    }

    @Override
    public LogicalPlan visitShowDiagnoseTablet(ShowDiagnoseTabletContext ctx) {
        long tabletId = Long.parseLong(ctx.INTEGER_VALUE().getText());
        return new ShowDiagnoseTabletCommand(tabletId);
    }

    @Override
    public LogicalPlan visitAdminDiagnoseTablet(AdminDiagnoseTabletContext ctx) {
        long tabletId = Long.parseLong(ctx.INTEGER_VALUE().getText());
        return new ShowDiagnoseTabletCommand(tabletId);
    }

    @Override
    public LogicalPlan visitShowCreateTable(ShowCreateTableContext ctx) {
        List<String> nameParts = visitMultipartIdentifier(ctx.name);
        return new ShowCreateTableCommand(new TableNameInfo(nameParts), ctx.BRIEF() != null);
    }

    @Override
    public LogicalPlan visitShowCreateView(ShowCreateViewContext ctx) {
        List<String> nameParts = visitMultipartIdentifier(ctx.name);
        return new ShowCreateViewCommand(new TableNameInfo(nameParts));
    }

    @Override
    public LogicalPlan visitShowCreateMaterializedView(ShowCreateMaterializedViewContext ctx) {
        List<String> nameParts = visitMultipartIdentifier(ctx.tableName);
        return new ShowCreateMaterializedViewCommand(stripQuotes(ctx.mvName.getText()), new TableNameInfo(nameParts));
    }

    @Override
    public LogicalPlan visitAlterWorkloadGroup(AlterWorkloadGroupContext ctx) {
        Map<String, String> properties = ctx.propertyClause() != null
                        ? Maps.newHashMap(visitPropertyClause(ctx.propertyClause())) : Maps.newHashMap();
        return new AlterWorkloadGroupCommand(ctx.name.getText(), properties);
    }

    @Override
    public LogicalPlan visitAlterWorkloadPolicy(AlterWorkloadPolicyContext ctx) {
        Map<String, String> properties = ctx.propertyClause() != null
                        ? Maps.newHashMap(visitPropertyClause(ctx.propertyClause())) : Maps.newHashMap();
        return new AlterWorkloadPolicyCommand(ctx.name.getText(), properties);
    }

    @Override
    public LogicalPlan visitAlterRole(AlterRoleContext ctx) {
        String comment = visitCommentSpec(ctx.commentSpec());
        return new AlterRoleCommand(ctx.role.getText(), comment);
    }

    @Override
    public LogicalPlan visitShowDatabaseId(ShowDatabaseIdContext ctx) {
        long dbId = (ctx.databaseId != null) ? Long.parseLong(ctx.databaseId.getText()) : -1;
        return new ShowDatabaseIdCommand(dbId);
    }

    public LogicalPlan visitCreateRole(CreateRoleContext ctx) {
        String roleName = stripQuotes(ctx.name.getText());
        String comment = ctx.STRING_LITERAL() == null ? "" : LogicalPlanBuilderAssistant.escapeBackSlash(
                ctx.STRING_LITERAL().getText().substring(1, ctx.STRING_LITERAL().getText().length() - 1));
        return new CreateRoleCommand(ctx.EXISTS() != null, roleName, comment);
    }

    @Override
    public LogicalPlan visitCreateFile(CreateFileContext ctx) {
        String dbName = null;
        if (ctx.database != null) {
            dbName = ctx.database.getText();
        }
        Map<String, String> properties = ctx.propertyClause() != null
                                    ? Maps.newHashMap(visitPropertyClause(ctx.propertyClause())) : Maps.newHashMap();
        return new CreateFileCommand(stripQuotes(ctx.name.getText()), dbName, properties);
    }

    @Override
    public LogicalPlan visitShowCharset(ShowCharsetContext ctx) {
        return new ShowCharsetCommand();
    }

    @Override
    public LogicalPlan visitAdminSetTableStatus(AdminSetTableStatusContext ctx) {
        List<String> dbTblNameParts = visitMultipartIdentifier(ctx.name);
        Map<String, String> properties = ctx.propertyClause() != null
                        ? Maps.newHashMap(visitPropertyClause(ctx.propertyClause())) : Maps.newHashMap();
        return new AdminSetTableStatusCommand(new TableNameInfo(dbTblNameParts), properties);
    }

    @Override
    public LogicalPlan visitShowFrontends(ShowFrontendsContext ctx) {
        String detail = (ctx.name != null) ? ctx.name.getText() : null;
        return new ShowFrontendsCommand(detail);
    }

    @Override
    public LogicalPlan visitShowFunctions(ShowFunctionsContext ctx) {
        String dbName = null;
        if (ctx.database != null) {
            List<String> nameParts = visitMultipartIdentifier(ctx.database);
            if (nameParts.size() == 1) {
                dbName = nameParts.get(0);
            } else if (nameParts.size() == 2) {
                dbName = nameParts.get(1);
            } else {
                throw new AnalysisException("nameParts in analyze database should be [ctl.]db");
            }
        }

        boolean isVerbose = ctx.FULL() != null;
        boolean isBuiltin = ctx.BUILTIN() != null;

        String wild = null;
        if (ctx.STRING_LITERAL() != null) {
            wild = stripQuotes(ctx.STRING_LITERAL().getText());
        }
        return new ShowFunctionsCommand(dbName, isBuiltin, isVerbose, wild);
    }

    @Override
    public LogicalPlan visitShowGlobalFunctions(ShowGlobalFunctionsContext ctx) {
        boolean isVerbose = ctx.FULL() != null;

        String wild = null;
        if (ctx.STRING_LITERAL() != null) {
            wild = stripQuotes(ctx.STRING_LITERAL().getText());
        }
        return new ShowFunctionsCommand(isVerbose, wild, true);
    }

    @Override
    public LogicalPlan visitShowCreateDatabase(ShowCreateDatabaseContext ctx) {
        List<String> nameParts = visitMultipartIdentifier(ctx.name);
        String databaseName = "";
        String catalogName = "";
        if (nameParts.size() == 2) {
            // The identifier is in the form "internalcatalog.databasename"
            catalogName = nameParts.get(0);
            databaseName = nameParts.get(1);
        } else if (nameParts.size() == 1) {
            // The identifier is in the form "databasename"
            databaseName = nameParts.get(0);
        }

        return new ShowCreateDatabaseCommand(new DbName(catalogName, databaseName));
    }

    @Override
    public LogicalPlan visitCleanAllProfile(CleanAllProfileContext ctx) {
        return new CleanAllProfileCommand();
    }

    @Override
    public Object visitCleanLabel(CleanLabelContext ctx) {
        String label = ctx.label == null ? null : ctx.label.getText();
        IdentifierContext database = ctx.database;
        return new CleanLabelCommand(stripQuotes(database.getText()), label);
    }

    @Override
    public LogicalPlan visitShowWhitelist(ShowWhitelistContext ctx) {
        return new ShowWhiteListCommand();
    }

    @Override
    public LogicalPlan visitShowUserProperties(ShowUserPropertiesContext ctx) {
        String user = ctx.user != null ? stripQuotes(ctx.user.getText()) : null;
        String pattern = null;
        if (ctx.LIKE() != null) {
            pattern = stripQuotes(ctx.STRING_LITERAL().getText());
        }
        return new ShowUserPropertyCommand(user, pattern, false);
    }

    @Override
    public LogicalPlan visitShowAllProperties(ShowAllPropertiesContext ctx) {
        String pattern = null;
        if (ctx.LIKE() != null) {
            pattern = stripQuotes(ctx.STRING_LITERAL().getText());
        }
        return new ShowUserPropertyCommand(null, pattern, true);
    }

    @Override
    public LogicalPlan visitAlterCatalogComment(AlterCatalogCommentContext ctx) {
        String catalogName = stripQuotes(ctx.name.getText());
        String comment = stripQuotes(ctx.comment.getText());
        return new AlterCatalogCommentCommand(catalogName, comment);
    }

    @Override
    public LogicalPlan visitAlterDatabaseRename(AlterDatabaseRenameContext ctx) {
        String dbName = Optional.ofNullable(ctx.name)
                .map(ParserRuleContext::getText)
                .filter(s -> !s.isEmpty())
                .orElseThrow(() -> new ParseException("Database name is empty or cannot be an empty string"));
        String newDbName = Optional.ofNullable(ctx.newName)
                .map(ParserRuleContext::getText)
                .filter(s -> !s.isEmpty())
                .orElseThrow(() -> new ParseException("New Database name is empty or cannot be an empty string"));
        return new AlterDatabaseRenameCommand(dbName, newDbName);
    }

    @Override
    public LogicalPlan visitShowDynamicPartition(ShowDynamicPartitionContext ctx) {
        String dbName = null;
        if (ctx.database != null) {
            List<String> nameParts = visitMultipartIdentifier(ctx.database);
            dbName = nameParts.get(0); // only one entry possible
        }
        return new ShowDynamicPartitionCommand(dbName);
    }

    @Override
    public LogicalPlan visitCreateCatalog(CreateCatalogContext ctx) {
        String catalogName = ctx.catalogName.getText();
        boolean ifNotExists = ctx.IF() != null;
        String resourceName = ctx.resourceName == null ? null : (ctx.resourceName.getText());
        String comment = ctx.STRING_LITERAL() == null ? null : stripQuotes(ctx.STRING_LITERAL().getText());
        Map<String, String> properties = ctx.propertyClause() != null
                                    ? Maps.newHashMap(visitPropertyClause(ctx.propertyClause())) : Maps.newHashMap();

        return new CreateCatalogCommand(catalogName, ifNotExists, resourceName, comment, properties);
    }

    @Override
    public LogicalPlan visitShowStages(ShowStagesContext ctx) {
        return new ShowStagesCommand();
    }

    @Override
    public LogicalPlan visitRecoverDatabase(RecoverDatabaseContext ctx) {
        String dbName = ctx.name.getText();
        long dbId = (ctx.id != null) ? Long.parseLong(ctx.id.getText()) : -1;
        String newDbName = (ctx.alias != null) ? ctx.alias.getText() : null;
        return new RecoverDatabaseCommand(dbName, dbId, newDbName);
    }

    @Override
    public LogicalPlan visitShowWarningErrors(ShowWarningErrorsContext ctx) {
        boolean isWarning = ctx.WARNINGS() != null;

        // Extract the limit value if present
        long limit = 0;
        Optional<LimitClauseContext> limitCtx = Optional.ofNullable(ctx.limitClause());
        if (ctx.limitClause() != null) {
            limit = Long.parseLong(limitCtx.get().limit.getText());
            if (limit < 0) {
                throw new ParseException("Limit requires non-negative number", limitCtx.get());
            }
        }
        return new ShowWarningErrorsCommand(isWarning, limit);
    }

    @Override
    public LogicalPlan visitAlterCatalogProperties(AlterCatalogPropertiesContext ctx) {
        String catalogName = stripQuotes(ctx.name.getText());
        Map<String, String> properties = visitPropertyItemList(ctx.propertyItemList());
        return new AlterCatalogPropertiesCommand(catalogName, properties);
    }

    @Override
    public RecoverTableCommand visitRecoverTable(RecoverTableContext ctx) {
        List<String> dbTblNameParts = visitMultipartIdentifier(ctx.name);
        String newTableName = (ctx.alias != null) ? ctx.alias.getText() : null;
        long tableId = (ctx.id != null) ? Long.parseLong(ctx.id.getText()) : -1;
        return new RecoverTableCommand(new TableNameInfo(dbTblNameParts), tableId, newTableName);
    }

    @Override
    public RecoverPartitionCommand visitRecoverPartition(RecoverPartitionContext ctx) {
        String partitionName = ctx.name.getText();
        String newPartitionName = (ctx.alias != null) ? ctx.alias.getText() : null;
        long partitionId = (ctx.id != null) ? Long.parseLong(ctx.id.getText()) : -1;
        List<String> dbTblNameParts = visitMultipartIdentifier(ctx.tableName);
        return new RecoverPartitionCommand(new TableNameInfo(dbTblNameParts),
                                            partitionName, partitionId, newPartitionName);
    }

    @Override

    public LogicalPlan visitShowBroker(ShowBrokerContext ctx) {
        return new ShowBrokerCommand();
    }

    @Override
    public LogicalPlan visitDropRole(DropRoleContext ctx) {
        String roleName = stripQuotes(ctx.name.getText());
        return new DropRoleCommand(roleName, ctx.EXISTS() != null);
    }

    @Override
    public LogicalPlan visitDropTable(DropTableContext ctx) {
        String ctlName = null;
        String dbName = null;
        String tableName = null;
        List<String> nameParts = visitMultipartIdentifier(ctx.name);
        if (nameParts.size() == 1) {
            tableName = nameParts.get(0);
        } else if (nameParts.size() == 2) {
            dbName = nameParts.get(0);
            tableName = nameParts.get(1);
        } else if (nameParts.size() == 3) {
            ctlName = nameParts.get(0);
            dbName = nameParts.get(1);
            tableName = nameParts.get(2);
        } else {
            throw new AnalysisException("nameParts in create table should be [ctl.][db.]tbl");
        }

        boolean ifExists = ctx.EXISTS() != null;
        boolean forceDrop = ctx.FORCE() != null;
        TableNameInfo tblNameInfo = new TableNameInfo(ctlName, dbName, tableName);
        return new DropTableCommand(ifExists, tblNameInfo, forceDrop);
    }

    @Override
    public LogicalPlan visitDropCatalog(DropCatalogContext ctx) {
        String catalogName = stripQuotes(ctx.name.getText());
        boolean ifExists = ctx.EXISTS() != null;
        return new DropCatalogCommand(catalogName, ifExists);
    }

    @Override
    public LogicalPlan visitCreateEncryptkey(CreateEncryptkeyContext ctx) {
        List<String> nameParts = visitMultipartIdentifier(ctx.multipartIdentifier());
        return new CreateEncryptkeyCommand(new EncryptKeyName(nameParts), ctx.EXISTS() != null,
                                            stripQuotes(ctx.STRING_LITERAL().getText()));
    }

    @Override
    public LogicalPlan visitAlterCatalogRename(AlterCatalogRenameContext ctx) {
        String catalogName = stripQuotes(ctx.name.getText());
        String newName = stripQuotes(ctx.newName.getText());
        return new AlterCatalogRenameCommand(catalogName, newName);
    }

    @Override
    public LogicalPlan visitDropStoragePolicy(DropStoragePolicyContext ctx) {
        String policyName = ctx.name.getText();
        boolean ifExists = ctx.EXISTS() != null;
        return new DropStoragePolicyCommand(policyName, ifExists);
    }

    @Override
    public LogicalPlan visitDropEncryptkey(DropEncryptkeyContext ctx) {
        List<String> nameParts = visitMultipartIdentifier(ctx.name);
        return new DropEncryptkeyCommand(new EncryptKeyName(nameParts), ctx.EXISTS() != null);
    }

    @Override
    public LogicalPlan visitCreateWorkloadGroup(CreateWorkloadGroupContext ctx) {
        String workloadGroupName = stripQuotes(ctx.name.getText());
        boolean ifNotExists = ctx.EXISTS() != null;
        Map<String, String> properties = ctx.propertyClause() != null
                                    ? Maps.newHashMap(visitPropertyClause(ctx.propertyClause())) : Maps.newHashMap();
        return new CreateWorkloadGroupCommand(workloadGroupName, ifNotExists, properties);
    }

    @Override
    public LogicalPlan visitShowSyncJob(ShowSyncJobContext ctx) {
        String databaseName = null;
        if (ctx.multipartIdentifier() != null) {
            List<String> databaseParts = visitMultipartIdentifier(ctx.multipartIdentifier());
            databaseName = databaseParts.get(0);
        }
        return new ShowSyncJobCommand(databaseName);
    }

    @Override
    public LogicalPlan visitDropFile(DropFileContext ctx) {
        String dbName = null;
        if (ctx.database != null) {
            dbName = ctx.database.getText();
        }
        Map<String, String> properties = ctx.propertyClause() != null
                                    ? Maps.newHashMap(visitPropertyClause(ctx.propertyClause())) : Maps.newHashMap();
        return new DropFileCommand(stripQuotes(ctx.name.getText()), dbName, properties);
    }

    @Override
    public LogicalPlan visitDropRepository(DropRepositoryContext ctx) {
        return new DropRepositoryCommand(stripQuotes(ctx.name.getText()));
    }

    @Override
    public LogicalPlan visitDropSqlBlockRule(DropSqlBlockRuleContext ctx) {
        return new DropSqlBlockRuleCommand(visitIdentifierSeq(ctx.identifierSeq()), ctx.EXISTS() != null);
    }

    @Override
    public LogicalPlan visitDropUser(DropUserContext ctx) {
        UserIdentity userIdent = visitUserIdentify(ctx.userIdentify());
        return new DropUserCommand(userIdent, ctx.EXISTS() != null);
    }

    @Override
    public LogicalPlan visitDropWorkloadGroup(DropWorkloadGroupContext ctx) {
        return new DropWorkloadGroupCommand(ctx.name.getText(), ctx.EXISTS() != null);
    }

    @Override
    public LogicalPlan visitDropWorkloadPolicy(DropWorkloadPolicyContext ctx) {
        return new DropWorkloadPolicyCommand(ctx.name.getText(), ctx.EXISTS() != null);
    }

    @Override
    public LogicalPlan visitShowTableId(ShowTableIdContext ctx) {
        long tableId = -1;
        if (ctx.tableId != null) {
            tableId = Long.parseLong(ctx.tableId.getText());
        }
        return new ShowTableIdCommand(tableId);
    }

    @Override
    public LogicalPlan visitShowProcessList(ShowProcessListContext ctx) {
        return new ShowProcessListCommand(ctx.FULL() != null);
    }

    @Override
    public LogicalPlan visitHelp(HelpContext ctx) {
        String mark = ctx.mark.getText();
        return new HelpCommand(mark);
    }

    @Override
    public LogicalPlan visitSync(SyncContext ctx) {
        return new SyncCommand();
    }

    @Override
    public LogicalPlan visitShowDelete(ShowDeleteContext ctx) {
        String dbName = null;
        if (ctx.database != null) {
            List<String> nameParts = visitMultipartIdentifier(ctx.database);
            dbName = nameParts.get(0); // only one entry possible
        }
        return new ShowDeleteCommand(dbName);
    }

    @Override
    public LogicalPlan visitShowStoragePolicy(ShowStoragePolicyContext ctx) {
        String policyName = null;
        if (ctx.identifierOrText() != null) {
            policyName = stripQuotes(ctx.identifierOrText().getText());
        }
        return new ShowStoragePolicyCommand(policyName, ctx.USING() != null);
    }

    @Override
    public LogicalPlan visitShowPrivileges(ShowPrivilegesContext ctx) {
        return new ShowPrivilegesCommand();
    }

    @Override
    public LogicalPlan visitShowTabletsBelong(ShowTabletsBelongContext ctx) {
        List<Long> tabletIdLists = new ArrayList<>();
        ctx.tabletIds.stream().forEach(tabletToken -> {
            tabletIdLists.add(Long.parseLong(tabletToken.getText()));
        });
        return new ShowTabletsBelongCommand(tabletIdLists);
    }

    @Override
    public LogicalPlan visitShowCollation(ShowCollationContext ctx) {
        String wild = null;
        if (ctx.wildWhere() != null) {
            if (ctx.wildWhere().LIKE() != null) {
                wild = stripQuotes(ctx.wildWhere().STRING_LITERAL().getText());
            } else if (ctx.wildWhere().WHERE() != null) {
                wild = ctx.wildWhere().expression().getText();
            }
        }
        return new ShowCollationCommand(wild);
    }

    @Override
    public LogicalPlan visitAdminCheckTablets(AdminCheckTabletsContext ctx) {
        List<Long> tabletIdLists = new ArrayList<>();
        if (ctx.tabletList() != null) {
            ctx.tabletList().tabletIdList.stream().forEach(tabletToken -> {
                tabletIdLists.add(Long.parseLong(tabletToken.getText()));
            });
        }
        Map<String, String> properties = ctx.properties != null
                ? Maps.newHashMap(visitPropertyClause(ctx.properties))
                : Maps.newHashMap();
        return new AdminCheckTabletsCommand(tabletIdLists, properties);
    }

    @Override
    public LogicalPlan visitShowWarningErrorCount(ShowWarningErrorCountContext ctx) {
        boolean isWarning = ctx.WARNINGS() != null;
        return new ShowWarningErrorCountCommand(isWarning);
    }

    @Override
    public LogicalPlan visitShowStatus(ShowStatusContext ctx) {
        String scope = visitStatementScope(ctx.statementScope()).name();
        return new ShowStatusCommand(scope);
    }

    @Override
    public LogicalPlan visitShowDataSkew(ShowDataSkewContext ctx) {
        TableRefInfo tableRefInfo = visitBaseTableRefContext(ctx.baseTableRef());
        return new ShowDataSkewCommand(tableRefInfo);
    }

    @Override
    public LogicalPlan visitShowData(DorisParser.ShowDataContext ctx) {
        TableNameInfo tableNameInfo = null;
        if (ctx.tableName != null) {
            tableNameInfo = new TableNameInfo(visitMultipartIdentifier(ctx.tableName));
        }
        List<OrderKey> orderKeys = null;
        if (ctx.sortClause() != null) {
            orderKeys = visit(ctx.sortClause().sortItem(), OrderKey.class);
        }
        Map<String, String> properties = ctx.propertyClause() != null
                ? Maps.newHashMap(visitPropertyClause(ctx.propertyClause())) : Maps.newHashMap();
        boolean detailed = ctx.ALL() != null;
        return new ShowDataCommand(tableNameInfo, orderKeys, properties, detailed);
    }

    @Override
    public LogicalPlan visitShowTableCreation(ShowTableCreationContext ctx) {
        String dbName = null;
        String wild = null;
        if (ctx.database != null) {
            List<String> nameParts = visitMultipartIdentifier(ctx.database);
            dbName = nameParts.get(0); // only one entry possible
        }
        if (ctx.STRING_LITERAL() != null) {
            wild = ctx.STRING_LITERAL().getText();
        }
        return new ShowTableCreationCommand(dbName, wild);
    }

    @Override
    public SetType visitStatementScope(StatementScopeContext ctx) {
        SetType statementScope = SetType.DEFAULT;
        if (ctx != null) {
            if (ctx.GLOBAL() != null) {
                statementScope = SetType.GLOBAL;
            } else if (ctx.LOCAL() != null || ctx.SESSION() != null) {
                statementScope = SetType.SESSION;
            }
        }
        return statementScope;
    }

    @Override
    public LogicalPlan visitAdminShowTabletStorageFormat(AdminShowTabletStorageFormatContext ctx) {
        return new ShowTabletStorageFormatCommand(ctx.VERBOSE() != null);
    }

    @Override
    public LogicalPlan visitShowTabletStorageFormat(ShowTabletStorageFormatContext ctx) {
        return new ShowTabletStorageFormatCommand(ctx.VERBOSE() != null);
    }

    @Override
    public LogicalPlan visitShowTabletsFromTable(DorisParser.ShowTabletsFromTableContext ctx) {
        TableNameInfo tableName = new TableNameInfo(visitMultipartIdentifier(ctx.tableName));
        PartitionNamesInfo partitionNamesInfo = null;
        if (ctx.partitionSpec() != null) {
            Pair<Boolean, List<String>> partitionSpec = visitPartitionSpec(ctx.partitionSpec());
            partitionNamesInfo = new PartitionNamesInfo(partitionSpec.first, partitionSpec.second);
        }
        List<OrderKey> orderKeys = null;
        if (ctx.sortClause() != null) {
            orderKeys = visit(ctx.sortClause().sortItem(), OrderKey.class);
        }
        long limit = 0;
        long offset = 0;
        if (ctx.limitClause() != null) {
            limit = ctx.limitClause().limit != null
                    ? Long.parseLong(ctx.limitClause().limit.getText())
                    : 0;
            if (limit < 0) {
                throw new ParseException("Limit requires non-negative number", ctx.limitClause());
            }
            offset = ctx.limitClause().offset != null
                    ? Long.parseLong(ctx.limitClause().offset.getText())
                    : 0;
            if (offset < 0) {
                throw new ParseException("Offset requires non-negative number", ctx.limitClause());
            }
        }
        if (ctx.wildWhere() != null) {
            if (ctx.wildWhere().LIKE() != null) {
                throw new ParseException("Not support like clause");
            } else {
                Expression expr = (Expression) ctx.wildWhere().expression().accept(this);
                return new ShowTabletsFromTableCommand(tableName, partitionNamesInfo, expr, orderKeys, limit, offset);
            }
        }

        return new ShowTabletsFromTableCommand(tableName, partitionNamesInfo, null, orderKeys, limit, offset);
    }

    @Override
    public LogicalPlan visitShowQueryProfile(ShowQueryProfileContext ctx) {
        String queryIdPath = "/";
        if (ctx.queryIdPath != null) {
            queryIdPath = stripQuotes(ctx.queryIdPath.getText());
        }

        long limit = 20;
        if (ctx.limitClause() != null) {
            limit = Long.parseLong(ctx.limitClause().limit.getText());
            if (limit < 0) {
                throw new ParseException("Limit requires non-negative number, got " + String.valueOf(limit));
            }
        }
        return new ShowQueryProfileCommand(queryIdPath, limit);
    }

    @Override
    public LogicalPlan visitSwitchCatalog(SwitchCatalogContext ctx) {
        if (ctx.catalog != null) {
            return new SwitchCommand(ctx.catalog.getText());
        }
        throw new ParseException("catalog name can not be null");
    }

    @Override
    public LogicalPlan visitUseDatabase(UseDatabaseContext ctx) {
        if (ctx.database == null) {
            throw new ParseException("database name can not be null");
        }
        return ctx.catalog != null ? new UseCommand(ctx.catalog.getText(), ctx.database.getText())
                : new UseCommand(ctx.database.getText());
    }

    @Override
    public LogicalPlan visitShowConvertLsc(ShowConvertLscContext ctx) {
        if (ctx.database == null) {
            return new ShowConvertLSCCommand(null);
        }
        List<String> parts = visitMultipartIdentifier(ctx.database);
        String databaseName = parts.get(parts.size() - 1);
        if (parts.size() == 2 && !InternalCatalog.INTERNAL_CATALOG_NAME.equalsIgnoreCase(parts.get(0))) {
            throw new ParseException("The execution of this command is restricted to the internal catalog only.");
        } else if (parts.size() > 2) {
            throw new ParseException("Only one dot can be in the name: " + String.join(".", parts));
        }
        return new ShowConvertLSCCommand(databaseName);
    }

    @Override
    public LogicalPlan visitKillQuery(KillQueryContext ctx) {
        String queryId;
        TerminalNode integerValue = ctx.INTEGER_VALUE();
        if (integerValue != null) {
            queryId = integerValue.getText();
        } else {
            queryId = stripQuotes(ctx.STRING_LITERAL().getText());
        }
        return new KillQueryCommand(queryId);
    }

    @Override
    public LogicalPlan visitKillConnection(DorisParser.KillConnectionContext ctx) {
        int connectionId = Integer.parseInt(ctx.INTEGER_VALUE().getText());
        return new KillConnectionCommand(connectionId);
    }

    @Override
    public Object visitAlterDatabaseSetQuota(AlterDatabaseSetQuotaContext ctx) {
        String databaseName = Optional.ofNullable(ctx.name)
                .map(ParseTree::getText).filter(s -> !s.isEmpty())
                .orElseThrow(() -> new ParseException("database name can not be null"));
        String quota = Optional.ofNullable(ctx.quota)
                .map(ParseTree::getText)
                .orElseGet(() -> Optional.ofNullable(ctx.INTEGER_VALUE())
                        .map(TerminalNode::getText)
                        .orElse(null));
        // Determine the quota type
        QuotaType quotaType;
        if (ctx.DATA() != null) {
            quotaType = QuotaType.DATA;
        } else if (ctx.REPLICA() != null) {
            quotaType = QuotaType.REPLICA;
        } else if (ctx.TRANSACTION() != null) {
            quotaType = QuotaType.TRANSACTION;
        } else {
            quotaType = QuotaType.NONE;
        }
        return new AlterDatabaseSetQuotaCommand(databaseName, quotaType, quota);
    }

    @Override
    public LogicalPlan visitDropDatabase(DropDatabaseContext ctx) {
        boolean ifExists = ctx.EXISTS() != null;
        List<String> databaseNameParts = visitMultipartIdentifier(ctx.name);
        boolean force = ctx.FORCE() != null;
        DropDatabaseInfo databaseInfo = new DropDatabaseInfo(ifExists, databaseNameParts, force);
        return new DropDatabaseCommand(databaseInfo);
    }

    @Override
    public LogicalPlan visitAlterRepository(AlterRepositoryContext ctx) {

        Map<String, String> properties = ctx.propertyClause() != null
                ? Maps.newHashMap(visitPropertyClause(ctx.propertyClause())) : Maps.newHashMap();

        return new AlterRepositoryCommand(ctx.name.getText(), properties);
    }

    @Override
    public LogicalPlan visitShowAnalyze(ShowAnalyzeContext ctx) {
        boolean isAuto = ctx.AUTO() != null;
        List<String> tableName = ctx.tableName == null ? null : visitMultipartIdentifier(ctx.tableName);
        long jobId = ctx.jobId == null ? 0 : Long.parseLong(ctx.jobId.getText());
        String stateKey = ctx.stateKey == null ? null : stripQuotes(ctx.stateKey.getText());
        String stateValue = ctx.stateValue == null ? null : stripQuotes(ctx.stateValue.getText());
        return new ShowAnalyzeCommand(tableName, jobId, stateKey, stateValue, isAuto);
    }

    @Override
    public LogicalPlan visitDropAllBrokerClause(DropAllBrokerClauseContext ctx) {
        String brokerName = stripQuotes(ctx.name.getText());
        AlterSystemOp alterSystemOp = new DropAllBrokerOp(brokerName);
        return new AlterSystemCommand(alterSystemOp, PlanType.ALTER_SYSTEM_DROP_ALL_BROKER);
    }

    @Override
    public LogicalPlan visitAlterSystem(DorisParser.AlterSystemContext ctx) {
        return plan(ctx.alterSystemClause());
    }

    @Override
    public LogicalPlan visitAddBrokerClause(AddBrokerClauseContext ctx) {
        String brokerName = stripQuotes(ctx.name.getText());
        List<String> hostPorts = ctx.hostPorts.stream()
                .map(e -> stripQuotes(e.getText()))
                .collect(Collectors.toList());
        AlterSystemOp alterSystemOp = new AddBrokerOp(brokerName, hostPorts);
        return new AlterSystemCommand(alterSystemOp, PlanType.ALTER_SYSTEM_ADD_BROKER);
    }

    @Override
    public LogicalPlan visitDropBrokerClause(DropBrokerClauseContext ctx) {
        String brokerName = stripQuotes(ctx.name.getText());
        List<String> hostPorts = ctx.hostPorts.stream()
                .map(e -> stripQuotes(e.getText()))
                .collect(Collectors.toList());
        AlterSystemOp alterSystemOp = new DropBrokerOp(brokerName, hostPorts);
        return new AlterSystemCommand(alterSystemOp, PlanType.ALTER_SYSTEM_DROP_BROKER);
    }

    @Override
    public LogicalPlan visitAddBackendClause(AddBackendClauseContext ctx) {
        List<String> hostPorts = ctx.hostPorts.stream()
                .map(e -> stripQuotes(e.getText()))
                .collect(Collectors.toList());
        Map<String, String> properties = visitPropertyClause(ctx.properties);
        AlterSystemOp alterSystemOp = new AddBackendOp(hostPorts, properties);
        return new AlterSystemCommand(alterSystemOp, PlanType.ALTER_SYSTEM_ADD_BACKEND);
    }

    @Override
    public LogicalPlan visitDropBackendClause(DorisParser.DropBackendClauseContext ctx) {
        List<String> hostPorts = ctx.hostPorts.stream()
                .map(e -> stripQuotes(e.getText()))
                .collect(Collectors.toList());
        boolean force = false;
        if (ctx.DROPP() != null) {
            force = true;
        }
        AlterSystemOp alterSystemOp = new DropBackendOp(hostPorts, force);
        return new AlterSystemCommand(alterSystemOp, PlanType.ALTER_SYSTEM_DROP_BACKEND);
    }

    @Override
    public LogicalPlan visitDecommissionBackendClause(DorisParser.DecommissionBackendClauseContext ctx) {
        List<String> hostPorts = ctx.hostPorts.stream()
                .map(e -> stripQuotes(e.getText()))
                .collect(Collectors.toList());
        AlterSystemOp alterSystemOp = new DecommissionBackendOp(hostPorts);
        return new AlterSystemCommand(alterSystemOp, PlanType.ALTER_SYSTEM_DECOMMISSION_BACKEND);
    }

    @Override
    public LogicalPlan visitAddFollowerClause(DorisParser.AddFollowerClauseContext ctx) {
        String hostPort = stripQuotes(ctx.hostPort.getText());
        AlterSystemOp alterSystemOp = new AddFollowerOp(hostPort);
        return new AlterSystemCommand(alterSystemOp, PlanType.ALTER_SYSTEM_ADD_FOLLOWER);
    }

    @Override
    public LogicalPlan visitDropFollowerClause(DorisParser.DropFollowerClauseContext ctx) {
        String hostPort = stripQuotes(ctx.hostPort.getText());
        AlterSystemOp alterSystemOp = new DropFollowerOp(hostPort);
        return new AlterSystemCommand(alterSystemOp, PlanType.ALTER_SYSTEM_DROP_FOLLOWER);
    }

    @Override
    public LogicalPlan visitAddObserverClause(DorisParser.AddObserverClauseContext ctx) {
        String hostPort = stripQuotes(ctx.hostPort.getText());
        AlterSystemOp alterSystemOp = new AddObserverOp(hostPort);
        return new AlterSystemCommand(alterSystemOp, PlanType.ALTER_SYSTEM_ADD_OBSERVER);
    }

    @Override
    public LogicalPlan visitDropObserverClause(DorisParser.DropObserverClauseContext ctx) {
        String hostPort = stripQuotes(ctx.hostPort.getText());
        AlterSystemOp alterSystemOp = new DropObserverOp(hostPort);
        return new AlterSystemCommand(alterSystemOp, PlanType.ALTER_SYSTEM_DROP_OBSERVER);
    }

    @Override
    public LogicalPlan visitAlterLoadErrorUrlClause(DorisParser.AlterLoadErrorUrlClauseContext ctx) {
        Map<String, String> properties = visitPropertyClause(ctx.properties);
        AlterSystemOp alterSystemOp = new AlterLoadErrorUrlOp(properties);
        return new AlterSystemCommand(alterSystemOp, PlanType.ALTER_SYSTEM_SET_LOAD_ERRORS_HU);
    }

    @Override
    public LogicalPlan visitModifyBackendClause(DorisParser.ModifyBackendClauseContext ctx) {
        List<String> hostPorts = ctx.hostPorts.stream()
                .map(e -> stripQuotes(e.getText()))
                .collect(Collectors.toList());
        Map<String, String> properties = visitPropertyItemList(ctx.propertyItemList());
        AlterSystemOp alterSystemOp = new ModifyBackendOp(hostPorts, properties);
        return new AlterSystemCommand(alterSystemOp, PlanType.ALTER_SYSTEM_MODIFY_BACKEND);
    }

    @Override
    public LogicalPlan visitModifyFrontendOrBackendHostNameClause(
            DorisParser.ModifyFrontendOrBackendHostNameClauseContext ctx) {
        String hostPort = stripQuotes(ctx.hostPort.getText());
        String hostName = stripQuotes(ctx.hostName.getText());
        AlterSystemOp alterSystemOp = null;
        if (ctx.FRONTEND() != null) {
            alterSystemOp = new ModifyFrontendOrBackendHostNameOp(hostPort, hostName, ModifyOpType.Frontend);
        } else if (ctx.BACKEND() != null) {
            alterSystemOp = new ModifyFrontendOrBackendHostNameOp(hostPort, hostName, ModifyOpType.Backend);
        }
        return new AlterSystemCommand(alterSystemOp, PlanType.ALTER_SYSTEM_MODIFY_FRONTEND_OR_BACKEND_HOSTNAME);
    }

    @Override
    public LogicalPlan visitShowQueuedAnalyzeJobs(ShowQueuedAnalyzeJobsContext ctx) {
        List<String> tableName = ctx.tableName == null ? null : visitMultipartIdentifier(ctx.tableName);
        String stateKey = ctx.stateKey == null ? null : stripQuotes(ctx.stateKey.getText());
        String stateValue = ctx.stateValue == null ? null : stripQuotes(ctx.stateValue.getText());
        return new ShowQueuedAnalyzeJobsCommand(tableName, stateKey, stateValue);
    }

    @Override
    public LogicalPlan visitShowIndexStats(DorisParser.ShowIndexStatsContext ctx) {
        TableNameInfo tableName = new TableNameInfo(visitMultipartIdentifier(ctx.tableName));
        String indexId = stripQuotes(ctx.indexId.getText());
        return new ShowIndexStatsCommand(tableName, indexId);
    }

    @Override
    public LogicalPlan visitShowTableStatus(DorisParser.ShowTableStatusContext ctx) {
        String ctlName = null;
        String dbName = null;
        if (ctx.database != null) {
            List<String> nameParts = visitMultipartIdentifier(ctx.database);
            if (nameParts.size() == 1) {
                dbName = nameParts.get(0);
            } else if (nameParts.size() == 2) {
                ctlName = nameParts.get(0);
                dbName = nameParts.get(1);
            } else {
                throw new AnalysisException("nameParts in analyze database should be [ctl.]db");
            }
        }

        if (ctx.wildWhere() != null) {
            if (ctx.wildWhere().LIKE() != null) {
                return new ShowTableStatusCommand(dbName, ctlName,
                    stripQuotes(ctx.wildWhere().STRING_LITERAL().getText()), null);
            } else {
                Expression expr = (Expression) ctx.wildWhere().expression().accept(this);
                return new ShowTableStatusCommand(dbName, ctlName, null, expr);
            }
        }
        return new ShowTableStatusCommand(dbName, ctlName);
    }

    @Override
    public LogicalPlan visitShowTables(DorisParser.ShowTablesContext ctx) {
        String ctlName = null;
        String dbName = null;
        if (ctx.database != null) {
            List<String> nameParts = visitMultipartIdentifier(ctx.database);
            if (nameParts.size() == 1) {
                dbName = nameParts.get(0);
            } else if (nameParts.size() == 2) {
                ctlName = nameParts.get(0);
                dbName = nameParts.get(1);
            } else {
                throw new AnalysisException("nameParts in analyze database should be [ctl.]db");
            }
        }

        boolean isVerbose = ctx.FULL() != null;

        if (ctx.wildWhere() != null) {
            if (ctx.wildWhere().LIKE() != null) {
                return new ShowTableCommand(dbName, ctlName, isVerbose,
                        stripQuotes(ctx.wildWhere().STRING_LITERAL().getText()), null, PlanType.SHOW_TABLES);
            } else {
                return new ShowTableCommand(dbName, ctlName, isVerbose, null,
                        getOriginSql(ctx.wildWhere()), PlanType.SHOW_TABLES);
            }
        }
        return new ShowTableCommand(dbName, ctlName, isVerbose, PlanType.SHOW_TABLES);
    }

    @Override
    public Plan visitUnlockTables(UnlockTablesContext ctx) {
        return new UnlockTablesCommand();
    }

    @Override
    public LogicalPlan visitShowViews(DorisParser.ShowViewsContext ctx) {
        String ctlName = null;
        String dbName = null;
        if (ctx.database != null) {
            List<String> nameParts = visitMultipartIdentifier(ctx.database);
            if (nameParts.size() == 1) {
                dbName = nameParts.get(0);
            } else if (nameParts.size() == 2) {
                ctlName = nameParts.get(0);
                dbName = nameParts.get(1);
            } else {
                throw new AnalysisException("nameParts in analyze database should be [ctl.]db");
            }
        }

        boolean isVerbose = ctx.FULL() != null;

        if (ctx.wildWhere() != null) {
            if (ctx.wildWhere().LIKE() != null) {
                return new ShowTableCommand(dbName, ctlName, isVerbose,
                    stripQuotes(ctx.wildWhere().STRING_LITERAL().getText()), null, PlanType.SHOW_VIEWS);
            } else {
                return new ShowTableCommand(dbName, ctlName, isVerbose, null,
                    getOriginSql(ctx.wildWhere()), PlanType.SHOW_VIEWS);
            }
        }
        return new ShowTableCommand(dbName, ctlName, isVerbose, PlanType.SHOW_VIEWS);
    }

    @Override
    public LogicalPlan visitShowTabletId(DorisParser.ShowTabletIdContext ctx) {
        long tabletId = Long.parseLong(ctx.tabletId.getText());
        return new ShowTabletIdCommand(tabletId);
    }

    @Override
    public LogicalPlan visitShowDatabases(DorisParser.ShowDatabasesContext ctx) {
        String ctlName = null;
        if (ctx.catalog != null) {
            ctlName = ctx.catalog.getText();
        }

        if (ctx.wildWhere() != null) {
            if (ctx.wildWhere().LIKE() != null) {
                return new ShowDatabasesCommand(ctlName,
                        stripQuotes(ctx.wildWhere().STRING_LITERAL().getText()), null);
            } else {
                Expression expr = (Expression) ctx.wildWhere().expression().accept(this);
                return new ShowDatabasesCommand(ctlName, null, expr);
            }
        }
        return new ShowDatabasesCommand(ctlName, null, null);
    }

    @Override
    public LogicalPlan visitDescribeTable(DorisParser.DescribeTableContext ctx) {
        TableNameInfo tableName = new TableNameInfo(visitMultipartIdentifier(ctx.multipartIdentifier()));
        PartitionNamesInfo partitionNames = null;
        boolean isTempPart = false;
        if (ctx.specifiedPartition() != null) {
            isTempPart = ctx.specifiedPartition().TEMPORARY() != null;
            if (ctx.specifiedPartition().identifier() != null) {
                partitionNames = new PartitionNamesInfo(isTempPart,
                        ImmutableList.of(ctx.specifiedPartition().identifier().getText()));
            } else {
                partitionNames = new PartitionNamesInfo(isTempPart,
                        visitIdentifierList(ctx.specifiedPartition().identifierList()));
            }
        }
        return new DescribeCommand(tableName, false, partitionNames);
    }

    @Override
    public LogicalPlan visitAnalyzeTable(DorisParser.AnalyzeTableContext ctx) {
        TableNameInfo tableNameInfo = new TableNameInfo(visitMultipartIdentifier(ctx.name));
        PartitionNamesInfo partitionNamesInfo = null;
        if (ctx.partitionSpec() != null) {
            Pair<Boolean, List<String>> partitionSpec = visitPartitionSpec(ctx.partitionSpec());
            partitionNamesInfo = new PartitionNamesInfo(partitionSpec.first, partitionSpec.second);
        }
        List<String> columnNames = null;
        if (ctx.columns != null) {
            columnNames = visitIdentifierList(ctx.columns);
        }
        Map<String, String> propertiesMap = new HashMap<>();
        // default values
        propertiesMap.put(AnalyzeProperties.PROPERTY_SYNC, "false");
        propertiesMap.put(AnalyzeProperties.PROPERTY_ANALYSIS_TYPE, AnalysisInfo.AnalysisType.FUNDAMENTALS.toString());
        for (DorisParser.AnalyzePropertiesContext aps : ctx.analyzeProperties()) {
            Map<String, String> map = visitAnalyzeProperties(aps);
            propertiesMap.putAll(map);
        }
        propertiesMap.putAll(visitPropertyClause(ctx.propertyClause()));
        AnalyzeProperties properties = new AnalyzeProperties(propertiesMap);
        return new AnalyzeTableCommand(tableNameInfo,
                partitionNamesInfo, columnNames, properties);
    }

    @Override
    public LogicalPlan visitAnalyzeDatabase(DorisParser.AnalyzeDatabaseContext ctx) {
        String ctlName = null;
        String dbName = null;
        List<String> nameParts = visitMultipartIdentifier(ctx.name);
        if (nameParts.size() == 1) {
            dbName = nameParts.get(0);
        } else if (nameParts.size() == 2) {
            ctlName = nameParts.get(0);
            dbName = nameParts.get(1);
        } else {
            throw new AnalysisException("nameParts in analyze database should be [ctl.]db");
        }

        Map<String, String> propertiesMap = new HashMap<>();
        // default values
        propertiesMap.put(AnalyzeProperties.PROPERTY_SYNC, "false");
        propertiesMap.put(AnalyzeProperties.PROPERTY_ANALYSIS_TYPE, AnalysisInfo.AnalysisType.FUNDAMENTALS.toString());
        for (DorisParser.AnalyzePropertiesContext aps : ctx.analyzeProperties()) {
            Map<String, String> map = visitAnalyzeProperties(aps);
            propertiesMap.putAll(map);
        }
        propertiesMap.putAll(visitPropertyClause(ctx.propertyClause()));
        AnalyzeProperties properties = new AnalyzeProperties(propertiesMap);
        return new AnalyzeDatabaseCommand(ctlName, dbName, properties);
    }

    @Override
    public Map<String, String> visitAnalyzeProperties(DorisParser.AnalyzePropertiesContext ctx) {
        Map<String, String> properties = new HashMap<>();
        if (ctx.SYNC() != null) {
            properties.put(AnalyzeProperties.PROPERTY_SYNC, "true");
        } else if (ctx.INCREMENTAL() != null) {
            properties.put(AnalyzeProperties.PROPERTY_INCREMENTAL, "true");
        } else if (ctx.FULL() != null) {
            properties.put(AnalyzeProperties.PROPERTY_FORCE_FULL, "true");
        } else if (ctx.SQL() != null) {
            properties.put(AnalyzeProperties.PROPERTY_EXTERNAL_TABLE_USE_SQL, "true");
        } else if (ctx.HISTOGRAM() != null) {
            properties.put(AnalyzeProperties.PROPERTY_ANALYSIS_TYPE, AnalysisInfo.AnalysisType.HISTOGRAM.toString());
        } else if (ctx.SAMPLE() != null) {
            if (ctx.ROWS() != null) {
                properties.put(AnalyzeProperties.PROPERTY_SAMPLE_ROWS, ctx.INTEGER_VALUE().getText());
            } else if (ctx.PERCENT() != null) {
                properties.put(AnalyzeProperties.PROPERTY_SAMPLE_PERCENT, ctx.INTEGER_VALUE().getText());
            }
        } else if (ctx.BUCKETS() != null) {
            properties.put(AnalyzeProperties.PROPERTY_NUM_BUCKETS, ctx.INTEGER_VALUE().getText());
        } else if (ctx.PERIOD() != null) {
            properties.put(AnalyzeProperties.PROPERTY_PERIOD_SECONDS, ctx.INTEGER_VALUE().getText());
        } else if (ctx.CRON() != null) {
            properties.put(AnalyzeProperties.PROPERTY_PERIOD_CRON, ctx.STRING_LITERAL().getText());
        }
        return properties;
    }

    @Override
    public LogicalPlan visitShowColumnHistogramStats(ShowColumnHistogramStatsContext ctx) {
        TableNameInfo tableNameInfo = new TableNameInfo(visitMultipartIdentifier(ctx.tableName));
        List<String> columnNames = visitIdentifierList(ctx.columnList);
        return new ShowColumnHistogramStatsCommand(tableNameInfo, columnNames);
    }

    @Override
    public LogicalPlan visitDescribeTableAll(DorisParser.DescribeTableAllContext ctx) {
        TableNameInfo tableName = new TableNameInfo(visitMultipartIdentifier(ctx.multipartIdentifier()));
        return new DescribeCommand(tableName, true, null);
    }

    @Override
    public String visitTableAlias(DorisParser.TableAliasContext ctx) {
        if (ctx.identifierList() != null) {
            throw new ParseException("Do not implemented", ctx);
        }
        return ctx.strictIdentifier() != null ? ctx.strictIdentifier().getText() : null;
    }

    @Override
    public LogicalPlan visitDescribeTableValuedFunction(DorisParser.DescribeTableValuedFunctionContext ctx) {
        String tvfName = ctx.tvfName.getText();
        String alias = visitTableAlias(ctx.tableAlias());
        Map<String, String> params = visitPropertyItemList(ctx.properties);

        TableValuedFunctionRef tableValuedFunctionRef = null;
        try {
            tableValuedFunctionRef = new TableValuedFunctionRef(tvfName, alias, params);
        } catch (org.apache.doris.common.AnalysisException e) {
            throw new AnalysisException(e.getDetailMessage());
        }
        return new DescribeCommand(tableValuedFunctionRef);
    }

    @Override
    public LogicalPlan visitAlterUser(DorisParser.AlterUserContext ctx) {
        boolean ifExist = ctx.EXISTS() != null;
        UserDesc userDesc = visitGrantUserIdentify(ctx.grantUserIdentify());
        PasswordOptions passwordOptions = visitPasswordOption(ctx.passwordOption());
        String comment = ctx.STRING_LITERAL() != null ? stripQuotes(ctx.STRING_LITERAL().getText()) : null;
        AlterUserInfo alterUserInfo = new AlterUserInfo(ifExist, userDesc, passwordOptions, comment);
        return new AlterUserCommand(alterUserInfo);
    }

    @Override
    public LogicalPlan visitShowTableStats(DorisParser.ShowTableStatsContext ctx) {
        if (ctx.tableId != null) {
            return new ShowTableStatsCommand(Long.parseLong(ctx.tableId.getText()));
        } else {
            TableNameInfo tableNameInfo = new TableNameInfo(visitMultipartIdentifier(ctx.tableName));

            PartitionNamesInfo partitionNamesInfo = null;
            if (ctx.partitionSpec() != null) {
                Pair<Boolean, List<String>> partitionSpec = visitPartitionSpec(ctx.partitionSpec());
                partitionNamesInfo = new PartitionNamesInfo(partitionSpec.first, partitionSpec.second);
            }

            List<String> columnNames = new ArrayList<>();
            if (ctx.columnList != null) {
                columnNames.addAll(visitIdentifierList(ctx.columnList));
            }
            return new ShowTableStatsCommand(tableNameInfo, columnNames, partitionNamesInfo);
        }
    }

    @Override
    public LogicalPlan visitDropStats(DorisParser.DropStatsContext ctx) {
        TableNameInfo tableNameInfo = new TableNameInfo(visitMultipartIdentifier(ctx.tableName));

        Set<String> columnNames = new HashSet<>();
        if (ctx.identifierList() != null) {
            columnNames.addAll(visitIdentifierList(ctx.identifierList()));
        }

        PartitionNamesInfo partitionNamesInfo = null;
        if (ctx.partitionSpec() != null) {
            Pair<Boolean, List<String>> partitionSpec = visitPartitionSpec(ctx.partitionSpec());
            partitionNamesInfo = new PartitionNamesInfo(partitionSpec.first, partitionSpec.second);
        }
        return new DropStatsCommand(tableNameInfo, columnNames, partitionNamesInfo);
    }

    @Override
    public LogicalPlan visitDropCachedStats(DorisParser.DropCachedStatsContext ctx) {
        TableNameInfo tableNameInfo = new TableNameInfo(visitMultipartIdentifier(ctx.tableName));
        return new DropCachedStatsCommand(tableNameInfo);
    }

    @Override
    public LogicalPlan visitDropExpiredStats(DorisParser.DropExpiredStatsContext ctx) {
        return new DropExpiredStatsCommand();
    }

    @Override
    public LogicalPlan visitShowClusters(ShowClustersContext ctx) {
        boolean showComputeGroups = ctx.COMPUTE() != null;
        return new ShowClustersCommand(showComputeGroups);
    }

    @Override
    public LogicalPlan visitAlterTableStats(DorisParser.AlterTableStatsContext ctx) {
        TableNameInfo tableNameInfo = new TableNameInfo(visitMultipartIdentifier(ctx.name));
        PartitionNamesInfo partitionNamesInfo = null;
        if (ctx.partitionSpec() != null) {
            Pair<Boolean, List<String>> partitionSpec = visitPartitionSpec(ctx.partitionSpec());
            partitionNamesInfo = new PartitionNamesInfo(partitionSpec.first, partitionSpec.second);
        }
        Map<String, String> properties = visitPropertyItemList(ctx.propertyItemList());
        return new AlterTableStatsCommand(tableNameInfo, partitionNamesInfo, properties);
    }

    @Override
    public LogicalPlan visitAlterColumnStats(DorisParser.AlterColumnStatsContext ctx) {
        TableNameInfo tableNameInfo = new TableNameInfo(visitMultipartIdentifier(ctx.name));
        PartitionNamesInfo partitionNamesInfo = null;
        if (ctx.partitionSpec() != null) {
            Pair<Boolean, List<String>> partitionSpec = visitPartitionSpec(ctx.partitionSpec());
            partitionNamesInfo = new PartitionNamesInfo(partitionSpec.first, partitionSpec.second);
        }

        String index = ctx.indexName != null ? ctx.indexName.getText() : null;
        String columnName = ctx.columnName.getText();
        Map<String, String> properties = visitPropertyItemList(ctx.propertyItemList());
        return new AlterColumnStatsCommand(tableNameInfo,
            partitionNamesInfo,
            index,
            columnName,
            properties);
    }

    @Override
<<<<<<< HEAD
    public LogicalPlan visitAdminCopyTablet(DorisParser.AdminCopyTabletContext ctx) {
        long tabletId = Long.parseLong(ctx.tabletId.getText());
        Map<String, String> properties;
        if (ctx.propertyClause() != null) {
            properties = visitPropertyClause(ctx.propertyClause());
        } else {
            properties = ImmutableMap.of();
        }
        return new AdminCopyTabletCommand(tabletId, properties);
=======
    public LogicalPlan visitStopDataSyncJob(DorisParser.StopDataSyncJobContext ctx) {
        List<String> nameParts = visitMultipartIdentifier(ctx.name);
        int size = nameParts.size();
        String jobName = nameParts.get(size - 1);
        String dbName;
        if (size == 1) {
            dbName = null;
        } else if (size == 2) {
            dbName = nameParts.get(0);
        } else {
            throw new ParseException("only support [<db>.]<job_name>", ctx.name);
        }
        SyncJobName syncJobName = new SyncJobName(jobName, dbName);
        return new StopDataSyncJobCommand(syncJobName);
    }

    @Override
    public LogicalPlan visitResumeDataSyncJob(DorisParser.ResumeDataSyncJobContext ctx) {
        List<String> nameParts = visitMultipartIdentifier(ctx.name);
        int size = nameParts.size();
        String jobName = nameParts.get(size - 1);
        String dbName;
        if (size == 1) {
            dbName = null;
        } else if (size == 2) {
            dbName = nameParts.get(0);
        } else {
            throw new ParseException("only support [<db>.]<job_name>", ctx.name);
        }
        SyncJobName syncJobName = new SyncJobName(jobName, dbName);
        return new ResumeDataSyncJobCommand(syncJobName);
    }

    @Override
    public LogicalPlan visitPauseDataSyncJob(DorisParser.PauseDataSyncJobContext ctx) {
        List<String> nameParts = visitMultipartIdentifier(ctx.name);
        int size = nameParts.size();
        String jobName = nameParts.get(size - 1);
        String dbName;
        if (size == 1) {
            dbName = null;
        } else if (size == 2) {
            dbName = nameParts.get(0);
        } else {
            throw new ParseException("only support [<db>.]<job_name>", ctx.name);
        }
        SyncJobName syncJobName = new SyncJobName(jobName, dbName);
        return new PauseDataSyncJobCommand(syncJobName);
    }

    @Override
    public List<ChannelDescription> visitChannelDescriptions(DorisParser.ChannelDescriptionsContext ctx) {
        List<ChannelDescription> channelDescriptions = new ArrayList<>();
        for (DorisParser.ChannelDescriptionContext channelDescriptionContext : ctx.channelDescription()) {
            List<String> soureParts = visitMultipartIdentifier(channelDescriptionContext.source);
            if (soureParts.size() != 2) {
                throw new ParseException("only support mysql_db.src_tbl", channelDescriptionContext.source);
            }
            TableNameInfo srcTableInfo = new TableNameInfo(soureParts);

            List<String> targetParts = visitMultipartIdentifier(channelDescriptionContext.destination);
            if (targetParts.isEmpty()) {
                throw new ParseException("contains at least one target table", channelDescriptionContext.destination);
            }
            TableNameInfo targetTableInfo = new TableNameInfo(targetParts);

            PartitionNamesInfo partitionNamesInfo = null;
            if (channelDescriptionContext.partitionSpec() != null) {
                Pair<Boolean, List<String>> partitionSpec =
                        visitPartitionSpec(channelDescriptionContext.partitionSpec());
                partitionNamesInfo = new PartitionNamesInfo(partitionSpec.first, partitionSpec.second);
            }

            List<String> columns;
            if (channelDescriptionContext.columnList != null) {
                columns = visitIdentifierList(channelDescriptionContext.columnList);
            } else {
                columns = ImmutableList.of();
            }

            ChannelDescription channelDescription = new ChannelDescription(
                    srcTableInfo.getDb(),
                    srcTableInfo.getTbl(),
                    targetTableInfo.getTbl(),
                    partitionNamesInfo != null ? partitionNamesInfo.translateToLegacyPartitionNames() : null,
                    columns
            );
            channelDescriptions.add(channelDescription);
        }
        return channelDescriptions;
    }

    @Override
    public LogicalPlan visitCreateDataSyncJob(DorisParser.CreateDataSyncJobContext ctx) {
        List<ChannelDescription> channelDescriptions = visitChannelDescriptions(ctx.channelDescriptions());
        List<String> labelParts = visitMultipartIdentifier(ctx.label);
        int size = labelParts.size();
        String jobName = labelParts.get(size - 1);
        String dbName;
        if (size == 1) {
            dbName = null;
        } else if (size == 2) {
            dbName = labelParts.get(0);
        } else {
            throw new ParseException("only support [<db>.]<job_name>", ctx.label);
        }

        Map<String, String> propertieItem = visitPropertyItemList(ctx.propertyItemList());
        BinlogDesc binlogDesc = new BinlogDesc(propertieItem);
        Map<String, String> properties = visitPropertyClause(ctx.properties);
        CreateDataSyncJobCommand createDataSyncJobCommand = new CreateDataSyncJobCommand(
                dbName,
                jobName,
                channelDescriptions,
                binlogDesc,
                properties
        );
        return createDataSyncJobCommand;
>>>>>>> 4abda477
    }

    public LogicalPlan visitDropResource(DorisParser.DropResourceContext ctx) {
        boolean ifExist = ctx.EXISTS() != null;
        String resouceName = visitIdentifierOrText(ctx.identifierOrText());
        return new DropResourceCommand(ifExist, resouceName);
    }

    @Override
    public LogicalPlan visitDropRowPolicy(DorisParser.DropRowPolicyContext ctx) {
        boolean ifExist = ctx.EXISTS() != null;
        String policyName = ctx.policyName.getText();
        TableNameInfo tableNameInfo = new TableNameInfo(visitMultipartIdentifier(ctx.tableName));
        UserIdentity userIdentity = ctx.userIdentify() != null ? visitUserIdentify(ctx.userIdentify()) : null;
        String roleName = ctx.roleName != null ? ctx.roleName.getText() : null;
        return new DropRowPolicyCommand(ifExist, policyName, tableNameInfo, userIdentity, roleName);
    }

    @Override
    public LogicalPlan visitTransactionBegin(DorisParser.TransactionBeginContext ctx) {
        if (ctx.LABEL() != null) {
            return new TransactionBeginCommand(ctx.identifier().getText());
        } else {
            return new TransactionBeginCommand();
        }
    }

    @Override
    public LogicalPlan visitTranscationCommit(DorisParser.TranscationCommitContext ctx) {
        return new TransactionCommitCommand();
    }

    @Override
    public LogicalPlan visitTransactionRollback(DorisParser.TransactionRollbackContext ctx) {
        return new TransactionRollbackCommand();
    }

    public LogicalPlan visitDropAnalyzeJob(DorisParser.DropAnalyzeJobContext ctx) {
        long jobId = Long.parseLong(ctx.INTEGER_VALUE().getText());
        return new DropAnalyzeJobCommand(jobId);
    }

    @Override
    public LogicalPlan visitKillAnalyzeJob(DorisParser.KillAnalyzeJobContext ctx) {
        long jobId = Long.parseLong(ctx.jobId.getText());
        return new KillAnalyzeJobCommand(jobId);
    }

    @Override
    public PasswordOptions visitPasswordOption(DorisParser.PasswordOptionContext ctx) {
        int historyPolicy = PasswordOptions.UNSET;
        long expirePolicySecond = PasswordOptions.UNSET;
        int reusePolicy = PasswordOptions.UNSET;
        int loginAttempts = PasswordOptions.UNSET;
        long passwordLockSecond = PasswordOptions.UNSET;
        int accountUnlocked = PasswordOptions.UNSET;

        if (ctx.historyDefault != null) {
            historyPolicy = -1;
        } else if (ctx.historyValue != null) {
            historyPolicy = Integer.parseInt(ctx.historyValue.getText());
        }

        if (ctx.expireDefault != null) {
            expirePolicySecond = -1;
        } else if (ctx.expireNever != null) {
            expirePolicySecond = 0;
        } else if (ctx.expireValue != null) {
            long value = Long.parseLong(ctx.expireValue.getText());
            expirePolicySecond = ParserUtils.getSecond(value, ctx.expireTimeUnit.getText());
        }

        if (ctx.reuseValue != null) {
            reusePolicy = Integer.parseInt(ctx.reuseValue.getText());
        }

        if (ctx.attemptsValue != null) {
            loginAttempts = Integer.parseInt(ctx.attemptsValue.getText());
        }

        if (ctx.lockUnbounded != null) {
            passwordLockSecond = -1;
        } else if (ctx.lockValue != null) {
            long value = Long.parseLong(ctx.lockValue.getText());
            passwordLockSecond = ParserUtils.getSecond(value, ctx.lockTimeUint.getText());
        }

        if (ctx.ACCOUNT_LOCK() != null) {
            accountUnlocked = -1;
        } else if (ctx.ACCOUNT_UNLOCK() != null) {
            accountUnlocked = 1;
        }

        return new PasswordOptions(expirePolicySecond,
            historyPolicy,
            reusePolicy,
            loginAttempts,
            passwordLockSecond,
            accountUnlocked);
    }

    @Override
    public LogicalPlan visitCreateUser(CreateUserContext ctx) {
        String comment = visitCommentSpec(ctx.commentSpec());
        PasswordOptions passwordOptions = visitPasswordOption(ctx.passwordOption());
        UserDesc userDesc = (UserDesc) ctx.grantUserIdentify().accept(this);

        String role = null;
        if (ctx.role != null) {
            role = stripQuotes(ctx.role.getText());
        }

        CreateUserInfo userInfo = new CreateUserInfo(ctx.IF() != null,
                userDesc,
                role,
                passwordOptions,
                comment);

        return new CreateUserCommand(userInfo);
    }

    @Override
    public UserDesc visitGrantUserIdentify(DorisParser.GrantUserIdentifyContext ctx) {
        UserIdentity userIdentity = visitUserIdentify(ctx.userIdentify());
        if (ctx.IDENTIFIED() == null) {
            return new UserDesc(userIdentity);
        }
        String password = stripQuotes(ctx.STRING_LITERAL().getText());
        boolean isPlain = ctx.PASSWORD() == null;
        return new UserDesc(userIdentity, new PassVar(password, isPlain));
    }

    @Override
    public LogicalPlan visitCreateResource(DorisParser.CreateResourceContext ctx) {
        String resourceName = visitIdentifierOrText(ctx.name);
        ImmutableMap<String, String> properties = ImmutableMap.copyOf(visitPropertyClause(ctx.properties));

        CreateResourceInfo createResourceInfo = new CreateResourceInfo(
                ctx.EXTERNAL() != null,
                ctx.IF() != null,
                resourceName,
                properties
        );

        return new CreateResourceCommand(createResourceInfo);
    }
}<|MERGE_RESOLUTION|>--- conflicted
+++ resolved
@@ -6646,7 +6646,6 @@
     }
 
     @Override
-<<<<<<< HEAD
     public LogicalPlan visitAdminCopyTablet(DorisParser.AdminCopyTabletContext ctx) {
         long tabletId = Long.parseLong(ctx.tabletId.getText());
         Map<String, String> properties;
@@ -6656,7 +6655,8 @@
             properties = ImmutableMap.of();
         }
         return new AdminCopyTabletCommand(tabletId, properties);
-=======
+    }
+
     public LogicalPlan visitStopDataSyncJob(DorisParser.StopDataSyncJobContext ctx) {
         List<String> nameParts = visitMultipartIdentifier(ctx.name);
         int size = nameParts.size();
@@ -6775,7 +6775,6 @@
                 properties
         );
         return createDataSyncJobCommand;
->>>>>>> 4abda477
     }
 
     public LogicalPlan visitDropResource(DorisParser.DropResourceContext ctx) {
