// Licensed to the Apache Software Foundation (ASF) under one
// or more contributor license agreements.  See the NOTICE file
// distributed with this work for additional information
// regarding copyright ownership.  The ASF licenses this file
// to you under the Apache License, Version 2.0 (the
// "License"); you may not use this file except in compliance
// with the License.  You may obtain a copy of the License at
//
//   http://www.apache.org/licenses/LICENSE-2.0
//
// Unless required by applicable law or agreed to in writing,
// software distributed under the License is distributed on an
// "AS IS" BASIS, WITHOUT WARRANTIES OR CONDITIONS OF ANY
// KIND, either express or implied.  See the License for the
// specific language governing permissions and limitations
// under the License.

package org.apache.doris.nereids.parser;

import org.apache.doris.alter.QuotaType;
import org.apache.doris.analysis.AnalyzeProperties;
import org.apache.doris.analysis.ArithmeticExpr.Operator;
import org.apache.doris.analysis.BinlogDesc;
import org.apache.doris.analysis.BrokerDesc;
import org.apache.doris.analysis.ChannelDescription;
import org.apache.doris.analysis.ColumnNullableType;
import org.apache.doris.analysis.ColumnPosition;
import org.apache.doris.analysis.DbName;
import org.apache.doris.analysis.EncryptKeyName;
import org.apache.doris.analysis.FunctionName;
import org.apache.doris.analysis.PassVar;
import org.apache.doris.analysis.PasswordOptions;
import org.apache.doris.analysis.SetType;
import org.apache.doris.analysis.StageAndPattern;
import org.apache.doris.analysis.StorageBackend;
import org.apache.doris.analysis.TableName;
import org.apache.doris.analysis.TableScanParams;
import org.apache.doris.analysis.TableSnapshot;
import org.apache.doris.analysis.TableValuedFunctionRef;
import org.apache.doris.analysis.UserDesc;
import org.apache.doris.analysis.UserIdentity;
import org.apache.doris.catalog.AggregateType;
import org.apache.doris.catalog.BuiltinAggregateFunctions;
import org.apache.doris.catalog.BuiltinTableGeneratingFunctions;
import org.apache.doris.catalog.Env;
import org.apache.doris.catalog.InfoSchemaDb;
import org.apache.doris.catalog.KeysType;
import org.apache.doris.catalog.ScalarType;
import org.apache.doris.common.Config;
import org.apache.doris.common.FeConstants;
import org.apache.doris.common.Pair;
import org.apache.doris.datasource.InternalCatalog;
import org.apache.doris.dictionary.LayoutType;
import org.apache.doris.job.common.IntervalUnit;
import org.apache.doris.load.loadv2.LoadTask;
import org.apache.doris.mtmv.MTMVPartitionInfo.MTMVPartitionType;
import org.apache.doris.mtmv.MTMVRefreshEnum.BuildMode;
import org.apache.doris.mtmv.MTMVRefreshEnum.RefreshMethod;
import org.apache.doris.mtmv.MTMVRefreshEnum.RefreshTrigger;
import org.apache.doris.mtmv.MTMVRefreshInfo;
import org.apache.doris.mtmv.MTMVRefreshSchedule;
import org.apache.doris.mtmv.MTMVRefreshTriggerInfo;
import org.apache.doris.nereids.DorisParser;
import org.apache.doris.nereids.DorisParser.AddBackendClauseContext;
import org.apache.doris.nereids.DorisParser.AddBrokerClauseContext;
import org.apache.doris.nereids.DorisParser.AddColumnClauseContext;
import org.apache.doris.nereids.DorisParser.AddColumnsClauseContext;
import org.apache.doris.nereids.DorisParser.AddConstraintContext;
import org.apache.doris.nereids.DorisParser.AddIndexClauseContext;
import org.apache.doris.nereids.DorisParser.AddPartitionClauseContext;
import org.apache.doris.nereids.DorisParser.AddRollupClauseContext;
import org.apache.doris.nereids.DorisParser.AdminCancelRebalanceDiskContext;
import org.apache.doris.nereids.DorisParser.AdminCheckTabletsContext;
import org.apache.doris.nereids.DorisParser.AdminCompactTableContext;
import org.apache.doris.nereids.DorisParser.AdminDiagnoseTabletContext;
import org.apache.doris.nereids.DorisParser.AdminRebalanceDiskContext;
import org.apache.doris.nereids.DorisParser.AdminSetTableStatusContext;
import org.apache.doris.nereids.DorisParser.AdminShowReplicaDistributionContext;
import org.apache.doris.nereids.DorisParser.AdminShowReplicaStatusContext;
import org.apache.doris.nereids.DorisParser.AdminShowTabletStorageFormatContext;
import org.apache.doris.nereids.DorisParser.AggClauseContext;
import org.apache.doris.nereids.DorisParser.AggStateDataTypeContext;
import org.apache.doris.nereids.DorisParser.AliasQueryContext;
import org.apache.doris.nereids.DorisParser.AliasedQueryContext;
import org.apache.doris.nereids.DorisParser.AlterCatalogCommentContext;
import org.apache.doris.nereids.DorisParser.AlterCatalogPropertiesContext;
import org.apache.doris.nereids.DorisParser.AlterCatalogRenameContext;
import org.apache.doris.nereids.DorisParser.AlterDatabaseRenameContext;
import org.apache.doris.nereids.DorisParser.AlterDatabaseSetQuotaContext;
import org.apache.doris.nereids.DorisParser.AlterMTMVContext;
import org.apache.doris.nereids.DorisParser.AlterMultiPartitionClauseContext;
import org.apache.doris.nereids.DorisParser.AlterRepositoryContext;
import org.apache.doris.nereids.DorisParser.AlterRoleContext;
import org.apache.doris.nereids.DorisParser.AlterSqlBlockRuleContext;
import org.apache.doris.nereids.DorisParser.AlterStoragePolicyContext;
import org.apache.doris.nereids.DorisParser.AlterStorageVaultContext;
import org.apache.doris.nereids.DorisParser.AlterSystemRenameComputeGroupContext;
import org.apache.doris.nereids.DorisParser.AlterTableAddRollupContext;
import org.apache.doris.nereids.DorisParser.AlterTableClauseContext;
import org.apache.doris.nereids.DorisParser.AlterTableContext;
import org.apache.doris.nereids.DorisParser.AlterTableDropRollupContext;
import org.apache.doris.nereids.DorisParser.AlterViewContext;
import org.apache.doris.nereids.DorisParser.AlterWorkloadGroupContext;
import org.apache.doris.nereids.DorisParser.AlterWorkloadPolicyContext;
import org.apache.doris.nereids.DorisParser.ArithmeticBinaryContext;
import org.apache.doris.nereids.DorisParser.ArithmeticUnaryContext;
import org.apache.doris.nereids.DorisParser.ArrayLiteralContext;
import org.apache.doris.nereids.DorisParser.ArraySliceContext;
import org.apache.doris.nereids.DorisParser.BaseTableRefContext;
import org.apache.doris.nereids.DorisParser.BooleanExpressionContext;
import org.apache.doris.nereids.DorisParser.BooleanLiteralContext;
import org.apache.doris.nereids.DorisParser.BracketDistributeTypeContext;
import org.apache.doris.nereids.DorisParser.BracketRelationHintContext;
import org.apache.doris.nereids.DorisParser.BuildIndexContext;
import org.apache.doris.nereids.DorisParser.BuildModeContext;
import org.apache.doris.nereids.DorisParser.CallProcedureContext;
import org.apache.doris.nereids.DorisParser.CancelMTMVTaskContext;
import org.apache.doris.nereids.DorisParser.CastDataTypeContext;
import org.apache.doris.nereids.DorisParser.CleanAllProfileContext;
import org.apache.doris.nereids.DorisParser.CleanLabelContext;
import org.apache.doris.nereids.DorisParser.CollateContext;
import org.apache.doris.nereids.DorisParser.ColumnDefContext;
import org.apache.doris.nereids.DorisParser.ColumnDefsContext;
import org.apache.doris.nereids.DorisParser.ColumnReferenceContext;
import org.apache.doris.nereids.DorisParser.CommentDistributeTypeContext;
import org.apache.doris.nereids.DorisParser.CommentRelationHintContext;
import org.apache.doris.nereids.DorisParser.ComparisonContext;
import org.apache.doris.nereids.DorisParser.ComplexColTypeContext;
import org.apache.doris.nereids.DorisParser.ComplexColTypeListContext;
import org.apache.doris.nereids.DorisParser.ComplexDataTypeContext;
import org.apache.doris.nereids.DorisParser.ConstantContext;
import org.apache.doris.nereids.DorisParser.CreateAliasFunctionContext;
import org.apache.doris.nereids.DorisParser.CreateCatalogContext;
import org.apache.doris.nereids.DorisParser.CreateDictionaryContext;
import org.apache.doris.nereids.DorisParser.CreateEncryptkeyContext;
import org.apache.doris.nereids.DorisParser.CreateFileContext;
import org.apache.doris.nereids.DorisParser.CreateIndexContext;
import org.apache.doris.nereids.DorisParser.CreateMTMVContext;
import org.apache.doris.nereids.DorisParser.CreateProcedureContext;
import org.apache.doris.nereids.DorisParser.CreateRoleContext;
import org.apache.doris.nereids.DorisParser.CreateRoutineLoadContext;
import org.apache.doris.nereids.DorisParser.CreateRowPolicyContext;
import org.apache.doris.nereids.DorisParser.CreateSqlBlockRuleContext;
import org.apache.doris.nereids.DorisParser.CreateStoragePolicyContext;
import org.apache.doris.nereids.DorisParser.CreateTableContext;
import org.apache.doris.nereids.DorisParser.CreateTableLikeContext;
import org.apache.doris.nereids.DorisParser.CreateUserContext;
import org.apache.doris.nereids.DorisParser.CreateUserDefineFunctionContext;
import org.apache.doris.nereids.DorisParser.CreateViewContext;
import org.apache.doris.nereids.DorisParser.CreateWorkloadGroupContext;
import org.apache.doris.nereids.DorisParser.CteContext;
import org.apache.doris.nereids.DorisParser.DataTypeListContext;
import org.apache.doris.nereids.DorisParser.DataTypeWithNullableContext;
import org.apache.doris.nereids.DorisParser.DecimalLiteralContext;
import org.apache.doris.nereids.DorisParser.DeleteContext;
import org.apache.doris.nereids.DorisParser.DereferenceContext;
import org.apache.doris.nereids.DorisParser.DescribeDictionaryContext;
import org.apache.doris.nereids.DorisParser.DictionaryColumnDefContext;
import org.apache.doris.nereids.DorisParser.DropAllBrokerClauseContext;
import org.apache.doris.nereids.DorisParser.DropBrokerClauseContext;
import org.apache.doris.nereids.DorisParser.DropCatalogContext;
import org.apache.doris.nereids.DorisParser.DropCatalogRecycleBinContext;
import org.apache.doris.nereids.DorisParser.DropColumnClauseContext;
import org.apache.doris.nereids.DorisParser.DropConstraintContext;
import org.apache.doris.nereids.DorisParser.DropDatabaseContext;
import org.apache.doris.nereids.DorisParser.DropDictionaryContext;
import org.apache.doris.nereids.DorisParser.DropEncryptkeyContext;
import org.apache.doris.nereids.DorisParser.DropFileContext;
import org.apache.doris.nereids.DorisParser.DropFunctionContext;
import org.apache.doris.nereids.DorisParser.DropIndexClauseContext;
import org.apache.doris.nereids.DorisParser.DropIndexContext;
import org.apache.doris.nereids.DorisParser.DropMTMVContext;
import org.apache.doris.nereids.DorisParser.DropPartitionClauseContext;
import org.apache.doris.nereids.DorisParser.DropProcedureContext;
import org.apache.doris.nereids.DorisParser.DropRepositoryContext;
import org.apache.doris.nereids.DorisParser.DropRoleContext;
import org.apache.doris.nereids.DorisParser.DropRollupClauseContext;
import org.apache.doris.nereids.DorisParser.DropSqlBlockRuleContext;
import org.apache.doris.nereids.DorisParser.DropStoragePolicyContext;
import org.apache.doris.nereids.DorisParser.DropTableContext;
import org.apache.doris.nereids.DorisParser.DropUserContext;
import org.apache.doris.nereids.DorisParser.DropWorkloadGroupContext;
import org.apache.doris.nereids.DorisParser.DropWorkloadPolicyContext;
import org.apache.doris.nereids.DorisParser.ElementAtContext;
import org.apache.doris.nereids.DorisParser.EnableFeatureClauseContext;
import org.apache.doris.nereids.DorisParser.ExceptContext;
import org.apache.doris.nereids.DorisParser.ExceptOrReplaceContext;
import org.apache.doris.nereids.DorisParser.ExistContext;
import org.apache.doris.nereids.DorisParser.ExplainContext;
import org.apache.doris.nereids.DorisParser.ExportContext;
import org.apache.doris.nereids.DorisParser.FixedPartitionDefContext;
import org.apache.doris.nereids.DorisParser.FromClauseContext;
import org.apache.doris.nereids.DorisParser.FunctionArgumentsContext;
import org.apache.doris.nereids.DorisParser.FunctionIdentifierContext;
import org.apache.doris.nereids.DorisParser.GroupingElementContext;
import org.apache.doris.nereids.DorisParser.GroupingSetContext;
import org.apache.doris.nereids.DorisParser.HavingClauseContext;
import org.apache.doris.nereids.DorisParser.HelpContext;
import org.apache.doris.nereids.DorisParser.HintAssignmentContext;
import org.apache.doris.nereids.DorisParser.HintStatementContext;
import org.apache.doris.nereids.DorisParser.IdentifierContext;
import org.apache.doris.nereids.DorisParser.IdentifierListContext;
import org.apache.doris.nereids.DorisParser.IdentifierSeqContext;
import org.apache.doris.nereids.DorisParser.ImportColumnsContext;
import org.apache.doris.nereids.DorisParser.ImportDeleteOnContext;
import org.apache.doris.nereids.DorisParser.ImportPartitionsContext;
import org.apache.doris.nereids.DorisParser.ImportPrecedingFilterContext;
import org.apache.doris.nereids.DorisParser.ImportSequenceContext;
import org.apache.doris.nereids.DorisParser.ImportWhereContext;
import org.apache.doris.nereids.DorisParser.InPartitionDefContext;
import org.apache.doris.nereids.DorisParser.IndexDefContext;
import org.apache.doris.nereids.DorisParser.IndexDefsContext;
import org.apache.doris.nereids.DorisParser.InlineTableContext;
import org.apache.doris.nereids.DorisParser.InsertTableContext;
import org.apache.doris.nereids.DorisParser.IntegerLiteralContext;
import org.apache.doris.nereids.DorisParser.IntervalContext;
import org.apache.doris.nereids.DorisParser.Is_not_null_predContext;
import org.apache.doris.nereids.DorisParser.IsnullContext;
import org.apache.doris.nereids.DorisParser.JoinCriteriaContext;
import org.apache.doris.nereids.DorisParser.JoinRelationContext;
import org.apache.doris.nereids.DorisParser.KillQueryContext;
import org.apache.doris.nereids.DorisParser.LambdaExpressionContext;
import org.apache.doris.nereids.DorisParser.LateralViewContext;
import org.apache.doris.nereids.DorisParser.LessThanPartitionDefContext;
import org.apache.doris.nereids.DorisParser.LimitClauseContext;
import org.apache.doris.nereids.DorisParser.LoadPropertyContext;
import org.apache.doris.nereids.DorisParser.LogicalBinaryContext;
import org.apache.doris.nereids.DorisParser.LogicalNotContext;
import org.apache.doris.nereids.DorisParser.MapLiteralContext;
import org.apache.doris.nereids.DorisParser.ModifyColumnClauseContext;
import org.apache.doris.nereids.DorisParser.ModifyColumnCommentClauseContext;
import org.apache.doris.nereids.DorisParser.ModifyDistributionClauseContext;
import org.apache.doris.nereids.DorisParser.ModifyEngineClauseContext;
import org.apache.doris.nereids.DorisParser.ModifyPartitionClauseContext;
import org.apache.doris.nereids.DorisParser.ModifyTableCommentClauseContext;
import org.apache.doris.nereids.DorisParser.MultiStatementsContext;
import org.apache.doris.nereids.DorisParser.MultipartIdentifierContext;
import org.apache.doris.nereids.DorisParser.MvPartitionContext;
import org.apache.doris.nereids.DorisParser.NamedExpressionContext;
import org.apache.doris.nereids.DorisParser.NamedExpressionSeqContext;
import org.apache.doris.nereids.DorisParser.NullLiteralContext;
import org.apache.doris.nereids.DorisParser.OptScanParamsContext;
import org.apache.doris.nereids.DorisParser.OutFileClauseContext;
import org.apache.doris.nereids.DorisParser.ParenthesizedExpressionContext;
import org.apache.doris.nereids.DorisParser.PartitionSpecContext;
import org.apache.doris.nereids.DorisParser.PartitionValueDefContext;
import org.apache.doris.nereids.DorisParser.PartitionValueListContext;
import org.apache.doris.nereids.DorisParser.PartitionsDefContext;
import org.apache.doris.nereids.DorisParser.PauseMTMVContext;
import org.apache.doris.nereids.DorisParser.PlanTypeContext;
import org.apache.doris.nereids.DorisParser.PredicateContext;
import org.apache.doris.nereids.DorisParser.PredicatedContext;
import org.apache.doris.nereids.DorisParser.PrimitiveDataTypeContext;
import org.apache.doris.nereids.DorisParser.PropertyClauseContext;
import org.apache.doris.nereids.DorisParser.PropertyItemContext;
import org.apache.doris.nereids.DorisParser.PropertyItemListContext;
import org.apache.doris.nereids.DorisParser.PropertyKeyContext;
import org.apache.doris.nereids.DorisParser.PropertyValueContext;
import org.apache.doris.nereids.DorisParser.QualifiedNameContext;
import org.apache.doris.nereids.DorisParser.QualifyClauseContext;
import org.apache.doris.nereids.DorisParser.QueryContext;
import org.apache.doris.nereids.DorisParser.QueryOrganizationContext;
import org.apache.doris.nereids.DorisParser.QueryTermContext;
import org.apache.doris.nereids.DorisParser.RecoverDatabaseContext;
import org.apache.doris.nereids.DorisParser.RecoverPartitionContext;
import org.apache.doris.nereids.DorisParser.RecoverTableContext;
import org.apache.doris.nereids.DorisParser.RefreshCatalogContext;
import org.apache.doris.nereids.DorisParser.RefreshDatabaseContext;
import org.apache.doris.nereids.DorisParser.RefreshDictionaryContext;
import org.apache.doris.nereids.DorisParser.RefreshMTMVContext;
import org.apache.doris.nereids.DorisParser.RefreshMethodContext;
import org.apache.doris.nereids.DorisParser.RefreshScheduleContext;
import org.apache.doris.nereids.DorisParser.RefreshTableContext;
import org.apache.doris.nereids.DorisParser.RefreshTriggerContext;
import org.apache.doris.nereids.DorisParser.RegularQuerySpecificationContext;
import org.apache.doris.nereids.DorisParser.RelationContext;
import org.apache.doris.nereids.DorisParser.RelationHintContext;
import org.apache.doris.nereids.DorisParser.RenameClauseContext;
import org.apache.doris.nereids.DorisParser.RenameColumnClauseContext;
import org.apache.doris.nereids.DorisParser.RenamePartitionClauseContext;
import org.apache.doris.nereids.DorisParser.RenameRollupClauseContext;
import org.apache.doris.nereids.DorisParser.ReorderColumnsClauseContext;
import org.apache.doris.nereids.DorisParser.ReplaceContext;
import org.apache.doris.nereids.DorisParser.ReplacePartitionClauseContext;
import org.apache.doris.nereids.DorisParser.ReplaceTableClauseContext;
import org.apache.doris.nereids.DorisParser.ResumeMTMVContext;
import org.apache.doris.nereids.DorisParser.RollupDefContext;
import org.apache.doris.nereids.DorisParser.RollupDefsContext;
import org.apache.doris.nereids.DorisParser.RowConstructorContext;
import org.apache.doris.nereids.DorisParser.RowConstructorItemContext;
import org.apache.doris.nereids.DorisParser.SampleByPercentileContext;
import org.apache.doris.nereids.DorisParser.SampleByRowsContext;
import org.apache.doris.nereids.DorisParser.SampleContext;
import org.apache.doris.nereids.DorisParser.SelectClauseContext;
import org.apache.doris.nereids.DorisParser.SelectColumnClauseContext;
import org.apache.doris.nereids.DorisParser.SelectHintContext;
import org.apache.doris.nereids.DorisParser.SeparatorContext;
import org.apache.doris.nereids.DorisParser.SetCharsetContext;
import org.apache.doris.nereids.DorisParser.SetCollateContext;
import org.apache.doris.nereids.DorisParser.SetDefaultStorageVaultContext;
import org.apache.doris.nereids.DorisParser.SetLdapAdminPasswordContext;
import org.apache.doris.nereids.DorisParser.SetNamesContext;
import org.apache.doris.nereids.DorisParser.SetOperationContext;
import org.apache.doris.nereids.DorisParser.SetOptionsContext;
import org.apache.doris.nereids.DorisParser.SetPasswordContext;
import org.apache.doris.nereids.DorisParser.SetSystemVariableContext;
import org.apache.doris.nereids.DorisParser.SetTransactionContext;
import org.apache.doris.nereids.DorisParser.SetUserPropertiesContext;
import org.apache.doris.nereids.DorisParser.SetUserVariableContext;
import org.apache.doris.nereids.DorisParser.SetVariableWithTypeContext;
import org.apache.doris.nereids.DorisParser.ShowAllPropertiesContext;
import org.apache.doris.nereids.DorisParser.ShowAnalyzeContext;
import org.apache.doris.nereids.DorisParser.ShowAuthorsContext;
import org.apache.doris.nereids.DorisParser.ShowBackendsContext;
import org.apache.doris.nereids.DorisParser.ShowBackupContext;
import org.apache.doris.nereids.DorisParser.ShowBrokerContext;
import org.apache.doris.nereids.DorisParser.ShowCharsetContext;
import org.apache.doris.nereids.DorisParser.ShowClustersContext;
import org.apache.doris.nereids.DorisParser.ShowCollationContext;
import org.apache.doris.nereids.DorisParser.ShowColumnHistogramStatsContext;
import org.apache.doris.nereids.DorisParser.ShowConfigContext;
import org.apache.doris.nereids.DorisParser.ShowConstraintContext;
import org.apache.doris.nereids.DorisParser.ShowConvertLscContext;
import org.apache.doris.nereids.DorisParser.ShowCreateCatalogContext;
import org.apache.doris.nereids.DorisParser.ShowCreateDatabaseContext;
import org.apache.doris.nereids.DorisParser.ShowCreateMTMVContext;
import org.apache.doris.nereids.DorisParser.ShowCreateMaterializedViewContext;
import org.apache.doris.nereids.DorisParser.ShowCreateProcedureContext;
import org.apache.doris.nereids.DorisParser.ShowCreateRepositoryContext;
import org.apache.doris.nereids.DorisParser.ShowCreateTableContext;
import org.apache.doris.nereids.DorisParser.ShowCreateViewContext;
import org.apache.doris.nereids.DorisParser.ShowDataSkewContext;
import org.apache.doris.nereids.DorisParser.ShowDataTypesContext;
import org.apache.doris.nereids.DorisParser.ShowDatabaseIdContext;
import org.apache.doris.nereids.DorisParser.ShowDeleteContext;
import org.apache.doris.nereids.DorisParser.ShowDiagnoseTabletContext;
import org.apache.doris.nereids.DorisParser.ShowDictionariesContext;
import org.apache.doris.nereids.DorisParser.ShowDynamicPartitionContext;
import org.apache.doris.nereids.DorisParser.ShowEncryptKeysContext;
import org.apache.doris.nereids.DorisParser.ShowEventsContext;
import org.apache.doris.nereids.DorisParser.ShowFrontendsContext;
import org.apache.doris.nereids.DorisParser.ShowFunctionsContext;
import org.apache.doris.nereids.DorisParser.ShowGlobalFunctionsContext;
import org.apache.doris.nereids.DorisParser.ShowGrantsContext;
import org.apache.doris.nereids.DorisParser.ShowGrantsForUserContext;
import org.apache.doris.nereids.DorisParser.ShowLastInsertContext;
import org.apache.doris.nereids.DorisParser.ShowLoadProfileContext;
import org.apache.doris.nereids.DorisParser.ShowPartitionIdContext;
import org.apache.doris.nereids.DorisParser.ShowPluginsContext;
import org.apache.doris.nereids.DorisParser.ShowPrivilegesContext;
import org.apache.doris.nereids.DorisParser.ShowProcContext;
import org.apache.doris.nereids.DorisParser.ShowProcedureStatusContext;
import org.apache.doris.nereids.DorisParser.ShowProcessListContext;
import org.apache.doris.nereids.DorisParser.ShowQueryProfileContext;
import org.apache.doris.nereids.DorisParser.ShowQueuedAnalyzeJobsContext;
import org.apache.doris.nereids.DorisParser.ShowReplicaDistributionContext;
import org.apache.doris.nereids.DorisParser.ShowRepositoriesContext;
import org.apache.doris.nereids.DorisParser.ShowResourcesContext;
import org.apache.doris.nereids.DorisParser.ShowRestoreContext;
import org.apache.doris.nereids.DorisParser.ShowRolesContext;
import org.apache.doris.nereids.DorisParser.ShowRowPolicyContext;
import org.apache.doris.nereids.DorisParser.ShowSmallFilesContext;
import org.apache.doris.nereids.DorisParser.ShowSnapshotContext;
import org.apache.doris.nereids.DorisParser.ShowSqlBlockRuleContext;
import org.apache.doris.nereids.DorisParser.ShowStagesContext;
import org.apache.doris.nereids.DorisParser.ShowStatusContext;
import org.apache.doris.nereids.DorisParser.ShowStorageEnginesContext;
import org.apache.doris.nereids.DorisParser.ShowStoragePolicyContext;
import org.apache.doris.nereids.DorisParser.ShowSyncJobContext;
import org.apache.doris.nereids.DorisParser.ShowTableCreationContext;
import org.apache.doris.nereids.DorisParser.ShowTableIdContext;
import org.apache.doris.nereids.DorisParser.ShowTabletStorageFormatContext;
import org.apache.doris.nereids.DorisParser.ShowTabletsBelongContext;
import org.apache.doris.nereids.DorisParser.ShowTrashContext;
import org.apache.doris.nereids.DorisParser.ShowTriggersContext;
import org.apache.doris.nereids.DorisParser.ShowUserPropertiesContext;
import org.apache.doris.nereids.DorisParser.ShowVariablesContext;
import org.apache.doris.nereids.DorisParser.ShowViewContext;
import org.apache.doris.nereids.DorisParser.ShowWarningErrorCountContext;
import org.apache.doris.nereids.DorisParser.ShowWarningErrorsContext;
import org.apache.doris.nereids.DorisParser.ShowWhitelistContext;
import org.apache.doris.nereids.DorisParser.SimpleColumnDefContext;
import org.apache.doris.nereids.DorisParser.SimpleColumnDefsContext;
import org.apache.doris.nereids.DorisParser.SingleStatementContext;
import org.apache.doris.nereids.DorisParser.SortClauseContext;
import org.apache.doris.nereids.DorisParser.SortItemContext;
import org.apache.doris.nereids.DorisParser.SpecifiedPartitionContext;
import org.apache.doris.nereids.DorisParser.StarContext;
import org.apache.doris.nereids.DorisParser.StatementDefaultContext;
import org.apache.doris.nereids.DorisParser.StatementScopeContext;
import org.apache.doris.nereids.DorisParser.StepPartitionDefContext;
import org.apache.doris.nereids.DorisParser.StringLiteralContext;
import org.apache.doris.nereids.DorisParser.StructLiteralContext;
import org.apache.doris.nereids.DorisParser.SubqueryContext;
import org.apache.doris.nereids.DorisParser.SubqueryExpressionContext;
import org.apache.doris.nereids.DorisParser.SupportedUnsetStatementContext;
import org.apache.doris.nereids.DorisParser.SwitchCatalogContext;
import org.apache.doris.nereids.DorisParser.SyncContext;
import org.apache.doris.nereids.DorisParser.SystemVariableContext;
import org.apache.doris.nereids.DorisParser.TableAliasContext;
import org.apache.doris.nereids.DorisParser.TableNameContext;
import org.apache.doris.nereids.DorisParser.TableSnapshotContext;
import org.apache.doris.nereids.DorisParser.TableValuedFunctionContext;
import org.apache.doris.nereids.DorisParser.TabletListContext;
import org.apache.doris.nereids.DorisParser.TypeConstructorContext;
import org.apache.doris.nereids.DorisParser.UnitIdentifierContext;
import org.apache.doris.nereids.DorisParser.UnlockTablesContext;
import org.apache.doris.nereids.DorisParser.UnsupportedContext;
import org.apache.doris.nereids.DorisParser.UpdateAssignmentContext;
import org.apache.doris.nereids.DorisParser.UpdateAssignmentSeqContext;
import org.apache.doris.nereids.DorisParser.UpdateContext;
import org.apache.doris.nereids.DorisParser.UseDatabaseContext;
import org.apache.doris.nereids.DorisParser.UserIdentifyContext;
import org.apache.doris.nereids.DorisParser.UserVariableContext;
import org.apache.doris.nereids.DorisParser.WhereClauseContext;
import org.apache.doris.nereids.DorisParser.WindowFrameContext;
import org.apache.doris.nereids.DorisParser.WindowSpecContext;
import org.apache.doris.nereids.DorisParser.WithRemoteStorageSystemContext;
import org.apache.doris.nereids.DorisParserBaseVisitor;
import org.apache.doris.nereids.StatementContext;
import org.apache.doris.nereids.analyzer.UnboundAlias;
import org.apache.doris.nereids.analyzer.UnboundFunction;
import org.apache.doris.nereids.analyzer.UnboundInlineTable;
import org.apache.doris.nereids.analyzer.UnboundRelation;
import org.apache.doris.nereids.analyzer.UnboundResultSink;
import org.apache.doris.nereids.analyzer.UnboundSlot;
import org.apache.doris.nereids.analyzer.UnboundStar;
import org.apache.doris.nereids.analyzer.UnboundTVFRelation;
import org.apache.doris.nereids.analyzer.UnboundTableSinkCreator;
import org.apache.doris.nereids.analyzer.UnboundVariable;
import org.apache.doris.nereids.analyzer.UnboundVariable.VariableType;
import org.apache.doris.nereids.exceptions.AnalysisException;
import org.apache.doris.nereids.exceptions.NotSupportedException;
import org.apache.doris.nereids.exceptions.ParseException;
import org.apache.doris.nereids.hint.DistributeHint;
import org.apache.doris.nereids.properties.OrderKey;
import org.apache.doris.nereids.properties.SelectHint;
import org.apache.doris.nereids.properties.SelectHintLeading;
import org.apache.doris.nereids.properties.SelectHintOrdered;
import org.apache.doris.nereids.properties.SelectHintSetVar;
import org.apache.doris.nereids.properties.SelectHintUseCboRule;
import org.apache.doris.nereids.properties.SelectHintUseMv;
import org.apache.doris.nereids.trees.TableSample;
import org.apache.doris.nereids.trees.expressions.Add;
import org.apache.doris.nereids.trees.expressions.Alias;
import org.apache.doris.nereids.trees.expressions.And;
import org.apache.doris.nereids.trees.expressions.BitAnd;
import org.apache.doris.nereids.trees.expressions.BitNot;
import org.apache.doris.nereids.trees.expressions.BitOr;
import org.apache.doris.nereids.trees.expressions.BitXor;
import org.apache.doris.nereids.trees.expressions.CaseWhen;
import org.apache.doris.nereids.trees.expressions.Cast;
import org.apache.doris.nereids.trees.expressions.DefaultValueSlot;
import org.apache.doris.nereids.trees.expressions.Divide;
import org.apache.doris.nereids.trees.expressions.EqualTo;
import org.apache.doris.nereids.trees.expressions.Exists;
import org.apache.doris.nereids.trees.expressions.Expression;
import org.apache.doris.nereids.trees.expressions.GreaterThan;
import org.apache.doris.nereids.trees.expressions.GreaterThanEqual;
import org.apache.doris.nereids.trees.expressions.InPredicate;
import org.apache.doris.nereids.trees.expressions.InSubquery;
import org.apache.doris.nereids.trees.expressions.IntegralDivide;
import org.apache.doris.nereids.trees.expressions.IsNull;
import org.apache.doris.nereids.trees.expressions.LessThan;
import org.apache.doris.nereids.trees.expressions.LessThanEqual;
import org.apache.doris.nereids.trees.expressions.Like;
import org.apache.doris.nereids.trees.expressions.ListQuery;
import org.apache.doris.nereids.trees.expressions.MatchAll;
import org.apache.doris.nereids.trees.expressions.MatchAny;
import org.apache.doris.nereids.trees.expressions.MatchPhrase;
import org.apache.doris.nereids.trees.expressions.MatchPhraseEdge;
import org.apache.doris.nereids.trees.expressions.MatchPhrasePrefix;
import org.apache.doris.nereids.trees.expressions.MatchRegexp;
import org.apache.doris.nereids.trees.expressions.Mod;
import org.apache.doris.nereids.trees.expressions.Multiply;
import org.apache.doris.nereids.trees.expressions.NamedExpression;
import org.apache.doris.nereids.trees.expressions.Not;
import org.apache.doris.nereids.trees.expressions.NullSafeEqual;
import org.apache.doris.nereids.trees.expressions.Or;
import org.apache.doris.nereids.trees.expressions.OrderExpression;
import org.apache.doris.nereids.trees.expressions.Placeholder;
import org.apache.doris.nereids.trees.expressions.Properties;
import org.apache.doris.nereids.trees.expressions.Regexp;
import org.apache.doris.nereids.trees.expressions.ScalarSubquery;
import org.apache.doris.nereids.trees.expressions.Slot;
import org.apache.doris.nereids.trees.expressions.StatementScopeIdGenerator;
import org.apache.doris.nereids.trees.expressions.Subtract;
import org.apache.doris.nereids.trees.expressions.TimestampArithmetic;
import org.apache.doris.nereids.trees.expressions.WhenClause;
import org.apache.doris.nereids.trees.expressions.WindowExpression;
import org.apache.doris.nereids.trees.expressions.WindowFrame;
import org.apache.doris.nereids.trees.expressions.functions.Function;
import org.apache.doris.nereids.trees.expressions.functions.agg.Count;
import org.apache.doris.nereids.trees.expressions.functions.scalar.Array;
import org.apache.doris.nereids.trees.expressions.functions.scalar.ArraySlice;
import org.apache.doris.nereids.trees.expressions.functions.scalar.Char;
import org.apache.doris.nereids.trees.expressions.functions.scalar.ConvertTo;
import org.apache.doris.nereids.trees.expressions.functions.scalar.CurrentDate;
import org.apache.doris.nereids.trees.expressions.functions.scalar.CurrentTime;
import org.apache.doris.nereids.trees.expressions.functions.scalar.CurrentUser;
import org.apache.doris.nereids.trees.expressions.functions.scalar.ElementAt;
import org.apache.doris.nereids.trees.expressions.functions.scalar.EncryptKeyRef;
import org.apache.doris.nereids.trees.expressions.functions.scalar.Lambda;
import org.apache.doris.nereids.trees.expressions.functions.scalar.Now;
import org.apache.doris.nereids.trees.expressions.functions.scalar.SessionUser;
import org.apache.doris.nereids.trees.expressions.functions.scalar.Xor;
import org.apache.doris.nereids.trees.expressions.literal.ArrayLiteral;
import org.apache.doris.nereids.trees.expressions.literal.BigIntLiteral;
import org.apache.doris.nereids.trees.expressions.literal.BooleanLiteral;
import org.apache.doris.nereids.trees.expressions.literal.DateLiteral;
import org.apache.doris.nereids.trees.expressions.literal.DateTimeLiteral;
import org.apache.doris.nereids.trees.expressions.literal.DateTimeV2Literal;
import org.apache.doris.nereids.trees.expressions.literal.DateV2Literal;
import org.apache.doris.nereids.trees.expressions.literal.DecimalLiteral;
import org.apache.doris.nereids.trees.expressions.literal.DecimalV3Literal;
import org.apache.doris.nereids.trees.expressions.literal.DoubleLiteral;
import org.apache.doris.nereids.trees.expressions.literal.IntegerLiteral;
import org.apache.doris.nereids.trees.expressions.literal.Interval;
import org.apache.doris.nereids.trees.expressions.literal.LargeIntLiteral;
import org.apache.doris.nereids.trees.expressions.literal.Literal;
import org.apache.doris.nereids.trees.expressions.literal.MapLiteral;
import org.apache.doris.nereids.trees.expressions.literal.NullLiteral;
import org.apache.doris.nereids.trees.expressions.literal.SmallIntLiteral;
import org.apache.doris.nereids.trees.expressions.literal.StringLikeLiteral;
import org.apache.doris.nereids.trees.expressions.literal.StringLiteral;
import org.apache.doris.nereids.trees.expressions.literal.StructLiteral;
import org.apache.doris.nereids.trees.expressions.literal.TinyIntLiteral;
import org.apache.doris.nereids.trees.expressions.literal.VarcharLiteral;
import org.apache.doris.nereids.trees.plans.DistributeType;
import org.apache.doris.nereids.trees.plans.JoinType;
import org.apache.doris.nereids.trees.plans.LimitPhase;
import org.apache.doris.nereids.trees.plans.Plan;
import org.apache.doris.nereids.trees.plans.PlanType;
import org.apache.doris.nereids.trees.plans.algebra.Aggregate;
import org.apache.doris.nereids.trees.plans.algebra.InlineTable;
import org.apache.doris.nereids.trees.plans.algebra.OneRowRelation;
import org.apache.doris.nereids.trees.plans.algebra.SetOperation.Qualifier;
import org.apache.doris.nereids.trees.plans.commands.AddConstraintCommand;
import org.apache.doris.nereids.trees.plans.commands.AdminCancelRebalanceDiskCommand;
import org.apache.doris.nereids.trees.plans.commands.AdminCancelRepairTableCommand;
import org.apache.doris.nereids.trees.plans.commands.AdminCheckTabletsCommand;
import org.apache.doris.nereids.trees.plans.commands.AdminCleanTrashCommand;
import org.apache.doris.nereids.trees.plans.commands.AdminCompactTableCommand;
import org.apache.doris.nereids.trees.plans.commands.AdminRebalanceDiskCommand;
import org.apache.doris.nereids.trees.plans.commands.AdminRepairTableCommand;
import org.apache.doris.nereids.trees.plans.commands.AdminSetReplicaStatusCommand;
import org.apache.doris.nereids.trees.plans.commands.AdminSetTableStatusCommand;
import org.apache.doris.nereids.trees.plans.commands.AdminShowReplicaStatusCommand;
import org.apache.doris.nereids.trees.plans.commands.AlterCatalogCommentCommand;
import org.apache.doris.nereids.trees.plans.commands.AlterCatalogPropertiesCommand;
import org.apache.doris.nereids.trees.plans.commands.AlterCatalogRenameCommand;
import org.apache.doris.nereids.trees.plans.commands.AlterColumnStatsCommand;
import org.apache.doris.nereids.trees.plans.commands.AlterMTMVCommand;
import org.apache.doris.nereids.trees.plans.commands.AlterRoleCommand;
import org.apache.doris.nereids.trees.plans.commands.AlterSqlBlockRuleCommand;
import org.apache.doris.nereids.trees.plans.commands.AlterStoragePolicyCommand;
import org.apache.doris.nereids.trees.plans.commands.AlterStorageVaultCommand;
import org.apache.doris.nereids.trees.plans.commands.AlterSystemCommand;
import org.apache.doris.nereids.trees.plans.commands.AlterSystemRenameComputeGroupCommand;
import org.apache.doris.nereids.trees.plans.commands.AlterTableCommand;
import org.apache.doris.nereids.trees.plans.commands.AlterTableStatsCommand;
import org.apache.doris.nereids.trees.plans.commands.AlterUserCommand;
import org.apache.doris.nereids.trees.plans.commands.AlterViewCommand;
import org.apache.doris.nereids.trees.plans.commands.AlterWorkloadGroupCommand;
import org.apache.doris.nereids.trees.plans.commands.AlterWorkloadPolicyCommand;
import org.apache.doris.nereids.trees.plans.commands.AnalyzeDatabaseCommand;
import org.apache.doris.nereids.trees.plans.commands.AnalyzeTableCommand;
import org.apache.doris.nereids.trees.plans.commands.CallCommand;
import org.apache.doris.nereids.trees.plans.commands.CancelExportCommand;
import org.apache.doris.nereids.trees.plans.commands.CancelJobTaskCommand;
import org.apache.doris.nereids.trees.plans.commands.CancelLoadCommand;
import org.apache.doris.nereids.trees.plans.commands.CancelMTMVTaskCommand;
import org.apache.doris.nereids.trees.plans.commands.CancelWarmUpJobCommand;
import org.apache.doris.nereids.trees.plans.commands.CleanAllProfileCommand;
import org.apache.doris.nereids.trees.plans.commands.CleanQueryStatsCommand;
import org.apache.doris.nereids.trees.plans.commands.Command;
import org.apache.doris.nereids.trees.plans.commands.Constraint;
import org.apache.doris.nereids.trees.plans.commands.CopyIntoCommand;
import org.apache.doris.nereids.trees.plans.commands.CreateCatalogCommand;
import org.apache.doris.nereids.trees.plans.commands.CreateDictionaryCommand;
import org.apache.doris.nereids.trees.plans.commands.CreateEncryptkeyCommand;
import org.apache.doris.nereids.trees.plans.commands.CreateFileCommand;
import org.apache.doris.nereids.trees.plans.commands.CreateFunctionCommand;
import org.apache.doris.nereids.trees.plans.commands.CreateJobCommand;
import org.apache.doris.nereids.trees.plans.commands.CreateMTMVCommand;
import org.apache.doris.nereids.trees.plans.commands.CreateMaterializedViewCommand;
import org.apache.doris.nereids.trees.plans.commands.CreatePolicyCommand;
import org.apache.doris.nereids.trees.plans.commands.CreateProcedureCommand;
import org.apache.doris.nereids.trees.plans.commands.CreateResourceCommand;
import org.apache.doris.nereids.trees.plans.commands.CreateRoleCommand;
import org.apache.doris.nereids.trees.plans.commands.CreateSqlBlockRuleCommand;
import org.apache.doris.nereids.trees.plans.commands.CreateStageCommand;
import org.apache.doris.nereids.trees.plans.commands.CreateTableCommand;
import org.apache.doris.nereids.trees.plans.commands.CreateTableLikeCommand;
import org.apache.doris.nereids.trees.plans.commands.CreateUserCommand;
import org.apache.doris.nereids.trees.plans.commands.CreateViewCommand;
import org.apache.doris.nereids.trees.plans.commands.CreateWorkloadGroupCommand;
import org.apache.doris.nereids.trees.plans.commands.DeleteFromCommand;
import org.apache.doris.nereids.trees.plans.commands.DeleteFromUsingCommand;
import org.apache.doris.nereids.trees.plans.commands.DescribeCommand;
import org.apache.doris.nereids.trees.plans.commands.DropAnalyzeJobCommand;
import org.apache.doris.nereids.trees.plans.commands.DropCachedStatsCommand;
import org.apache.doris.nereids.trees.plans.commands.DropCatalogCommand;
import org.apache.doris.nereids.trees.plans.commands.DropCatalogRecycleBinCommand;
import org.apache.doris.nereids.trees.plans.commands.DropCatalogRecycleBinCommand.IdType;
import org.apache.doris.nereids.trees.plans.commands.DropConstraintCommand;
import org.apache.doris.nereids.trees.plans.commands.DropDatabaseCommand;
import org.apache.doris.nereids.trees.plans.commands.DropDictionaryCommand;
import org.apache.doris.nereids.trees.plans.commands.DropEncryptkeyCommand;
import org.apache.doris.nereids.trees.plans.commands.DropExpiredStatsCommand;
import org.apache.doris.nereids.trees.plans.commands.DropFileCommand;
import org.apache.doris.nereids.trees.plans.commands.DropFunctionCommand;
import org.apache.doris.nereids.trees.plans.commands.DropJobCommand;
import org.apache.doris.nereids.trees.plans.commands.DropMTMVCommand;
import org.apache.doris.nereids.trees.plans.commands.DropProcedureCommand;
import org.apache.doris.nereids.trees.plans.commands.DropRepositoryCommand;
import org.apache.doris.nereids.trees.plans.commands.DropResourceCommand;
import org.apache.doris.nereids.trees.plans.commands.DropRoleCommand;
import org.apache.doris.nereids.trees.plans.commands.DropRowPolicyCommand;
import org.apache.doris.nereids.trees.plans.commands.DropSqlBlockRuleCommand;
import org.apache.doris.nereids.trees.plans.commands.DropStageCommand;
import org.apache.doris.nereids.trees.plans.commands.DropStatsCommand;
import org.apache.doris.nereids.trees.plans.commands.DropStoragePolicyCommand;
import org.apache.doris.nereids.trees.plans.commands.DropTableCommand;
import org.apache.doris.nereids.trees.plans.commands.DropUserCommand;
import org.apache.doris.nereids.trees.plans.commands.DropWorkloadGroupCommand;
import org.apache.doris.nereids.trees.plans.commands.DropWorkloadPolicyCommand;
import org.apache.doris.nereids.trees.plans.commands.ExplainCommand;
import org.apache.doris.nereids.trees.plans.commands.ExplainCommand.ExplainLevel;
import org.apache.doris.nereids.trees.plans.commands.ExplainDictionaryCommand;
import org.apache.doris.nereids.trees.plans.commands.ExportCommand;
import org.apache.doris.nereids.trees.plans.commands.HelpCommand;
import org.apache.doris.nereids.trees.plans.commands.KillAnalyzeJobCommand;
import org.apache.doris.nereids.trees.plans.commands.KillConnectionCommand;
import org.apache.doris.nereids.trees.plans.commands.KillQueryCommand;
import org.apache.doris.nereids.trees.plans.commands.LoadCommand;
import org.apache.doris.nereids.trees.plans.commands.PauseJobCommand;
import org.apache.doris.nereids.trees.plans.commands.PauseMTMVCommand;
import org.apache.doris.nereids.trees.plans.commands.RecoverDatabaseCommand;
import org.apache.doris.nereids.trees.plans.commands.RecoverPartitionCommand;
import org.apache.doris.nereids.trees.plans.commands.RecoverTableCommand;
import org.apache.doris.nereids.trees.plans.commands.RefreshMTMVCommand;
import org.apache.doris.nereids.trees.plans.commands.ReplayCommand;
import org.apache.doris.nereids.trees.plans.commands.ResumeJobCommand;
import org.apache.doris.nereids.trees.plans.commands.ResumeMTMVCommand;
import org.apache.doris.nereids.trees.plans.commands.SetDefaultStorageVaultCommand;
import org.apache.doris.nereids.trees.plans.commands.SetOptionsCommand;
import org.apache.doris.nereids.trees.plans.commands.SetTransactionCommand;
import org.apache.doris.nereids.trees.plans.commands.SetUserPropertiesCommand;
import org.apache.doris.nereids.trees.plans.commands.ShowAnalyzeCommand;
import org.apache.doris.nereids.trees.plans.commands.ShowAuthorsCommand;
import org.apache.doris.nereids.trees.plans.commands.ShowBackendsCommand;
import org.apache.doris.nereids.trees.plans.commands.ShowBackupCommand;
import org.apache.doris.nereids.trees.plans.commands.ShowBrokerCommand;
import org.apache.doris.nereids.trees.plans.commands.ShowCatalogCommand;
import org.apache.doris.nereids.trees.plans.commands.ShowCharsetCommand;
import org.apache.doris.nereids.trees.plans.commands.ShowClustersCommand;
import org.apache.doris.nereids.trees.plans.commands.ShowCollationCommand;
import org.apache.doris.nereids.trees.plans.commands.ShowColumnHistogramStatsCommand;
import org.apache.doris.nereids.trees.plans.commands.ShowConfigCommand;
import org.apache.doris.nereids.trees.plans.commands.ShowConstraintsCommand;
import org.apache.doris.nereids.trees.plans.commands.ShowConvertLSCCommand;
import org.apache.doris.nereids.trees.plans.commands.ShowCreateCatalogCommand;
import org.apache.doris.nereids.trees.plans.commands.ShowCreateDatabaseCommand;
import org.apache.doris.nereids.trees.plans.commands.ShowCreateMTMVCommand;
import org.apache.doris.nereids.trees.plans.commands.ShowCreateMaterializedViewCommand;
import org.apache.doris.nereids.trees.plans.commands.ShowCreateProcedureCommand;
import org.apache.doris.nereids.trees.plans.commands.ShowCreateRepositoryCommand;
import org.apache.doris.nereids.trees.plans.commands.ShowCreateTableCommand;
import org.apache.doris.nereids.trees.plans.commands.ShowCreateViewCommand;
import org.apache.doris.nereids.trees.plans.commands.ShowDataCommand;
import org.apache.doris.nereids.trees.plans.commands.ShowDataSkewCommand;
import org.apache.doris.nereids.trees.plans.commands.ShowDataTypesCommand;
import org.apache.doris.nereids.trees.plans.commands.ShowDatabaseIdCommand;
import org.apache.doris.nereids.trees.plans.commands.ShowDatabasesCommand;
import org.apache.doris.nereids.trees.plans.commands.ShowDeleteCommand;
import org.apache.doris.nereids.trees.plans.commands.ShowDiagnoseTabletCommand;
import org.apache.doris.nereids.trees.plans.commands.ShowDictionariesCommand;
import org.apache.doris.nereids.trees.plans.commands.ShowDynamicPartitionCommand;
import org.apache.doris.nereids.trees.plans.commands.ShowEncryptKeysCommand;
import org.apache.doris.nereids.trees.plans.commands.ShowEventsCommand;
import org.apache.doris.nereids.trees.plans.commands.ShowFrontendsCommand;
import org.apache.doris.nereids.trees.plans.commands.ShowFunctionsCommand;
import org.apache.doris.nereids.trees.plans.commands.ShowGrantsCommand;
import org.apache.doris.nereids.trees.plans.commands.ShowIndexStatsCommand;
import org.apache.doris.nereids.trees.plans.commands.ShowLastInsertCommand;
import org.apache.doris.nereids.trees.plans.commands.ShowLoadProfileCommand;
import org.apache.doris.nereids.trees.plans.commands.ShowPartitionIdCommand;
import org.apache.doris.nereids.trees.plans.commands.ShowPluginsCommand;
import org.apache.doris.nereids.trees.plans.commands.ShowPrivilegesCommand;
import org.apache.doris.nereids.trees.plans.commands.ShowProcCommand;
import org.apache.doris.nereids.trees.plans.commands.ShowProcedureStatusCommand;
import org.apache.doris.nereids.trees.plans.commands.ShowProcessListCommand;
import org.apache.doris.nereids.trees.plans.commands.ShowQueryProfileCommand;
import org.apache.doris.nereids.trees.plans.commands.ShowQueuedAnalyzeJobsCommand;
import org.apache.doris.nereids.trees.plans.commands.ShowReplicaDistributionCommand;
import org.apache.doris.nereids.trees.plans.commands.ShowRepositoriesCommand;
import org.apache.doris.nereids.trees.plans.commands.ShowResourcesCommand;
import org.apache.doris.nereids.trees.plans.commands.ShowRestoreCommand;
import org.apache.doris.nereids.trees.plans.commands.ShowRolesCommand;
import org.apache.doris.nereids.trees.plans.commands.ShowRowPolicyCommand;
import org.apache.doris.nereids.trees.plans.commands.ShowSmallFilesCommand;
import org.apache.doris.nereids.trees.plans.commands.ShowSnapshotCommand;
import org.apache.doris.nereids.trees.plans.commands.ShowSqlBlockRuleCommand;
import org.apache.doris.nereids.trees.plans.commands.ShowStagesCommand;
import org.apache.doris.nereids.trees.plans.commands.ShowStatusCommand;
import org.apache.doris.nereids.trees.plans.commands.ShowStorageEnginesCommand;
import org.apache.doris.nereids.trees.plans.commands.ShowStoragePolicyCommand;
import org.apache.doris.nereids.trees.plans.commands.ShowSyncJobCommand;
import org.apache.doris.nereids.trees.plans.commands.ShowTableCommand;
import org.apache.doris.nereids.trees.plans.commands.ShowTableCreationCommand;
import org.apache.doris.nereids.trees.plans.commands.ShowTableIdCommand;
import org.apache.doris.nereids.trees.plans.commands.ShowTableStatsCommand;
import org.apache.doris.nereids.trees.plans.commands.ShowTableStatusCommand;
import org.apache.doris.nereids.trees.plans.commands.ShowTabletIdCommand;
import org.apache.doris.nereids.trees.plans.commands.ShowTabletStorageFormatCommand;
import org.apache.doris.nereids.trees.plans.commands.ShowTabletsBelongCommand;
import org.apache.doris.nereids.trees.plans.commands.ShowTabletsFromTableCommand;
import org.apache.doris.nereids.trees.plans.commands.ShowTrashCommand;
import org.apache.doris.nereids.trees.plans.commands.ShowTriggersCommand;
import org.apache.doris.nereids.trees.plans.commands.ShowUserPropertyCommand;
import org.apache.doris.nereids.trees.plans.commands.ShowVariablesCommand;
import org.apache.doris.nereids.trees.plans.commands.ShowViewCommand;
import org.apache.doris.nereids.trees.plans.commands.ShowWarningErrorCountCommand;
import org.apache.doris.nereids.trees.plans.commands.ShowWarningErrorsCommand;
import org.apache.doris.nereids.trees.plans.commands.ShowWhiteListCommand;
import org.apache.doris.nereids.trees.plans.commands.SyncCommand;
import org.apache.doris.nereids.trees.plans.commands.TransactionBeginCommand;
import org.apache.doris.nereids.trees.plans.commands.TransactionCommitCommand;
import org.apache.doris.nereids.trees.plans.commands.TransactionRollbackCommand;
import org.apache.doris.nereids.trees.plans.commands.UnlockTablesCommand;
import org.apache.doris.nereids.trees.plans.commands.UnsetDefaultStorageVaultCommand;
import org.apache.doris.nereids.trees.plans.commands.UnsetVariableCommand;
import org.apache.doris.nereids.trees.plans.commands.UnsupportedCommand;
import org.apache.doris.nereids.trees.plans.commands.UpdateCommand;
import org.apache.doris.nereids.trees.plans.commands.alter.AlterDatabaseRenameCommand;
import org.apache.doris.nereids.trees.plans.commands.alter.AlterDatabaseSetQuotaCommand;
import org.apache.doris.nereids.trees.plans.commands.alter.AlterRepositoryCommand;
import org.apache.doris.nereids.trees.plans.commands.clean.CleanLabelCommand;
import org.apache.doris.nereids.trees.plans.commands.info.AddBackendOp;
import org.apache.doris.nereids.trees.plans.commands.info.AddBrokerOp;
import org.apache.doris.nereids.trees.plans.commands.info.AddColumnOp;
import org.apache.doris.nereids.trees.plans.commands.info.AddColumnsOp;
import org.apache.doris.nereids.trees.plans.commands.info.AddFollowerOp;
import org.apache.doris.nereids.trees.plans.commands.info.AddObserverOp;
import org.apache.doris.nereids.trees.plans.commands.info.AddPartitionOp;
import org.apache.doris.nereids.trees.plans.commands.info.AddRollupOp;
import org.apache.doris.nereids.trees.plans.commands.info.AlterLoadErrorUrlOp;
import org.apache.doris.nereids.trees.plans.commands.info.AlterMTMVInfo;
import org.apache.doris.nereids.trees.plans.commands.info.AlterMTMVPropertyInfo;
import org.apache.doris.nereids.trees.plans.commands.info.AlterMTMVRefreshInfo;
import org.apache.doris.nereids.trees.plans.commands.info.AlterMTMVRenameInfo;
import org.apache.doris.nereids.trees.plans.commands.info.AlterMTMVReplaceInfo;
import org.apache.doris.nereids.trees.plans.commands.info.AlterMultiPartitionOp;
import org.apache.doris.nereids.trees.plans.commands.info.AlterSystemOp;
import org.apache.doris.nereids.trees.plans.commands.info.AlterTableOp;
import org.apache.doris.nereids.trees.plans.commands.info.AlterUserInfo;
import org.apache.doris.nereids.trees.plans.commands.info.AlterViewInfo;
import org.apache.doris.nereids.trees.plans.commands.info.BuildIndexOp;
import org.apache.doris.nereids.trees.plans.commands.info.BulkLoadDataDesc;
import org.apache.doris.nereids.trees.plans.commands.info.BulkStorageDesc;
import org.apache.doris.nereids.trees.plans.commands.info.CancelMTMVTaskInfo;
import org.apache.doris.nereids.trees.plans.commands.info.ColumnDefinition;
import org.apache.doris.nereids.trees.plans.commands.info.CopyFromDesc;
import org.apache.doris.nereids.trees.plans.commands.info.CopyIntoInfo;
import org.apache.doris.nereids.trees.plans.commands.info.CreateIndexOp;
import org.apache.doris.nereids.trees.plans.commands.info.CreateJobInfo;
import org.apache.doris.nereids.trees.plans.commands.info.CreateMTMVInfo;
import org.apache.doris.nereids.trees.plans.commands.info.CreateResourceInfo;
import org.apache.doris.nereids.trees.plans.commands.info.CreateRoutineLoadInfo;
import org.apache.doris.nereids.trees.plans.commands.info.CreateTableInfo;
import org.apache.doris.nereids.trees.plans.commands.info.CreateTableLikeInfo;
import org.apache.doris.nereids.trees.plans.commands.info.CreateUserInfo;
import org.apache.doris.nereids.trees.plans.commands.info.CreateViewInfo;
import org.apache.doris.nereids.trees.plans.commands.info.DMLCommandType;
import org.apache.doris.nereids.trees.plans.commands.info.DecommissionBackendOp;
import org.apache.doris.nereids.trees.plans.commands.info.DefaultValue;
import org.apache.doris.nereids.trees.plans.commands.info.DictionaryColumnDefinition;
import org.apache.doris.nereids.trees.plans.commands.info.DistributionDescriptor;
import org.apache.doris.nereids.trees.plans.commands.info.DropAllBrokerOp;
import org.apache.doris.nereids.trees.plans.commands.info.DropBackendOp;
import org.apache.doris.nereids.trees.plans.commands.info.DropBrokerOp;
import org.apache.doris.nereids.trees.plans.commands.info.DropColumnOp;
import org.apache.doris.nereids.trees.plans.commands.info.DropDatabaseInfo;
import org.apache.doris.nereids.trees.plans.commands.info.DropFollowerOp;
import org.apache.doris.nereids.trees.plans.commands.info.DropIndexOp;
import org.apache.doris.nereids.trees.plans.commands.info.DropMTMVInfo;
import org.apache.doris.nereids.trees.plans.commands.info.DropObserverOp;
import org.apache.doris.nereids.trees.plans.commands.info.DropPartitionFromIndexOp;
import org.apache.doris.nereids.trees.plans.commands.info.DropPartitionOp;
import org.apache.doris.nereids.trees.plans.commands.info.DropRollupOp;
import org.apache.doris.nereids.trees.plans.commands.info.EnableFeatureOp;
import org.apache.doris.nereids.trees.plans.commands.info.FixedRangePartition;
import org.apache.doris.nereids.trees.plans.commands.info.FuncNameInfo;
import org.apache.doris.nereids.trees.plans.commands.info.FunctionArgTypesInfo;
import org.apache.doris.nereids.trees.plans.commands.info.GeneratedColumnDesc;
import org.apache.doris.nereids.trees.plans.commands.info.InPartition;
import org.apache.doris.nereids.trees.plans.commands.info.IndexDefinition;
import org.apache.doris.nereids.trees.plans.commands.info.LabelNameInfo;
import org.apache.doris.nereids.trees.plans.commands.info.LessThanPartition;
import org.apache.doris.nereids.trees.plans.commands.info.MTMVPartitionDefinition;
import org.apache.doris.nereids.trees.plans.commands.info.ModifyBackendOp;
import org.apache.doris.nereids.trees.plans.commands.info.ModifyColumnCommentOp;
import org.apache.doris.nereids.trees.plans.commands.info.ModifyColumnOp;
import org.apache.doris.nereids.trees.plans.commands.info.ModifyDistributionOp;
import org.apache.doris.nereids.trees.plans.commands.info.ModifyEngineOp;
import org.apache.doris.nereids.trees.plans.commands.info.ModifyFrontendOrBackendHostNameOp;
import org.apache.doris.nereids.trees.plans.commands.info.ModifyFrontendOrBackendHostNameOp.ModifyOpType;
import org.apache.doris.nereids.trees.plans.commands.info.ModifyPartitionOp;
import org.apache.doris.nereids.trees.plans.commands.info.ModifyTableCommentOp;
import org.apache.doris.nereids.trees.plans.commands.info.ModifyTablePropertiesOp;
import org.apache.doris.nereids.trees.plans.commands.info.PartitionDefinition;
import org.apache.doris.nereids.trees.plans.commands.info.PartitionDefinition.MaxValue;
import org.apache.doris.nereids.trees.plans.commands.info.PartitionNamesInfo;
import org.apache.doris.nereids.trees.plans.commands.info.PartitionTableInfo;
import org.apache.doris.nereids.trees.plans.commands.info.PauseMTMVInfo;
import org.apache.doris.nereids.trees.plans.commands.info.RefreshMTMVInfo;
import org.apache.doris.nereids.trees.plans.commands.info.RenameColumnOp;
import org.apache.doris.nereids.trees.plans.commands.info.RenamePartitionOp;
import org.apache.doris.nereids.trees.plans.commands.info.RenameRollupOp;
import org.apache.doris.nereids.trees.plans.commands.info.RenameTableOp;
import org.apache.doris.nereids.trees.plans.commands.info.ReorderColumnsOp;
import org.apache.doris.nereids.trees.plans.commands.info.ReplacePartitionOp;
import org.apache.doris.nereids.trees.plans.commands.info.ReplaceTableOp;
import org.apache.doris.nereids.trees.plans.commands.info.ResumeMTMVInfo;
import org.apache.doris.nereids.trees.plans.commands.info.RollupDefinition;
import org.apache.doris.nereids.trees.plans.commands.info.SetCharsetAndCollateVarOp;
import org.apache.doris.nereids.trees.plans.commands.info.SetLdapPassVarOp;
import org.apache.doris.nereids.trees.plans.commands.info.SetNamesVarOp;
import org.apache.doris.nereids.trees.plans.commands.info.SetPassVarOp;
import org.apache.doris.nereids.trees.plans.commands.info.SetSessionVarOp;
import org.apache.doris.nereids.trees.plans.commands.info.SetUserDefinedVarOp;
import org.apache.doris.nereids.trees.plans.commands.info.SetUserPropertyVarOp;
import org.apache.doris.nereids.trees.plans.commands.info.SetVarOp;
import org.apache.doris.nereids.trees.plans.commands.info.ShowCreateMTMVInfo;
import org.apache.doris.nereids.trees.plans.commands.info.SimpleColumnDefinition;
import org.apache.doris.nereids.trees.plans.commands.info.StepPartition;
import org.apache.doris.nereids.trees.plans.commands.info.TableNameInfo;
import org.apache.doris.nereids.trees.plans.commands.info.TableRefInfo;
import org.apache.doris.nereids.trees.plans.commands.insert.BatchInsertIntoTableCommand;
import org.apache.doris.nereids.trees.plans.commands.insert.InsertIntoTableCommand;
import org.apache.doris.nereids.trees.plans.commands.insert.InsertOverwriteTableCommand;
import org.apache.doris.nereids.trees.plans.commands.load.CreateDataSyncJobCommand;
import org.apache.doris.nereids.trees.plans.commands.load.CreateRoutineLoadCommand;
import org.apache.doris.nereids.trees.plans.commands.load.LoadColumnClause;
import org.apache.doris.nereids.trees.plans.commands.load.LoadColumnDesc;
import org.apache.doris.nereids.trees.plans.commands.load.LoadDeleteOnClause;
import org.apache.doris.nereids.trees.plans.commands.load.LoadPartitionNames;
import org.apache.doris.nereids.trees.plans.commands.load.LoadPrecedingFilterClause;
import org.apache.doris.nereids.trees.plans.commands.load.LoadProperty;
import org.apache.doris.nereids.trees.plans.commands.load.LoadSeparator;
import org.apache.doris.nereids.trees.plans.commands.load.LoadSequenceClause;
import org.apache.doris.nereids.trees.plans.commands.load.LoadWhereClause;
import org.apache.doris.nereids.trees.plans.commands.load.PauseDataSyncJobCommand;
import org.apache.doris.nereids.trees.plans.commands.load.PauseRoutineLoadCommand;
import org.apache.doris.nereids.trees.plans.commands.load.ResumeDataSyncJobCommand;
import org.apache.doris.nereids.trees.plans.commands.load.ResumeRoutineLoadCommand;
import org.apache.doris.nereids.trees.plans.commands.load.ShowCreateRoutineLoadCommand;
import org.apache.doris.nereids.trees.plans.commands.load.StopDataSyncJobCommand;
import org.apache.doris.nereids.trees.plans.commands.load.StopRoutineLoadCommand;
import org.apache.doris.nereids.trees.plans.commands.load.SyncJobName;
import org.apache.doris.nereids.trees.plans.commands.refresh.RefreshCatalogCommand;
import org.apache.doris.nereids.trees.plans.commands.refresh.RefreshDatabaseCommand;
import org.apache.doris.nereids.trees.plans.commands.refresh.RefreshDictionaryCommand;
import org.apache.doris.nereids.trees.plans.commands.refresh.RefreshTableCommand;
import org.apache.doris.nereids.trees.plans.commands.use.SwitchCommand;
import org.apache.doris.nereids.trees.plans.commands.use.UseCommand;
import org.apache.doris.nereids.trees.plans.logical.LogicalAggregate;
import org.apache.doris.nereids.trees.plans.logical.LogicalCTE;
import org.apache.doris.nereids.trees.plans.logical.LogicalExcept;
import org.apache.doris.nereids.trees.plans.logical.LogicalFileSink;
import org.apache.doris.nereids.trees.plans.logical.LogicalFilter;
import org.apache.doris.nereids.trees.plans.logical.LogicalGenerate;
import org.apache.doris.nereids.trees.plans.logical.LogicalHaving;
import org.apache.doris.nereids.trees.plans.logical.LogicalIntersect;
import org.apache.doris.nereids.trees.plans.logical.LogicalJoin;
import org.apache.doris.nereids.trees.plans.logical.LogicalLimit;
import org.apache.doris.nereids.trees.plans.logical.LogicalOneRowRelation;
import org.apache.doris.nereids.trees.plans.logical.LogicalPlan;
import org.apache.doris.nereids.trees.plans.logical.LogicalPreAggOnHint;
import org.apache.doris.nereids.trees.plans.logical.LogicalProject;
import org.apache.doris.nereids.trees.plans.logical.LogicalQualify;
import org.apache.doris.nereids.trees.plans.logical.LogicalRepeat;
import org.apache.doris.nereids.trees.plans.logical.LogicalSelectHint;
import org.apache.doris.nereids.trees.plans.logical.LogicalSink;
import org.apache.doris.nereids.trees.plans.logical.LogicalSort;
import org.apache.doris.nereids.trees.plans.logical.LogicalSubQueryAlias;
import org.apache.doris.nereids.trees.plans.logical.LogicalUnion;
import org.apache.doris.nereids.trees.plans.logical.LogicalUsingJoin;
import org.apache.doris.nereids.types.AggStateType;
import org.apache.doris.nereids.types.ArrayType;
import org.apache.doris.nereids.types.BigIntType;
import org.apache.doris.nereids.types.BooleanType;
import org.apache.doris.nereids.types.DataType;
import org.apache.doris.nereids.types.LargeIntType;
import org.apache.doris.nereids.types.MapType;
import org.apache.doris.nereids.types.StructField;
import org.apache.doris.nereids.types.StructType;
import org.apache.doris.nereids.types.VarcharType;
import org.apache.doris.nereids.types.coercion.CharacterType;
import org.apache.doris.nereids.util.ExpressionUtils;
import org.apache.doris.nereids.util.RelationUtil;
import org.apache.doris.nereids.util.Utils;
import org.apache.doris.policy.FilterType;
import org.apache.doris.policy.PolicyTypeEnum;
import org.apache.doris.qe.ConnectContext;
import org.apache.doris.qe.SqlModeHelper;
import org.apache.doris.statistics.AnalysisInfo;
import org.apache.doris.system.NodeType;

import com.google.common.collect.ImmutableList;
import com.google.common.collect.ImmutableMap;
import com.google.common.collect.ImmutableMap.Builder;
import com.google.common.collect.Lists;
import com.google.common.collect.Maps;
import com.google.common.collect.Sets;
import org.antlr.v4.runtime.ParserRuleContext;
import org.antlr.v4.runtime.RuleContext;
import org.antlr.v4.runtime.Token;
import org.antlr.v4.runtime.tree.ParseTree;
import org.antlr.v4.runtime.tree.RuleNode;
import org.antlr.v4.runtime.tree.TerminalNode;

import java.math.BigDecimal;
import java.math.BigInteger;
import java.util.ArrayList;
import java.util.Collections;
import java.util.HashMap;
import java.util.HashSet;
import java.util.List;
import java.util.Locale;
import java.util.Map;
import java.util.Optional;
import java.util.Set;
import java.util.function.Supplier;
import java.util.stream.Collectors;

/**
 * Build a logical plan tree with unbounded nodes.
 */
@SuppressWarnings({"OptionalUsedAsFieldOrParameterType", "OptionalGetWithoutIsPresent"})
public class LogicalPlanBuilder extends DorisParserBaseVisitor<Object> {
    private static String JOB_NAME = "jobName";
    private static String TASK_ID = "taskId";
    // Sort the parameters with token position to keep the order with original placeholders
    // in prepared statement.Otherwise, the order maybe broken
    private final Map<Token, Placeholder> tokenPosToParameters = Maps.newTreeMap((pos1, pos2) -> {
        int line = pos1.getLine() - pos2.getLine();
        if (line != 0) {
            return line;
        }
        return pos1.getCharPositionInLine() - pos2.getCharPositionInLine();
    });

    private final Map<Integer, ParserRuleContext> selectHintMap;

    public LogicalPlanBuilder(Map<Integer, ParserRuleContext> selectHintMap) {
        this.selectHintMap = selectHintMap;
    }

    @SuppressWarnings("unchecked")
    protected <T> T typedVisit(ParseTree ctx) {
        return (T) ctx.accept(this);
    }

    /**
     * Override the default behavior for all visit methods. This will only return a non-null result
     * when the context has only one child. This is done because there is no generic method to
     * combine the results of the context children. In all other cases null is returned.
     */
    @Override
    public Object visitChildren(RuleNode node) {
        if (node.getChildCount() == 1) {
            return node.getChild(0).accept(this);
        } else {
            return null;
        }
    }

    @Override
    public LogicalPlan visitSingleStatement(SingleStatementContext ctx) {
        return ParserUtils.withOrigin(ctx, () -> (LogicalPlan) visit(ctx.statement()));
    }

    @Override
    public LogicalPlan visitStatementDefault(StatementDefaultContext ctx) {
        LogicalPlan plan = plan(ctx.query());
        if (ctx.outFileClause() != null) {
            plan = withOutFile(plan, ctx.outFileClause());
        } else {
            plan = new UnboundResultSink<>(plan);
        }
        return withExplain(plan, ctx.explain());
    }

    @Override
    public LogicalPlan visitCreateScheduledJob(DorisParser.CreateScheduledJobContext ctx) {
        Optional<String> label = ctx.label == null ? Optional.empty() : Optional.of(ctx.label.getText());
        Optional<String> atTime = ctx.atTime == null ? Optional.empty() : Optional.of(ctx.atTime.getText());
        Optional<Boolean> immediateStartOptional = ctx.CURRENT_TIMESTAMP() == null ? Optional.of(false) :
                Optional.of(true);
        Optional<String> startTime = ctx.startTime == null ? Optional.empty() : Optional.of(ctx.startTime.getText());
        Optional<String> endsTime = ctx.endsTime == null ? Optional.empty() : Optional.of(ctx.endsTime.getText());
        Optional<Long> interval = ctx.timeInterval == null ? Optional.empty() :
                Optional.of(Long.valueOf(ctx.timeInterval.getText()));
        Optional<String> intervalUnit = ctx.timeUnit == null ? Optional.empty() : Optional.of(ctx.timeUnit.getText());
        String comment =
                visitCommentSpec(ctx.commentSpec());
        String executeSql = getOriginSql(ctx.supportedDmlStatement());
        CreateJobInfo createJobInfo = new CreateJobInfo(label, atTime, interval, intervalUnit, startTime,
                endsTime, immediateStartOptional, comment, executeSql);
        return new CreateJobCommand(createJobInfo);
    }

    private void checkJobNameKey(String key, String keyFormat, DorisParser.SupportedJobStatementContext parseContext) {
        if (key.isEmpty() || !key.equalsIgnoreCase(keyFormat)) {
            throw new ParseException(keyFormat + " should be: '" + keyFormat + "'", parseContext);
        }
    }

    @Override
    public LogicalPlan visitPauseJob(DorisParser.PauseJobContext ctx) {
        checkJobNameKey(stripQuotes(ctx.jobNameKey.getText()), JOB_NAME, ctx);
        return new PauseJobCommand(stripQuotes(ctx.jobNameValue.getText()));
    }

    @Override
    public LogicalPlan visitDropJob(DorisParser.DropJobContext ctx) {
        checkJobNameKey(stripQuotes(ctx.jobNameKey.getText()), JOB_NAME, ctx);
        boolean ifExists = ctx.EXISTS() != null;
        return new DropJobCommand(stripQuotes(ctx.jobNameValue.getText()), ifExists);
    }

    @Override
    public LogicalPlan visitResumeJob(DorisParser.ResumeJobContext ctx) {
        checkJobNameKey(stripQuotes(ctx.jobNameKey.getText()), JOB_NAME, ctx);
        return new ResumeJobCommand(stripQuotes(ctx.jobNameValue.getText()));
    }

    @Override
    public LogicalPlan visitCancelJobTask(DorisParser.CancelJobTaskContext ctx) {
        checkJobNameKey(stripQuotes(ctx.jobNameKey.getText()), JOB_NAME, ctx);
        checkJobNameKey(stripQuotes(ctx.taskIdKey.getText()), TASK_ID, ctx);
        String jobName = stripQuotes(ctx.jobNameValue.getText());
        Long taskId = Long.valueOf(ctx.taskIdValue.getText());
        return new CancelJobTaskCommand(jobName, taskId);
    }

    private StageAndPattern getStageAndPattern(DorisParser.StageAndPatternContext ctx) {
        if (ctx.pattern != null) {
            return new StageAndPattern(stripQuotes(ctx.stage.getText()), stripQuotes(ctx.pattern.getText()));
        } else {
            return new StageAndPattern(stripQuotes(ctx.stage.getText()), null);
        }
    }

    @Override
    public LogicalPlan visitCopyInto(DorisParser.CopyIntoContext ctx) {
        ImmutableList.Builder<String> tableName = ImmutableList.builder();
        if (null != ctx.name) {
            List<String> nameParts = visitMultipartIdentifier(ctx.name);
            tableName.addAll(nameParts);
        }
        List<String> columns = (null != ctx.columns) ? visitIdentifierList(ctx.columns) : null;
        StageAndPattern stageAndPattern = getStageAndPattern(ctx.stageAndPattern());
        CopyFromDesc copyFromDesc = null;
        if (null != ctx.SELECT()) {
            List<NamedExpression> projects = getNamedExpressions(ctx.selectColumnClause().namedExpressionSeq());
            Optional<Expression> where = Optional.empty();
            if (ctx.whereClause() != null) {
                where = Optional.of(getExpression(ctx.whereClause().booleanExpression()));
            }
            copyFromDesc = new CopyFromDesc(stageAndPattern, projects, where);
        } else {
            copyFromDesc = new CopyFromDesc(stageAndPattern);
        }
        Map<String, String> properties = visitPropertyClause(ctx.properties);
        copyFromDesc.setTargetColumns(columns);
        CopyIntoInfo copyInfoInfo = null;
        if (null != ctx.selectHint()) {
            if ((selectHintMap == null) || selectHintMap.isEmpty()) {
                throw new AnalysisException("hint should be in right place: " + ctx.getText());
            }
            List<ParserRuleContext> selectHintContexts = Lists.newArrayList();
            for (Integer key : selectHintMap.keySet()) {
                if (key > ctx.getStart().getStopIndex() && key < ctx.getStop().getStartIndex()) {
                    selectHintContexts.add(selectHintMap.get(key));
                }
            }
            if (selectHintContexts.size() != 1) {
                throw new AnalysisException("only one hint is allowed in: " + ctx.getText());
            }
            SelectHintContext selectHintContext = (SelectHintContext) selectHintContexts.get(0);
            Map<String, String> parameterNames = Maps.newLinkedHashMap();
            for (HintStatementContext hintStatement : selectHintContext.hintStatements) {
                String hintName = hintStatement.hintName.getText().toLowerCase(Locale.ROOT);
                if (!hintName.equalsIgnoreCase("set_var")) {
                    throw new AnalysisException("only set_var hint is allowed in: " + ctx.getText());
                }
                for (HintAssignmentContext kv : hintStatement.parameters) {
                    if (kv.key != null) {
                        String parameterName = visitIdentifierOrText(kv.key);
                        Optional<String> value = Optional.empty();
                        if (kv.constantValue != null) {
                            Literal literal = (Literal) visit(kv.constantValue);
                            value = Optional.ofNullable(literal.toLegacyLiteral().getStringValue());
                        } else if (kv.identifierValue != null) {
                            // maybe we should throw exception when the identifierValue is quoted identifier
                            value = Optional.ofNullable(kv.identifierValue.getText());
                        }
                        parameterNames.put(parameterName, value.get());
                    }
                }
            }
            Map<String, Map<String, String>> setVarHint = Maps.newLinkedHashMap();
            setVarHint.put("set_var", parameterNames);
            copyInfoInfo = new CopyIntoInfo(tableName.build(), copyFromDesc, properties, setVarHint);
        } else {
            copyInfoInfo = new CopyIntoInfo(tableName.build(), copyFromDesc, properties, null);
        }

        return new CopyIntoCommand(copyInfoInfo);
    }

    @Override
    public String visitCommentSpec(DorisParser.CommentSpecContext ctx) {
        String commentSpec = ctx == null ? "''" : ctx.STRING_LITERAL().getText();
        return
                LogicalPlanBuilderAssistant.escapeBackSlash(commentSpec.substring(1, commentSpec.length() - 1));
    }

    /**
     * This function may be used in some task like InsertTask, RefreshDictionary, etc. the target could be many type of
     * tables.
     */
    @Override
    public LogicalPlan visitInsertTable(InsertTableContext ctx) {
        boolean isOverwrite = ctx.INTO() == null;
        ImmutableList.Builder<String> tableName = ImmutableList.builder();
        if (null != ctx.tableName) {
            List<String> nameParts = visitMultipartIdentifier(ctx.tableName);
            tableName.addAll(nameParts);
        } else if (null != ctx.tableId) {
            // process group commit insert table command send by be
            TableName name = Env.getCurrentEnv().getCurrentCatalog()
                    .getTableNameByTableId(Long.valueOf(ctx.tableId.getText()));
            tableName.add(name.getDb());
            tableName.add(name.getTbl());
            ConnectContext.get().setDatabase(name.getDb());
        } else {
            throw new ParseException("tableName and tableId cannot both be null");
        }
        Optional<String> labelName = (ctx.labelName == null) ? Optional.empty() : Optional.of(ctx.labelName.getText());
        List<String> colNames = ctx.cols == null ? ImmutableList.of() : visitIdentifierList(ctx.cols);
        // TODO visit partitionSpecCtx
        LogicalPlan plan = visitQuery(ctx.query());
        // partitionSpec may be NULL. means auto detect partition. only available when IOT
        Pair<Boolean, List<String>> partitionSpec = visitPartitionSpec(ctx.partitionSpec());
        // partitionSpec.second :
        // null - auto detect
        // zero - whole table
        // others - specific partitions
        boolean isAutoDetect = partitionSpec.second == null;
        LogicalSink<?> sink = UnboundTableSinkCreator.createUnboundTableSinkMaybeOverwrite(
                tableName.build(),
                colNames,
                ImmutableList.of(), // hints
                partitionSpec.first, // isTemp
                partitionSpec.second, // partition names
                isAutoDetect,
                isOverwrite,
                ConnectContext.get().getSessionVariable().isEnableUniqueKeyPartialUpdate(),
                ctx.tableId == null ? DMLCommandType.INSERT : DMLCommandType.GROUP_COMMIT,
                plan);
        Optional<LogicalPlan> cte = Optional.empty();
        if (ctx.cte() != null) {
            cte = Optional.ofNullable(withCte(plan, ctx.cte()));
        }
        LogicalPlan command;
        if (isOverwrite) {
            command = new InsertOverwriteTableCommand(sink, labelName, cte);
        } else {
            if (ConnectContext.get() != null && ConnectContext.get().isTxnModel()
                    && sink.child() instanceof InlineTable
                    && sink.child().getExpressions().stream().allMatch(Expression::isConstant)) {
                // FIXME: In legacy, the `insert into select 1` is handled as `insert into values`.
                //  In nereids, the original way is throw an AnalysisException and fallback to legacy.
                //  Now handle it as `insert into select`(a separate load job), should fix it as the legacy.
                command = new BatchInsertIntoTableCommand(sink);
            } else {
                command = new InsertIntoTableCommand(sink, labelName, Optional.empty(), cte);
            }
        }
        return withExplain(command, ctx.explain());
    }

    /**
     * return a pair, first will be true if partitions is temp partition, select is a list to present partition list.
     */
    @Override
    public Pair<Boolean, List<String>> visitPartitionSpec(PartitionSpecContext ctx) {
        List<String> partitions = ImmutableList.of();
        boolean temporaryPartition = false;
        if (ctx != null) {
            temporaryPartition = ctx.TEMPORARY() != null;
            if (ctx.ASTERISK() != null) {
                partitions = null;
            } else if (ctx.partition != null) {
                partitions = ImmutableList.of(ctx.partition.getText());
            } else {
                partitions = visitIdentifierList(ctx.partitions);
            }
        }
        return Pair.of(temporaryPartition, partitions);
    }

    @Override
    public Command visitCreateMTMV(CreateMTMVContext ctx) {
        if (ctx.buildMode() == null && ctx.refreshMethod() == null && ctx.refreshTrigger() == null
                && ctx.cols == null && ctx.keys == null
                && ctx.HASH() == null && ctx.RANDOM() == null && ctx.BUCKETS() == null) {
            return visitCreateSyncMvCommand(ctx);
        }

        List<String> nameParts = visitMultipartIdentifier(ctx.mvName);
        BuildMode buildMode = visitBuildMode(ctx.buildMode());
        RefreshMethod refreshMethod = visitRefreshMethod(ctx.refreshMethod());
        MTMVRefreshTriggerInfo refreshTriggerInfo = visitRefreshTrigger(ctx.refreshTrigger());
        LogicalPlan logicalPlan = visitQuery(ctx.query());
        String querySql = getOriginSql(ctx.query());

        int bucketNum = FeConstants.default_bucket_num;
        if (ctx.INTEGER_VALUE() != null) {
            bucketNum = Integer.parseInt(ctx.INTEGER_VALUE().getText());
        }
        DistributionDescriptor desc;
        if (ctx.HASH() != null) {
            desc = new DistributionDescriptor(true, ctx.AUTO() != null, bucketNum,
                    visitIdentifierList(ctx.hashKeys));
        } else {
            desc = new DistributionDescriptor(false, ctx.AUTO() != null, bucketNum, null);
        }

        Map<String, String> properties = ctx.propertyClause() != null
                ? Maps.newHashMap(visitPropertyClause(ctx.propertyClause())) : Maps.newHashMap();
        String comment = ctx.STRING_LITERAL() == null ? "" : LogicalPlanBuilderAssistant.escapeBackSlash(
                ctx.STRING_LITERAL().getText().substring(1, ctx.STRING_LITERAL().getText().length() - 1));

        return new CreateMTMVCommand(new CreateMTMVInfo(ctx.EXISTS() != null, new TableNameInfo(nameParts),
                ctx.keys != null ? visitIdentifierList(ctx.keys) : ImmutableList.of(),
                comment,
                desc, properties, logicalPlan, querySql,
                new MTMVRefreshInfo(buildMode, refreshMethod, refreshTriggerInfo),
                ctx.cols == null ? Lists.newArrayList() : visitSimpleColumnDefs(ctx.cols),
                visitMTMVPartitionInfo(ctx.mvPartition())
        ));
    }

    private Command visitCreateSyncMvCommand(CreateMTMVContext ctx) {
        List<String> nameParts = visitMultipartIdentifier(ctx.mvName);
        LogicalPlan logicalPlan = new UnboundResultSink<>(visitQuery(ctx.query()));
        Map<String, String> properties = ctx.propertyClause() != null
                ? Maps.newHashMap(visitPropertyClause(ctx.propertyClause())) : Maps.newHashMap();
        return new CreateMaterializedViewCommand(new TableNameInfo(nameParts), logicalPlan, properties);
    }

    /**
     * get MTMVPartitionDefinition
     *
     * @param ctx MvPartitionContext
     * @return MTMVPartitionDefinition
     */
    public MTMVPartitionDefinition visitMTMVPartitionInfo(MvPartitionContext ctx) {
        MTMVPartitionDefinition mtmvPartitionDefinition = new MTMVPartitionDefinition();
        if (ctx == null) {
            mtmvPartitionDefinition.setPartitionType(MTMVPartitionType.SELF_MANAGE);
        } else if (ctx.partitionKey != null) {
            mtmvPartitionDefinition.setPartitionType(MTMVPartitionType.FOLLOW_BASE_TABLE);
            mtmvPartitionDefinition.setPartitionCol(ctx.partitionKey.getText());
        } else {
            mtmvPartitionDefinition.setPartitionType(MTMVPartitionType.EXPR);
            Expression functionCallExpression = visitFunctionCallExpression(ctx.partitionExpr);
            mtmvPartitionDefinition.setFunctionCallExpression(functionCallExpression);
        }
        return mtmvPartitionDefinition;
    }

    @Override
    public List<SimpleColumnDefinition> visitSimpleColumnDefs(SimpleColumnDefsContext ctx) {
        if (ctx == null) {
            return null;
        }
        return ctx.cols.stream()
                .map(this::visitSimpleColumnDef)
                .collect(ImmutableList.toImmutableList());
    }

    @Override
    public SimpleColumnDefinition visitSimpleColumnDef(SimpleColumnDefContext ctx) {
        String comment = ctx.STRING_LITERAL() == null ? "" : LogicalPlanBuilderAssistant.escapeBackSlash(
                ctx.STRING_LITERAL().getText().substring(1, ctx.STRING_LITERAL().getText().length() - 1));
        return new SimpleColumnDefinition(ctx.colName.getText(), comment);
    }

    /**
     * get originSql
     *
     * @param ctx context
     * @return originSql
     */
    public String getOriginSql(ParserRuleContext ctx) {
        int startIndex = ctx.start.getStartIndex();
        int stopIndex = ctx.stop.getStopIndex();
        org.antlr.v4.runtime.misc.Interval interval = new org.antlr.v4.runtime.misc.Interval(startIndex, stopIndex);
        return ctx.start.getInputStream().getText(interval);
    }

    @Override
    public MTMVRefreshTriggerInfo visitRefreshTrigger(RefreshTriggerContext ctx) {
        if (ctx == null) {
            return new MTMVRefreshTriggerInfo(RefreshTrigger.MANUAL);
        }
        if (ctx.MANUAL() != null) {
            return new MTMVRefreshTriggerInfo(RefreshTrigger.MANUAL);
        }
        if (ctx.COMMIT() != null) {
            return new MTMVRefreshTriggerInfo(RefreshTrigger.COMMIT);
        }
        if (ctx.SCHEDULE() != null) {
            return new MTMVRefreshTriggerInfo(RefreshTrigger.SCHEDULE, visitRefreshSchedule(ctx.refreshSchedule()));
        }
        return new MTMVRefreshTriggerInfo(RefreshTrigger.MANUAL);
    }

    @Override
    public ReplayCommand visitReplay(DorisParser.ReplayContext ctx) {
        if (ctx.replayCommand().replayType().DUMP() != null) {
            LogicalPlan plan = plan(ctx.replayCommand().replayType().query());
            return new ReplayCommand(PlanType.REPLAY_COMMAND, null, plan, ReplayCommand.ReplayType.DUMP);
        } else if (ctx.replayCommand().replayType().PLAY() != null) {
            String tmpPath = ctx.replayCommand().replayType().filePath.getText();
            String path = LogicalPlanBuilderAssistant.escapeBackSlash(tmpPath.substring(1, tmpPath.length() - 1));
            return new ReplayCommand(PlanType.REPLAY_COMMAND, path, null, ReplayCommand.ReplayType.PLAY);
        }
        return null;
    }

    @Override
    public MTMVRefreshSchedule visitRefreshSchedule(RefreshScheduleContext ctx) {
        int interval = Integer.parseInt(ctx.INTEGER_VALUE().getText());
        String startTime = ctx.STARTS() == null ? null
                : ctx.STRING_LITERAL().getText().substring(1, ctx.STRING_LITERAL().getText().length() - 1);
        IntervalUnit unit = visitMvRefreshUnit(ctx.refreshUnit);
        return new MTMVRefreshSchedule(startTime, interval, unit);
    }

    /**
     * get IntervalUnit,only enable_job_schedule_second_for_test is true, can use second
     *
     * @param ctx ctx
     * @return IntervalUnit
     */
    public IntervalUnit visitMvRefreshUnit(IdentifierContext ctx) {
        IntervalUnit intervalUnit = IntervalUnit.fromString(ctx.getText().toUpperCase());
        if (null == intervalUnit) {
            throw new AnalysisException("interval time unit can not be " + ctx.getText());
        }
        if (intervalUnit.equals(IntervalUnit.SECOND)
                && !Config.enable_job_schedule_second_for_test) {
            throw new AnalysisException("interval time unit can not be second");
        }
        return intervalUnit;
    }

    @Override
    public RefreshMethod visitRefreshMethod(RefreshMethodContext ctx) {
        if (ctx == null) {
            return RefreshMethod.AUTO;
        }
        return RefreshMethod.valueOf(ctx.getText().toUpperCase());
    }

    @Override
    public BuildMode visitBuildMode(BuildModeContext ctx) {
        if (ctx == null) {
            return BuildMode.IMMEDIATE;
        }
        if (ctx.DEFERRED() != null) {
            return BuildMode.DEFERRED;
        } else if (ctx.IMMEDIATE() != null) {
            return BuildMode.IMMEDIATE;
        }
        return BuildMode.IMMEDIATE;
    }

    @Override
    public RefreshMTMVCommand visitRefreshMTMV(RefreshMTMVContext ctx) {
        List<String> nameParts = visitMultipartIdentifier(ctx.mvName);
        List<String> partitions = ImmutableList.of();
        if (ctx.partitionSpec() != null) {
            if (ctx.partitionSpec().TEMPORARY() != null) {
                throw new AnalysisException("Not allowed to specify TEMPORARY ");
            }
            if (ctx.partitionSpec().partition != null) {
                partitions = ImmutableList.of(ctx.partitionSpec().partition.getText());
            } else {
                partitions = visitIdentifierList(ctx.partitionSpec().partitions);
            }
        }
        return new RefreshMTMVCommand(new RefreshMTMVInfo(new TableNameInfo(nameParts),
                partitions, ctx.COMPLETE() != null));
    }

    @Override
    public Command visitDropMTMV(DropMTMVContext ctx) {
        if (ctx.tableName != null) {
            // TODO support drop sync mv
            return new UnsupportedCommand();
        }
        List<String> nameParts = visitMultipartIdentifier(ctx.mvName);
        return new DropMTMVCommand(new DropMTMVInfo(new TableNameInfo(nameParts), ctx.EXISTS() != null));
    }

    @Override
    public PauseMTMVCommand visitPauseMTMV(PauseMTMVContext ctx) {
        List<String> nameParts = visitMultipartIdentifier(ctx.mvName);
        return new PauseMTMVCommand(new PauseMTMVInfo(new TableNameInfo(nameParts)));
    }

    @Override
    public ResumeMTMVCommand visitResumeMTMV(ResumeMTMVContext ctx) {
        List<String> nameParts = visitMultipartIdentifier(ctx.mvName);
        return new ResumeMTMVCommand(new ResumeMTMVInfo(new TableNameInfo(nameParts)));
    }

    @Override
    public ShowCreateMTMVCommand visitShowCreateMTMV(ShowCreateMTMVContext ctx) {
        List<String> nameParts = visitMultipartIdentifier(ctx.mvName);
        return new ShowCreateMTMVCommand(new ShowCreateMTMVInfo(new TableNameInfo(nameParts)));
    }

    @Override
    public CancelExportCommand visitCancelExport(DorisParser.CancelExportContext ctx) {
        String databaseName = null;
        if (ctx.database != null) {
            databaseName = stripQuotes(ctx.database.getText());
        }
        Expression wildWhere = null;
        if (ctx.wildWhere() != null) {
            wildWhere = getWildWhere(ctx.wildWhere());
        }
        return new CancelExportCommand(databaseName, wildWhere);
    }

    @Override
    public CancelLoadCommand visitCancelLoad(DorisParser.CancelLoadContext ctx) {
        String databaseName = null;
        if (ctx.database != null) {
            databaseName = stripQuotes(ctx.database.getText());
        }
        Expression wildWhere = null;
        if (ctx.wildWhere() != null) {
            wildWhere = getWildWhere(ctx.wildWhere());
        }
        return new CancelLoadCommand(databaseName, wildWhere);
    }

    @Override
    public CancelWarmUpJobCommand visitCancelWarmUpJob(DorisParser.CancelWarmUpJobContext ctx) {
        Expression wildWhere = null;
        if (ctx.wildWhere() != null) {
            wildWhere = getWildWhere(ctx.wildWhere());
        }
        return new CancelWarmUpJobCommand(wildWhere);
    }

    @Override
    public CancelMTMVTaskCommand visitCancelMTMVTask(CancelMTMVTaskContext ctx) {
        List<String> nameParts = visitMultipartIdentifier(ctx.mvName);
        long taskId = Long.parseLong(ctx.taskId.getText());
        return new CancelMTMVTaskCommand(new CancelMTMVTaskInfo(new TableNameInfo(nameParts), taskId));
    }

    @Override
    public AdminCompactTableCommand visitAdminCompactTable(AdminCompactTableContext ctx) {
        TableRefInfo tableRefInfo = visitBaseTableRefContext(ctx.baseTableRef());
        EqualTo equalTo = null;
        if (ctx.WHERE() != null) {
            StringLiteral left = new StringLiteral(stripQuotes(ctx.TYPE().getText()));
            StringLiteral right = new StringLiteral(stripQuotes(ctx.STRING_LITERAL().getText()));
            equalTo = new EqualTo(left, right);
        }
        return new AdminCompactTableCommand(tableRefInfo, equalTo);
    }

    @Override
    public AlterMTMVCommand visitAlterMTMV(AlterMTMVContext ctx) {
        List<String> nameParts = visitMultipartIdentifier(ctx.mvName);
        TableNameInfo mvName = new TableNameInfo(nameParts);
        AlterMTMVInfo alterMTMVInfo = null;
        if (ctx.RENAME() != null) {
            alterMTMVInfo = new AlterMTMVRenameInfo(mvName, ctx.newName.getText());
        } else if (ctx.REFRESH() != null) {
            MTMVRefreshInfo refreshInfo = new MTMVRefreshInfo();
            if (ctx.refreshMethod() != null) {
                refreshInfo.setRefreshMethod(visitRefreshMethod(ctx.refreshMethod()));
            }
            if (ctx.refreshTrigger() != null) {
                refreshInfo.setRefreshTriggerInfo(visitRefreshTrigger(ctx.refreshTrigger()));
            }
            alterMTMVInfo = new AlterMTMVRefreshInfo(mvName, refreshInfo);
        } else if (ctx.SET() != null) {
            alterMTMVInfo = new AlterMTMVPropertyInfo(mvName,
                    Maps.newHashMap(visitPropertyItemList(ctx.fileProperties)));
        } else if (ctx.REPLACE() != null) {
            String newName = ctx.newName.getText();
            Map<String, String> properties = ctx.propertyClause() != null
                    ? Maps.newHashMap(visitPropertyClause(ctx.propertyClause())) : Maps.newHashMap();
            alterMTMVInfo = new AlterMTMVReplaceInfo(mvName, newName, properties);
        }
        return new AlterMTMVCommand(alterMTMVInfo);
    }

    @Override
    public LogicalPlan visitAlterView(AlterViewContext ctx) {
        List<String> nameParts = visitMultipartIdentifier(ctx.name);
        String comment = ctx.commentSpec() == null ? null : visitCommentSpec(ctx.commentSpec());
        AlterViewInfo info;
        if (comment != null) {
            info = new AlterViewInfo(new TableNameInfo(nameParts), comment);
        } else {
            String querySql = getOriginSql(ctx.query());
            info = new AlterViewInfo(new TableNameInfo(nameParts), querySql,
                    ctx.cols == null ? Lists.newArrayList() : visitSimpleColumnDefs(ctx.cols));
        }
        return new AlterViewCommand(info);
    }

    @Override
    public LogicalPlan visitAlterStorageVault(AlterStorageVaultContext ctx) {
        List<String> nameParts = this.visitMultipartIdentifier(ctx.name);
        String vaultName = nameParts.get(0);
        Map<String, String> properties = this.visitPropertyClause(ctx.properties);
        return new AlterStorageVaultCommand(vaultName, properties);
    }

    @Override
    public LogicalPlan visitAlterSystemRenameComputeGroup(AlterSystemRenameComputeGroupContext ctx) {
        return new AlterSystemRenameComputeGroupCommand(ctx.name.getText(), ctx.newName.getText());
    }

    @Override
    public LogicalPlan visitShowConstraint(ShowConstraintContext ctx) {
        List<String> parts = visitMultipartIdentifier(ctx.table);
        return new ShowConstraintsCommand(parts);
    }

    @Override
    public LogicalPlan visitAddConstraint(AddConstraintContext ctx) {
        List<String> parts = visitMultipartIdentifier(ctx.table);
        UnboundRelation curTable = new UnboundRelation(StatementScopeIdGenerator.newRelationId(), parts);
        ImmutableList<Slot> slots = visitIdentifierList(ctx.constraint().slots).stream()
                .map(UnboundSlot::new)
                .collect(ImmutableList.toImmutableList());
        Constraint constraint;
        if (ctx.constraint().UNIQUE() != null) {
            constraint = Constraint.newUniqueConstraint(curTable, slots);
        } else if (ctx.constraint().PRIMARY() != null) {
            constraint = Constraint.newPrimaryKeyConstraint(curTable, slots);
        } else if (ctx.constraint().FOREIGN() != null) {
            ImmutableList<Slot> referencedSlots = visitIdentifierList(ctx.constraint().referencedSlots).stream()
                    .map(UnboundSlot::new)
                    .collect(ImmutableList.toImmutableList());
            List<String> nameParts = visitMultipartIdentifier(ctx.constraint().referenceTable);
            LogicalPlan referenceTable = new UnboundRelation(StatementScopeIdGenerator.newRelationId(), nameParts);
            constraint = Constraint.newForeignKeyConstraint(curTable, slots, referenceTable, referencedSlots);
        } else {
            throw new AnalysisException("Unsupported constraint " + ctx.getText());
        }
        return new AddConstraintCommand(ctx.constraintName.getText().toLowerCase(), constraint);
    }

    @Override
    public LogicalPlan visitDropConstraint(DropConstraintContext ctx) {
        List<String> parts = visitMultipartIdentifier(ctx.table);
        UnboundRelation curTable = new UnboundRelation(StatementScopeIdGenerator.newRelationId(), parts);
        return new DropConstraintCommand(ctx.constraintName.getText().toLowerCase(), curTable);
    }

    @Override
    public LogicalPlan visitUpdate(UpdateContext ctx) {
        LogicalPlan query = LogicalPlanBuilderAssistant.withCheckPolicy(new UnboundRelation(
                StatementScopeIdGenerator.newRelationId(), visitMultipartIdentifier(ctx.tableName)));
        query = withTableAlias(query, ctx.tableAlias());
        if (ctx.fromClause() != null) {
            query = withRelations(query, ctx.fromClause().relations().relation());
        }
        query = withFilter(query, Optional.ofNullable(ctx.whereClause()));
        String tableAlias = null;
        if (ctx.tableAlias().strictIdentifier() != null) {
            tableAlias = ctx.tableAlias().getText();
        }
        Optional<LogicalPlan> cte = Optional.empty();
        if (ctx.cte() != null) {
            cte = Optional.ofNullable(withCte(query, ctx.cte()));
        }
        return withExplain(new UpdateCommand(visitMultipartIdentifier(ctx.tableName), tableAlias,
                visitUpdateAssignmentSeq(ctx.updateAssignmentSeq()), query, cte), ctx.explain());
    }

    @Override
    public LogicalPlan visitDelete(DeleteContext ctx) {
        List<String> tableName = visitMultipartIdentifier(ctx.tableName);
        Pair<Boolean, List<String>> partitionSpec = visitPartitionSpec(ctx.partitionSpec());
        // TODO: now dont support delete auto detect partition.
        if (partitionSpec == null) {
            throw new ParseException("Now don't support auto detect partitions in deleting", ctx);
        }
        LogicalPlan query = withTableAlias(LogicalPlanBuilderAssistant.withCheckPolicy(
                new UnboundRelation(StatementScopeIdGenerator.newRelationId(), tableName,
                        partitionSpec.second, partitionSpec.first)), ctx.tableAlias());
        String tableAlias = null;
        if (ctx.tableAlias().strictIdentifier() != null) {
            tableAlias = ctx.tableAlias().getText();
        }

        Command deleteCommand;
        if (ctx.USING() == null && ctx.cte() == null) {
            query = withFilter(query, Optional.ofNullable(ctx.whereClause()));
            deleteCommand = new DeleteFromCommand(tableName, tableAlias, partitionSpec.first,
                    partitionSpec.second, query);
        } else {
            // convert to insert into select
            if (ctx.USING() != null) {
                query = withRelations(query, ctx.relations().relation());
            }
            query = withFilter(query, Optional.ofNullable(ctx.whereClause()));
            Optional<LogicalPlan> cte = Optional.empty();
            if (ctx.cte() != null) {
                cte = Optional.ofNullable(withCte(query, ctx.cte()));
            }
            deleteCommand = new DeleteFromUsingCommand(tableName, tableAlias,
                    partitionSpec.first, partitionSpec.second, query, cte);
        }
        if (ctx.explain() != null) {
            return withExplain(deleteCommand, ctx.explain());
        } else {
            return deleteCommand;
        }
    }

    @Override
    public LogicalPlan visitExport(ExportContext ctx) {
        // TODO: replace old class name like ExportStmt, BrokerDesc, Expr with new nereid class name
        List<String> tableName = visitMultipartIdentifier(ctx.tableName);
        List<String> partitions = ctx.partition == null ? ImmutableList.of() : visitIdentifierList(ctx.partition);

        // handle path string
        String tmpPath = ctx.filePath.getText();
        String path = LogicalPlanBuilderAssistant.escapeBackSlash(tmpPath.substring(1, tmpPath.length() - 1));

        Optional<Expression> expr = Optional.empty();
        if (ctx.whereClause() != null) {
            expr = Optional.of(getExpression(ctx.whereClause().booleanExpression()));
        }

        Map<String, String> filePropertiesMap = ImmutableMap.of();
        if (ctx.propertyClause() != null) {
            filePropertiesMap = visitPropertyClause(ctx.propertyClause());
        }

        Optional<BrokerDesc> brokerDesc = Optional.empty();
        if (ctx.withRemoteStorageSystem() != null) {
            brokerDesc = Optional.ofNullable(visitWithRemoteStorageSystem(ctx.withRemoteStorageSystem()));
        }
        return new ExportCommand(tableName, partitions, expr, path, filePropertiesMap, brokerDesc);
    }

    @Override
    public Map<String, String> visitPropertyClause(PropertyClauseContext ctx) {
        return ctx == null ? ImmutableMap.of() : visitPropertyItemList(ctx.fileProperties);
    }

    @Override
    public Map<String, String> visitPropertyItemList(PropertyItemListContext ctx) {
        if (ctx == null || ctx.properties == null) {
            return ImmutableMap.of();
        }
        Builder<String, String> propertiesMap = ImmutableMap.builder();
        for (PropertyItemContext argument : ctx.properties) {
            String key = parsePropertyKey(argument.key);
            String value = parsePropertyValue(argument.value);
            propertiesMap.put(key, value);
        }
        return propertiesMap.build();
    }

    @Override
    public BrokerDesc visitWithRemoteStorageSystem(WithRemoteStorageSystemContext ctx) {
        BrokerDesc brokerDesc = null;

        Map<String, String> brokerPropertiesMap = visitPropertyItemList(ctx.brokerProperties);

        if (ctx.S3() != null) {
            brokerDesc = new BrokerDesc("S3", StorageBackend.StorageType.S3, brokerPropertiesMap);
        } else if (ctx.HDFS() != null) {
            brokerDesc = new BrokerDesc("HDFS", StorageBackend.StorageType.HDFS, brokerPropertiesMap);
        } else if (ctx.LOCAL() != null) {
            brokerDesc = new BrokerDesc("HDFS", StorageBackend.StorageType.LOCAL, brokerPropertiesMap);
        } else if (ctx.BROKER() != null) {
            brokerDesc = new BrokerDesc(visitIdentifierOrText(ctx.brokerName), brokerPropertiesMap);
        }
        return brokerDesc;
    }

    /**
     * Visit multi-statements.
     */
    @Override
    public List<Pair<LogicalPlan, StatementContext>> visitMultiStatements(MultiStatementsContext ctx) {
        List<Pair<LogicalPlan, StatementContext>> logicalPlans = Lists.newArrayList();
        for (DorisParser.StatementContext statement : ctx.statement()) {
            StatementContext statementContext = new StatementContext();
            ConnectContext connectContext = ConnectContext.get();
            if (connectContext != null) {
                connectContext.setStatementContext(statementContext);
                statementContext.setConnectContext(connectContext);
            }
            logicalPlans.add(Pair.of(
                    ParserUtils.withOrigin(ctx, () -> (LogicalPlan) visit(statement)), statementContext));
            List<Placeholder> params = new ArrayList<>(tokenPosToParameters.values());
            statementContext.setPlaceholders(params);
            tokenPosToParameters.clear();
        }
        return logicalPlans;
    }

    /**
     * Visit load-statements.
     */
    @Override
    public LogicalPlan visitLoad(DorisParser.LoadContext ctx) {

        BulkStorageDesc bulkDesc = null;
        if (ctx.withRemoteStorageSystem() != null) {
            Map<String, String> bulkProperties =
                    new HashMap<>(visitPropertyItemList(ctx.withRemoteStorageSystem().brokerProperties));
            if (ctx.withRemoteStorageSystem().S3() != null) {
                bulkDesc = new BulkStorageDesc("S3", BulkStorageDesc.StorageType.S3, bulkProperties);
            } else if (ctx.withRemoteStorageSystem().HDFS() != null) {
                bulkDesc = new BulkStorageDesc("HDFS", BulkStorageDesc.StorageType.HDFS, bulkProperties);
            } else if (ctx.withRemoteStorageSystem().LOCAL() != null) {
                bulkDesc = new BulkStorageDesc("LOCAL_HDFS", BulkStorageDesc.StorageType.LOCAL, bulkProperties);
            } else if (ctx.withRemoteStorageSystem().BROKER() != null
                    && ctx.withRemoteStorageSystem().identifierOrText().getText() != null) {
                bulkDesc = new BulkStorageDesc(ctx.withRemoteStorageSystem().identifierOrText().getText(),
                        bulkProperties);
            }
        }
        ImmutableList.Builder<BulkLoadDataDesc> dataDescriptions = new ImmutableList.Builder<>();
        List<String> labelParts = visitMultipartIdentifier(ctx.lableName);
        String labelName = null;
        String labelDbName = null;
        if (ConnectContext.get().getDatabase().isEmpty() && labelParts.size() == 1) {
            throw new AnalysisException("Current database is not set.");
        } else if (labelParts.size() == 1) {
            labelName = labelParts.get(0);
        } else if (labelParts.size() == 2) {
            labelDbName = labelParts.get(0);
            labelName = labelParts.get(1);
        } else if (labelParts.size() == 3) {
            labelDbName = labelParts.get(1);
            labelName = labelParts.get(2);
        } else {
            throw new AnalysisException("labelParts in load should be [ctl.][db.]label");
        }

        for (DorisParser.DataDescContext ddc : ctx.dataDescs) {
            List<String> nameParts = Lists.newArrayList();
            if (labelDbName != null) {
                nameParts.add(labelDbName);
            }
            nameParts.add(ddc.targetTableName.getText());
            List<String> tableName = RelationUtil.getQualifierName(ConnectContext.get(), nameParts);
            List<String> colNames = (ddc.columns == null ? ImmutableList.of() : visitIdentifierList(ddc.columns));
            List<String> columnsFromPath = (ddc.columnsFromPath == null ? ImmutableList.of()
                        : visitIdentifierList(ddc.columnsFromPath.identifierList()));
            List<String> partitions = ddc.partition == null ? ImmutableList.of() : visitIdentifierList(ddc.partition);
            // TODO: multi location
            List<String> multiFilePaths = new ArrayList<>();
            for (Token filePath : ddc.filePaths) {
                multiFilePaths.add(filePath.getText().substring(1, filePath.getText().length() - 1));
            }
            List<String> filePaths = ddc.filePath == null ? ImmutableList.of() : multiFilePaths;
            Map<String, Expression> colMappings;
            if (ddc.columnMapping == null) {
                colMappings = ImmutableMap.of();
            } else {
                colMappings = new HashMap<>();
                for (DorisParser.MappingExprContext mappingExpr : ddc.columnMapping.mappingSet) {
                    colMappings.put(mappingExpr.mappingCol.getText(), getExpression(mappingExpr.expression()));
                }
            }

            LoadTask.MergeType mergeType = ddc.mergeType() == null ? LoadTask.MergeType.APPEND
                        : LoadTask.MergeType.valueOf(ddc.mergeType().getText());

            Optional<String> fileFormat = ddc.format == null ? Optional.empty()
                    : Optional.of(visitIdentifierOrText(ddc.format));
            Optional<String> separator = ddc.separator == null ? Optional.empty() : Optional.of(ddc.separator.getText()
                        .substring(1, ddc.separator.getText().length() - 1));
            Optional<String> comma = ddc.comma == null ? Optional.empty() : Optional.of(ddc.comma.getText()
                        .substring(1, ddc.comma.getText().length() - 1));
            Map<String, String> dataProperties = ddc.propertyClause() == null ? new HashMap<>()
                        : visitPropertyClause(ddc.propertyClause());
            dataDescriptions.add(new BulkLoadDataDesc(
                    tableName,
                    partitions,
                    filePaths,
                    colNames,
                    columnsFromPath,
                    colMappings,
                    new BulkLoadDataDesc.FileFormatDesc(separator, comma, fileFormat),
                    false,
                    ddc.preFilter == null ? Optional.empty() : Optional.of(getExpression(ddc.preFilter.expression())),
                    ddc.where == null ? Optional.empty() : Optional.of(getExpression(ddc.where.booleanExpression())),
                    mergeType,
                    ddc.deleteOn == null ? Optional.empty() : Optional.of(getExpression(ddc.deleteOn.expression())),
                    ddc.sequenceColumn == null ? Optional.empty()
                            : Optional.of(ddc.sequenceColumn.identifier().getText()), dataProperties));
        }
        Map<String, String> properties = Collections.emptyMap();
        if (ctx.propertyClause() != null) {
            properties = visitPropertyItemList(ctx.propertyClause().propertyItemList());
        }
        String commentSpec = ctx.commentSpec() == null ? "''" : ctx.commentSpec().STRING_LITERAL().getText();
        String comment =
                LogicalPlanBuilderAssistant.escapeBackSlash(commentSpec.substring(1, commentSpec.length() - 1));
        return new LoadCommand(labelName, dataDescriptions.build(), bulkDesc, properties, comment);
    }

    /* ********************************************************************************************
     * Plan parsing
     * ******************************************************************************************** */

    /**
     * process lateral view, add a {@link LogicalGenerate} on plan.
     */
    protected LogicalPlan withGenerate(LogicalPlan plan, LateralViewContext ctx) {
        if (ctx.LATERAL() == null) {
            return plan;
        }
        String generateName = ctx.tableName.getText();
        // if later view explode map type, we need to add a project to convert map to struct
        String columnName = ctx.columnNames.get(0).getText();
        List<String> expandColumnNames = ImmutableList.of();

        // explode can pass multiple columns
        // then use struct to return the result of the expansion of multiple columns.
        if (ctx.columnNames.size() > 1
                || BuiltinTableGeneratingFunctions.INSTANCE.getReturnManyColumnFunctions()
                    .contains(ctx.functionName.getText())) {
            columnName = ConnectContext.get() != null
                    ? ConnectContext.get().getStatementContext().generateColumnName() : "expand_cols";
            expandColumnNames = ctx.columnNames.stream()
                    .map(RuleContext::getText).collect(ImmutableList.toImmutableList());
        }
        String functionName = ctx.functionName.getText();
        List<Expression> arguments = ctx.expression().stream()
                .<Expression>map(this::typedVisit)
                .collect(ImmutableList.toImmutableList());
        Function unboundFunction = new UnboundFunction(functionName, arguments);
        return new LogicalGenerate<>(ImmutableList.of(unboundFunction),
                ImmutableList.of(new UnboundSlot(generateName, columnName)), ImmutableList.of(expandColumnNames), plan);
    }

    /**
     * process CTE and store the results in a logical plan node LogicalCTE
     */
    private LogicalPlan withCte(LogicalPlan plan, CteContext ctx) {
        if (ctx == null) {
            return plan;
        }
        return new LogicalCTE<>((List) visit(ctx.aliasQuery(), LogicalSubQueryAlias.class), plan);
    }

    /**
     * process CTE's alias queries and column aliases
     */
    @Override
    public LogicalSubQueryAlias<Plan> visitAliasQuery(AliasQueryContext ctx) {
        return ParserUtils.withOrigin(ctx, () -> {
            LogicalPlan queryPlan = plan(ctx.query());
            Optional<List<String>> columnNames = optionalVisit(ctx.columnAliases(), () ->
                    ctx.columnAliases().identifier().stream()
                    .map(RuleContext::getText)
                    .collect(ImmutableList.toImmutableList())
            );
            return new LogicalSubQueryAlias<>(ctx.identifier().getText(), columnNames, queryPlan);
        });
    }

    /**
     * process LoadProperty in routine load
     */
    public LoadProperty visitLoadProperty(LoadPropertyContext ctx) {
        LoadProperty loadProperty = null;
        if (ctx instanceof SeparatorContext) {
            String separator = stripQuotes(((SeparatorContext) ctx).STRING_LITERAL().getText());
            loadProperty = new LoadSeparator(separator);
        } else if (ctx instanceof ImportColumnsContext) {
            List<LoadColumnDesc> descList = new ArrayList<>();
            for (DorisParser.ImportColumnDescContext loadColumnDescCtx : ((ImportColumnsContext) ctx)
                    .importColumnsStatement().importColumnDesc()) {
                LoadColumnDesc desc;
                if (loadColumnDescCtx.booleanExpression() != null) {
                    desc = new LoadColumnDesc(loadColumnDescCtx.name.getText(),
                        getExpression(loadColumnDescCtx.booleanExpression()));
                } else {
                    desc = new LoadColumnDesc(loadColumnDescCtx.name.getText());
                }
                descList.add(desc);
            }
            loadProperty = new LoadColumnClause(descList);
        } else if (ctx instanceof ImportDeleteOnContext) {
            loadProperty = new LoadDeleteOnClause(getExpression(((ImportDeleteOnContext) ctx)
                    .importDeleteOnStatement().booleanExpression()));
        } else if (ctx instanceof ImportPartitionsContext) {
            Pair<Boolean, List<String>> partitionSpec = visitPartitionSpec(
                    ((ImportPartitionsContext) ctx).partitionSpec());
            loadProperty = new LoadPartitionNames(partitionSpec.first, partitionSpec.second);
        } else if (ctx instanceof ImportPrecedingFilterContext) {
            loadProperty = new LoadPrecedingFilterClause(getExpression(((ImportPrecedingFilterContext) ctx)
                    .importPrecedingFilterStatement().booleanExpression()));
        } else if (ctx instanceof ImportSequenceContext) {
            loadProperty = new LoadSequenceClause(((ImportSequenceContext) ctx)
                    .importSequenceStatement().identifier().getText());
        } else if (ctx instanceof ImportWhereContext) {
            loadProperty = new LoadWhereClause(getExpression(((ImportWhereContext) ctx)
                    .importWhereStatement().booleanExpression()));
        }
        return loadProperty;
    }

    @Override
    public LogicalPlan visitCreateRoutineLoad(CreateRoutineLoadContext ctx) {
        List<String> labelParts = visitMultipartIdentifier(ctx.label);
        String labelName = null;
        String labelDbName = null;
        if (ConnectContext.get().getDatabase().isEmpty() && labelParts.size() == 1) {
            throw new AnalysisException("Current database is not set.");
        } else if (labelParts.size() == 1) {
            labelName = labelParts.get(0);
        } else if (labelParts.size() == 2) {
            labelDbName = labelParts.get(0);
            labelName = labelParts.get(1);
        } else {
            throw new AnalysisException("labelParts in load should be [db.]label");
        }
        LabelNameInfo jobLabelInfo = new LabelNameInfo(labelDbName, labelName);
        String tableName = null;
        if (ctx.table != null) {
            tableName = ctx.table.getText();
        }
        Map<String, String> properties = ctx.propertyClause() != null
                // NOTICE: we should not generate immutable map here, because it will be modified when analyzing.
                ? Maps.newHashMap(visitPropertyClause(ctx.propertyClause()))
                : Maps.newHashMap();
        String type = ctx.type.getText();
        Map<String, String> customProperties = ctx.customProperties != null
                // NOTICE: we should not generate immutable map here, because it will be modified when analyzing.
                ? Maps.newHashMap(visitPropertyItemList(ctx.customProperties))
                : Maps.newHashMap();
        LoadTask.MergeType mergeType = LoadTask.MergeType.APPEND;
        if (ctx.WITH() != null) {
            if (ctx.DELETE() != null) {
                mergeType = LoadTask.MergeType.DELETE;
            } else if (ctx.MERGE() != null) {
                mergeType = LoadTask.MergeType.MERGE;
            }
        }
        String comment = visitCommentSpec(ctx.commentSpec());
        Map<String, LoadProperty> loadPropertyMap = new HashMap<>();
        for (DorisParser.LoadPropertyContext oneLoadPropertyCOntext : ctx.loadProperty()) {
            LoadProperty loadProperty = visitLoadProperty(oneLoadPropertyCOntext);
            if (loadProperty == null) {
                throw new AnalysisException("invalid clause of routine load");
            }
            if (loadPropertyMap.get(loadProperty.getClass().getName()) != null) {
                throw new AnalysisException("repeat setting of clause load property: "
                    + loadProperty.getClass().getName());
            } else {
                loadPropertyMap.put(loadProperty.getClass().getName(), loadProperty);
            }
        }
        CreateRoutineLoadInfo createRoutineLoadInfo = new CreateRoutineLoadInfo(jobLabelInfo, tableName,
                loadPropertyMap, properties, type, customProperties, mergeType, comment);
        return new CreateRoutineLoadCommand(createRoutineLoadInfo);

    }

    @Override
    public Command visitCreateRowPolicy(CreateRowPolicyContext ctx) {
        FilterType filterType = FilterType.of(ctx.type.getText());
        List<String> nameParts = visitMultipartIdentifier(ctx.table);
        return new CreatePolicyCommand(PolicyTypeEnum.ROW, ctx.name.getText(),
                ctx.EXISTS() != null, new TableNameInfo(nameParts), Optional.of(filterType),
                ctx.user == null ? null : visitUserIdentify(ctx.user),
                ctx.roleName == null ? null : ctx.roleName.getText(),
                Optional.of(getExpression(ctx.booleanExpression())), ImmutableMap.of());
    }

    @Override
    public Command visitCreateStoragePolicy(CreateStoragePolicyContext ctx) {
        Map<String, String> properties = ctx.properties != null
                ? Maps.newHashMap(visitPropertyClause(ctx.properties))
                : Maps.newHashMap();
        return new CreatePolicyCommand(PolicyTypeEnum.STORAGE, ctx.name.getText(),
                ctx.EXISTS() != null, null, Optional.empty(),
                null, null, Optional.empty(), properties);
    }

    @Override
    public String visitIdentifierOrText(DorisParser.IdentifierOrTextContext ctx) {
        if (ctx.STRING_LITERAL() != null) {
            return ctx.STRING_LITERAL().getText().substring(1, ctx.STRING_LITERAL().getText().length() - 1);
        } else {
            return ctx.identifier().getText();
        }
    }

    @Override
    public UserIdentity visitUserIdentify(UserIdentifyContext ctx) {
        String user = visitIdentifierOrText(ctx.user);
        String host = null;
        if (ctx.host != null) {
            host = visitIdentifierOrText(ctx.host);
        }
        if (host == null) {
            host = "%";
        }
        boolean isDomain = ctx.LEFT_PAREN() != null;
        return new UserIdentity(user, host, isDomain);
    }

    @Override
    public LogicalPlan visitQuery(QueryContext ctx) {
        return ParserUtils.withOrigin(ctx, () -> {
            // TODO: need to add withQueryResultClauses and withCTE
            LogicalPlan query = plan(ctx.queryTerm());
            query = withCte(query, ctx.cte());
            return withQueryOrganization(query, ctx.queryOrganization());
        });
    }

    @Override
    public LogicalPlan visitSetOperation(SetOperationContext ctx) {
        return ParserUtils.withOrigin(ctx, () -> {

            if (ctx.UNION() != null) {
                Qualifier qualifier = getQualifier(ctx);
                List<QueryTermContext> contexts = Lists.newArrayList(ctx.right);
                QueryTermContext current = ctx.left;
                while (true) {
                    if (current instanceof SetOperationContext
                            && getQualifier((SetOperationContext) current) == qualifier
                            && ((SetOperationContext) current).UNION() != null) {
                        contexts.add(((SetOperationContext) current).right);
                        current = ((SetOperationContext) current).left;
                    } else {
                        contexts.add(current);
                        break;
                    }
                }
                Collections.reverse(contexts);
                List<LogicalPlan> logicalPlans = contexts.stream().map(this::plan).collect(Collectors.toList());
                return reduceToLogicalPlanTree(0, logicalPlans.size() - 1, logicalPlans, qualifier);
            } else {
                LogicalPlan leftQuery = plan(ctx.left);
                LogicalPlan rightQuery = plan(ctx.right);
                Qualifier qualifier = getQualifier(ctx);

                List<Plan> newChildren = ImmutableList.of(leftQuery, rightQuery);
                LogicalPlan plan;
                if (ctx.UNION() != null) {
                    plan = new LogicalUnion(qualifier, newChildren);
                } else if (ctx.EXCEPT() != null || ctx.MINUS() != null) {
                    plan = new LogicalExcept(qualifier, newChildren);
                } else if (ctx.INTERSECT() != null) {
                    plan = new LogicalIntersect(qualifier, newChildren);
                } else {
                    throw new ParseException("not support", ctx);
                }
                return plan;
            }
        });
    }

    private Qualifier getQualifier(SetOperationContext ctx) {
        if (ctx.setQuantifier() == null || ctx.setQuantifier().DISTINCT() != null) {
            return Qualifier.DISTINCT;
        } else {
            return Qualifier.ALL;
        }
    }

    private static LogicalPlan logicalPlanCombiner(LogicalPlan left, LogicalPlan right, Qualifier qualifier) {
        return new LogicalUnion(qualifier, ImmutableList.of(left, right));
    }

    /**
     * construct avl union tree
     */
    public static LogicalPlan reduceToLogicalPlanTree(int low, int high,
            List<LogicalPlan> logicalPlans, Qualifier qualifier) {
        switch (high - low) {
            case 0:
                return logicalPlans.get(low);
            case 1:
                return logicalPlanCombiner(logicalPlans.get(low), logicalPlans.get(high), qualifier);
            default:
                int mid = low + (high - low) / 2;
                return logicalPlanCombiner(
                        reduceToLogicalPlanTree(low, mid, logicalPlans, qualifier),
                        reduceToLogicalPlanTree(mid + 1, high, logicalPlans, qualifier),
                        qualifier
                );
        }
    }

    @Override
    public LogicalPlan visitSubquery(SubqueryContext ctx) {
        return ParserUtils.withOrigin(ctx, () -> plan(ctx.query()));
    }

    @Override
    public LogicalPlan visitRegularQuerySpecification(RegularQuerySpecificationContext ctx) {
        return ParserUtils.withOrigin(ctx, () -> {
            SelectClauseContext selectCtx = ctx.selectClause();
            LogicalPlan selectPlan;
            LogicalPlan relation;
            if (ctx.fromClause() == null) {
                relation = new LogicalOneRowRelation(StatementScopeIdGenerator.newRelationId(),
                        ImmutableList.of(new Alias(Literal.of(0))));
            } else {
                relation = visitFromClause(ctx.fromClause());
            }
            if (ctx.intoClause() != null && !ConnectContext.get().isRunProcedure()) {
                throw new ParseException("Only procedure supports insert into variables", selectCtx);
            }
            selectPlan = withSelectQuerySpecification(
                    ctx, relation,
                    selectCtx,
                    Optional.ofNullable(ctx.whereClause()),
                    Optional.ofNullable(ctx.aggClause()),
                    Optional.ofNullable(ctx.havingClause()),
                    Optional.ofNullable(ctx.qualifyClause()));
            selectPlan = withQueryOrganization(selectPlan, ctx.queryOrganization());
            if ((selectHintMap == null) || selectHintMap.isEmpty()) {
                return selectPlan;
            }
            List<ParserRuleContext> selectHintContexts = Lists.newArrayList();
            List<ParserRuleContext> preAggOnHintContexts = Lists.newArrayList();
            for (Integer key : selectHintMap.keySet()) {
                if (key > selectCtx.getStart().getStopIndex() && key < selectCtx.getStop().getStartIndex()) {
                    selectHintContexts.add(selectHintMap.get(key));
                } else {
                    preAggOnHintContexts.add(selectHintMap.get(key));
                }
            }
            return withHints(selectPlan, selectHintContexts, preAggOnHintContexts);
        });
    }

    @Override
    public LogicalPlan visitInlineTable(InlineTableContext ctx) {
        List<RowConstructorContext> rowConstructorContexts = ctx.rowConstructor();
        ImmutableList.Builder<List<NamedExpression>> rows
                = ImmutableList.builderWithExpectedSize(rowConstructorContexts.size());
        for (RowConstructorContext rowConstructorContext : rowConstructorContexts) {
            rows.add(visitRowConstructor(rowConstructorContext));
        }
        return new UnboundInlineTable(rows.build());
    }

    /**
     * Create an aliased table reference. This is typically used in FROM clauses.
     */
    protected LogicalPlan withTableAlias(LogicalPlan plan, TableAliasContext ctx) {
        if (ctx.strictIdentifier() == null) {
            return plan;
        }
        return ParserUtils.withOrigin(ctx.strictIdentifier(), () -> {
            String alias = ctx.strictIdentifier().getText();
            if (null != ctx.identifierList()) {
                throw new ParseException("Do not implemented", ctx);
                // TODO: multi-colName
            }
            return new LogicalSubQueryAlias<>(alias, plan);
        });
    }

    @Override
    public LogicalPlan visitTableName(TableNameContext ctx) {
        List<String> nameParts = visitMultipartIdentifier(ctx.multipartIdentifier());
        List<String> partitionNames = new ArrayList<>();
        boolean isTempPart = false;
        if (ctx.specifiedPartition() != null) {
            isTempPart = ctx.specifiedPartition().TEMPORARY() != null;
            if (ctx.specifiedPartition().identifier() != null) {
                partitionNames.add(ctx.specifiedPartition().identifier().getText());
            } else {
                partitionNames.addAll(visitIdentifierList(ctx.specifiedPartition().identifierList()));
            }
        }

        Optional<String> indexName = Optional.empty();
        if (ctx.materializedViewName() != null) {
            indexName = Optional.ofNullable(ctx.materializedViewName().indexName.getText());
        }

        List<Long> tabletIdLists = new ArrayList<>();
        if (ctx.tabletList() != null) {
            ctx.tabletList().tabletIdList.stream().forEach(tabletToken -> {
                tabletIdLists.add(Long.parseLong(tabletToken.getText()));
            });
        }

        final List<String> relationHints;
        if (ctx.relationHint() != null) {
            relationHints = typedVisit(ctx.relationHint());
        } else {
            relationHints = ImmutableList.of();
        }

        TableScanParams scanParams = null;
        if (ctx.optScanParams() != null) {
            Map<String, String> map = visitPropertyItemList(ctx.optScanParams().properties);
            scanParams = new TableScanParams(ctx.optScanParams().funcName.getText(), map);
        }

        TableSnapshot tableSnapshot = null;
        if (ctx.tableSnapshot() != null) {
            if (ctx.tableSnapshot().TIME() != null) {
                tableSnapshot = new TableSnapshot(stripQuotes(ctx.tableSnapshot().time.getText()));
            } else {
                tableSnapshot = new TableSnapshot(Long.parseLong(ctx.tableSnapshot().version.getText()));
            }
        }

        TableSample tableSample = ctx.sample() == null ? null : (TableSample) visit(ctx.sample());
        UnboundRelation relation = new UnboundRelation(StatementScopeIdGenerator.newRelationId(),
                nameParts, partitionNames, isTempPart, tabletIdLists, relationHints,
                Optional.ofNullable(tableSample), indexName, scanParams, Optional.ofNullable(tableSnapshot));

        LogicalPlan checkedRelation = LogicalPlanBuilderAssistant.withCheckPolicy(relation);
        LogicalPlan plan = withTableAlias(checkedRelation, ctx.tableAlias());
        for (LateralViewContext lateralViewContext : ctx.lateralView()) {
            plan = withGenerate(plan, lateralViewContext);
        }
        return plan;
    }

    public static String stripQuotes(String str) {
        if ((str.charAt(0) == '\'' && str.charAt(str.length() - 1) == '\'')
                || (str.charAt(0) == '\"' && str.charAt(str.length() - 1) == '\"')) {
            str = str.substring(1, str.length() - 1);
        }
        return str;
    }

    @Override
    public LogicalPlan visitShowEncryptKeys(ShowEncryptKeysContext ctx) {
        String dbName = null;
        if (ctx.database != null) {
            List<String> nameParts = visitMultipartIdentifier(ctx.database);
            dbName = nameParts.get(0); // only one entry possible
        }

        String likeString = null;
        if (ctx.LIKE() != null) {
            likeString = stripQuotes(ctx.STRING_LITERAL().getText());
        }
        return new ShowEncryptKeysCommand(dbName, likeString);
    }

    @Override
    public LogicalPlan visitAliasedQuery(AliasedQueryContext ctx) {
        if (ctx.tableAlias().getText().equals("")) {
            throw new ParseException("Every derived table must have its own alias", ctx);
        }
        LogicalPlan plan = withTableAlias(visitQuery(ctx.query()), ctx.tableAlias());
        for (LateralViewContext lateralViewContext : ctx.lateralView()) {
            plan = withGenerate(plan, lateralViewContext);
        }
        return plan;
    }

    @Override
    public LogicalPlan visitTableValuedFunction(TableValuedFunctionContext ctx) {
        return ParserUtils.withOrigin(ctx, () -> {
            String functionName = ctx.tvfName.getText();

            Map<String, String> map = visitPropertyItemList(ctx.properties);
            LogicalPlan relation = new UnboundTVFRelation(StatementScopeIdGenerator.newRelationId(),
                    functionName, new Properties(map));
            return withTableAlias(relation, ctx.tableAlias());
        });
    }

    /**
     * Create a star (i.e. all) expression; this selects all elements (in the specified object).
     * Both un-targeted (global) and targeted aliases are supported.
     */
    @Override
    public Expression visitStar(StarContext ctx) {
        return ParserUtils.withOrigin(ctx, () -> {
            final QualifiedNameContext qualifiedNameContext = ctx.qualifiedName();
            List<String> target;
            if (qualifiedNameContext != null) {
                target = qualifiedNameContext.identifier()
                        .stream()
                        .map(RuleContext::getText)
                        .collect(ImmutableList.toImmutableList());
            } else {
                target = ImmutableList.of();
            }
            List<ExceptOrReplaceContext> exceptOrReplaceList = ctx.exceptOrReplace();
            if (exceptOrReplaceList != null && !exceptOrReplaceList.isEmpty()) {
                List<NamedExpression> finalExpectSlots = ImmutableList.of();
                List<NamedExpression> finalReplacedAlias = ImmutableList.of();
                for (ExceptOrReplaceContext exceptOrReplace : exceptOrReplaceList) {
                    if (exceptOrReplace instanceof ExceptContext) {
                        if (!finalExpectSlots.isEmpty()) {
                            throw new ParseException("only one except clause is supported", ctx);
                        }
                        ExceptContext exceptContext = (ExceptContext) exceptOrReplace;
                        List<NamedExpression> expectSlots = getNamedExpressions(exceptContext.namedExpressionSeq());
                        boolean allSlots = expectSlots.stream().allMatch(UnboundSlot.class::isInstance);
                        if (expectSlots.isEmpty() || !allSlots) {
                            throw new ParseException(
                                    "only column name is supported in except clause", ctx);
                        }
                        finalExpectSlots = expectSlots;
                    } else if (exceptOrReplace instanceof ReplaceContext) {
                        if (!finalReplacedAlias.isEmpty()) {
                            throw new ParseException("only one replace clause is supported", ctx);
                        }
                        ReplaceContext replaceContext = (ReplaceContext) exceptOrReplace;
                        List<NamedExpression> expectAlias = Lists.newArrayList();
                        NamedExpressionSeqContext namedExpressions = replaceContext.namedExpressionSeq();
                        for (NamedExpressionContext namedExpressionContext : namedExpressions.namedExpression()) {
                            if (namedExpressionContext.identifierOrText() == null) {
                                throw new ParseException("only alias is supported in select-replace clause", ctx);
                            }
                            expectAlias.add((NamedExpression) namedExpressionContext.accept(this));
                        }
                        if (expectAlias.isEmpty()) {
                            throw new ParseException("only alias is supported in select-replace clause", ctx);
                        }
                        finalReplacedAlias = expectAlias;
                    } else {
                        throw new ParseException(
                                "Unsupported except or replace clause: " + exceptOrReplace.getText(), ctx
                        );
                    }
                }
                return new UnboundStar(target, finalExpectSlots, finalReplacedAlias);
            } else {
                return new UnboundStar(target);
            }
        });
    }

    /**
     * Create an aliased expression if an alias is specified. Both single and multi-aliases are
     * supported.
     */
    @Override
    public NamedExpression visitNamedExpression(NamedExpressionContext ctx) {
        return ParserUtils.withOrigin(ctx, () -> {
            Expression expression = getExpression(ctx.expression());
            if (ctx.identifierOrText() == null) {
                if (expression instanceof NamedExpression) {
                    return (NamedExpression) expression;
                } else {
                    int start = ctx.expression().start.getStartIndex();
                    int stop = ctx.expression().stop.getStopIndex();
                    String alias = ctx.start.getInputStream()
                            .getText(new org.antlr.v4.runtime.misc.Interval(start, stop));
                    if (expression instanceof Literal) {
                        return new Alias(expression, alias, true);
                    } else {
                        return new UnboundAlias(expression, alias, true);
                    }
                }
            }
            String alias = visitIdentifierOrText(ctx.identifierOrText());
            if (expression instanceof Literal) {
                return new Alias(expression, alias);
            }
            return new UnboundAlias(expression, alias);
        });
    }

    @Override
    public Expression visitSystemVariable(SystemVariableContext ctx) {
        VariableType type = null;
        if (ctx.kind == null) {
            type = VariableType.DEFAULT;
        } else if (ctx.kind.getType() == DorisParser.SESSION) {
            type = VariableType.SESSION;
        } else if (ctx.kind.getType() == DorisParser.GLOBAL) {
            type = VariableType.GLOBAL;
        }
        if (type == null) {
            throw new ParseException("Unsupported system variable: " + ctx.getText(), ctx);
        }
        return new UnboundVariable(ctx.identifier().getText(), type);
    }

    @Override
    public Expression visitUserVariable(UserVariableContext ctx) {
        return new UnboundVariable(ctx.identifierOrText().getText(), VariableType.USER);
    }

    /**
     * Create a comparison expression. This compares two expressions. The following comparison
     * operators are supported:
     * - Equal: '=' or '=='
     * - Null-safe Equal: '<=>'
     * - Not Equal: '<>' or '!='
     * - Less than: '<'
     * - Less then or Equal: '<='
     * - Greater than: '>'
     * - Greater then or Equal: '>='
     */
    @Override
    public Expression visitComparison(ComparisonContext ctx) {
        return ParserUtils.withOrigin(ctx, () -> {
            Expression left = getExpression(ctx.left);
            Expression right = getExpression(ctx.right);
            TerminalNode operator = (TerminalNode) ctx.comparisonOperator().getChild(0);
            switch (operator.getSymbol().getType()) {
                case DorisParser.EQ:
                    return new EqualTo(left, right);
                case DorisParser.NEQ:
                    return new Not(new EqualTo(left, right));
                case DorisParser.LT:
                    return new LessThan(left, right);
                case DorisParser.GT:
                    return new GreaterThan(left, right);
                case DorisParser.LTE:
                    return new LessThanEqual(left, right);
                case DorisParser.GTE:
                    return new GreaterThanEqual(left, right);
                case DorisParser.NSEQ:
                    return new NullSafeEqual(left, right);
                default:
                    throw new ParseException("Unsupported comparison expression: "
                        + operator.getSymbol().getText(), ctx);
            }
        });
    }

    /**
     * Create a not expression.
     * format: NOT Expression
     * for example:
     * not 1
     * not 1=1
     */
    @Override
    public Expression visitLogicalNot(LogicalNotContext ctx) {
        return ParserUtils.withOrigin(ctx, () -> new Not(getExpression(ctx.booleanExpression())));
    }

    @Override
    public Expression visitLogicalBinary(LogicalBinaryContext ctx) {
        return ParserUtils.withOrigin(ctx, () -> {
            // Code block copy from Spark
            // sql/catalyst/src/main/scala/org/apache/spark/sql/catalyst/parser/AstBuilder.scala

            // Collect all similar left hand contexts.
            List<BooleanExpressionContext> contexts = Lists.newArrayList(ctx.right);
            BooleanExpressionContext current = ctx.left;
            while (true) {
                if (current instanceof LogicalBinaryContext
                        && ((LogicalBinaryContext) current).operator.getType() == ctx.operator.getType()) {
                    contexts.add(((LogicalBinaryContext) current).right);
                    current = ((LogicalBinaryContext) current).left;
                } else {
                    contexts.add(current);
                    break;
                }
            }
            // Reverse the contexts to have them in the same sequence as in the SQL statement & turn them
            // into expressions.
            Collections.reverse(contexts);
            List<Expression> expressions = contexts.stream().map(this::getExpression).collect(Collectors.toList());
            if (ctx.operator.getType() == DorisParser.AND) {
                return new And(expressions);
            } else if (ctx.operator.getType() == DorisParser.OR) {
                return new Or(expressions);
            } else {
                // Create a balanced tree.
                return reduceToExpressionTree(0, expressions.size() - 1, expressions, ctx);
            }
        });
    }

    @Override
    public Expression visitLambdaExpression(LambdaExpressionContext ctx) {
        ImmutableList<String> args = ctx.args.stream()
                .map(RuleContext::getText)
                .collect(ImmutableList.toImmutableList());
        Expression body = (Expression) visit(ctx.body);
        return new Lambda(args, body);
    }

    private Expression expressionCombiner(Expression left, Expression right, LogicalBinaryContext ctx) {
        switch (ctx.operator.getType()) {
            case DorisParser.LOGICALAND:
            case DorisParser.AND:
                return new And(left, right);
            case DorisParser.OR:
                return new Or(left, right);
            case DorisParser.XOR:
                return new Xor(left, right);
            default:
                throw new ParseException("Unsupported logical binary type: " + ctx.operator.getText(), ctx);
        }
    }

    private Expression reduceToExpressionTree(int low, int high,
            List<Expression> expressions, LogicalBinaryContext ctx) {
        switch (high - low) {
            case 0:
                return expressions.get(low);
            case 1:
                return expressionCombiner(expressions.get(low), expressions.get(high), ctx);
            default:
                int mid = low + (high - low) / 2;
                return expressionCombiner(
                        reduceToExpressionTree(low, mid, expressions, ctx),
                        reduceToExpressionTree(mid + 1, high, expressions, ctx),
                        ctx
                );
        }
    }

    /**
     * Create a predicated expression. A predicated expression is a normal expression with a
     * predicate attached to it, for example:
     * {{{
     * a + 1 IS NULL
     * }}}
     */
    @Override
    public Expression visitPredicated(PredicatedContext ctx) {
        return ParserUtils.withOrigin(ctx, () -> {
            Expression e = getExpression(ctx.valueExpression());
            return ctx.predicate() == null ? e : withPredicate(e, ctx.predicate());
        });
    }

    @Override
    public Expression visitArithmeticUnary(ArithmeticUnaryContext ctx) {
        return ParserUtils.withOrigin(ctx, () -> {
            Expression e = typedVisit(ctx.valueExpression());
            switch (ctx.operator.getType()) {
                case DorisParser.PLUS:
                    return e;
                case DorisParser.SUBTRACT:
                    IntegerLiteral zero = new IntegerLiteral(0);
                    return new Subtract(zero, e);
                case DorisParser.TILDE:
                    return new BitNot(e);
                default:
                    throw new ParseException("Unsupported arithmetic unary type: " + ctx.operator.getText(), ctx);
            }
        });
    }

    @Override
    public Expression visitArithmeticBinary(ArithmeticBinaryContext ctx) {
        return ParserUtils.withOrigin(ctx, () -> {
            Expression left = getExpression(ctx.left);
            Expression right = getExpression(ctx.right);

            int type = ctx.operator.getType();
            if (left instanceof Interval) {
                if (type != DorisParser.PLUS) {
                    throw new ParseException("Only supported: " + Operator.ADD, ctx);
                }
                Interval interval = (Interval) left;
                return new TimestampArithmetic(Operator.ADD, right, interval.value(), interval.timeUnit());
            }

            if (right instanceof Interval) {
                Operator op;
                if (type == DorisParser.PLUS) {
                    op = Operator.ADD;
                } else if (type == DorisParser.SUBTRACT) {
                    op = Operator.SUBTRACT;
                } else {
                    throw new ParseException("Only supported: " + Operator.ADD + " and " + Operator.SUBTRACT, ctx);
                }
                Interval interval = (Interval) right;
                return new TimestampArithmetic(op, left, interval.value(), interval.timeUnit());
            }

            return ParserUtils.withOrigin(ctx, () -> {
                switch (type) {
                    case DorisParser.ASTERISK:
                        return new Multiply(left, right);
                    case DorisParser.SLASH:
                        return new Divide(left, right);
                    case DorisParser.MOD:
                        return new Mod(left, right);
                    case DorisParser.PLUS:
                        return new Add(left, right);
                    case DorisParser.SUBTRACT:
                        return new Subtract(left, right);
                    case DorisParser.DIV:
                        return new IntegralDivide(left, right);
                    case DorisParser.HAT:
                        return new BitXor(left, right);
                    case DorisParser.PIPE:
                        return new BitOr(left, right);
                    case DorisParser.AMPERSAND:
                        return new BitAnd(left, right);
                    default:
                        throw new ParseException(
                                "Unsupported arithmetic binary type: " + ctx.operator.getText(), ctx);
                }
            });
        });
    }

    @Override
    public Expression visitCurrentDate(DorisParser.CurrentDateContext ctx) {
        return new CurrentDate();
    }

    @Override
    public Expression visitCurrentTime(DorisParser.CurrentTimeContext ctx) {
        return new CurrentTime();
    }

    @Override
    public Expression visitCurrentTimestamp(DorisParser.CurrentTimestampContext ctx) {
        return new Now();
    }

    @Override
    public Expression visitLocalTime(DorisParser.LocalTimeContext ctx) {
        return new CurrentTime();
    }

    @Override
    public Expression visitLocalTimestamp(DorisParser.LocalTimestampContext ctx) {
        return new Now();
    }

    @Override
    public Expression visitCurrentUser(DorisParser.CurrentUserContext ctx) {
        return new CurrentUser();
    }

    @Override
    public Expression visitSessionUser(DorisParser.SessionUserContext ctx) {
        return new SessionUser();
    }

    @Override
    public Expression visitDoublePipes(DorisParser.DoublePipesContext ctx) {
        return ParserUtils.withOrigin(ctx, () -> {
            Expression left = getExpression(ctx.left);
            Expression right = getExpression(ctx.right);
            if (SqlModeHelper.hasPipeAsConcat()) {
                return new UnboundFunction("concat", Lists.newArrayList(left, right));
            } else {
                return new Or(left, right);
            }
        });
    }

    /**
     * Create a value based [[CaseWhen]] expression. This has the following SQL form:
     * {{{
     *   CASE [expression]
     *    WHEN [value] THEN [expression]
     *    ...
     *    ELSE [expression]
     *   END
     * }}}
     */
    @Override
    public Expression visitSimpleCase(DorisParser.SimpleCaseContext context) {
        Expression e = getExpression(context.value);
        List<WhenClause> whenClauses = context.whenClause().stream()
                .map(w -> new WhenClause(new EqualTo(e, getExpression(w.condition)), getExpression(w.result)))
                .collect(ImmutableList.toImmutableList());
        if (context.elseExpression == null) {
            return new CaseWhen(whenClauses);
        }
        return new CaseWhen(whenClauses, getExpression(context.elseExpression));
    }

    /**
     * Create a condition based [[CaseWhen]] expression. This has the following SQL syntax:
     * {{{
     *   CASE
     *    WHEN [predicate] THEN [expression]
     *    ...
     *    ELSE [expression]
     *   END
     * }}}
     *
     * @param context the parse tree
     */
    @Override
    public Expression visitSearchedCase(DorisParser.SearchedCaseContext context) {
        List<WhenClause> whenClauses = context.whenClause().stream()
                .map(w -> new WhenClause(getExpression(w.condition), getExpression(w.result)))
                .collect(ImmutableList.toImmutableList());
        if (context.elseExpression == null) {
            return new CaseWhen(whenClauses);
        }
        return new CaseWhen(whenClauses, getExpression(context.elseExpression));
    }

    @Override
    public Expression visitCast(DorisParser.CastContext ctx) {
        return ParserUtils.withOrigin(ctx, () -> processCast(getExpression(ctx.expression()), ctx.castDataType()));
    }

    @Override
    public UnboundFunction visitExtract(DorisParser.ExtractContext ctx) {
        return ParserUtils.withOrigin(ctx, () -> {
            String functionName = ctx.field.getText();
            return new UnboundFunction(functionName, false,
                    Collections.singletonList(getExpression(ctx.source)));
        });
    }

    @Override
    public Expression visitEncryptKey(DorisParser.EncryptKeyContext ctx) {
        return ParserUtils.withOrigin(ctx, () -> {
            String db = ctx.dbName == null ? "" : ctx.dbName.getText();
            String key = ctx.keyName.getText();
            return new EncryptKeyRef(new StringLiteral(db), new StringLiteral(key));
        });
    }

    @Override
    public Expression visitCharFunction(DorisParser.CharFunctionContext ctx) {
        return ParserUtils.withOrigin(ctx, () -> {
            String charSet = ctx.charSet == null ? "utf8" : ctx.charSet.getText();
            List<Expression> arguments = ImmutableList.<Expression>builder()
                    .add(new StringLiteral(charSet))
                    .addAll(visit(ctx.arguments, Expression.class))
                    .build();
            return new Char(arguments);
        });
    }

    @Override
    public Expression visitConvertCharSet(DorisParser.ConvertCharSetContext ctx) {
        return ParserUtils.withOrigin(ctx,
                () -> new ConvertTo(getExpression(ctx.argument), new StringLiteral(ctx.charSet.getText())));
    }

    @Override
    public Expression visitConvertType(DorisParser.ConvertTypeContext ctx) {
        return ParserUtils.withOrigin(ctx, () -> processCast(getExpression(ctx.argument), ctx.castDataType()));
    }

    @Override
    public DataType visitCastDataType(CastDataTypeContext ctx) {
        return ParserUtils.withOrigin(ctx, () -> {
            if (ctx.dataType() != null) {
                return ((DataType) typedVisit(ctx.dataType())).conversion();
            } else if (ctx.UNSIGNED() != null) {
                return LargeIntType.UNSIGNED;
            } else {
                return BigIntType.SIGNED;
            }
        });
    }

    private Expression processCast(Expression expression, CastDataTypeContext castDataTypeContext) {
        DataType dataType = visitCastDataType(castDataTypeContext);
        Expression cast = new Cast(expression, dataType, true);
        if (dataType.isStringLikeType() && ((CharacterType) dataType).getLen() >= 0) {
            if (dataType.isVarcharType() && ((VarcharType) dataType).isWildcardVarchar()) {
                return cast;
            }
            List<Expression> args = ImmutableList.of(
                    cast,
                    new TinyIntLiteral((byte) 1),
                    Literal.of(((CharacterType) dataType).getLen())
            );
            return new UnboundFunction("substr", args);
        } else {
            return cast;
        }
    }

    @Override
    public Expression visitFunctionCallExpression(DorisParser.FunctionCallExpressionContext ctx) {
        return ParserUtils.withOrigin(ctx, () -> {
            String functionName = ctx.functionIdentifier().functionNameIdentifier().getText();
            boolean isDistinct = ctx.DISTINCT() != null;
            List<Expression> params = Lists.newArrayList();
            params.addAll(visit(ctx.expression(), Expression.class));
            List<OrderKey> orderKeys = visit(ctx.sortItem(), OrderKey.class);
            params.addAll(orderKeys.stream().map(OrderExpression::new).collect(Collectors.toList()));

            List<UnboundStar> unboundStars = ExpressionUtils.collectAll(params, UnboundStar.class::isInstance);
            if (!unboundStars.isEmpty()) {
                if (ctx.functionIdentifier().dbName == null && functionName.equalsIgnoreCase("count")) {
                    if (unboundStars.size() > 1) {
                        throw new ParseException(
                                "'*' can only be used once in conjunction with COUNT: " + functionName, ctx);
                    }
                    if (!unboundStars.get(0).getQualifier().isEmpty()) {
                        throw new ParseException("'*' can not has qualifier: " + unboundStars.size(), ctx);
                    }
                    if (ctx.windowSpec() != null) {
                        if (isDistinct) {
                            throw new ParseException("DISTINCT not allowed in analytic function: " + functionName, ctx);
                        }
                        return withWindowSpec(ctx.windowSpec(), new Count());
                    }
                    return new Count();
                }
                throw new ParseException("'*' can only be used in conjunction with COUNT: " + functionName, ctx);
            } else {
                String dbName = null;
                if (ctx.functionIdentifier().dbName != null) {
                    dbName = ctx.functionIdentifier().dbName.getText();
                }
                UnboundFunction function = new UnboundFunction(dbName, functionName, isDistinct, params);
                if (ctx.windowSpec() != null) {
                    if (isDistinct) {
                        throw new ParseException("DISTINCT not allowed in analytic function: " + functionName, ctx);
                    }
                    return withWindowSpec(ctx.windowSpec(), function);
                }
                return function;
            }
        });
    }

    /**
     * deal with window function definition
     */
    private WindowExpression withWindowSpec(WindowSpecContext ctx, Expression function) {
        List<Expression> partitionKeyList = Lists.newArrayList();
        if (ctx.partitionClause() != null) {
            partitionKeyList = visit(ctx.partitionClause().expression(), Expression.class);
        }

        List<OrderExpression> orderKeyList = Lists.newArrayList();
        if (ctx.sortClause() != null) {
            orderKeyList = visit(ctx.sortClause().sortItem(), OrderKey.class).stream()
                .map(orderKey -> new OrderExpression(orderKey))
                .collect(Collectors.toList());
        }

        if (ctx.windowFrame() != null) {
            return new WindowExpression(function, partitionKeyList, orderKeyList, withWindowFrame(ctx.windowFrame()));
        }
        return new WindowExpression(function, partitionKeyList, orderKeyList);
    }

    /**
     * deal with optional expressions
     */
    private <T, C> Optional<C> optionalVisit(T ctx, Supplier<C> func) {
        return Optional.ofNullable(ctx).map(a -> func.get());
    }

    /**
     * deal with window frame
     */
    private WindowFrame withWindowFrame(WindowFrameContext ctx) {
        WindowFrame.FrameUnitsType frameUnitsType = WindowFrame.FrameUnitsType.valueOf(
                ctx.frameUnits().getText().toUpperCase());
        WindowFrame.FrameBoundary leftBoundary = withFrameBound(ctx.start);
        if (ctx.end != null) {
            WindowFrame.FrameBoundary rightBoundary = withFrameBound(ctx.end);
            return new WindowFrame(frameUnitsType, leftBoundary, rightBoundary);
        }
        return new WindowFrame(frameUnitsType, leftBoundary);
    }

    private WindowFrame.FrameBoundary withFrameBound(DorisParser.FrameBoundaryContext ctx) {
        Optional<Expression> expression = Optional.empty();
        if (ctx.expression() != null) {
            expression = Optional.of(getExpression(ctx.expression()));
            // todo: use isConstant() to resolve Function in expression; currently we only
            //  support literal expression
            if (!expression.get().isLiteral()) {
                throw new ParseException("Unsupported expression in WindowFrame : " + expression, ctx);
            }
        }

        WindowFrame.FrameBoundType frameBoundType = null;
        switch (ctx.boundType.getType()) {
            case DorisParser.PRECEDING:
                if (ctx.UNBOUNDED() != null) {
                    frameBoundType = WindowFrame.FrameBoundType.UNBOUNDED_PRECEDING;
                } else {
                    frameBoundType = WindowFrame.FrameBoundType.PRECEDING;
                }
                break;
            case DorisParser.CURRENT:
                frameBoundType = WindowFrame.FrameBoundType.CURRENT_ROW;
                break;
            case DorisParser.FOLLOWING:
                if (ctx.UNBOUNDED() != null) {
                    frameBoundType = WindowFrame.FrameBoundType.UNBOUNDED_FOLLOWING;
                } else {
                    frameBoundType = WindowFrame.FrameBoundType.FOLLOWING;
                }
                break;
            default:
        }
        return new WindowFrame.FrameBoundary(expression, frameBoundType);
    }

    @Override
    public Expression visitInterval(IntervalContext ctx) {
        return new Interval(getExpression(ctx.value), visitUnitIdentifier(ctx.unit));
    }

    @Override
    public String visitUnitIdentifier(UnitIdentifierContext ctx) {
        return ctx.getText();
    }

    @Override
    public Literal visitTypeConstructor(TypeConstructorContext ctx) {
        String value = ctx.STRING_LITERAL().getText();
        value = value.substring(1, value.length() - 1);
        String type = ctx.type.getText().toUpperCase();
        switch (type) {
            case "DATE":
                return Config.enable_date_conversion ? new DateV2Literal(value) : new DateLiteral(value);
            case "TIMESTAMP":
                return Config.enable_date_conversion ? new DateTimeV2Literal(value) : new DateTimeLiteral(value);
            case "DATEV2":
                return new DateV2Literal(value);
            case "DATEV1":
                return new DateLiteral(value);
            default:
                throw new ParseException("Unsupported data type : " + type, ctx);
        }
    }

    @Override
    public Expression visitDereference(DereferenceContext ctx) {
        return ParserUtils.withOrigin(ctx, () -> {
            Expression e = getExpression(ctx.base);
            if (e instanceof UnboundSlot) {
                UnboundSlot unboundAttribute = (UnboundSlot) e;
                List<String> nameParts = Lists.newArrayList(unboundAttribute.getNameParts());
                nameParts.add(ctx.fieldName.getText());
                UnboundSlot slot = new UnboundSlot(nameParts, Optional.empty());
                return slot;
            } else {
                // todo: base is an expression, may be not a table name.
                throw new ParseException("Unsupported dereference expression: " + ctx.getText(), ctx);
            }
        });
    }

    @Override
    public Expression visitElementAt(ElementAtContext ctx) {
        return new ElementAt(typedVisit(ctx.value), typedVisit(ctx.index));
    }

    @Override
    public Expression visitArraySlice(ArraySliceContext ctx) {
        if (ctx.end != null) {
            return new ArraySlice(typedVisit(ctx.value), typedVisit(ctx.begin), typedVisit(ctx.end));
        } else {
            return new ArraySlice(typedVisit(ctx.value), typedVisit(ctx.begin));
        }
    }

    @Override
    public Expression visitColumnReference(ColumnReferenceContext ctx) {
        // todo: handle quoted and unquoted
        return UnboundSlot.quoted(ctx.getText());
    }

    /**
     * Create a NULL literal expression.
     */
    @Override
    public Literal visitNullLiteral(NullLiteralContext ctx) {
        return new NullLiteral();
    }

    @Override
    public Literal visitBooleanLiteral(BooleanLiteralContext ctx) {
        Boolean b = Boolean.valueOf(ctx.getText());
        return BooleanLiteral.of(b);
    }

    @Override
    public Literal visitIntegerLiteral(IntegerLiteralContext ctx) {
        BigInteger bigInt = new BigInteger(ctx.getText());
        if (BigInteger.valueOf(bigInt.byteValue()).equals(bigInt)) {
            return new TinyIntLiteral(bigInt.byteValue());
        } else if (BigInteger.valueOf(bigInt.shortValue()).equals(bigInt)) {
            return new SmallIntLiteral(bigInt.shortValue());
        } else if (BigInteger.valueOf(bigInt.intValue()).equals(bigInt)) {
            return new IntegerLiteral(bigInt.intValue());
        } else if (BigInteger.valueOf(bigInt.longValue()).equals(bigInt)) {
            return new BigIntLiteral(bigInt.longValueExact());
        } else {
            return new LargeIntLiteral(bigInt);
        }
    }

    @Override
    public Literal visitStringLiteral(StringLiteralContext ctx) {
        String txt = ctx.STRING_LITERAL().getText();
        String s = txt.substring(1, txt.length() - 1);
        if (txt.charAt(0) == '\'') {
            // for single quote string, '' should be converted to '
            s = s.replace("''", "'");
        } else if (txt.charAt(0) == '"') {
            // for double quote string, "" should be converted to "
            s = s.replace("\"\"", "\"");
        }
        if (!SqlModeHelper.hasNoBackSlashEscapes()) {
            s = LogicalPlanBuilderAssistant.escapeBackSlash(s);
        }
        int strLength = Utils.containChinese(s) ? s.length() * StringLikeLiteral.CHINESE_CHAR_BYTE_LENGTH : s.length();
        if (strLength > ScalarType.MAX_VARCHAR_LENGTH) {
            return new StringLiteral(s);
        }
        return new VarcharLiteral(s, strLength);
    }

    @Override
    public Expression visitPlaceholder(DorisParser.PlaceholderContext ctx) {
        Placeholder parameter = new Placeholder(ConnectContext.get().getStatementContext().getNextPlaceholderId());
        tokenPosToParameters.put(ctx.start, parameter);
        return parameter;
    }

    /**
     * cast all items to same types.
     * TODO remove this function after we refactor type coercion.
     */
    private List<Literal> typeCoercionItems(List<Literal> items) {
        Array array = new Array(items.toArray(new Literal[0]));
        if (array.expectedInputTypes().isEmpty()) {
            return ImmutableList.of();
        }
        DataType dataType = array.expectedInputTypes().get(0);
        return items.stream()
                .map(item -> item.checkedCastTo(dataType))
                .map(Literal.class::cast)
                .collect(ImmutableList.toImmutableList());
    }

    @Override
    public ArrayLiteral visitArrayLiteral(ArrayLiteralContext ctx) {
        List<Literal> items = ctx.items.stream().<Literal>map(this::typedVisit).collect(Collectors.toList());
        if (items.isEmpty()) {
            return new ArrayLiteral(items);
        }
        return new ArrayLiteral(typeCoercionItems(items));
    }

    @Override
    public MapLiteral visitMapLiteral(MapLiteralContext ctx) {
        List<Literal> items = ctx.items.stream().<Literal>map(this::typedVisit).collect(Collectors.toList());
        if (items.size() % 2 != 0) {
            throw new ParseException("map can't be odd parameters, need even parameters", ctx);
        }
        List<Literal> keys = Lists.newArrayList();
        List<Literal> values = Lists.newArrayList();
        for (int i = 0; i < items.size(); i++) {
            if (i % 2 == 0) {
                keys.add(items.get(i));
            } else {
                values.add(items.get(i));
            }
        }
        return new MapLiteral(typeCoercionItems(keys), typeCoercionItems(values));
    }

    @Override
    public Object visitStructLiteral(StructLiteralContext ctx) {
        List<Literal> fields = ctx.items.stream().<Literal>map(this::typedVisit).collect(Collectors.toList());
        return new StructLiteral(fields);
    }

    @Override
    public Expression visitParenthesizedExpression(ParenthesizedExpressionContext ctx) {
        return getExpression(ctx.expression());
    }

    @Override
    public List<NamedExpression> visitRowConstructor(RowConstructorContext ctx) {
        List<RowConstructorItemContext> rowConstructorItemContexts = ctx.rowConstructorItem();
        ImmutableList.Builder<NamedExpression> columns
                = ImmutableList.builderWithExpectedSize(rowConstructorItemContexts.size());
        for (RowConstructorItemContext rowConstructorItemContext : rowConstructorItemContexts) {
            columns.add(visitRowConstructorItem(rowConstructorItemContext));
        }
        return columns.build();
    }

    @Override
    public NamedExpression visitRowConstructorItem(RowConstructorItemContext ctx) {
        ConstantContext constant = ctx.constant();
        if (constant != null) {
            return new Alias((Expression) constant.accept(this));
        } else if (ctx.DEFAULT() != null) {
            return new DefaultValueSlot();
        } else {
            return visitNamedExpression(ctx.namedExpression());
        }
    }

    @Override
    public List<Expression> visitNamedExpressionSeq(NamedExpressionSeqContext namedCtx) {
        return visit(namedCtx.namedExpression(), Expression.class);
    }

    @Override
    public LogicalPlan visitRelation(RelationContext ctx) {
        return plan(ctx.relationPrimary());
    }

    @Override
    public LogicalPlan visitFromClause(FromClauseContext ctx) {
        return ParserUtils.withOrigin(ctx, () -> visitRelations(ctx.relations()));
    }

    @Override
    public LogicalPlan visitRelations(DorisParser.RelationsContext ctx) {
        return ParserUtils.withOrigin(ctx, () -> withRelations(null, ctx.relation()));
    }

    @Override
    public LogicalPlan visitRelationList(DorisParser.RelationListContext ctx) {
        return ParserUtils.withOrigin(ctx, () -> withRelations(null, ctx.relations().relation()));
    }

    /* ********************************************************************************************
     * Table Identifier parsing
     * ******************************************************************************************** */

    @Override
    public List<String> visitMultipartIdentifier(MultipartIdentifierContext ctx) {
        return ctx.parts.stream()
            .map(RuleContext::getText)
            .collect(ImmutableList.toImmutableList());
    }

    /**
     * Create a Sequence of Strings for a parenthesis enclosed alias list.
     */
    @Override
    public List<String> visitIdentifierList(IdentifierListContext ctx) {
        return visitIdentifierSeq(ctx.identifierSeq());
    }

    /**
     * Create a Sequence of Strings for an identifier list.
     */
    @Override
    public List<String> visitIdentifierSeq(IdentifierSeqContext ctx) {
        return ctx.ident.stream()
            .map(RuleContext::getText)
            .collect(ImmutableList.toImmutableList());
    }

    @Override
    public EqualTo visitUpdateAssignment(UpdateAssignmentContext ctx) {
        return new EqualTo(new UnboundSlot(visitMultipartIdentifier(ctx.multipartIdentifier()), Optional.empty()),
                getExpression(ctx.expression()));
    }

    @Override
    public List<EqualTo> visitUpdateAssignmentSeq(UpdateAssignmentSeqContext ctx) {
        return ctx.assignments.stream()
                .map(this::visitUpdateAssignment)
                .collect(Collectors.toList());
    }

    /**
     * get OrderKey.
     *
     * @param ctx SortItemContext
     * @return SortItems
     */
    @Override
    public OrderKey visitSortItem(SortItemContext ctx) {
        return ParserUtils.withOrigin(ctx, () -> {
            boolean isAsc = ctx.DESC() == null;
            boolean isNullFirst = ctx.FIRST() != null || (ctx.LAST() == null && isAsc);
            Expression expression = typedVisit(ctx.expression());
            return new OrderKey(expression, isAsc, isNullFirst);
        });
    }

    private <T> List<T> visit(List<? extends ParserRuleContext> contexts, Class<T> clazz) {
        return contexts.stream()
                .map(this::visit)
                .map(clazz::cast)
                .collect(ImmutableList.toImmutableList());
    }

    private LogicalPlan plan(ParserRuleContext tree) {
        return (LogicalPlan) tree.accept(this);
    }

    /* ********************************************************************************************
     * create table parsing
     * ******************************************************************************************** */

    @Override
    public LogicalPlan visitCreateView(CreateViewContext ctx) {
        List<String> nameParts = visitMultipartIdentifier(ctx.name);
        String comment = ctx.STRING_LITERAL() == null ? "" : LogicalPlanBuilderAssistant.escapeBackSlash(
                ctx.STRING_LITERAL().getText().substring(1, ctx.STRING_LITERAL().getText().length() - 1));
        String querySql = getOriginSql(ctx.query());
        if (ctx.REPLACE() != null && ctx.EXISTS() != null) {
            throw new AnalysisException("[OR REPLACE] and [IF NOT EXISTS] cannot used at the same time");
        }
        CreateViewInfo info = new CreateViewInfo(ctx.EXISTS() != null, ctx.REPLACE() != null,
                new TableNameInfo(nameParts),
                comment, querySql,
                ctx.cols == null ? Lists.newArrayList() : visitSimpleColumnDefs(ctx.cols));
        return new CreateViewCommand(info);
    }

    @Override
    public LogicalPlan visitCreateTable(CreateTableContext ctx) {
        String ctlName = null;
        String dbName = null;
        String tableName = null;
        List<String> nameParts = visitMultipartIdentifier(ctx.name);
        // TODO: support catalog
        if (nameParts.size() == 1) {
            // dbName should be set
            dbName = ConnectContext.get().getDatabase();
            tableName = nameParts.get(0);
        } else if (nameParts.size() == 2) {
            dbName = nameParts.get(0);
            tableName = nameParts.get(1);
        } else if (nameParts.size() == 3) {
            ctlName = nameParts.get(0);
            dbName = nameParts.get(1);
            tableName = nameParts.get(2);
        } else {
            throw new AnalysisException("nameParts in create table should be [ctl.][db.]tbl");
        }
        KeysType keysType = null;
        if (ctx.DUPLICATE() != null) {
            keysType = KeysType.DUP_KEYS;
        } else if (ctx.AGGREGATE() != null) {
            keysType = KeysType.AGG_KEYS;
        } else if (ctx.UNIQUE() != null) {
            keysType = KeysType.UNIQUE_KEYS;
        }
        // when engineName is null, get engineName from current catalog later
        String engineName = ctx.engine != null ? ctx.engine.getText().toLowerCase() : null;
        int bucketNum = FeConstants.default_bucket_num;
        if (ctx.INTEGER_VALUE() != null) {
            bucketNum = Integer.parseInt(ctx.INTEGER_VALUE().getText());
        }
        String comment = ctx.STRING_LITERAL() == null ? "" : LogicalPlanBuilderAssistant.escapeBackSlash(
                ctx.STRING_LITERAL().getText().substring(1, ctx.STRING_LITERAL().getText().length() - 1));
        DistributionDescriptor desc = null;
        if (ctx.HASH() != null) {
            desc = new DistributionDescriptor(true, ctx.autoBucket != null, bucketNum,
                    visitIdentifierList(ctx.hashKeys));
        } else if (ctx.RANDOM() != null) {
            desc = new DistributionDescriptor(false, ctx.autoBucket != null, bucketNum, null);
        }
        Map<String, String> properties = ctx.properties != null
                // NOTICE: we should not generate immutable map here, because it will be modified when analyzing.
                ? Maps.newHashMap(visitPropertyClause(ctx.properties))
                : Maps.newHashMap();
        Map<String, String> extProperties = ctx.extProperties != null
                // NOTICE: we should not generate immutable map here, because it will be modified when analyzing.
                ? Maps.newHashMap(visitPropertyClause(ctx.extProperties))
                : Maps.newHashMap();

        // solve partition by
        PartitionTableInfo partitionInfo;
        if (ctx.partition != null) {
            partitionInfo = (PartitionTableInfo) ctx.partitionTable().accept(this);
        } else {
            partitionInfo = PartitionTableInfo.EMPTY;
        }

        if (ctx.columnDefs() != null) {
            if (ctx.AS() != null) {
                throw new AnalysisException("Should not define the entire column in CTAS");
            }
            return new CreateTableCommand(Optional.empty(), new CreateTableInfo(
                    ctx.EXISTS() != null,
                    ctx.EXTERNAL() != null,
                    ctx.TEMPORARY() != null,
                    ctlName,
                    dbName,
                    tableName,
                    visitColumnDefs(ctx.columnDefs()),
                    ctx.indexDefs() != null ? visitIndexDefs(ctx.indexDefs()) : ImmutableList.of(),
                    engineName,
                    keysType,
                    ctx.keys != null ? visitIdentifierList(ctx.keys) : ImmutableList.of(),
                    comment,
                    partitionInfo,
                    desc,
                    ctx.rollupDefs() != null ? visitRollupDefs(ctx.rollupDefs()) : ImmutableList.of(),
                    properties,
                    extProperties,
                    ctx.clusterKeys != null ? visitIdentifierList(ctx.clusterKeys) : ImmutableList.of()));
        } else if (ctx.AS() != null) {
            return new CreateTableCommand(Optional.of(visitQuery(ctx.query())), new CreateTableInfo(
                    ctx.EXISTS() != null,
                    ctx.EXTERNAL() != null,
                    ctx.TEMPORARY() != null,
                    ctlName,
                    dbName,
                    tableName,
                    ctx.ctasCols != null ? visitIdentifierList(ctx.ctasCols) : null,
                    engineName,
                    keysType,
                    ctx.keys != null ? visitIdentifierList(ctx.keys) : ImmutableList.of(),
                    comment,
                    partitionInfo,
                    desc,
                    ctx.rollupDefs() != null ? visitRollupDefs(ctx.rollupDefs()) : ImmutableList.of(),
                    properties,
                    extProperties,
                    ctx.clusterKeys != null ? visitIdentifierList(ctx.clusterKeys) : ImmutableList.of()));
        } else {
            throw new AnalysisException("Should contain at least one column in a table");
        }
    }

    @Override
    public PartitionTableInfo visitPartitionTable(DorisParser.PartitionTableContext ctx) {
        boolean isAutoPartition = ctx.autoPartition != null;
        ImmutableList<Expression> partitionList = ctx.partitionList.identityOrFunction().stream()
                .map(partition -> {
                    IdentifierContext identifier = partition.identifier();
                    if (identifier != null) {
                        return UnboundSlot.quoted(identifier.getText());
                    } else {
                        return visitFunctionCallExpression(partition.functionCallExpression());
                    }
                })
                .collect(ImmutableList.toImmutableList());
        return new PartitionTableInfo(
            isAutoPartition,
            ctx.RANGE() != null ? "RANGE" : "LIST",
            ctx.partitions != null ? visitPartitionsDef(ctx.partitions) : null,
            partitionList);
    }

    @Override
    public List<ColumnDefinition> visitColumnDefs(ColumnDefsContext ctx) {
        return ctx.cols.stream().map(this::visitColumnDef).collect(Collectors.toList());
    }

    @Override
    public ColumnDefinition visitColumnDef(ColumnDefContext ctx) {
        String colName = ctx.colName.getText();
        DataType colType = ctx.type instanceof PrimitiveDataTypeContext
                ? visitPrimitiveDataType(((PrimitiveDataTypeContext) ctx.type))
                : ctx.type instanceof ComplexDataTypeContext
                        ? visitComplexDataType((ComplexDataTypeContext) ctx.type)
                        : visitAggStateDataType((AggStateDataTypeContext) ctx.type);
        colType = colType.conversion();
        boolean isKey = ctx.KEY() != null;
        ColumnNullableType nullableType = ColumnNullableType.DEFAULT;
        if (ctx.NOT() != null) {
            nullableType = ColumnNullableType.NOT_NULLABLE;
        } else if (ctx.nullable != null) {
            nullableType = ColumnNullableType.NULLABLE;
        }
        String aggTypeString = ctx.aggType != null ? ctx.aggType.getText() : null;
        Optional<DefaultValue> defaultValue = Optional.empty();
        Optional<DefaultValue> onUpdateDefaultValue = Optional.empty();
        if (ctx.DEFAULT() != null) {
            if (ctx.INTEGER_VALUE() != null) {
                if (ctx.SUBTRACT() == null) {
                    defaultValue = Optional.of(new DefaultValue(ctx.INTEGER_VALUE().getText()));
                } else {
                    defaultValue = Optional.of(new DefaultValue("-" + ctx.INTEGER_VALUE().getText()));
                }
            } else if (ctx.DECIMAL_VALUE() != null) {
                if (ctx.SUBTRACT() == null) {
                    defaultValue = Optional.of(new DefaultValue(ctx.DECIMAL_VALUE().getText()));
                } else {
                    defaultValue = Optional.of(new DefaultValue("-" + ctx.DECIMAL_VALUE().getText()));
                }
            } else if (ctx.stringValue != null) {
                defaultValue = Optional.of(new DefaultValue(toStringValue(ctx.stringValue.getText())));
            } else if (ctx.nullValue != null) {
                defaultValue = Optional.of(DefaultValue.NULL_DEFAULT_VALUE);
            } else if (ctx.defaultTimestamp != null) {
                if (ctx.defaultValuePrecision == null) {
                    defaultValue = Optional.of(DefaultValue.CURRENT_TIMESTAMP_DEFAULT_VALUE);
                } else {
                    defaultValue = Optional.of(DefaultValue
                            .currentTimeStampDefaultValueWithPrecision(
                                    Long.valueOf(ctx.defaultValuePrecision.getText())));
                }
            } else if (ctx.CURRENT_DATE() != null) {
                defaultValue = Optional.of(DefaultValue.CURRENT_DATE_DEFAULT_VALUE);
            } else if (ctx.PI() != null) {
                defaultValue = Optional.of(DefaultValue.PI_DEFAULT_VALUE);
            } else if (ctx.E() != null) {
                defaultValue = Optional.of(DefaultValue.E_NUM_DEFAULT_VALUE);
            } else if (ctx.BITMAP_EMPTY() != null) {
                defaultValue = Optional.of(DefaultValue.BITMAP_EMPTY_DEFAULT_VALUE);
            }
        }
        if (ctx.UPDATE() != null) {
            if (ctx.onUpdateValuePrecision == null) {
                onUpdateDefaultValue = Optional.of(DefaultValue.CURRENT_TIMESTAMP_DEFAULT_VALUE);
            } else {
                onUpdateDefaultValue = Optional.of(DefaultValue
                        .currentTimeStampDefaultValueWithPrecision(
                                Long.valueOf(ctx.onUpdateValuePrecision.getText())));
            }
        }
        AggregateType aggType = null;
        if (aggTypeString != null) {
            try {
                aggType = AggregateType.valueOf(aggTypeString.toUpperCase());
            } catch (Exception e) {
                throw new AnalysisException(String.format("Aggregate type %s is unsupported", aggTypeString),
                        e.getCause());
            }
        }
        //comment should remove '\' and '(") at the beginning and end
        String comment = ctx.comment != null ? ctx.comment.getText().substring(1, ctx.comment.getText().length() - 1)
                .replace("\\", "") : "";
        long autoIncInitValue = -1;
        if (ctx.AUTO_INCREMENT() != null) {
            if (ctx.autoIncInitValue != null) {
                // AUTO_INCREMENT(Value) Value >= 0.
                autoIncInitValue = Long.valueOf(ctx.autoIncInitValue.getText());
                if (autoIncInitValue < 0) {
                    throw new AnalysisException("AUTO_INCREMENT start value can not be negative.");
                }
            } else {
                // AUTO_INCREMENT default 1.
                autoIncInitValue = Long.valueOf(1);
            }
        }
        Optional<GeneratedColumnDesc> desc = ctx.generatedExpr != null
                ? Optional.of(new GeneratedColumnDesc(ctx.generatedExpr.getText(), getExpression(ctx.generatedExpr)))
                : Optional.empty();
        return new ColumnDefinition(colName, colType, isKey, aggType, nullableType, autoIncInitValue, defaultValue,
                onUpdateDefaultValue, comment, desc);
    }

    @Override
    public List<IndexDefinition> visitIndexDefs(IndexDefsContext ctx) {
        return ctx.indexes.stream().map(this::visitIndexDef).collect(Collectors.toList());
    }

    @Override
    public IndexDefinition visitIndexDef(IndexDefContext ctx) {
        String indexName = ctx.indexName.getText();
        boolean ifNotExists = ctx.ifNotExists != null;
        List<String> indexCols = visitIdentifierList(ctx.cols);
        Map<String, String> properties = visitPropertyItemList(ctx.properties);
        String indexType = ctx.indexType != null ? ctx.indexType.getText().toUpperCase() : null;
        //comment should remove '\' and '(") at the beginning and end
        String comment = ctx.comment == null ? "" : LogicalPlanBuilderAssistant.escapeBackSlash(
                        ctx.comment.getText().substring(1, ctx.STRING_LITERAL().getText().length() - 1));
        // change BITMAP index to INVERTED index
        if (Config.enable_create_bitmap_index_as_inverted_index
                && "BITMAP".equalsIgnoreCase(indexType)) {
            indexType = "INVERTED";
        }
        return new IndexDefinition(indexName, ifNotExists, indexCols, indexType, properties, comment);
    }

    @Override
    public List<PartitionDefinition> visitPartitionsDef(PartitionsDefContext ctx) {
        return ctx.partitions.stream()
                .map(p -> ((PartitionDefinition) visit(p))).collect(Collectors.toList());
    }

    @Override
    public PartitionDefinition visitPartitionDef(DorisParser.PartitionDefContext ctx) {
        PartitionDefinition partitionDefinition = (PartitionDefinition) visit(ctx.getChild(0));
        if (ctx.partitionProperties != null) {
            partitionDefinition.withProperties(visitPropertyItemList(ctx.partitionProperties));
        }
        return partitionDefinition;
    }

    @Override
    public PartitionDefinition visitLessThanPartitionDef(LessThanPartitionDefContext ctx) {
        String partitionName = ctx.partitionName.getText();
        if (ctx.MAXVALUE() == null) {
            List<Expression> lessThanValues = visitPartitionValueList(ctx.partitionValueList());
            return new LessThanPartition(ctx.EXISTS() != null, partitionName, lessThanValues);
        } else {
            return new LessThanPartition(ctx.EXISTS() != null, partitionName,
                    ImmutableList.of(MaxValue.INSTANCE));
        }
    }

    @Override
    public PartitionDefinition visitFixedPartitionDef(FixedPartitionDefContext ctx) {
        String partitionName = ctx.partitionName.getText();
        List<Expression> lowerBounds = visitPartitionValueList(ctx.lower);
        List<Expression> upperBounds = visitPartitionValueList(ctx.upper);
        return new FixedRangePartition(ctx.EXISTS() != null, partitionName, lowerBounds, upperBounds);
    }

    @Override
    public PartitionDefinition visitStepPartitionDef(StepPartitionDefContext ctx) {
        List<Expression> fromExpression = visitPartitionValueList(ctx.from);
        List<Expression> toExpression = visitPartitionValueList(ctx.to);
        return new StepPartition(false, null, fromExpression, toExpression,
                Long.parseLong(ctx.unitsAmount.getText()), ctx.unit != null ? ctx.unit.getText() : null);
    }

    @Override
    public PartitionDefinition visitInPartitionDef(InPartitionDefContext ctx) {
        List<List<Expression>> values;
        if (ctx.constants == null) {
            values = ctx.partitionValueLists.stream().map(this::visitPartitionValueList)
                    .collect(Collectors.toList());
        } else {
            values = visitPartitionValueList(ctx.constants).stream().map(ImmutableList::of)
                    .collect(Collectors.toList());
        }
        return new InPartition(ctx.EXISTS() != null, ctx.partitionName.getText(), values);
    }

    @Override
    public List<Expression> visitPartitionValueList(PartitionValueListContext ctx) {
        return ctx.values.stream()
                .map(this::visitPartitionValueDef)
                .collect(Collectors.toList());
    }

    @Override
    public Expression visitPartitionValueDef(PartitionValueDefContext ctx) {
        if (ctx.INTEGER_VALUE() != null) {
            if (ctx.SUBTRACT() != null) {
                return Literal.of("-" + ctx.INTEGER_VALUE().getText());
            }
            return Literal.of(ctx.INTEGER_VALUE().getText());
        } else if (ctx.STRING_LITERAL() != null) {
            return Literal.of(toStringValue(ctx.STRING_LITERAL().getText()));
        } else if (ctx.MAXVALUE() != null) {
            return MaxValue.INSTANCE;
        } else if (ctx.NULL() != null) {
            return Literal.of(null);
        }
        throw new AnalysisException("Unsupported partition value: " + ctx.getText());
    }

    @Override
    public List<RollupDefinition> visitRollupDefs(RollupDefsContext ctx) {
        return ctx.rollups.stream().map(this::visitRollupDef).collect(Collectors.toList());
    }

    @Override
    public RollupDefinition visitRollupDef(RollupDefContext ctx) {
        String rollupName = ctx.rollupName.getText();
        List<String> rollupCols = visitIdentifierList(ctx.rollupCols);
        List<String> dupKeys = ctx.dupKeys == null ? ImmutableList.of() : visitIdentifierList(ctx.dupKeys);
        Map<String, String> properties = ctx.properties == null ? Maps.newHashMap()
                : visitPropertyClause(ctx.properties);
        return new RollupDefinition(rollupName, rollupCols, dupKeys, properties);
    }

    private String toStringValue(String literal) {
        return literal.substring(1, literal.length() - 1);
    }

    /* ********************************************************************************************
     * Expression parsing
     * ******************************************************************************************** */

    /**
     * Create an expression from the given context. This method just passes the context on to the
     * visitor and only takes care of typing (We assume that the visitor returns an Expression here).
     */
    private Expression getExpression(ParserRuleContext ctx) {
        return typedVisit(ctx);
    }

    private LogicalPlan withExplain(LogicalPlan inputPlan, ExplainContext ctx) {
        if (ctx == null) {
            return inputPlan;
        }
        return ParserUtils.withOrigin(ctx, () -> {
            ExplainLevel explainLevel = ExplainLevel.NORMAL;

            if (ctx.planType() != null) {
                if (ctx.level == null || !ctx.level.getText().equalsIgnoreCase("plan")) {
                    throw new ParseException("Only explain plan can use plan type: " + ctx.planType().getText(), ctx);
                }
            }

            boolean showPlanProcess = false;
            if (ctx.level != null) {
                if (!ctx.level.getText().equalsIgnoreCase("plan")) {
                    explainLevel = ExplainLevel.valueOf(ctx.level.getText().toUpperCase(Locale.ROOT));
                } else {
                    explainLevel = parseExplainPlanType(ctx.planType());

                    if (ctx.PROCESS() != null) {
                        showPlanProcess = true;
                    }
                }
            }
            return new ExplainCommand(explainLevel, inputPlan, showPlanProcess);
        });
    }

    private LogicalPlan withOutFile(LogicalPlan plan, OutFileClauseContext ctx) {
        if (ctx == null) {
            return plan;
        }
        String format = "csv";
        if (ctx.format != null) {
            format = ctx.format.getText();
        }

        Map<String, String> properties = ImmutableMap.of();
        if (ctx.propertyClause() != null) {
            properties = visitPropertyClause(ctx.propertyClause());
        }
        Literal filePath = (Literal) visit(ctx.filePath);
        return new LogicalFileSink<>(filePath.getStringValue(), format, properties, ImmutableList.of(), plan);
    }

    private LogicalPlan withQueryOrganization(LogicalPlan inputPlan, QueryOrganizationContext ctx) {
        if (ctx == null) {
            return inputPlan;
        }
        Optional<SortClauseContext> sortClauseContext = Optional.ofNullable(ctx.sortClause());
        Optional<LimitClauseContext> limitClauseContext = Optional.ofNullable(ctx.limitClause());
        LogicalPlan sort = withSort(inputPlan, sortClauseContext);
        return withLimit(sort, limitClauseContext);
    }

    private LogicalPlan withSort(LogicalPlan input, Optional<SortClauseContext> sortCtx) {
        return input.optionalMap(sortCtx, () -> {
            List<OrderKey> orderKeys = visit(sortCtx.get().sortItem(), OrderKey.class);
            return new LogicalSort<>(orderKeys, input);
        });
    }

    private LogicalPlan withLimit(LogicalPlan input, Optional<LimitClauseContext> limitCtx) {
        return input.optionalMap(limitCtx, () -> {
            long limit = Long.parseLong(limitCtx.get().limit.getText());
            if (limit < 0) {
                throw new ParseException("Limit requires non-negative number", limitCtx.get());
            }
            long offset = 0;
            Token offsetToken = limitCtx.get().offset;
            if (offsetToken != null) {
                offset = Long.parseLong(offsetToken.getText());
            }
            return new LogicalLimit<>(limit, offset, LimitPhase.ORIGIN, input);
        });
    }

    /**
     * Add a regular (SELECT) query specification to a logical plan. The query specification
     * is the core of the logical plan, this is where sourcing (FROM clause), projection (SELECT),
     * aggregation (GROUP BY ... HAVING ...) and filtering (WHERE) takes place.
     *
     * <p>Note that query hints are ignored (both by the parser and the builder).
     */
    protected LogicalPlan withSelectQuerySpecification(
            ParserRuleContext ctx,
            LogicalPlan inputRelation,
            SelectClauseContext selectClause,
            Optional<WhereClauseContext> whereClause,
            Optional<AggClauseContext> aggClause,
            Optional<HavingClauseContext> havingClause,
            Optional<QualifyClauseContext> qualifyClause) {
        return ParserUtils.withOrigin(ctx, () -> {
            // from -> where -> group by -> having -> select
            LogicalPlan filter = withFilter(inputRelation, whereClause);
            SelectColumnClauseContext selectColumnCtx = selectClause.selectColumnClause();
            LogicalPlan aggregate = withAggregate(filter, selectColumnCtx, aggClause);
            boolean isDistinct = (selectClause.DISTINCT() != null);
            LogicalPlan selectPlan;
            if (!(aggregate instanceof Aggregate) && havingClause.isPresent()) {
                // create a project node for pattern match of ProjectToGlobalAggregate rule
                // then ProjectToGlobalAggregate rule can insert agg node as LogicalHaving node's child
                List<NamedExpression> projects = getNamedExpressions(selectColumnCtx.namedExpressionSeq());
                LogicalPlan project = new LogicalProject<>(projects, isDistinct, aggregate);
                selectPlan = new LogicalHaving<>(ExpressionUtils.extractConjunctionToSet(
                        getExpression((havingClause.get().booleanExpression()))), project);
            } else {
                LogicalPlan having = withHaving(aggregate, havingClause);
                selectPlan = withProjection(having, selectColumnCtx, aggClause, isDistinct);
            }
            // support qualify clause
            if (qualifyClause.isPresent()) {
                Expression qualifyExpr = getExpression(qualifyClause.get().booleanExpression());
                selectPlan = new LogicalQualify<>(Sets.newHashSet(qualifyExpr), selectPlan);
            }
            return selectPlan;
        });
    }

    /**
     * Join one more [[LogicalPlan]]s to the current logical plan.
     */
    private LogicalPlan withJoinRelations(LogicalPlan input, RelationContext ctx) {
        LogicalPlan last = input;
        for (JoinRelationContext join : ctx.joinRelation()) {
            JoinType joinType;
            if (join.joinType().CROSS() != null) {
                joinType = JoinType.CROSS_JOIN;
            } else if (join.joinType().FULL() != null) {
                joinType = JoinType.FULL_OUTER_JOIN;
            } else if (join.joinType().SEMI() != null) {
                if (join.joinType().LEFT() != null) {
                    joinType = JoinType.LEFT_SEMI_JOIN;
                } else {
                    joinType = JoinType.RIGHT_SEMI_JOIN;
                }
            } else if (join.joinType().ANTI() != null) {
                if (join.joinType().LEFT() != null) {
                    joinType = JoinType.LEFT_ANTI_JOIN;
                } else {
                    joinType = JoinType.RIGHT_ANTI_JOIN;
                }
            } else if (join.joinType().LEFT() != null) {
                joinType = JoinType.LEFT_OUTER_JOIN;
            } else if (join.joinType().RIGHT() != null) {
                joinType = JoinType.RIGHT_OUTER_JOIN;
            } else if (join.joinType().INNER() != null) {
                joinType = JoinType.INNER_JOIN;
            } else if (join.joinCriteria() != null) {
                joinType = JoinType.INNER_JOIN;
            } else {
                joinType = JoinType.CROSS_JOIN;
            }
            DistributeType distributeType = Optional.ofNullable(join.distributeType()).map(hintCtx -> {
                String hint = typedVisit(join.distributeType());
                if (DistributeType.JoinDistributeType.SHUFFLE.toString().equalsIgnoreCase(hint)) {
                    return DistributeType.SHUFFLE_RIGHT;
                } else if (DistributeType.JoinDistributeType.BROADCAST.toString().equalsIgnoreCase(hint)) {
                    return DistributeType.BROADCAST_RIGHT;
                } else {
                    throw new ParseException("Invalid join hint: " + hint, hintCtx);
                }
            }).orElse(DistributeType.NONE);
            DistributeHint distributeHint = new DistributeHint(distributeType);
            // TODO: natural join, lateral join, union join
            JoinCriteriaContext joinCriteria = join.joinCriteria();
            Optional<Expression> condition = Optional.empty();
            List<Expression> ids = null;
            if (joinCriteria != null) {
                if (join.joinType().CROSS() != null) {
                    throw new ParseException("Cross join can't be used with ON clause", joinCriteria);
                }
                if (joinCriteria.booleanExpression() != null) {
                    condition = Optional.ofNullable(getExpression(joinCriteria.booleanExpression()));
                } else if (joinCriteria.USING() != null) {
                    ids = visitIdentifierList(joinCriteria.identifierList())
                            .stream().map(UnboundSlot::quoted)
                            .collect(ImmutableList.toImmutableList());
                }
            } else {
                // keep same with original planner, allow cross/inner join
                if (!joinType.isInnerOrCrossJoin()) {
                    throw new ParseException("on mustn't be empty except for cross/inner join", join);
                }
            }
            if (ids == null) {
                last = new LogicalJoin<>(joinType, ExpressionUtils.EMPTY_CONDITION,
                        condition.map(ExpressionUtils::extractConjunction)
                                .orElse(ExpressionUtils.EMPTY_CONDITION),
                        distributeHint,
                        Optional.empty(),
                        last,
                        plan(join.relationPrimary()), null);
            } else {
                last = new LogicalUsingJoin<>(joinType, last, plan(join.relationPrimary()), ids, distributeHint);

            }
            if (distributeHint.distributeType != DistributeType.NONE
                    && ConnectContext.get().getStatementContext() != null
                    && !ConnectContext.get().getStatementContext().getHints().contains(distributeHint)) {
                ConnectContext.get().getStatementContext().addHint(distributeHint);
            }
        }
        return last;
    }

    private List<List<String>> getTableList(List<MultipartIdentifierContext> ctx) {
        List<List<String>> tableList = new ArrayList<>();
        for (MultipartIdentifierContext tableCtx : ctx) {
            tableList.add(visitMultipartIdentifier(tableCtx));
        }
        return tableList;
    }

    private LogicalPlan withHints(LogicalPlan logicalPlan, List<ParserRuleContext> selectHintContexts,
            List<ParserRuleContext> preAggOnHintContexts) {
        if (selectHintContexts.isEmpty() && preAggOnHintContexts.isEmpty()) {
            return logicalPlan;
        }
        LogicalPlan newPlan = logicalPlan;
        if (!selectHintContexts.isEmpty()) {
            ImmutableList.Builder<SelectHint> hints = ImmutableList.builder();
            for (ParserRuleContext hintContext : selectHintContexts) {
                SelectHintContext selectHintContext = (SelectHintContext) hintContext;
                for (HintStatementContext hintStatement : selectHintContext.hintStatements) {
                    if (hintStatement.USE_MV() != null) {
                        hints.add(new SelectHintUseMv("USE_MV", getTableList(hintStatement.tableList), true));
                        continue;
                    } else if (hintStatement.NO_USE_MV() != null) {
                        hints.add(new SelectHintUseMv("NO_USE_MV", getTableList(hintStatement.tableList), false));
                        continue;
                    }
                    String hintName = hintStatement.hintName.getText().toLowerCase(Locale.ROOT);
                    switch (hintName) {
                        case "set_var":
                            Map<String, Optional<String>> parameters = Maps.newLinkedHashMap();
                            for (HintAssignmentContext kv : hintStatement.parameters) {
                                if (kv.key != null) {
                                    String parameterName = visitIdentifierOrText(kv.key);
                                    Optional<String> value = Optional.empty();
                                    if (kv.constantValue != null) {
                                        Literal literal = (Literal) visit(kv.constantValue);
                                        value = Optional.ofNullable(literal.toLegacyLiteral().getStringValue());
                                    } else if (kv.identifierValue != null) {
                                        // maybe we should throw exception when the identifierValue is quoted identifier
                                        value = Optional.ofNullable(kv.identifierValue.getText());
                                    }
                                    parameters.put(parameterName, value);
                                }
                            }
                            SelectHintSetVar setVar = new SelectHintSetVar(hintName, parameters);
                            setVar.setVarOnceInSql(ConnectContext.get().getStatementContext());
                            hints.add(setVar);
                            break;
                        case "leading":
                            List<String> leadingParameters = new ArrayList<>();
                            for (HintAssignmentContext kv : hintStatement.parameters) {
                                if (kv.key != null) {
                                    String parameterName = visitIdentifierOrText(kv.key);
                                    leadingParameters.add(parameterName);
                                }
                            }
                            hints.add(new SelectHintLeading(hintName, leadingParameters));
                            break;
                        case "ordered":
                            hints.add(new SelectHintOrdered(hintName));
                            break;
                        case "use_cbo_rule":
                            List<String> useRuleParameters = new ArrayList<>();
                            for (HintAssignmentContext kv : hintStatement.parameters) {
                                if (kv.key != null) {
                                    String parameterName = visitIdentifierOrText(kv.key);
                                    useRuleParameters.add(parameterName);
                                }
                            }
                            hints.add(new SelectHintUseCboRule(hintName, useRuleParameters, false));
                            break;
                        case "no_use_cbo_rule":
                            List<String> noUseRuleParameters = new ArrayList<>();
                            for (HintAssignmentContext kv : hintStatement.parameters) {
                                String parameterName = visitIdentifierOrText(kv.key);
                                if (kv.key != null) {
                                    noUseRuleParameters.add(parameterName);
                                }
                            }
                            hints.add(new SelectHintUseCboRule(hintName, noUseRuleParameters, true));
                            break;
                        default:
                            break;
                    }
                }
            }
            newPlan = new LogicalSelectHint<>(hints.build(), newPlan);
        }
        if (!preAggOnHintContexts.isEmpty()) {
            for (ParserRuleContext hintContext : preAggOnHintContexts) {
                if (hintContext instanceof SelectHintContext) {
                    SelectHintContext preAggOnHintContext = (SelectHintContext) hintContext;
                    if (preAggOnHintContext.hintStatement != null
                            && preAggOnHintContext.hintStatement.hintName != null) {
                        String text = preAggOnHintContext.hintStatement.hintName.getText();
                        if (text.equalsIgnoreCase("PREAGGOPEN")) {
                            newPlan = new LogicalPreAggOnHint<>(newPlan);
                            break;
                        }
                    }
                }
            }
        }
        return newPlan;
    }

    @Override
    public String visitBracketDistributeType(BracketDistributeTypeContext ctx) {
        return ctx.identifier().getText();
    }

    @Override
    public String visitCommentDistributeType(CommentDistributeTypeContext ctx) {
        return ctx.identifier().getText();
    }

    @Override
    public List<String> visitBracketRelationHint(BracketRelationHintContext ctx) {
        return ctx.identifier().stream()
                .map(RuleContext::getText)
                .collect(ImmutableList.toImmutableList());
    }

    @Override
    public Object visitCommentRelationHint(CommentRelationHintContext ctx) {
        return ctx.identifier().stream()
                .map(RuleContext::getText)
                .collect(ImmutableList.toImmutableList());
    }

    protected LogicalPlan withProjection(LogicalPlan input, SelectColumnClauseContext selectCtx,
                                         Optional<AggClauseContext> aggCtx, boolean isDistinct) {
        return ParserUtils.withOrigin(selectCtx, () -> {
            if (aggCtx.isPresent()) {
                if (isDistinct) {
                    return new LogicalProject<>(ImmutableList.of(new UnboundStar(ImmutableList.of())),
                            isDistinct, input);
                } else {
                    return input;
                }
            } else {
                List<NamedExpression> projects = getNamedExpressions(selectCtx.namedExpressionSeq());
                if (input instanceof OneRowRelation) {
                    if (projects.stream().anyMatch(project -> project instanceof UnboundStar)) {
                        throw new ParseException("SELECT * must have a FROM clause");
                    }
                }
                return new LogicalProject<>(projects, isDistinct, input);
            }
        });
    }

    private LogicalPlan withRelations(LogicalPlan inputPlan, List<RelationContext> relations) {
        if (relations == null) {
            return inputPlan;
        }
        LogicalPlan left = inputPlan;
        for (RelationContext relation : relations) {
            // build left deep join tree
            LogicalPlan right = withJoinRelations(visitRelation(relation), relation);
            left = (left == null) ? right :
                    new LogicalJoin<>(
                            JoinType.CROSS_JOIN,
                            ExpressionUtils.EMPTY_CONDITION,
                            ExpressionUtils.EMPTY_CONDITION,
                            new DistributeHint(DistributeType.NONE),
                            Optional.empty(),
                            left,
                            right, null);
            // TODO: pivot and lateral view
        }
        return left;
    }

    private LogicalPlan withFilter(LogicalPlan input, Optional<WhereClauseContext> whereCtx) {
        return input.optionalMap(whereCtx, () ->
            new LogicalFilter<>(ExpressionUtils.extractConjunctionToSet(
                    getExpression(whereCtx.get().booleanExpression())), input));
    }

    private LogicalPlan withAggregate(LogicalPlan input, SelectColumnClauseContext selectCtx,
                                      Optional<AggClauseContext> aggCtx) {
        return input.optionalMap(aggCtx, () -> {
            GroupingElementContext groupingElementContext = aggCtx.get().groupingElement();
            List<NamedExpression> namedExpressions = getNamedExpressions(selectCtx.namedExpressionSeq());
            if (groupingElementContext.GROUPING() != null) {
                ImmutableList.Builder<List<Expression>> groupingSets = ImmutableList.builder();
                for (GroupingSetContext groupingSetContext : groupingElementContext.groupingSet()) {
                    groupingSets.add(visit(groupingSetContext.expression(), Expression.class));
                }
                return new LogicalRepeat<>(groupingSets.build(), namedExpressions, input);
            } else if (groupingElementContext.CUBE() != null) {
                List<Expression> cubeExpressions = visit(groupingElementContext.expression(), Expression.class);
                List<List<Expression>> groupingSets = ExpressionUtils.cubeToGroupingSets(cubeExpressions);
                return new LogicalRepeat<>(groupingSets, namedExpressions, input);
            } else if (groupingElementContext.ROLLUP() != null) {
                List<Expression> rollupExpressions = visit(groupingElementContext.expression(), Expression.class);
                List<List<Expression>> groupingSets = ExpressionUtils.rollupToGroupingSets(rollupExpressions);
                return new LogicalRepeat<>(groupingSets, namedExpressions, input);
            } else {
                List<Expression> groupByExpressions = visit(groupingElementContext.expression(), Expression.class);
                return new LogicalAggregate<>(groupByExpressions, namedExpressions, input);
            }
        });
    }

    private LogicalPlan withHaving(LogicalPlan input, Optional<HavingClauseContext> havingCtx) {
        return input.optionalMap(havingCtx, () -> {
            if (!(input instanceof Aggregate)) {
                throw new ParseException("Having clause should be applied against an aggregation.", havingCtx.get());
            }
            return new LogicalHaving<>(ExpressionUtils.extractConjunctionToSet(
                    getExpression((havingCtx.get().booleanExpression()))), input);
        });
    }

    /**
     * match predicate type and generate different predicates.
     *
     * @param ctx PredicateContext
     * @param valueExpression valueExpression
     * @return Expression
     */
    private Expression withPredicate(Expression valueExpression, PredicateContext ctx) {
        return ParserUtils.withOrigin(ctx, () -> {
            Expression outExpression;
            switch (ctx.kind.getType()) {
                case DorisParser.BETWEEN:
                    Expression lower = getExpression(ctx.lower);
                    Expression upper = getExpression(ctx.upper);
                    if (lower.equals(upper)) {
                        outExpression = new EqualTo(valueExpression, lower);
                    } else {
                        outExpression = new And(
                                new GreaterThanEqual(valueExpression, getExpression(ctx.lower)),
                                new LessThanEqual(valueExpression, getExpression(ctx.upper))
                        );
                    }
                    break;
                case DorisParser.LIKE:
                    outExpression = new Like(
                        valueExpression,
                        getExpression(ctx.pattern)
                    );
                    break;
                case DorisParser.RLIKE:
                case DorisParser.REGEXP:
                    outExpression = new Regexp(
                        valueExpression,
                        getExpression(ctx.pattern)
                    );
                    break;
                case DorisParser.IN:
                    if (ctx.query() == null) {
                        outExpression = new InPredicate(
                                valueExpression,
                                withInList(ctx)
                        );
                    } else {
                        outExpression = new InSubquery(
                                valueExpression,
                                new ListQuery(typedVisit(ctx.query())),
                                ctx.NOT() != null
                        );
                    }
                    break;
                case DorisParser.NULL:
                    outExpression = new IsNull(valueExpression);
                    break;
                case DorisParser.TRUE:
                    outExpression = new Cast(valueExpression,
                            BooleanType.INSTANCE, true);
                    break;
                case DorisParser.FALSE:
                    outExpression = new Not(new Cast(valueExpression,
                            BooleanType.INSTANCE, true));
                    break;
                case DorisParser.MATCH:
                case DorisParser.MATCH_ANY:
                    outExpression = new MatchAny(
                        valueExpression,
                        getExpression(ctx.pattern)
                    );
                    break;
                case DorisParser.MATCH_ALL:
                    outExpression = new MatchAll(
                        valueExpression,
                        getExpression(ctx.pattern)
                    );
                    break;
                case DorisParser.MATCH_PHRASE:
                    outExpression = new MatchPhrase(
                        valueExpression,
                        getExpression(ctx.pattern)
                    );
                    break;
                case DorisParser.MATCH_PHRASE_PREFIX:
                    outExpression = new MatchPhrasePrefix(
                        valueExpression,
                        getExpression(ctx.pattern)
                    );
                    break;
                case DorisParser.MATCH_REGEXP:
                    outExpression = new MatchRegexp(
                        valueExpression,
                        getExpression(ctx.pattern)
                    );
                    break;
                case DorisParser.MATCH_PHRASE_EDGE:
                    outExpression = new MatchPhraseEdge(
                        valueExpression,
                        getExpression(ctx.pattern)
                    );
                    break;
                default:
                    throw new ParseException("Unsupported predicate type: " + ctx.kind.getText(), ctx);
            }
            return ctx.NOT() != null ? new Not(outExpression) : outExpression;
        });
    }

    private List<NamedExpression> getNamedExpressions(NamedExpressionSeqContext namedCtx) {
        return ParserUtils.withOrigin(namedCtx, () -> visit(namedCtx.namedExpression(), NamedExpression.class));
    }

    @Override
    public Expression visitSubqueryExpression(SubqueryExpressionContext subqueryExprCtx) {
        return ParserUtils.withOrigin(subqueryExprCtx, () -> new ScalarSubquery(typedVisit(subqueryExprCtx.query())));
    }

    @Override
    public Expression visitExist(ExistContext context) {
        return ParserUtils.withOrigin(context, () -> new Exists(typedVisit(context.query()), false));
    }

    @Override
    public Expression visitIsnull(IsnullContext context) {
        return ParserUtils.withOrigin(context, () -> new IsNull(typedVisit(context.valueExpression())));
    }

    @Override
    public Expression visitIs_not_null_pred(Is_not_null_predContext context) {
        return ParserUtils.withOrigin(context, () -> new Not(new IsNull(typedVisit(context.valueExpression()))));
    }

    public List<Expression> withInList(PredicateContext ctx) {
        return ctx.expression().stream().map(this::getExpression).collect(ImmutableList.toImmutableList());
    }

    @Override
    public Literal visitDecimalLiteral(DecimalLiteralContext ctx) {
        try {
            if (Config.enable_decimal_conversion) {
                return new DecimalV3Literal(new BigDecimal(ctx.getText()));
            } else {
                return new DecimalLiteral(new BigDecimal(ctx.getText()));
            }
        } catch (Exception e) {
            return new DoubleLiteral(Double.parseDouble(ctx.getText()));
        }
    }

    private String parsePropertyKey(PropertyKeyContext item) {
        if (item.constant() != null) {
            return parseConstant(item.constant()).trim();
        }
        return item.getText().trim();
    }

    private String parsePropertyValue(PropertyValueContext item) {
        if (item.constant() != null) {
            return parseConstant(item.constant());
        }
        return item.getText();
    }

    private ExplainLevel parseExplainPlanType(PlanTypeContext planTypeContext) {
        if (planTypeContext == null || planTypeContext.ALL() != null) {
            return ExplainLevel.ALL_PLAN;
        }
        if (planTypeContext.PHYSICAL() != null || planTypeContext.OPTIMIZED() != null) {
            return ExplainLevel.OPTIMIZED_PLAN;
        }
        if (planTypeContext.REWRITTEN() != null || planTypeContext.LOGICAL() != null) {
            return ExplainLevel.REWRITTEN_PLAN;
        }
        if (planTypeContext.ANALYZED() != null) {
            return ExplainLevel.ANALYZED_PLAN;
        }
        if (planTypeContext.PARSED() != null) {
            return ExplainLevel.PARSED_PLAN;
        }
        if (planTypeContext.SHAPE() != null) {
            return ExplainLevel.SHAPE_PLAN;
        }
        if (planTypeContext.MEMO() != null) {
            return ExplainLevel.MEMO_PLAN;
        }
        if (planTypeContext.DISTRIBUTED() != null) {
            return ExplainLevel.DISTRIBUTED_PLAN;
        }
        return ExplainLevel.ALL_PLAN;
    }

    @Override
    public Pair<DataType, Boolean> visitDataTypeWithNullable(DataTypeWithNullableContext ctx) {
        return ParserUtils.withOrigin(ctx, () -> Pair.of(typedVisit(ctx.dataType()), ctx.NOT() == null));
    }

    @Override
    public DataType visitAggStateDataType(AggStateDataTypeContext ctx) {
        return ParserUtils.withOrigin(ctx, () -> {
            List<Pair<DataType, Boolean>> dataTypeWithNullables = ctx.dataTypes.stream()
                    .map(this::visitDataTypeWithNullable)
                    .collect(Collectors.toList());
            List<DataType> dataTypes = dataTypeWithNullables.stream()
                    .map(dt -> dt.first)
                    .collect(ImmutableList.toImmutableList());
            List<Boolean> nullables = dataTypeWithNullables.stream()
                    .map(dt -> dt.second)
                    .collect(ImmutableList.toImmutableList());
            String functionName = ctx.functionNameIdentifier().getText();
            if (!BuiltinAggregateFunctions.INSTANCE.aggFuncNames.contains(functionName)) {
                // TODO use function binder to check function exists
                throw new ParseException("Can not found function '" + functionName + "'", ctx);
            }
            return new AggStateType(functionName, dataTypes, nullables);
        });
    }

    @Override
    public DataType visitPrimitiveDataType(PrimitiveDataTypeContext ctx) {
        return ParserUtils.withOrigin(ctx, () -> {
            String dataType = ctx.primitiveColType().type.getText().toLowerCase(Locale.ROOT);
            if (dataType.equalsIgnoreCase("all")) {
                throw new NotSupportedException("Disable to create table with `ALL` type columns");
            }
            List<String> l = Lists.newArrayList(dataType);
            ctx.INTEGER_VALUE().stream().map(ParseTree::getText).forEach(l::add);
            return DataType.convertPrimitiveFromStrings(l);
        });
    }

    @Override
    public DataType visitComplexDataType(ComplexDataTypeContext ctx) {
        return ParserUtils.withOrigin(ctx, () -> {
            switch (ctx.complex.getType()) {
                case DorisParser.ARRAY:
                    return ArrayType.of(typedVisit(ctx.dataType(0)), true);
                case DorisParser.MAP:
                    return MapType.of(typedVisit(ctx.dataType(0)), typedVisit(ctx.dataType(1)));
                case DorisParser.STRUCT:
                    return new StructType(visitComplexColTypeList(ctx.complexColTypeList()));
                default:
                    throw new AnalysisException("do not support " + ctx.complex.getText() + " type for Nereids");
            }
        });
    }

    @Override
    public List<StructField> visitComplexColTypeList(ComplexColTypeListContext ctx) {
        return ctx.complexColType().stream().map(this::visitComplexColType).collect(ImmutableList.toImmutableList());
    }

    @Override
    public StructField visitComplexColType(ComplexColTypeContext ctx) {
        String comment;
        if (ctx.commentSpec() != null) {
            comment = ctx.commentSpec().STRING_LITERAL().getText();
            comment = LogicalPlanBuilderAssistant.escapeBackSlash(comment.substring(1, comment.length() - 1));
        } else {
            comment = "";
        }
        return new StructField(ctx.identifier().getText(), typedVisit(ctx.dataType()), true, comment);
    }

    private String parseConstant(ConstantContext context) {
        Object constant = visit(context);
        if (constant instanceof Literal && ((Literal) constant).isStringLikeLiteral()) {
            return ((Literal) constant).getStringValue();
        }
        return context.getText();
    }

    @Override
    public Object visitCollate(CollateContext ctx) {
        return visit(ctx.primaryExpression());
    }

    @Override
    public Object visitSample(SampleContext ctx) {
        long seek = ctx.seed == null ? -1L : Long.parseLong(ctx.seed.getText());
        DorisParser.SampleMethodContext sampleContext = ctx.sampleMethod();
        if (sampleContext instanceof SampleByPercentileContext) {
            SampleByPercentileContext sampleByPercentileContext = (SampleByPercentileContext) sampleContext;
            long percent = Long.parseLong(sampleByPercentileContext.INTEGER_VALUE().getText());
            return new TableSample(percent, true, seek);
        }
        SampleByRowsContext sampleByRowsContext = (SampleByRowsContext) sampleContext;
        long rows = Long.parseLong(sampleByRowsContext.INTEGER_VALUE().getText());
        return new TableSample(rows, false, seek);
    }

    @Override
    public Object visitCallProcedure(CallProcedureContext ctx) {
        List<String> nameParts = visitMultipartIdentifier(ctx.name);
        FuncNameInfo procedureName = new FuncNameInfo(nameParts);
        List<Expression> arguments = ctx.expression().stream()
                .<Expression>map(this::typedVisit)
                .collect(ImmutableList.toImmutableList());
        UnboundFunction unboundFunction = new UnboundFunction(procedureName.getDbName(), procedureName.getName(),
                true, arguments);
        return new CallCommand(unboundFunction, getOriginSql(ctx));
    }

    @Override
    public LogicalPlan visitCreateProcedure(CreateProcedureContext ctx) {
        List<String> nameParts = visitMultipartIdentifier(ctx.name);
        FuncNameInfo procedureName = new FuncNameInfo(nameParts);
        return ParserUtils.withOrigin(ctx, () -> {
            LogicalPlan createProcedurePlan;
            createProcedurePlan = new CreateProcedureCommand(procedureName, getOriginSql(ctx),
                    ctx.REPLACE() != null);
            return createProcedurePlan;
        });
    }

    @Override
    public LogicalPlan visitDropProcedure(DropProcedureContext ctx) {
        List<String> nameParts = visitMultipartIdentifier(ctx.name);
        FuncNameInfo procedureName = new FuncNameInfo(nameParts);
        return ParserUtils.withOrigin(ctx, () -> new DropProcedureCommand(procedureName, getOriginSql(ctx)));
    }

    @Override
    public LogicalPlan visitShowProcedureStatus(ShowProcedureStatusContext ctx) {
        Set<Expression> whereExpr = Collections.emptySet();
        if (ctx.whereClause() != null) {
            whereExpr = ExpressionUtils.extractConjunctionToSet(
                    getExpression(ctx.whereClause().booleanExpression()));
        }

        if (ctx.valueExpression() != null) {
            // parser allows only LIKE or WhereClause.
            // Mysql grammar: SHOW PROCEDURE STATUS [LIKE 'pattern' | WHERE expr]
            whereExpr = Sets.newHashSet(new Like(new UnboundSlot("ProcedureName"), getExpression(ctx.pattern)));
        }

        final Set<Expression> whereExprConst = whereExpr;
        return ParserUtils.withOrigin(ctx, () -> new ShowProcedureStatusCommand(whereExprConst));
    }

    @Override
    public LogicalPlan visitShowCreateProcedure(ShowCreateProcedureContext ctx) {
        List<String> nameParts = visitMultipartIdentifier(ctx.name);
        FuncNameInfo procedureName = new FuncNameInfo(nameParts);
        return ParserUtils.withOrigin(ctx, () -> new ShowCreateProcedureCommand(procedureName));
    }

    @Override
    public LogicalPlan visitCreateSqlBlockRule(CreateSqlBlockRuleContext ctx) {
        Map<String, String> properties = ctx.propertyClause() != null
                        ? Maps.newHashMap(visitPropertyClause(ctx.propertyClause())) : Maps.newHashMap();
        return new CreateSqlBlockRuleCommand(stripQuotes(ctx.name.getText()), ctx.EXISTS() != null, properties);
    }

    @Override
    public LogicalPlan visitAlterSqlBlockRule(AlterSqlBlockRuleContext ctx) {
        Map<String, String> properties = ctx.propertyClause() != null
                        ? Maps.newHashMap(visitPropertyClause(ctx.propertyClause())) : Maps.newHashMap();
        return new AlterSqlBlockRuleCommand(stripQuotes(ctx.name.getText()), properties);
    }

    @Override
    public LogicalPlan visitDropCatalogRecycleBin(DropCatalogRecycleBinContext ctx) {
        String idTypeStr = ctx.idType.getText().substring(1, ctx.idType.getText().length() - 1);
        IdType idType = IdType.fromString(idTypeStr);
        long id = Long.parseLong(ctx.id.getText());

        return ParserUtils.withOrigin(ctx, () -> new DropCatalogRecycleBinCommand(idType, id));
    }

    @Override
    public Object visitUnsupported(UnsupportedContext ctx) {
        return UnsupportedCommand.INSTANCE;
    }

    @Override
    public LogicalPlan visitSupportedUnsetStatement(SupportedUnsetStatementContext ctx) {
        if (ctx.DEFAULT() != null && ctx.STORAGE() != null && ctx.VAULT() != null) {
            return new UnsetDefaultStorageVaultCommand();
        }
        SetType statementScope = visitStatementScope(ctx.statementScope());
        if (ctx.ALL() != null) {
            return new UnsetVariableCommand(statementScope, true);
        } else if (ctx.identifier() != null) {
            return new UnsetVariableCommand(statementScope, ctx.identifier().getText());
        }
        throw new AnalysisException("Should add 'ALL' or variable name");
    }

    @Override
    public LogicalPlan visitCreateTableLike(CreateTableLikeContext ctx) {
        List<String> nameParts = visitMultipartIdentifier(ctx.name);
        List<String> existedTableNameParts = visitMultipartIdentifier(ctx.existedTable);
        ArrayList<String> rollupNames = Lists.newArrayList();
        boolean withAllRollUp = false;
        if (ctx.WITH() != null && ctx.rollupNames != null) {
            rollupNames = new ArrayList<>(visitIdentifierList(ctx.rollupNames));
        } else if (ctx.WITH() != null && ctx.rollupNames == null) {
            withAllRollUp = true;
        }
        CreateTableLikeInfo info = new CreateTableLikeInfo(ctx.EXISTS() != null,
                ctx.TEMPORARY() != null,
                new TableNameInfo(nameParts), new TableNameInfo(existedTableNameParts),
                rollupNames, withAllRollUp);
        return new CreateTableLikeCommand(info);
    }

    @Override
    public Command visitCreateUserDefineFunction(CreateUserDefineFunctionContext ctx) {
        SetType statementScope = visitStatementScope(ctx.statementScope());
        boolean ifNotExists = ctx.EXISTS() != null;
        boolean isAggFunction = ctx.AGGREGATE() != null;
        boolean isTableFunction = ctx.TABLES() != null;
        FunctionName function = visitFunctionIdentifier(ctx.functionIdentifier());
        FunctionArgTypesInfo functionArgTypesInfo;
        if (ctx.functionArguments() != null) {
            functionArgTypesInfo = visitFunctionArguments(ctx.functionArguments());
        } else {
            functionArgTypesInfo = new FunctionArgTypesInfo(new ArrayList<>(), false);
        }
        DataType returnType = typedVisit(ctx.returnType);
        returnType = returnType.conversion();
        DataType intermediateType = ctx.intermediateType != null ? typedVisit(ctx.intermediateType) : null;
        if (intermediateType != null) {
            intermediateType = intermediateType.conversion();
        }
        Map<String, String> properties = ctx.propertyClause() != null
                ? Maps.newHashMap(visitPropertyClause(ctx.propertyClause()))
                : Maps.newHashMap();
        return new CreateFunctionCommand(statementScope, ifNotExists, isAggFunction, false, isTableFunction,
                function, functionArgTypesInfo, returnType, intermediateType,
                null, null, properties);
    }

    @Override
    public Command visitCreateAliasFunction(CreateAliasFunctionContext ctx) {
        SetType statementScope = visitStatementScope(ctx.statementScope());
        boolean ifNotExists = ctx.EXISTS() != null;
        FunctionName function = visitFunctionIdentifier(ctx.functionIdentifier());
        FunctionArgTypesInfo functionArgTypesInfo;
        if (ctx.functionArguments() != null) {
            functionArgTypesInfo = visitFunctionArguments(ctx.functionArguments());
        } else {
            functionArgTypesInfo = new FunctionArgTypesInfo(new ArrayList<>(), false);
        }
        List<String> parameters = ctx.parameters != null ? visitIdentifierSeq(ctx.parameters) : new ArrayList<>();
        Expression originFunction = getExpression(ctx.expression());
        return new CreateFunctionCommand(statementScope, ifNotExists, false, true, false,
                function, functionArgTypesInfo, VarcharType.MAX_VARCHAR_TYPE, null,
                parameters, originFunction, null);
    }

    @Override
    public Command visitDropFunction(DropFunctionContext ctx) {
        SetType statementScope = visitStatementScope(ctx.statementScope());
        boolean ifExists = ctx.EXISTS() != null;
        FunctionName function = visitFunctionIdentifier(ctx.functionIdentifier());
        FunctionArgTypesInfo functionArgTypesInfo;
        if (ctx.functionArguments() != null) {
            functionArgTypesInfo = visitFunctionArguments(ctx.functionArguments());
        } else {
            functionArgTypesInfo = new FunctionArgTypesInfo(new ArrayList<>(), false);
        }
        return new DropFunctionCommand(statementScope, ifExists, function, functionArgTypesInfo);
    }

    @Override
    public FunctionArgTypesInfo visitFunctionArguments(FunctionArgumentsContext ctx) {
        boolean isVariadic = ctx.DOTDOTDOT() != null;
        List<DataType> argTypeDefs;
        if (ctx.dataTypeList() != null) {
            argTypeDefs = visitDataTypeList(ctx.dataTypeList());
        } else {
            argTypeDefs = new ArrayList<>();
        }
        return new FunctionArgTypesInfo(argTypeDefs, isVariadic);
    }

    @Override
    public FunctionName visitFunctionIdentifier(FunctionIdentifierContext ctx) {
        String functionName = ctx.functionNameIdentifier().getText();
        String dbName = ctx.dbName != null ? ctx.dbName.getText() : null;
        return new FunctionName(dbName, functionName);
    }

    @Override
    public List<DataType> visitDataTypeList(DataTypeListContext ctx) {
        List<DataType> dataTypeList = new ArrayList<>(ctx.getChildCount());
        for (DorisParser.DataTypeContext dataTypeContext : ctx.dataType()) {
            DataType dataType = typedVisit(dataTypeContext);
            dataTypeList.add(dataType.conversion());
        }
        return dataTypeList;
    }

    @Override
    public LogicalPlan visitShowAuthors(ShowAuthorsContext ctx) {
        return new ShowAuthorsCommand();
    }

    @Override
    public LogicalPlan visitShowEvents(ShowEventsContext ctx) {
        return new ShowEventsCommand();
    }

    @Override
    public LogicalPlan visitShowConfig(ShowConfigContext ctx) {
        ShowConfigCommand command;
        if (ctx.type.getText().equalsIgnoreCase(NodeType.FRONTEND.name())) {
            command = new ShowConfigCommand(NodeType.FRONTEND);
        } else {
            command = new ShowConfigCommand(NodeType.BACKEND);
        }
        if (ctx.LIKE() != null && ctx.pattern != null) {
            Like like = new Like(new UnboundSlot("ProcedureName"), getExpression(ctx.pattern));
            String pattern = ((Literal) like.child(1)).getStringValue();
            command.setPattern(pattern);
        }
        if (ctx.FROM() != null && ctx.backendId != null) {
            long backendId = Long.parseLong(ctx.backendId.getText());
            command.setBackendId(backendId);
        }
        return command;
    }

    @Override
    public SetOptionsCommand visitSetOptions(SetOptionsContext ctx) {
        List<SetVarOp> setVarOpList = new ArrayList<>(1);
        for (Object child : ctx.children) {
            if (child instanceof RuleNode) {
                setVarOpList.add(typedVisit((RuleNode) child));
            }
        }
        return new SetOptionsCommand(setVarOpList);
    }

    @Override
    public SetVarOp visitSetSystemVariable(SetSystemVariableContext ctx) {
        SetType statementScope = visitStatementScope(ctx.statementScope());
        String name = stripQuotes(ctx.identifier().getText());
        Expression expression = ctx.expression() != null ? typedVisit(ctx.expression()) : null;
        return new SetSessionVarOp(statementScope, name, expression);
    }

    @Override
    public SetVarOp visitSetVariableWithType(SetVariableWithTypeContext ctx) {
        SetType statementScope = visitStatementScope(ctx.statementScope());
        String name = stripQuotes(ctx.identifier().getText());
        Expression expression = ctx.expression() != null ? typedVisit(ctx.expression()) : null;
        return new SetSessionVarOp(statementScope, name, expression);
    }

    @Override
    public SetVarOp visitSetPassword(SetPasswordContext ctx) {
        String user;
        String host;
        boolean isDomain;
        String passwordText;
        UserIdentity userIdentity = null;
        if (ctx.userIdentify() != null) {
            user = stripQuotes(ctx.userIdentify().user.getText());
            host = ctx.userIdentify().host != null ? stripQuotes(ctx.userIdentify().host.getText()) : "%";
            isDomain = ctx.userIdentify().ATSIGN() != null;
            userIdentity = new UserIdentity(user, host, isDomain);
        }
        passwordText = stripQuotes(ctx.STRING_LITERAL().getText());
        return new SetPassVarOp(userIdentity, new PassVar(passwordText, ctx.isPlain != null));
    }

    @Override
    public SetVarOp visitSetNames(SetNamesContext ctx) {
        return new SetNamesVarOp();
    }

    @Override
    public SetVarOp visitSetCharset(SetCharsetContext ctx) {
        String charset = ctx.charsetName != null ? stripQuotes(ctx.charsetName.getText()) : null;
        return new SetCharsetAndCollateVarOp(charset);
    }

    @Override
    public SetVarOp visitSetCollate(SetCollateContext ctx) {
        String charset = ctx.charsetName != null ? stripQuotes(ctx.charsetName.getText()) : null;
        String collate = ctx.collateName != null ? stripQuotes(ctx.collateName.getText()) : null;
        return new SetCharsetAndCollateVarOp(charset, collate);
    }

    @Override
    public SetVarOp visitSetLdapAdminPassword(SetLdapAdminPasswordContext ctx) {
        String passwordText = stripQuotes(ctx.STRING_LITERAL().getText());
        boolean isPlain = ctx.PASSWORD() != null;
        return new SetLdapPassVarOp(new PassVar(passwordText, isPlain));
    }

    @Override
    public SetVarOp visitSetUserVariable(SetUserVariableContext ctx) {
        String name = stripQuotes(ctx.identifier().getText());
        Expression expression = typedVisit(ctx.expression());
        return new SetUserDefinedVarOp(name, expression);
    }

    @Override
    public SetTransactionCommand visitSetTransaction(SetTransactionContext ctx) {
        return new SetTransactionCommand();
    }

    @Override
    public SetUserPropertiesCommand visitSetUserProperties(SetUserPropertiesContext ctx) {
        String user = ctx.user != null ? stripQuotes(ctx.user.getText()) : null;
        Map<String, String> userPropertiesMap = visitPropertyItemList(ctx.propertyItemList());
        List<SetUserPropertyVarOp> setUserPropertyVarOpList = new ArrayList<>(userPropertiesMap.size());
        for (Map.Entry<String, String> entry : userPropertiesMap.entrySet()) {
            setUserPropertyVarOpList.add(new SetUserPropertyVarOp(user, entry.getKey(), entry.getValue()));
        }
        return new SetUserPropertiesCommand(user, setUserPropertyVarOpList);
    }

    @Override
    public SetDefaultStorageVaultCommand visitSetDefaultStorageVault(SetDefaultStorageVaultContext ctx) {
        return new SetDefaultStorageVaultCommand(stripQuotes(ctx.identifier().getText()));
    }

    @Override
    public Object visitRefreshCatalog(RefreshCatalogContext ctx) {
        if (ctx.name != null) {
            String catalogName = ctx.name.getText();
            Map<String, String> properties = ctx.propertyClause() != null
                    ? Maps.newHashMap(visitPropertyClause(ctx.propertyClause())) : Maps.newHashMap();
            return new RefreshCatalogCommand(catalogName, properties);
        }
        throw new AnalysisException("catalog name can not be null");
    }

    @Override
    public RefreshDatabaseCommand visitRefreshDatabase(RefreshDatabaseContext ctx) {
        Map<String, String> properties = visitPropertyClause(ctx.propertyClause()) == null ? Maps.newHashMap()
                : visitPropertyClause(ctx.propertyClause());
        List<String> parts = visitMultipartIdentifier(ctx.name);
        int size = parts.size();
        if (size == 0) {
            throw new ParseException("database name can't be empty");
        }
        String dbName = parts.get(size - 1);

        // [db].
        if (size == 1) {
            return new RefreshDatabaseCommand(dbName, properties);
        } else if (parts.size() == 2) {  // [ctl,db].
            return new RefreshDatabaseCommand(parts.get(0), dbName, properties);
        }
        throw new ParseException("Only one dot can be in the name: " + String.join(".", parts));
    }

    @Override
    public Object visitRefreshTable(RefreshTableContext ctx) {
        List<String> parts = visitMultipartIdentifier(ctx.name);
        int size = parts.size();
        if (size == 0) {
            throw new ParseException("table name can't be empty");
        } else if (size <= 3) {
            return new RefreshTableCommand(new TableNameInfo(parts));
        }
        throw new ParseException("Only one or two dot can be in the name: " + String.join(".", parts));
    }

    @Override
    public LogicalPlan visitShowCreateRepository(ShowCreateRepositoryContext ctx) {
        return new ShowCreateRepositoryCommand(ctx.identifier().getText());
    }

    public LogicalPlan visitShowLastInsert(ShowLastInsertContext ctx) {
        return new ShowLastInsertCommand();
    }

    @Override
    public LogicalPlan visitShowLoadProfile(ShowLoadProfileContext ctx) {
        String loadIdPath = "/"; // default load id path
        if (ctx.loadIdPath != null) {
            loadIdPath = stripQuotes(ctx.loadIdPath.getText());
        }

        long limit = 20;
        if (ctx.limitClause() != null) {
            limit = Long.parseLong(ctx.limitClause().limit.getText());
            if (limit < 0) {
                throw new ParseException("Limit requires non-negative number, got " + String.valueOf(limit));
            }
        }
        return new ShowLoadProfileCommand(loadIdPath, limit);
    }

    @Override
    public LogicalPlan visitShowDataTypes(ShowDataTypesContext ctx) {
        return new ShowDataTypesCommand();
    }

    @Override
    public LogicalPlan visitShowGrants(ShowGrantsContext ctx) {
        boolean all = (ctx.ALL() != null) ? true : false;
        return new ShowGrantsCommand(null, all);
    }

    @Override
    public LogicalPlan visitAlterStoragePolicy(AlterStoragePolicyContext ctx) {
        String policyName = visitIdentifierOrText(ctx.identifierOrText());
        Map<String, String> properties = visitPropertyClause(ctx.propertyClause()) == null ? Maps.newHashMap()
                : visitPropertyClause(ctx.propertyClause());

        return new AlterStoragePolicyCommand(policyName, properties);
    }

    @Override
    public LogicalPlan visitShowGrantsForUser(ShowGrantsForUserContext ctx) {
        UserIdentity userIdent = visitUserIdentify(ctx.userIdentify());
        return new ShowGrantsCommand(userIdent, false);
    }

    @Override
    public LogicalPlan visitShowRowPolicy(ShowRowPolicyContext ctx) {
        UserIdentity user = null;
        String role = null;
        if (ctx.userIdentify() != null) {
            user = visitUserIdentify(ctx.userIdentify());
        } else if (ctx.role != null) {
            role = ctx.role.getText();
        }

        return new ShowRowPolicyCommand(user, role);
    }

    @Override
    public LogicalPlan visitShowPartitionId(ShowPartitionIdContext ctx) {
        long partitionId = -1;
        if (ctx.partitionId != null) {
            partitionId = Long.parseLong(ctx.partitionId.getText());
        }
        return new ShowPartitionIdCommand(partitionId);
    }

    @Override
    public AlterTableCommand visitAlterTable(AlterTableContext ctx) {
        TableNameInfo tableNameInfo = new TableNameInfo(visitMultipartIdentifier(ctx.tableName));
        List<AlterTableOp> alterTableOps = new ArrayList<>();
        for (Object child : ctx.children) {
            if (child instanceof AlterTableClauseContext) {
                alterTableOps.add(typedVisit((AlterTableClauseContext) child));
            }
        }
        return new AlterTableCommand(tableNameInfo, alterTableOps);
    }

    @Override
    public AlterTableCommand visitAlterTableAddRollup(AlterTableAddRollupContext ctx) {
        TableNameInfo tableNameInfo = new TableNameInfo(visitMultipartIdentifier(ctx.tableName));
        List<AlterTableOp> alterTableOps = new ArrayList<>();
        for (Object child : ctx.children) {
            if (child instanceof AddRollupClauseContext) {
                alterTableOps.add(typedVisit((AddRollupClauseContext) child));
            }
        }
        return new AlterTableCommand(tableNameInfo, alterTableOps);
    }

    @Override
    public AlterTableCommand visitAlterTableDropRollup(AlterTableDropRollupContext ctx) {
        TableNameInfo tableNameInfo = new TableNameInfo(visitMultipartIdentifier(ctx.tableName));
        List<AlterTableOp> alterTableOps = new ArrayList<>();
        for (Object child : ctx.children) {
            if (child instanceof DropRollupClauseContext) {
                alterTableOps.add(typedVisit((DropRollupClauseContext) child));
            }
        }
        return new AlterTableCommand(tableNameInfo, alterTableOps);
    }

    @Override
    public AlterTableCommand visitAlterTableProperties(DorisParser.AlterTablePropertiesContext ctx) {
        TableNameInfo tableNameInfo = new TableNameInfo(visitMultipartIdentifier(ctx.name));
        List<AlterTableOp> alterTableOps = new ArrayList<>();
        Map<String, String> properties = ctx.propertyItemList() != null
                ? Maps.newHashMap(visitPropertyItemList(ctx.propertyItemList()))
                : Maps.newHashMap();
        alterTableOps.add(new ModifyTablePropertiesOp(properties));
        return new AlterTableCommand(tableNameInfo, alterTableOps);
    }

    @Override
    public AlterTableOp visitAddColumnClause(AddColumnClauseContext ctx) {
        ColumnDefinition columnDefinition = visitColumnDef(ctx.columnDef());
        ColumnPosition columnPosition = null;
        if (ctx.columnPosition() != null) {
            if (ctx.columnPosition().FIRST() != null) {
                columnPosition = ColumnPosition.FIRST;
            } else {
                columnPosition = new ColumnPosition(ctx.columnPosition().position.getText());
            }
        }
        String rollupName = ctx.toRollup() != null ? ctx.toRollup().rollup.getText() : null;
        Map<String, String> properties = ctx.properties != null
                ? Maps.newHashMap(visitPropertyClause(ctx.properties))
                : Maps.newHashMap();
        return new AddColumnOp(columnDefinition, columnPosition, rollupName, properties);
    }

    @Override
    public AlterTableOp visitAddColumnsClause(AddColumnsClauseContext ctx) {
        List<ColumnDefinition> columnDefinitions = visitColumnDefs(ctx.columnDefs());
        String rollupName = ctx.toRollup() != null ? ctx.toRollup().rollup.getText() : null;
        Map<String, String> properties = ctx.properties != null
                ? Maps.newHashMap(visitPropertyClause(ctx.properties))
                : Maps.newHashMap();
        return new AddColumnsOp(columnDefinitions, rollupName, properties);
    }

    @Override
    public AlterTableOp visitDropColumnClause(DropColumnClauseContext ctx) {
        String columnName = ctx.name.getText();
        String rollupName = ctx.fromRollup() != null ? ctx.fromRollup().rollup.getText() : null;
        Map<String, String> properties = ctx.properties != null
                ? Maps.newHashMap(visitPropertyClause(ctx.properties))
                : Maps.newHashMap();
        return new DropColumnOp(columnName, rollupName, properties);
    }

    @Override
    public AlterTableOp visitModifyColumnClause(ModifyColumnClauseContext ctx) {
        ColumnDefinition columnDefinition = visitColumnDef(ctx.columnDef());
        ColumnPosition columnPosition = null;
        if (ctx.columnPosition() != null) {
            if (ctx.columnPosition().FIRST() != null) {
                columnPosition = ColumnPosition.FIRST;
            } else {
                columnPosition = new ColumnPosition(ctx.columnPosition().position.getText());
            }
        }
        String rollupName = ctx.fromRollup() != null ? ctx.fromRollup().rollup.getText() : null;
        Map<String, String> properties = ctx.properties != null
                ? Maps.newHashMap(visitPropertyClause(ctx.properties))
                : Maps.newHashMap();
        return new ModifyColumnOp(columnDefinition, columnPosition, rollupName, properties);
    }

    @Override
    public AlterTableOp visitReorderColumnsClause(ReorderColumnsClauseContext ctx) {
        List<String> columnsByPos = visitIdentifierList(ctx.identifierList());
        String rollupName = ctx.fromRollup() != null ? ctx.fromRollup().rollup.getText() : null;
        Map<String, String> properties = ctx.properties != null
                ? Maps.newHashMap(visitPropertyClause(ctx.properties))
                : Maps.newHashMap();
        return new ReorderColumnsOp(columnsByPos, rollupName, properties);
    }

    @Override
    public AlterTableOp visitAddPartitionClause(AddPartitionClauseContext ctx) {
        boolean isTempPartition = ctx.TEMPORARY() != null;
        PartitionDefinition partitionDefinition = visitPartitionDef(ctx.partitionDef());
        DistributionDescriptor desc = null;
        int bucketNum = FeConstants.default_bucket_num;
        if (ctx.INTEGER_VALUE() != null) {
            bucketNum = Integer.parseInt(ctx.INTEGER_VALUE().getText());
        }
        if (ctx.HASH() != null) {
            desc = new DistributionDescriptor(true, ctx.autoBucket != null, bucketNum,
                    visitIdentifierList(ctx.hashKeys));
        } else if (ctx.RANDOM() != null) {
            desc = new DistributionDescriptor(false, ctx.autoBucket != null, bucketNum, null);
        }
        Map<String, String> properties = ctx.properties != null
                ? Maps.newHashMap(visitPropertyClause(ctx.properties))
                : Maps.newHashMap();
        return new AddPartitionOp(partitionDefinition, desc, properties, isTempPartition);
    }

    @Override
    public AlterTableOp visitDropPartitionClause(DropPartitionClauseContext ctx) {
        boolean isTempPartition = ctx.TEMPORARY() != null;
        boolean ifExists = ctx.IF() != null;
        boolean forceDrop = ctx.FORCE() != null;
        String partitionName = ctx.partitionName.getText();
        return ctx.indexName != null
                ? new DropPartitionFromIndexOp(ifExists, partitionName, isTempPartition, forceDrop,
                        ctx.indexName.getText())
                : new DropPartitionOp(ifExists, partitionName, isTempPartition, forceDrop);
    }

    @Override
    public AlterTableOp visitModifyPartitionClause(ModifyPartitionClauseContext ctx) {
        boolean isTempPartition = ctx.TEMPORARY() != null;
        Map<String, String> properties = visitPropertyItemList(ctx.partitionProperties);
        if (ctx.ASTERISK() != null) {
            return ModifyPartitionOp.createStarClause(properties, isTempPartition);
        } else {
            List<String> partitions;
            if (ctx.partitionNames != null) {
                partitions = visitIdentifierList(ctx.partitionNames);
            } else {
                partitions = new ArrayList<>();
                partitions.add(ctx.partitionName.getText());
            }
            return new ModifyPartitionOp(partitions, properties, isTempPartition);
        }
    }

    @Override
    public AlterTableOp visitReplacePartitionClause(ReplacePartitionClauseContext ctx) {
        boolean forceReplace = ctx.FORCE() != null;
        PartitionNamesInfo partitionNames = null;
        PartitionNamesInfo tempPartitionNames = null;
        if (ctx.partitions != null) {
            Pair<Boolean, List<String>> partitionSpec = visitPartitionSpec(ctx.partitions);
            partitionNames = new PartitionNamesInfo(partitionSpec.first, partitionSpec.second);
        }
        if (ctx.tempPartitions != null) {
            Pair<Boolean, List<String>> partitionSpec = visitPartitionSpec(ctx.tempPartitions);
            tempPartitionNames = new PartitionNamesInfo(partitionSpec.first, partitionSpec.second);
        }

        Map<String, String> properties = ctx.properties != null ? new HashMap<>(visitPropertyClause(ctx.properties))
                : Maps.newHashMap();
        return new ReplacePartitionOp(partitionNames, tempPartitionNames, forceReplace, properties);
    }

    @Override
    public AlterTableOp visitReplaceTableClause(ReplaceTableClauseContext ctx) {
        String tableName = ctx.name.getText();
        Map<String, String> properties = ctx.properties != null
                ? Maps.newHashMap(visitPropertyClause(ctx.properties))
                : Maps.newHashMap();
        return new ReplaceTableOp(tableName, properties, ctx.FORCE() != null);
    }

    @Override
    public AlterTableOp visitRenameClause(RenameClauseContext ctx) {
        return new RenameTableOp(ctx.newName.getText());
    }

    @Override
    public AlterTableOp visitRenameRollupClause(RenameRollupClauseContext ctx) {
        return new RenameRollupOp(ctx.name.getText(), ctx.newName.getText());
    }

    @Override
    public AlterTableOp visitRenamePartitionClause(RenamePartitionClauseContext ctx) {
        return new RenamePartitionOp(ctx.name.getText(), ctx.newName.getText());
    }

    @Override
    public AlterTableOp visitRenameColumnClause(RenameColumnClauseContext ctx) {
        return new RenameColumnOp(ctx.name.getText(), ctx.newName.getText());
    }

    @Override
    public AlterTableOp visitAddIndexClause(AddIndexClauseContext ctx) {
        IndexDefinition indexDefinition = visitIndexDef(ctx.indexDef());
        return new CreateIndexOp(null, indexDefinition, true);
    }

    @Override
    public Command visitCreateIndex(CreateIndexContext ctx) {
        String indexName = ctx.name.getText();
        boolean ifNotExists = ctx.EXISTS() != null;
        TableNameInfo tableNameInfo = new TableNameInfo(visitMultipartIdentifier(ctx.tableName));
        List<String> indexCols = visitIdentifierList(ctx.identifierList());
        Map<String, String> properties = ctx.properties != null
                ? Maps.newHashMap(visitPropertyClause(ctx.properties))
                : Maps.newHashMap();
        String indexType = null;
        if (ctx.BITMAP() != null) {
            indexType = "BITMAP";
        } else if (ctx.NGRAM_BF() != null) {
            indexType = "NGRAM_BF";
        } else if (ctx.INVERTED() != null) {
            indexType = "INVERTED";
        }
        String comment = ctx.STRING_LITERAL() == null ? "" : stripQuotes(ctx.STRING_LITERAL().getText());
        // change BITMAP index to INVERTED index
        if (Config.enable_create_bitmap_index_as_inverted_index
                && "BITMAP".equalsIgnoreCase(indexType)) {
            indexType = "INVERTED";
        }
        IndexDefinition indexDefinition = new IndexDefinition(indexName, ifNotExists, indexCols, indexType,
                properties, comment);
        List<AlterTableOp> alterTableOps = Lists.newArrayList(new CreateIndexOp(tableNameInfo,
                indexDefinition, false));
        return new AlterTableCommand(tableNameInfo, alterTableOps);
    }

    @Override
    public Command visitBuildIndex(BuildIndexContext ctx) {
        String name = ctx.name.getText();
        TableNameInfo tableName = new TableNameInfo(visitMultipartIdentifier(ctx.tableName));
        PartitionNamesInfo partitionNamesInfo = null;
        if (ctx.partitionSpec() != null) {
            Pair<Boolean, List<String>> partitionSpec = visitPartitionSpec(ctx.partitionSpec());
            partitionNamesInfo = new PartitionNamesInfo(partitionSpec.first, partitionSpec.second);
        }
        IndexDefinition indexDefinition = new IndexDefinition(name, partitionNamesInfo);
        List<AlterTableOp> alterTableOps = Lists.newArrayList(new BuildIndexOp(tableName, indexDefinition, false));
        return new AlterTableCommand(tableName, alterTableOps);
    }

    @Override
    public Command visitDropIndex(DropIndexContext ctx) {
        String name = ctx.name.getText();
        TableNameInfo tableName = new TableNameInfo(visitMultipartIdentifier(ctx.tableName));
        List<AlterTableOp> alterTableOps = Lists
                .newArrayList(new DropIndexOp(name, ctx.EXISTS() != null, tableName, false));
        return new AlterTableCommand(tableName, alterTableOps);
    }

    @Override
    public AlterTableOp visitDropIndexClause(DropIndexClauseContext ctx) {
        return new DropIndexOp(ctx.name.getText(), ctx.EXISTS() != null, null, true);
    }

    @Override
    public AlterTableOp visitEnableFeatureClause(EnableFeatureClauseContext ctx) {
        String featureName = stripQuotes(ctx.STRING_LITERAL().getText());
        Map<String, String> properties = ctx.properties != null
                ? Maps.newHashMap(visitPropertyClause(ctx.properties))
                : Maps.newHashMap();
        return new EnableFeatureOp(featureName, properties);
    }

    @Override
    public AlterTableOp visitModifyDistributionClause(ModifyDistributionClauseContext ctx) {
        int bucketNum = FeConstants.default_bucket_num;
        if (ctx.INTEGER_VALUE() != null) {
            bucketNum = Integer.parseInt(ctx.INTEGER_VALUE().getText());
        }
        DistributionDescriptor desc;
        if (ctx.HASH() != null) {
            desc = new DistributionDescriptor(true, ctx.AUTO() != null, bucketNum,
                    visitIdentifierList(ctx.hashKeys));
        } else if (ctx.RANDOM() != null) {
            desc = new DistributionDescriptor(false, ctx.AUTO() != null, bucketNum, null);
        } else {
            throw new ParseException("distribution can't be empty", ctx);
        }
        return new ModifyDistributionOp(desc);
    }

    @Override
    public AlterTableOp visitModifyTableCommentClause(ModifyTableCommentClauseContext ctx) {
        return new ModifyTableCommentOp(stripQuotes(ctx.STRING_LITERAL().getText()));
    }

    @Override
    public AlterTableOp visitModifyColumnCommentClause(ModifyColumnCommentClauseContext ctx) {
        String columnName = ctx.name.getText();
        String comment = stripQuotes(ctx.STRING_LITERAL().getText());
        return new ModifyColumnCommentOp(columnName, comment);
    }

    @Override
    public AlterTableOp visitModifyEngineClause(ModifyEngineClauseContext ctx) {
        String engineName = ctx.name.getText();
        Map<String, String> properties = ctx.properties != null
                ? Maps.newHashMap(visitPropertyClause(ctx.properties))
                : Maps.newHashMap();
        return new ModifyEngineOp(engineName, properties);
    }

    @Override
    public AlterTableOp visitAlterMultiPartitionClause(AlterMultiPartitionClauseContext ctx) {
        boolean isTempPartition = ctx.TEMPORARY() != null;
        List<Expression> from = visitPartitionValueList(ctx.from);
        List<Expression> to = visitPartitionValueList(ctx.to);
        int num = Integer.parseInt(ctx.INTEGER_VALUE().getText());
        String unitString = ctx.unit != null ? ctx.unit.getText() : null;
        Map<String, String> properties = ctx.properties != null
                ? Maps.newHashMap(visitPropertyClause(ctx.properties))
                : Maps.newHashMap();
        return new AlterMultiPartitionOp(from, to, num, unitString, properties, isTempPartition);
    }

    @Override
    public AlterTableOp visitAddRollupClause(DorisParser.AddRollupClauseContext ctx) {
        String rollupName = ctx.rollupName.getText();
        List<String> columnNames = visitIdentifierList(ctx.columns);
        List<String> dupKeys = ctx.dupKeys != null ? visitIdentifierList(ctx.dupKeys) : null;
        String baseRollupName = ctx.fromRollup() != null ? ctx.fromRollup().rollup.getText() : null;
        Map<String, String> properties = ctx.properties != null
                ? Maps.newHashMap(visitPropertyClause(ctx.properties))
                : Maps.newHashMap();
        return new AddRollupOp(rollupName, columnNames, dupKeys, baseRollupName, properties);
    }

    @Override
    public AlterTableOp visitDropRollupClause(DorisParser.DropRollupClauseContext ctx) {
        String rollupName = ctx.rollupName.getText();
        Map<String, String> properties = ctx.properties != null
                ? Maps.newHashMap(visitPropertyClause(ctx.properties))
                : Maps.newHashMap();
        return new DropRollupOp(rollupName, properties);
    }

    @Override
    public LogicalPlan visitShowVariables(ShowVariablesContext ctx) {
        SetType statementScope = visitStatementScope(ctx.statementScope());
        if (ctx.wildWhere() != null) {
            if (ctx.wildWhere().LIKE() != null) {
                return new ShowVariablesCommand(statementScope,
                        stripQuotes(ctx.wildWhere().STRING_LITERAL().getText()));
            } else {
                StringBuilder sb = new StringBuilder();
                sb.append("SELECT `VARIABLE_NAME` AS `Variable_name`, `VARIABLE_VALUE` AS `Value` FROM ");
                sb.append("`").append(InternalCatalog.INTERNAL_CATALOG_NAME).append("`");
                sb.append(".");
                sb.append("`").append(InfoSchemaDb.DATABASE_NAME).append("`");
                sb.append(".");
                if (statementScope == SetType.GLOBAL) {
                    sb.append("`global_variables` ");
                } else {
                    sb.append("`session_variables` ");
                }
                sb.append(getOriginSql(ctx.wildWhere()));
                return new NereidsParser().parseSingle(sb.toString());
            }
        } else {
            return new ShowVariablesCommand(statementScope, null);
        }
    }

    private Expression getWildWhere(DorisParser.WildWhereContext ctx) {
        if (ctx.LIKE() != null) {
            String pattern = stripQuotes(ctx.STRING_LITERAL().getText());
            return new Like(new UnboundSlot("ProcedureName"), new StringLiteral(pattern));
        } else if (ctx.WHERE() != null) {
            return getExpression(ctx.expression());
        } else {
            throw new AnalysisException("Wild where should contain like or where " + ctx.getText());
        }
    }

    @Override
    public ShowViewCommand visitShowView(ShowViewContext ctx) {
        List<String> tableNameParts = visitMultipartIdentifier(ctx.tableName);
        String databaseName = null;
        if (ctx.database != null) {
            databaseName = stripQuotes(ctx.database.getText());
        }
        return new ShowViewCommand(databaseName, new TableNameInfo(tableNameParts));
    }

    @Override
    public LogicalPlan visitShowBackends(ShowBackendsContext ctx) {
        return new ShowBackendsCommand();
    }

    @Override
    public LogicalPlan visitShowBackup(ShowBackupContext ctx) {
        String dbName = null;
        Expression wildWhere = null;
        if (ctx.database != null) {
            dbName = ctx.database.getText();
        }
        if (ctx.wildWhere() != null) {
            wildWhere = getWildWhere(ctx.wildWhere());
        }
        return new ShowBackupCommand(dbName, wildWhere);
    }

    @Override
    public LogicalPlan visitShowPlugins(ShowPluginsContext ctx) {
        return new ShowPluginsCommand();
    }

    @Override
    public LogicalPlan visitShowSmallFiles(ShowSmallFilesContext ctx) {
        String dbName = null;
        if (ctx.database != null) {
            List<String> nameParts = visitMultipartIdentifier(ctx.database);
            dbName = nameParts.get(0); // only one entry possible
        }
        return new ShowSmallFilesCommand(dbName);
    }

    @Override
    public LogicalPlan visitShowSnapshot(ShowSnapshotContext ctx) {
        String repoName = null;
        Expression wildWhere = null;
        if (ctx.wildWhere() != null) {
            wildWhere = getWildWhere(ctx.wildWhere());
        }
        if (ctx.repo != null) {
            repoName = ctx.repo.getText();
        }
        return new ShowSnapshotCommand(repoName, wildWhere);
    }

    @Override
    public LogicalPlan visitShowSqlBlockRule(ShowSqlBlockRuleContext ctx) {
        String ruleName = null;
        if (ctx.ruleName != null) {
            ruleName = ctx.ruleName.getText();
        }
        return new ShowSqlBlockRuleCommand(ruleName);
    }

    @Override
    public LogicalPlan visitShowTriggers(ShowTriggersContext ctx) {
        return new ShowTriggersCommand();
    }

    @Override
    public LogicalPlan visitShowTrash(ShowTrashContext ctx) {
        if (ctx.ON() != null) {
            String backend = stripQuotes(ctx.STRING_LITERAL().getText());
            new ShowTrashCommand(backend);
        } else {
            return new ShowTrashCommand();
        }
        return new ShowTrashCommand();
    }

    @Override
    public LogicalPlan visitAdminCleanTrash(DorisParser.AdminCleanTrashContext ctx) {
        if (ctx.ON() != null) {
            List<String> backendsQuery = Lists.newArrayList();
            ctx.backends.forEach(backend -> backendsQuery.add(stripQuotes(backend.getText())));
            return new AdminCleanTrashCommand(backendsQuery);
        }
        return new AdminCleanTrashCommand();
    }

    @Override
    public LogicalPlan visitAdminShowReplicaStatus(AdminShowReplicaStatusContext ctx) {
        Expression where = null;
        if (ctx.WHERE() != null) {
            StringLiteral left = new StringLiteral(stripQuotes(ctx.STATUS().toString()));
            StringLiteral right = new StringLiteral(stripQuotes(ctx.STRING_LITERAL().getText()));
            if (ctx.NEQ() != null) {
                where = new Not(new EqualTo(left, right));
            } else {
                where = new EqualTo(left, right);
            }
        }
        TableRefInfo tableRefInfo = visitBaseTableRefContext(ctx.baseTableRef());
        return new AdminShowReplicaStatusCommand(tableRefInfo, where);
    }

    @Override
    public LogicalPlan visitShowRepositories(ShowRepositoriesContext ctx) {
        return new ShowRepositoriesCommand();
    }

    @Override
    public LogicalPlan visitShowResources(ShowResourcesContext ctx) {
        Expression wildWhere = null;
        List<OrderKey> orderKeys = null;
        String likePattern = null;
        long limit = -1L;
        long offset = 0L;
        if (ctx.sortClause() != null) {
            orderKeys = visit(ctx.sortClause().sortItem(), OrderKey.class);
        }
        if (ctx.wildWhere() != null) {
            wildWhere = getWildWhere(ctx.wildWhere());
            if (ctx.wildWhere().LIKE() != null) {
                likePattern = stripQuotes(ctx.wildWhere().STRING_LITERAL().getText());
            } else {
                wildWhere = (Expression) ctx.wildWhere().expression().accept(this);
            }
        }
        if (ctx.limitClause() != null) {
            limit = ctx.limitClause().limit != null
                    ? Long.parseLong(ctx.limitClause().limit.getText())
                    : 0;
            if (limit < 0) {
                throw new ParseException("Limit requires non-negative number", ctx.limitClause());
            }
            offset = ctx.limitClause().offset != null
                    ? Long.parseLong(ctx.limitClause().offset.getText())
                    : 0;
            if (offset < 0) {
                throw new ParseException("Offset requires non-negative number", ctx.limitClause());
            }
        }
        return new ShowResourcesCommand(wildWhere, likePattern, orderKeys, limit, offset);
    }

    @Override
    public LogicalPlan visitShowRestore(ShowRestoreContext ctx) {
        String dbName = null;
        Expression wildWhere = null;
        if (ctx.database != null) {
            dbName = ctx.database.getText();
        }
        if (ctx.wildWhere() != null) {
            wildWhere = getWildWhere(ctx.wildWhere());
        }
        return new ShowRestoreCommand(dbName, wildWhere, ctx.BRIEF() != null);
    }

    @Override
    public LogicalPlan visitShowRoles(ShowRolesContext ctx) {
        return new ShowRolesCommand();
    }

    @Override
    public LogicalPlan visitShowProc(ShowProcContext ctx) {
        String path = stripQuotes(ctx.path.getText());
        return new ShowProcCommand(path);
    }

    private TableScanParams visitOptScanParamsContex(OptScanParamsContext ctx) {
        if (ctx != null) {
            Map<String, String> map = visitPropertyItemList(ctx.properties);
            return new TableScanParams(ctx.funcName.getText(), map);
        }
        return null;
    }

    private TableSnapshot visitTableSnapshotContext(TableSnapshotContext ctx) {
        if (ctx != null) {
            if (ctx.TIME() != null) {
                return new TableSnapshot(stripQuotes(ctx.time.getText()));
            } else {
                return new TableSnapshot(Long.parseLong(ctx.version.getText()));
            }
        }
        return null;
    }

    private List<String> visitRelationHintContext(RelationHintContext ctx) {
        final List<String> relationHints;
        if (ctx != null) {
            relationHints = typedVisit(ctx);
        } else {
            relationHints = ImmutableList.of();
        }
        return relationHints;
    }

    private PartitionNamesInfo visitSpecifiedPartitionContext(SpecifiedPartitionContext ctx) {
        if (ctx != null) {
            List<String> partitions = new ArrayList<>();
            boolean isTempPart = ctx.TEMPORARY() != null;
            if (ctx.identifier() != null) {
                partitions.add(ctx.identifier().getText());
            } else {
                partitions.addAll(visitIdentifierList(ctx.identifierList()));
            }
            return new PartitionNamesInfo(isTempPart, partitions);
        }
        return null;
    }

    private List<Long> visitTabletListContext(TabletListContext ctx) {
        List<Long> tabletIdList = new ArrayList<>();
        if (ctx != null && ctx.tabletIdList != null) {
            ctx.tabletIdList.stream().forEach(tabletToken -> {
                tabletIdList.add(Long.parseLong(tabletToken.getText()));
            });
        }
        return tabletIdList;
    }

    private TableRefInfo visitBaseTableRefContext(BaseTableRefContext ctx) {
        List<String> nameParts = visitMultipartIdentifier(ctx.multipartIdentifier());
        TableScanParams scanParams = visitOptScanParamsContex(ctx.optScanParams());
        TableSnapshot tableSnapShot = visitTableSnapshotContext(ctx.tableSnapshot());
        PartitionNamesInfo partitionNameInfo = visitSpecifiedPartitionContext(ctx.specifiedPartition());
        List<Long> tabletIdList = visitTabletListContext(ctx.tabletList());

        String tableAlias = null;
        if (ctx.tableAlias().strictIdentifier() != null) {
            tableAlias = ctx.tableAlias().getText();
        }
        TableSample tableSample = ctx.sample() == null ? null : (TableSample) visit(ctx.sample());
        List<String> hints = visitRelationHintContext(ctx.relationHint());
        return new TableRefInfo(new TableNameInfo(nameParts), scanParams, tableSnapShot, partitionNameInfo,
                                    tabletIdList, tableAlias, tableSample, hints);
    }

    @Override
    public LogicalPlan visitShowReplicaDistribution(ShowReplicaDistributionContext ctx) {
        TableRefInfo tableRefInfo = visitBaseTableRefContext(ctx.baseTableRef());
        return new ShowReplicaDistributionCommand(tableRefInfo);
    }

    @Override
    public LogicalPlan visitAdminShowReplicaDistribution(AdminShowReplicaDistributionContext ctx) {
        TableRefInfo tableRefInfo = visitBaseTableRefContext(ctx.baseTableRef());
        return new ShowReplicaDistributionCommand(tableRefInfo);
    }

    @Override
    public LogicalPlan visitShowCreateCatalog(ShowCreateCatalogContext ctx) {
        return new ShowCreateCatalogCommand(ctx.identifier().getText());
    }

    @Override
    public LogicalPlan visitShowCatalog(DorisParser.ShowCatalogContext ctx) {
        return new ShowCatalogCommand(ctx.identifier().getText(), null);
    }

    @Override
    public LogicalPlan visitShowCatalogs(DorisParser.ShowCatalogsContext ctx) {
        String wild = null;
        if (ctx.wildWhere() != null) {
            if (ctx.wildWhere().LIKE() != null) {
                wild = stripQuotes(ctx.wildWhere().STRING_LITERAL().getText());
            } else if (ctx.wildWhere().WHERE() != null) {
                wild = ctx.wildWhere().expression().getText();
            }
        }
        return new ShowCatalogCommand(null, wild);
    }

    @Override
    public LogicalPlan visitShowStorageEngines(ShowStorageEnginesContext ctx) {
        return new ShowStorageEnginesCommand();
    }

    @Override
    public LogicalPlan visitAdminRebalanceDisk(AdminRebalanceDiskContext ctx) {
        if (ctx.ON() != null) {
            List<String> backendList = Lists.newArrayList();
            ctx.backends.forEach(backend -> backendList.add(stripQuotes(backend.getText())));
            return new AdminRebalanceDiskCommand(backendList);
        }
        return new AdminRebalanceDiskCommand();
    }

    @Override
    public LogicalPlan visitAdminCancelRebalanceDisk(AdminCancelRebalanceDiskContext ctx) {
        if (ctx.ON() != null) {
            List<String> backendList = Lists.newArrayList();
            ctx.backends.forEach(backend -> backendList.add(stripQuotes(backend.getText())));
            return new AdminCancelRebalanceDiskCommand(backendList);
        }
        return new AdminCancelRebalanceDiskCommand();
    }

    @Override
    public LogicalPlan visitShowDiagnoseTablet(ShowDiagnoseTabletContext ctx) {
        long tabletId = Long.parseLong(ctx.INTEGER_VALUE().getText());
        return new ShowDiagnoseTabletCommand(tabletId);
    }

    @Override
    public LogicalPlan visitAdminDiagnoseTablet(AdminDiagnoseTabletContext ctx) {
        long tabletId = Long.parseLong(ctx.INTEGER_VALUE().getText());
        return new ShowDiagnoseTabletCommand(tabletId);
    }

    @Override
    public LogicalPlan visitShowCreateTable(ShowCreateTableContext ctx) {
        List<String> nameParts = visitMultipartIdentifier(ctx.name);
        return new ShowCreateTableCommand(new TableNameInfo(nameParts), ctx.BRIEF() != null);
    }

    @Override
    public LogicalPlan visitShowCreateView(ShowCreateViewContext ctx) {
        List<String> nameParts = visitMultipartIdentifier(ctx.name);
        return new ShowCreateViewCommand(new TableNameInfo(nameParts));
    }

    @Override
    public LogicalPlan visitShowCreateMaterializedView(ShowCreateMaterializedViewContext ctx) {
        List<String> nameParts = visitMultipartIdentifier(ctx.tableName);
        return new ShowCreateMaterializedViewCommand(stripQuotes(ctx.mvName.getText()), new TableNameInfo(nameParts));
    }

    @Override
    public LogicalPlan visitAlterWorkloadGroup(AlterWorkloadGroupContext ctx) {
        String cgName = ctx.computeGroup == null ? "" : stripQuotes(ctx.computeGroup.getText());
        Map<String, String> properties = ctx.propertyClause() != null
                        ? Maps.newHashMap(visitPropertyClause(ctx.propertyClause())) : Maps.newHashMap();
        return new AlterWorkloadGroupCommand(cgName, ctx.name.getText(), properties);
    }

    @Override
    public LogicalPlan visitAlterWorkloadPolicy(AlterWorkloadPolicyContext ctx) {
        Map<String, String> properties = ctx.propertyClause() != null
                        ? Maps.newHashMap(visitPropertyClause(ctx.propertyClause())) : Maps.newHashMap();
        return new AlterWorkloadPolicyCommand(ctx.name.getText(), properties);
    }

    @Override
    public LogicalPlan visitAlterRole(AlterRoleContext ctx) {
        String comment = visitCommentSpec(ctx.commentSpec());
        return new AlterRoleCommand(ctx.role.getText(), comment);
    }

    @Override
    public LogicalPlan visitShowDatabaseId(ShowDatabaseIdContext ctx) {
        long dbId = (ctx.databaseId != null) ? Long.parseLong(ctx.databaseId.getText()) : -1;
        return new ShowDatabaseIdCommand(dbId);
    }

    public LogicalPlan visitCreateRole(CreateRoleContext ctx) {
        String roleName = stripQuotes(ctx.name.getText());
        String comment = ctx.STRING_LITERAL() == null ? "" : LogicalPlanBuilderAssistant.escapeBackSlash(
                ctx.STRING_LITERAL().getText().substring(1, ctx.STRING_LITERAL().getText().length() - 1));
        return new CreateRoleCommand(ctx.EXISTS() != null, roleName, comment);
    }

    @Override
    public LogicalPlan visitCreateFile(CreateFileContext ctx) {
        String dbName = null;
        if (ctx.database != null) {
            dbName = ctx.database.getText();
        }
        Map<String, String> properties = ctx.propertyClause() != null
                                    ? Maps.newHashMap(visitPropertyClause(ctx.propertyClause())) : Maps.newHashMap();
        return new CreateFileCommand(stripQuotes(ctx.name.getText()), dbName, properties);
    }

    @Override
    public LogicalPlan visitShowCharset(ShowCharsetContext ctx) {
        return new ShowCharsetCommand();
    }

    @Override
    public LogicalPlan visitAdminSetTableStatus(AdminSetTableStatusContext ctx) {
        List<String> dbTblNameParts = visitMultipartIdentifier(ctx.name);
        Map<String, String> properties = ctx.propertyClause() != null
                        ? Maps.newHashMap(visitPropertyClause(ctx.propertyClause())) : Maps.newHashMap();
        return new AdminSetTableStatusCommand(new TableNameInfo(dbTblNameParts), properties);
    }

    @Override
    public LogicalPlan visitShowFrontends(ShowFrontendsContext ctx) {
        String detail = (ctx.name != null) ? ctx.name.getText() : null;
        return new ShowFrontendsCommand(detail);
    }

    @Override
    public LogicalPlan visitShowFunctions(ShowFunctionsContext ctx) {
        String dbName = null;
        if (ctx.database != null) {
            List<String> nameParts = visitMultipartIdentifier(ctx.database);
            if (nameParts.size() == 1) {
                dbName = nameParts.get(0);
            } else if (nameParts.size() == 2) {
                dbName = nameParts.get(1);
            } else {
                throw new AnalysisException("nameParts in analyze database should be [ctl.]db");
            }
        }

        boolean isVerbose = ctx.FULL() != null;
        boolean isBuiltin = ctx.BUILTIN() != null;

        String wild = null;
        if (ctx.STRING_LITERAL() != null) {
            wild = stripQuotes(ctx.STRING_LITERAL().getText());
        }
        return new ShowFunctionsCommand(dbName, isBuiltin, isVerbose, wild);
    }

    @Override
    public LogicalPlan visitShowGlobalFunctions(ShowGlobalFunctionsContext ctx) {
        boolean isVerbose = ctx.FULL() != null;

        String wild = null;
        if (ctx.STRING_LITERAL() != null) {
            wild = stripQuotes(ctx.STRING_LITERAL().getText());
        }
        return new ShowFunctionsCommand(isVerbose, wild, true);
    }

    @Override
    public LogicalPlan visitShowCreateDatabase(ShowCreateDatabaseContext ctx) {
        List<String> nameParts = visitMultipartIdentifier(ctx.name);
        String databaseName = "";
        String catalogName = "";
        if (nameParts.size() == 2) {
            // The identifier is in the form "internalcatalog.databasename"
            catalogName = nameParts.get(0);
            databaseName = nameParts.get(1);
        } else if (nameParts.size() == 1) {
            // The identifier is in the form "databasename"
            databaseName = nameParts.get(0);
        }

        return new ShowCreateDatabaseCommand(new DbName(catalogName, databaseName));
    }

    @Override
    public LogicalPlan visitCleanAllProfile(CleanAllProfileContext ctx) {
        return new CleanAllProfileCommand();
    }

    @Override
    public Object visitCleanLabel(CleanLabelContext ctx) {
        String label = ctx.label == null ? null : ctx.label.getText();
        IdentifierContext database = ctx.database;
        return new CleanLabelCommand(stripQuotes(database.getText()), label);
    }

    @Override
    public LogicalPlan visitShowWhitelist(ShowWhitelistContext ctx) {
        return new ShowWhiteListCommand();
    }

    @Override
    public LogicalPlan visitShowUserProperties(ShowUserPropertiesContext ctx) {
        String user = ctx.user != null ? stripQuotes(ctx.user.getText()) : null;
        String pattern = null;
        if (ctx.LIKE() != null) {
            pattern = stripQuotes(ctx.STRING_LITERAL().getText());
        }
        return new ShowUserPropertyCommand(user, pattern, false);
    }

    @Override
    public LogicalPlan visitShowAllProperties(ShowAllPropertiesContext ctx) {
        String pattern = null;
        if (ctx.LIKE() != null) {
            pattern = stripQuotes(ctx.STRING_LITERAL().getText());
        }
        return new ShowUserPropertyCommand(null, pattern, true);
    }

    @Override
    public LogicalPlan visitAlterCatalogComment(AlterCatalogCommentContext ctx) {
        String catalogName = stripQuotes(ctx.name.getText());
        String comment = stripQuotes(ctx.comment.getText());
        return new AlterCatalogCommentCommand(catalogName, comment);
    }

    @Override
    public LogicalPlan visitAlterDatabaseRename(AlterDatabaseRenameContext ctx) {
        String dbName = Optional.ofNullable(ctx.name)
                .map(ParserRuleContext::getText)
                .filter(s -> !s.isEmpty())
                .orElseThrow(() -> new ParseException("Database name is empty or cannot be an empty string"));
        String newDbName = Optional.ofNullable(ctx.newName)
                .map(ParserRuleContext::getText)
                .filter(s -> !s.isEmpty())
                .orElseThrow(() -> new ParseException("New Database name is empty or cannot be an empty string"));
        return new AlterDatabaseRenameCommand(dbName, newDbName);
    }

    @Override
    public LogicalPlan visitShowDynamicPartition(ShowDynamicPartitionContext ctx) {
        String dbName = null;
        if (ctx.database != null) {
            List<String> nameParts = visitMultipartIdentifier(ctx.database);
            dbName = nameParts.get(0); // only one entry possible
        }
        return new ShowDynamicPartitionCommand(dbName);
    }

    @Override
    public LogicalPlan visitCreateCatalog(CreateCatalogContext ctx) {
        String catalogName = ctx.catalogName.getText();
        boolean ifNotExists = ctx.IF() != null;
        String resourceName = ctx.resourceName == null ? null : (ctx.resourceName.getText());
        String comment = ctx.STRING_LITERAL() == null ? null : stripQuotes(ctx.STRING_LITERAL().getText());
        Map<String, String> properties = ctx.propertyClause() != null
                                    ? Maps.newHashMap(visitPropertyClause(ctx.propertyClause())) : Maps.newHashMap();

        return new CreateCatalogCommand(catalogName, ifNotExists, resourceName, comment, properties);
    }

    @Override
    public LogicalPlan visitShowStages(ShowStagesContext ctx) {
        return new ShowStagesCommand();
    }

    @Override
    public LogicalPlan visitRecoverDatabase(RecoverDatabaseContext ctx) {
        String dbName = ctx.name.getText();
        long dbId = (ctx.id != null) ? Long.parseLong(ctx.id.getText()) : -1;
        String newDbName = (ctx.alias != null) ? ctx.alias.getText() : null;
        return new RecoverDatabaseCommand(dbName, dbId, newDbName);
    }

    @Override
    public LogicalPlan visitShowWarningErrors(ShowWarningErrorsContext ctx) {
        boolean isWarning = ctx.WARNINGS() != null;

        // Extract the limit value if present
        long limit = 0;
        Optional<LimitClauseContext> limitCtx = Optional.ofNullable(ctx.limitClause());
        if (ctx.limitClause() != null) {
            limit = Long.parseLong(limitCtx.get().limit.getText());
            if (limit < 0) {
                throw new ParseException("Limit requires non-negative number", limitCtx.get());
            }
        }
        return new ShowWarningErrorsCommand(isWarning, limit);
    }

    @Override
    public LogicalPlan visitAlterCatalogProperties(AlterCatalogPropertiesContext ctx) {
        String catalogName = stripQuotes(ctx.name.getText());
        Map<String, String> properties = visitPropertyItemList(ctx.propertyItemList());
        return new AlterCatalogPropertiesCommand(catalogName, properties);
    }

    @Override
    public RecoverTableCommand visitRecoverTable(RecoverTableContext ctx) {
        List<String> dbTblNameParts = visitMultipartIdentifier(ctx.name);
        String newTableName = (ctx.alias != null) ? ctx.alias.getText() : null;
        long tableId = (ctx.id != null) ? Long.parseLong(ctx.id.getText()) : -1;
        return new RecoverTableCommand(new TableNameInfo(dbTblNameParts), tableId, newTableName);
    }

    @Override
    public RecoverPartitionCommand visitRecoverPartition(RecoverPartitionContext ctx) {
        String partitionName = ctx.name.getText();
        String newPartitionName = (ctx.alias != null) ? ctx.alias.getText() : null;
        long partitionId = (ctx.id != null) ? Long.parseLong(ctx.id.getText()) : -1;
        List<String> dbTblNameParts = visitMultipartIdentifier(ctx.tableName);
        return new RecoverPartitionCommand(new TableNameInfo(dbTblNameParts),
                                            partitionName, partitionId, newPartitionName);
    }

    @Override

    public LogicalPlan visitShowBroker(ShowBrokerContext ctx) {
        return new ShowBrokerCommand();
    }

    @Override
    public LogicalPlan visitDropRole(DropRoleContext ctx) {
        String roleName = stripQuotes(ctx.name.getText());
        return new DropRoleCommand(roleName, ctx.EXISTS() != null);
    }

    @Override
    public LogicalPlan visitDropTable(DropTableContext ctx) {
        String ctlName = null;
        String dbName = null;
        String tableName = null;
        List<String> nameParts = visitMultipartIdentifier(ctx.name);
        if (nameParts.size() == 1) {
            tableName = nameParts.get(0);
        } else if (nameParts.size() == 2) {
            dbName = nameParts.get(0);
            tableName = nameParts.get(1);
        } else if (nameParts.size() == 3) {
            ctlName = nameParts.get(0);
            dbName = nameParts.get(1);
            tableName = nameParts.get(2);
        } else {
            throw new AnalysisException("nameParts in create table should be [ctl.][db.]tbl");
        }

        boolean ifExists = ctx.EXISTS() != null;
        boolean forceDrop = ctx.FORCE() != null;
        TableNameInfo tblNameInfo = new TableNameInfo(ctlName, dbName, tableName);
        return new DropTableCommand(ifExists, tblNameInfo, forceDrop);
    }

    @Override
    public LogicalPlan visitDropCatalog(DropCatalogContext ctx) {
        String catalogName = stripQuotes(ctx.name.getText());
        boolean ifExists = ctx.EXISTS() != null;
        return new DropCatalogCommand(catalogName, ifExists);
    }

    @Override
    public LogicalPlan visitCreateEncryptkey(CreateEncryptkeyContext ctx) {
        List<String> nameParts = visitMultipartIdentifier(ctx.multipartIdentifier());
        return new CreateEncryptkeyCommand(new EncryptKeyName(nameParts), ctx.EXISTS() != null,
                                            stripQuotes(ctx.STRING_LITERAL().getText()));
    }

    @Override
    public LogicalPlan visitAlterCatalogRename(AlterCatalogRenameContext ctx) {
        String catalogName = stripQuotes(ctx.name.getText());
        String newName = stripQuotes(ctx.newName.getText());
        return new AlterCatalogRenameCommand(catalogName, newName);
    }

    @Override
    public LogicalPlan visitDropStoragePolicy(DropStoragePolicyContext ctx) {
        String policyName = ctx.name.getText();
        boolean ifExists = ctx.EXISTS() != null;
        return new DropStoragePolicyCommand(policyName, ifExists);
    }

    @Override
    public LogicalPlan visitDropEncryptkey(DropEncryptkeyContext ctx) {
        List<String> nameParts = visitMultipartIdentifier(ctx.name);
        return new DropEncryptkeyCommand(new EncryptKeyName(nameParts), ctx.EXISTS() != null);
    }

    @Override
    public LogicalPlan visitCreateWorkloadGroup(CreateWorkloadGroupContext ctx) {
        String workloadGroupName = stripQuotes(ctx.name.getText());
        String cgName = ctx.computeGroup == null ? "" : stripQuotes(ctx.computeGroup.getText());
        boolean ifNotExists = ctx.EXISTS() != null;
        Map<String, String> properties = ctx.propertyClause() != null
                                    ? Maps.newHashMap(visitPropertyClause(ctx.propertyClause())) : Maps.newHashMap();
        return new CreateWorkloadGroupCommand(cgName, workloadGroupName, ifNotExists, properties);
    }

    @Override
    public LogicalPlan visitShowSyncJob(ShowSyncJobContext ctx) {
        String databaseName = null;
        if (ctx.multipartIdentifier() != null) {
            List<String> databaseParts = visitMultipartIdentifier(ctx.multipartIdentifier());
            databaseName = databaseParts.get(0);
        }
        return new ShowSyncJobCommand(databaseName);
    }

    @Override
    public LogicalPlan visitDropFile(DropFileContext ctx) {
        String dbName = null;
        if (ctx.database != null) {
            dbName = ctx.database.getText();
        }
        Map<String, String> properties = ctx.propertyClause() != null
                                    ? Maps.newHashMap(visitPropertyClause(ctx.propertyClause())) : Maps.newHashMap();
        return new DropFileCommand(stripQuotes(ctx.name.getText()), dbName, properties);
    }

    @Override
    public LogicalPlan visitDropRepository(DropRepositoryContext ctx) {
        return new DropRepositoryCommand(stripQuotes(ctx.name.getText()));
    }

    @Override
    public LogicalPlan visitDropSqlBlockRule(DropSqlBlockRuleContext ctx) {
        return new DropSqlBlockRuleCommand(visitIdentifierSeq(ctx.identifierSeq()), ctx.EXISTS() != null);
    }

    @Override
    public LogicalPlan visitDropUser(DropUserContext ctx) {
        UserIdentity userIdent = visitUserIdentify(ctx.userIdentify());
        return new DropUserCommand(userIdent, ctx.EXISTS() != null);
    }

    @Override
    public LogicalPlan visitDropWorkloadGroup(DropWorkloadGroupContext ctx) {
        String cgName = ctx.computeGroup == null ? "" : stripQuotes(ctx.computeGroup.getText());
        return new DropWorkloadGroupCommand(cgName, ctx.name.getText(), ctx.EXISTS() != null);
    }

    @Override
    public LogicalPlan visitDropWorkloadPolicy(DropWorkloadPolicyContext ctx) {
        return new DropWorkloadPolicyCommand(ctx.name.getText(), ctx.EXISTS() != null);
    }

    @Override
    public LogicalPlan visitShowTableId(ShowTableIdContext ctx) {
        long tableId = -1;
        if (ctx.tableId != null) {
            tableId = Long.parseLong(ctx.tableId.getText());
        }
        return new ShowTableIdCommand(tableId);
    }

    @Override
    public LogicalPlan visitShowProcessList(ShowProcessListContext ctx) {
        return new ShowProcessListCommand(ctx.FULL() != null);
    }

    @Override
    public LogicalPlan visitHelp(HelpContext ctx) {
        String mark = ctx.mark.getText();
        return new HelpCommand(mark);
    }

    @Override
    public LogicalPlan visitSync(SyncContext ctx) {
        return new SyncCommand();
    }

    @Override
    public LogicalPlan visitShowDelete(ShowDeleteContext ctx) {
        String dbName = null;
        if (ctx.database != null) {
            List<String> nameParts = visitMultipartIdentifier(ctx.database);
            dbName = nameParts.get(0); // only one entry possible
        }
        return new ShowDeleteCommand(dbName);
    }

    @Override
    public LogicalPlan visitShowStoragePolicy(ShowStoragePolicyContext ctx) {
        String policyName = null;
        if (ctx.identifierOrText() != null) {
            policyName = stripQuotes(ctx.identifierOrText().getText());
        }
        return new ShowStoragePolicyCommand(policyName, ctx.USING() != null);
    }

    @Override
    public LogicalPlan visitShowPrivileges(ShowPrivilegesContext ctx) {
        return new ShowPrivilegesCommand();
    }

    @Override
    public LogicalPlan visitShowTabletsBelong(ShowTabletsBelongContext ctx) {
        List<Long> tabletIdLists = new ArrayList<>();
        ctx.tabletIds.stream().forEach(tabletToken -> {
            tabletIdLists.add(Long.parseLong(tabletToken.getText()));
        });
        return new ShowTabletsBelongCommand(tabletIdLists);
    }

    @Override
    public LogicalPlan visitShowCollation(ShowCollationContext ctx) {
        String wild = null;
        if (ctx.wildWhere() != null) {
            if (ctx.wildWhere().LIKE() != null) {
                wild = stripQuotes(ctx.wildWhere().STRING_LITERAL().getText());
            } else if (ctx.wildWhere().WHERE() != null) {
                wild = ctx.wildWhere().expression().getText();
            }
        }
        return new ShowCollationCommand(wild);
    }

    @Override
    public LogicalPlan visitAdminCheckTablets(AdminCheckTabletsContext ctx) {
        List<Long> tabletIdLists = new ArrayList<>();
        if (ctx.tabletList() != null) {
            ctx.tabletList().tabletIdList.stream().forEach(tabletToken -> {
                tabletIdLists.add(Long.parseLong(tabletToken.getText()));
            });
        }
        Map<String, String> properties = ctx.properties != null
                ? Maps.newHashMap(visitPropertyClause(ctx.properties))
                : Maps.newHashMap();
        return new AdminCheckTabletsCommand(tabletIdLists, properties);
    }

    @Override
    public LogicalPlan visitShowWarningErrorCount(ShowWarningErrorCountContext ctx) {
        boolean isWarning = ctx.WARNINGS() != null;
        return new ShowWarningErrorCountCommand(isWarning);
    }

    @Override
    public LogicalPlan visitShowStatus(ShowStatusContext ctx) {
        String scope = visitStatementScope(ctx.statementScope()).name();
        return new ShowStatusCommand(scope);
    }

    @Override
    public LogicalPlan visitShowDataSkew(ShowDataSkewContext ctx) {
        TableRefInfo tableRefInfo = visitBaseTableRefContext(ctx.baseTableRef());
        return new ShowDataSkewCommand(tableRefInfo);
    }

    @Override
    public LogicalPlan visitShowData(DorisParser.ShowDataContext ctx) {
        TableNameInfo tableNameInfo = null;
        if (ctx.tableName != null) {
            tableNameInfo = new TableNameInfo(visitMultipartIdentifier(ctx.tableName));
        }
        List<OrderKey> orderKeys = null;
        if (ctx.sortClause() != null) {
            orderKeys = visit(ctx.sortClause().sortItem(), OrderKey.class);
        }
        Map<String, String> properties = ctx.propertyClause() != null
                ? Maps.newHashMap(visitPropertyClause(ctx.propertyClause())) : Maps.newHashMap();
        boolean detailed = ctx.ALL() != null;
        return new ShowDataCommand(tableNameInfo, orderKeys, properties, detailed);
    }

    @Override
    public LogicalPlan visitShowTableCreation(ShowTableCreationContext ctx) {
        String dbName = null;
        String wild = null;
        if (ctx.database != null) {
            List<String> nameParts = visitMultipartIdentifier(ctx.database);
            dbName = nameParts.get(0); // only one entry possible
        }
        if (ctx.STRING_LITERAL() != null) {
            wild = ctx.STRING_LITERAL().getText();
        }
        return new ShowTableCreationCommand(dbName, wild);
    }

    @Override
    public SetType visitStatementScope(StatementScopeContext ctx) {
        SetType statementScope = SetType.DEFAULT;
        if (ctx != null) {
            if (ctx.GLOBAL() != null) {
                statementScope = SetType.GLOBAL;
            } else if (ctx.LOCAL() != null || ctx.SESSION() != null) {
                statementScope = SetType.SESSION;
            }
        }
        return statementScope;
    }

    @Override
    public LogicalPlan visitAdminShowTabletStorageFormat(AdminShowTabletStorageFormatContext ctx) {
        return new ShowTabletStorageFormatCommand(ctx.VERBOSE() != null);
    }

    @Override
    public LogicalPlan visitShowTabletStorageFormat(ShowTabletStorageFormatContext ctx) {
        return new ShowTabletStorageFormatCommand(ctx.VERBOSE() != null);
    }

    @Override
    public LogicalPlan visitShowTabletsFromTable(DorisParser.ShowTabletsFromTableContext ctx) {
        TableNameInfo tableName = new TableNameInfo(visitMultipartIdentifier(ctx.tableName));
        PartitionNamesInfo partitionNamesInfo = null;
        if (ctx.partitionSpec() != null) {
            Pair<Boolean, List<String>> partitionSpec = visitPartitionSpec(ctx.partitionSpec());
            partitionNamesInfo = new PartitionNamesInfo(partitionSpec.first, partitionSpec.second);
        }
        List<OrderKey> orderKeys = null;
        if (ctx.sortClause() != null) {
            orderKeys = visit(ctx.sortClause().sortItem(), OrderKey.class);
        }
        long limit = 0;
        long offset = 0;
        if (ctx.limitClause() != null) {
            limit = ctx.limitClause().limit != null
                    ? Long.parseLong(ctx.limitClause().limit.getText())
                    : 0;
            if (limit < 0) {
                throw new ParseException("Limit requires non-negative number", ctx.limitClause());
            }
            offset = ctx.limitClause().offset != null
                    ? Long.parseLong(ctx.limitClause().offset.getText())
                    : 0;
            if (offset < 0) {
                throw new ParseException("Offset requires non-negative number", ctx.limitClause());
            }
        }
        if (ctx.wildWhere() != null) {
            if (ctx.wildWhere().LIKE() != null) {
                throw new ParseException("Not support like clause");
            } else {
                Expression expr = (Expression) ctx.wildWhere().expression().accept(this);
                return new ShowTabletsFromTableCommand(tableName, partitionNamesInfo, expr, orderKeys, limit, offset);
            }
        }

        return new ShowTabletsFromTableCommand(tableName, partitionNamesInfo, null, orderKeys, limit, offset);
    }

    @Override
    public LogicalPlan visitShowQueryProfile(ShowQueryProfileContext ctx) {
        String queryIdPath = "/";
        if (ctx.queryIdPath != null) {
            queryIdPath = stripQuotes(ctx.queryIdPath.getText());
        }

        long limit = 20;
        if (ctx.limitClause() != null) {
            limit = Long.parseLong(ctx.limitClause().limit.getText());
            if (limit < 0) {
                throw new ParseException("Limit requires non-negative number, got " + String.valueOf(limit));
            }
        }
        return new ShowQueryProfileCommand(queryIdPath, limit);
    }

    @Override
    public LogicalPlan visitSwitchCatalog(SwitchCatalogContext ctx) {
        if (ctx.catalog != null) {
            return new SwitchCommand(ctx.catalog.getText());
        }
        throw new ParseException("catalog name can not be null");
    }

    @Override
    public LogicalPlan visitUseDatabase(UseDatabaseContext ctx) {
        if (ctx.database == null) {
            throw new ParseException("database name can not be null");
        }
        return ctx.catalog != null ? new UseCommand(ctx.catalog.getText(), ctx.database.getText())
                : new UseCommand(ctx.database.getText());
    }

    @Override
    public LogicalPlan visitShowConvertLsc(ShowConvertLscContext ctx) {
        if (ctx.database == null) {
            return new ShowConvertLSCCommand(null);
        }
        List<String> parts = visitMultipartIdentifier(ctx.database);
        String databaseName = parts.get(parts.size() - 1);
        if (parts.size() == 2 && !InternalCatalog.INTERNAL_CATALOG_NAME.equalsIgnoreCase(parts.get(0))) {
            throw new ParseException("The execution of this command is restricted to the internal catalog only.");
        } else if (parts.size() > 2) {
            throw new ParseException("Only one dot can be in the name: " + String.join(".", parts));
        }
        return new ShowConvertLSCCommand(databaseName);
    }

    @Override
    public LogicalPlan visitKillQuery(KillQueryContext ctx) {
        String queryId;
        TerminalNode integerValue = ctx.INTEGER_VALUE();
        if (integerValue != null) {
            queryId = integerValue.getText();
        } else {
            queryId = stripQuotes(ctx.STRING_LITERAL().getText());
        }
        return new KillQueryCommand(queryId);
    }

    @Override
    public LogicalPlan visitKillConnection(DorisParser.KillConnectionContext ctx) {
        int connectionId = Integer.parseInt(ctx.INTEGER_VALUE().getText());
        return new KillConnectionCommand(connectionId);
    }

    @Override
    public Object visitAlterDatabaseSetQuota(AlterDatabaseSetQuotaContext ctx) {
        String databaseName = Optional.ofNullable(ctx.name)
                .map(ParseTree::getText).filter(s -> !s.isEmpty())
                .orElseThrow(() -> new ParseException("database name can not be null"));
        String quota = Optional.ofNullable(ctx.quota)
                .map(ParseTree::getText)
                .orElseGet(() -> Optional.ofNullable(ctx.INTEGER_VALUE())
                        .map(TerminalNode::getText)
                        .orElse(null));
        // Determine the quota type
        QuotaType quotaType;
        if (ctx.DATA() != null) {
            quotaType = QuotaType.DATA;
        } else if (ctx.REPLICA() != null) {
            quotaType = QuotaType.REPLICA;
        } else if (ctx.TRANSACTION() != null) {
            quotaType = QuotaType.TRANSACTION;
        } else {
            quotaType = QuotaType.NONE;
        }
        return new AlterDatabaseSetQuotaCommand(databaseName, quotaType, quota);
    }

    @Override
    public LogicalPlan visitDropDatabase(DropDatabaseContext ctx) {
        boolean ifExists = ctx.EXISTS() != null;
        List<String> databaseNameParts = visitMultipartIdentifier(ctx.name);
        boolean force = ctx.FORCE() != null;
        DropDatabaseInfo databaseInfo = new DropDatabaseInfo(ifExists, databaseNameParts, force);
        return new DropDatabaseCommand(databaseInfo);
    }

    @Override
    public LogicalPlan visitAlterRepository(AlterRepositoryContext ctx) {

        Map<String, String> properties = ctx.propertyClause() != null
                ? Maps.newHashMap(visitPropertyClause(ctx.propertyClause())) : Maps.newHashMap();

        return new AlterRepositoryCommand(ctx.name.getText(), properties);
    }

    @Override
    public LogicalPlan visitShowAnalyze(ShowAnalyzeContext ctx) {
        boolean isAuto = ctx.AUTO() != null;
        List<String> tableName = ctx.tableName == null ? null : visitMultipartIdentifier(ctx.tableName);
        long jobId = ctx.jobId == null ? 0 : Long.parseLong(ctx.jobId.getText());
        String stateKey = ctx.stateKey == null ? null : stripQuotes(ctx.stateKey.getText());
        String stateValue = ctx.stateValue == null ? null : stripQuotes(ctx.stateValue.getText());
        return new ShowAnalyzeCommand(tableName, jobId, stateKey, stateValue, isAuto);
    }

    @Override
    public LogicalPlan visitDropAllBrokerClause(DropAllBrokerClauseContext ctx) {
        String brokerName = stripQuotes(ctx.name.getText());
        AlterSystemOp alterSystemOp = new DropAllBrokerOp(brokerName);
        return new AlterSystemCommand(alterSystemOp, PlanType.ALTER_SYSTEM_DROP_ALL_BROKER);
    }

    @Override
    public LogicalPlan visitAlterSystem(DorisParser.AlterSystemContext ctx) {
        return plan(ctx.alterSystemClause());
    }

    @Override
    public LogicalPlan visitAddBrokerClause(AddBrokerClauseContext ctx) {
        String brokerName = stripQuotes(ctx.name.getText());
        List<String> hostPorts = ctx.hostPorts.stream()
                .map(e -> stripQuotes(e.getText()))
                .collect(Collectors.toList());
        AlterSystemOp alterSystemOp = new AddBrokerOp(brokerName, hostPorts);
        return new AlterSystemCommand(alterSystemOp, PlanType.ALTER_SYSTEM_ADD_BROKER);
    }

    @Override
    public LogicalPlan visitDropBrokerClause(DropBrokerClauseContext ctx) {
        String brokerName = stripQuotes(ctx.name.getText());
        List<String> hostPorts = ctx.hostPorts.stream()
                .map(e -> stripQuotes(e.getText()))
                .collect(Collectors.toList());
        AlterSystemOp alterSystemOp = new DropBrokerOp(brokerName, hostPorts);
        return new AlterSystemCommand(alterSystemOp, PlanType.ALTER_SYSTEM_DROP_BROKER);
    }

    @Override
    public LogicalPlan visitAddBackendClause(AddBackendClauseContext ctx) {
        List<String> hostPorts = ctx.hostPorts.stream()
                .map(e -> stripQuotes(e.getText()))
                .collect(Collectors.toList());
        Map<String, String> properties = visitPropertyClause(ctx.properties);
        AlterSystemOp alterSystemOp = new AddBackendOp(hostPorts, properties);
        return new AlterSystemCommand(alterSystemOp, PlanType.ALTER_SYSTEM_ADD_BACKEND);
    }

    @Override
    public LogicalPlan visitDropBackendClause(DorisParser.DropBackendClauseContext ctx) {
        List<String> hostPorts = ctx.hostPorts.stream()
                .map(e -> stripQuotes(e.getText()))
                .collect(Collectors.toList());
        boolean force = false;
        if (ctx.DROPP() != null) {
            force = true;
        }
        AlterSystemOp alterSystemOp = new DropBackendOp(hostPorts, force);
        return new AlterSystemCommand(alterSystemOp, PlanType.ALTER_SYSTEM_DROP_BACKEND);
    }

    @Override
    public LogicalPlan visitDecommissionBackendClause(DorisParser.DecommissionBackendClauseContext ctx) {
        List<String> hostPorts = ctx.hostPorts.stream()
                .map(e -> stripQuotes(e.getText()))
                .collect(Collectors.toList());
        AlterSystemOp alterSystemOp = new DecommissionBackendOp(hostPorts);
        return new AlterSystemCommand(alterSystemOp, PlanType.ALTER_SYSTEM_DECOMMISSION_BACKEND);
    }

    @Override
    public LogicalPlan visitAddFollowerClause(DorisParser.AddFollowerClauseContext ctx) {
        String hostPort = stripQuotes(ctx.hostPort.getText());
        AlterSystemOp alterSystemOp = new AddFollowerOp(hostPort);
        return new AlterSystemCommand(alterSystemOp, PlanType.ALTER_SYSTEM_ADD_FOLLOWER);
    }

    @Override
    public LogicalPlan visitDropFollowerClause(DorisParser.DropFollowerClauseContext ctx) {
        String hostPort = stripQuotes(ctx.hostPort.getText());
        AlterSystemOp alterSystemOp = new DropFollowerOp(hostPort);
        return new AlterSystemCommand(alterSystemOp, PlanType.ALTER_SYSTEM_DROP_FOLLOWER);
    }

    @Override
    public LogicalPlan visitAddObserverClause(DorisParser.AddObserverClauseContext ctx) {
        String hostPort = stripQuotes(ctx.hostPort.getText());
        AlterSystemOp alterSystemOp = new AddObserverOp(hostPort);
        return new AlterSystemCommand(alterSystemOp, PlanType.ALTER_SYSTEM_ADD_OBSERVER);
    }

    @Override
    public LogicalPlan visitDropObserverClause(DorisParser.DropObserverClauseContext ctx) {
        String hostPort = stripQuotes(ctx.hostPort.getText());
        AlterSystemOp alterSystemOp = new DropObserverOp(hostPort);
        return new AlterSystemCommand(alterSystemOp, PlanType.ALTER_SYSTEM_DROP_OBSERVER);
    }

    @Override
    public LogicalPlan visitAlterLoadErrorUrlClause(DorisParser.AlterLoadErrorUrlClauseContext ctx) {
        Map<String, String> properties = visitPropertyClause(ctx.properties);
        AlterSystemOp alterSystemOp = new AlterLoadErrorUrlOp(properties);
        return new AlterSystemCommand(alterSystemOp, PlanType.ALTER_SYSTEM_SET_LOAD_ERRORS_HU);
    }

    @Override
    public LogicalPlan visitModifyBackendClause(DorisParser.ModifyBackendClauseContext ctx) {
        List<String> hostPorts = ctx.hostPorts.stream()
                .map(e -> stripQuotes(e.getText()))
                .collect(Collectors.toList());
        Map<String, String> properties = visitPropertyItemList(ctx.propertyItemList());
        AlterSystemOp alterSystemOp = new ModifyBackendOp(hostPorts, properties);
        return new AlterSystemCommand(alterSystemOp, PlanType.ALTER_SYSTEM_MODIFY_BACKEND);
    }

    @Override
    public LogicalPlan visitModifyFrontendOrBackendHostNameClause(
            DorisParser.ModifyFrontendOrBackendHostNameClauseContext ctx) {
        String hostPort = stripQuotes(ctx.hostPort.getText());
        String hostName = stripQuotes(ctx.hostName.getText());
        AlterSystemOp alterSystemOp = null;
        if (ctx.FRONTEND() != null) {
            alterSystemOp = new ModifyFrontendOrBackendHostNameOp(hostPort, hostName, ModifyOpType.Frontend);
        } else if (ctx.BACKEND() != null) {
            alterSystemOp = new ModifyFrontendOrBackendHostNameOp(hostPort, hostName, ModifyOpType.Backend);
        }
        return new AlterSystemCommand(alterSystemOp, PlanType.ALTER_SYSTEM_MODIFY_FRONTEND_OR_BACKEND_HOSTNAME);
    }

    @Override
    public LogicalPlan visitShowQueuedAnalyzeJobs(ShowQueuedAnalyzeJobsContext ctx) {
        List<String> tableName = ctx.tableName == null ? null : visitMultipartIdentifier(ctx.tableName);
        String stateKey = ctx.stateKey == null ? null : stripQuotes(ctx.stateKey.getText());
        String stateValue = ctx.stateValue == null ? null : stripQuotes(ctx.stateValue.getText());
        return new ShowQueuedAnalyzeJobsCommand(tableName, stateKey, stateValue);
    }

    @Override
    public LogicalPlan visitShowIndexStats(DorisParser.ShowIndexStatsContext ctx) {
        TableNameInfo tableName = new TableNameInfo(visitMultipartIdentifier(ctx.tableName));
        String indexId = stripQuotes(ctx.indexId.getText());
        return new ShowIndexStatsCommand(tableName, indexId);
    }

    @Override
    public LogicalPlan visitShowTableStatus(DorisParser.ShowTableStatusContext ctx) {
        String ctlName = null;
        String dbName = null;
        if (ctx.database != null) {
            List<String> nameParts = visitMultipartIdentifier(ctx.database);
            if (nameParts.size() == 1) {
                dbName = nameParts.get(0);
            } else if (nameParts.size() == 2) {
                ctlName = nameParts.get(0);
                dbName = nameParts.get(1);
            } else {
                throw new AnalysisException("nameParts in analyze database should be [ctl.]db");
            }
        }

        if (ctx.wildWhere() != null) {
            if (ctx.wildWhere().LIKE() != null) {
                return new ShowTableStatusCommand(dbName, ctlName,
                    stripQuotes(ctx.wildWhere().STRING_LITERAL().getText()), null);
            } else {
                Expression expr = (Expression) ctx.wildWhere().expression().accept(this);
                return new ShowTableStatusCommand(dbName, ctlName, null, expr);
            }
        }
        return new ShowTableStatusCommand(dbName, ctlName);
    }

    @Override
    public LogicalPlan visitShowTables(DorisParser.ShowTablesContext ctx) {
        String ctlName = null;
        String dbName = null;
        if (ctx.database != null) {
            List<String> nameParts = visitMultipartIdentifier(ctx.database);
            if (nameParts.size() == 1) {
                dbName = nameParts.get(0);
            } else if (nameParts.size() == 2) {
                ctlName = nameParts.get(0);
                dbName = nameParts.get(1);
            } else {
                throw new AnalysisException("nameParts in analyze database should be [ctl.]db");
            }
        }

        boolean isVerbose = ctx.FULL() != null;

        if (ctx.wildWhere() != null) {
            if (ctx.wildWhere().LIKE() != null) {
                return new ShowTableCommand(dbName, ctlName, isVerbose,
                        stripQuotes(ctx.wildWhere().STRING_LITERAL().getText()), null, PlanType.SHOW_TABLES);
            } else {
                return new ShowTableCommand(dbName, ctlName, isVerbose, null,
                        getOriginSql(ctx.wildWhere()), PlanType.SHOW_TABLES);
            }
        }
        return new ShowTableCommand(dbName, ctlName, isVerbose, PlanType.SHOW_TABLES);
    }

    @Override
    public Plan visitUnlockTables(UnlockTablesContext ctx) {
        return new UnlockTablesCommand();
    }

    @Override
    public LogicalPlan visitShowViews(DorisParser.ShowViewsContext ctx) {
        String ctlName = null;
        String dbName = null;
        if (ctx.database != null) {
            List<String> nameParts = visitMultipartIdentifier(ctx.database);
            if (nameParts.size() == 1) {
                dbName = nameParts.get(0);
            } else if (nameParts.size() == 2) {
                ctlName = nameParts.get(0);
                dbName = nameParts.get(1);
            } else {
                throw new AnalysisException("nameParts in analyze database should be [ctl.]db");
            }
        }

        boolean isVerbose = ctx.FULL() != null;

        if (ctx.wildWhere() != null) {
            if (ctx.wildWhere().LIKE() != null) {
                return new ShowTableCommand(dbName, ctlName, isVerbose,
                    stripQuotes(ctx.wildWhere().STRING_LITERAL().getText()), null, PlanType.SHOW_VIEWS);
            } else {
                return new ShowTableCommand(dbName, ctlName, isVerbose, null,
                    getOriginSql(ctx.wildWhere()), PlanType.SHOW_VIEWS);
            }
        }
        return new ShowTableCommand(dbName, ctlName, isVerbose, PlanType.SHOW_VIEWS);
    }

    @Override
    public LogicalPlan visitShowTabletId(DorisParser.ShowTabletIdContext ctx) {
        long tabletId = Long.parseLong(ctx.tabletId.getText());
        return new ShowTabletIdCommand(tabletId);
    }

    @Override
    public LogicalPlan visitShowDatabases(DorisParser.ShowDatabasesContext ctx) {
        String ctlName = null;
        if (ctx.catalog != null) {
            ctlName = ctx.catalog.getText();
        }

        if (ctx.wildWhere() != null) {
            if (ctx.wildWhere().LIKE() != null) {
                return new ShowDatabasesCommand(ctlName,
                        stripQuotes(ctx.wildWhere().STRING_LITERAL().getText()), null);
            } else {
                Expression expr = (Expression) ctx.wildWhere().expression().accept(this);
                return new ShowDatabasesCommand(ctlName, null, expr);
            }
        }
        return new ShowDatabasesCommand(ctlName, null, null);
    }

    @Override
    public LogicalPlan visitDescribeTable(DorisParser.DescribeTableContext ctx) {
        TableNameInfo tableName = new TableNameInfo(visitMultipartIdentifier(ctx.multipartIdentifier()));
        PartitionNamesInfo partitionNames = null;
        boolean isTempPart = false;
        if (ctx.specifiedPartition() != null) {
            isTempPart = ctx.specifiedPartition().TEMPORARY() != null;
            if (ctx.specifiedPartition().identifier() != null) {
                partitionNames = new PartitionNamesInfo(isTempPart,
                        ImmutableList.of(ctx.specifiedPartition().identifier().getText()));
            } else {
                partitionNames = new PartitionNamesInfo(isTempPart,
                        visitIdentifierList(ctx.specifiedPartition().identifierList()));
            }
        }
        return new DescribeCommand(tableName, false, partitionNames);
    }

    @Override
    public LogicalPlan visitAnalyzeTable(DorisParser.AnalyzeTableContext ctx) {
        TableNameInfo tableNameInfo = new TableNameInfo(visitMultipartIdentifier(ctx.name));
        PartitionNamesInfo partitionNamesInfo = null;
        if (ctx.partitionSpec() != null) {
            Pair<Boolean, List<String>> partitionSpec = visitPartitionSpec(ctx.partitionSpec());
            partitionNamesInfo = new PartitionNamesInfo(partitionSpec.first, partitionSpec.second);
        }
        List<String> columnNames = null;
        if (ctx.columns != null) {
            columnNames = visitIdentifierList(ctx.columns);
        }
        Map<String, String> propertiesMap = new HashMap<>();
        // default values
        propertiesMap.put(AnalyzeProperties.PROPERTY_SYNC, "false");
        propertiesMap.put(AnalyzeProperties.PROPERTY_ANALYSIS_TYPE, AnalysisInfo.AnalysisType.FUNDAMENTALS.toString());
        for (DorisParser.AnalyzePropertiesContext aps : ctx.analyzeProperties()) {
            Map<String, String> map = visitAnalyzeProperties(aps);
            propertiesMap.putAll(map);
        }
        propertiesMap.putAll(visitPropertyClause(ctx.propertyClause()));
        AnalyzeProperties properties = new AnalyzeProperties(propertiesMap);
        return new AnalyzeTableCommand(tableNameInfo,
                partitionNamesInfo, columnNames, properties);
    }

    @Override
    public LogicalPlan visitAnalyzeDatabase(DorisParser.AnalyzeDatabaseContext ctx) {
        String ctlName = null;
        String dbName = null;
        List<String> nameParts = visitMultipartIdentifier(ctx.name);
        if (nameParts.size() == 1) {
            dbName = nameParts.get(0);
        } else if (nameParts.size() == 2) {
            ctlName = nameParts.get(0);
            dbName = nameParts.get(1);
        } else {
            throw new AnalysisException("nameParts in analyze database should be [ctl.]db");
        }

        Map<String, String> propertiesMap = new HashMap<>();
        // default values
        propertiesMap.put(AnalyzeProperties.PROPERTY_SYNC, "false");
        propertiesMap.put(AnalyzeProperties.PROPERTY_ANALYSIS_TYPE, AnalysisInfo.AnalysisType.FUNDAMENTALS.toString());
        for (DorisParser.AnalyzePropertiesContext aps : ctx.analyzeProperties()) {
            Map<String, String> map = visitAnalyzeProperties(aps);
            propertiesMap.putAll(map);
        }
        propertiesMap.putAll(visitPropertyClause(ctx.propertyClause()));
        AnalyzeProperties properties = new AnalyzeProperties(propertiesMap);
        return new AnalyzeDatabaseCommand(ctlName, dbName, properties);
    }

    @Override
    public Map<String, String> visitAnalyzeProperties(DorisParser.AnalyzePropertiesContext ctx) {
        Map<String, String> properties = new HashMap<>();
        if (ctx.SYNC() != null) {
            properties.put(AnalyzeProperties.PROPERTY_SYNC, "true");
        } else if (ctx.INCREMENTAL() != null) {
            properties.put(AnalyzeProperties.PROPERTY_INCREMENTAL, "true");
        } else if (ctx.FULL() != null) {
            properties.put(AnalyzeProperties.PROPERTY_FORCE_FULL, "true");
        } else if (ctx.SQL() != null) {
            properties.put(AnalyzeProperties.PROPERTY_EXTERNAL_TABLE_USE_SQL, "true");
        } else if (ctx.HISTOGRAM() != null) {
            properties.put(AnalyzeProperties.PROPERTY_ANALYSIS_TYPE, AnalysisInfo.AnalysisType.HISTOGRAM.toString());
        } else if (ctx.SAMPLE() != null) {
            if (ctx.ROWS() != null) {
                properties.put(AnalyzeProperties.PROPERTY_SAMPLE_ROWS, ctx.INTEGER_VALUE().getText());
            } else if (ctx.PERCENT() != null) {
                properties.put(AnalyzeProperties.PROPERTY_SAMPLE_PERCENT, ctx.INTEGER_VALUE().getText());
            }
        } else if (ctx.BUCKETS() != null) {
            properties.put(AnalyzeProperties.PROPERTY_NUM_BUCKETS, ctx.INTEGER_VALUE().getText());
        } else if (ctx.PERIOD() != null) {
            properties.put(AnalyzeProperties.PROPERTY_PERIOD_SECONDS, ctx.INTEGER_VALUE().getText());
        } else if (ctx.CRON() != null) {
            properties.put(AnalyzeProperties.PROPERTY_PERIOD_CRON, ctx.STRING_LITERAL().getText());
        }
        return properties;
    }

    @Override
    public LogicalPlan visitShowColumnHistogramStats(ShowColumnHistogramStatsContext ctx) {
        TableNameInfo tableNameInfo = new TableNameInfo(visitMultipartIdentifier(ctx.tableName));
        List<String> columnNames = visitIdentifierList(ctx.columnList);
        return new ShowColumnHistogramStatsCommand(tableNameInfo, columnNames);
    }

    @Override
    public LogicalPlan visitDescribeTableAll(DorisParser.DescribeTableAllContext ctx) {
        TableNameInfo tableName = new TableNameInfo(visitMultipartIdentifier(ctx.multipartIdentifier()));
        return new DescribeCommand(tableName, true, null);
    }

    @Override
    public String visitTableAlias(DorisParser.TableAliasContext ctx) {
        if (ctx.identifierList() != null) {
            throw new ParseException("Do not implemented", ctx);
        }
        return ctx.strictIdentifier() != null ? ctx.strictIdentifier().getText() : null;
    }

    @Override
    public LogicalPlan visitDescribeTableValuedFunction(DorisParser.DescribeTableValuedFunctionContext ctx) {
        String tvfName = ctx.tvfName.getText();
        String alias = visitTableAlias(ctx.tableAlias());
        Map<String, String> params = visitPropertyItemList(ctx.properties);

        TableValuedFunctionRef tableValuedFunctionRef = null;
        try {
            tableValuedFunctionRef = new TableValuedFunctionRef(tvfName, alias, params);
        } catch (org.apache.doris.common.AnalysisException e) {
            throw new AnalysisException(e.getDetailMessage());
        }
        return new DescribeCommand(tableValuedFunctionRef);
    }

    @Override
    public LogicalPlan visitCreateStage(DorisParser.CreateStageContext ctx) {
        String stageName = stripQuotes(ctx.name.getText());
        Map<String, String> properties = visitPropertyClause(ctx.properties);

        return new CreateStageCommand(
            ctx.IF() != null,
                stageName,
                properties
        );
    }

    @Override
    public LogicalPlan visitDropStage(DorisParser.DropStageContext ctx) {
        return new DropStageCommand(
            ctx.IF() != null,
            stripQuotes(ctx.name.getText()));
    }

    @Override
    public LogicalPlan visitAlterUser(DorisParser.AlterUserContext ctx) {
        boolean ifExist = ctx.EXISTS() != null;
        UserDesc userDesc = visitGrantUserIdentify(ctx.grantUserIdentify());
        PasswordOptions passwordOptions = visitPasswordOption(ctx.passwordOption());
        String comment = ctx.STRING_LITERAL() != null ? stripQuotes(ctx.STRING_LITERAL().getText()) : null;
        AlterUserInfo alterUserInfo = new AlterUserInfo(ifExist, userDesc, passwordOptions, comment);
        return new AlterUserCommand(alterUserInfo);
    }

    @Override
    public LogicalPlan visitShowTableStats(DorisParser.ShowTableStatsContext ctx) {
        if (ctx.tableId != null) {
            return new ShowTableStatsCommand(Long.parseLong(ctx.tableId.getText()));
        } else {
            TableNameInfo tableNameInfo = new TableNameInfo(visitMultipartIdentifier(ctx.tableName));

            PartitionNamesInfo partitionNamesInfo = null;
            if (ctx.partitionSpec() != null) {
                Pair<Boolean, List<String>> partitionSpec = visitPartitionSpec(ctx.partitionSpec());
                partitionNamesInfo = new PartitionNamesInfo(partitionSpec.first, partitionSpec.second);
            }

            List<String> columnNames = new ArrayList<>();
            if (ctx.columnList != null) {
                columnNames.addAll(visitIdentifierList(ctx.columnList));
            }
            return new ShowTableStatsCommand(tableNameInfo, columnNames, partitionNamesInfo);
        }
    }

    @Override
    public LogicalPlan visitDropStats(DorisParser.DropStatsContext ctx) {
        TableNameInfo tableNameInfo = new TableNameInfo(visitMultipartIdentifier(ctx.tableName));

        Set<String> columnNames = new HashSet<>();
        if (ctx.identifierList() != null) {
            columnNames.addAll(visitIdentifierList(ctx.identifierList()));
        }

        PartitionNamesInfo partitionNamesInfo = null;
        if (ctx.partitionSpec() != null) {
            Pair<Boolean, List<String>> partitionSpec = visitPartitionSpec(ctx.partitionSpec());
            partitionNamesInfo = new PartitionNamesInfo(partitionSpec.first, partitionSpec.second);
        }
        return new DropStatsCommand(tableNameInfo, columnNames, partitionNamesInfo);
    }

    @Override
    public LogicalPlan visitDropCachedStats(DorisParser.DropCachedStatsContext ctx) {
        TableNameInfo tableNameInfo = new TableNameInfo(visitMultipartIdentifier(ctx.tableName));
        return new DropCachedStatsCommand(tableNameInfo);
    }

    @Override
    public LogicalPlan visitDropExpiredStats(DorisParser.DropExpiredStatsContext ctx) {
        return new DropExpiredStatsCommand();
    }

    @Override
    public LogicalPlan visitShowClusters(ShowClustersContext ctx) {
        boolean showComputeGroups = ctx.COMPUTE() != null;
        return new ShowClustersCommand(showComputeGroups);
    }

    @Override
    public LogicalPlan visitAlterTableStats(DorisParser.AlterTableStatsContext ctx) {
        TableNameInfo tableNameInfo = new TableNameInfo(visitMultipartIdentifier(ctx.name));
        PartitionNamesInfo partitionNamesInfo = null;
        if (ctx.partitionSpec() != null) {
            Pair<Boolean, List<String>> partitionSpec = visitPartitionSpec(ctx.partitionSpec());
            partitionNamesInfo = new PartitionNamesInfo(partitionSpec.first, partitionSpec.second);
        }
        Map<String, String> properties = visitPropertyItemList(ctx.propertyItemList());
        return new AlterTableStatsCommand(tableNameInfo, partitionNamesInfo, properties);
    }

    @Override
    public LogicalPlan visitAlterColumnStats(DorisParser.AlterColumnStatsContext ctx) {
        TableNameInfo tableNameInfo = new TableNameInfo(visitMultipartIdentifier(ctx.name));
        PartitionNamesInfo partitionNamesInfo = null;
        if (ctx.partitionSpec() != null) {
            Pair<Boolean, List<String>> partitionSpec = visitPartitionSpec(ctx.partitionSpec());
            partitionNamesInfo = new PartitionNamesInfo(partitionSpec.first, partitionSpec.second);
        }

        String index = ctx.indexName != null ? ctx.indexName.getText() : null;
        String columnName = ctx.columnName.getText();
        Map<String, String> properties = visitPropertyItemList(ctx.propertyItemList());
        return new AlterColumnStatsCommand(tableNameInfo,
            partitionNamesInfo,
            index,
            columnName,
            properties);
    }

    @Override
<<<<<<< HEAD
    public LogicalPlan visitAdminSetReplicaStatus(DorisParser.AdminSetReplicaStatusContext ctx) {
        Map<String, String> properties = visitPropertyItemList(ctx.propertyItemList());
        return new AdminSetReplicaStatusCommand(properties);
    }

    @Override
    public LogicalPlan visitAdminRepairTable(DorisParser.AdminRepairTableContext ctx) {
        TableRefInfo tableRefInfo = visitBaseTableRefContext(ctx.baseTableRef());
        return new AdminRepairTableCommand(tableRefInfo);
    }

    @Override
    public LogicalPlan visitAdminCancelRepairTable(DorisParser.AdminCancelRepairTableContext ctx) {
        TableRefInfo tableRefInfo = visitBaseTableRefContext(ctx.baseTableRef());
        return new AdminCancelRepairTableCommand(tableRefInfo);
=======
    public LogicalPlan visitShowCreateRoutineLoad(DorisParser.ShowCreateRoutineLoadContext ctx) {
        boolean isAll = ctx.ALL() != null;
        List<String> labelParts = visitMultipartIdentifier(ctx.label);
        String jobName;
        String dbName = null;
        if (labelParts.size() == 1) {
            jobName = labelParts.get(0);
        } else if (labelParts.size() == 2) {
            dbName = labelParts.get(0);
            jobName = labelParts.get(1);
        } else {
            throw new ParseException("only support [<db>.]<job_name>", ctx.label);
        }
        LabelNameInfo labelNameInfo = new LabelNameInfo(dbName, jobName);
        return new ShowCreateRoutineLoadCommand(labelNameInfo, isAll);
>>>>>>> e956872d
    }

    @Override
    public LogicalPlan visitPauseRoutineLoad(DorisParser.PauseRoutineLoadContext ctx) {
        List<String> labelParts = visitMultipartIdentifier(ctx.label);
        String jobName;
        String dbName = null;
        if (labelParts.size() == 1) {
            jobName = labelParts.get(0);
        } else if (labelParts.size() == 2) {
            dbName = labelParts.get(0);
            jobName = labelParts.get(1);
        } else {
            throw new ParseException("only support [<db>.]<job_name>", ctx.label);
        }
        LabelNameInfo labelNameInfo = new LabelNameInfo(dbName, jobName);
        return new PauseRoutineLoadCommand(labelNameInfo);
    }

    @Override
    public LogicalPlan visitPauseAllRoutineLoad(DorisParser.PauseAllRoutineLoadContext ctx) {
        return new PauseRoutineLoadCommand();
    }

    @Override
    public LogicalPlan visitResumeRoutineLoad(DorisParser.ResumeRoutineLoadContext ctx) {
        List<String> labelParts = visitMultipartIdentifier(ctx.label);
        String jobName;
        String dbName = null;
        if (labelParts.size() == 1) {
            jobName = labelParts.get(0);
        } else if (labelParts.size() == 2) {
            dbName = labelParts.get(0);
            jobName = labelParts.get(1);
        } else {
            throw new ParseException("only support [<db>.]<job_name>", ctx.label);
        }
        LabelNameInfo labelNameInfo = new LabelNameInfo(dbName, jobName);
        return new ResumeRoutineLoadCommand(labelNameInfo);
    }

    @Override
    public LogicalPlan visitResumeAllRoutineLoad(DorisParser.ResumeAllRoutineLoadContext ctx) {
        return new ResumeRoutineLoadCommand();
    }

    @Override
    public LogicalPlan visitStopRoutineLoad(DorisParser.StopRoutineLoadContext ctx) {
        List<String> labelParts = visitMultipartIdentifier(ctx.label);
        String jobName;
        String dbName = null;
        if (labelParts.size() == 1) {
            jobName = labelParts.get(0);
        } else if (labelParts.size() == 2) {
            dbName = labelParts.get(0);
            jobName = labelParts.get(1);
        } else {
            throw new ParseException("only support [<db>.]<job_name>", ctx.label);
        }
        LabelNameInfo labelNameInfo = new LabelNameInfo(dbName, jobName);
        return new StopRoutineLoadCommand(labelNameInfo);
    }

    public LogicalPlan visitCleanAllQueryStats(DorisParser.CleanAllQueryStatsContext ctx) {
        return new CleanQueryStatsCommand();
    }

    @Override
    public LogicalPlan visitCleanQueryStats(DorisParser.CleanQueryStatsContext ctx) {
        if (ctx.database != null) {
            return new CleanQueryStatsCommand(ctx.identifier().getText());
        } else {
            TableNameInfo tableNameInfo = new TableNameInfo(visitMultipartIdentifier(ctx.table));
            return new CleanQueryStatsCommand(tableNameInfo);
        }
    }

    @Override
    public LogicalPlan visitStopDataSyncJob(DorisParser.StopDataSyncJobContext ctx) {
        List<String> nameParts = visitMultipartIdentifier(ctx.name);
        int size = nameParts.size();
        String jobName = nameParts.get(size - 1);
        String dbName;
        if (size == 1) {
            dbName = null;
        } else if (size == 2) {
            dbName = nameParts.get(0);
        } else {
            throw new ParseException("only support [<db>.]<job_name>", ctx.name);
        }
        SyncJobName syncJobName = new SyncJobName(jobName, dbName);
        return new StopDataSyncJobCommand(syncJobName);
    }

    @Override
    public LogicalPlan visitResumeDataSyncJob(DorisParser.ResumeDataSyncJobContext ctx) {
        List<String> nameParts = visitMultipartIdentifier(ctx.name);
        int size = nameParts.size();
        String jobName = nameParts.get(size - 1);
        String dbName;
        if (size == 1) {
            dbName = null;
        } else if (size == 2) {
            dbName = nameParts.get(0);
        } else {
            throw new ParseException("only support [<db>.]<job_name>", ctx.name);
        }
        SyncJobName syncJobName = new SyncJobName(jobName, dbName);
        return new ResumeDataSyncJobCommand(syncJobName);
    }

    @Override
    public LogicalPlan visitPauseDataSyncJob(DorisParser.PauseDataSyncJobContext ctx) {
        List<String> nameParts = visitMultipartIdentifier(ctx.name);
        int size = nameParts.size();
        String jobName = nameParts.get(size - 1);
        String dbName;
        if (size == 1) {
            dbName = null;
        } else if (size == 2) {
            dbName = nameParts.get(0);
        } else {
            throw new ParseException("only support [<db>.]<job_name>", ctx.name);
        }
        SyncJobName syncJobName = new SyncJobName(jobName, dbName);
        return new PauseDataSyncJobCommand(syncJobName);
    }

    @Override
    public List<ChannelDescription> visitChannelDescriptions(DorisParser.ChannelDescriptionsContext ctx) {
        List<ChannelDescription> channelDescriptions = new ArrayList<>();
        for (DorisParser.ChannelDescriptionContext channelDescriptionContext : ctx.channelDescription()) {
            List<String> soureParts = visitMultipartIdentifier(channelDescriptionContext.source);
            if (soureParts.size() != 2) {
                throw new ParseException("only support mysql_db.src_tbl", channelDescriptionContext.source);
            }
            TableNameInfo srcTableInfo = new TableNameInfo(soureParts);

            List<String> targetParts = visitMultipartIdentifier(channelDescriptionContext.destination);
            if (targetParts.isEmpty()) {
                throw new ParseException("contains at least one target table", channelDescriptionContext.destination);
            }
            TableNameInfo targetTableInfo = new TableNameInfo(targetParts);

            PartitionNamesInfo partitionNamesInfo = null;
            if (channelDescriptionContext.partitionSpec() != null) {
                Pair<Boolean, List<String>> partitionSpec =
                        visitPartitionSpec(channelDescriptionContext.partitionSpec());
                partitionNamesInfo = new PartitionNamesInfo(partitionSpec.first, partitionSpec.second);
            }

            List<String> columns;
            if (channelDescriptionContext.columnList != null) {
                columns = visitIdentifierList(channelDescriptionContext.columnList);
            } else {
                columns = ImmutableList.of();
            }

            ChannelDescription channelDescription = new ChannelDescription(
                    srcTableInfo.getDb(),
                    srcTableInfo.getTbl(),
                    targetTableInfo.getTbl(),
                    partitionNamesInfo != null ? partitionNamesInfo.translateToLegacyPartitionNames() : null,
                    columns
            );
            channelDescriptions.add(channelDescription);
        }
        return channelDescriptions;
    }

    @Override
    public LogicalPlan visitCreateDataSyncJob(DorisParser.CreateDataSyncJobContext ctx) {
        List<ChannelDescription> channelDescriptions = visitChannelDescriptions(ctx.channelDescriptions());
        List<String> labelParts = visitMultipartIdentifier(ctx.label);
        int size = labelParts.size();
        String jobName = labelParts.get(size - 1);
        String dbName;
        if (size == 1) {
            dbName = null;
        } else if (size == 2) {
            dbName = labelParts.get(0);
        } else {
            throw new ParseException("only support [<db>.]<job_name>", ctx.label);
        }

        Map<String, String> propertieItem = visitPropertyItemList(ctx.propertyItemList());
        BinlogDesc binlogDesc = new BinlogDesc(propertieItem);
        Map<String, String> properties = visitPropertyClause(ctx.properties);
        CreateDataSyncJobCommand createDataSyncJobCommand = new CreateDataSyncJobCommand(
                dbName,
                jobName,
                channelDescriptions,
                binlogDesc,
                properties
        );
        return createDataSyncJobCommand;
    }

    public LogicalPlan visitDropResource(DorisParser.DropResourceContext ctx) {
        boolean ifExist = ctx.EXISTS() != null;
        String resouceName = visitIdentifierOrText(ctx.identifierOrText());
        return new DropResourceCommand(ifExist, resouceName);
    }

    @Override
    public LogicalPlan visitDropRowPolicy(DorisParser.DropRowPolicyContext ctx) {
        boolean ifExist = ctx.EXISTS() != null;
        String policyName = ctx.policyName.getText();
        TableNameInfo tableNameInfo = new TableNameInfo(visitMultipartIdentifier(ctx.tableName));
        UserIdentity userIdentity = ctx.userIdentify() != null ? visitUserIdentify(ctx.userIdentify()) : null;
        String roleName = ctx.roleName != null ? ctx.roleName.getText() : null;
        return new DropRowPolicyCommand(ifExist, policyName, tableNameInfo, userIdentity, roleName);
    }

    @Override
    public LogicalPlan visitTransactionBegin(DorisParser.TransactionBeginContext ctx) {
        if (ctx.LABEL() != null) {
            return new TransactionBeginCommand(ctx.identifier().getText());
        } else {
            return new TransactionBeginCommand();
        }
    }

    @Override
    public LogicalPlan visitTranscationCommit(DorisParser.TranscationCommitContext ctx) {
        return new TransactionCommitCommand();
    }

    @Override
    public LogicalPlan visitTransactionRollback(DorisParser.TransactionRollbackContext ctx) {
        return new TransactionRollbackCommand();
    }

    public LogicalPlan visitDropAnalyzeJob(DorisParser.DropAnalyzeJobContext ctx) {
        long jobId = Long.parseLong(ctx.INTEGER_VALUE().getText());
        return new DropAnalyzeJobCommand(jobId);
    }

    @Override
    public LogicalPlan visitKillAnalyzeJob(DorisParser.KillAnalyzeJobContext ctx) {
        long jobId = Long.parseLong(ctx.jobId.getText());
        return new KillAnalyzeJobCommand(jobId);
    }

    @Override
    public PasswordOptions visitPasswordOption(DorisParser.PasswordOptionContext ctx) {
        int historyPolicy = PasswordOptions.UNSET;
        long expirePolicySecond = PasswordOptions.UNSET;
        int reusePolicy = PasswordOptions.UNSET;
        int loginAttempts = PasswordOptions.UNSET;
        long passwordLockSecond = PasswordOptions.UNSET;
        int accountUnlocked = PasswordOptions.UNSET;

        if (ctx.historyDefault != null) {
            historyPolicy = -1;
        } else if (ctx.historyValue != null) {
            historyPolicy = Integer.parseInt(ctx.historyValue.getText());
        }

        if (ctx.expireDefault != null) {
            expirePolicySecond = -1;
        } else if (ctx.expireNever != null) {
            expirePolicySecond = 0;
        } else if (ctx.expireValue != null) {
            long value = Long.parseLong(ctx.expireValue.getText());
            expirePolicySecond = ParserUtils.getSecond(value, ctx.expireTimeUnit.getText());
        }

        if (ctx.reuseValue != null) {
            reusePolicy = Integer.parseInt(ctx.reuseValue.getText());
        }

        if (ctx.attemptsValue != null) {
            loginAttempts = Integer.parseInt(ctx.attemptsValue.getText());
        }

        if (ctx.lockUnbounded != null) {
            passwordLockSecond = -1;
        } else if (ctx.lockValue != null) {
            long value = Long.parseLong(ctx.lockValue.getText());
            passwordLockSecond = ParserUtils.getSecond(value, ctx.lockTimeUint.getText());
        }

        if (ctx.ACCOUNT_LOCK() != null) {
            accountUnlocked = -1;
        } else if (ctx.ACCOUNT_UNLOCK() != null) {
            accountUnlocked = 1;
        }

        return new PasswordOptions(expirePolicySecond,
            historyPolicy,
            reusePolicy,
            loginAttempts,
            passwordLockSecond,
            accountUnlocked);
    }

    @Override
    public LogicalPlan visitCreateUser(CreateUserContext ctx) {
        String comment = visitCommentSpec(ctx.commentSpec());
        PasswordOptions passwordOptions = visitPasswordOption(ctx.passwordOption());
        UserDesc userDesc = (UserDesc) ctx.grantUserIdentify().accept(this);

        String role = null;
        if (ctx.role != null) {
            role = stripQuotes(ctx.role.getText());
        }

        CreateUserInfo userInfo = new CreateUserInfo(ctx.IF() != null,
                userDesc,
                role,
                passwordOptions,
                comment);

        return new CreateUserCommand(userInfo);
    }

    @Override
    public UserDesc visitGrantUserIdentify(DorisParser.GrantUserIdentifyContext ctx) {
        UserIdentity userIdentity = visitUserIdentify(ctx.userIdentify());
        if (ctx.IDENTIFIED() == null) {
            return new UserDesc(userIdentity);
        }
        String password = stripQuotes(ctx.STRING_LITERAL().getText());
        boolean isPlain = ctx.PASSWORD() == null;
        return new UserDesc(userIdentity, new PassVar(password, isPlain));
    }

    @Override
    public LogicalPlan visitCreateResource(DorisParser.CreateResourceContext ctx) {
        String resourceName = visitIdentifierOrText(ctx.name);
        ImmutableMap<String, String> properties = ImmutableMap.copyOf(visitPropertyClause(ctx.properties));

        CreateResourceInfo createResourceInfo = new CreateResourceInfo(
                ctx.EXTERNAL() != null,
                ctx.IF() != null,
                resourceName,
                properties
        );

        return new CreateResourceCommand(createResourceInfo);
    }

    @Override
    public LogicalPlan visitCreateDictionary(CreateDictionaryContext ctx) {
        List<String> nameParts = visitMultipartIdentifier(ctx.name);
        String dbName = null;
        String dictName = null;
        if (nameParts.size() == 1) {
            dictName = nameParts.get(0);
        } else if (nameParts.size() == 2) {
            dbName = nameParts.get(0);
            dictName = nameParts.get(1);
        } else {
            throw new AnalysisException("Dictionary name should be [db.]dictionary_name");
        }

        // the source tableName parts
        String sCatalogName = null;
        String sDbName = null;
        String sTableName = null;
        List<String> sourceNames = visitMultipartIdentifier(ctx.source);
        if (sourceNames.size() == 1) {
            sTableName = sourceNames.get(0);
        } else if (sourceNames.size() == 2) {
            sDbName = sourceNames.get(0);
            sTableName = sourceNames.get(1);
        } else if (sourceNames.size() == 3) {
            sCatalogName = sourceNames.get(0);
            sDbName = sourceNames.get(1);
            sTableName = sourceNames.get(2);
        } else {
            throw new AnalysisException("nameParts in create table should be [ctl.][db.]tbl");
        }

        List<DictionaryColumnDefinition> columns = new ArrayList<>();
        for (DictionaryColumnDefContext colCtx : ctx.dictionaryColumnDefs().dictionaryColumnDef()) {
            String colName = colCtx.colName.getText();
            boolean isKey = colCtx.columnType.getType() == DorisParser.KEY;
            columns.add(new DictionaryColumnDefinition(colName, isKey));
        }

        Map<String, String> properties = ctx.properties != null ? Maps.newHashMap(visitPropertyClause(ctx.properties))
                : Maps.newHashMap();

        LayoutType layoutType;
        try {
            layoutType = LayoutType.of(ctx.layoutType.getText());
        } catch (IllegalArgumentException e) {
            throw new AnalysisException(
                    "Unknown layout type: " + ctx.layoutType.getText() + ". must be IP_TRIE or HASH_MAP");
        }

        return new CreateDictionaryCommand(ctx.EXISTS() != null, // if not exists
                dbName, dictName, sCatalogName, sDbName, sTableName, columns, properties, layoutType);
    }

    @Override
    public LogicalPlan visitDropDictionary(DropDictionaryContext ctx) {
        List<String> nameParts = visitMultipartIdentifier(ctx.name);
        if (nameParts.size() == 0 || nameParts.size() > 2) {
            throw new AnalysisException("Dictionary name should be [db.]dictionary_name");
        }
        String dbName;
        String dictName;
        if (nameParts.size() == 1) { // only dict name
            dbName = null;
            dictName = nameParts.get(0);
        } else {
            dbName = nameParts.get(0);
            dictName = nameParts.get(1);
        }

        return new DropDictionaryCommand(dbName, dictName, ctx.EXISTS() != null);
    }

    @Override
    public Plan visitShowDictionaries(ShowDictionariesContext ctx) {
        String wild = null;
        if (ctx.wildWhere() != null) {
            if (ctx.wildWhere().LIKE() != null) {
                // if like, it's a pattern
                wild = stripQuotes(ctx.wildWhere().STRING_LITERAL().getText());
            } else if (ctx.wildWhere().WHERE() != null) {
                // if where, it's a expression
                wild = ctx.wildWhere().expression().getText();
            }
        }
        try {
            return new ShowDictionariesCommand(wild);
        } catch (org.apache.doris.common.AnalysisException e) {
            throw new ParseException(e.getMessage());
        }
    }

    @Override
    public Plan visitDescribeDictionary(DescribeDictionaryContext ctx) {
        List<String> nameParts = visitMultipartIdentifier(ctx.multipartIdentifier());
        if (nameParts.size() == 0 || nameParts.size() > 2) {
            throw new AnalysisException("Dictionary name should be [db.]dictionary_name");
        }
        String dbName;
        String dictName;
        if (nameParts.size() == 1) { // only dict name
            dbName = null;
            dictName = nameParts.get(0);
        } else {
            dbName = nameParts.get(0);
            dictName = nameParts.get(1);
        }

        return new ExplainDictionaryCommand(dbName, dictName);
    }

    @Override
    public LogicalPlan visitRefreshDictionary(RefreshDictionaryContext ctx) {
        List<String> nameParts = visitMultipartIdentifier(ctx.name);
        if (nameParts.size() == 0 || nameParts.size() > 2) {
            throw new AnalysisException("Dictionary name should be [db.]dictionary_name");
        }
        String dbName;
        String dictName;
        if (nameParts.size() == 1) { // only dict name
            dbName = null;
            dictName = nameParts.get(0);
        } else {
            dbName = nameParts.get(0);
            dictName = nameParts.get(1);
        }

        return new RefreshDictionaryCommand(dbName, dictName);
    }
}<|MERGE_RESOLUTION|>--- conflicted
+++ resolved
@@ -6694,7 +6694,6 @@
     }
 
     @Override
-<<<<<<< HEAD
     public LogicalPlan visitAdminSetReplicaStatus(DorisParser.AdminSetReplicaStatusContext ctx) {
         Map<String, String> properties = visitPropertyItemList(ctx.propertyItemList());
         return new AdminSetReplicaStatusCommand(properties);
@@ -6710,7 +6709,8 @@
     public LogicalPlan visitAdminCancelRepairTable(DorisParser.AdminCancelRepairTableContext ctx) {
         TableRefInfo tableRefInfo = visitBaseTableRefContext(ctx.baseTableRef());
         return new AdminCancelRepairTableCommand(tableRefInfo);
-=======
+    }
+
     public LogicalPlan visitShowCreateRoutineLoad(DorisParser.ShowCreateRoutineLoadContext ctx) {
         boolean isAll = ctx.ALL() != null;
         List<String> labelParts = visitMultipartIdentifier(ctx.label);
@@ -6726,7 +6726,6 @@
         }
         LabelNameInfo labelNameInfo = new LabelNameInfo(dbName, jobName);
         return new ShowCreateRoutineLoadCommand(labelNameInfo, isAll);
->>>>>>> e956872d
     }
 
     @Override
