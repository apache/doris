// Licensed to the Apache Software Foundation (ASF) under one
// or more contributor license agreements.  See the NOTICE file
// distributed with this work for additional information
// regarding copyright ownership.  The ASF licenses this file
// to you under the Apache License, Version 2.0 (the
// "License"); you may not use this file except in compliance
// with the License.  You may obtain a copy of the License at
//
//   http://www.apache.org/licenses/LICENSE-2.0
//
// Unless required by applicable law or agreed to in writing,
// software distributed under the License is distributed on an
// "AS IS" BASIS, WITHOUT WARRANTIES OR CONDITIONS OF ANY
// KIND, either express or implied.  See the License for the
// specific language governing permissions and limitations
// under the License.

package org.apache.doris.nereids.parser;

import org.apache.doris.alter.QuotaType;
import org.apache.doris.analysis.AnalyzeProperties;
import org.apache.doris.analysis.ArithmeticExpr.Operator;
import org.apache.doris.analysis.BinlogDesc;
import org.apache.doris.analysis.BrokerDesc;
import org.apache.doris.analysis.ChannelDescription;
import org.apache.doris.analysis.ColumnNullableType;
import org.apache.doris.analysis.ColumnPosition;
import org.apache.doris.analysis.DbName;
import org.apache.doris.analysis.EncryptKeyName;
import org.apache.doris.analysis.FunctionName;
import org.apache.doris.analysis.PassVar;
import org.apache.doris.analysis.PasswordOptions;
import org.apache.doris.analysis.ResourcePattern;
import org.apache.doris.analysis.ResourceTypeEnum;
import org.apache.doris.analysis.SetType;
import org.apache.doris.analysis.StageAndPattern;
import org.apache.doris.analysis.StorageBackend;
import org.apache.doris.analysis.TableName;
import org.apache.doris.analysis.TablePattern;
import org.apache.doris.analysis.TableScanParams;
import org.apache.doris.analysis.TableSnapshot;
import org.apache.doris.analysis.TableValuedFunctionRef;
import org.apache.doris.analysis.UserDesc;
import org.apache.doris.analysis.UserIdentity;
import org.apache.doris.analysis.WorkloadGroupPattern;
import org.apache.doris.catalog.AccessPrivilege;
import org.apache.doris.catalog.AccessPrivilegeWithCols;
import org.apache.doris.catalog.AggregateType;
import org.apache.doris.catalog.BuiltinAggregateFunctions;
import org.apache.doris.catalog.BuiltinTableGeneratingFunctions;
import org.apache.doris.catalog.Env;
import org.apache.doris.catalog.InfoSchemaDb;
import org.apache.doris.catalog.KeysType;
import org.apache.doris.catalog.ScalarType;
import org.apache.doris.common.Config;
import org.apache.doris.common.FeConstants;
import org.apache.doris.common.Pair;
import org.apache.doris.common.UserException;
import org.apache.doris.datasource.InternalCatalog;
import org.apache.doris.dictionary.LayoutType;
import org.apache.doris.job.common.IntervalUnit;
import org.apache.doris.load.loadv2.LoadTask;
import org.apache.doris.mtmv.MTMVPartitionInfo.MTMVPartitionType;
import org.apache.doris.mtmv.MTMVRefreshEnum.BuildMode;
import org.apache.doris.mtmv.MTMVRefreshEnum.RefreshMethod;
import org.apache.doris.mtmv.MTMVRefreshEnum.RefreshTrigger;
import org.apache.doris.mtmv.MTMVRefreshInfo;
import org.apache.doris.mtmv.MTMVRefreshSchedule;
import org.apache.doris.mtmv.MTMVRefreshTriggerInfo;
import org.apache.doris.nereids.DorisParser;
import org.apache.doris.nereids.DorisParser.AddBackendClauseContext;
import org.apache.doris.nereids.DorisParser.AddBrokerClauseContext;
import org.apache.doris.nereids.DorisParser.AddColumnClauseContext;
import org.apache.doris.nereids.DorisParser.AddColumnsClauseContext;
import org.apache.doris.nereids.DorisParser.AddConstraintContext;
import org.apache.doris.nereids.DorisParser.AddIndexClauseContext;
import org.apache.doris.nereids.DorisParser.AddPartitionClauseContext;
import org.apache.doris.nereids.DorisParser.AddRollupClauseContext;
import org.apache.doris.nereids.DorisParser.AdminCancelRebalanceDiskContext;
import org.apache.doris.nereids.DorisParser.AdminCheckTabletsContext;
import org.apache.doris.nereids.DorisParser.AdminCompactTableContext;
import org.apache.doris.nereids.DorisParser.AdminDiagnoseTabletContext;
import org.apache.doris.nereids.DorisParser.AdminRebalanceDiskContext;
import org.apache.doris.nereids.DorisParser.AdminSetTableStatusContext;
import org.apache.doris.nereids.DorisParser.AdminShowReplicaDistributionContext;
import org.apache.doris.nereids.DorisParser.AdminShowReplicaStatusContext;
import org.apache.doris.nereids.DorisParser.AdminShowTabletStorageFormatContext;
import org.apache.doris.nereids.DorisParser.AggClauseContext;
import org.apache.doris.nereids.DorisParser.AggStateDataTypeContext;
import org.apache.doris.nereids.DorisParser.AliasQueryContext;
import org.apache.doris.nereids.DorisParser.AliasedQueryContext;
import org.apache.doris.nereids.DorisParser.AlterCatalogCommentContext;
import org.apache.doris.nereids.DorisParser.AlterCatalogPropertiesContext;
import org.apache.doris.nereids.DorisParser.AlterCatalogRenameContext;
import org.apache.doris.nereids.DorisParser.AlterDatabasePropertiesContext;
import org.apache.doris.nereids.DorisParser.AlterDatabaseRenameContext;
import org.apache.doris.nereids.DorisParser.AlterDatabaseSetQuotaContext;
import org.apache.doris.nereids.DorisParser.AlterMTMVContext;
import org.apache.doris.nereids.DorisParser.AlterMultiPartitionClauseContext;
import org.apache.doris.nereids.DorisParser.AlterRepositoryContext;
import org.apache.doris.nereids.DorisParser.AlterRoleContext;
import org.apache.doris.nereids.DorisParser.AlterSqlBlockRuleContext;
import org.apache.doris.nereids.DorisParser.AlterStoragePolicyContext;
import org.apache.doris.nereids.DorisParser.AlterStorageVaultContext;
import org.apache.doris.nereids.DorisParser.AlterSystemRenameComputeGroupContext;
import org.apache.doris.nereids.DorisParser.AlterTableAddRollupContext;
import org.apache.doris.nereids.DorisParser.AlterTableClauseContext;
import org.apache.doris.nereids.DorisParser.AlterTableContext;
import org.apache.doris.nereids.DorisParser.AlterTableDropRollupContext;
import org.apache.doris.nereids.DorisParser.AlterViewContext;
import org.apache.doris.nereids.DorisParser.AlterWorkloadGroupContext;
import org.apache.doris.nereids.DorisParser.AlterWorkloadPolicyContext;
import org.apache.doris.nereids.DorisParser.ArithmeticBinaryContext;
import org.apache.doris.nereids.DorisParser.ArithmeticUnaryContext;
import org.apache.doris.nereids.DorisParser.ArrayLiteralContext;
import org.apache.doris.nereids.DorisParser.ArraySliceContext;
import org.apache.doris.nereids.DorisParser.BaseTableRefContext;
import org.apache.doris.nereids.DorisParser.BooleanExpressionContext;
import org.apache.doris.nereids.DorisParser.BooleanLiteralContext;
import org.apache.doris.nereids.DorisParser.BracketDistributeTypeContext;
import org.apache.doris.nereids.DorisParser.BracketRelationHintContext;
import org.apache.doris.nereids.DorisParser.BuildIndexContext;
import org.apache.doris.nereids.DorisParser.BuildModeContext;
import org.apache.doris.nereids.DorisParser.CallProcedureContext;
import org.apache.doris.nereids.DorisParser.CancelMTMVTaskContext;
import org.apache.doris.nereids.DorisParser.CastDataTypeContext;
import org.apache.doris.nereids.DorisParser.CleanAllProfileContext;
import org.apache.doris.nereids.DorisParser.CleanLabelContext;
import org.apache.doris.nereids.DorisParser.CollateContext;
import org.apache.doris.nereids.DorisParser.ColumnDefContext;
import org.apache.doris.nereids.DorisParser.ColumnDefsContext;
import org.apache.doris.nereids.DorisParser.ColumnReferenceContext;
import org.apache.doris.nereids.DorisParser.CommentDistributeTypeContext;
import org.apache.doris.nereids.DorisParser.CommentRelationHintContext;
import org.apache.doris.nereids.DorisParser.ComparisonContext;
import org.apache.doris.nereids.DorisParser.ComplexColTypeContext;
import org.apache.doris.nereids.DorisParser.ComplexColTypeListContext;
import org.apache.doris.nereids.DorisParser.ComplexDataTypeContext;
import org.apache.doris.nereids.DorisParser.ConstantContext;
import org.apache.doris.nereids.DorisParser.CreateAliasFunctionContext;
import org.apache.doris.nereids.DorisParser.CreateCatalogContext;
import org.apache.doris.nereids.DorisParser.CreateDictionaryContext;
import org.apache.doris.nereids.DorisParser.CreateEncryptkeyContext;
import org.apache.doris.nereids.DorisParser.CreateFileContext;
import org.apache.doris.nereids.DorisParser.CreateIndexContext;
import org.apache.doris.nereids.DorisParser.CreateMTMVContext;
import org.apache.doris.nereids.DorisParser.CreateProcedureContext;
import org.apache.doris.nereids.DorisParser.CreateRoleContext;
import org.apache.doris.nereids.DorisParser.CreateRoutineLoadContext;
import org.apache.doris.nereids.DorisParser.CreateRowPolicyContext;
import org.apache.doris.nereids.DorisParser.CreateSqlBlockRuleContext;
import org.apache.doris.nereids.DorisParser.CreateStoragePolicyContext;
import org.apache.doris.nereids.DorisParser.CreateTableContext;
import org.apache.doris.nereids.DorisParser.CreateTableLikeContext;
import org.apache.doris.nereids.DorisParser.CreateUserContext;
import org.apache.doris.nereids.DorisParser.CreateUserDefineFunctionContext;
import org.apache.doris.nereids.DorisParser.CreateViewContext;
import org.apache.doris.nereids.DorisParser.CreateWorkloadGroupContext;
import org.apache.doris.nereids.DorisParser.CreateWorkloadPolicyContext;
import org.apache.doris.nereids.DorisParser.CteContext;
import org.apache.doris.nereids.DorisParser.DataTypeListContext;
import org.apache.doris.nereids.DorisParser.DataTypeWithNullableContext;
import org.apache.doris.nereids.DorisParser.DecimalLiteralContext;
import org.apache.doris.nereids.DorisParser.DeleteContext;
import org.apache.doris.nereids.DorisParser.DereferenceContext;
import org.apache.doris.nereids.DorisParser.DescribeDictionaryContext;
import org.apache.doris.nereids.DorisParser.DictionaryColumnDefContext;
import org.apache.doris.nereids.DorisParser.DropAllBrokerClauseContext;
import org.apache.doris.nereids.DorisParser.DropBrokerClauseContext;
import org.apache.doris.nereids.DorisParser.DropCatalogContext;
import org.apache.doris.nereids.DorisParser.DropCatalogRecycleBinContext;
import org.apache.doris.nereids.DorisParser.DropColumnClauseContext;
import org.apache.doris.nereids.DorisParser.DropConstraintContext;
import org.apache.doris.nereids.DorisParser.DropDatabaseContext;
import org.apache.doris.nereids.DorisParser.DropDictionaryContext;
import org.apache.doris.nereids.DorisParser.DropEncryptkeyContext;
import org.apache.doris.nereids.DorisParser.DropFileContext;
import org.apache.doris.nereids.DorisParser.DropFunctionContext;
import org.apache.doris.nereids.DorisParser.DropIndexClauseContext;
import org.apache.doris.nereids.DorisParser.DropIndexContext;
import org.apache.doris.nereids.DorisParser.DropMTMVContext;
import org.apache.doris.nereids.DorisParser.DropPartitionClauseContext;
import org.apache.doris.nereids.DorisParser.DropProcedureContext;
import org.apache.doris.nereids.DorisParser.DropRepositoryContext;
import org.apache.doris.nereids.DorisParser.DropRoleContext;
import org.apache.doris.nereids.DorisParser.DropRollupClauseContext;
import org.apache.doris.nereids.DorisParser.DropSqlBlockRuleContext;
import org.apache.doris.nereids.DorisParser.DropStoragePolicyContext;
import org.apache.doris.nereids.DorisParser.DropTableContext;
import org.apache.doris.nereids.DorisParser.DropUserContext;
import org.apache.doris.nereids.DorisParser.DropWorkloadGroupContext;
import org.apache.doris.nereids.DorisParser.DropWorkloadPolicyContext;
import org.apache.doris.nereids.DorisParser.ElementAtContext;
import org.apache.doris.nereids.DorisParser.EnableFeatureClauseContext;
import org.apache.doris.nereids.DorisParser.ExceptContext;
import org.apache.doris.nereids.DorisParser.ExceptOrReplaceContext;
import org.apache.doris.nereids.DorisParser.ExistContext;
import org.apache.doris.nereids.DorisParser.ExplainContext;
import org.apache.doris.nereids.DorisParser.ExportContext;
import org.apache.doris.nereids.DorisParser.FixedPartitionDefContext;
import org.apache.doris.nereids.DorisParser.FromClauseContext;
import org.apache.doris.nereids.DorisParser.FunctionArgumentsContext;
import org.apache.doris.nereids.DorisParser.FunctionIdentifierContext;
import org.apache.doris.nereids.DorisParser.GroupingElementContext;
import org.apache.doris.nereids.DorisParser.GroupingSetContext;
import org.apache.doris.nereids.DorisParser.HavingClauseContext;
import org.apache.doris.nereids.DorisParser.HelpContext;
import org.apache.doris.nereids.DorisParser.HintAssignmentContext;
import org.apache.doris.nereids.DorisParser.HintStatementContext;
import org.apache.doris.nereids.DorisParser.IdentifierContext;
import org.apache.doris.nereids.DorisParser.IdentifierListContext;
import org.apache.doris.nereids.DorisParser.IdentifierSeqContext;
import org.apache.doris.nereids.DorisParser.ImportColumnsContext;
import org.apache.doris.nereids.DorisParser.ImportDeleteOnContext;
import org.apache.doris.nereids.DorisParser.ImportPartitionsContext;
import org.apache.doris.nereids.DorisParser.ImportPrecedingFilterContext;
import org.apache.doris.nereids.DorisParser.ImportSequenceContext;
import org.apache.doris.nereids.DorisParser.ImportWhereContext;
import org.apache.doris.nereids.DorisParser.InPartitionDefContext;
import org.apache.doris.nereids.DorisParser.IndexDefContext;
import org.apache.doris.nereids.DorisParser.IndexDefsContext;
import org.apache.doris.nereids.DorisParser.InlineTableContext;
import org.apache.doris.nereids.DorisParser.InsertTableContext;
import org.apache.doris.nereids.DorisParser.InstallPluginContext;
import org.apache.doris.nereids.DorisParser.IntegerLiteralContext;
import org.apache.doris.nereids.DorisParser.IntervalContext;
import org.apache.doris.nereids.DorisParser.Is_not_null_predContext;
import org.apache.doris.nereids.DorisParser.IsnullContext;
import org.apache.doris.nereids.DorisParser.JoinCriteriaContext;
import org.apache.doris.nereids.DorisParser.JoinRelationContext;
import org.apache.doris.nereids.DorisParser.KillQueryContext;
import org.apache.doris.nereids.DorisParser.LambdaExpressionContext;
import org.apache.doris.nereids.DorisParser.LateralViewContext;
import org.apache.doris.nereids.DorisParser.LessThanPartitionDefContext;
import org.apache.doris.nereids.DorisParser.LimitClauseContext;
import org.apache.doris.nereids.DorisParser.LoadPropertyContext;
import org.apache.doris.nereids.DorisParser.LogicalBinaryContext;
import org.apache.doris.nereids.DorisParser.LogicalNotContext;
import org.apache.doris.nereids.DorisParser.MapLiteralContext;
import org.apache.doris.nereids.DorisParser.ModifyColumnClauseContext;
import org.apache.doris.nereids.DorisParser.ModifyColumnCommentClauseContext;
import org.apache.doris.nereids.DorisParser.ModifyDistributionClauseContext;
import org.apache.doris.nereids.DorisParser.ModifyEngineClauseContext;
import org.apache.doris.nereids.DorisParser.ModifyPartitionClauseContext;
import org.apache.doris.nereids.DorisParser.ModifyTableCommentClauseContext;
import org.apache.doris.nereids.DorisParser.MultiStatementsContext;
import org.apache.doris.nereids.DorisParser.MultipartIdentifierContext;
import org.apache.doris.nereids.DorisParser.MvPartitionContext;
import org.apache.doris.nereids.DorisParser.NamedExpressionContext;
import org.apache.doris.nereids.DorisParser.NamedExpressionSeqContext;
import org.apache.doris.nereids.DorisParser.NullLiteralContext;
import org.apache.doris.nereids.DorisParser.OptScanParamsContext;
import org.apache.doris.nereids.DorisParser.OutFileClauseContext;
import org.apache.doris.nereids.DorisParser.ParenthesizedExpressionContext;
import org.apache.doris.nereids.DorisParser.PartitionSpecContext;
import org.apache.doris.nereids.DorisParser.PartitionValueDefContext;
import org.apache.doris.nereids.DorisParser.PartitionValueListContext;
import org.apache.doris.nereids.DorisParser.PartitionsDefContext;
import org.apache.doris.nereids.DorisParser.PauseMTMVContext;
import org.apache.doris.nereids.DorisParser.PlanTypeContext;
import org.apache.doris.nereids.DorisParser.PredicateContext;
import org.apache.doris.nereids.DorisParser.PredicatedContext;
import org.apache.doris.nereids.DorisParser.PrimitiveDataTypeContext;
import org.apache.doris.nereids.DorisParser.PropertyClauseContext;
import org.apache.doris.nereids.DorisParser.PropertyItemContext;
import org.apache.doris.nereids.DorisParser.PropertyItemListContext;
import org.apache.doris.nereids.DorisParser.PropertyKeyContext;
import org.apache.doris.nereids.DorisParser.PropertyValueContext;
import org.apache.doris.nereids.DorisParser.QualifiedNameContext;
import org.apache.doris.nereids.DorisParser.QualifyClauseContext;
import org.apache.doris.nereids.DorisParser.QueryContext;
import org.apache.doris.nereids.DorisParser.QueryOrganizationContext;
import org.apache.doris.nereids.DorisParser.QueryTermContext;
import org.apache.doris.nereids.DorisParser.RecoverDatabaseContext;
import org.apache.doris.nereids.DorisParser.RecoverPartitionContext;
import org.apache.doris.nereids.DorisParser.RecoverTableContext;
import org.apache.doris.nereids.DorisParser.RefreshCatalogContext;
import org.apache.doris.nereids.DorisParser.RefreshDatabaseContext;
import org.apache.doris.nereids.DorisParser.RefreshDictionaryContext;
import org.apache.doris.nereids.DorisParser.RefreshMTMVContext;
import org.apache.doris.nereids.DorisParser.RefreshMethodContext;
import org.apache.doris.nereids.DorisParser.RefreshScheduleContext;
import org.apache.doris.nereids.DorisParser.RefreshTableContext;
import org.apache.doris.nereids.DorisParser.RefreshTriggerContext;
import org.apache.doris.nereids.DorisParser.RegularQuerySpecificationContext;
import org.apache.doris.nereids.DorisParser.RelationContext;
import org.apache.doris.nereids.DorisParser.RelationHintContext;
import org.apache.doris.nereids.DorisParser.RenameClauseContext;
import org.apache.doris.nereids.DorisParser.RenameColumnClauseContext;
import org.apache.doris.nereids.DorisParser.RenamePartitionClauseContext;
import org.apache.doris.nereids.DorisParser.RenameRollupClauseContext;
import org.apache.doris.nereids.DorisParser.ReorderColumnsClauseContext;
import org.apache.doris.nereids.DorisParser.ReplaceContext;
import org.apache.doris.nereids.DorisParser.ReplacePartitionClauseContext;
import org.apache.doris.nereids.DorisParser.ReplaceTableClauseContext;
import org.apache.doris.nereids.DorisParser.ResumeMTMVContext;
import org.apache.doris.nereids.DorisParser.RollupDefContext;
import org.apache.doris.nereids.DorisParser.RollupDefsContext;
import org.apache.doris.nereids.DorisParser.RowConstructorContext;
import org.apache.doris.nereids.DorisParser.RowConstructorItemContext;
import org.apache.doris.nereids.DorisParser.SampleByPercentileContext;
import org.apache.doris.nereids.DorisParser.SampleByRowsContext;
import org.apache.doris.nereids.DorisParser.SampleContext;
import org.apache.doris.nereids.DorisParser.SelectClauseContext;
import org.apache.doris.nereids.DorisParser.SelectColumnClauseContext;
import org.apache.doris.nereids.DorisParser.SelectHintContext;
import org.apache.doris.nereids.DorisParser.SeparatorContext;
import org.apache.doris.nereids.DorisParser.SetCharsetContext;
import org.apache.doris.nereids.DorisParser.SetCollateContext;
import org.apache.doris.nereids.DorisParser.SetDefaultStorageVaultContext;
import org.apache.doris.nereids.DorisParser.SetLdapAdminPasswordContext;
import org.apache.doris.nereids.DorisParser.SetNamesContext;
import org.apache.doris.nereids.DorisParser.SetOperationContext;
import org.apache.doris.nereids.DorisParser.SetOptionsContext;
import org.apache.doris.nereids.DorisParser.SetPasswordContext;
import org.apache.doris.nereids.DorisParser.SetSystemVariableContext;
import org.apache.doris.nereids.DorisParser.SetTransactionContext;
import org.apache.doris.nereids.DorisParser.SetUserPropertiesContext;
import org.apache.doris.nereids.DorisParser.SetUserVariableContext;
import org.apache.doris.nereids.DorisParser.SetVariableWithTypeContext;
import org.apache.doris.nereids.DorisParser.ShowAllPropertiesContext;
import org.apache.doris.nereids.DorisParser.ShowAnalyzeContext;
import org.apache.doris.nereids.DorisParser.ShowAuthorsContext;
import org.apache.doris.nereids.DorisParser.ShowBackendsContext;
import org.apache.doris.nereids.DorisParser.ShowBackupContext;
import org.apache.doris.nereids.DorisParser.ShowBrokerContext;
import org.apache.doris.nereids.DorisParser.ShowCatalogRecycleBinContext;
import org.apache.doris.nereids.DorisParser.ShowCharsetContext;
import org.apache.doris.nereids.DorisParser.ShowClustersContext;
import org.apache.doris.nereids.DorisParser.ShowCollationContext;
import org.apache.doris.nereids.DorisParser.ShowColumnHistogramStatsContext;
import org.apache.doris.nereids.DorisParser.ShowColumnsContext;
import org.apache.doris.nereids.DorisParser.ShowConfigContext;
import org.apache.doris.nereids.DorisParser.ShowConstraintContext;
import org.apache.doris.nereids.DorisParser.ShowConvertLscContext;
import org.apache.doris.nereids.DorisParser.ShowCreateCatalogContext;
import org.apache.doris.nereids.DorisParser.ShowCreateDatabaseContext;
import org.apache.doris.nereids.DorisParser.ShowCreateMTMVContext;
import org.apache.doris.nereids.DorisParser.ShowCreateMaterializedViewContext;
import org.apache.doris.nereids.DorisParser.ShowCreateProcedureContext;
import org.apache.doris.nereids.DorisParser.ShowCreateRepositoryContext;
import org.apache.doris.nereids.DorisParser.ShowCreateTableContext;
import org.apache.doris.nereids.DorisParser.ShowCreateViewContext;
import org.apache.doris.nereids.DorisParser.ShowDataSkewContext;
import org.apache.doris.nereids.DorisParser.ShowDataTypesContext;
import org.apache.doris.nereids.DorisParser.ShowDatabaseIdContext;
import org.apache.doris.nereids.DorisParser.ShowDeleteContext;
import org.apache.doris.nereids.DorisParser.ShowDiagnoseTabletContext;
import org.apache.doris.nereids.DorisParser.ShowDictionariesContext;
import org.apache.doris.nereids.DorisParser.ShowDynamicPartitionContext;
import org.apache.doris.nereids.DorisParser.ShowEncryptKeysContext;
import org.apache.doris.nereids.DorisParser.ShowEventsContext;
import org.apache.doris.nereids.DorisParser.ShowFrontendsContext;
import org.apache.doris.nereids.DorisParser.ShowFunctionsContext;
import org.apache.doris.nereids.DorisParser.ShowGlobalFunctionsContext;
import org.apache.doris.nereids.DorisParser.ShowGrantsContext;
import org.apache.doris.nereids.DorisParser.ShowGrantsForUserContext;
import org.apache.doris.nereids.DorisParser.ShowLastInsertContext;
import org.apache.doris.nereids.DorisParser.ShowLoadContext;
import org.apache.doris.nereids.DorisParser.ShowLoadProfileContext;
import org.apache.doris.nereids.DorisParser.ShowOpenTablesContext;
import org.apache.doris.nereids.DorisParser.ShowPartitionIdContext;
import org.apache.doris.nereids.DorisParser.ShowPluginsContext;
import org.apache.doris.nereids.DorisParser.ShowPrivilegesContext;
import org.apache.doris.nereids.DorisParser.ShowProcContext;
import org.apache.doris.nereids.DorisParser.ShowProcedureStatusContext;
import org.apache.doris.nereids.DorisParser.ShowProcessListContext;
import org.apache.doris.nereids.DorisParser.ShowQueryProfileContext;
import org.apache.doris.nereids.DorisParser.ShowQueryStatsContext;
import org.apache.doris.nereids.DorisParser.ShowQueuedAnalyzeJobsContext;
import org.apache.doris.nereids.DorisParser.ShowReplicaDistributionContext;
import org.apache.doris.nereids.DorisParser.ShowRepositoriesContext;
import org.apache.doris.nereids.DorisParser.ShowResourcesContext;
import org.apache.doris.nereids.DorisParser.ShowRestoreContext;
import org.apache.doris.nereids.DorisParser.ShowRolesContext;
import org.apache.doris.nereids.DorisParser.ShowRowPolicyContext;
import org.apache.doris.nereids.DorisParser.ShowSmallFilesContext;
import org.apache.doris.nereids.DorisParser.ShowSnapshotContext;
import org.apache.doris.nereids.DorisParser.ShowSqlBlockRuleContext;
import org.apache.doris.nereids.DorisParser.ShowStagesContext;
import org.apache.doris.nereids.DorisParser.ShowStatusContext;
import org.apache.doris.nereids.DorisParser.ShowStorageEnginesContext;
import org.apache.doris.nereids.DorisParser.ShowStoragePolicyContext;
import org.apache.doris.nereids.DorisParser.ShowSyncJobContext;
import org.apache.doris.nereids.DorisParser.ShowTableCreationContext;
import org.apache.doris.nereids.DorisParser.ShowTableIdContext;
import org.apache.doris.nereids.DorisParser.ShowTabletStorageFormatContext;
import org.apache.doris.nereids.DorisParser.ShowTabletsBelongContext;
import org.apache.doris.nereids.DorisParser.ShowTrashContext;
import org.apache.doris.nereids.DorisParser.ShowTriggersContext;
import org.apache.doris.nereids.DorisParser.ShowUserPropertiesContext;
import org.apache.doris.nereids.DorisParser.ShowVariablesContext;
import org.apache.doris.nereids.DorisParser.ShowViewContext;
import org.apache.doris.nereids.DorisParser.ShowWarningErrorCountContext;
import org.apache.doris.nereids.DorisParser.ShowWarningErrorsContext;
import org.apache.doris.nereids.DorisParser.ShowWhitelistContext;
import org.apache.doris.nereids.DorisParser.SimpleColumnDefContext;
import org.apache.doris.nereids.DorisParser.SimpleColumnDefsContext;
import org.apache.doris.nereids.DorisParser.SingleStatementContext;
import org.apache.doris.nereids.DorisParser.SortClauseContext;
import org.apache.doris.nereids.DorisParser.SortItemContext;
import org.apache.doris.nereids.DorisParser.SpecifiedPartitionContext;
import org.apache.doris.nereids.DorisParser.StarContext;
import org.apache.doris.nereids.DorisParser.StatementDefaultContext;
import org.apache.doris.nereids.DorisParser.StatementScopeContext;
import org.apache.doris.nereids.DorisParser.StepPartitionDefContext;
import org.apache.doris.nereids.DorisParser.StringLiteralContext;
import org.apache.doris.nereids.DorisParser.StructLiteralContext;
import org.apache.doris.nereids.DorisParser.SubqueryContext;
import org.apache.doris.nereids.DorisParser.SubqueryExpressionContext;
import org.apache.doris.nereids.DorisParser.SupportedUnsetStatementContext;
import org.apache.doris.nereids.DorisParser.SwitchCatalogContext;
import org.apache.doris.nereids.DorisParser.SyncContext;
import org.apache.doris.nereids.DorisParser.SystemVariableContext;
import org.apache.doris.nereids.DorisParser.TableAliasContext;
import org.apache.doris.nereids.DorisParser.TableNameContext;
import org.apache.doris.nereids.DorisParser.TableSnapshotContext;
import org.apache.doris.nereids.DorisParser.TableValuedFunctionContext;
import org.apache.doris.nereids.DorisParser.TabletListContext;
import org.apache.doris.nereids.DorisParser.TypeConstructorContext;
import org.apache.doris.nereids.DorisParser.UnitIdentifierContext;
import org.apache.doris.nereids.DorisParser.UnlockTablesContext;
import org.apache.doris.nereids.DorisParser.UnsupportedContext;
import org.apache.doris.nereids.DorisParser.UpdateAssignmentContext;
import org.apache.doris.nereids.DorisParser.UpdateAssignmentSeqContext;
import org.apache.doris.nereids.DorisParser.UpdateContext;
import org.apache.doris.nereids.DorisParser.UseDatabaseContext;
import org.apache.doris.nereids.DorisParser.UserIdentifyContext;
import org.apache.doris.nereids.DorisParser.UserVariableContext;
import org.apache.doris.nereids.DorisParser.WhereClauseContext;
import org.apache.doris.nereids.DorisParser.WindowFrameContext;
import org.apache.doris.nereids.DorisParser.WindowSpecContext;
import org.apache.doris.nereids.DorisParser.WithRemoteStorageSystemContext;
import org.apache.doris.nereids.DorisParserBaseVisitor;
import org.apache.doris.nereids.StatementContext;
import org.apache.doris.nereids.analyzer.UnboundAlias;
import org.apache.doris.nereids.analyzer.UnboundFunction;
import org.apache.doris.nereids.analyzer.UnboundInlineTable;
import org.apache.doris.nereids.analyzer.UnboundRelation;
import org.apache.doris.nereids.analyzer.UnboundResultSink;
import org.apache.doris.nereids.analyzer.UnboundSlot;
import org.apache.doris.nereids.analyzer.UnboundStar;
import org.apache.doris.nereids.analyzer.UnboundTVFRelation;
import org.apache.doris.nereids.analyzer.UnboundTableSinkCreator;
import org.apache.doris.nereids.analyzer.UnboundVariable;
import org.apache.doris.nereids.analyzer.UnboundVariable.VariableType;
import org.apache.doris.nereids.exceptions.AnalysisException;
import org.apache.doris.nereids.exceptions.NotSupportedException;
import org.apache.doris.nereids.exceptions.ParseException;
import org.apache.doris.nereids.hint.DistributeHint;
import org.apache.doris.nereids.properties.OrderKey;
import org.apache.doris.nereids.properties.SelectHint;
import org.apache.doris.nereids.properties.SelectHintLeading;
import org.apache.doris.nereids.properties.SelectHintOrdered;
import org.apache.doris.nereids.properties.SelectHintSetVar;
import org.apache.doris.nereids.properties.SelectHintUseCboRule;
import org.apache.doris.nereids.properties.SelectHintUseMv;
import org.apache.doris.nereids.trees.TableSample;
import org.apache.doris.nereids.trees.expressions.Add;
import org.apache.doris.nereids.trees.expressions.Alias;
import org.apache.doris.nereids.trees.expressions.And;
import org.apache.doris.nereids.trees.expressions.BitAnd;
import org.apache.doris.nereids.trees.expressions.BitNot;
import org.apache.doris.nereids.trees.expressions.BitOr;
import org.apache.doris.nereids.trees.expressions.BitXor;
import org.apache.doris.nereids.trees.expressions.CaseWhen;
import org.apache.doris.nereids.trees.expressions.Cast;
import org.apache.doris.nereids.trees.expressions.DefaultValueSlot;
import org.apache.doris.nereids.trees.expressions.Divide;
import org.apache.doris.nereids.trees.expressions.EqualTo;
import org.apache.doris.nereids.trees.expressions.Exists;
import org.apache.doris.nereids.trees.expressions.Expression;
import org.apache.doris.nereids.trees.expressions.GreaterThan;
import org.apache.doris.nereids.trees.expressions.GreaterThanEqual;
import org.apache.doris.nereids.trees.expressions.InPredicate;
import org.apache.doris.nereids.trees.expressions.InSubquery;
import org.apache.doris.nereids.trees.expressions.IntegralDivide;
import org.apache.doris.nereids.trees.expressions.IsNull;
import org.apache.doris.nereids.trees.expressions.LessThan;
import org.apache.doris.nereids.trees.expressions.LessThanEqual;
import org.apache.doris.nereids.trees.expressions.Like;
import org.apache.doris.nereids.trees.expressions.MatchAll;
import org.apache.doris.nereids.trees.expressions.MatchAny;
import org.apache.doris.nereids.trees.expressions.MatchPhrase;
import org.apache.doris.nereids.trees.expressions.MatchPhraseEdge;
import org.apache.doris.nereids.trees.expressions.MatchPhrasePrefix;
import org.apache.doris.nereids.trees.expressions.MatchRegexp;
import org.apache.doris.nereids.trees.expressions.Mod;
import org.apache.doris.nereids.trees.expressions.Multiply;
import org.apache.doris.nereids.trees.expressions.NamedExpression;
import org.apache.doris.nereids.trees.expressions.Not;
import org.apache.doris.nereids.trees.expressions.NullSafeEqual;
import org.apache.doris.nereids.trees.expressions.Or;
import org.apache.doris.nereids.trees.expressions.OrderExpression;
import org.apache.doris.nereids.trees.expressions.Placeholder;
import org.apache.doris.nereids.trees.expressions.Properties;
import org.apache.doris.nereids.trees.expressions.Regexp;
import org.apache.doris.nereids.trees.expressions.ScalarSubquery;
import org.apache.doris.nereids.trees.expressions.Slot;
import org.apache.doris.nereids.trees.expressions.StatementScopeIdGenerator;
import org.apache.doris.nereids.trees.expressions.Subtract;
import org.apache.doris.nereids.trees.expressions.TimestampArithmetic;
import org.apache.doris.nereids.trees.expressions.WhenClause;
import org.apache.doris.nereids.trees.expressions.WindowExpression;
import org.apache.doris.nereids.trees.expressions.WindowFrame;
import org.apache.doris.nereids.trees.expressions.functions.Function;
import org.apache.doris.nereids.trees.expressions.functions.agg.Count;
import org.apache.doris.nereids.trees.expressions.functions.scalar.Array;
import org.apache.doris.nereids.trees.expressions.functions.scalar.ArraySlice;
import org.apache.doris.nereids.trees.expressions.functions.scalar.Char;
import org.apache.doris.nereids.trees.expressions.functions.scalar.ConvertTo;
import org.apache.doris.nereids.trees.expressions.functions.scalar.CurrentDate;
import org.apache.doris.nereids.trees.expressions.functions.scalar.CurrentTime;
import org.apache.doris.nereids.trees.expressions.functions.scalar.CurrentUser;
import org.apache.doris.nereids.trees.expressions.functions.scalar.ElementAt;
import org.apache.doris.nereids.trees.expressions.functions.scalar.EncryptKeyRef;
import org.apache.doris.nereids.trees.expressions.functions.scalar.Lambda;
import org.apache.doris.nereids.trees.expressions.functions.scalar.Now;
import org.apache.doris.nereids.trees.expressions.functions.scalar.SessionUser;
import org.apache.doris.nereids.trees.expressions.functions.scalar.Xor;
import org.apache.doris.nereids.trees.expressions.literal.ArrayLiteral;
import org.apache.doris.nereids.trees.expressions.literal.BigIntLiteral;
import org.apache.doris.nereids.trees.expressions.literal.BooleanLiteral;
import org.apache.doris.nereids.trees.expressions.literal.DateLiteral;
import org.apache.doris.nereids.trees.expressions.literal.DateTimeLiteral;
import org.apache.doris.nereids.trees.expressions.literal.DateTimeV2Literal;
import org.apache.doris.nereids.trees.expressions.literal.DateV2Literal;
import org.apache.doris.nereids.trees.expressions.literal.DecimalLiteral;
import org.apache.doris.nereids.trees.expressions.literal.DecimalV3Literal;
import org.apache.doris.nereids.trees.expressions.literal.DoubleLiteral;
import org.apache.doris.nereids.trees.expressions.literal.IntegerLiteral;
import org.apache.doris.nereids.trees.expressions.literal.Interval;
import org.apache.doris.nereids.trees.expressions.literal.LargeIntLiteral;
import org.apache.doris.nereids.trees.expressions.literal.Literal;
import org.apache.doris.nereids.trees.expressions.literal.MapLiteral;
import org.apache.doris.nereids.trees.expressions.literal.NullLiteral;
import org.apache.doris.nereids.trees.expressions.literal.SmallIntLiteral;
import org.apache.doris.nereids.trees.expressions.literal.StringLikeLiteral;
import org.apache.doris.nereids.trees.expressions.literal.StringLiteral;
import org.apache.doris.nereids.trees.expressions.literal.StructLiteral;
import org.apache.doris.nereids.trees.expressions.literal.TinyIntLiteral;
import org.apache.doris.nereids.trees.expressions.literal.VarcharLiteral;
import org.apache.doris.nereids.trees.plans.DistributeType;
import org.apache.doris.nereids.trees.plans.JoinType;
import org.apache.doris.nereids.trees.plans.LimitPhase;
import org.apache.doris.nereids.trees.plans.Plan;
import org.apache.doris.nereids.trees.plans.PlanType;
import org.apache.doris.nereids.trees.plans.algebra.Aggregate;
import org.apache.doris.nereids.trees.plans.algebra.InlineTable;
import org.apache.doris.nereids.trees.plans.algebra.OneRowRelation;
import org.apache.doris.nereids.trees.plans.algebra.SetOperation.Qualifier;
import org.apache.doris.nereids.trees.plans.commands.AddConstraintCommand;
import org.apache.doris.nereids.trees.plans.commands.AdminCancelRebalanceDiskCommand;
import org.apache.doris.nereids.trees.plans.commands.AdminCancelRepairTableCommand;
import org.apache.doris.nereids.trees.plans.commands.AdminCheckTabletsCommand;
import org.apache.doris.nereids.trees.plans.commands.AdminCleanTrashCommand;
import org.apache.doris.nereids.trees.plans.commands.AdminCompactTableCommand;
import org.apache.doris.nereids.trees.plans.commands.AdminCopyTabletCommand;
import org.apache.doris.nereids.trees.plans.commands.AdminRebalanceDiskCommand;
import org.apache.doris.nereids.trees.plans.commands.AdminRepairTableCommand;
import org.apache.doris.nereids.trees.plans.commands.AdminSetReplicaStatusCommand;
import org.apache.doris.nereids.trees.plans.commands.AdminSetTableStatusCommand;
import org.apache.doris.nereids.trees.plans.commands.AdminShowReplicaStatusCommand;
import org.apache.doris.nereids.trees.plans.commands.AlterCatalogCommentCommand;
import org.apache.doris.nereids.trees.plans.commands.AlterCatalogPropertiesCommand;
import org.apache.doris.nereids.trees.plans.commands.AlterCatalogRenameCommand;
import org.apache.doris.nereids.trees.plans.commands.AlterColumnStatsCommand;
import org.apache.doris.nereids.trees.plans.commands.AlterDatabasePropertiesCommand;
import org.apache.doris.nereids.trees.plans.commands.AlterMTMVCommand;
import org.apache.doris.nereids.trees.plans.commands.AlterRoleCommand;
import org.apache.doris.nereids.trees.plans.commands.AlterSqlBlockRuleCommand;
import org.apache.doris.nereids.trees.plans.commands.AlterStoragePolicyCommand;
import org.apache.doris.nereids.trees.plans.commands.AlterStorageVaultCommand;
import org.apache.doris.nereids.trees.plans.commands.AlterSystemCommand;
import org.apache.doris.nereids.trees.plans.commands.AlterSystemRenameComputeGroupCommand;
import org.apache.doris.nereids.trees.plans.commands.AlterTableCommand;
import org.apache.doris.nereids.trees.plans.commands.AlterTableStatsCommand;
import org.apache.doris.nereids.trees.plans.commands.AlterUserCommand;
import org.apache.doris.nereids.trees.plans.commands.AlterViewCommand;
import org.apache.doris.nereids.trees.plans.commands.AlterWorkloadGroupCommand;
import org.apache.doris.nereids.trees.plans.commands.AlterWorkloadPolicyCommand;
import org.apache.doris.nereids.trees.plans.commands.AnalyzeDatabaseCommand;
import org.apache.doris.nereids.trees.plans.commands.AnalyzeTableCommand;
import org.apache.doris.nereids.trees.plans.commands.CallCommand;
import org.apache.doris.nereids.trees.plans.commands.CancelAlterTableCommand;
import org.apache.doris.nereids.trees.plans.commands.CancelBackupCommand;
import org.apache.doris.nereids.trees.plans.commands.CancelBuildIndexCommand;
import org.apache.doris.nereids.trees.plans.commands.CancelDecommissionBackendCommand;
import org.apache.doris.nereids.trees.plans.commands.CancelExportCommand;
import org.apache.doris.nereids.trees.plans.commands.CancelJobTaskCommand;
import org.apache.doris.nereids.trees.plans.commands.CancelLoadCommand;
import org.apache.doris.nereids.trees.plans.commands.CancelMTMVTaskCommand;
import org.apache.doris.nereids.trees.plans.commands.CancelWarmUpJobCommand;
import org.apache.doris.nereids.trees.plans.commands.CleanAllProfileCommand;
import org.apache.doris.nereids.trees.plans.commands.CleanQueryStatsCommand;
import org.apache.doris.nereids.trees.plans.commands.Command;
import org.apache.doris.nereids.trees.plans.commands.Constraint;
import org.apache.doris.nereids.trees.plans.commands.CopyIntoCommand;
import org.apache.doris.nereids.trees.plans.commands.CreateCatalogCommand;
import org.apache.doris.nereids.trees.plans.commands.CreateDatabaseCommand;
import org.apache.doris.nereids.trees.plans.commands.CreateDictionaryCommand;
import org.apache.doris.nereids.trees.plans.commands.CreateEncryptkeyCommand;
import org.apache.doris.nereids.trees.plans.commands.CreateFileCommand;
import org.apache.doris.nereids.trees.plans.commands.CreateFunctionCommand;
import org.apache.doris.nereids.trees.plans.commands.CreateJobCommand;
import org.apache.doris.nereids.trees.plans.commands.CreateMTMVCommand;
import org.apache.doris.nereids.trees.plans.commands.CreateMaterializedViewCommand;
import org.apache.doris.nereids.trees.plans.commands.CreatePolicyCommand;
import org.apache.doris.nereids.trees.plans.commands.CreateProcedureCommand;
import org.apache.doris.nereids.trees.plans.commands.CreateResourceCommand;
import org.apache.doris.nereids.trees.plans.commands.CreateRoleCommand;
import org.apache.doris.nereids.trees.plans.commands.CreateSqlBlockRuleCommand;
import org.apache.doris.nereids.trees.plans.commands.CreateStageCommand;
import org.apache.doris.nereids.trees.plans.commands.CreateTableCommand;
import org.apache.doris.nereids.trees.plans.commands.CreateTableLikeCommand;
import org.apache.doris.nereids.trees.plans.commands.CreateUserCommand;
import org.apache.doris.nereids.trees.plans.commands.CreateViewCommand;
import org.apache.doris.nereids.trees.plans.commands.CreateWorkloadGroupCommand;
import org.apache.doris.nereids.trees.plans.commands.CreateWorkloadPolicyCommand;
import org.apache.doris.nereids.trees.plans.commands.DeleteFromCommand;
import org.apache.doris.nereids.trees.plans.commands.DeleteFromUsingCommand;
import org.apache.doris.nereids.trees.plans.commands.DescribeCommand;
import org.apache.doris.nereids.trees.plans.commands.DropAnalyzeJobCommand;
import org.apache.doris.nereids.trees.plans.commands.DropCachedStatsCommand;
import org.apache.doris.nereids.trees.plans.commands.DropCatalogCommand;
import org.apache.doris.nereids.trees.plans.commands.DropCatalogRecycleBinCommand;
import org.apache.doris.nereids.trees.plans.commands.DropCatalogRecycleBinCommand.IdType;
import org.apache.doris.nereids.trees.plans.commands.DropConstraintCommand;
import org.apache.doris.nereids.trees.plans.commands.DropDatabaseCommand;
import org.apache.doris.nereids.trees.plans.commands.DropDictionaryCommand;
import org.apache.doris.nereids.trees.plans.commands.DropEncryptkeyCommand;
import org.apache.doris.nereids.trees.plans.commands.DropExpiredStatsCommand;
import org.apache.doris.nereids.trees.plans.commands.DropFileCommand;
import org.apache.doris.nereids.trees.plans.commands.DropFunctionCommand;
import org.apache.doris.nereids.trees.plans.commands.DropJobCommand;
import org.apache.doris.nereids.trees.plans.commands.DropMTMVCommand;
import org.apache.doris.nereids.trees.plans.commands.DropProcedureCommand;
import org.apache.doris.nereids.trees.plans.commands.DropRepositoryCommand;
import org.apache.doris.nereids.trees.plans.commands.DropResourceCommand;
import org.apache.doris.nereids.trees.plans.commands.DropRoleCommand;
import org.apache.doris.nereids.trees.plans.commands.DropRowPolicyCommand;
import org.apache.doris.nereids.trees.plans.commands.DropSqlBlockRuleCommand;
import org.apache.doris.nereids.trees.plans.commands.DropStageCommand;
import org.apache.doris.nereids.trees.plans.commands.DropStatsCommand;
import org.apache.doris.nereids.trees.plans.commands.DropStoragePolicyCommand;
import org.apache.doris.nereids.trees.plans.commands.DropTableCommand;
import org.apache.doris.nereids.trees.plans.commands.DropUserCommand;
import org.apache.doris.nereids.trees.plans.commands.DropWorkloadGroupCommand;
import org.apache.doris.nereids.trees.plans.commands.DropWorkloadPolicyCommand;
import org.apache.doris.nereids.trees.plans.commands.ExplainCommand;
import org.apache.doris.nereids.trees.plans.commands.ExplainCommand.ExplainLevel;
import org.apache.doris.nereids.trees.plans.commands.ExplainDictionaryCommand;
import org.apache.doris.nereids.trees.plans.commands.ExportCommand;
import org.apache.doris.nereids.trees.plans.commands.GrantResourcePrivilegeCommand;
import org.apache.doris.nereids.trees.plans.commands.GrantRoleCommand;
import org.apache.doris.nereids.trees.plans.commands.GrantTablePrivilegeCommand;
import org.apache.doris.nereids.trees.plans.commands.HelpCommand;
import org.apache.doris.nereids.trees.plans.commands.InstallPluginCommand;
import org.apache.doris.nereids.trees.plans.commands.KillAnalyzeJobCommand;
import org.apache.doris.nereids.trees.plans.commands.KillConnectionCommand;
import org.apache.doris.nereids.trees.plans.commands.KillQueryCommand;
import org.apache.doris.nereids.trees.plans.commands.LoadCommand;
import org.apache.doris.nereids.trees.plans.commands.PauseJobCommand;
import org.apache.doris.nereids.trees.plans.commands.PauseMTMVCommand;
import org.apache.doris.nereids.trees.plans.commands.RecoverDatabaseCommand;
import org.apache.doris.nereids.trees.plans.commands.RecoverPartitionCommand;
import org.apache.doris.nereids.trees.plans.commands.RecoverTableCommand;
import org.apache.doris.nereids.trees.plans.commands.RefreshMTMVCommand;
import org.apache.doris.nereids.trees.plans.commands.ReplayCommand;
import org.apache.doris.nereids.trees.plans.commands.ResumeJobCommand;
import org.apache.doris.nereids.trees.plans.commands.ResumeMTMVCommand;
import org.apache.doris.nereids.trees.plans.commands.RevokeRoleCommand;
import org.apache.doris.nereids.trees.plans.commands.SetDefaultStorageVaultCommand;
import org.apache.doris.nereids.trees.plans.commands.SetOptionsCommand;
import org.apache.doris.nereids.trees.plans.commands.SetTransactionCommand;
import org.apache.doris.nereids.trees.plans.commands.SetUserPropertiesCommand;
import org.apache.doris.nereids.trees.plans.commands.ShowAnalyzeCommand;
import org.apache.doris.nereids.trees.plans.commands.ShowAuthorsCommand;
import org.apache.doris.nereids.trees.plans.commands.ShowBackendsCommand;
import org.apache.doris.nereids.trees.plans.commands.ShowBackupCommand;
import org.apache.doris.nereids.trees.plans.commands.ShowBrokerCommand;
import org.apache.doris.nereids.trees.plans.commands.ShowCatalogCommand;
import org.apache.doris.nereids.trees.plans.commands.ShowCatalogRecycleBinCommand;
import org.apache.doris.nereids.trees.plans.commands.ShowCharsetCommand;
import org.apache.doris.nereids.trees.plans.commands.ShowClustersCommand;
import org.apache.doris.nereids.trees.plans.commands.ShowCollationCommand;
import org.apache.doris.nereids.trees.plans.commands.ShowColumnHistogramStatsCommand;
import org.apache.doris.nereids.trees.plans.commands.ShowColumnsCommand;
import org.apache.doris.nereids.trees.plans.commands.ShowConfigCommand;
import org.apache.doris.nereids.trees.plans.commands.ShowConstraintsCommand;
import org.apache.doris.nereids.trees.plans.commands.ShowConvertLSCCommand;
import org.apache.doris.nereids.trees.plans.commands.ShowCopyCommand;
import org.apache.doris.nereids.trees.plans.commands.ShowCreateCatalogCommand;
import org.apache.doris.nereids.trees.plans.commands.ShowCreateDatabaseCommand;
import org.apache.doris.nereids.trees.plans.commands.ShowCreateMTMVCommand;
import org.apache.doris.nereids.trees.plans.commands.ShowCreateMaterializedViewCommand;
import org.apache.doris.nereids.trees.plans.commands.ShowCreateProcedureCommand;
import org.apache.doris.nereids.trees.plans.commands.ShowCreateRepositoryCommand;
import org.apache.doris.nereids.trees.plans.commands.ShowCreateTableCommand;
import org.apache.doris.nereids.trees.plans.commands.ShowCreateViewCommand;
import org.apache.doris.nereids.trees.plans.commands.ShowDataCommand;
import org.apache.doris.nereids.trees.plans.commands.ShowDataSkewCommand;
import org.apache.doris.nereids.trees.plans.commands.ShowDataTypesCommand;
import org.apache.doris.nereids.trees.plans.commands.ShowDatabaseIdCommand;
import org.apache.doris.nereids.trees.plans.commands.ShowDatabasesCommand;
import org.apache.doris.nereids.trees.plans.commands.ShowDeleteCommand;
import org.apache.doris.nereids.trees.plans.commands.ShowDiagnoseTabletCommand;
import org.apache.doris.nereids.trees.plans.commands.ShowDictionariesCommand;
import org.apache.doris.nereids.trees.plans.commands.ShowDynamicPartitionCommand;
import org.apache.doris.nereids.trees.plans.commands.ShowEncryptKeysCommand;
import org.apache.doris.nereids.trees.plans.commands.ShowEventsCommand;
import org.apache.doris.nereids.trees.plans.commands.ShowFrontendsCommand;
import org.apache.doris.nereids.trees.plans.commands.ShowFunctionsCommand;
import org.apache.doris.nereids.trees.plans.commands.ShowGrantsCommand;
import org.apache.doris.nereids.trees.plans.commands.ShowIndexStatsCommand;
import org.apache.doris.nereids.trees.plans.commands.ShowLastInsertCommand;
import org.apache.doris.nereids.trees.plans.commands.ShowLoadCommand;
import org.apache.doris.nereids.trees.plans.commands.ShowLoadProfileCommand;
import org.apache.doris.nereids.trees.plans.commands.ShowOpenTablesCommand;
import org.apache.doris.nereids.trees.plans.commands.ShowPartitionIdCommand;
import org.apache.doris.nereids.trees.plans.commands.ShowPluginsCommand;
import org.apache.doris.nereids.trees.plans.commands.ShowPrivilegesCommand;
import org.apache.doris.nereids.trees.plans.commands.ShowProcCommand;
import org.apache.doris.nereids.trees.plans.commands.ShowProcedureStatusCommand;
import org.apache.doris.nereids.trees.plans.commands.ShowProcessListCommand;
import org.apache.doris.nereids.trees.plans.commands.ShowQueryProfileCommand;
import org.apache.doris.nereids.trees.plans.commands.ShowQueryStatsCommand;
import org.apache.doris.nereids.trees.plans.commands.ShowQueuedAnalyzeJobsCommand;
import org.apache.doris.nereids.trees.plans.commands.ShowReplicaDistributionCommand;
import org.apache.doris.nereids.trees.plans.commands.ShowRepositoriesCommand;
import org.apache.doris.nereids.trees.plans.commands.ShowResourcesCommand;
import org.apache.doris.nereids.trees.plans.commands.ShowRestoreCommand;
import org.apache.doris.nereids.trees.plans.commands.ShowRolesCommand;
import org.apache.doris.nereids.trees.plans.commands.ShowRowPolicyCommand;
import org.apache.doris.nereids.trees.plans.commands.ShowSmallFilesCommand;
import org.apache.doris.nereids.trees.plans.commands.ShowSnapshotCommand;
import org.apache.doris.nereids.trees.plans.commands.ShowSqlBlockRuleCommand;
import org.apache.doris.nereids.trees.plans.commands.ShowStagesCommand;
import org.apache.doris.nereids.trees.plans.commands.ShowStatusCommand;
import org.apache.doris.nereids.trees.plans.commands.ShowStorageEnginesCommand;
import org.apache.doris.nereids.trees.plans.commands.ShowStoragePolicyCommand;
import org.apache.doris.nereids.trees.plans.commands.ShowSyncJobCommand;
import org.apache.doris.nereids.trees.plans.commands.ShowTableCommand;
import org.apache.doris.nereids.trees.plans.commands.ShowTableCreationCommand;
import org.apache.doris.nereids.trees.plans.commands.ShowTableIdCommand;
import org.apache.doris.nereids.trees.plans.commands.ShowTableStatsCommand;
import org.apache.doris.nereids.trees.plans.commands.ShowTableStatusCommand;
import org.apache.doris.nereids.trees.plans.commands.ShowTabletIdCommand;
import org.apache.doris.nereids.trees.plans.commands.ShowTabletStorageFormatCommand;
import org.apache.doris.nereids.trees.plans.commands.ShowTabletsBelongCommand;
import org.apache.doris.nereids.trees.plans.commands.ShowTabletsFromTableCommand;
import org.apache.doris.nereids.trees.plans.commands.ShowTrashCommand;
import org.apache.doris.nereids.trees.plans.commands.ShowTriggersCommand;
import org.apache.doris.nereids.trees.plans.commands.ShowUserPropertyCommand;
import org.apache.doris.nereids.trees.plans.commands.ShowVariablesCommand;
import org.apache.doris.nereids.trees.plans.commands.ShowViewCommand;
import org.apache.doris.nereids.trees.plans.commands.ShowWarningErrorCountCommand;
import org.apache.doris.nereids.trees.plans.commands.ShowWarningErrorsCommand;
import org.apache.doris.nereids.trees.plans.commands.ShowWhiteListCommand;
import org.apache.doris.nereids.trees.plans.commands.ShowWorkloadGroupsCommand;
import org.apache.doris.nereids.trees.plans.commands.SyncCommand;
import org.apache.doris.nereids.trees.plans.commands.TransactionBeginCommand;
import org.apache.doris.nereids.trees.plans.commands.TransactionCommitCommand;
import org.apache.doris.nereids.trees.plans.commands.TransactionRollbackCommand;
import org.apache.doris.nereids.trees.plans.commands.TruncateTableCommand;
import org.apache.doris.nereids.trees.plans.commands.UnlockTablesCommand;
import org.apache.doris.nereids.trees.plans.commands.UnsetDefaultStorageVaultCommand;
import org.apache.doris.nereids.trees.plans.commands.UnsetVariableCommand;
import org.apache.doris.nereids.trees.plans.commands.UnsupportedCommand;
import org.apache.doris.nereids.trees.plans.commands.UpdateCommand;
import org.apache.doris.nereids.trees.plans.commands.alter.AlterDatabaseRenameCommand;
import org.apache.doris.nereids.trees.plans.commands.alter.AlterDatabaseSetQuotaCommand;
import org.apache.doris.nereids.trees.plans.commands.alter.AlterRepositoryCommand;
import org.apache.doris.nereids.trees.plans.commands.clean.CleanLabelCommand;
import org.apache.doris.nereids.trees.plans.commands.info.AddBackendOp;
import org.apache.doris.nereids.trees.plans.commands.info.AddBrokerOp;
import org.apache.doris.nereids.trees.plans.commands.info.AddColumnOp;
import org.apache.doris.nereids.trees.plans.commands.info.AddColumnsOp;
import org.apache.doris.nereids.trees.plans.commands.info.AddFollowerOp;
import org.apache.doris.nereids.trees.plans.commands.info.AddObserverOp;
import org.apache.doris.nereids.trees.plans.commands.info.AddPartitionOp;
import org.apache.doris.nereids.trees.plans.commands.info.AddRollupOp;
import org.apache.doris.nereids.trees.plans.commands.info.AlterLoadErrorUrlOp;
import org.apache.doris.nereids.trees.plans.commands.info.AlterMTMVInfo;
import org.apache.doris.nereids.trees.plans.commands.info.AlterMTMVPropertyInfo;
import org.apache.doris.nereids.trees.plans.commands.info.AlterMTMVRefreshInfo;
import org.apache.doris.nereids.trees.plans.commands.info.AlterMTMVRenameInfo;
import org.apache.doris.nereids.trees.plans.commands.info.AlterMTMVReplaceInfo;
import org.apache.doris.nereids.trees.plans.commands.info.AlterMultiPartitionOp;
import org.apache.doris.nereids.trees.plans.commands.info.AlterSystemOp;
import org.apache.doris.nereids.trees.plans.commands.info.AlterTableOp;
import org.apache.doris.nereids.trees.plans.commands.info.AlterUserInfo;
import org.apache.doris.nereids.trees.plans.commands.info.AlterViewInfo;
import org.apache.doris.nereids.trees.plans.commands.info.BuildIndexOp;
import org.apache.doris.nereids.trees.plans.commands.info.BulkLoadDataDesc;
import org.apache.doris.nereids.trees.plans.commands.info.BulkStorageDesc;
import org.apache.doris.nereids.trees.plans.commands.info.CancelMTMVTaskInfo;
import org.apache.doris.nereids.trees.plans.commands.info.ColumnDefinition;
import org.apache.doris.nereids.trees.plans.commands.info.CopyFromDesc;
import org.apache.doris.nereids.trees.plans.commands.info.CopyIntoInfo;
import org.apache.doris.nereids.trees.plans.commands.info.CreateIndexOp;
import org.apache.doris.nereids.trees.plans.commands.info.CreateJobInfo;
import org.apache.doris.nereids.trees.plans.commands.info.CreateMTMVInfo;
import org.apache.doris.nereids.trees.plans.commands.info.CreateResourceInfo;
import org.apache.doris.nereids.trees.plans.commands.info.CreateRoutineLoadInfo;
import org.apache.doris.nereids.trees.plans.commands.info.CreateTableInfo;
import org.apache.doris.nereids.trees.plans.commands.info.CreateTableLikeInfo;
import org.apache.doris.nereids.trees.plans.commands.info.CreateUserInfo;
import org.apache.doris.nereids.trees.plans.commands.info.CreateViewInfo;
import org.apache.doris.nereids.trees.plans.commands.info.DMLCommandType;
import org.apache.doris.nereids.trees.plans.commands.info.DecommissionBackendOp;
import org.apache.doris.nereids.trees.plans.commands.info.DefaultValue;
import org.apache.doris.nereids.trees.plans.commands.info.DictionaryColumnDefinition;
import org.apache.doris.nereids.trees.plans.commands.info.DistributionDescriptor;
import org.apache.doris.nereids.trees.plans.commands.info.DropAllBrokerOp;
import org.apache.doris.nereids.trees.plans.commands.info.DropBackendOp;
import org.apache.doris.nereids.trees.plans.commands.info.DropBrokerOp;
import org.apache.doris.nereids.trees.plans.commands.info.DropColumnOp;
import org.apache.doris.nereids.trees.plans.commands.info.DropDatabaseInfo;
import org.apache.doris.nereids.trees.plans.commands.info.DropFollowerOp;
import org.apache.doris.nereids.trees.plans.commands.info.DropIndexOp;
import org.apache.doris.nereids.trees.plans.commands.info.DropMTMVInfo;
import org.apache.doris.nereids.trees.plans.commands.info.DropObserverOp;
import org.apache.doris.nereids.trees.plans.commands.info.DropPartitionFromIndexOp;
import org.apache.doris.nereids.trees.plans.commands.info.DropPartitionOp;
import org.apache.doris.nereids.trees.plans.commands.info.DropRollupOp;
import org.apache.doris.nereids.trees.plans.commands.info.EnableFeatureOp;
import org.apache.doris.nereids.trees.plans.commands.info.FixedRangePartition;
import org.apache.doris.nereids.trees.plans.commands.info.FuncNameInfo;
import org.apache.doris.nereids.trees.plans.commands.info.FunctionArgTypesInfo;
import org.apache.doris.nereids.trees.plans.commands.info.GeneratedColumnDesc;
import org.apache.doris.nereids.trees.plans.commands.info.InPartition;
import org.apache.doris.nereids.trees.plans.commands.info.IndexDefinition;
import org.apache.doris.nereids.trees.plans.commands.info.LabelNameInfo;
import org.apache.doris.nereids.trees.plans.commands.info.LessThanPartition;
import org.apache.doris.nereids.trees.plans.commands.info.MTMVPartitionDefinition;
import org.apache.doris.nereids.trees.plans.commands.info.ModifyBackendOp;
import org.apache.doris.nereids.trees.plans.commands.info.ModifyColumnCommentOp;
import org.apache.doris.nereids.trees.plans.commands.info.ModifyColumnOp;
import org.apache.doris.nereids.trees.plans.commands.info.ModifyDistributionOp;
import org.apache.doris.nereids.trees.plans.commands.info.ModifyEngineOp;
import org.apache.doris.nereids.trees.plans.commands.info.ModifyFrontendOrBackendHostNameOp;
import org.apache.doris.nereids.trees.plans.commands.info.ModifyFrontendOrBackendHostNameOp.ModifyOpType;
import org.apache.doris.nereids.trees.plans.commands.info.ModifyPartitionOp;
import org.apache.doris.nereids.trees.plans.commands.info.ModifyTableCommentOp;
import org.apache.doris.nereids.trees.plans.commands.info.ModifyTablePropertiesOp;
import org.apache.doris.nereids.trees.plans.commands.info.PartitionDefinition;
import org.apache.doris.nereids.trees.plans.commands.info.PartitionDefinition.MaxValue;
import org.apache.doris.nereids.trees.plans.commands.info.PartitionNamesInfo;
import org.apache.doris.nereids.trees.plans.commands.info.PartitionTableInfo;
import org.apache.doris.nereids.trees.plans.commands.info.PauseMTMVInfo;
import org.apache.doris.nereids.trees.plans.commands.info.RefreshMTMVInfo;
import org.apache.doris.nereids.trees.plans.commands.info.RenameColumnOp;
import org.apache.doris.nereids.trees.plans.commands.info.RenamePartitionOp;
import org.apache.doris.nereids.trees.plans.commands.info.RenameRollupOp;
import org.apache.doris.nereids.trees.plans.commands.info.RenameTableOp;
import org.apache.doris.nereids.trees.plans.commands.info.ReorderColumnsOp;
import org.apache.doris.nereids.trees.plans.commands.info.ReplacePartitionOp;
import org.apache.doris.nereids.trees.plans.commands.info.ReplaceTableOp;
import org.apache.doris.nereids.trees.plans.commands.info.ResumeMTMVInfo;
import org.apache.doris.nereids.trees.plans.commands.info.RollupDefinition;
import org.apache.doris.nereids.trees.plans.commands.info.SetCharsetAndCollateVarOp;
import org.apache.doris.nereids.trees.plans.commands.info.SetLdapPassVarOp;
import org.apache.doris.nereids.trees.plans.commands.info.SetNamesVarOp;
import org.apache.doris.nereids.trees.plans.commands.info.SetPassVarOp;
import org.apache.doris.nereids.trees.plans.commands.info.SetSessionVarOp;
import org.apache.doris.nereids.trees.plans.commands.info.SetUserDefinedVarOp;
import org.apache.doris.nereids.trees.plans.commands.info.SetUserPropertyVarOp;
import org.apache.doris.nereids.trees.plans.commands.info.SetVarOp;
import org.apache.doris.nereids.trees.plans.commands.info.ShowCreateMTMVInfo;
import org.apache.doris.nereids.trees.plans.commands.info.SimpleColumnDefinition;
import org.apache.doris.nereids.trees.plans.commands.info.StepPartition;
import org.apache.doris.nereids.trees.plans.commands.info.TableNameInfo;
import org.apache.doris.nereids.trees.plans.commands.info.TableRefInfo;
import org.apache.doris.nereids.trees.plans.commands.insert.BatchInsertIntoTableCommand;
import org.apache.doris.nereids.trees.plans.commands.insert.InsertIntoTableCommand;
import org.apache.doris.nereids.trees.plans.commands.insert.InsertOverwriteTableCommand;
import org.apache.doris.nereids.trees.plans.commands.load.CreateDataSyncJobCommand;
import org.apache.doris.nereids.trees.plans.commands.load.CreateRoutineLoadCommand;
import org.apache.doris.nereids.trees.plans.commands.load.LoadColumnClause;
import org.apache.doris.nereids.trees.plans.commands.load.LoadColumnDesc;
import org.apache.doris.nereids.trees.plans.commands.load.LoadDeleteOnClause;
import org.apache.doris.nereids.trees.plans.commands.load.LoadPartitionNames;
import org.apache.doris.nereids.trees.plans.commands.load.LoadPrecedingFilterClause;
import org.apache.doris.nereids.trees.plans.commands.load.LoadProperty;
import org.apache.doris.nereids.trees.plans.commands.load.LoadSeparator;
import org.apache.doris.nereids.trees.plans.commands.load.LoadSequenceClause;
import org.apache.doris.nereids.trees.plans.commands.load.LoadWhereClause;
import org.apache.doris.nereids.trees.plans.commands.load.PauseDataSyncJobCommand;
import org.apache.doris.nereids.trees.plans.commands.load.PauseRoutineLoadCommand;
import org.apache.doris.nereids.trees.plans.commands.load.ResumeDataSyncJobCommand;
import org.apache.doris.nereids.trees.plans.commands.load.ResumeRoutineLoadCommand;
import org.apache.doris.nereids.trees.plans.commands.load.ShowCreateRoutineLoadCommand;
import org.apache.doris.nereids.trees.plans.commands.load.StopDataSyncJobCommand;
import org.apache.doris.nereids.trees.plans.commands.load.StopRoutineLoadCommand;
import org.apache.doris.nereids.trees.plans.commands.load.SyncJobName;
import org.apache.doris.nereids.trees.plans.commands.refresh.RefreshCatalogCommand;
import org.apache.doris.nereids.trees.plans.commands.refresh.RefreshDatabaseCommand;
import org.apache.doris.nereids.trees.plans.commands.refresh.RefreshDictionaryCommand;
import org.apache.doris.nereids.trees.plans.commands.refresh.RefreshTableCommand;
import org.apache.doris.nereids.trees.plans.commands.use.SwitchCommand;
import org.apache.doris.nereids.trees.plans.commands.use.UseCommand;
import org.apache.doris.nereids.trees.plans.logical.LogicalAggregate;
import org.apache.doris.nereids.trees.plans.logical.LogicalCTE;
import org.apache.doris.nereids.trees.plans.logical.LogicalExcept;
import org.apache.doris.nereids.trees.plans.logical.LogicalFileSink;
import org.apache.doris.nereids.trees.plans.logical.LogicalFilter;
import org.apache.doris.nereids.trees.plans.logical.LogicalGenerate;
import org.apache.doris.nereids.trees.plans.logical.LogicalHaving;
import org.apache.doris.nereids.trees.plans.logical.LogicalIntersect;
import org.apache.doris.nereids.trees.plans.logical.LogicalJoin;
import org.apache.doris.nereids.trees.plans.logical.LogicalLimit;
import org.apache.doris.nereids.trees.plans.logical.LogicalOneRowRelation;
import org.apache.doris.nereids.trees.plans.logical.LogicalPlan;
import org.apache.doris.nereids.trees.plans.logical.LogicalPreAggOnHint;
import org.apache.doris.nereids.trees.plans.logical.LogicalProject;
import org.apache.doris.nereids.trees.plans.logical.LogicalQualify;
import org.apache.doris.nereids.trees.plans.logical.LogicalRepeat;
import org.apache.doris.nereids.trees.plans.logical.LogicalSelectHint;
import org.apache.doris.nereids.trees.plans.logical.LogicalSink;
import org.apache.doris.nereids.trees.plans.logical.LogicalSort;
import org.apache.doris.nereids.trees.plans.logical.LogicalSubQueryAlias;
import org.apache.doris.nereids.trees.plans.logical.LogicalUnion;
import org.apache.doris.nereids.trees.plans.logical.LogicalUsingJoin;
import org.apache.doris.nereids.types.AggStateType;
import org.apache.doris.nereids.types.ArrayType;
import org.apache.doris.nereids.types.BigIntType;
import org.apache.doris.nereids.types.BooleanType;
import org.apache.doris.nereids.types.DataType;
import org.apache.doris.nereids.types.DateTimeType;
import org.apache.doris.nereids.types.DateTimeV2Type;
import org.apache.doris.nereids.types.DateType;
import org.apache.doris.nereids.types.DateV2Type;
import org.apache.doris.nereids.types.LargeIntType;
import org.apache.doris.nereids.types.MapType;
import org.apache.doris.nereids.types.StructField;
import org.apache.doris.nereids.types.StructType;
import org.apache.doris.nereids.types.VarcharType;
import org.apache.doris.nereids.types.coercion.CharacterType;
import org.apache.doris.nereids.util.ExpressionUtils;
import org.apache.doris.nereids.util.RelationUtil;
import org.apache.doris.nereids.util.Utils;
import org.apache.doris.policy.FilterType;
import org.apache.doris.policy.PolicyTypeEnum;
import org.apache.doris.qe.ConnectContext;
import org.apache.doris.qe.SqlModeHelper;
import org.apache.doris.resource.workloadschedpolicy.WorkloadActionMeta;
import org.apache.doris.resource.workloadschedpolicy.WorkloadConditionMeta;
import org.apache.doris.statistics.AnalysisInfo;
import org.apache.doris.system.NodeType;

import com.google.common.collect.ImmutableList;
import com.google.common.collect.ImmutableMap;
import com.google.common.collect.ImmutableMap.Builder;
import com.google.common.collect.Lists;
import com.google.common.collect.Maps;
import com.google.common.collect.Sets;
import org.antlr.v4.runtime.ParserRuleContext;
import org.antlr.v4.runtime.RuleContext;
import org.antlr.v4.runtime.Token;
import org.antlr.v4.runtime.tree.ParseTree;
import org.antlr.v4.runtime.tree.RuleNode;
import org.antlr.v4.runtime.tree.TerminalNode;

import java.math.BigDecimal;
import java.math.BigInteger;
import java.util.ArrayList;
import java.util.Collections;
import java.util.HashMap;
import java.util.HashSet;
import java.util.List;
import java.util.Locale;
import java.util.Map;
import java.util.Optional;
import java.util.Set;
import java.util.function.Supplier;
import java.util.stream.Collectors;

/**
 * Build a logical plan tree with unbounded nodes.
 */
@SuppressWarnings({"OptionalUsedAsFieldOrParameterType", "OptionalGetWithoutIsPresent"})
public class LogicalPlanBuilder extends DorisParserBaseVisitor<Object> {
    private static String JOB_NAME = "jobName";
    private static String TASK_ID = "taskId";
    // Sort the parameters with token position to keep the order with original placeholders
    // in prepared statement.Otherwise, the order maybe broken
    private final Map<Token, Placeholder> tokenPosToParameters = Maps.newTreeMap((pos1, pos2) -> {
        int line = pos1.getLine() - pos2.getLine();
        if (line != 0) {
            return line;
        }
        return pos1.getCharPositionInLine() - pos2.getCharPositionInLine();
    });

    private final Map<Integer, ParserRuleContext> selectHintMap;

    public LogicalPlanBuilder(Map<Integer, ParserRuleContext> selectHintMap) {
        this.selectHintMap = selectHintMap;
    }

    @SuppressWarnings("unchecked")
    protected <T> T typedVisit(ParseTree ctx) {
        return (T) ctx.accept(this);
    }

    /**
     * Override the default behavior for all visit methods. This will only return a non-null result
     * when the context has only one child. This is done because there is no generic method to
     * combine the results of the context children. In all other cases null is returned.
     */
    @Override
    public Object visitChildren(RuleNode node) {
        if (node.getChildCount() == 1) {
            return node.getChild(0).accept(this);
        } else {
            return null;
        }
    }

    @Override
    public LogicalPlan visitSingleStatement(SingleStatementContext ctx) {
        return ParserUtils.withOrigin(ctx, () -> (LogicalPlan) visit(ctx.statement()));
    }

    @Override
    public LogicalPlan visitStatementDefault(StatementDefaultContext ctx) {
        LogicalPlan plan = plan(ctx.query());
        if (ctx.outFileClause() != null) {
            plan = withOutFile(plan, ctx.outFileClause());
        } else {
            plan = new UnboundResultSink<>(plan);
        }
        return withExplain(plan, ctx.explain());
    }

    @Override
    public LogicalPlan visitCreateScheduledJob(DorisParser.CreateScheduledJobContext ctx) {
        Optional<String> label = ctx.label == null ? Optional.empty() : Optional.of(ctx.label.getText());
        Optional<String> atTime = ctx.atTime == null ? Optional.empty() : Optional.of(ctx.atTime.getText());
        Optional<Boolean> immediateStartOptional = ctx.CURRENT_TIMESTAMP() == null ? Optional.of(false) :
                Optional.of(true);
        Optional<String> startTime = ctx.startTime == null ? Optional.empty() : Optional.of(ctx.startTime.getText());
        Optional<String> endsTime = ctx.endsTime == null ? Optional.empty() : Optional.of(ctx.endsTime.getText());
        Optional<Long> interval = ctx.timeInterval == null ? Optional.empty() :
                Optional.of(Long.valueOf(ctx.timeInterval.getText()));
        Optional<String> intervalUnit = ctx.timeUnit == null ? Optional.empty() : Optional.of(ctx.timeUnit.getText());
        String comment =
                visitCommentSpec(ctx.commentSpec());
        String executeSql = getOriginSql(ctx.supportedDmlStatement());
        CreateJobInfo createJobInfo = new CreateJobInfo(label, atTime, interval, intervalUnit, startTime,
                endsTime, immediateStartOptional, comment, executeSql);
        return new CreateJobCommand(createJobInfo);
    }

    private void checkJobNameKey(String key, String keyFormat, DorisParser.SupportedJobStatementContext parseContext) {
        if (key.isEmpty() || !key.equalsIgnoreCase(keyFormat)) {
            throw new ParseException(keyFormat + " should be: '" + keyFormat + "'", parseContext);
        }
    }

    @Override
    public LogicalPlan visitPauseJob(DorisParser.PauseJobContext ctx) {
        checkJobNameKey(stripQuotes(ctx.jobNameKey.getText()), JOB_NAME, ctx);
        return new PauseJobCommand(stripQuotes(ctx.jobNameValue.getText()));
    }

    @Override
    public LogicalPlan visitDropJob(DorisParser.DropJobContext ctx) {
        checkJobNameKey(stripQuotes(ctx.jobNameKey.getText()), JOB_NAME, ctx);
        boolean ifExists = ctx.EXISTS() != null;
        return new DropJobCommand(stripQuotes(ctx.jobNameValue.getText()), ifExists);
    }

    @Override
    public LogicalPlan visitResumeJob(DorisParser.ResumeJobContext ctx) {
        checkJobNameKey(stripQuotes(ctx.jobNameKey.getText()), JOB_NAME, ctx);
        return new ResumeJobCommand(stripQuotes(ctx.jobNameValue.getText()));
    }

    @Override
    public LogicalPlan visitCancelJobTask(DorisParser.CancelJobTaskContext ctx) {
        checkJobNameKey(stripQuotes(ctx.jobNameKey.getText()), JOB_NAME, ctx);
        checkJobNameKey(stripQuotes(ctx.taskIdKey.getText()), TASK_ID, ctx);
        String jobName = stripQuotes(ctx.jobNameValue.getText());
        Long taskId = Long.valueOf(ctx.taskIdValue.getText());
        return new CancelJobTaskCommand(jobName, taskId);
    }

    private StageAndPattern getStageAndPattern(DorisParser.StageAndPatternContext ctx) {
        if (ctx.pattern != null) {
            return new StageAndPattern(stripQuotes(ctx.stage.getText()), stripQuotes(ctx.pattern.getText()));
        } else {
            return new StageAndPattern(stripQuotes(ctx.stage.getText()), null);
        }
    }

    @Override
    public LogicalPlan visitCopyInto(DorisParser.CopyIntoContext ctx) {
        ImmutableList.Builder<String> tableName = ImmutableList.builder();
        if (null != ctx.name) {
            List<String> nameParts = visitMultipartIdentifier(ctx.name);
            tableName.addAll(nameParts);
        }
        List<String> columns = (null != ctx.columns) ? visitIdentifierList(ctx.columns) : null;
        StageAndPattern stageAndPattern = getStageAndPattern(ctx.stageAndPattern());
        CopyFromDesc copyFromDesc = null;
        if (null != ctx.SELECT()) {
            List<NamedExpression> projects = getNamedExpressions(ctx.selectColumnClause().namedExpressionSeq());
            Optional<Expression> where = Optional.empty();
            if (ctx.whereClause() != null) {
                where = Optional.of(getExpression(ctx.whereClause().booleanExpression()));
            }
            copyFromDesc = new CopyFromDesc(stageAndPattern, projects, where);
        } else {
            copyFromDesc = new CopyFromDesc(stageAndPattern);
        }
        Map<String, String> properties = visitPropertyClause(ctx.properties);
        copyFromDesc.setTargetColumns(columns);
        CopyIntoInfo copyInfoInfo = null;
        if (null != ctx.selectHint()) {
            if ((selectHintMap == null) || selectHintMap.isEmpty()) {
                throw new AnalysisException("hint should be in right place: " + ctx.getText());
            }
            List<ParserRuleContext> selectHintContexts = Lists.newArrayList();
            for (Integer key : selectHintMap.keySet()) {
                if (key > ctx.getStart().getStopIndex() && key < ctx.getStop().getStartIndex()) {
                    selectHintContexts.add(selectHintMap.get(key));
                }
            }
            if (selectHintContexts.size() != 1) {
                throw new AnalysisException("only one hint is allowed in: " + ctx.getText());
            }
            SelectHintContext selectHintContext = (SelectHintContext) selectHintContexts.get(0);
            Map<String, String> parameterNames = Maps.newLinkedHashMap();
            for (HintStatementContext hintStatement : selectHintContext.hintStatements) {
                String hintName = hintStatement.hintName.getText().toLowerCase(Locale.ROOT);
                if (!hintName.equalsIgnoreCase("set_var")) {
                    throw new AnalysisException("only set_var hint is allowed in: " + ctx.getText());
                }
                for (HintAssignmentContext kv : hintStatement.parameters) {
                    if (kv.key != null) {
                        String parameterName = visitIdentifierOrText(kv.key);
                        Optional<String> value = Optional.empty();
                        if (kv.constantValue != null) {
                            Literal literal = (Literal) visit(kv.constantValue);
                            value = Optional.ofNullable(literal.toLegacyLiteral().getStringValue());
                        } else if (kv.identifierValue != null) {
                            // maybe we should throw exception when the identifierValue is quoted identifier
                            value = Optional.ofNullable(kv.identifierValue.getText());
                        }
                        parameterNames.put(parameterName, value.get());
                    }
                }
            }
            Map<String, Map<String, String>> setVarHint = Maps.newLinkedHashMap();
            setVarHint.put("set_var", parameterNames);
            copyInfoInfo = new CopyIntoInfo(tableName.build(), copyFromDesc, properties, setVarHint);
        } else {
            copyInfoInfo = new CopyIntoInfo(tableName.build(), copyFromDesc, properties, null);
        }

        return new CopyIntoCommand(copyInfoInfo);
    }

    @Override
    public String visitCommentSpec(DorisParser.CommentSpecContext ctx) {
        String commentSpec = ctx == null ? "''" : ctx.STRING_LITERAL().getText();
        return
                LogicalPlanBuilderAssistant.escapeBackSlash(commentSpec.substring(1, commentSpec.length() - 1));
    }

    /**
     * This function may be used in some task like InsertTask, RefreshDictionary, etc. the target could be many type of
     * tables.
     */
    @Override
    public LogicalPlan visitInsertTable(InsertTableContext ctx) {
        boolean isOverwrite = ctx.INTO() == null;
        ImmutableList.Builder<String> tableName = ImmutableList.builder();
        if (null != ctx.tableName) {
            List<String> nameParts = visitMultipartIdentifier(ctx.tableName);
            tableName.addAll(nameParts);
        } else if (null != ctx.tableId) {
            // process group commit insert table command send by be
            TableName name = Env.getCurrentEnv().getCurrentCatalog()
                    .getTableNameByTableId(Long.valueOf(ctx.tableId.getText()));
            tableName.add(name.getDb());
            tableName.add(name.getTbl());
            ConnectContext.get().setDatabase(name.getDb());
        } else {
            throw new ParseException("tableName and tableId cannot both be null");
        }
        Optional<String> labelName = (ctx.labelName == null) ? Optional.empty() : Optional.of(ctx.labelName.getText());
        List<String> colNames = ctx.cols == null ? ImmutableList.of() : visitIdentifierList(ctx.cols);
        // TODO visit partitionSpecCtx
        LogicalPlan plan = visitQuery(ctx.query());
        // partitionSpec may be NULL. means auto detect partition. only available when IOT
        Pair<Boolean, List<String>> partitionSpec = visitPartitionSpec(ctx.partitionSpec());
        // partitionSpec.second :
        // null - auto detect
        // zero - whole table
        // others - specific partitions
        boolean isAutoDetect = partitionSpec.second == null;
        LogicalSink<?> sink = UnboundTableSinkCreator.createUnboundTableSinkMaybeOverwrite(
                tableName.build(),
                colNames,
                ImmutableList.of(), // hints
                partitionSpec.first, // isTemp
                partitionSpec.second, // partition names
                isAutoDetect,
                isOverwrite,
                ConnectContext.get().getSessionVariable().isEnableUniqueKeyPartialUpdate(),
                ctx.tableId == null ? DMLCommandType.INSERT : DMLCommandType.GROUP_COMMIT,
                plan);
        Optional<LogicalPlan> cte = Optional.empty();
        if (ctx.cte() != null) {
            cte = Optional.ofNullable(withCte(plan, ctx.cte()));
        }
        LogicalPlan command;
        if (isOverwrite) {
            command = new InsertOverwriteTableCommand(sink, labelName, cte);
        } else {
            if (ConnectContext.get() != null && ConnectContext.get().isTxnModel()
                    && sink.child() instanceof InlineTable
                    && sink.child().getExpressions().stream().allMatch(Expression::isConstant)) {
                // FIXME: In legacy, the `insert into select 1` is handled as `insert into values`.
                //  In nereids, the original way is throw an AnalysisException and fallback to legacy.
                //  Now handle it as `insert into select`(a separate load job), should fix it as the legacy.
                command = new BatchInsertIntoTableCommand(sink);
            } else {
                command = new InsertIntoTableCommand(sink, labelName, Optional.empty(), cte);
            }
        }
        return withExplain(command, ctx.explain());
    }

    /**
     * return a pair, first will be true if partitions is temp partition, select is a list to present partition list.
     */
    @Override
    public Pair<Boolean, List<String>> visitPartitionSpec(PartitionSpecContext ctx) {
        List<String> partitions = ImmutableList.of();
        boolean temporaryPartition = false;
        if (ctx != null) {
            temporaryPartition = ctx.TEMPORARY() != null;
            if (ctx.ASTERISK() != null) {
                partitions = null;
            } else if (ctx.partition != null) {
                partitions = ImmutableList.of(ctx.partition.getText());
            } else {
                partitions = visitIdentifierList(ctx.partitions);
            }
        }
        return Pair.of(temporaryPartition, partitions);
    }

    @Override
    public Command visitCreateMTMV(CreateMTMVContext ctx) {
        if (ctx.buildMode() == null && ctx.refreshMethod() == null && ctx.refreshTrigger() == null
                && ctx.cols == null && ctx.keys == null
                && ctx.HASH() == null && ctx.RANDOM() == null && ctx.BUCKETS() == null) {
            return visitCreateSyncMvCommand(ctx);
        }

        List<String> nameParts = visitMultipartIdentifier(ctx.mvName);
        BuildMode buildMode = visitBuildMode(ctx.buildMode());
        RefreshMethod refreshMethod = visitRefreshMethod(ctx.refreshMethod());
        MTMVRefreshTriggerInfo refreshTriggerInfo = visitRefreshTrigger(ctx.refreshTrigger());
        LogicalPlan logicalPlan = visitQuery(ctx.query());
        String querySql = getOriginSql(ctx.query());

        int bucketNum = FeConstants.default_bucket_num;
        if (ctx.INTEGER_VALUE() != null) {
            bucketNum = Integer.parseInt(ctx.INTEGER_VALUE().getText());
        }
        DistributionDescriptor desc;
        if (ctx.HASH() != null) {
            desc = new DistributionDescriptor(true, ctx.AUTO() != null, bucketNum,
                    visitIdentifierList(ctx.hashKeys));
        } else {
            desc = new DistributionDescriptor(false, ctx.AUTO() != null, bucketNum, null);
        }

        Map<String, String> properties = ctx.propertyClause() != null
                ? Maps.newHashMap(visitPropertyClause(ctx.propertyClause())) : Maps.newHashMap();
        String comment = ctx.STRING_LITERAL() == null ? "" : LogicalPlanBuilderAssistant.escapeBackSlash(
                ctx.STRING_LITERAL().getText().substring(1, ctx.STRING_LITERAL().getText().length() - 1));

        return new CreateMTMVCommand(new CreateMTMVInfo(ctx.EXISTS() != null, new TableNameInfo(nameParts),
                ctx.keys != null ? visitIdentifierList(ctx.keys) : ImmutableList.of(),
                comment,
                desc, properties, logicalPlan, querySql,
                new MTMVRefreshInfo(buildMode, refreshMethod, refreshTriggerInfo),
                ctx.cols == null ? Lists.newArrayList() : visitSimpleColumnDefs(ctx.cols),
                visitMTMVPartitionInfo(ctx.mvPartition())
        ));
    }

    private Command visitCreateSyncMvCommand(CreateMTMVContext ctx) {
        List<String> nameParts = visitMultipartIdentifier(ctx.mvName);
        LogicalPlan logicalPlan = new UnboundResultSink<>(visitQuery(ctx.query()));
        Map<String, String> properties = ctx.propertyClause() != null
                ? Maps.newHashMap(visitPropertyClause(ctx.propertyClause())) : Maps.newHashMap();
        return new CreateMaterializedViewCommand(new TableNameInfo(nameParts), logicalPlan, properties);
    }

    /**
     * get MTMVPartitionDefinition
     *
     * @param ctx MvPartitionContext
     * @return MTMVPartitionDefinition
     */
    public MTMVPartitionDefinition visitMTMVPartitionInfo(MvPartitionContext ctx) {
        MTMVPartitionDefinition mtmvPartitionDefinition = new MTMVPartitionDefinition();
        if (ctx == null) {
            mtmvPartitionDefinition.setPartitionType(MTMVPartitionType.SELF_MANAGE);
        } else if (ctx.partitionKey != null) {
            mtmvPartitionDefinition.setPartitionType(MTMVPartitionType.FOLLOW_BASE_TABLE);
            mtmvPartitionDefinition.setPartitionCol(ctx.partitionKey.getText());
        } else {
            mtmvPartitionDefinition.setPartitionType(MTMVPartitionType.EXPR);
            Expression functionCallExpression = visitFunctionCallExpression(ctx.partitionExpr);
            mtmvPartitionDefinition.setFunctionCallExpression(functionCallExpression);
        }
        return mtmvPartitionDefinition;
    }

    @Override
    public List<SimpleColumnDefinition> visitSimpleColumnDefs(SimpleColumnDefsContext ctx) {
        if (ctx == null) {
            return null;
        }
        return ctx.cols.stream()
                .map(this::visitSimpleColumnDef)
                .collect(ImmutableList.toImmutableList());
    }

    @Override
    public SimpleColumnDefinition visitSimpleColumnDef(SimpleColumnDefContext ctx) {
        String comment = ctx.STRING_LITERAL() == null ? "" : LogicalPlanBuilderAssistant.escapeBackSlash(
                ctx.STRING_LITERAL().getText().substring(1, ctx.STRING_LITERAL().getText().length() - 1));
        return new SimpleColumnDefinition(ctx.colName.getText(), comment);
    }

    /**
     * get originSql
     *
     * @param ctx context
     * @return originSql
     */
    public String getOriginSql(ParserRuleContext ctx) {
        int startIndex = ctx.start.getStartIndex();
        int stopIndex = ctx.stop.getStopIndex();
        org.antlr.v4.runtime.misc.Interval interval = new org.antlr.v4.runtime.misc.Interval(startIndex, stopIndex);
        return ctx.start.getInputStream().getText(interval);
    }

    @Override
    public MTMVRefreshTriggerInfo visitRefreshTrigger(RefreshTriggerContext ctx) {
        if (ctx == null) {
            return new MTMVRefreshTriggerInfo(RefreshTrigger.MANUAL);
        }
        if (ctx.MANUAL() != null) {
            return new MTMVRefreshTriggerInfo(RefreshTrigger.MANUAL);
        }
        if (ctx.COMMIT() != null) {
            return new MTMVRefreshTriggerInfo(RefreshTrigger.COMMIT);
        }
        if (ctx.SCHEDULE() != null) {
            return new MTMVRefreshTriggerInfo(RefreshTrigger.SCHEDULE, visitRefreshSchedule(ctx.refreshSchedule()));
        }
        return new MTMVRefreshTriggerInfo(RefreshTrigger.MANUAL);
    }

    @Override
    public ReplayCommand visitReplay(DorisParser.ReplayContext ctx) {
        if (ctx.replayCommand().replayType().DUMP() != null) {
            LogicalPlan plan = plan(ctx.replayCommand().replayType().query());
            return new ReplayCommand(PlanType.REPLAY_COMMAND, null, plan, ReplayCommand.ReplayType.DUMP);
        } else if (ctx.replayCommand().replayType().PLAY() != null) {
            String tmpPath = ctx.replayCommand().replayType().filePath.getText();
            String path = LogicalPlanBuilderAssistant.escapeBackSlash(tmpPath.substring(1, tmpPath.length() - 1));
            return new ReplayCommand(PlanType.REPLAY_COMMAND, path, null, ReplayCommand.ReplayType.PLAY);
        }
        return null;
    }

    @Override
    public MTMVRefreshSchedule visitRefreshSchedule(RefreshScheduleContext ctx) {
        int interval = Integer.parseInt(ctx.INTEGER_VALUE().getText());
        String startTime = ctx.STARTS() == null ? null
                : ctx.STRING_LITERAL().getText().substring(1, ctx.STRING_LITERAL().getText().length() - 1);
        IntervalUnit unit = visitMvRefreshUnit(ctx.refreshUnit);
        return new MTMVRefreshSchedule(startTime, interval, unit);
    }

    /**
     * get IntervalUnit,only enable_job_schedule_second_for_test is true, can use second
     *
     * @param ctx ctx
     * @return IntervalUnit
     */
    public IntervalUnit visitMvRefreshUnit(IdentifierContext ctx) {
        IntervalUnit intervalUnit = IntervalUnit.fromString(ctx.getText().toUpperCase());
        if (null == intervalUnit) {
            throw new AnalysisException("interval time unit can not be " + ctx.getText());
        }
        if (intervalUnit.equals(IntervalUnit.SECOND)
                && !Config.enable_job_schedule_second_for_test) {
            throw new AnalysisException("interval time unit can not be second");
        }
        return intervalUnit;
    }

    @Override
    public RefreshMethod visitRefreshMethod(RefreshMethodContext ctx) {
        if (ctx == null) {
            return RefreshMethod.AUTO;
        }
        return RefreshMethod.valueOf(ctx.getText().toUpperCase());
    }

    @Override
    public BuildMode visitBuildMode(BuildModeContext ctx) {
        if (ctx == null) {
            return BuildMode.IMMEDIATE;
        }
        if (ctx.DEFERRED() != null) {
            return BuildMode.DEFERRED;
        } else if (ctx.IMMEDIATE() != null) {
            return BuildMode.IMMEDIATE;
        }
        return BuildMode.IMMEDIATE;
    }

    @Override
    public RefreshMTMVCommand visitRefreshMTMV(RefreshMTMVContext ctx) {
        List<String> nameParts = visitMultipartIdentifier(ctx.mvName);
        List<String> partitions = ImmutableList.of();
        if (ctx.partitionSpec() != null) {
            if (ctx.partitionSpec().TEMPORARY() != null) {
                throw new AnalysisException("Not allowed to specify TEMPORARY ");
            }
            if (ctx.partitionSpec().partition != null) {
                partitions = ImmutableList.of(ctx.partitionSpec().partition.getText());
            } else {
                partitions = visitIdentifierList(ctx.partitionSpec().partitions);
            }
        }
        return new RefreshMTMVCommand(new RefreshMTMVInfo(new TableNameInfo(nameParts),
                partitions, ctx.COMPLETE() != null));
    }

    @Override
    public Command visitDropMTMV(DropMTMVContext ctx) {
        if (ctx.tableName != null) {
            // TODO support drop sync mv
            return new UnsupportedCommand();
        }
        List<String> nameParts = visitMultipartIdentifier(ctx.mvName);
        return new DropMTMVCommand(new DropMTMVInfo(new TableNameInfo(nameParts), ctx.EXISTS() != null));
    }

    @Override
    public PauseMTMVCommand visitPauseMTMV(PauseMTMVContext ctx) {
        List<String> nameParts = visitMultipartIdentifier(ctx.mvName);
        return new PauseMTMVCommand(new PauseMTMVInfo(new TableNameInfo(nameParts)));
    }

    @Override
    public ResumeMTMVCommand visitResumeMTMV(ResumeMTMVContext ctx) {
        List<String> nameParts = visitMultipartIdentifier(ctx.mvName);
        return new ResumeMTMVCommand(new ResumeMTMVInfo(new TableNameInfo(nameParts)));
    }

    @Override
    public ShowCreateMTMVCommand visitShowCreateMTMV(ShowCreateMTMVContext ctx) {
        List<String> nameParts = visitMultipartIdentifier(ctx.mvName);
        return new ShowCreateMTMVCommand(new ShowCreateMTMVInfo(new TableNameInfo(nameParts)));
    }

    @Override
    public CancelExportCommand visitCancelExport(DorisParser.CancelExportContext ctx) {
        String databaseName = null;
        if (ctx.database != null) {
            databaseName = stripQuotes(ctx.database.getText());
        }
        Expression wildWhere = null;
        if (ctx.wildWhere() != null) {
            wildWhere = getWildWhere(ctx.wildWhere());
        }
        return new CancelExportCommand(databaseName, wildWhere);
    }

    @Override
    public CancelLoadCommand visitCancelLoad(DorisParser.CancelLoadContext ctx) {
        String databaseName = null;
        if (ctx.database != null) {
            databaseName = stripQuotes(ctx.database.getText());
        }
        Expression wildWhere = null;
        if (ctx.wildWhere() != null) {
            wildWhere = getWildWhere(ctx.wildWhere());
        }
        return new CancelLoadCommand(databaseName, wildWhere);
    }

    @Override
    public CancelWarmUpJobCommand visitCancelWarmUpJob(DorisParser.CancelWarmUpJobContext ctx) {
        Expression wildWhere = null;
        if (ctx.wildWhere() != null) {
            wildWhere = getWildWhere(ctx.wildWhere());
        }
        return new CancelWarmUpJobCommand(wildWhere);
    }

    @Override
    public CancelMTMVTaskCommand visitCancelMTMVTask(CancelMTMVTaskContext ctx) {
        List<String> nameParts = visitMultipartIdentifier(ctx.mvName);
        long taskId = Long.parseLong(ctx.taskId.getText());
        return new CancelMTMVTaskCommand(new CancelMTMVTaskInfo(new TableNameInfo(nameParts), taskId));
    }

    @Override
    public AdminCompactTableCommand visitAdminCompactTable(AdminCompactTableContext ctx) {
        TableRefInfo tableRefInfo = visitBaseTableRefContext(ctx.baseTableRef());
        EqualTo equalTo = null;
        if (ctx.WHERE() != null) {
            StringLiteral left = new StringLiteral(stripQuotes(ctx.TYPE().getText()));
            StringLiteral right = new StringLiteral(stripQuotes(ctx.STRING_LITERAL().getText()));
            equalTo = new EqualTo(left, right);
        }
        return new AdminCompactTableCommand(tableRefInfo, equalTo);
    }

    @Override
    public AlterMTMVCommand visitAlterMTMV(AlterMTMVContext ctx) {
        List<String> nameParts = visitMultipartIdentifier(ctx.mvName);
        TableNameInfo mvName = new TableNameInfo(nameParts);
        AlterMTMVInfo alterMTMVInfo = null;
        if (ctx.RENAME() != null) {
            alterMTMVInfo = new AlterMTMVRenameInfo(mvName, ctx.newName.getText());
        } else if (ctx.REFRESH() != null) {
            MTMVRefreshInfo refreshInfo = new MTMVRefreshInfo();
            if (ctx.refreshMethod() != null) {
                refreshInfo.setRefreshMethod(visitRefreshMethod(ctx.refreshMethod()));
            }
            if (ctx.refreshTrigger() != null) {
                refreshInfo.setRefreshTriggerInfo(visitRefreshTrigger(ctx.refreshTrigger()));
            }
            alterMTMVInfo = new AlterMTMVRefreshInfo(mvName, refreshInfo);
        } else if (ctx.SET() != null) {
            alterMTMVInfo = new AlterMTMVPropertyInfo(mvName,
                    Maps.newHashMap(visitPropertyItemList(ctx.fileProperties)));
        } else if (ctx.REPLACE() != null) {
            String newName = ctx.newName.getText();
            Map<String, String> properties = ctx.propertyClause() != null
                    ? Maps.newHashMap(visitPropertyClause(ctx.propertyClause())) : Maps.newHashMap();
            alterMTMVInfo = new AlterMTMVReplaceInfo(mvName, newName, properties);
        }
        return new AlterMTMVCommand(alterMTMVInfo);
    }

    @Override
    public LogicalPlan visitAlterView(AlterViewContext ctx) {
        List<String> nameParts = visitMultipartIdentifier(ctx.name);
        String comment = ctx.commentSpec() == null ? null : visitCommentSpec(ctx.commentSpec());
        AlterViewInfo info;
        if (comment != null) {
            info = new AlterViewInfo(new TableNameInfo(nameParts), comment);
        } else {
            String querySql = getOriginSql(ctx.query());
            info = new AlterViewInfo(new TableNameInfo(nameParts), querySql,
                    ctx.cols == null ? Lists.newArrayList() : visitSimpleColumnDefs(ctx.cols));
        }
        return new AlterViewCommand(info);
    }

    @Override
    public LogicalPlan visitAlterStorageVault(AlterStorageVaultContext ctx) {
        List<String> nameParts = this.visitMultipartIdentifier(ctx.name);
        String vaultName = nameParts.get(0);
        Map<String, String> properties = this.visitPropertyClause(ctx.properties);
        return new AlterStorageVaultCommand(vaultName, properties);
    }

    @Override
    public LogicalPlan visitAlterSystemRenameComputeGroup(AlterSystemRenameComputeGroupContext ctx) {
        return new AlterSystemRenameComputeGroupCommand(ctx.name.getText(), ctx.newName.getText());
    }

    @Override
    public LogicalPlan visitShowConstraint(ShowConstraintContext ctx) {
        List<String> parts = visitMultipartIdentifier(ctx.table);
        return new ShowConstraintsCommand(parts);
    }

    @Override
    public LogicalPlan visitAddConstraint(AddConstraintContext ctx) {
        List<String> parts = visitMultipartIdentifier(ctx.table);
        UnboundRelation curTable = new UnboundRelation(StatementScopeIdGenerator.newRelationId(), parts);
        ImmutableList<Slot> slots = visitIdentifierList(ctx.constraint().slots).stream()
                .map(UnboundSlot::new)
                .collect(ImmutableList.toImmutableList());
        Constraint constraint;
        if (ctx.constraint().UNIQUE() != null) {
            constraint = Constraint.newUniqueConstraint(curTable, slots);
        } else if (ctx.constraint().PRIMARY() != null) {
            constraint = Constraint.newPrimaryKeyConstraint(curTable, slots);
        } else if (ctx.constraint().FOREIGN() != null) {
            ImmutableList<Slot> referencedSlots = visitIdentifierList(ctx.constraint().referencedSlots).stream()
                    .map(UnboundSlot::new)
                    .collect(ImmutableList.toImmutableList());
            List<String> nameParts = visitMultipartIdentifier(ctx.constraint().referenceTable);
            LogicalPlan referenceTable = new UnboundRelation(StatementScopeIdGenerator.newRelationId(), nameParts);
            constraint = Constraint.newForeignKeyConstraint(curTable, slots, referenceTable, referencedSlots);
        } else {
            throw new AnalysisException("Unsupported constraint " + ctx.getText());
        }
        return new AddConstraintCommand(ctx.constraintName.getText().toLowerCase(), constraint);
    }

    @Override
    public LogicalPlan visitDropConstraint(DropConstraintContext ctx) {
        List<String> parts = visitMultipartIdentifier(ctx.table);
        UnboundRelation curTable = new UnboundRelation(StatementScopeIdGenerator.newRelationId(), parts);
        return new DropConstraintCommand(ctx.constraintName.getText().toLowerCase(), curTable);
    }

    @Override
    public LogicalPlan visitUpdate(UpdateContext ctx) {
        LogicalPlan query = LogicalPlanBuilderAssistant.withCheckPolicy(new UnboundRelation(
                StatementScopeIdGenerator.newRelationId(), visitMultipartIdentifier(ctx.tableName)));
        query = withTableAlias(query, ctx.tableAlias());
        if (ctx.fromClause() != null) {
            query = withRelations(query, ctx.fromClause().relations().relation());
        }
        query = withFilter(query, Optional.ofNullable(ctx.whereClause()));
        String tableAlias = null;
        if (ctx.tableAlias().strictIdentifier() != null) {
            tableAlias = ctx.tableAlias().getText();
        }
        Optional<LogicalPlan> cte = Optional.empty();
        if (ctx.cte() != null) {
            cte = Optional.ofNullable(withCte(query, ctx.cte()));
        }
        return withExplain(new UpdateCommand(visitMultipartIdentifier(ctx.tableName), tableAlias,
                visitUpdateAssignmentSeq(ctx.updateAssignmentSeq()), query, cte), ctx.explain());
    }

    @Override
    public LogicalPlan visitDelete(DeleteContext ctx) {
        List<String> tableName = visitMultipartIdentifier(ctx.tableName);
        Pair<Boolean, List<String>> partitionSpec = visitPartitionSpec(ctx.partitionSpec());
        // TODO: now dont support delete auto detect partition.
        if (partitionSpec == null) {
            throw new ParseException("Now don't support auto detect partitions in deleting", ctx);
        }
        LogicalPlan query = withTableAlias(LogicalPlanBuilderAssistant.withCheckPolicy(
                new UnboundRelation(StatementScopeIdGenerator.newRelationId(), tableName,
                        partitionSpec.second, partitionSpec.first)), ctx.tableAlias());
        String tableAlias = null;
        if (ctx.tableAlias().strictIdentifier() != null) {
            tableAlias = ctx.tableAlias().getText();
        }

        Command deleteCommand;
        if (ctx.USING() == null && ctx.cte() == null) {
            query = withFilter(query, Optional.ofNullable(ctx.whereClause()));
            deleteCommand = new DeleteFromCommand(tableName, tableAlias, partitionSpec.first,
                    partitionSpec.second, query);
        } else {
            // convert to insert into select
            if (ctx.USING() != null) {
                query = withRelations(query, ctx.relations().relation());
            }
            query = withFilter(query, Optional.ofNullable(ctx.whereClause()));
            Optional<LogicalPlan> cte = Optional.empty();
            if (ctx.cte() != null) {
                cte = Optional.ofNullable(withCte(query, ctx.cte()));
            }
            deleteCommand = new DeleteFromUsingCommand(tableName, tableAlias,
                    partitionSpec.first, partitionSpec.second, query, cte);
        }
        if (ctx.explain() != null) {
            return withExplain(deleteCommand, ctx.explain());
        } else {
            return deleteCommand;
        }
    }

    @Override
    public LogicalPlan visitExport(ExportContext ctx) {
        // TODO: replace old class name like ExportStmt, BrokerDesc, Expr with new nereid class name
        List<String> tableName = visitMultipartIdentifier(ctx.tableName);
        List<String> partitions = ctx.partition == null ? ImmutableList.of() : visitIdentifierList(ctx.partition);

        // handle path string
        String tmpPath = ctx.filePath.getText();
        String path = LogicalPlanBuilderAssistant.escapeBackSlash(tmpPath.substring(1, tmpPath.length() - 1));

        Optional<Expression> expr = Optional.empty();
        if (ctx.whereClause() != null) {
            expr = Optional.of(getExpression(ctx.whereClause().booleanExpression()));
        }

        Map<String, String> filePropertiesMap = ImmutableMap.of();
        if (ctx.propertyClause() != null) {
            filePropertiesMap = visitPropertyClause(ctx.propertyClause());
        }

        Optional<BrokerDesc> brokerDesc = Optional.empty();
        if (ctx.withRemoteStorageSystem() != null) {
            brokerDesc = Optional.ofNullable(visitWithRemoteStorageSystem(ctx.withRemoteStorageSystem()));
        }
        return new ExportCommand(tableName, partitions, expr, path, filePropertiesMap, brokerDesc);
    }

    @Override
    public Map<String, String> visitPropertyClause(PropertyClauseContext ctx) {
        return ctx == null ? ImmutableMap.of() : visitPropertyItemList(ctx.fileProperties);
    }

    @Override
    public Map<String, String> visitPropertyItemList(PropertyItemListContext ctx) {
        if (ctx == null || ctx.properties == null) {
            return ImmutableMap.of();
        }
        Builder<String, String> propertiesMap = ImmutableMap.builder();
        for (PropertyItemContext argument : ctx.properties) {
            String key = parsePropertyKey(argument.key);
            String value = parsePropertyValue(argument.value);
            propertiesMap.put(key, value);
        }
        return propertiesMap.build();
    }

    @Override
    public BrokerDesc visitWithRemoteStorageSystem(WithRemoteStorageSystemContext ctx) {
        BrokerDesc brokerDesc = null;

        Map<String, String> brokerPropertiesMap = visitPropertyItemList(ctx.brokerProperties);

        if (ctx.S3() != null) {
            brokerDesc = new BrokerDesc("S3", StorageBackend.StorageType.S3, brokerPropertiesMap);
        } else if (ctx.HDFS() != null) {
            brokerDesc = new BrokerDesc("HDFS", StorageBackend.StorageType.HDFS, brokerPropertiesMap);
        } else if (ctx.LOCAL() != null) {
            brokerDesc = new BrokerDesc("HDFS", StorageBackend.StorageType.LOCAL, brokerPropertiesMap);
        } else if (ctx.BROKER() != null) {
            brokerDesc = new BrokerDesc(visitIdentifierOrText(ctx.brokerName), brokerPropertiesMap);
        }
        return brokerDesc;
    }

    /**
     * Visit multi-statements.
     */
    @Override
    public List<Pair<LogicalPlan, StatementContext>> visitMultiStatements(MultiStatementsContext ctx) {
        List<Pair<LogicalPlan, StatementContext>> logicalPlans = Lists.newArrayList();
        for (DorisParser.StatementContext statement : ctx.statement()) {
            StatementContext statementContext = new StatementContext();
            ConnectContext connectContext = ConnectContext.get();
            if (connectContext != null) {
                connectContext.setStatementContext(statementContext);
                statementContext.setConnectContext(connectContext);
            }
            logicalPlans.add(Pair.of(
                    ParserUtils.withOrigin(ctx, () -> (LogicalPlan) visit(statement)), statementContext));
            List<Placeholder> params = new ArrayList<>(tokenPosToParameters.values());
            statementContext.setPlaceholders(params);
            tokenPosToParameters.clear();
        }
        return logicalPlans;
    }

    /**
     * Visit load-statements.
     */
    @Override
    public LogicalPlan visitLoad(DorisParser.LoadContext ctx) {

        BulkStorageDesc bulkDesc = null;
        if (ctx.withRemoteStorageSystem() != null) {
            Map<String, String> bulkProperties =
                    new HashMap<>(visitPropertyItemList(ctx.withRemoteStorageSystem().brokerProperties));
            if (ctx.withRemoteStorageSystem().S3() != null) {
                bulkDesc = new BulkStorageDesc("S3", BulkStorageDesc.StorageType.S3, bulkProperties);
            } else if (ctx.withRemoteStorageSystem().HDFS() != null) {
                bulkDesc = new BulkStorageDesc("HDFS", BulkStorageDesc.StorageType.HDFS, bulkProperties);
            } else if (ctx.withRemoteStorageSystem().LOCAL() != null) {
                bulkDesc = new BulkStorageDesc("LOCAL_HDFS", BulkStorageDesc.StorageType.LOCAL, bulkProperties);
            } else if (ctx.withRemoteStorageSystem().BROKER() != null
                    && ctx.withRemoteStorageSystem().identifierOrText().getText() != null) {
                bulkDesc = new BulkStorageDesc(ctx.withRemoteStorageSystem().identifierOrText().getText(),
                        bulkProperties);
            }
        }
        ImmutableList.Builder<BulkLoadDataDesc> dataDescriptions = new ImmutableList.Builder<>();
        List<String> labelParts = visitMultipartIdentifier(ctx.lableName);
        String labelName = null;
        String labelDbName = null;
        if (ConnectContext.get().getDatabase().isEmpty() && labelParts.size() == 1) {
            throw new AnalysisException("Current database is not set.");
        } else if (labelParts.size() == 1) {
            labelName = labelParts.get(0);
        } else if (labelParts.size() == 2) {
            labelDbName = labelParts.get(0);
            labelName = labelParts.get(1);
        } else if (labelParts.size() == 3) {
            labelDbName = labelParts.get(1);
            labelName = labelParts.get(2);
        } else {
            throw new AnalysisException("labelParts in load should be [ctl.][db.]label");
        }

        for (DorisParser.DataDescContext ddc : ctx.dataDescs) {
            List<String> nameParts = Lists.newArrayList();
            if (labelDbName != null) {
                nameParts.add(labelDbName);
            }
            nameParts.add(ddc.targetTableName.getText());
            List<String> tableName = RelationUtil.getQualifierName(ConnectContext.get(), nameParts);
            List<String> colNames = (ddc.columns == null ? ImmutableList.of() : visitIdentifierList(ddc.columns));
            List<String> columnsFromPath = (ddc.columnsFromPath == null ? ImmutableList.of()
                        : visitIdentifierList(ddc.columnsFromPath.identifierList()));
            List<String> partitions = ddc.partition == null ? ImmutableList.of() : visitIdentifierList(ddc.partition);
            // TODO: multi location
            List<String> multiFilePaths = new ArrayList<>();
            for (Token filePath : ddc.filePaths) {
                multiFilePaths.add(filePath.getText().substring(1, filePath.getText().length() - 1));
            }
            List<String> filePaths = ddc.filePath == null ? ImmutableList.of() : multiFilePaths;
            Map<String, Expression> colMappings;
            if (ddc.columnMapping == null) {
                colMappings = ImmutableMap.of();
            } else {
                colMappings = new HashMap<>();
                for (DorisParser.MappingExprContext mappingExpr : ddc.columnMapping.mappingSet) {
                    colMappings.put(mappingExpr.mappingCol.getText(), getExpression(mappingExpr.expression()));
                }
            }

            LoadTask.MergeType mergeType = ddc.mergeType() == null ? LoadTask.MergeType.APPEND
                        : LoadTask.MergeType.valueOf(ddc.mergeType().getText());

            Optional<String> fileFormat = ddc.format == null ? Optional.empty()
                    : Optional.of(visitIdentifierOrText(ddc.format));
            Optional<String> separator = ddc.separator == null ? Optional.empty() : Optional.of(ddc.separator.getText()
                        .substring(1, ddc.separator.getText().length() - 1));
            Optional<String> comma = ddc.comma == null ? Optional.empty() : Optional.of(ddc.comma.getText()
                        .substring(1, ddc.comma.getText().length() - 1));
            Map<String, String> dataProperties = ddc.propertyClause() == null ? new HashMap<>()
                        : visitPropertyClause(ddc.propertyClause());
            dataDescriptions.add(new BulkLoadDataDesc(
                    tableName,
                    partitions,
                    filePaths,
                    colNames,
                    columnsFromPath,
                    colMappings,
                    new BulkLoadDataDesc.FileFormatDesc(separator, comma, fileFormat),
                    false,
                    ddc.preFilter == null ? Optional.empty() : Optional.of(getExpression(ddc.preFilter.expression())),
                    ddc.where == null ? Optional.empty() : Optional.of(getExpression(ddc.where.booleanExpression())),
                    mergeType,
                    ddc.deleteOn == null ? Optional.empty() : Optional.of(getExpression(ddc.deleteOn.expression())),
                    ddc.sequenceColumn == null ? Optional.empty()
                            : Optional.of(ddc.sequenceColumn.identifier().getText()), dataProperties));
        }
        Map<String, String> properties = Collections.emptyMap();
        if (ctx.propertyClause() != null) {
            properties = visitPropertyItemList(ctx.propertyClause().propertyItemList());
        }
        String commentSpec = ctx.commentSpec() == null ? "''" : ctx.commentSpec().STRING_LITERAL().getText();
        String comment =
                LogicalPlanBuilderAssistant.escapeBackSlash(commentSpec.substring(1, commentSpec.length() - 1));
        return new LoadCommand(labelName, dataDescriptions.build(), bulkDesc, properties, comment);
    }

    /* ********************************************************************************************
     * Plan parsing
     * ******************************************************************************************** */

    /**
     * process lateral view, add a {@link LogicalGenerate} on plan.
     */
    protected LogicalPlan withGenerate(LogicalPlan plan, LateralViewContext ctx) {
        if (ctx.LATERAL() == null) {
            return plan;
        }
        String generateName = ctx.tableName.getText();
        // if later view explode map type, we need to add a project to convert map to struct
        String columnName = ctx.columnNames.get(0).getText();
        List<String> expandColumnNames = ImmutableList.of();

        // explode can pass multiple columns
        // then use struct to return the result of the expansion of multiple columns.
        if (ctx.columnNames.size() > 1
                || BuiltinTableGeneratingFunctions.INSTANCE.getReturnManyColumnFunctions()
                    .contains(ctx.functionName.getText())) {
            columnName = ConnectContext.get() != null
                    ? ConnectContext.get().getStatementContext().generateColumnName() : "expand_cols";
            expandColumnNames = ctx.columnNames.stream()
                    .map(RuleContext::getText).collect(ImmutableList.toImmutableList());
        }
        String functionName = ctx.functionName.getText();
        List<Expression> arguments = ctx.expression().stream()
                .<Expression>map(this::typedVisit)
                .collect(ImmutableList.toImmutableList());
        Function unboundFunction = new UnboundFunction(functionName, arguments);
        return new LogicalGenerate<>(ImmutableList.of(unboundFunction),
                ImmutableList.of(new UnboundSlot(generateName, columnName)), ImmutableList.of(expandColumnNames), plan);
    }

    /**
     * process CTE and store the results in a logical plan node LogicalCTE
     */
    private LogicalPlan withCte(LogicalPlan plan, CteContext ctx) {
        if (ctx == null) {
            return plan;
        }
        return new LogicalCTE<>((List) visit(ctx.aliasQuery(), LogicalSubQueryAlias.class), plan);
    }

    /**
     * process CTE's alias queries and column aliases
     */
    @Override
    public LogicalSubQueryAlias<Plan> visitAliasQuery(AliasQueryContext ctx) {
        return ParserUtils.withOrigin(ctx, () -> {
            LogicalPlan queryPlan = plan(ctx.query());
            Optional<List<String>> columnNames = optionalVisit(ctx.columnAliases(), () ->
                    ctx.columnAliases().identifier().stream()
                    .map(RuleContext::getText)
                    .collect(ImmutableList.toImmutableList())
            );
            return new LogicalSubQueryAlias<>(ctx.identifier().getText(), columnNames, queryPlan);
        });
    }

    /**
     * process LoadProperty in routine load
     */
    public LoadProperty visitLoadProperty(LoadPropertyContext ctx) {
        LoadProperty loadProperty = null;
        if (ctx instanceof SeparatorContext) {
            String separator = stripQuotes(((SeparatorContext) ctx).STRING_LITERAL().getText());
            loadProperty = new LoadSeparator(separator);
        } else if (ctx instanceof ImportColumnsContext) {
            List<LoadColumnDesc> descList = new ArrayList<>();
            for (DorisParser.ImportColumnDescContext loadColumnDescCtx : ((ImportColumnsContext) ctx)
                    .importColumnsStatement().importColumnDesc()) {
                LoadColumnDesc desc;
                if (loadColumnDescCtx.booleanExpression() != null) {
                    desc = new LoadColumnDesc(loadColumnDescCtx.name.getText(),
                        getExpression(loadColumnDescCtx.booleanExpression()));
                } else {
                    desc = new LoadColumnDesc(loadColumnDescCtx.name.getText());
                }
                descList.add(desc);
            }
            loadProperty = new LoadColumnClause(descList);
        } else if (ctx instanceof ImportDeleteOnContext) {
            loadProperty = new LoadDeleteOnClause(getExpression(((ImportDeleteOnContext) ctx)
                    .importDeleteOnStatement().booleanExpression()));
        } else if (ctx instanceof ImportPartitionsContext) {
            Pair<Boolean, List<String>> partitionSpec = visitPartitionSpec(
                    ((ImportPartitionsContext) ctx).partitionSpec());
            loadProperty = new LoadPartitionNames(partitionSpec.first, partitionSpec.second);
        } else if (ctx instanceof ImportPrecedingFilterContext) {
            loadProperty = new LoadPrecedingFilterClause(getExpression(((ImportPrecedingFilterContext) ctx)
                    .importPrecedingFilterStatement().booleanExpression()));
        } else if (ctx instanceof ImportSequenceContext) {
            loadProperty = new LoadSequenceClause(((ImportSequenceContext) ctx)
                    .importSequenceStatement().identifier().getText());
        } else if (ctx instanceof ImportWhereContext) {
            loadProperty = new LoadWhereClause(getExpression(((ImportWhereContext) ctx)
                    .importWhereStatement().booleanExpression()));
        }
        return loadProperty;
    }

    @Override
    public LogicalPlan visitCreateRoutineLoad(CreateRoutineLoadContext ctx) {
        List<String> labelParts = visitMultipartIdentifier(ctx.label);
        String labelName = null;
        String labelDbName = null;
        if (ConnectContext.get().getDatabase().isEmpty() && labelParts.size() == 1) {
            throw new AnalysisException("Current database is not set.");
        } else if (labelParts.size() == 1) {
            labelName = labelParts.get(0);
        } else if (labelParts.size() == 2) {
            labelDbName = labelParts.get(0);
            labelName = labelParts.get(1);
        } else {
            throw new AnalysisException("labelParts in load should be [db.]label");
        }
        LabelNameInfo jobLabelInfo = new LabelNameInfo(labelDbName, labelName);
        String tableName = null;
        if (ctx.table != null) {
            tableName = ctx.table.getText();
        }
        Map<String, String> properties = ctx.propertyClause() != null
                // NOTICE: we should not generate immutable map here, because it will be modified when analyzing.
                ? Maps.newHashMap(visitPropertyClause(ctx.propertyClause()))
                : Maps.newHashMap();
        String type = ctx.type.getText();
        Map<String, String> customProperties = ctx.customProperties != null
                // NOTICE: we should not generate immutable map here, because it will be modified when analyzing.
                ? Maps.newHashMap(visitPropertyItemList(ctx.customProperties))
                : Maps.newHashMap();
        LoadTask.MergeType mergeType = LoadTask.MergeType.APPEND;
        if (ctx.WITH() != null) {
            if (ctx.DELETE() != null) {
                mergeType = LoadTask.MergeType.DELETE;
            } else if (ctx.MERGE() != null) {
                mergeType = LoadTask.MergeType.MERGE;
            }
        }
        String comment = visitCommentSpec(ctx.commentSpec());
        Map<String, LoadProperty> loadPropertyMap = new HashMap<>();
        for (DorisParser.LoadPropertyContext oneLoadPropertyCOntext : ctx.loadProperty()) {
            LoadProperty loadProperty = visitLoadProperty(oneLoadPropertyCOntext);
            if (loadProperty == null) {
                throw new AnalysisException("invalid clause of routine load");
            }
            if (loadPropertyMap.get(loadProperty.getClass().getName()) != null) {
                throw new AnalysisException("repeat setting of clause load property: "
                    + loadProperty.getClass().getName());
            } else {
                loadPropertyMap.put(loadProperty.getClass().getName(), loadProperty);
            }
        }
        CreateRoutineLoadInfo createRoutineLoadInfo = new CreateRoutineLoadInfo(jobLabelInfo, tableName,
                loadPropertyMap, properties, type, customProperties, mergeType, comment);
        return new CreateRoutineLoadCommand(createRoutineLoadInfo);

    }

    @Override
    public Command visitCreateRowPolicy(CreateRowPolicyContext ctx) {
        FilterType filterType = FilterType.of(ctx.type.getText());
        List<String> nameParts = visitMultipartIdentifier(ctx.table);
        return new CreatePolicyCommand(PolicyTypeEnum.ROW, ctx.name.getText(),
                ctx.EXISTS() != null, new TableNameInfo(nameParts), Optional.of(filterType),
                ctx.user == null ? null : visitUserIdentify(ctx.user),
                ctx.roleName == null ? null : ctx.roleName.getText(),
                Optional.of(getExpression(ctx.booleanExpression())), ImmutableMap.of());
    }

    @Override
    public Command visitCreateStoragePolicy(CreateStoragePolicyContext ctx) {
        Map<String, String> properties = ctx.properties != null
                ? Maps.newHashMap(visitPropertyClause(ctx.properties))
                : Maps.newHashMap();
        return new CreatePolicyCommand(PolicyTypeEnum.STORAGE, ctx.name.getText(),
                ctx.EXISTS() != null, null, Optional.empty(),
                null, null, Optional.empty(), properties);
    }

    @Override
    public String visitIdentifierOrText(DorisParser.IdentifierOrTextContext ctx) {
        if (ctx.STRING_LITERAL() != null) {
            return ctx.STRING_LITERAL().getText().substring(1, ctx.STRING_LITERAL().getText().length() - 1);
        } else {
            return ctx.identifier().getText();
        }
    }

    @Override
    public String visitIdentifierOrTextOrAsterisk(DorisParser.IdentifierOrTextOrAsteriskContext ctx) {
        if (ctx.ASTERISK() != null) {
            return stripQuotes(ctx.ASTERISK().getText());
        } else if (ctx.STRING_LITERAL() != null) {
            return stripQuotes(ctx.STRING_LITERAL().getText());
        } else {
            return stripQuotes(ctx.identifier().getText());
        }
    }

    @Override
    public List<String> visitMultipartIdentifierOrAsterisk(DorisParser.MultipartIdentifierOrAsteriskContext ctx) {
        return ctx.parts.stream()
            .map(RuleContext::getText)
            .collect(ImmutableList.toImmutableList());
    }

    @Override
    public UserIdentity visitUserIdentify(UserIdentifyContext ctx) {
        String user = visitIdentifierOrText(ctx.user);
        String host = null;
        if (ctx.host != null) {
            host = visitIdentifierOrText(ctx.host);
        }
        if (host == null) {
            host = "%";
        }
        boolean isDomain = ctx.LEFT_PAREN() != null;
        return new UserIdentity(user, host, isDomain);
    }

    @Override
    public LogicalPlan visitQuery(QueryContext ctx) {
        return ParserUtils.withOrigin(ctx, () -> {
            // TODO: need to add withQueryResultClauses and withCTE
            LogicalPlan query = plan(ctx.queryTerm());
            query = withCte(query, ctx.cte());
            return withQueryOrganization(query, ctx.queryOrganization());
        });
    }

    @Override
    public LogicalPlan visitSetOperation(SetOperationContext ctx) {
        return ParserUtils.withOrigin(ctx, () -> {

            if (ctx.UNION() != null) {
                Qualifier qualifier = getQualifier(ctx);
                List<QueryTermContext> contexts = Lists.newArrayList(ctx.right);
                QueryTermContext current = ctx.left;
                while (true) {
                    if (current instanceof SetOperationContext
                            && getQualifier((SetOperationContext) current) == qualifier
                            && ((SetOperationContext) current).UNION() != null) {
                        contexts.add(((SetOperationContext) current).right);
                        current = ((SetOperationContext) current).left;
                    } else {
                        contexts.add(current);
                        break;
                    }
                }
                Collections.reverse(contexts);
                List<LogicalPlan> logicalPlans = contexts.stream().map(this::plan).collect(Collectors.toList());
                return reduceToLogicalPlanTree(0, logicalPlans.size() - 1, logicalPlans, qualifier);
            } else {
                LogicalPlan leftQuery = plan(ctx.left);
                LogicalPlan rightQuery = plan(ctx.right);
                Qualifier qualifier = getQualifier(ctx);

                List<Plan> newChildren = ImmutableList.of(leftQuery, rightQuery);
                LogicalPlan plan;
                if (ctx.UNION() != null) {
                    plan = new LogicalUnion(qualifier, newChildren);
                } else if (ctx.EXCEPT() != null || ctx.MINUS() != null) {
                    plan = new LogicalExcept(qualifier, newChildren);
                } else if (ctx.INTERSECT() != null) {
                    plan = new LogicalIntersect(qualifier, newChildren);
                } else {
                    throw new ParseException("not support", ctx);
                }
                return plan;
            }
        });
    }

    private Qualifier getQualifier(SetOperationContext ctx) {
        if (ctx.setQuantifier() == null || ctx.setQuantifier().DISTINCT() != null) {
            return Qualifier.DISTINCT;
        } else {
            return Qualifier.ALL;
        }
    }

    private static LogicalPlan logicalPlanCombiner(LogicalPlan left, LogicalPlan right, Qualifier qualifier) {
        return new LogicalUnion(qualifier, ImmutableList.of(left, right));
    }

    /**
     * construct avl union tree
     */
    public static LogicalPlan reduceToLogicalPlanTree(int low, int high,
            List<LogicalPlan> logicalPlans, Qualifier qualifier) {
        switch (high - low) {
            case 0:
                return logicalPlans.get(low);
            case 1:
                return logicalPlanCombiner(logicalPlans.get(low), logicalPlans.get(high), qualifier);
            default:
                int mid = low + (high - low) / 2;
                return logicalPlanCombiner(
                        reduceToLogicalPlanTree(low, mid, logicalPlans, qualifier),
                        reduceToLogicalPlanTree(mid + 1, high, logicalPlans, qualifier),
                        qualifier
                );
        }
    }

    @Override
    public LogicalPlan visitSubquery(SubqueryContext ctx) {
        return ParserUtils.withOrigin(ctx, () -> plan(ctx.query()));
    }

    @Override
    public LogicalPlan visitRegularQuerySpecification(RegularQuerySpecificationContext ctx) {
        return ParserUtils.withOrigin(ctx, () -> {
            SelectClauseContext selectCtx = ctx.selectClause();
            LogicalPlan selectPlan;
            LogicalPlan relation;
            if (ctx.fromClause() == null) {
                relation = new LogicalOneRowRelation(StatementScopeIdGenerator.newRelationId(),
                        ImmutableList.of(new Alias(Literal.of(0))));
            } else {
                relation = visitFromClause(ctx.fromClause());
            }
            if (ctx.intoClause() != null && !ConnectContext.get().isRunProcedure()) {
                throw new ParseException("Only procedure supports insert into variables", selectCtx);
            }
            selectPlan = withSelectQuerySpecification(
                    ctx, relation,
                    selectCtx,
                    Optional.ofNullable(ctx.whereClause()),
                    Optional.ofNullable(ctx.aggClause()),
                    Optional.ofNullable(ctx.havingClause()),
                    Optional.ofNullable(ctx.qualifyClause()));
            selectPlan = withQueryOrganization(selectPlan, ctx.queryOrganization());
            if ((selectHintMap == null) || selectHintMap.isEmpty()) {
                return selectPlan;
            }
            List<ParserRuleContext> selectHintContexts = Lists.newArrayList();
            List<ParserRuleContext> preAggOnHintContexts = Lists.newArrayList();
            for (Integer key : selectHintMap.keySet()) {
                if (key > selectCtx.getStart().getStopIndex() && key < selectCtx.getStop().getStartIndex()) {
                    selectHintContexts.add(selectHintMap.get(key));
                } else {
                    preAggOnHintContexts.add(selectHintMap.get(key));
                }
            }
            return withHints(selectPlan, selectHintContexts, preAggOnHintContexts);
        });
    }

    @Override
    public LogicalPlan visitInlineTable(InlineTableContext ctx) {
        List<RowConstructorContext> rowConstructorContexts = ctx.rowConstructor();
        ImmutableList.Builder<List<NamedExpression>> rows
                = ImmutableList.builderWithExpectedSize(rowConstructorContexts.size());
        for (RowConstructorContext rowConstructorContext : rowConstructorContexts) {
            rows.add(visitRowConstructor(rowConstructorContext));
        }
        return new UnboundInlineTable(rows.build());
    }

    /**
     * Create an aliased table reference. This is typically used in FROM clauses.
     */
    protected LogicalPlan withTableAlias(LogicalPlan plan, TableAliasContext ctx) {
        if (ctx.strictIdentifier() == null) {
            return plan;
        }
        return ParserUtils.withOrigin(ctx.strictIdentifier(), () -> {
            String alias = ctx.strictIdentifier().getText();
            if (null != ctx.identifierList()) {
                throw new ParseException("Do not implemented", ctx);
                // TODO: multi-colName
            }
            return new LogicalSubQueryAlias<>(alias, plan);
        });
    }

    @Override
    public LogicalPlan visitTableName(TableNameContext ctx) {
        List<String> nameParts = visitMultipartIdentifier(ctx.multipartIdentifier());
        List<String> partitionNames = new ArrayList<>();
        boolean isTempPart = false;
        if (ctx.specifiedPartition() != null) {
            isTempPart = ctx.specifiedPartition().TEMPORARY() != null;
            if (ctx.specifiedPartition().identifier() != null) {
                partitionNames.add(ctx.specifiedPartition().identifier().getText());
            } else {
                partitionNames.addAll(visitIdentifierList(ctx.specifiedPartition().identifierList()));
            }
        }

        Optional<String> indexName = Optional.empty();
        if (ctx.materializedViewName() != null) {
            indexName = Optional.ofNullable(ctx.materializedViewName().indexName.getText());
        }

        List<Long> tabletIdLists = new ArrayList<>();
        if (ctx.tabletList() != null) {
            ctx.tabletList().tabletIdList.stream().forEach(tabletToken -> {
                tabletIdLists.add(Long.parseLong(tabletToken.getText()));
            });
        }

        final List<String> relationHints;
        if (ctx.relationHint() != null) {
            relationHints = typedVisit(ctx.relationHint());
        } else {
            relationHints = ImmutableList.of();
        }

        TableScanParams scanParams = null;
        if (ctx.optScanParams() != null) {
            Map<String, String> map = visitPropertyItemList(ctx.optScanParams().properties);
            scanParams = new TableScanParams(ctx.optScanParams().funcName.getText(), map);
        }

        TableSnapshot tableSnapshot = null;
        if (ctx.tableSnapshot() != null) {
            if (ctx.tableSnapshot().TIME() != null) {
                tableSnapshot = new TableSnapshot(stripQuotes(ctx.tableSnapshot().time.getText()));
            } else {
                tableSnapshot = new TableSnapshot(Long.parseLong(ctx.tableSnapshot().version.getText()));
            }
        }

        TableSample tableSample = ctx.sample() == null ? null : (TableSample) visit(ctx.sample());
        UnboundRelation relation = new UnboundRelation(StatementScopeIdGenerator.newRelationId(),
                nameParts, partitionNames, isTempPart, tabletIdLists, relationHints,
                Optional.ofNullable(tableSample), indexName, scanParams, Optional.ofNullable(tableSnapshot));

        LogicalPlan checkedRelation = LogicalPlanBuilderAssistant.withCheckPolicy(relation);
        LogicalPlan plan = withTableAlias(checkedRelation, ctx.tableAlias());
        for (LateralViewContext lateralViewContext : ctx.lateralView()) {
            plan = withGenerate(plan, lateralViewContext);
        }
        return plan;
    }

    public static String stripQuotes(String str) {
        if ((str.charAt(0) == '\'' && str.charAt(str.length() - 1) == '\'')
                || (str.charAt(0) == '\"' && str.charAt(str.length() - 1) == '\"')) {
            str = str.substring(1, str.length() - 1);
        }
        return str;
    }

    @Override
    public LogicalPlan visitShowEncryptKeys(ShowEncryptKeysContext ctx) {
        String dbName = null;
        if (ctx.database != null) {
            List<String> nameParts = visitMultipartIdentifier(ctx.database);
            dbName = nameParts.get(0); // only one entry possible
        }

        String likeString = null;
        if (ctx.LIKE() != null) {
            likeString = stripQuotes(ctx.STRING_LITERAL().getText());
        }
        return new ShowEncryptKeysCommand(dbName, likeString);
    }

    @Override
    public LogicalPlan visitAliasedQuery(AliasedQueryContext ctx) {
        if (ctx.tableAlias().getText().equals("")) {
            throw new ParseException("Every derived table must have its own alias", ctx);
        }
        LogicalPlan plan = withTableAlias(visitQuery(ctx.query()), ctx.tableAlias());
        for (LateralViewContext lateralViewContext : ctx.lateralView()) {
            plan = withGenerate(plan, lateralViewContext);
        }
        return plan;
    }

    @Override
    public LogicalPlan visitTableValuedFunction(TableValuedFunctionContext ctx) {
        return ParserUtils.withOrigin(ctx, () -> {
            String functionName = ctx.tvfName.getText();

            Map<String, String> map = visitPropertyItemList(ctx.properties);
            LogicalPlan relation = new UnboundTVFRelation(StatementScopeIdGenerator.newRelationId(),
                    functionName, new Properties(map));
            return withTableAlias(relation, ctx.tableAlias());
        });
    }

    /**
     * Create a star (i.e. all) expression; this selects all elements (in the specified object).
     * Both un-targeted (global) and targeted aliases are supported.
     */
    @Override
    public Expression visitStar(StarContext ctx) {
        return ParserUtils.withOrigin(ctx, () -> {
            final QualifiedNameContext qualifiedNameContext = ctx.qualifiedName();
            List<String> target;
            if (qualifiedNameContext != null) {
                target = qualifiedNameContext.identifier()
                        .stream()
                        .map(RuleContext::getText)
                        .collect(ImmutableList.toImmutableList());
            } else {
                target = ImmutableList.of();
            }
            List<ExceptOrReplaceContext> exceptOrReplaceList = ctx.exceptOrReplace();
            if (exceptOrReplaceList != null && !exceptOrReplaceList.isEmpty()) {
                List<NamedExpression> finalExpectSlots = ImmutableList.of();
                List<NamedExpression> finalReplacedAlias = ImmutableList.of();
                for (ExceptOrReplaceContext exceptOrReplace : exceptOrReplaceList) {
                    if (exceptOrReplace instanceof ExceptContext) {
                        if (!finalExpectSlots.isEmpty()) {
                            throw new ParseException("only one except clause is supported", ctx);
                        }
                        ExceptContext exceptContext = (ExceptContext) exceptOrReplace;
                        List<NamedExpression> expectSlots = getNamedExpressions(exceptContext.namedExpressionSeq());
                        boolean allSlots = expectSlots.stream().allMatch(UnboundSlot.class::isInstance);
                        if (expectSlots.isEmpty() || !allSlots) {
                            throw new ParseException(
                                    "only column name is supported in except clause", ctx);
                        }
                        finalExpectSlots = expectSlots;
                    } else if (exceptOrReplace instanceof ReplaceContext) {
                        if (!finalReplacedAlias.isEmpty()) {
                            throw new ParseException("only one replace clause is supported", ctx);
                        }
                        ReplaceContext replaceContext = (ReplaceContext) exceptOrReplace;
                        List<NamedExpression> expectAlias = Lists.newArrayList();
                        NamedExpressionSeqContext namedExpressions = replaceContext.namedExpressionSeq();
                        for (NamedExpressionContext namedExpressionContext : namedExpressions.namedExpression()) {
                            if (namedExpressionContext.identifierOrText() == null) {
                                throw new ParseException("only alias is supported in select-replace clause", ctx);
                            }
                            expectAlias.add((NamedExpression) namedExpressionContext.accept(this));
                        }
                        if (expectAlias.isEmpty()) {
                            throw new ParseException("only alias is supported in select-replace clause", ctx);
                        }
                        finalReplacedAlias = expectAlias;
                    } else {
                        throw new ParseException(
                                "Unsupported except or replace clause: " + exceptOrReplace.getText(), ctx
                        );
                    }
                }
                return new UnboundStar(target, finalExpectSlots, finalReplacedAlias);
            } else {
                return new UnboundStar(target);
            }
        });
    }

    /**
     * Create an aliased expression if an alias is specified. Both single and multi-aliases are
     * supported.
     */
    @Override
    public NamedExpression visitNamedExpression(NamedExpressionContext ctx) {
        return ParserUtils.withOrigin(ctx, () -> {
            Expression expression = getExpression(ctx.expression());
            if (ctx.identifierOrText() == null) {
                if (expression instanceof NamedExpression) {
                    return (NamedExpression) expression;
                } else {
                    int start = ctx.expression().start.getStartIndex();
                    int stop = ctx.expression().stop.getStopIndex();
                    String alias = ctx.start.getInputStream()
                            .getText(new org.antlr.v4.runtime.misc.Interval(start, stop));
                    if (expression instanceof Literal) {
                        return new Alias(expression, alias, true);
                    } else {
                        return new UnboundAlias(expression, alias, true);
                    }
                }
            }
            String alias = visitIdentifierOrText(ctx.identifierOrText());
            if (expression instanceof Literal) {
                return new Alias(expression, alias);
            }
            return new UnboundAlias(expression, alias);
        });
    }

    @Override
    public Expression visitSystemVariable(SystemVariableContext ctx) {
        VariableType type = null;
        if (ctx.kind == null) {
            type = VariableType.DEFAULT;
        } else if (ctx.kind.getType() == DorisParser.SESSION) {
            type = VariableType.SESSION;
        } else if (ctx.kind.getType() == DorisParser.GLOBAL) {
            type = VariableType.GLOBAL;
        }
        if (type == null) {
            throw new ParseException("Unsupported system variable: " + ctx.getText(), ctx);
        }
        return new UnboundVariable(ctx.identifier().getText(), type);
    }

    @Override
    public Expression visitUserVariable(UserVariableContext ctx) {
        return new UnboundVariable(ctx.identifierOrText().getText(), VariableType.USER);
    }

    /**
     * Create a comparison expression. This compares two expressions. The following comparison
     * operators are supported:
     * - Equal: '=' or '=='
     * - Null-safe Equal: '<=>'
     * - Not Equal: '<>' or '!='
     * - Less than: '<'
     * - Less then or Equal: '<='
     * - Greater than: '>'
     * - Greater then or Equal: '>='
     */
    @Override
    public Expression visitComparison(ComparisonContext ctx) {
        return ParserUtils.withOrigin(ctx, () -> {
            Expression left = getExpression(ctx.left);
            Expression right = getExpression(ctx.right);
            TerminalNode operator = (TerminalNode) ctx.comparisonOperator().getChild(0);
            switch (operator.getSymbol().getType()) {
                case DorisParser.EQ:
                    return new EqualTo(left, right);
                case DorisParser.NEQ:
                    return new Not(new EqualTo(left, right));
                case DorisParser.LT:
                    return new LessThan(left, right);
                case DorisParser.GT:
                    return new GreaterThan(left, right);
                case DorisParser.LTE:
                    return new LessThanEqual(left, right);
                case DorisParser.GTE:
                    return new GreaterThanEqual(left, right);
                case DorisParser.NSEQ:
                    return new NullSafeEqual(left, right);
                default:
                    throw new ParseException("Unsupported comparison expression: "
                        + operator.getSymbol().getText(), ctx);
            }
        });
    }

    /**
     * Create a not expression.
     * format: NOT Expression
     * for example:
     * not 1
     * not 1=1
     */
    @Override
    public Expression visitLogicalNot(LogicalNotContext ctx) {
        return ParserUtils.withOrigin(ctx, () -> new Not(getExpression(ctx.booleanExpression())));
    }

    @Override
    public Expression visitLogicalBinary(LogicalBinaryContext ctx) {
        return ParserUtils.withOrigin(ctx, () -> {
            // Code block copy from Spark
            // sql/catalyst/src/main/scala/org/apache/spark/sql/catalyst/parser/AstBuilder.scala

            // Collect all similar left hand contexts.
            List<BooleanExpressionContext> contexts = Lists.newArrayList(ctx.right);
            BooleanExpressionContext current = ctx.left;
            while (true) {
                if (current instanceof LogicalBinaryContext
                        && ((LogicalBinaryContext) current).operator.getType() == ctx.operator.getType()) {
                    contexts.add(((LogicalBinaryContext) current).right);
                    current = ((LogicalBinaryContext) current).left;
                } else {
                    contexts.add(current);
                    break;
                }
            }
            // Reverse the contexts to have them in the same sequence as in the SQL statement & turn them
            // into expressions.
            Collections.reverse(contexts);
            List<Expression> expressions = contexts.stream().map(this::getExpression).collect(Collectors.toList());
            if (ctx.operator.getType() == DorisParser.AND) {
                return new And(expressions);
            } else if (ctx.operator.getType() == DorisParser.OR) {
                return new Or(expressions);
            } else {
                // Create a balanced tree.
                return reduceToExpressionTree(0, expressions.size() - 1, expressions, ctx);
            }
        });
    }

    @Override
    public Expression visitLambdaExpression(LambdaExpressionContext ctx) {
        ImmutableList<String> args = ctx.args.stream()
                .map(RuleContext::getText)
                .collect(ImmutableList.toImmutableList());
        Expression body = (Expression) visit(ctx.body);
        return new Lambda(args, body);
    }

    private Expression expressionCombiner(Expression left, Expression right, LogicalBinaryContext ctx) {
        switch (ctx.operator.getType()) {
            case DorisParser.LOGICALAND:
            case DorisParser.AND:
                return new And(left, right);
            case DorisParser.OR:
                return new Or(left, right);
            case DorisParser.XOR:
                return new Xor(left, right);
            default:
                throw new ParseException("Unsupported logical binary type: " + ctx.operator.getText(), ctx);
        }
    }

    private Expression reduceToExpressionTree(int low, int high,
            List<Expression> expressions, LogicalBinaryContext ctx) {
        switch (high - low) {
            case 0:
                return expressions.get(low);
            case 1:
                return expressionCombiner(expressions.get(low), expressions.get(high), ctx);
            default:
                int mid = low + (high - low) / 2;
                return expressionCombiner(
                        reduceToExpressionTree(low, mid, expressions, ctx),
                        reduceToExpressionTree(mid + 1, high, expressions, ctx),
                        ctx
                );
        }
    }

    /**
     * Create a predicated expression. A predicated expression is a normal expression with a
     * predicate attached to it, for example:
     * {{{
     * a + 1 IS NULL
     * }}}
     */
    @Override
    public Expression visitPredicated(PredicatedContext ctx) {
        return ParserUtils.withOrigin(ctx, () -> {
            Expression e = getExpression(ctx.valueExpression());
            return ctx.predicate() == null ? e : withPredicate(e, ctx.predicate());
        });
    }

    @Override
    public Expression visitArithmeticUnary(ArithmeticUnaryContext ctx) {
        return ParserUtils.withOrigin(ctx, () -> {
            Expression e = typedVisit(ctx.valueExpression());
            switch (ctx.operator.getType()) {
                case DorisParser.PLUS:
                    return e;
                case DorisParser.SUBTRACT:
                    IntegerLiteral zero = new IntegerLiteral(0);
                    return new Subtract(zero, e);
                case DorisParser.TILDE:
                    return new BitNot(e);
                default:
                    throw new ParseException("Unsupported arithmetic unary type: " + ctx.operator.getText(), ctx);
            }
        });
    }

    @Override
    public Expression visitArithmeticBinary(ArithmeticBinaryContext ctx) {
        return ParserUtils.withOrigin(ctx, () -> {
            Expression left = getExpression(ctx.left);
            Expression right = getExpression(ctx.right);

            int type = ctx.operator.getType();
            if (left instanceof Interval) {
                if (type != DorisParser.PLUS) {
                    throw new ParseException("Only supported: " + Operator.ADD, ctx);
                }
                Interval interval = (Interval) left;
                return new TimestampArithmetic(Operator.ADD, right, interval.value(), interval.timeUnit());
            }

            if (right instanceof Interval) {
                Operator op;
                if (type == DorisParser.PLUS) {
                    op = Operator.ADD;
                } else if (type == DorisParser.SUBTRACT) {
                    op = Operator.SUBTRACT;
                } else {
                    throw new ParseException("Only supported: " + Operator.ADD + " and " + Operator.SUBTRACT, ctx);
                }
                Interval interval = (Interval) right;
                return new TimestampArithmetic(op, left, interval.value(), interval.timeUnit());
            }

            return ParserUtils.withOrigin(ctx, () -> {
                switch (type) {
                    case DorisParser.ASTERISK:
                        return new Multiply(left, right);
                    case DorisParser.SLASH:
                        return new Divide(left, right);
                    case DorisParser.MOD:
                        return new Mod(left, right);
                    case DorisParser.PLUS:
                        return new Add(left, right);
                    case DorisParser.SUBTRACT:
                        return new Subtract(left, right);
                    case DorisParser.DIV:
                        return new IntegralDivide(left, right);
                    case DorisParser.HAT:
                        return new BitXor(left, right);
                    case DorisParser.PIPE:
                        return new BitOr(left, right);
                    case DorisParser.AMPERSAND:
                        return new BitAnd(left, right);
                    default:
                        throw new ParseException(
                                "Unsupported arithmetic binary type: " + ctx.operator.getText(), ctx);
                }
            });
        });
    }

    @Override
    public Expression visitCurrentDate(DorisParser.CurrentDateContext ctx) {
        return new CurrentDate();
    }

    @Override
    public Expression visitCurrentTime(DorisParser.CurrentTimeContext ctx) {
        return new CurrentTime();
    }

    @Override
    public Expression visitCurrentTimestamp(DorisParser.CurrentTimestampContext ctx) {
        return new Now();
    }

    @Override
    public Expression visitLocalTime(DorisParser.LocalTimeContext ctx) {
        return new CurrentTime();
    }

    @Override
    public Expression visitLocalTimestamp(DorisParser.LocalTimestampContext ctx) {
        return new Now();
    }

    @Override
    public Expression visitCurrentUser(DorisParser.CurrentUserContext ctx) {
        return new CurrentUser();
    }

    @Override
    public Expression visitSessionUser(DorisParser.SessionUserContext ctx) {
        return new SessionUser();
    }

    @Override
    public Expression visitDoublePipes(DorisParser.DoublePipesContext ctx) {
        return ParserUtils.withOrigin(ctx, () -> {
            Expression left = getExpression(ctx.left);
            Expression right = getExpression(ctx.right);
            if (SqlModeHelper.hasPipeAsConcat()) {
                return new UnboundFunction("concat", Lists.newArrayList(left, right));
            } else {
                return new Or(left, right);
            }
        });
    }

    /**
     * Create a value based [[CaseWhen]] expression. This has the following SQL form:
     * {{{
     *   CASE [expression]
     *    WHEN [value] THEN [expression]
     *    ...
     *    ELSE [expression]
     *   END
     * }}}
     */
    @Override
    public Expression visitSimpleCase(DorisParser.SimpleCaseContext context) {
        Expression e = getExpression(context.value);
        List<WhenClause> whenClauses = context.whenClause().stream()
                .map(w -> new WhenClause(new EqualTo(e, getExpression(w.condition)), getExpression(w.result)))
                .collect(ImmutableList.toImmutableList());
        if (context.elseExpression == null) {
            return new CaseWhen(whenClauses);
        }
        return new CaseWhen(whenClauses, getExpression(context.elseExpression));
    }

    /**
     * Create a condition based [[CaseWhen]] expression. This has the following SQL syntax:
     * {{{
     *   CASE
     *    WHEN [predicate] THEN [expression]
     *    ...
     *    ELSE [expression]
     *   END
     * }}}
     *
     * @param context the parse tree
     */
    @Override
    public Expression visitSearchedCase(DorisParser.SearchedCaseContext context) {
        List<WhenClause> whenClauses = context.whenClause().stream()
                .map(w -> new WhenClause(getExpression(w.condition), getExpression(w.result)))
                .collect(ImmutableList.toImmutableList());
        if (context.elseExpression == null) {
            return new CaseWhen(whenClauses);
        }
        return new CaseWhen(whenClauses, getExpression(context.elseExpression));
    }

    @Override
    public Expression visitCast(DorisParser.CastContext ctx) {
        return ParserUtils.withOrigin(ctx, () -> processCast(getExpression(ctx.expression()), ctx.castDataType()));
    }

    @Override
    public UnboundFunction visitExtract(DorisParser.ExtractContext ctx) {
        return ParserUtils.withOrigin(ctx, () -> {
            String functionName = ctx.field.getText();
            return new UnboundFunction(functionName, false,
                    Collections.singletonList(getExpression(ctx.source)));
        });
    }

    @Override
    public Expression visitEncryptKey(DorisParser.EncryptKeyContext ctx) {
        return ParserUtils.withOrigin(ctx, () -> {
            String db = ctx.dbName == null ? "" : ctx.dbName.getText();
            String key = ctx.keyName.getText();
            return new EncryptKeyRef(new StringLiteral(db), new StringLiteral(key));
        });
    }

    @Override
    public Expression visitCharFunction(DorisParser.CharFunctionContext ctx) {
        return ParserUtils.withOrigin(ctx, () -> {
            String charSet = ctx.charSet == null ? "utf8" : ctx.charSet.getText();
            List<Expression> arguments = ImmutableList.<Expression>builder()
                    .add(new StringLiteral(charSet))
                    .addAll(visit(ctx.arguments, Expression.class))
                    .build();
            return new Char(arguments);
        });
    }

    @Override
    public Expression visitConvertCharSet(DorisParser.ConvertCharSetContext ctx) {
        return ParserUtils.withOrigin(ctx,
                () -> new ConvertTo(getExpression(ctx.argument), new StringLiteral(ctx.charSet.getText())));
    }

    @Override
    public Expression visitConvertType(DorisParser.ConvertTypeContext ctx) {
        return ParserUtils.withOrigin(ctx, () -> processCast(getExpression(ctx.argument), ctx.castDataType()));
    }

    @Override
    public DataType visitCastDataType(CastDataTypeContext ctx) {
        return ParserUtils.withOrigin(ctx, () -> {
            if (ctx.dataType() != null) {
                return ((DataType) typedVisit(ctx.dataType())).conversion();
            } else if (ctx.UNSIGNED() != null) {
                return LargeIntType.UNSIGNED;
            } else {
                return BigIntType.SIGNED;
            }
        });
    }

    private Expression processCast(Expression expression, CastDataTypeContext castDataTypeContext) {
        DataType dataType = visitCastDataType(castDataTypeContext);
        Expression cast = new Cast(expression, dataType, true);
        if (dataType.isStringLikeType() && ((CharacterType) dataType).getLen() >= 0) {
            if (dataType.isVarcharType() && ((VarcharType) dataType).isWildcardVarchar()) {
                return cast;
            }
            List<Expression> args = ImmutableList.of(
                    cast,
                    new TinyIntLiteral((byte) 1),
                    Literal.of(((CharacterType) dataType).getLen())
            );
            return new UnboundFunction("substr", args);
        } else {
            return cast;
        }
    }

    @Override
    public Expression visitFunctionCallExpression(DorisParser.FunctionCallExpressionContext ctx) {
        return ParserUtils.withOrigin(ctx, () -> {
            String functionName = ctx.functionIdentifier().functionNameIdentifier().getText();
            boolean isDistinct = ctx.DISTINCT() != null;
            List<Expression> params = Lists.newArrayList();
            params.addAll(visit(ctx.expression(), Expression.class));
            List<OrderKey> orderKeys = visit(ctx.sortItem(), OrderKey.class);
            params.addAll(orderKeys.stream().map(OrderExpression::new).collect(Collectors.toList()));

            List<UnboundStar> unboundStars = ExpressionUtils.collectAll(params, UnboundStar.class::isInstance);
            if (!unboundStars.isEmpty()) {
                if (ctx.functionIdentifier().dbName == null && functionName.equalsIgnoreCase("count")) {
                    if (unboundStars.size() > 1) {
                        throw new ParseException(
                                "'*' can only be used once in conjunction with COUNT: " + functionName, ctx);
                    }
                    if (!unboundStars.get(0).getQualifier().isEmpty()) {
                        throw new ParseException("'*' can not has qualifier: " + unboundStars.size(), ctx);
                    }
                    if (ctx.windowSpec() != null) {
                        if (isDistinct) {
                            throw new ParseException("DISTINCT not allowed in analytic function: " + functionName, ctx);
                        }
                        return withWindowSpec(ctx.windowSpec(), new Count());
                    }
                    return new Count();
                }
                throw new ParseException("'*' can only be used in conjunction with COUNT: " + functionName, ctx);
            } else {
                String dbName = null;
                if (ctx.functionIdentifier().dbName != null) {
                    dbName = ctx.functionIdentifier().dbName.getText();
                }
                UnboundFunction function = new UnboundFunction(dbName, functionName, isDistinct, params);
                if (ctx.windowSpec() != null) {
                    if (isDistinct) {
                        throw new ParseException("DISTINCT not allowed in analytic function: " + functionName, ctx);
                    }
                    return withWindowSpec(ctx.windowSpec(), function);
                }
                return function;
            }
        });
    }

    /**
     * deal with window function definition
     */
    private WindowExpression withWindowSpec(WindowSpecContext ctx, Expression function) {
        List<Expression> partitionKeyList = Lists.newArrayList();
        if (ctx.partitionClause() != null) {
            partitionKeyList = visit(ctx.partitionClause().expression(), Expression.class);
        }

        List<OrderExpression> orderKeyList = Lists.newArrayList();
        if (ctx.sortClause() != null) {
            orderKeyList = visit(ctx.sortClause().sortItem(), OrderKey.class).stream()
                .map(orderKey -> new OrderExpression(orderKey))
                .collect(Collectors.toList());
        }

        if (ctx.windowFrame() != null) {
            return new WindowExpression(function, partitionKeyList, orderKeyList, withWindowFrame(ctx.windowFrame()));
        }
        return new WindowExpression(function, partitionKeyList, orderKeyList);
    }

    /**
     * deal with optional expressions
     */
    private <T, C> Optional<C> optionalVisit(T ctx, Supplier<C> func) {
        return Optional.ofNullable(ctx).map(a -> func.get());
    }

    /**
     * deal with window frame
     */
    private WindowFrame withWindowFrame(WindowFrameContext ctx) {
        WindowFrame.FrameUnitsType frameUnitsType = WindowFrame.FrameUnitsType.valueOf(
                ctx.frameUnits().getText().toUpperCase());
        WindowFrame.FrameBoundary leftBoundary = withFrameBound(ctx.start);
        if (ctx.end != null) {
            WindowFrame.FrameBoundary rightBoundary = withFrameBound(ctx.end);
            return new WindowFrame(frameUnitsType, leftBoundary, rightBoundary);
        }
        return new WindowFrame(frameUnitsType, leftBoundary);
    }

    private WindowFrame.FrameBoundary withFrameBound(DorisParser.FrameBoundaryContext ctx) {
        Optional<Expression> expression = Optional.empty();
        if (ctx.expression() != null) {
            expression = Optional.of(getExpression(ctx.expression()));
            // todo: use isConstant() to resolve Function in expression; currently we only
            //  support literal expression
            if (!expression.get().isLiteral()) {
                throw new ParseException("Unsupported expression in WindowFrame : " + expression, ctx);
            }
        }

        WindowFrame.FrameBoundType frameBoundType = null;
        switch (ctx.boundType.getType()) {
            case DorisParser.PRECEDING:
                if (ctx.UNBOUNDED() != null) {
                    frameBoundType = WindowFrame.FrameBoundType.UNBOUNDED_PRECEDING;
                } else {
                    frameBoundType = WindowFrame.FrameBoundType.PRECEDING;
                }
                break;
            case DorisParser.CURRENT:
                frameBoundType = WindowFrame.FrameBoundType.CURRENT_ROW;
                break;
            case DorisParser.FOLLOWING:
                if (ctx.UNBOUNDED() != null) {
                    frameBoundType = WindowFrame.FrameBoundType.UNBOUNDED_FOLLOWING;
                } else {
                    frameBoundType = WindowFrame.FrameBoundType.FOLLOWING;
                }
                break;
            default:
        }
        return new WindowFrame.FrameBoundary(expression, frameBoundType);
    }

    @Override
    public Expression visitInterval(IntervalContext ctx) {
        return new Interval(getExpression(ctx.value), visitUnitIdentifier(ctx.unit));
    }

    @Override
    public String visitUnitIdentifier(UnitIdentifierContext ctx) {
        return ctx.getText();
    }

    @Override
    public Expression visitTypeConstructor(TypeConstructorContext ctx) {
        String value = ctx.STRING_LITERAL().getText();
        value = value.substring(1, value.length() - 1);
        String type = ctx.type.getText().toUpperCase();
        switch (type) {
            case "DATE":
                try {
                    return Config.enable_date_conversion ? new DateV2Literal(value) : new DateLiteral(value);
                } catch (Exception e) {
                    return new Cast(new StringLiteral(value),
                            Config.enable_date_conversion ? DateV2Type.INSTANCE : DateType.INSTANCE);
                }
            case "TIMESTAMP":
                try {
                    return Config.enable_date_conversion ? new DateTimeV2Literal(value) : new DateTimeLiteral(value);
                } catch (Exception e) {
                    return new Cast(new StringLiteral(value),
                            Config.enable_date_conversion ? DateTimeV2Type.MAX : DateTimeType.INSTANCE);
                }
            case "DATEV2":
                try {
                    return new DateV2Literal(value);
                } catch (Exception e) {
                    return new Cast(new StringLiteral(value), DateV2Type.INSTANCE);
                }
            case "DATEV1":
                try {
                    return new DateLiteral(value);
                } catch (Exception e) {
                    return new Cast(new StringLiteral(value), DateType.INSTANCE);
                }
            default:
                throw new ParseException("Unsupported data type : " + type, ctx);
        }
    }

    @Override
    public Expression visitDereference(DereferenceContext ctx) {
        return ParserUtils.withOrigin(ctx, () -> {
            Expression e = getExpression(ctx.base);
            if (e instanceof UnboundSlot) {
                UnboundSlot unboundAttribute = (UnboundSlot) e;
                List<String> nameParts = Lists.newArrayList(unboundAttribute.getNameParts());
                nameParts.add(ctx.fieldName.getText());
                UnboundSlot slot = new UnboundSlot(nameParts, Optional.empty());
                return slot;
            } else {
                // todo: base is an expression, may be not a table name.
                throw new ParseException("Unsupported dereference expression: " + ctx.getText(), ctx);
            }
        });
    }

    @Override
    public Expression visitElementAt(ElementAtContext ctx) {
        return new ElementAt(typedVisit(ctx.value), typedVisit(ctx.index));
    }

    @Override
    public Expression visitArraySlice(ArraySliceContext ctx) {
        if (ctx.end != null) {
            return new ArraySlice(typedVisit(ctx.value), typedVisit(ctx.begin), typedVisit(ctx.end));
        } else {
            return new ArraySlice(typedVisit(ctx.value), typedVisit(ctx.begin));
        }
    }

    @Override
    public Expression visitColumnReference(ColumnReferenceContext ctx) {
        // todo: handle quoted and unquoted
        return UnboundSlot.quoted(ctx.getText());
    }

    /**
     * Create a NULL literal expression.
     */
    @Override
    public Literal visitNullLiteral(NullLiteralContext ctx) {
        return new NullLiteral();
    }

    @Override
    public Literal visitBooleanLiteral(BooleanLiteralContext ctx) {
        Boolean b = Boolean.valueOf(ctx.getText());
        return BooleanLiteral.of(b);
    }

    @Override
    public Literal visitIntegerLiteral(IntegerLiteralContext ctx) {
        BigInteger bigInt = new BigInteger(ctx.getText());
        if (BigInteger.valueOf(bigInt.byteValue()).equals(bigInt)) {
            return new TinyIntLiteral(bigInt.byteValue());
        } else if (BigInteger.valueOf(bigInt.shortValue()).equals(bigInt)) {
            return new SmallIntLiteral(bigInt.shortValue());
        } else if (BigInteger.valueOf(bigInt.intValue()).equals(bigInt)) {
            return new IntegerLiteral(bigInt.intValue());
        } else if (BigInteger.valueOf(bigInt.longValue()).equals(bigInt)) {
            return new BigIntLiteral(bigInt.longValueExact());
        } else {
            return new LargeIntLiteral(bigInt);
        }
    }

    @Override
    public Literal visitStringLiteral(StringLiteralContext ctx) {
        String txt = ctx.STRING_LITERAL().getText();
        String s = txt.substring(1, txt.length() - 1);
        if (txt.charAt(0) == '\'') {
            // for single quote string, '' should be converted to '
            s = s.replace("''", "'");
        } else if (txt.charAt(0) == '"') {
            // for double quote string, "" should be converted to "
            s = s.replace("\"\"", "\"");
        }
        if (!SqlModeHelper.hasNoBackSlashEscapes()) {
            s = LogicalPlanBuilderAssistant.escapeBackSlash(s);
        }
        int strLength = Utils.containChinese(s) ? s.length() * StringLikeLiteral.CHINESE_CHAR_BYTE_LENGTH : s.length();
        if (strLength > ScalarType.MAX_VARCHAR_LENGTH) {
            return new StringLiteral(s);
        }
        return new VarcharLiteral(s, strLength);
    }

    @Override
    public Expression visitPlaceholder(DorisParser.PlaceholderContext ctx) {
        Placeholder parameter = new Placeholder(ConnectContext.get().getStatementContext().getNextPlaceholderId());
        tokenPosToParameters.put(ctx.start, parameter);
        return parameter;
    }

    /**
     * cast all items to same types.
     * TODO remove this function after we refactor type coercion.
     */
    private List<Literal> typeCoercionItems(List<Literal> items) {
        Array array = new Array(items.toArray(new Literal[0]));
        if (array.expectedInputTypes().isEmpty()) {
            return ImmutableList.of();
        }
        DataType dataType = array.expectedInputTypes().get(0);
        return items.stream()
                .map(item -> item.checkedCastTo(dataType))
                .map(Literal.class::cast)
                .collect(ImmutableList.toImmutableList());
    }

    @Override
    public ArrayLiteral visitArrayLiteral(ArrayLiteralContext ctx) {
        List<Literal> items = ctx.items.stream().<Literal>map(this::typedVisit).collect(Collectors.toList());
        if (items.isEmpty()) {
            return new ArrayLiteral(items);
        }
        return new ArrayLiteral(typeCoercionItems(items));
    }

    @Override
    public MapLiteral visitMapLiteral(MapLiteralContext ctx) {
        List<Literal> items = ctx.items.stream().<Literal>map(this::typedVisit).collect(Collectors.toList());
        if (items.size() % 2 != 0) {
            throw new ParseException("map can't be odd parameters, need even parameters", ctx);
        }
        List<Literal> keys = Lists.newArrayList();
        List<Literal> values = Lists.newArrayList();
        for (int i = 0; i < items.size(); i++) {
            if (i % 2 == 0) {
                keys.add(items.get(i));
            } else {
                values.add(items.get(i));
            }
        }
        return new MapLiteral(typeCoercionItems(keys), typeCoercionItems(values));
    }

    @Override
    public Object visitStructLiteral(StructLiteralContext ctx) {
        List<Literal> fields = ctx.items.stream().<Literal>map(this::typedVisit).collect(Collectors.toList());
        return new StructLiteral(fields);
    }

    @Override
    public Expression visitParenthesizedExpression(ParenthesizedExpressionContext ctx) {
        return getExpression(ctx.expression());
    }

    @Override
    public List<NamedExpression> visitRowConstructor(RowConstructorContext ctx) {
        List<RowConstructorItemContext> rowConstructorItemContexts = ctx.rowConstructorItem();
        ImmutableList.Builder<NamedExpression> columns
                = ImmutableList.builderWithExpectedSize(rowConstructorItemContexts.size());
        for (RowConstructorItemContext rowConstructorItemContext : rowConstructorItemContexts) {
            columns.add(visitRowConstructorItem(rowConstructorItemContext));
        }
        return columns.build();
    }

    @Override
    public NamedExpression visitRowConstructorItem(RowConstructorItemContext ctx) {
        ConstantContext constant = ctx.constant();
        if (constant != null) {
            return new Alias((Expression) constant.accept(this));
        } else if (ctx.DEFAULT() != null) {
            return new DefaultValueSlot();
        } else {
            return visitNamedExpression(ctx.namedExpression());
        }
    }

    @Override
    public List<Expression> visitNamedExpressionSeq(NamedExpressionSeqContext namedCtx) {
        return visit(namedCtx.namedExpression(), Expression.class);
    }

    @Override
    public LogicalPlan visitRelation(RelationContext ctx) {
        return plan(ctx.relationPrimary());
    }

    @Override
    public LogicalPlan visitFromClause(FromClauseContext ctx) {
        return ParserUtils.withOrigin(ctx, () -> visitRelations(ctx.relations()));
    }

    @Override
    public LogicalPlan visitRelations(DorisParser.RelationsContext ctx) {
        return ParserUtils.withOrigin(ctx, () -> withRelations(null, ctx.relation()));
    }

    @Override
    public LogicalPlan visitRelationList(DorisParser.RelationListContext ctx) {
        return ParserUtils.withOrigin(ctx, () -> withRelations(null, ctx.relations().relation()));
    }

    /* ********************************************************************************************
     * Table Identifier parsing
     * ******************************************************************************************** */

    @Override
    public List<String> visitMultipartIdentifier(MultipartIdentifierContext ctx) {
        return ctx.parts.stream()
            .map(RuleContext::getText)
            .collect(ImmutableList.toImmutableList());
    }

    /**
     * Create a Sequence of Strings for a parenthesis enclosed alias list.
     */
    @Override
    public List<String> visitIdentifierList(IdentifierListContext ctx) {
        return visitIdentifierSeq(ctx.identifierSeq());
    }

    /**
     * Create a Sequence of Strings for an identifier list.
     */
    @Override
    public List<String> visitIdentifierSeq(IdentifierSeqContext ctx) {
        return ctx.ident.stream()
            .map(RuleContext::getText)
            .collect(ImmutableList.toImmutableList());
    }

    @Override
    public EqualTo visitUpdateAssignment(UpdateAssignmentContext ctx) {
        return new EqualTo(new UnboundSlot(visitMultipartIdentifier(ctx.multipartIdentifier()), Optional.empty()),
                getExpression(ctx.expression()));
    }

    @Override
    public List<EqualTo> visitUpdateAssignmentSeq(UpdateAssignmentSeqContext ctx) {
        return ctx.assignments.stream()
                .map(this::visitUpdateAssignment)
                .collect(Collectors.toList());
    }

    /**
     * get OrderKey.
     *
     * @param ctx SortItemContext
     * @return SortItems
     */
    @Override
    public OrderKey visitSortItem(SortItemContext ctx) {
        return ParserUtils.withOrigin(ctx, () -> {
            boolean isAsc = ctx.DESC() == null;
            boolean isNullFirst = ctx.FIRST() != null || (ctx.LAST() == null && isAsc);
            Expression expression = typedVisit(ctx.expression());
            return new OrderKey(expression, isAsc, isNullFirst);
        });
    }

    private <T> List<T> visit(List<? extends ParserRuleContext> contexts, Class<T> clazz) {
        return contexts.stream()
                .map(this::visit)
                .map(clazz::cast)
                .collect(ImmutableList.toImmutableList());
    }

    private LogicalPlan plan(ParserRuleContext tree) {
        return (LogicalPlan) tree.accept(this);
    }

    /* ********************************************************************************************
     * create table parsing
     * ******************************************************************************************** */

    @Override
    public LogicalPlan visitCreateView(CreateViewContext ctx) {
        List<String> nameParts = visitMultipartIdentifier(ctx.name);
        String comment = ctx.STRING_LITERAL() == null ? "" : LogicalPlanBuilderAssistant.escapeBackSlash(
                ctx.STRING_LITERAL().getText().substring(1, ctx.STRING_LITERAL().getText().length() - 1));
        String querySql = getOriginSql(ctx.query());
        if (ctx.REPLACE() != null && ctx.EXISTS() != null) {
            throw new AnalysisException("[OR REPLACE] and [IF NOT EXISTS] cannot used at the same time");
        }
        CreateViewInfo info = new CreateViewInfo(ctx.EXISTS() != null, ctx.REPLACE() != null,
                new TableNameInfo(nameParts),
                comment, querySql,
                ctx.cols == null ? Lists.newArrayList() : visitSimpleColumnDefs(ctx.cols));
        return new CreateViewCommand(info);
    }

    @Override
    public LogicalPlan visitCreateTable(CreateTableContext ctx) {
        String ctlName = null;
        String dbName = null;
        String tableName = null;
        List<String> nameParts = visitMultipartIdentifier(ctx.name);
        // TODO: support catalog
        if (nameParts.size() == 1) {
            // dbName should be set
            dbName = ConnectContext.get().getDatabase();
            tableName = nameParts.get(0);
        } else if (nameParts.size() == 2) {
            dbName = nameParts.get(0);
            tableName = nameParts.get(1);
        } else if (nameParts.size() == 3) {
            ctlName = nameParts.get(0);
            dbName = nameParts.get(1);
            tableName = nameParts.get(2);
        } else {
            throw new AnalysisException("nameParts in create table should be [ctl.][db.]tbl");
        }
        KeysType keysType = null;
        if (ctx.DUPLICATE() != null) {
            keysType = KeysType.DUP_KEYS;
        } else if (ctx.AGGREGATE() != null) {
            keysType = KeysType.AGG_KEYS;
        } else if (ctx.UNIQUE() != null) {
            keysType = KeysType.UNIQUE_KEYS;
        }
        // when engineName is null, get engineName from current catalog later
        String engineName = ctx.engine != null ? ctx.engine.getText().toLowerCase() : null;
        int bucketNum = FeConstants.default_bucket_num;
        if (ctx.INTEGER_VALUE() != null) {
            bucketNum = Integer.parseInt(ctx.INTEGER_VALUE().getText());
        }
        String comment = ctx.STRING_LITERAL() == null ? "" : LogicalPlanBuilderAssistant.escapeBackSlash(
                ctx.STRING_LITERAL().getText().substring(1, ctx.STRING_LITERAL().getText().length() - 1));
        DistributionDescriptor desc = null;
        if (ctx.HASH() != null) {
            desc = new DistributionDescriptor(true, ctx.autoBucket != null, bucketNum,
                    visitIdentifierList(ctx.hashKeys));
        } else if (ctx.RANDOM() != null) {
            desc = new DistributionDescriptor(false, ctx.autoBucket != null, bucketNum, null);
        }
        Map<String, String> properties = ctx.properties != null
                // NOTICE: we should not generate immutable map here, because it will be modified when analyzing.
                ? Maps.newHashMap(visitPropertyClause(ctx.properties))
                : Maps.newHashMap();
        Map<String, String> extProperties = ctx.extProperties != null
                // NOTICE: we should not generate immutable map here, because it will be modified when analyzing.
                ? Maps.newHashMap(visitPropertyClause(ctx.extProperties))
                : Maps.newHashMap();

        // solve partition by
        PartitionTableInfo partitionInfo;
        if (ctx.partition != null) {
            partitionInfo = (PartitionTableInfo) ctx.partitionTable().accept(this);
        } else {
            partitionInfo = PartitionTableInfo.EMPTY;
        }

        if (ctx.columnDefs() != null) {
            if (ctx.AS() != null) {
                throw new AnalysisException("Should not define the entire column in CTAS");
            }
            return new CreateTableCommand(Optional.empty(), new CreateTableInfo(
                    ctx.EXISTS() != null,
                    ctx.EXTERNAL() != null,
                    ctx.TEMPORARY() != null,
                    ctlName,
                    dbName,
                    tableName,
                    visitColumnDefs(ctx.columnDefs()),
                    ctx.indexDefs() != null ? visitIndexDefs(ctx.indexDefs()) : ImmutableList.of(),
                    engineName,
                    keysType,
                    ctx.keys != null ? visitIdentifierList(ctx.keys) : ImmutableList.of(),
                    comment,
                    partitionInfo,
                    desc,
                    ctx.rollupDefs() != null ? visitRollupDefs(ctx.rollupDefs()) : ImmutableList.of(),
                    properties,
                    extProperties,
                    ctx.clusterKeys != null ? visitIdentifierList(ctx.clusterKeys) : ImmutableList.of()));
        } else if (ctx.AS() != null) {
            return new CreateTableCommand(Optional.of(visitQuery(ctx.query())), new CreateTableInfo(
                    ctx.EXISTS() != null,
                    ctx.EXTERNAL() != null,
                    ctx.TEMPORARY() != null,
                    ctlName,
                    dbName,
                    tableName,
                    ctx.ctasCols != null ? visitIdentifierList(ctx.ctasCols) : null,
                    engineName,
                    keysType,
                    ctx.keys != null ? visitIdentifierList(ctx.keys) : ImmutableList.of(),
                    comment,
                    partitionInfo,
                    desc,
                    ctx.rollupDefs() != null ? visitRollupDefs(ctx.rollupDefs()) : ImmutableList.of(),
                    properties,
                    extProperties,
                    ctx.clusterKeys != null ? visitIdentifierList(ctx.clusterKeys) : ImmutableList.of()));
        } else {
            throw new AnalysisException("Should contain at least one column in a table");
        }
    }

    @Override
    public PartitionTableInfo visitPartitionTable(DorisParser.PartitionTableContext ctx) {
        boolean isAutoPartition = ctx.autoPartition != null;
        ImmutableList<Expression> partitionList = ctx.partitionList.identityOrFunction().stream()
                .map(partition -> {
                    IdentifierContext identifier = partition.identifier();
                    if (identifier != null) {
                        return UnboundSlot.quoted(identifier.getText());
                    } else {
                        return visitFunctionCallExpression(partition.functionCallExpression());
                    }
                })
                .collect(ImmutableList.toImmutableList());
        return new PartitionTableInfo(
            isAutoPartition,
            ctx.RANGE() != null ? "RANGE" : "LIST",
            ctx.partitions != null ? visitPartitionsDef(ctx.partitions) : null,
            partitionList);
    }

    @Override
    public List<ColumnDefinition> visitColumnDefs(ColumnDefsContext ctx) {
        return ctx.cols.stream().map(this::visitColumnDef).collect(Collectors.toList());
    }

    @Override
    public ColumnDefinition visitColumnDef(ColumnDefContext ctx) {
        String colName = ctx.colName.getText();
        DataType colType = ctx.type instanceof PrimitiveDataTypeContext
                ? visitPrimitiveDataType(((PrimitiveDataTypeContext) ctx.type))
                : ctx.type instanceof ComplexDataTypeContext
                        ? visitComplexDataType((ComplexDataTypeContext) ctx.type)
                        : visitAggStateDataType((AggStateDataTypeContext) ctx.type);
        colType = colType.conversion();
        boolean isKey = ctx.KEY() != null;
        ColumnNullableType nullableType = ColumnNullableType.DEFAULT;
        if (ctx.NOT() != null) {
            nullableType = ColumnNullableType.NOT_NULLABLE;
        } else if (ctx.nullable != null) {
            nullableType = ColumnNullableType.NULLABLE;
        }
        String aggTypeString = ctx.aggType != null ? ctx.aggType.getText() : null;
        Optional<DefaultValue> defaultValue = Optional.empty();
        Optional<DefaultValue> onUpdateDefaultValue = Optional.empty();
        if (ctx.DEFAULT() != null) {
            if (ctx.INTEGER_VALUE() != null) {
                if (ctx.SUBTRACT() == null) {
                    defaultValue = Optional.of(new DefaultValue(ctx.INTEGER_VALUE().getText()));
                } else {
                    defaultValue = Optional.of(new DefaultValue("-" + ctx.INTEGER_VALUE().getText()));
                }
            } else if (ctx.DECIMAL_VALUE() != null) {
                if (ctx.SUBTRACT() == null) {
                    defaultValue = Optional.of(new DefaultValue(ctx.DECIMAL_VALUE().getText()));
                } else {
                    defaultValue = Optional.of(new DefaultValue("-" + ctx.DECIMAL_VALUE().getText()));
                }
            } else if (ctx.stringValue != null) {
                defaultValue = Optional.of(new DefaultValue(toStringValue(ctx.stringValue.getText())));
            } else if (ctx.nullValue != null) {
                defaultValue = Optional.of(DefaultValue.NULL_DEFAULT_VALUE);
            } else if (ctx.defaultTimestamp != null) {
                if (ctx.defaultValuePrecision == null) {
                    defaultValue = Optional.of(DefaultValue.CURRENT_TIMESTAMP_DEFAULT_VALUE);
                } else {
                    defaultValue = Optional.of(DefaultValue
                            .currentTimeStampDefaultValueWithPrecision(
                                    Long.valueOf(ctx.defaultValuePrecision.getText())));
                }
            } else if (ctx.CURRENT_DATE() != null) {
                defaultValue = Optional.of(DefaultValue.CURRENT_DATE_DEFAULT_VALUE);
            } else if (ctx.PI() != null) {
                defaultValue = Optional.of(DefaultValue.PI_DEFAULT_VALUE);
            } else if (ctx.E() != null) {
                defaultValue = Optional.of(DefaultValue.E_NUM_DEFAULT_VALUE);
            } else if (ctx.BITMAP_EMPTY() != null) {
                defaultValue = Optional.of(DefaultValue.BITMAP_EMPTY_DEFAULT_VALUE);
            }
        }
        if (ctx.UPDATE() != null) {
            if (ctx.onUpdateValuePrecision == null) {
                onUpdateDefaultValue = Optional.of(DefaultValue.CURRENT_TIMESTAMP_DEFAULT_VALUE);
            } else {
                onUpdateDefaultValue = Optional.of(DefaultValue
                        .currentTimeStampDefaultValueWithPrecision(
                                Long.valueOf(ctx.onUpdateValuePrecision.getText())));
            }
        }
        AggregateType aggType = null;
        if (aggTypeString != null) {
            try {
                aggType = AggregateType.valueOf(aggTypeString.toUpperCase());
            } catch (Exception e) {
                throw new AnalysisException(String.format("Aggregate type %s is unsupported", aggTypeString),
                        e.getCause());
            }
        }
        //comment should remove '\' and '(") at the beginning and end
        String comment = ctx.comment != null ? ctx.comment.getText().substring(1, ctx.comment.getText().length() - 1)
                .replace("\\", "") : "";
        long autoIncInitValue = -1;
        if (ctx.AUTO_INCREMENT() != null) {
            if (ctx.autoIncInitValue != null) {
                // AUTO_INCREMENT(Value) Value >= 0.
                autoIncInitValue = Long.valueOf(ctx.autoIncInitValue.getText());
                if (autoIncInitValue < 0) {
                    throw new AnalysisException("AUTO_INCREMENT start value can not be negative.");
                }
            } else {
                // AUTO_INCREMENT default 1.
                autoIncInitValue = Long.valueOf(1);
            }
        }
        Optional<GeneratedColumnDesc> desc = ctx.generatedExpr != null
                ? Optional.of(new GeneratedColumnDesc(ctx.generatedExpr.getText(), getExpression(ctx.generatedExpr)))
                : Optional.empty();
        return new ColumnDefinition(colName, colType, isKey, aggType, nullableType, autoIncInitValue, defaultValue,
                onUpdateDefaultValue, comment, desc);
    }

    @Override
    public List<IndexDefinition> visitIndexDefs(IndexDefsContext ctx) {
        return ctx.indexes.stream().map(this::visitIndexDef).collect(Collectors.toList());
    }

    @Override
    public IndexDefinition visitIndexDef(IndexDefContext ctx) {
        String indexName = ctx.indexName.getText();
        boolean ifNotExists = ctx.ifNotExists != null;
        List<String> indexCols = visitIdentifierList(ctx.cols);
        Map<String, String> properties = visitPropertyItemList(ctx.properties);
        String indexType = ctx.indexType != null ? ctx.indexType.getText().toUpperCase() : null;
        //comment should remove '\' and '(") at the beginning and end
        String comment = ctx.comment == null ? "" : LogicalPlanBuilderAssistant.escapeBackSlash(
                        ctx.comment.getText().substring(1, ctx.STRING_LITERAL().getText().length() - 1));
        // change BITMAP index to INVERTED index
        if (Config.enable_create_bitmap_index_as_inverted_index
                && "BITMAP".equalsIgnoreCase(indexType)) {
            indexType = "INVERTED";
        }
        return new IndexDefinition(indexName, ifNotExists, indexCols, indexType, properties, comment);
    }

    @Override
    public List<PartitionDefinition> visitPartitionsDef(PartitionsDefContext ctx) {
        return ctx.partitions.stream()
                .map(p -> ((PartitionDefinition) visit(p))).collect(Collectors.toList());
    }

    @Override
    public PartitionDefinition visitPartitionDef(DorisParser.PartitionDefContext ctx) {
        PartitionDefinition partitionDefinition = (PartitionDefinition) visit(ctx.getChild(0));
        if (ctx.partitionProperties != null) {
            partitionDefinition.withProperties(visitPropertyItemList(ctx.partitionProperties));
        }
        return partitionDefinition;
    }

    @Override
    public PartitionDefinition visitLessThanPartitionDef(LessThanPartitionDefContext ctx) {
        String partitionName = ctx.partitionName.getText();
        if (ctx.MAXVALUE() == null) {
            List<Expression> lessThanValues = visitPartitionValueList(ctx.partitionValueList());
            return new LessThanPartition(ctx.EXISTS() != null, partitionName, lessThanValues);
        } else {
            return new LessThanPartition(ctx.EXISTS() != null, partitionName,
                    ImmutableList.of(MaxValue.INSTANCE));
        }
    }

    @Override
    public PartitionDefinition visitFixedPartitionDef(FixedPartitionDefContext ctx) {
        String partitionName = ctx.partitionName.getText();
        List<Expression> lowerBounds = visitPartitionValueList(ctx.lower);
        List<Expression> upperBounds = visitPartitionValueList(ctx.upper);
        return new FixedRangePartition(ctx.EXISTS() != null, partitionName, lowerBounds, upperBounds);
    }

    @Override
    public PartitionDefinition visitStepPartitionDef(StepPartitionDefContext ctx) {
        List<Expression> fromExpression = visitPartitionValueList(ctx.from);
        List<Expression> toExpression = visitPartitionValueList(ctx.to);
        return new StepPartition(false, null, fromExpression, toExpression,
                Long.parseLong(ctx.unitsAmount.getText()), ctx.unit != null ? ctx.unit.getText() : null);
    }

    @Override
    public PartitionDefinition visitInPartitionDef(InPartitionDefContext ctx) {
        List<List<Expression>> values;
        if (ctx.constants == null) {
            values = ctx.partitionValueLists.stream().map(this::visitPartitionValueList)
                    .collect(Collectors.toList());
        } else {
            values = visitPartitionValueList(ctx.constants).stream().map(ImmutableList::of)
                    .collect(Collectors.toList());
        }
        return new InPartition(ctx.EXISTS() != null, ctx.partitionName.getText(), values);
    }

    @Override
    public List<Expression> visitPartitionValueList(PartitionValueListContext ctx) {
        return ctx.values.stream()
                .map(this::visitPartitionValueDef)
                .collect(Collectors.toList());
    }

    @Override
    public Expression visitPartitionValueDef(PartitionValueDefContext ctx) {
        if (ctx.INTEGER_VALUE() != null) {
            if (ctx.SUBTRACT() != null) {
                return Literal.of("-" + ctx.INTEGER_VALUE().getText());
            }
            return Literal.of(ctx.INTEGER_VALUE().getText());
        } else if (ctx.STRING_LITERAL() != null) {
            return Literal.of(toStringValue(ctx.STRING_LITERAL().getText()));
        } else if (ctx.MAXVALUE() != null) {
            return MaxValue.INSTANCE;
        } else if (ctx.NULL() != null) {
            return Literal.of(null);
        }
        throw new AnalysisException("Unsupported partition value: " + ctx.getText());
    }

    @Override
    public List<RollupDefinition> visitRollupDefs(RollupDefsContext ctx) {
        return ctx.rollups.stream().map(this::visitRollupDef).collect(Collectors.toList());
    }

    @Override
    public RollupDefinition visitRollupDef(RollupDefContext ctx) {
        String rollupName = ctx.rollupName.getText();
        List<String> rollupCols = visitIdentifierList(ctx.rollupCols);
        List<String> dupKeys = ctx.dupKeys == null ? ImmutableList.of() : visitIdentifierList(ctx.dupKeys);
        Map<String, String> properties = ctx.properties == null ? Maps.newHashMap()
                : visitPropertyClause(ctx.properties);
        return new RollupDefinition(rollupName, rollupCols, dupKeys, properties);
    }

    private String toStringValue(String literal) {
        return literal.substring(1, literal.length() - 1);
    }

    /* ********************************************************************************************
     * Expression parsing
     * ******************************************************************************************** */

    /**
     * Create an expression from the given context. This method just passes the context on to the
     * visitor and only takes care of typing (We assume that the visitor returns an Expression here).
     */
    private Expression getExpression(ParserRuleContext ctx) {
        return typedVisit(ctx);
    }

    private LogicalPlan withExplain(LogicalPlan inputPlan, ExplainContext ctx) {
        if (ctx == null) {
            return inputPlan;
        }
        return ParserUtils.withOrigin(ctx, () -> {
            ExplainLevel explainLevel = ExplainLevel.NORMAL;

            if (ctx.planType() != null) {
                if (ctx.level == null || !ctx.level.getText().equalsIgnoreCase("plan")) {
                    throw new ParseException("Only explain plan can use plan type: " + ctx.planType().getText(), ctx);
                }
            }

            boolean showPlanProcess = false;
            if (ctx.level != null) {
                if (!ctx.level.getText().equalsIgnoreCase("plan")) {
                    explainLevel = ExplainLevel.valueOf(ctx.level.getText().toUpperCase(Locale.ROOT));
                } else {
                    explainLevel = parseExplainPlanType(ctx.planType());

                    if (ctx.PROCESS() != null) {
                        showPlanProcess = true;
                    }
                }
            }
            return new ExplainCommand(explainLevel, inputPlan, showPlanProcess);
        });
    }

    private LogicalPlan withOutFile(LogicalPlan plan, OutFileClauseContext ctx) {
        if (ctx == null) {
            return plan;
        }
        String format = "csv";
        if (ctx.format != null) {
            format = ctx.format.getText();
        }

        Map<String, String> properties = ImmutableMap.of();
        if (ctx.propertyClause() != null) {
            properties = visitPropertyClause(ctx.propertyClause());
        }
        Literal filePath = (Literal) visit(ctx.filePath);
        return new LogicalFileSink<>(filePath.getStringValue(), format, properties, ImmutableList.of(), plan);
    }

    private LogicalPlan withQueryOrganization(LogicalPlan inputPlan, QueryOrganizationContext ctx) {
        if (ctx == null) {
            return inputPlan;
        }
        Optional<SortClauseContext> sortClauseContext = Optional.ofNullable(ctx.sortClause());
        Optional<LimitClauseContext> limitClauseContext = Optional.ofNullable(ctx.limitClause());
        LogicalPlan sort = withSort(inputPlan, sortClauseContext);
        return withLimit(sort, limitClauseContext);
    }

    private LogicalPlan withSort(LogicalPlan input, Optional<SortClauseContext> sortCtx) {
        return input.optionalMap(sortCtx, () -> {
            List<OrderKey> orderKeys = visit(sortCtx.get().sortItem(), OrderKey.class);
            return new LogicalSort<>(orderKeys, input);
        });
    }

    private LogicalPlan withLimit(LogicalPlan input, Optional<LimitClauseContext> limitCtx) {
        return input.optionalMap(limitCtx, () -> {
            long limit = Long.parseLong(limitCtx.get().limit.getText());
            if (limit < 0) {
                throw new ParseException("Limit requires non-negative number", limitCtx.get());
            }
            long offset = 0;
            Token offsetToken = limitCtx.get().offset;
            if (offsetToken != null) {
                offset = Long.parseLong(offsetToken.getText());
            }
            return new LogicalLimit<>(limit, offset, LimitPhase.ORIGIN, input);
        });
    }

    /**
     * Add a regular (SELECT) query specification to a logical plan. The query specification
     * is the core of the logical plan, this is where sourcing (FROM clause), projection (SELECT),
     * aggregation (GROUP BY ... HAVING ...) and filtering (WHERE) takes place.
     *
     * <p>Note that query hints are ignored (both by the parser and the builder).
     */
    protected LogicalPlan withSelectQuerySpecification(
            ParserRuleContext ctx,
            LogicalPlan inputRelation,
            SelectClauseContext selectClause,
            Optional<WhereClauseContext> whereClause,
            Optional<AggClauseContext> aggClause,
            Optional<HavingClauseContext> havingClause,
            Optional<QualifyClauseContext> qualifyClause) {
        return ParserUtils.withOrigin(ctx, () -> {
            // from -> where -> group by -> having -> select
            LogicalPlan filter = withFilter(inputRelation, whereClause);
            SelectColumnClauseContext selectColumnCtx = selectClause.selectColumnClause();
            LogicalPlan aggregate = withAggregate(filter, selectColumnCtx, aggClause);
            boolean isDistinct = (selectClause.DISTINCT() != null);
            LogicalPlan selectPlan;
            if (!(aggregate instanceof Aggregate) && havingClause.isPresent()) {
                // create a project node for pattern match of ProjectToGlobalAggregate rule
                // then ProjectToGlobalAggregate rule can insert agg node as LogicalHaving node's child
                List<NamedExpression> projects = getNamedExpressions(selectColumnCtx.namedExpressionSeq());
                LogicalPlan project = new LogicalProject<>(projects, isDistinct, aggregate);
                selectPlan = new LogicalHaving<>(ExpressionUtils.extractConjunctionToSet(
                        getExpression((havingClause.get().booleanExpression()))), project);
            } else {
                LogicalPlan having = withHaving(aggregate, havingClause);
                selectPlan = withProjection(having, selectColumnCtx, aggClause, isDistinct);
            }
            // support qualify clause
            if (qualifyClause.isPresent()) {
                Expression qualifyExpr = getExpression(qualifyClause.get().booleanExpression());
                selectPlan = new LogicalQualify<>(Sets.newHashSet(qualifyExpr), selectPlan);
            }
            return selectPlan;
        });
    }

    /**
     * Join one more [[LogicalPlan]]s to the current logical plan.
     */
    private LogicalPlan withJoinRelations(LogicalPlan input, RelationContext ctx) {
        LogicalPlan last = input;
        for (JoinRelationContext join : ctx.joinRelation()) {
            JoinType joinType;
            if (join.joinType().CROSS() != null) {
                joinType = JoinType.CROSS_JOIN;
            } else if (join.joinType().FULL() != null) {
                joinType = JoinType.FULL_OUTER_JOIN;
            } else if (join.joinType().SEMI() != null) {
                if (join.joinType().LEFT() != null) {
                    joinType = JoinType.LEFT_SEMI_JOIN;
                } else {
                    joinType = JoinType.RIGHT_SEMI_JOIN;
                }
            } else if (join.joinType().ANTI() != null) {
                if (join.joinType().LEFT() != null) {
                    joinType = JoinType.LEFT_ANTI_JOIN;
                } else {
                    joinType = JoinType.RIGHT_ANTI_JOIN;
                }
            } else if (join.joinType().LEFT() != null) {
                joinType = JoinType.LEFT_OUTER_JOIN;
            } else if (join.joinType().RIGHT() != null) {
                joinType = JoinType.RIGHT_OUTER_JOIN;
            } else if (join.joinType().INNER() != null) {
                joinType = JoinType.INNER_JOIN;
            } else if (join.joinCriteria() != null) {
                joinType = JoinType.INNER_JOIN;
            } else {
                joinType = JoinType.CROSS_JOIN;
            }
            DistributeType distributeType = Optional.ofNullable(join.distributeType()).map(hintCtx -> {
                String hint = typedVisit(join.distributeType());
                if (DistributeType.JoinDistributeType.SHUFFLE.toString().equalsIgnoreCase(hint)) {
                    return DistributeType.SHUFFLE_RIGHT;
                } else if (DistributeType.JoinDistributeType.BROADCAST.toString().equalsIgnoreCase(hint)) {
                    return DistributeType.BROADCAST_RIGHT;
                } else {
                    throw new ParseException("Invalid join hint: " + hint, hintCtx);
                }
            }).orElse(DistributeType.NONE);
            DistributeHint distributeHint = new DistributeHint(distributeType);
            // TODO: natural join, lateral join, union join
            JoinCriteriaContext joinCriteria = join.joinCriteria();
            Optional<Expression> condition = Optional.empty();
            List<Expression> ids = null;
            if (joinCriteria != null) {
                if (join.joinType().CROSS() != null) {
                    throw new ParseException("Cross join can't be used with ON clause", joinCriteria);
                }
                if (joinCriteria.booleanExpression() != null) {
                    condition = Optional.ofNullable(getExpression(joinCriteria.booleanExpression()));
                } else if (joinCriteria.USING() != null) {
                    ids = visitIdentifierList(joinCriteria.identifierList())
                            .stream().map(UnboundSlot::quoted)
                            .collect(ImmutableList.toImmutableList());
                }
            } else {
                // keep same with original planner, allow cross/inner join
                if (!joinType.isInnerOrCrossJoin()) {
                    throw new ParseException("on mustn't be empty except for cross/inner join", join);
                }
            }
            if (ids == null) {
                last = new LogicalJoin<>(joinType, ExpressionUtils.EMPTY_CONDITION,
                        condition.map(ExpressionUtils::extractConjunction)
                                .orElse(ExpressionUtils.EMPTY_CONDITION),
                        distributeHint,
                        Optional.empty(),
                        last,
                        plan(join.relationPrimary()), null);
            } else {
                last = new LogicalUsingJoin<>(joinType, last, plan(join.relationPrimary()), ids, distributeHint);

            }
            if (distributeHint.distributeType != DistributeType.NONE
                    && ConnectContext.get().getStatementContext() != null
                    && !ConnectContext.get().getStatementContext().getHints().contains(distributeHint)) {
                ConnectContext.get().getStatementContext().addHint(distributeHint);
            }
        }
        return last;
    }

    private List<List<String>> getTableList(List<MultipartIdentifierContext> ctx) {
        List<List<String>> tableList = new ArrayList<>();
        for (MultipartIdentifierContext tableCtx : ctx) {
            tableList.add(visitMultipartIdentifier(tableCtx));
        }
        return tableList;
    }

    private LogicalPlan withHints(LogicalPlan logicalPlan, List<ParserRuleContext> selectHintContexts,
            List<ParserRuleContext> preAggOnHintContexts) {
        if (selectHintContexts.isEmpty() && preAggOnHintContexts.isEmpty()) {
            return logicalPlan;
        }
        LogicalPlan newPlan = logicalPlan;
        if (!selectHintContexts.isEmpty()) {
            ImmutableList.Builder<SelectHint> hints = ImmutableList.builder();
            for (ParserRuleContext hintContext : selectHintContexts) {
                SelectHintContext selectHintContext = (SelectHintContext) hintContext;
                for (HintStatementContext hintStatement : selectHintContext.hintStatements) {
                    if (hintStatement.USE_MV() != null) {
                        hints.add(new SelectHintUseMv("USE_MV", getTableList(hintStatement.tableList), true));
                        continue;
                    } else if (hintStatement.NO_USE_MV() != null) {
                        hints.add(new SelectHintUseMv("NO_USE_MV", getTableList(hintStatement.tableList), false));
                        continue;
                    }
                    String hintName = hintStatement.hintName.getText().toLowerCase(Locale.ROOT);
                    switch (hintName) {
                        case "set_var":
                            Map<String, Optional<String>> parameters = Maps.newLinkedHashMap();
                            for (HintAssignmentContext kv : hintStatement.parameters) {
                                if (kv.key != null) {
                                    String parameterName = visitIdentifierOrText(kv.key);
                                    Optional<String> value = Optional.empty();
                                    if (kv.constantValue != null) {
                                        Literal literal = (Literal) visit(kv.constantValue);
                                        value = Optional.ofNullable(literal.toLegacyLiteral().getStringValue());
                                    } else if (kv.identifierValue != null) {
                                        // maybe we should throw exception when the identifierValue is quoted identifier
                                        value = Optional.ofNullable(kv.identifierValue.getText());
                                    }
                                    parameters.put(parameterName, value);
                                }
                            }
                            SelectHintSetVar setVar = new SelectHintSetVar(hintName, parameters);
                            setVar.setVarOnceInSql(ConnectContext.get().getStatementContext());
                            hints.add(setVar);
                            break;
                        case "leading":
                            List<String> leadingParameters = new ArrayList<>();
                            for (HintAssignmentContext kv : hintStatement.parameters) {
                                if (kv.key != null) {
                                    String parameterName = visitIdentifierOrText(kv.key);
                                    leadingParameters.add(parameterName);
                                }
                            }
                            hints.add(new SelectHintLeading(hintName, leadingParameters));
                            break;
                        case "ordered":
                            hints.add(new SelectHintOrdered(hintName));
                            break;
                        case "use_cbo_rule":
                            List<String> useRuleParameters = new ArrayList<>();
                            for (HintAssignmentContext kv : hintStatement.parameters) {
                                if (kv.key != null) {
                                    String parameterName = visitIdentifierOrText(kv.key);
                                    useRuleParameters.add(parameterName);
                                }
                            }
                            hints.add(new SelectHintUseCboRule(hintName, useRuleParameters, false));
                            break;
                        case "no_use_cbo_rule":
                            List<String> noUseRuleParameters = new ArrayList<>();
                            for (HintAssignmentContext kv : hintStatement.parameters) {
                                String parameterName = visitIdentifierOrText(kv.key);
                                if (kv.key != null) {
                                    noUseRuleParameters.add(parameterName);
                                }
                            }
                            hints.add(new SelectHintUseCboRule(hintName, noUseRuleParameters, true));
                            break;
                        default:
                            break;
                    }
                }
            }
            newPlan = new LogicalSelectHint<>(hints.build(), newPlan);
        }
        if (!preAggOnHintContexts.isEmpty()) {
            for (ParserRuleContext hintContext : preAggOnHintContexts) {
                if (hintContext instanceof SelectHintContext) {
                    SelectHintContext preAggOnHintContext = (SelectHintContext) hintContext;
                    if (preAggOnHintContext.hintStatement != null
                            && preAggOnHintContext.hintStatement.hintName != null) {
                        String text = preAggOnHintContext.hintStatement.hintName.getText();
                        if (text.equalsIgnoreCase("PREAGGOPEN")) {
                            newPlan = new LogicalPreAggOnHint<>(newPlan);
                            break;
                        }
                    }
                }
            }
        }
        return newPlan;
    }

    @Override
    public String visitBracketDistributeType(BracketDistributeTypeContext ctx) {
        return ctx.identifier().getText();
    }

    @Override
    public String visitCommentDistributeType(CommentDistributeTypeContext ctx) {
        return ctx.identifier().getText();
    }

    @Override
    public List<String> visitBracketRelationHint(BracketRelationHintContext ctx) {
        return ctx.identifier().stream()
                .map(RuleContext::getText)
                .collect(ImmutableList.toImmutableList());
    }

    @Override
    public Object visitCommentRelationHint(CommentRelationHintContext ctx) {
        return ctx.identifier().stream()
                .map(RuleContext::getText)
                .collect(ImmutableList.toImmutableList());
    }

    protected LogicalPlan withProjection(LogicalPlan input, SelectColumnClauseContext selectCtx,
                                         Optional<AggClauseContext> aggCtx, boolean isDistinct) {
        return ParserUtils.withOrigin(selectCtx, () -> {
            if (aggCtx.isPresent()) {
                if (isDistinct) {
                    return new LogicalProject<>(ImmutableList.of(new UnboundStar(ImmutableList.of())),
                            isDistinct, input);
                } else {
                    return input;
                }
            } else {
                List<NamedExpression> projects = getNamedExpressions(selectCtx.namedExpressionSeq());
                if (input instanceof OneRowRelation) {
                    if (projects.stream().anyMatch(project -> project instanceof UnboundStar)) {
                        throw new ParseException("SELECT * must have a FROM clause");
                    }
                }
                return new LogicalProject<>(projects, isDistinct, input);
            }
        });
    }

    private LogicalPlan withRelations(LogicalPlan inputPlan, List<RelationContext> relations) {
        if (relations == null) {
            return inputPlan;
        }
        LogicalPlan left = inputPlan;
        for (RelationContext relation : relations) {
            // build left deep join tree
            LogicalPlan right = withJoinRelations(visitRelation(relation), relation);
            left = (left == null) ? right :
                    new LogicalJoin<>(
                            JoinType.CROSS_JOIN,
                            ExpressionUtils.EMPTY_CONDITION,
                            ExpressionUtils.EMPTY_CONDITION,
                            new DistributeHint(DistributeType.NONE),
                            Optional.empty(),
                            left,
                            right, null);
            // TODO: pivot and lateral view
        }
        return left;
    }

    private LogicalPlan withFilter(LogicalPlan input, Optional<WhereClauseContext> whereCtx) {
        return input.optionalMap(whereCtx, () ->
            new LogicalFilter<>(ExpressionUtils.extractConjunctionToSet(
                    getExpression(whereCtx.get().booleanExpression())), input));
    }

    private LogicalPlan withAggregate(LogicalPlan input, SelectColumnClauseContext selectCtx,
                                      Optional<AggClauseContext> aggCtx) {
        return input.optionalMap(aggCtx, () -> {
            GroupingElementContext groupingElementContext = aggCtx.get().groupingElement();
            List<NamedExpression> namedExpressions = getNamedExpressions(selectCtx.namedExpressionSeq());
            if (groupingElementContext.GROUPING() != null) {
                ImmutableList.Builder<List<Expression>> groupingSets = ImmutableList.builder();
                for (GroupingSetContext groupingSetContext : groupingElementContext.groupingSet()) {
                    groupingSets.add(visit(groupingSetContext.expression(), Expression.class));
                }
                return new LogicalRepeat<>(groupingSets.build(), namedExpressions, input);
            } else if (groupingElementContext.CUBE() != null) {
                List<Expression> cubeExpressions = visit(groupingElementContext.expression(), Expression.class);
                List<List<Expression>> groupingSets = ExpressionUtils.cubeToGroupingSets(cubeExpressions);
                return new LogicalRepeat<>(groupingSets, namedExpressions, input);
            } else if (groupingElementContext.ROLLUP() != null) {
                List<Expression> rollupExpressions = visit(groupingElementContext.expression(), Expression.class);
                List<List<Expression>> groupingSets = ExpressionUtils.rollupToGroupingSets(rollupExpressions);
                return new LogicalRepeat<>(groupingSets, namedExpressions, input);
            } else {
                List<Expression> groupByExpressions = visit(groupingElementContext.expression(), Expression.class);
                return new LogicalAggregate<>(groupByExpressions, namedExpressions, input);
            }
        });
    }

    private LogicalPlan withHaving(LogicalPlan input, Optional<HavingClauseContext> havingCtx) {
        return input.optionalMap(havingCtx, () -> {
            if (!(input instanceof Aggregate)) {
                throw new ParseException("Having clause should be applied against an aggregation.", havingCtx.get());
            }
            return new LogicalHaving<>(ExpressionUtils.extractConjunctionToSet(
                    getExpression((havingCtx.get().booleanExpression()))), input);
        });
    }

    /**
     * match predicate type and generate different predicates.
     *
     * @param ctx PredicateContext
     * @param valueExpression valueExpression
     * @return Expression
     */
    private Expression withPredicate(Expression valueExpression, PredicateContext ctx) {
        return ParserUtils.withOrigin(ctx, () -> {
            Expression outExpression;
            switch (ctx.kind.getType()) {
                case DorisParser.BETWEEN:
                    Expression lower = getExpression(ctx.lower);
                    Expression upper = getExpression(ctx.upper);
                    if (lower.equals(upper)) {
                        outExpression = new EqualTo(valueExpression, lower);
                    } else {
                        outExpression = new And(
                                new GreaterThanEqual(valueExpression, getExpression(ctx.lower)),
                                new LessThanEqual(valueExpression, getExpression(ctx.upper))
                        );
                    }
                    break;
                case DorisParser.LIKE:
                    outExpression = new Like(
                        valueExpression,
                        getExpression(ctx.pattern)
                    );
                    break;
                case DorisParser.RLIKE:
                case DorisParser.REGEXP:
                    outExpression = new Regexp(
                        valueExpression,
                        getExpression(ctx.pattern)
                    );
                    break;
                case DorisParser.IN:
                    if (ctx.query() == null) {
                        outExpression = new InPredicate(
                                valueExpression,
                                withInList(ctx)
                        );
                    } else {
                        outExpression = new InSubquery(
                                valueExpression,
                                typedVisit(ctx.query()),
                                ctx.NOT() != null
                        );
                    }
                    break;
                case DorisParser.NULL:
                    outExpression = new IsNull(valueExpression);
                    break;
                case DorisParser.TRUE:
                    outExpression = new Cast(valueExpression,
                            BooleanType.INSTANCE, true);
                    break;
                case DorisParser.FALSE:
                    outExpression = new Not(new Cast(valueExpression,
                            BooleanType.INSTANCE, true));
                    break;
                case DorisParser.MATCH:
                case DorisParser.MATCH_ANY:
                    outExpression = new MatchAny(
                        valueExpression,
                        getExpression(ctx.pattern)
                    );
                    break;
                case DorisParser.MATCH_ALL:
                    outExpression = new MatchAll(
                        valueExpression,
                        getExpression(ctx.pattern)
                    );
                    break;
                case DorisParser.MATCH_PHRASE:
                    outExpression = new MatchPhrase(
                        valueExpression,
                        getExpression(ctx.pattern)
                    );
                    break;
                case DorisParser.MATCH_PHRASE_PREFIX:
                    outExpression = new MatchPhrasePrefix(
                        valueExpression,
                        getExpression(ctx.pattern)
                    );
                    break;
                case DorisParser.MATCH_REGEXP:
                    outExpression = new MatchRegexp(
                        valueExpression,
                        getExpression(ctx.pattern)
                    );
                    break;
                case DorisParser.MATCH_PHRASE_EDGE:
                    outExpression = new MatchPhraseEdge(
                        valueExpression,
                        getExpression(ctx.pattern)
                    );
                    break;
                default:
                    throw new ParseException("Unsupported predicate type: " + ctx.kind.getText(), ctx);
            }
            return ctx.NOT() != null ? new Not(outExpression) : outExpression;
        });
    }

    private List<NamedExpression> getNamedExpressions(NamedExpressionSeqContext namedCtx) {
        return ParserUtils.withOrigin(namedCtx, () -> visit(namedCtx.namedExpression(), NamedExpression.class));
    }

    @Override
    public Expression visitSubqueryExpression(SubqueryExpressionContext subqueryExprCtx) {
        return ParserUtils.withOrigin(subqueryExprCtx, () -> new ScalarSubquery(typedVisit(subqueryExprCtx.query())));
    }

    @Override
    public Expression visitExist(ExistContext context) {
        return ParserUtils.withOrigin(context, () -> new Exists(typedVisit(context.query()), false));
    }

    @Override
    public Expression visitIsnull(IsnullContext context) {
        return ParserUtils.withOrigin(context, () -> new IsNull(typedVisit(context.valueExpression())));
    }

    @Override
    public Expression visitIs_not_null_pred(Is_not_null_predContext context) {
        return ParserUtils.withOrigin(context, () -> new Not(new IsNull(typedVisit(context.valueExpression()))));
    }

    public List<Expression> withInList(PredicateContext ctx) {
        return ctx.expression().stream().map(this::getExpression).collect(ImmutableList.toImmutableList());
    }

    @Override
    public Literal visitDecimalLiteral(DecimalLiteralContext ctx) {
        try {
            if (Config.enable_decimal_conversion) {
                return new DecimalV3Literal(new BigDecimal(ctx.getText()));
            } else {
                return new DecimalLiteral(new BigDecimal(ctx.getText()));
            }
        } catch (Exception e) {
            return new DoubleLiteral(Double.parseDouble(ctx.getText()));
        }
    }

    private String parsePropertyKey(PropertyKeyContext item) {
        if (item.constant() != null) {
            return parseConstant(item.constant()).trim();
        }
        return item.getText().trim();
    }

    private String parsePropertyValue(PropertyValueContext item) {
        if (item.constant() != null) {
            return parseConstant(item.constant());
        }
        return item.getText();
    }

    private ExplainLevel parseExplainPlanType(PlanTypeContext planTypeContext) {
        if (planTypeContext == null || planTypeContext.ALL() != null) {
            return ExplainLevel.ALL_PLAN;
        }
        if (planTypeContext.PHYSICAL() != null || planTypeContext.OPTIMIZED() != null) {
            return ExplainLevel.OPTIMIZED_PLAN;
        }
        if (planTypeContext.REWRITTEN() != null || planTypeContext.LOGICAL() != null) {
            return ExplainLevel.REWRITTEN_PLAN;
        }
        if (planTypeContext.ANALYZED() != null) {
            return ExplainLevel.ANALYZED_PLAN;
        }
        if (planTypeContext.PARSED() != null) {
            return ExplainLevel.PARSED_PLAN;
        }
        if (planTypeContext.SHAPE() != null) {
            return ExplainLevel.SHAPE_PLAN;
        }
        if (planTypeContext.MEMO() != null) {
            return ExplainLevel.MEMO_PLAN;
        }
        if (planTypeContext.DISTRIBUTED() != null) {
            return ExplainLevel.DISTRIBUTED_PLAN;
        }
        return ExplainLevel.ALL_PLAN;
    }

    @Override
    public Pair<DataType, Boolean> visitDataTypeWithNullable(DataTypeWithNullableContext ctx) {
        return ParserUtils.withOrigin(ctx, () -> Pair.of(typedVisit(ctx.dataType()), ctx.NOT() == null));
    }

    @Override
    public DataType visitAggStateDataType(AggStateDataTypeContext ctx) {
        return ParserUtils.withOrigin(ctx, () -> {
            List<Pair<DataType, Boolean>> dataTypeWithNullables = ctx.dataTypes.stream()
                    .map(this::visitDataTypeWithNullable)
                    .collect(Collectors.toList());
            List<DataType> dataTypes = dataTypeWithNullables.stream()
                    .map(dt -> dt.first)
                    .collect(ImmutableList.toImmutableList());
            List<Boolean> nullables = dataTypeWithNullables.stream()
                    .map(dt -> dt.second)
                    .collect(ImmutableList.toImmutableList());
            String functionName = ctx.functionNameIdentifier().getText();
            if (!BuiltinAggregateFunctions.INSTANCE.aggFuncNames.contains(functionName)) {
                // TODO use function binder to check function exists
                throw new ParseException("Can not found function '" + functionName + "'", ctx);
            }
            return new AggStateType(functionName, dataTypes, nullables);
        });
    }

    @Override
    public DataType visitPrimitiveDataType(PrimitiveDataTypeContext ctx) {
        return ParserUtils.withOrigin(ctx, () -> {
            String dataType = ctx.primitiveColType().type.getText().toLowerCase(Locale.ROOT);
            if (dataType.equalsIgnoreCase("all")) {
                throw new NotSupportedException("Disable to create table with `ALL` type columns");
            }
            List<String> l = Lists.newArrayList(dataType);
            ctx.INTEGER_VALUE().stream().map(ParseTree::getText).forEach(l::add);
            return DataType.convertPrimitiveFromStrings(l);
        });
    }

    @Override
    public DataType visitComplexDataType(ComplexDataTypeContext ctx) {
        return ParserUtils.withOrigin(ctx, () -> {
            switch (ctx.complex.getType()) {
                case DorisParser.ARRAY:
                    return ArrayType.of(typedVisit(ctx.dataType(0)), true);
                case DorisParser.MAP:
                    return MapType.of(typedVisit(ctx.dataType(0)), typedVisit(ctx.dataType(1)));
                case DorisParser.STRUCT:
                    return new StructType(visitComplexColTypeList(ctx.complexColTypeList()));
                default:
                    throw new AnalysisException("do not support " + ctx.complex.getText() + " type for Nereids");
            }
        });
    }

    @Override
    public List<StructField> visitComplexColTypeList(ComplexColTypeListContext ctx) {
        return ctx.complexColType().stream().map(this::visitComplexColType).collect(ImmutableList.toImmutableList());
    }

    @Override
    public StructField visitComplexColType(ComplexColTypeContext ctx) {
        String comment;
        if (ctx.commentSpec() != null) {
            comment = ctx.commentSpec().STRING_LITERAL().getText();
            comment = LogicalPlanBuilderAssistant.escapeBackSlash(comment.substring(1, comment.length() - 1));
        } else {
            comment = "";
        }
        return new StructField(ctx.identifier().getText(), typedVisit(ctx.dataType()), true, comment);
    }

    private String parseConstant(ConstantContext context) {
        Object constant = visit(context);
        if (constant instanceof Literal && ((Literal) constant).isStringLikeLiteral()) {
            return ((Literal) constant).getStringValue();
        }
        return context.getText();
    }

    @Override
    public Object visitCollate(CollateContext ctx) {
        return visit(ctx.primaryExpression());
    }

    @Override
    public Object visitSample(SampleContext ctx) {
        long seek = ctx.seed == null ? -1L : Long.parseLong(ctx.seed.getText());
        DorisParser.SampleMethodContext sampleContext = ctx.sampleMethod();
        if (sampleContext instanceof SampleByPercentileContext) {
            SampleByPercentileContext sampleByPercentileContext = (SampleByPercentileContext) sampleContext;
            long percent = Long.parseLong(sampleByPercentileContext.INTEGER_VALUE().getText());
            return new TableSample(percent, true, seek);
        }
        SampleByRowsContext sampleByRowsContext = (SampleByRowsContext) sampleContext;
        long rows = Long.parseLong(sampleByRowsContext.INTEGER_VALUE().getText());
        return new TableSample(rows, false, seek);
    }

    @Override
    public Object visitCallProcedure(CallProcedureContext ctx) {
        List<String> nameParts = visitMultipartIdentifier(ctx.name);
        FuncNameInfo procedureName = new FuncNameInfo(nameParts);
        List<Expression> arguments = ctx.expression().stream()
                .<Expression>map(this::typedVisit)
                .collect(ImmutableList.toImmutableList());
        UnboundFunction unboundFunction = new UnboundFunction(procedureName.getDbName(), procedureName.getName(),
                true, arguments);
        return new CallCommand(unboundFunction, getOriginSql(ctx));
    }

    @Override
    public LogicalPlan visitCreateProcedure(CreateProcedureContext ctx) {
        List<String> nameParts = visitMultipartIdentifier(ctx.name);
        FuncNameInfo procedureName = new FuncNameInfo(nameParts);
        return ParserUtils.withOrigin(ctx, () -> {
            LogicalPlan createProcedurePlan;
            createProcedurePlan = new CreateProcedureCommand(procedureName, getOriginSql(ctx),
                    ctx.REPLACE() != null);
            return createProcedurePlan;
        });
    }

    @Override
    public LogicalPlan visitDropProcedure(DropProcedureContext ctx) {
        List<String> nameParts = visitMultipartIdentifier(ctx.name);
        FuncNameInfo procedureName = new FuncNameInfo(nameParts);
        return ParserUtils.withOrigin(ctx, () -> new DropProcedureCommand(procedureName, getOriginSql(ctx)));
    }

    @Override
    public LogicalPlan visitShowProcedureStatus(ShowProcedureStatusContext ctx) {
        Set<Expression> whereExpr = Collections.emptySet();
        if (ctx.whereClause() != null) {
            whereExpr = ExpressionUtils.extractConjunctionToSet(
                    getExpression(ctx.whereClause().booleanExpression()));
        }

        if (ctx.valueExpression() != null) {
            // parser allows only LIKE or WhereClause.
            // Mysql grammar: SHOW PROCEDURE STATUS [LIKE 'pattern' | WHERE expr]
            whereExpr = Sets.newHashSet(new Like(new UnboundSlot("ProcedureName"), getExpression(ctx.pattern)));
        }

        final Set<Expression> whereExprConst = whereExpr;
        return ParserUtils.withOrigin(ctx, () -> new ShowProcedureStatusCommand(whereExprConst));
    }

    @Override
    public LogicalPlan visitShowCreateProcedure(ShowCreateProcedureContext ctx) {
        List<String> nameParts = visitMultipartIdentifier(ctx.name);
        FuncNameInfo procedureName = new FuncNameInfo(nameParts);
        return ParserUtils.withOrigin(ctx, () -> new ShowCreateProcedureCommand(procedureName));
    }

    @Override
    public LogicalPlan visitCreateSqlBlockRule(CreateSqlBlockRuleContext ctx) {
        Map<String, String> properties = ctx.propertyClause() != null
                        ? Maps.newHashMap(visitPropertyClause(ctx.propertyClause())) : Maps.newHashMap();
        return new CreateSqlBlockRuleCommand(stripQuotes(ctx.name.getText()), ctx.EXISTS() != null, properties);
    }

    @Override
    public LogicalPlan visitAlterSqlBlockRule(AlterSqlBlockRuleContext ctx) {
        Map<String, String> properties = ctx.propertyClause() != null
                        ? Maps.newHashMap(visitPropertyClause(ctx.propertyClause())) : Maps.newHashMap();
        return new AlterSqlBlockRuleCommand(stripQuotes(ctx.name.getText()), properties);
    }

    @Override
    public LogicalPlan visitDropCatalogRecycleBin(DropCatalogRecycleBinContext ctx) {
        String idTypeStr = ctx.idType.getText().substring(1, ctx.idType.getText().length() - 1);
        IdType idType = IdType.fromString(idTypeStr);
        long id = Long.parseLong(ctx.id.getText());

        return ParserUtils.withOrigin(ctx, () -> new DropCatalogRecycleBinCommand(idType, id));
    }

    @Override
    public Object visitUnsupported(UnsupportedContext ctx) {
        return UnsupportedCommand.INSTANCE;
    }

    @Override
    public LogicalPlan visitSupportedUnsetStatement(SupportedUnsetStatementContext ctx) {
        if (ctx.DEFAULT() != null && ctx.STORAGE() != null && ctx.VAULT() != null) {
            return new UnsetDefaultStorageVaultCommand();
        }
        SetType statementScope = visitStatementScope(ctx.statementScope());
        if (ctx.ALL() != null) {
            return new UnsetVariableCommand(statementScope, true);
        } else if (ctx.identifier() != null) {
            return new UnsetVariableCommand(statementScope, ctx.identifier().getText());
        }
        throw new AnalysisException("Should add 'ALL' or variable name");
    }

    @Override
    public LogicalPlan visitCreateTableLike(CreateTableLikeContext ctx) {
        List<String> nameParts = visitMultipartIdentifier(ctx.name);
        List<String> existedTableNameParts = visitMultipartIdentifier(ctx.existedTable);
        ArrayList<String> rollupNames = Lists.newArrayList();
        boolean withAllRollUp = false;
        if (ctx.WITH() != null && ctx.rollupNames != null) {
            rollupNames = new ArrayList<>(visitIdentifierList(ctx.rollupNames));
        } else if (ctx.WITH() != null && ctx.rollupNames == null) {
            withAllRollUp = true;
        }
        CreateTableLikeInfo info = new CreateTableLikeInfo(ctx.EXISTS() != null,
                ctx.TEMPORARY() != null,
                new TableNameInfo(nameParts), new TableNameInfo(existedTableNameParts),
                rollupNames, withAllRollUp);
        return new CreateTableLikeCommand(info);
    }

    @Override
    public Command visitCreateUserDefineFunction(CreateUserDefineFunctionContext ctx) {
        SetType statementScope = visitStatementScope(ctx.statementScope());
        boolean ifNotExists = ctx.EXISTS() != null;
        boolean isAggFunction = ctx.AGGREGATE() != null;
        boolean isTableFunction = ctx.TABLES() != null;
        FunctionName function = visitFunctionIdentifier(ctx.functionIdentifier());
        FunctionArgTypesInfo functionArgTypesInfo;
        if (ctx.functionArguments() != null) {
            functionArgTypesInfo = visitFunctionArguments(ctx.functionArguments());
        } else {
            functionArgTypesInfo = new FunctionArgTypesInfo(new ArrayList<>(), false);
        }
        DataType returnType = typedVisit(ctx.returnType);
        returnType = returnType.conversion();
        DataType intermediateType = ctx.intermediateType != null ? typedVisit(ctx.intermediateType) : null;
        if (intermediateType != null) {
            intermediateType = intermediateType.conversion();
        }
        Map<String, String> properties = ctx.propertyClause() != null
                ? Maps.newHashMap(visitPropertyClause(ctx.propertyClause()))
                : Maps.newHashMap();
        return new CreateFunctionCommand(statementScope, ifNotExists, isAggFunction, false, isTableFunction,
                function, functionArgTypesInfo, returnType, intermediateType,
                null, null, properties);
    }

    @Override
    public Command visitCreateAliasFunction(CreateAliasFunctionContext ctx) {
        SetType statementScope = visitStatementScope(ctx.statementScope());
        boolean ifNotExists = ctx.EXISTS() != null;
        FunctionName function = visitFunctionIdentifier(ctx.functionIdentifier());
        FunctionArgTypesInfo functionArgTypesInfo;
        if (ctx.functionArguments() != null) {
            functionArgTypesInfo = visitFunctionArguments(ctx.functionArguments());
        } else {
            functionArgTypesInfo = new FunctionArgTypesInfo(new ArrayList<>(), false);
        }
        List<String> parameters = ctx.parameters != null ? visitIdentifierSeq(ctx.parameters) : new ArrayList<>();
        Expression originFunction = getExpression(ctx.expression());
        return new CreateFunctionCommand(statementScope, ifNotExists, false, true, false,
                function, functionArgTypesInfo, VarcharType.MAX_VARCHAR_TYPE, null,
                parameters, originFunction, null);
    }

    @Override
    public Command visitDropFunction(DropFunctionContext ctx) {
        SetType statementScope = visitStatementScope(ctx.statementScope());
        boolean ifExists = ctx.EXISTS() != null;
        FunctionName function = visitFunctionIdentifier(ctx.functionIdentifier());
        FunctionArgTypesInfo functionArgTypesInfo;
        if (ctx.functionArguments() != null) {
            functionArgTypesInfo = visitFunctionArguments(ctx.functionArguments());
        } else {
            functionArgTypesInfo = new FunctionArgTypesInfo(new ArrayList<>(), false);
        }
        return new DropFunctionCommand(statementScope, ifExists, function, functionArgTypesInfo);
    }

    @Override
    public FunctionArgTypesInfo visitFunctionArguments(FunctionArgumentsContext ctx) {
        boolean isVariadic = ctx.DOTDOTDOT() != null;
        List<DataType> argTypeDefs;
        if (ctx.dataTypeList() != null) {
            argTypeDefs = visitDataTypeList(ctx.dataTypeList());
        } else {
            argTypeDefs = new ArrayList<>();
        }
        return new FunctionArgTypesInfo(argTypeDefs, isVariadic);
    }

    @Override
    public FunctionName visitFunctionIdentifier(FunctionIdentifierContext ctx) {
        String functionName = ctx.functionNameIdentifier().getText();
        String dbName = ctx.dbName != null ? ctx.dbName.getText() : null;
        return new FunctionName(dbName, functionName);
    }

    @Override
    public List<DataType> visitDataTypeList(DataTypeListContext ctx) {
        List<DataType> dataTypeList = new ArrayList<>(ctx.getChildCount());
        for (DorisParser.DataTypeContext dataTypeContext : ctx.dataType()) {
            DataType dataType = typedVisit(dataTypeContext);
            dataTypeList.add(dataType.conversion());
        }
        return dataTypeList;
    }

    @Override
    public LogicalPlan visitShowAuthors(ShowAuthorsContext ctx) {
        return new ShowAuthorsCommand();
    }

    @Override
    public LogicalPlan visitShowEvents(ShowEventsContext ctx) {
        return new ShowEventsCommand();
    }

    @Override
    public LogicalPlan visitShowConfig(ShowConfigContext ctx) {
        ShowConfigCommand command;
        if (ctx.type.getText().equalsIgnoreCase(NodeType.FRONTEND.name())) {
            command = new ShowConfigCommand(NodeType.FRONTEND);
        } else {
            command = new ShowConfigCommand(NodeType.BACKEND);
        }
        if (ctx.LIKE() != null && ctx.pattern != null) {
            Like like = new Like(new UnboundSlot("ProcedureName"), getExpression(ctx.pattern));
            String pattern = ((Literal) like.child(1)).getStringValue();
            command.setPattern(pattern);
        }
        if (ctx.FROM() != null && ctx.backendId != null) {
            long backendId = Long.parseLong(ctx.backendId.getText());
            command.setBackendId(backendId);
        }
        return command;
    }

    @Override
    public SetOptionsCommand visitSetOptions(SetOptionsContext ctx) {
        List<SetVarOp> setVarOpList = new ArrayList<>(1);
        for (Object child : ctx.children) {
            if (child instanceof RuleNode) {
                setVarOpList.add(typedVisit((RuleNode) child));
            }
        }
        return new SetOptionsCommand(setVarOpList);
    }

    @Override
    public SetVarOp visitSetSystemVariable(SetSystemVariableContext ctx) {
        SetType statementScope = visitStatementScope(ctx.statementScope());
        String name = stripQuotes(ctx.identifier().getText());
        Expression expression = ctx.expression() != null ? typedVisit(ctx.expression()) : null;
        return new SetSessionVarOp(statementScope, name, expression);
    }

    @Override
    public SetVarOp visitSetVariableWithType(SetVariableWithTypeContext ctx) {
        SetType statementScope = visitStatementScope(ctx.statementScope());
        String name = stripQuotes(ctx.identifier().getText());
        Expression expression = ctx.expression() != null ? typedVisit(ctx.expression()) : null;
        return new SetSessionVarOp(statementScope, name, expression);
    }

    @Override
    public SetVarOp visitSetPassword(SetPasswordContext ctx) {
        String user;
        String host;
        boolean isDomain;
        String passwordText;
        UserIdentity userIdentity = null;
        if (ctx.userIdentify() != null) {
            user = stripQuotes(ctx.userIdentify().user.getText());
            host = ctx.userIdentify().host != null ? stripQuotes(ctx.userIdentify().host.getText()) : "%";
            isDomain = ctx.userIdentify().ATSIGN() != null;
            userIdentity = new UserIdentity(user, host, isDomain);
        }
        passwordText = stripQuotes(ctx.STRING_LITERAL().getText());
        return new SetPassVarOp(userIdentity, new PassVar(passwordText, ctx.isPlain != null));
    }

    @Override
    public SetVarOp visitSetNames(SetNamesContext ctx) {
        return new SetNamesVarOp();
    }

    @Override
    public SetVarOp visitSetCharset(SetCharsetContext ctx) {
        String charset = ctx.charsetName != null ? stripQuotes(ctx.charsetName.getText()) : null;
        return new SetCharsetAndCollateVarOp(charset);
    }

    @Override
    public SetVarOp visitSetCollate(SetCollateContext ctx) {
        String charset = ctx.charsetName != null ? stripQuotes(ctx.charsetName.getText()) : null;
        String collate = ctx.collateName != null ? stripQuotes(ctx.collateName.getText()) : null;
        return new SetCharsetAndCollateVarOp(charset, collate);
    }

    @Override
    public SetVarOp visitSetLdapAdminPassword(SetLdapAdminPasswordContext ctx) {
        String passwordText = stripQuotes(ctx.STRING_LITERAL().getText());
        boolean isPlain = ctx.PASSWORD() != null;
        return new SetLdapPassVarOp(new PassVar(passwordText, isPlain));
    }

    @Override
    public SetVarOp visitSetUserVariable(SetUserVariableContext ctx) {
        String name = stripQuotes(ctx.identifier().getText());
        Expression expression = typedVisit(ctx.expression());
        return new SetUserDefinedVarOp(name, expression);
    }

    @Override
    public SetTransactionCommand visitSetTransaction(SetTransactionContext ctx) {
        return new SetTransactionCommand();
    }

    @Override
    public SetUserPropertiesCommand visitSetUserProperties(SetUserPropertiesContext ctx) {
        String user = ctx.user != null ? stripQuotes(ctx.user.getText()) : null;
        Map<String, String> userPropertiesMap = visitPropertyItemList(ctx.propertyItemList());
        List<SetUserPropertyVarOp> setUserPropertyVarOpList = new ArrayList<>(userPropertiesMap.size());
        for (Map.Entry<String, String> entry : userPropertiesMap.entrySet()) {
            setUserPropertyVarOpList.add(new SetUserPropertyVarOp(user, entry.getKey(), entry.getValue()));
        }
        return new SetUserPropertiesCommand(user, setUserPropertyVarOpList);
    }

    @Override
    public SetDefaultStorageVaultCommand visitSetDefaultStorageVault(SetDefaultStorageVaultContext ctx) {
        return new SetDefaultStorageVaultCommand(stripQuotes(ctx.identifier().getText()));
    }

    @Override
    public Object visitRefreshCatalog(RefreshCatalogContext ctx) {
        if (ctx.name != null) {
            String catalogName = ctx.name.getText();
            Map<String, String> properties = ctx.propertyClause() != null
                    ? Maps.newHashMap(visitPropertyClause(ctx.propertyClause())) : Maps.newHashMap();
            return new RefreshCatalogCommand(catalogName, properties);
        }
        throw new AnalysisException("catalog name can not be null");
    }

    @Override
    public RefreshDatabaseCommand visitRefreshDatabase(RefreshDatabaseContext ctx) {
        Map<String, String> properties = visitPropertyClause(ctx.propertyClause()) == null ? Maps.newHashMap()
                : visitPropertyClause(ctx.propertyClause());
        List<String> parts = visitMultipartIdentifier(ctx.name);
        int size = parts.size();
        if (size == 0) {
            throw new ParseException("database name can't be empty");
        }
        String dbName = parts.get(size - 1);

        // [db].
        if (size == 1) {
            return new RefreshDatabaseCommand(dbName, properties);
        } else if (parts.size() == 2) {  // [ctl,db].
            return new RefreshDatabaseCommand(parts.get(0), dbName, properties);
        }
        throw new ParseException("Only one dot can be in the name: " + String.join(".", parts));
    }

    @Override
    public Object visitRefreshTable(RefreshTableContext ctx) {
        List<String> parts = visitMultipartIdentifier(ctx.name);
        int size = parts.size();
        if (size == 0) {
            throw new ParseException("table name can't be empty");
        } else if (size <= 3) {
            return new RefreshTableCommand(new TableNameInfo(parts));
        }
        throw new ParseException("Only one or two dot can be in the name: " + String.join(".", parts));
    }

    @Override
    public LogicalPlan visitShowCreateRepository(ShowCreateRepositoryContext ctx) {
        return new ShowCreateRepositoryCommand(ctx.identifier().getText());
    }

    public LogicalPlan visitShowLastInsert(ShowLastInsertContext ctx) {
        return new ShowLastInsertCommand();
    }

    @Override
    public LogicalPlan visitShowLoad(ShowLoadContext ctx) {
        String dbName = null;
        Expression wildWhere = null;
        List<OrderKey> orderKeys = null;
        long limit = -1L;
        long offset = 0L;
        if (ctx.database != null) {
            dbName = ctx.database.getText();
        }
        if (ctx.sortClause() != null) {
            orderKeys = visit(ctx.sortClause().sortItem(), OrderKey.class);
        }
        if (ctx.wildWhere() != null) {
            wildWhere = getWildWhere(ctx.wildWhere());
        }
        if (ctx.limitClause() != null) {
            limit = ctx.limitClause().limit != null
                    ? Long.parseLong(ctx.limitClause().limit.getText())
                    : 0;
            if (limit < 0) {
                throw new ParseException("Limit requires non-negative number", ctx.limitClause());
            }
            offset = ctx.limitClause().offset != null
                    ? Long.parseLong(ctx.limitClause().offset.getText())
                    : 0;
            if (offset < 0) {
                throw new ParseException("Offset requires non-negative number", ctx.limitClause());
            }
        }
        boolean isStreamLoad = ctx.STREAM() != null;
        return new ShowLoadCommand(wildWhere, orderKeys, limit, offset, dbName, isStreamLoad);
    }

    @Override
    public LogicalPlan visitShowLoadProfile(ShowLoadProfileContext ctx) {
        String loadIdPath = "/"; // default load id path
        if (ctx.loadIdPath != null) {
            loadIdPath = stripQuotes(ctx.loadIdPath.getText());
        }

        long limit = 20;
        if (ctx.limitClause() != null) {
            limit = Long.parseLong(ctx.limitClause().limit.getText());
            if (limit < 0) {
                throw new ParseException("Limit requires non-negative number, got " + String.valueOf(limit));
            }
        }
        return new ShowLoadProfileCommand(loadIdPath, limit);
    }

    @Override
    public LogicalPlan visitShowDataTypes(ShowDataTypesContext ctx) {
        return new ShowDataTypesCommand();
    }

    @Override
    public LogicalPlan visitShowGrants(ShowGrantsContext ctx) {
        boolean all = (ctx.ALL() != null) ? true : false;
        return new ShowGrantsCommand(null, all);
    }

    @Override
    public LogicalPlan visitAlterStoragePolicy(AlterStoragePolicyContext ctx) {
        String policyName = visitIdentifierOrText(ctx.identifierOrText());
        Map<String, String> properties = visitPropertyClause(ctx.propertyClause()) == null ? Maps.newHashMap()
                : visitPropertyClause(ctx.propertyClause());

        return new AlterStoragePolicyCommand(policyName, properties);
    }

    @Override
    public LogicalPlan visitShowGrantsForUser(ShowGrantsForUserContext ctx) {
        UserIdentity userIdent = visitUserIdentify(ctx.userIdentify());
        return new ShowGrantsCommand(userIdent, false);
    }

    @Override
    public LogicalPlan visitShowRowPolicy(ShowRowPolicyContext ctx) {
        UserIdentity user = null;
        String role = null;
        if (ctx.userIdentify() != null) {
            user = visitUserIdentify(ctx.userIdentify());
        } else if (ctx.role != null) {
            role = ctx.role.getText();
        }

        return new ShowRowPolicyCommand(user, role);
    }

    @Override
    public LogicalPlan visitShowPartitionId(ShowPartitionIdContext ctx) {
        long partitionId = -1;
        if (ctx.partitionId != null) {
            partitionId = Long.parseLong(ctx.partitionId.getText());
        }
        return new ShowPartitionIdCommand(partitionId);
    }

    @Override
    public AlterTableCommand visitAlterTable(AlterTableContext ctx) {
        TableNameInfo tableNameInfo = new TableNameInfo(visitMultipartIdentifier(ctx.tableName));
        List<AlterTableOp> alterTableOps = new ArrayList<>();
        for (Object child : ctx.children) {
            if (child instanceof AlterTableClauseContext) {
                alterTableOps.add(typedVisit((AlterTableClauseContext) child));
            }
        }
        return new AlterTableCommand(tableNameInfo, alterTableOps);
    }

    @Override
    public AlterTableCommand visitAlterTableAddRollup(AlterTableAddRollupContext ctx) {
        TableNameInfo tableNameInfo = new TableNameInfo(visitMultipartIdentifier(ctx.tableName));
        List<AlterTableOp> alterTableOps = new ArrayList<>();
        for (Object child : ctx.children) {
            if (child instanceof AddRollupClauseContext) {
                alterTableOps.add(typedVisit((AddRollupClauseContext) child));
            }
        }
        return new AlterTableCommand(tableNameInfo, alterTableOps);
    }

    @Override
    public AlterTableCommand visitAlterTableDropRollup(AlterTableDropRollupContext ctx) {
        TableNameInfo tableNameInfo = new TableNameInfo(visitMultipartIdentifier(ctx.tableName));
        List<AlterTableOp> alterTableOps = new ArrayList<>();
        for (Object child : ctx.children) {
            if (child instanceof DropRollupClauseContext) {
                alterTableOps.add(typedVisit((DropRollupClauseContext) child));
            }
        }
        return new AlterTableCommand(tableNameInfo, alterTableOps);
    }

    @Override
    public AlterTableCommand visitAlterTableProperties(DorisParser.AlterTablePropertiesContext ctx) {
        TableNameInfo tableNameInfo = new TableNameInfo(visitMultipartIdentifier(ctx.name));
        List<AlterTableOp> alterTableOps = new ArrayList<>();
        Map<String, String> properties = ctx.propertyItemList() != null
                ? Maps.newHashMap(visitPropertyItemList(ctx.propertyItemList()))
                : Maps.newHashMap();
        alterTableOps.add(new ModifyTablePropertiesOp(properties));
        return new AlterTableCommand(tableNameInfo, alterTableOps);
    }

    @Override
    public AlterTableOp visitAddColumnClause(AddColumnClauseContext ctx) {
        ColumnDefinition columnDefinition = visitColumnDef(ctx.columnDef());
        ColumnPosition columnPosition = null;
        if (ctx.columnPosition() != null) {
            if (ctx.columnPosition().FIRST() != null) {
                columnPosition = ColumnPosition.FIRST;
            } else {
                columnPosition = new ColumnPosition(ctx.columnPosition().position.getText());
            }
        }
        String rollupName = ctx.toRollup() != null ? ctx.toRollup().rollup.getText() : null;
        Map<String, String> properties = ctx.properties != null
                ? Maps.newHashMap(visitPropertyClause(ctx.properties))
                : Maps.newHashMap();
        return new AddColumnOp(columnDefinition, columnPosition, rollupName, properties);
    }

    @Override
    public AlterTableOp visitAddColumnsClause(AddColumnsClauseContext ctx) {
        List<ColumnDefinition> columnDefinitions = visitColumnDefs(ctx.columnDefs());
        String rollupName = ctx.toRollup() != null ? ctx.toRollup().rollup.getText() : null;
        Map<String, String> properties = ctx.properties != null
                ? Maps.newHashMap(visitPropertyClause(ctx.properties))
                : Maps.newHashMap();
        return new AddColumnsOp(columnDefinitions, rollupName, properties);
    }

    @Override
    public AlterTableOp visitDropColumnClause(DropColumnClauseContext ctx) {
        String columnName = ctx.name.getText();
        String rollupName = ctx.fromRollup() != null ? ctx.fromRollup().rollup.getText() : null;
        Map<String, String> properties = ctx.properties != null
                ? Maps.newHashMap(visitPropertyClause(ctx.properties))
                : Maps.newHashMap();
        return new DropColumnOp(columnName, rollupName, properties);
    }

    @Override
    public AlterTableOp visitModifyColumnClause(ModifyColumnClauseContext ctx) {
        ColumnDefinition columnDefinition = visitColumnDef(ctx.columnDef());
        ColumnPosition columnPosition = null;
        if (ctx.columnPosition() != null) {
            if (ctx.columnPosition().FIRST() != null) {
                columnPosition = ColumnPosition.FIRST;
            } else {
                columnPosition = new ColumnPosition(ctx.columnPosition().position.getText());
            }
        }
        String rollupName = ctx.fromRollup() != null ? ctx.fromRollup().rollup.getText() : null;
        Map<String, String> properties = ctx.properties != null
                ? Maps.newHashMap(visitPropertyClause(ctx.properties))
                : Maps.newHashMap();
        return new ModifyColumnOp(columnDefinition, columnPosition, rollupName, properties);
    }

    @Override
    public AlterTableOp visitReorderColumnsClause(ReorderColumnsClauseContext ctx) {
        List<String> columnsByPos = visitIdentifierList(ctx.identifierList());
        String rollupName = ctx.fromRollup() != null ? ctx.fromRollup().rollup.getText() : null;
        Map<String, String> properties = ctx.properties != null
                ? Maps.newHashMap(visitPropertyClause(ctx.properties))
                : Maps.newHashMap();
        return new ReorderColumnsOp(columnsByPos, rollupName, properties);
    }

    @Override
    public AlterTableOp visitAddPartitionClause(AddPartitionClauseContext ctx) {
        boolean isTempPartition = ctx.TEMPORARY() != null;
        PartitionDefinition partitionDefinition = visitPartitionDef(ctx.partitionDef());
        DistributionDescriptor desc = null;
        int bucketNum = FeConstants.default_bucket_num;
        if (ctx.INTEGER_VALUE() != null) {
            bucketNum = Integer.parseInt(ctx.INTEGER_VALUE().getText());
        }
        if (ctx.HASH() != null) {
            desc = new DistributionDescriptor(true, ctx.autoBucket != null, bucketNum,
                    visitIdentifierList(ctx.hashKeys));
        } else if (ctx.RANDOM() != null) {
            desc = new DistributionDescriptor(false, ctx.autoBucket != null, bucketNum, null);
        }
        Map<String, String> properties = ctx.properties != null
                ? Maps.newHashMap(visitPropertyClause(ctx.properties))
                : Maps.newHashMap();
        return new AddPartitionOp(partitionDefinition, desc, properties, isTempPartition);
    }

    @Override
    public AlterTableOp visitDropPartitionClause(DropPartitionClauseContext ctx) {
        boolean isTempPartition = ctx.TEMPORARY() != null;
        boolean ifExists = ctx.IF() != null;
        boolean forceDrop = ctx.FORCE() != null;
        String partitionName = ctx.partitionName.getText();
        return ctx.indexName != null
                ? new DropPartitionFromIndexOp(ifExists, partitionName, isTempPartition, forceDrop,
                        ctx.indexName.getText())
                : new DropPartitionOp(ifExists, partitionName, isTempPartition, forceDrop);
    }

    @Override
    public AlterTableOp visitModifyPartitionClause(ModifyPartitionClauseContext ctx) {
        boolean isTempPartition = ctx.TEMPORARY() != null;
        Map<String, String> properties = visitPropertyItemList(ctx.partitionProperties);
        if (ctx.ASTERISK() != null) {
            return ModifyPartitionOp.createStarClause(properties, isTempPartition);
        } else {
            List<String> partitions;
            if (ctx.partitionNames != null) {
                partitions = visitIdentifierList(ctx.partitionNames);
            } else {
                partitions = new ArrayList<>();
                partitions.add(ctx.partitionName.getText());
            }
            return new ModifyPartitionOp(partitions, properties, isTempPartition);
        }
    }

    @Override
    public AlterTableOp visitReplacePartitionClause(ReplacePartitionClauseContext ctx) {
        boolean forceReplace = ctx.FORCE() != null;
        PartitionNamesInfo partitionNames = null;
        PartitionNamesInfo tempPartitionNames = null;
        if (ctx.partitions != null) {
            Pair<Boolean, List<String>> partitionSpec = visitPartitionSpec(ctx.partitions);
            partitionNames = new PartitionNamesInfo(partitionSpec.first, partitionSpec.second);
        }
        if (ctx.tempPartitions != null) {
            Pair<Boolean, List<String>> partitionSpec = visitPartitionSpec(ctx.tempPartitions);
            tempPartitionNames = new PartitionNamesInfo(partitionSpec.first, partitionSpec.second);
        }

        Map<String, String> properties = ctx.properties != null ? new HashMap<>(visitPropertyClause(ctx.properties))
                : Maps.newHashMap();
        return new ReplacePartitionOp(partitionNames, tempPartitionNames, forceReplace, properties);
    }

    @Override
    public AlterTableOp visitReplaceTableClause(ReplaceTableClauseContext ctx) {
        String tableName = ctx.name.getText();
        Map<String, String> properties = ctx.properties != null
                ? Maps.newHashMap(visitPropertyClause(ctx.properties))
                : Maps.newHashMap();
        return new ReplaceTableOp(tableName, properties, ctx.FORCE() != null);
    }

    @Override
    public AlterTableOp visitRenameClause(RenameClauseContext ctx) {
        return new RenameTableOp(ctx.newName.getText());
    }

    @Override
    public AlterTableOp visitRenameRollupClause(RenameRollupClauseContext ctx) {
        return new RenameRollupOp(ctx.name.getText(), ctx.newName.getText());
    }

    @Override
    public AlterTableOp visitRenamePartitionClause(RenamePartitionClauseContext ctx) {
        return new RenamePartitionOp(ctx.name.getText(), ctx.newName.getText());
    }

    @Override
    public AlterTableOp visitRenameColumnClause(RenameColumnClauseContext ctx) {
        return new RenameColumnOp(ctx.name.getText(), ctx.newName.getText());
    }

    @Override
    public AlterTableOp visitAddIndexClause(AddIndexClauseContext ctx) {
        IndexDefinition indexDefinition = visitIndexDef(ctx.indexDef());
        return new CreateIndexOp(null, indexDefinition, true);
    }

    @Override
    public Command visitCreateIndex(CreateIndexContext ctx) {
        String indexName = ctx.name.getText();
        boolean ifNotExists = ctx.EXISTS() != null;
        TableNameInfo tableNameInfo = new TableNameInfo(visitMultipartIdentifier(ctx.tableName));
        List<String> indexCols = visitIdentifierList(ctx.identifierList());
        Map<String, String> properties = ctx.properties != null
                ? Maps.newHashMap(visitPropertyClause(ctx.properties))
                : Maps.newHashMap();
        String indexType = null;
        if (ctx.BITMAP() != null) {
            indexType = "BITMAP";
        } else if (ctx.NGRAM_BF() != null) {
            indexType = "NGRAM_BF";
        } else if (ctx.INVERTED() != null) {
            indexType = "INVERTED";
        }
        String comment = ctx.STRING_LITERAL() == null ? "" : stripQuotes(ctx.STRING_LITERAL().getText());
        // change BITMAP index to INVERTED index
        if (Config.enable_create_bitmap_index_as_inverted_index
                && "BITMAP".equalsIgnoreCase(indexType)) {
            indexType = "INVERTED";
        }
        IndexDefinition indexDefinition = new IndexDefinition(indexName, ifNotExists, indexCols, indexType,
                properties, comment);
        List<AlterTableOp> alterTableOps = Lists.newArrayList(new CreateIndexOp(tableNameInfo,
                indexDefinition, false));
        return new AlterTableCommand(tableNameInfo, alterTableOps);
    }

    @Override
    public Command visitBuildIndex(BuildIndexContext ctx) {
        String name = ctx.name.getText();
        TableNameInfo tableName = new TableNameInfo(visitMultipartIdentifier(ctx.tableName));
        PartitionNamesInfo partitionNamesInfo = null;
        if (ctx.partitionSpec() != null) {
            Pair<Boolean, List<String>> partitionSpec = visitPartitionSpec(ctx.partitionSpec());
            partitionNamesInfo = new PartitionNamesInfo(partitionSpec.first, partitionSpec.second);
        }
        List<AlterTableOp> alterTableOps = Lists.newArrayList(new BuildIndexOp(tableName, name, partitionNamesInfo,
                false));
        return new AlterTableCommand(tableName, alterTableOps);
    }

    @Override
    public Command visitDropIndex(DropIndexContext ctx) {
        String name = ctx.name.getText();
        TableNameInfo tableName = new TableNameInfo(visitMultipartIdentifier(ctx.tableName));
        List<AlterTableOp> alterTableOps = Lists
                .newArrayList(new DropIndexOp(name, ctx.EXISTS() != null, tableName, false));
        return new AlterTableCommand(tableName, alterTableOps);
    }

    @Override
    public AlterTableOp visitDropIndexClause(DropIndexClauseContext ctx) {
        return new DropIndexOp(ctx.name.getText(), ctx.EXISTS() != null, null, true);
    }

    @Override
    public AlterTableOp visitEnableFeatureClause(EnableFeatureClauseContext ctx) {
        String featureName = stripQuotes(ctx.STRING_LITERAL().getText());
        Map<String, String> properties = ctx.properties != null
                ? Maps.newHashMap(visitPropertyClause(ctx.properties))
                : Maps.newHashMap();
        return new EnableFeatureOp(featureName, properties);
    }

    @Override
    public AlterTableOp visitModifyDistributionClause(ModifyDistributionClauseContext ctx) {
        int bucketNum = FeConstants.default_bucket_num;
        if (ctx.INTEGER_VALUE() != null) {
            bucketNum = Integer.parseInt(ctx.INTEGER_VALUE().getText());
        }
        DistributionDescriptor desc;
        if (ctx.HASH() != null) {
            desc = new DistributionDescriptor(true, ctx.AUTO() != null, bucketNum,
                    visitIdentifierList(ctx.hashKeys));
        } else if (ctx.RANDOM() != null) {
            desc = new DistributionDescriptor(false, ctx.AUTO() != null, bucketNum, null);
        } else {
            throw new ParseException("distribution can't be empty", ctx);
        }
        return new ModifyDistributionOp(desc);
    }

    @Override
    public AlterTableOp visitModifyTableCommentClause(ModifyTableCommentClauseContext ctx) {
        return new ModifyTableCommentOp(stripQuotes(ctx.STRING_LITERAL().getText()));
    }

    @Override
    public AlterTableOp visitModifyColumnCommentClause(ModifyColumnCommentClauseContext ctx) {
        String columnName = ctx.name.getText();
        String comment = stripQuotes(ctx.STRING_LITERAL().getText());
        return new ModifyColumnCommentOp(columnName, comment);
    }

    @Override
    public AlterTableOp visitModifyEngineClause(ModifyEngineClauseContext ctx) {
        String engineName = ctx.name.getText();
        Map<String, String> properties = ctx.properties != null
                ? Maps.newHashMap(visitPropertyClause(ctx.properties))
                : Maps.newHashMap();
        return new ModifyEngineOp(engineName, properties);
    }

    @Override
    public AlterTableOp visitAlterMultiPartitionClause(AlterMultiPartitionClauseContext ctx) {
        boolean isTempPartition = ctx.TEMPORARY() != null;
        List<Expression> from = visitPartitionValueList(ctx.from);
        List<Expression> to = visitPartitionValueList(ctx.to);
        int num = Integer.parseInt(ctx.INTEGER_VALUE().getText());
        String unitString = ctx.unit != null ? ctx.unit.getText() : null;
        Map<String, String> properties = ctx.properties != null
                ? Maps.newHashMap(visitPropertyClause(ctx.properties))
                : Maps.newHashMap();
        return new AlterMultiPartitionOp(from, to, num, unitString, properties, isTempPartition);
    }

    @Override
    public AlterTableOp visitAddRollupClause(DorisParser.AddRollupClauseContext ctx) {
        String rollupName = ctx.rollupName.getText();
        List<String> columnNames = visitIdentifierList(ctx.columns);
        List<String> dupKeys = ctx.dupKeys != null ? visitIdentifierList(ctx.dupKeys) : null;
        String baseRollupName = ctx.fromRollup() != null ? ctx.fromRollup().rollup.getText() : null;
        Map<String, String> properties = ctx.properties != null
                ? Maps.newHashMap(visitPropertyClause(ctx.properties))
                : Maps.newHashMap();
        return new AddRollupOp(rollupName, columnNames, dupKeys, baseRollupName, properties);
    }

    @Override
    public AlterTableOp visitDropRollupClause(DorisParser.DropRollupClauseContext ctx) {
        String rollupName = ctx.rollupName.getText();
        Map<String, String> properties = ctx.properties != null
                ? Maps.newHashMap(visitPropertyClause(ctx.properties))
                : Maps.newHashMap();
        return new DropRollupOp(rollupName, properties);
    }

    @Override
    public LogicalPlan visitShowVariables(ShowVariablesContext ctx) {
        SetType statementScope = visitStatementScope(ctx.statementScope());
        if (ctx.wildWhere() != null) {
            if (ctx.wildWhere().LIKE() != null) {
                return new ShowVariablesCommand(statementScope,
                        stripQuotes(ctx.wildWhere().STRING_LITERAL().getText()));
            } else {
                StringBuilder sb = new StringBuilder();
                sb.append("SELECT `VARIABLE_NAME` AS `Variable_name`, `VARIABLE_VALUE` AS `Value` FROM ");
                sb.append("`").append(InternalCatalog.INTERNAL_CATALOG_NAME).append("`");
                sb.append(".");
                sb.append("`").append(InfoSchemaDb.DATABASE_NAME).append("`");
                sb.append(".");
                if (statementScope == SetType.GLOBAL) {
                    sb.append("`global_variables` ");
                } else {
                    sb.append("`session_variables` ");
                }
                sb.append(getOriginSql(ctx.wildWhere()));
                return new NereidsParser().parseSingle(sb.toString());
            }
        } else {
            return new ShowVariablesCommand(statementScope, null);
        }
    }

    @Override
    public LogicalPlan visitInstallPlugin(InstallPluginContext ctx) {
        String source = visitIdentifierOrText(ctx.identifierOrText());
        Map<String, String> properties = visitPropertyClause(ctx.propertyClause()) == null ? Maps.newHashMap()
                : visitPropertyClause(ctx.propertyClause());

        return new InstallPluginCommand(source, properties);
    }

    private Expression getWildWhere(DorisParser.WildWhereContext ctx) {
        if (ctx.LIKE() != null) {
            String pattern = stripQuotes(ctx.STRING_LITERAL().getText());
            return new Like(new UnboundSlot("ProcedureName"), new StringLiteral(pattern));
        } else if (ctx.WHERE() != null) {
            return getExpression(ctx.expression());
        } else {
            throw new AnalysisException("Wild where should contain like or where " + ctx.getText());
        }
    }

    @Override
    public ShowViewCommand visitShowView(ShowViewContext ctx) {
        List<String> tableNameParts = visitMultipartIdentifier(ctx.tableName);
        String databaseName = null;
        if (ctx.database != null) {
            databaseName = stripQuotes(ctx.database.getText());
        }
        return new ShowViewCommand(databaseName, new TableNameInfo(tableNameParts));
    }

    @Override
    public LogicalPlan visitShowBackends(ShowBackendsContext ctx) {
        return new ShowBackendsCommand();
    }

    @Override
    public LogicalPlan visitShowBackup(ShowBackupContext ctx) {
        String dbName = null;
        Expression wildWhere = null;
        if (ctx.database != null) {
            dbName = ctx.database.getText();
        }
        if (ctx.wildWhere() != null) {
            wildWhere = getWildWhere(ctx.wildWhere());
        }
        return new ShowBackupCommand(dbName, wildWhere);
    }

    @Override
    public LogicalPlan visitShowPlugins(ShowPluginsContext ctx) {
        return new ShowPluginsCommand();
    }

    @Override
    public LogicalPlan visitShowSmallFiles(ShowSmallFilesContext ctx) {
        String dbName = null;
        if (ctx.database != null) {
            List<String> nameParts = visitMultipartIdentifier(ctx.database);
            dbName = nameParts.get(0); // only one entry possible
        }
        return new ShowSmallFilesCommand(dbName);
    }

    @Override
    public LogicalPlan visitShowSnapshot(ShowSnapshotContext ctx) {
        String repoName = null;
        Expression wildWhere = null;
        if (ctx.wildWhere() != null) {
            wildWhere = getWildWhere(ctx.wildWhere());
        }
        if (ctx.repo != null) {
            repoName = ctx.repo.getText();
        }
        return new ShowSnapshotCommand(repoName, wildWhere);
    }

    @Override
    public LogicalPlan visitShowSqlBlockRule(ShowSqlBlockRuleContext ctx) {
        String ruleName = null;
        if (ctx.ruleName != null) {
            ruleName = ctx.ruleName.getText();
        }
        return new ShowSqlBlockRuleCommand(ruleName);
    }

    @Override
    public LogicalPlan visitShowTriggers(ShowTriggersContext ctx) {
        return new ShowTriggersCommand();
    }

    @Override
    public LogicalPlan visitShowTrash(ShowTrashContext ctx) {
        if (ctx.ON() != null) {
            String backend = stripQuotes(ctx.STRING_LITERAL().getText());
            new ShowTrashCommand(backend);
        } else {
            return new ShowTrashCommand();
        }
        return new ShowTrashCommand();
    }

    @Override
    public LogicalPlan visitAdminCleanTrash(DorisParser.AdminCleanTrashContext ctx) {
        if (ctx.ON() != null) {
            List<String> backendsQuery = Lists.newArrayList();
            ctx.backends.forEach(backend -> backendsQuery.add(stripQuotes(backend.getText())));
            return new AdminCleanTrashCommand(backendsQuery);
        }
        return new AdminCleanTrashCommand();
    }

    @Override
    public LogicalPlan visitAdminShowReplicaStatus(AdminShowReplicaStatusContext ctx) {
        Expression where = null;
        if (ctx.WHERE() != null) {
            StringLiteral left = new StringLiteral(stripQuotes(ctx.STATUS().toString()));
            StringLiteral right = new StringLiteral(stripQuotes(ctx.STRING_LITERAL().getText()));
            if (ctx.NEQ() != null) {
                where = new Not(new EqualTo(left, right));
            } else {
                where = new EqualTo(left, right);
            }
        }
        TableRefInfo tableRefInfo = visitBaseTableRefContext(ctx.baseTableRef());
        return new AdminShowReplicaStatusCommand(tableRefInfo, where);
    }

    @Override
    public LogicalPlan visitShowRepositories(ShowRepositoriesContext ctx) {
        return new ShowRepositoriesCommand();
    }

    @Override
    public LogicalPlan visitShowResources(ShowResourcesContext ctx) {
        Expression wildWhere = null;
        List<OrderKey> orderKeys = null;
        String likePattern = null;
        long limit = -1L;
        long offset = 0L;
        if (ctx.sortClause() != null) {
            orderKeys = visit(ctx.sortClause().sortItem(), OrderKey.class);
        }
        if (ctx.wildWhere() != null) {
            wildWhere = getWildWhere(ctx.wildWhere());
            if (ctx.wildWhere().LIKE() != null) {
                likePattern = stripQuotes(ctx.wildWhere().STRING_LITERAL().getText());
            } else {
                wildWhere = (Expression) ctx.wildWhere().expression().accept(this);
            }
        }
        if (ctx.limitClause() != null) {
            limit = ctx.limitClause().limit != null
                    ? Long.parseLong(ctx.limitClause().limit.getText())
                    : 0;
            if (limit < 0) {
                throw new ParseException("Limit requires non-negative number", ctx.limitClause());
            }
            offset = ctx.limitClause().offset != null
                    ? Long.parseLong(ctx.limitClause().offset.getText())
                    : 0;
            if (offset < 0) {
                throw new ParseException("Offset requires non-negative number", ctx.limitClause());
            }
        }
        return new ShowResourcesCommand(wildWhere, likePattern, orderKeys, limit, offset);
    }

    @Override
    public LogicalPlan visitShowRestore(ShowRestoreContext ctx) {
        String dbName = null;
        Expression wildWhere = null;
        if (ctx.database != null) {
            dbName = ctx.database.getText();
        }
        if (ctx.wildWhere() != null) {
            wildWhere = getWildWhere(ctx.wildWhere());
        }
        return new ShowRestoreCommand(dbName, wildWhere, ctx.BRIEF() != null);
    }

    @Override
    public LogicalPlan visitAlterDatabaseProperties(AlterDatabasePropertiesContext ctx) {
        String dbName = Optional.ofNullable(ctx.name)
                .map(ParserRuleContext::getText)
                .filter(s -> !s.isEmpty())
                .orElseThrow(() -> new ParseException("Database name is empty or cannot be an empty string"));
        Map<String, String> properties = ctx.propertyItemList() != null
                ? Maps.newHashMap(visitPropertyItemList(ctx.propertyItemList()))
                : Maps.newHashMap();

        return new AlterDatabasePropertiesCommand(dbName, properties);
    }

    @Override
    public LogicalPlan visitShowRoles(ShowRolesContext ctx) {
        return new ShowRolesCommand();
    }

    @Override
    public LogicalPlan visitShowProc(ShowProcContext ctx) {
        String path = stripQuotes(ctx.path.getText());
        return new ShowProcCommand(path);
    }

    private TableScanParams visitOptScanParamsContex(OptScanParamsContext ctx) {
        if (ctx != null) {
            Map<String, String> map = visitPropertyItemList(ctx.properties);
            return new TableScanParams(ctx.funcName.getText(), map);
        }
        return null;
    }

    private TableSnapshot visitTableSnapshotContext(TableSnapshotContext ctx) {
        if (ctx != null) {
            if (ctx.TIME() != null) {
                return new TableSnapshot(stripQuotes(ctx.time.getText()));
            } else {
                return new TableSnapshot(Long.parseLong(ctx.version.getText()));
            }
        }
        return null;
    }

    private List<String> visitRelationHintContext(RelationHintContext ctx) {
        final List<String> relationHints;
        if (ctx != null) {
            relationHints = typedVisit(ctx);
        } else {
            relationHints = ImmutableList.of();
        }
        return relationHints;
    }

    private PartitionNamesInfo visitSpecifiedPartitionContext(SpecifiedPartitionContext ctx) {
        if (ctx != null) {
            List<String> partitions = new ArrayList<>();
            boolean isTempPart = ctx.TEMPORARY() != null;
            if (ctx.identifier() != null) {
                partitions.add(ctx.identifier().getText());
            } else {
                partitions.addAll(visitIdentifierList(ctx.identifierList()));
            }
            return new PartitionNamesInfo(isTempPart, partitions);
        }
        return null;
    }

    private List<Long> visitTabletListContext(TabletListContext ctx) {
        List<Long> tabletIdList = new ArrayList<>();
        if (ctx != null && ctx.tabletIdList != null) {
            ctx.tabletIdList.stream().forEach(tabletToken -> {
                tabletIdList.add(Long.parseLong(tabletToken.getText()));
            });
        }
        return tabletIdList;
    }

    private TableRefInfo visitBaseTableRefContext(BaseTableRefContext ctx) {
        List<String> nameParts = visitMultipartIdentifier(ctx.multipartIdentifier());
        TableScanParams scanParams = visitOptScanParamsContex(ctx.optScanParams());
        TableSnapshot tableSnapShot = visitTableSnapshotContext(ctx.tableSnapshot());
        PartitionNamesInfo partitionNameInfo = visitSpecifiedPartitionContext(ctx.specifiedPartition());
        List<Long> tabletIdList = visitTabletListContext(ctx.tabletList());

        String tableAlias = null;
        if (ctx.tableAlias().strictIdentifier() != null) {
            tableAlias = ctx.tableAlias().getText();
        }
        TableSample tableSample = ctx.sample() == null ? null : (TableSample) visit(ctx.sample());
        List<String> hints = visitRelationHintContext(ctx.relationHint());
        return new TableRefInfo(new TableNameInfo(nameParts), scanParams, tableSnapShot, partitionNameInfo,
                                    tabletIdList, tableAlias, tableSample, hints);
    }

    @Override
    public LogicalPlan visitShowReplicaDistribution(ShowReplicaDistributionContext ctx) {
        TableRefInfo tableRefInfo = visitBaseTableRefContext(ctx.baseTableRef());
        return new ShowReplicaDistributionCommand(tableRefInfo);
    }

    @Override
    public LogicalPlan visitAdminShowReplicaDistribution(AdminShowReplicaDistributionContext ctx) {
        TableRefInfo tableRefInfo = visitBaseTableRefContext(ctx.baseTableRef());
        return new ShowReplicaDistributionCommand(tableRefInfo);
    }

    @Override
    public LogicalPlan visitShowCreateCatalog(ShowCreateCatalogContext ctx) {
        return new ShowCreateCatalogCommand(ctx.identifier().getText());
    }

    @Override
    public LogicalPlan visitShowCatalog(DorisParser.ShowCatalogContext ctx) {
        return new ShowCatalogCommand(ctx.identifier().getText(), null);
    }

    @Override
    public LogicalPlan visitShowCatalogs(DorisParser.ShowCatalogsContext ctx) {
        String wild = null;
        if (ctx.wildWhere() != null) {
            if (ctx.wildWhere().LIKE() != null) {
                wild = stripQuotes(ctx.wildWhere().STRING_LITERAL().getText());
            } else if (ctx.wildWhere().WHERE() != null) {
                wild = ctx.wildWhere().expression().getText();
            }
        }
        return new ShowCatalogCommand(null, wild);
    }

    @Override
    public LogicalPlan visitShowCatalogRecycleBin(ShowCatalogRecycleBinContext ctx) {
        Expression whereClause = null;
        if (ctx.WHERE() != null) {
            whereClause = getExpression(ctx.expression());
        }
        return new ShowCatalogRecycleBinCommand(whereClause);
    }

    @Override
    public LogicalPlan visitShowStorageEngines(ShowStorageEnginesContext ctx) {
        return new ShowStorageEnginesCommand();
    }

    @Override
    public LogicalPlan visitAdminRebalanceDisk(AdminRebalanceDiskContext ctx) {
        if (ctx.ON() != null) {
            List<String> backendList = Lists.newArrayList();
            ctx.backends.forEach(backend -> backendList.add(stripQuotes(backend.getText())));
            return new AdminRebalanceDiskCommand(backendList);
        }
        return new AdminRebalanceDiskCommand();
    }

    @Override
    public LogicalPlan visitAdminCancelRebalanceDisk(AdminCancelRebalanceDiskContext ctx) {
        if (ctx.ON() != null) {
            List<String> backendList = Lists.newArrayList();
            ctx.backends.forEach(backend -> backendList.add(stripQuotes(backend.getText())));
            return new AdminCancelRebalanceDiskCommand(backendList);
        }
        return new AdminCancelRebalanceDiskCommand();
    }

    @Override
    public LogicalPlan visitShowDiagnoseTablet(ShowDiagnoseTabletContext ctx) {
        long tabletId = Long.parseLong(ctx.INTEGER_VALUE().getText());
        return new ShowDiagnoseTabletCommand(tabletId);
    }

    @Override
    public LogicalPlan visitAdminDiagnoseTablet(AdminDiagnoseTabletContext ctx) {
        long tabletId = Long.parseLong(ctx.INTEGER_VALUE().getText());
        return new ShowDiagnoseTabletCommand(tabletId);
    }

    @Override
    public LogicalPlan visitShowCreateTable(ShowCreateTableContext ctx) {
        List<String> nameParts = visitMultipartIdentifier(ctx.name);
        return new ShowCreateTableCommand(new TableNameInfo(nameParts), ctx.BRIEF() != null);
    }

    @Override
    public LogicalPlan visitShowCreateView(ShowCreateViewContext ctx) {
        List<String> nameParts = visitMultipartIdentifier(ctx.name);
        return new ShowCreateViewCommand(new TableNameInfo(nameParts));
    }

    @Override
    public LogicalPlan visitShowCreateMaterializedView(ShowCreateMaterializedViewContext ctx) {
        List<String> nameParts = visitMultipartIdentifier(ctx.tableName);
        return new ShowCreateMaterializedViewCommand(stripQuotes(ctx.mvName.getText()), new TableNameInfo(nameParts));
    }

    @Override
    public LogicalPlan visitAlterWorkloadGroup(AlterWorkloadGroupContext ctx) {
        String cgName = ctx.computeGroup == null ? "" : stripQuotes(ctx.computeGroup.getText());
        Map<String, String> properties = ctx.propertyClause() != null
                        ? Maps.newHashMap(visitPropertyClause(ctx.propertyClause())) : Maps.newHashMap();
        return new AlterWorkloadGroupCommand(cgName, ctx.name.getText(), properties);
    }

    @Override
    public LogicalPlan visitAlterWorkloadPolicy(AlterWorkloadPolicyContext ctx) {
        Map<String, String> properties = ctx.propertyClause() != null
                        ? Maps.newHashMap(visitPropertyClause(ctx.propertyClause())) : Maps.newHashMap();
        return new AlterWorkloadPolicyCommand(ctx.name.getText(), properties);
    }

    @Override
    public LogicalPlan visitAlterRole(AlterRoleContext ctx) {
        String comment = visitCommentSpec(ctx.commentSpec());
        return new AlterRoleCommand(ctx.role.getText(), comment);
    }

    @Override
    public LogicalPlan visitShowDatabaseId(ShowDatabaseIdContext ctx) {
        long dbId = (ctx.databaseId != null) ? Long.parseLong(ctx.databaseId.getText()) : -1;
        return new ShowDatabaseIdCommand(dbId);
    }

    public LogicalPlan visitCreateRole(CreateRoleContext ctx) {
        String roleName = stripQuotes(ctx.name.getText());
        String comment = ctx.STRING_LITERAL() == null ? "" : LogicalPlanBuilderAssistant.escapeBackSlash(
                ctx.STRING_LITERAL().getText().substring(1, ctx.STRING_LITERAL().getText().length() - 1));
        return new CreateRoleCommand(ctx.EXISTS() != null, roleName, comment);
    }

    @Override
    public LogicalPlan visitCreateFile(CreateFileContext ctx) {
        String dbName = null;
        if (ctx.database != null) {
            dbName = ctx.database.getText();
        }
        Map<String, String> properties = ctx.propertyClause() != null
                                    ? Maps.newHashMap(visitPropertyClause(ctx.propertyClause())) : Maps.newHashMap();
        return new CreateFileCommand(stripQuotes(ctx.name.getText()), dbName, properties);
    }

    @Override
    public LogicalPlan visitShowCharset(ShowCharsetContext ctx) {
        return new ShowCharsetCommand();
    }

    @Override
    public LogicalPlan visitAdminSetTableStatus(AdminSetTableStatusContext ctx) {
        List<String> dbTblNameParts = visitMultipartIdentifier(ctx.name);
        Map<String, String> properties = ctx.propertyClause() != null
                        ? Maps.newHashMap(visitPropertyClause(ctx.propertyClause())) : Maps.newHashMap();
        return new AdminSetTableStatusCommand(new TableNameInfo(dbTblNameParts), properties);
    }

    @Override
    public LogicalPlan visitShowFrontends(ShowFrontendsContext ctx) {
        String detail = (ctx.name != null) ? ctx.name.getText() : null;
        return new ShowFrontendsCommand(detail);
    }

    @Override
    public LogicalPlan visitShowFunctions(ShowFunctionsContext ctx) {
        String dbName = null;
        if (ctx.database != null) {
            List<String> nameParts = visitMultipartIdentifier(ctx.database);
            if (nameParts.size() == 1) {
                dbName = nameParts.get(0);
            } else if (nameParts.size() == 2) {
                dbName = nameParts.get(1);
            } else {
                throw new AnalysisException("nameParts in analyze database should be [ctl.]db");
            }
        }

        boolean isVerbose = ctx.FULL() != null;
        boolean isBuiltin = ctx.BUILTIN() != null;

        String wild = null;
        if (ctx.STRING_LITERAL() != null) {
            wild = stripQuotes(ctx.STRING_LITERAL().getText());
        }
        return new ShowFunctionsCommand(dbName, isBuiltin, isVerbose, wild);
    }

    @Override
    public LogicalPlan visitShowGlobalFunctions(ShowGlobalFunctionsContext ctx) {
        boolean isVerbose = ctx.FULL() != null;

        String wild = null;
        if (ctx.STRING_LITERAL() != null) {
            wild = stripQuotes(ctx.STRING_LITERAL().getText());
        }
        return new ShowFunctionsCommand(isVerbose, wild, true);
    }

    @Override
    public LogicalPlan visitShowCreateDatabase(ShowCreateDatabaseContext ctx) {
        List<String> nameParts = visitMultipartIdentifier(ctx.name);
        String databaseName = "";
        String catalogName = "";
        if (nameParts.size() == 2) {
            // The identifier is in the form "internalcatalog.databasename"
            catalogName = nameParts.get(0);
            databaseName = nameParts.get(1);
        } else if (nameParts.size() == 1) {
            // The identifier is in the form "databasename"
            databaseName = nameParts.get(0);
        }

        return new ShowCreateDatabaseCommand(new DbName(catalogName, databaseName));
    }

    @Override
    public LogicalPlan visitCleanAllProfile(CleanAllProfileContext ctx) {
        return new CleanAllProfileCommand();
    }

    @Override
    public Object visitCleanLabel(CleanLabelContext ctx) {
        String label = ctx.label == null ? null : ctx.label.getText();
        IdentifierContext database = ctx.database;
        return new CleanLabelCommand(stripQuotes(database.getText()), label);
    }

    @Override
    public LogicalPlan visitShowWhitelist(ShowWhitelistContext ctx) {
        return new ShowWhiteListCommand();
    }

    @Override
    public LogicalPlan visitShowUserProperties(ShowUserPropertiesContext ctx) {
        String user = ctx.user != null ? stripQuotes(ctx.user.getText()) : null;
        String pattern = null;
        if (ctx.LIKE() != null) {
            pattern = stripQuotes(ctx.STRING_LITERAL().getText());
        }
        return new ShowUserPropertyCommand(user, pattern, false);
    }

    @Override
    public LogicalPlan visitShowAllProperties(ShowAllPropertiesContext ctx) {
        String pattern = null;
        if (ctx.LIKE() != null) {
            pattern = stripQuotes(ctx.STRING_LITERAL().getText());
        }
        return new ShowUserPropertyCommand(null, pattern, true);
    }

    @Override
    public LogicalPlan visitAlterCatalogComment(AlterCatalogCommentContext ctx) {
        String catalogName = stripQuotes(ctx.name.getText());
        String comment = stripQuotes(ctx.comment.getText());
        return new AlterCatalogCommentCommand(catalogName, comment);
    }

    @Override
    public LogicalPlan visitAlterDatabaseRename(AlterDatabaseRenameContext ctx) {
        String dbName = Optional.ofNullable(ctx.name)
                .map(ParserRuleContext::getText)
                .filter(s -> !s.isEmpty())
                .orElseThrow(() -> new ParseException("Database name is empty or cannot be an empty string"));
        String newDbName = Optional.ofNullable(ctx.newName)
                .map(ParserRuleContext::getText)
                .filter(s -> !s.isEmpty())
                .orElseThrow(() -> new ParseException("New Database name is empty or cannot be an empty string"));
        return new AlterDatabaseRenameCommand(dbName, newDbName);
    }

    @Override
    public LogicalPlan visitShowDynamicPartition(ShowDynamicPartitionContext ctx) {
        String dbName = null;
        if (ctx.database != null) {
            List<String> nameParts = visitMultipartIdentifier(ctx.database);
            dbName = nameParts.get(0); // only one entry possible
        }
        return new ShowDynamicPartitionCommand(dbName);
    }

    @Override
    public LogicalPlan visitCreateCatalog(CreateCatalogContext ctx) {
        String catalogName = ctx.catalogName.getText();
        boolean ifNotExists = ctx.IF() != null;
        String resourceName = ctx.resourceName == null ? null : (ctx.resourceName.getText());
        String comment = ctx.STRING_LITERAL() == null ? null : stripQuotes(ctx.STRING_LITERAL().getText());
        Map<String, String> properties = ctx.propertyClause() != null
                                    ? Maps.newHashMap(visitPropertyClause(ctx.propertyClause())) : Maps.newHashMap();

        return new CreateCatalogCommand(catalogName, ifNotExists, resourceName, comment, properties);
    }

    @Override
    public LogicalPlan visitShowStages(ShowStagesContext ctx) {
        return new ShowStagesCommand();
    }

    @Override
    public LogicalPlan visitRecoverDatabase(RecoverDatabaseContext ctx) {
        String dbName = ctx.name.getText();
        long dbId = (ctx.id != null) ? Long.parseLong(ctx.id.getText()) : -1;
        String newDbName = (ctx.alias != null) ? ctx.alias.getText() : null;
        return new RecoverDatabaseCommand(dbName, dbId, newDbName);
    }

    @Override
    public LogicalPlan visitShowWarningErrors(ShowWarningErrorsContext ctx) {
        boolean isWarning = ctx.WARNINGS() != null;

        // Extract the limit value if present
        long limit = 0;
        Optional<LimitClauseContext> limitCtx = Optional.ofNullable(ctx.limitClause());
        if (ctx.limitClause() != null) {
            limit = Long.parseLong(limitCtx.get().limit.getText());
            if (limit < 0) {
                throw new ParseException("Limit requires non-negative number", limitCtx.get());
            }
        }
        return new ShowWarningErrorsCommand(isWarning, limit);
    }

    @Override
    public LogicalPlan visitAlterCatalogProperties(AlterCatalogPropertiesContext ctx) {
        String catalogName = stripQuotes(ctx.name.getText());
        Map<String, String> properties = visitPropertyItemList(ctx.propertyItemList());
        return new AlterCatalogPropertiesCommand(catalogName, properties);
    }

    @Override
    public RecoverTableCommand visitRecoverTable(RecoverTableContext ctx) {
        List<String> dbTblNameParts = visitMultipartIdentifier(ctx.name);
        String newTableName = (ctx.alias != null) ? ctx.alias.getText() : null;
        long tableId = (ctx.id != null) ? Long.parseLong(ctx.id.getText()) : -1;
        return new RecoverTableCommand(new TableNameInfo(dbTblNameParts), tableId, newTableName);
    }

    @Override
    public RecoverPartitionCommand visitRecoverPartition(RecoverPartitionContext ctx) {
        String partitionName = ctx.name.getText();
        String newPartitionName = (ctx.alias != null) ? ctx.alias.getText() : null;
        long partitionId = (ctx.id != null) ? Long.parseLong(ctx.id.getText()) : -1;
        List<String> dbTblNameParts = visitMultipartIdentifier(ctx.tableName);
        return new RecoverPartitionCommand(new TableNameInfo(dbTblNameParts),
                                            partitionName, partitionId, newPartitionName);
    }

    @Override

    public LogicalPlan visitShowBroker(ShowBrokerContext ctx) {
        return new ShowBrokerCommand();
    }

    @Override
    public LogicalPlan visitDropRole(DropRoleContext ctx) {
        String roleName = stripQuotes(ctx.name.getText());
        return new DropRoleCommand(roleName, ctx.EXISTS() != null);
    }

    @Override
    public LogicalPlan visitDropTable(DropTableContext ctx) {
        String ctlName = null;
        String dbName = null;
        String tableName = null;
        List<String> nameParts = visitMultipartIdentifier(ctx.name);
        if (nameParts.size() == 1) {
            tableName = nameParts.get(0);
        } else if (nameParts.size() == 2) {
            dbName = nameParts.get(0);
            tableName = nameParts.get(1);
        } else if (nameParts.size() == 3) {
            ctlName = nameParts.get(0);
            dbName = nameParts.get(1);
            tableName = nameParts.get(2);
        } else {
            throw new AnalysisException("nameParts in create table should be [ctl.][db.]tbl");
        }

        boolean ifExists = ctx.EXISTS() != null;
        boolean forceDrop = ctx.FORCE() != null;
        TableNameInfo tblNameInfo = new TableNameInfo(ctlName, dbName, tableName);
        return new DropTableCommand(ifExists, tblNameInfo, forceDrop);
    }

    @Override
    public LogicalPlan visitDropCatalog(DropCatalogContext ctx) {
        String catalogName = stripQuotes(ctx.name.getText());
        boolean ifExists = ctx.EXISTS() != null;
        return new DropCatalogCommand(catalogName, ifExists);
    }

    @Override
    public LogicalPlan visitCreateEncryptkey(CreateEncryptkeyContext ctx) {
        List<String> nameParts = visitMultipartIdentifier(ctx.multipartIdentifier());
        return new CreateEncryptkeyCommand(new EncryptKeyName(nameParts), ctx.EXISTS() != null,
                                            stripQuotes(ctx.STRING_LITERAL().getText()));
    }

    @Override
    public LogicalPlan visitAlterCatalogRename(AlterCatalogRenameContext ctx) {
        String catalogName = stripQuotes(ctx.name.getText());
        String newName = stripQuotes(ctx.newName.getText());
        return new AlterCatalogRenameCommand(catalogName, newName);
    }

    @Override
    public LogicalPlan visitDropStoragePolicy(DropStoragePolicyContext ctx) {
        String policyName = ctx.name.getText();
        boolean ifExists = ctx.EXISTS() != null;
        return new DropStoragePolicyCommand(policyName, ifExists);
    }

    @Override
    public LogicalPlan visitDropEncryptkey(DropEncryptkeyContext ctx) {
        List<String> nameParts = visitMultipartIdentifier(ctx.name);
        return new DropEncryptkeyCommand(new EncryptKeyName(nameParts), ctx.EXISTS() != null);
    }

    @Override
    public LogicalPlan visitCreateWorkloadGroup(CreateWorkloadGroupContext ctx) {
        String workloadGroupName = stripQuotes(ctx.name.getText());
        String cgName = ctx.computeGroup == null ? "" : stripQuotes(ctx.computeGroup.getText());
        boolean ifNotExists = ctx.EXISTS() != null;
        Map<String, String> properties = ctx.propertyClause() != null
                                    ? Maps.newHashMap(visitPropertyClause(ctx.propertyClause())) : Maps.newHashMap();
        return new CreateWorkloadGroupCommand(cgName, workloadGroupName, ifNotExists, properties);
    }

    @Override
    public LogicalPlan visitShowSyncJob(ShowSyncJobContext ctx) {
        String databaseName = null;
        if (ctx.multipartIdentifier() != null) {
            List<String> databaseParts = visitMultipartIdentifier(ctx.multipartIdentifier());
            databaseName = databaseParts.get(0);
        }
        return new ShowSyncJobCommand(databaseName);
    }

    @Override
    public LogicalPlan visitShowColumns(ShowColumnsContext ctx) {
        boolean isFull = ctx.FULL() != null;
        List<String> nameParts = visitMultipartIdentifier(ctx.tableName);
        String databaseName = ctx.database != null ? ctx.database.getText() : null;
        String likePattern = null;
        Expression expr = null;
        if (ctx.wildWhere() != null) {
            if (ctx.wildWhere().LIKE() != null) {
                likePattern = stripQuotes(ctx.wildWhere().STRING_LITERAL().getText());
            } else {
                expr = (Expression) ctx.wildWhere().expression().accept(this);
            }
        }

        return new ShowColumnsCommand(isFull, new TableNameInfo(nameParts), databaseName, likePattern, expr);
    }

    @Override
    public LogicalPlan visitDropFile(DropFileContext ctx) {
        String dbName = null;
        if (ctx.database != null) {
            dbName = ctx.database.getText();
        }
        Map<String, String> properties = ctx.propertyClause() != null
                                    ? Maps.newHashMap(visitPropertyClause(ctx.propertyClause())) : Maps.newHashMap();
        return new DropFileCommand(stripQuotes(ctx.name.getText()), dbName, properties);
    }

    @Override
    public LogicalPlan visitDropRepository(DropRepositoryContext ctx) {
        return new DropRepositoryCommand(stripQuotes(ctx.name.getText()));
    }

    @Override
    public LogicalPlan visitDropSqlBlockRule(DropSqlBlockRuleContext ctx) {
        return new DropSqlBlockRuleCommand(visitIdentifierSeq(ctx.identifierSeq()), ctx.EXISTS() != null);
    }

    @Override
    public LogicalPlan visitDropUser(DropUserContext ctx) {
        UserIdentity userIdent = visitUserIdentify(ctx.userIdentify());
        return new DropUserCommand(userIdent, ctx.EXISTS() != null);
    }

    @Override
    public LogicalPlan visitDropWorkloadGroup(DropWorkloadGroupContext ctx) {
        String cgName = ctx.computeGroup == null ? "" : stripQuotes(ctx.computeGroup.getText());
        return new DropWorkloadGroupCommand(cgName, ctx.name.getText(), ctx.EXISTS() != null);
    }

    @Override
    public LogicalPlan visitDropWorkloadPolicy(DropWorkloadPolicyContext ctx) {
        return new DropWorkloadPolicyCommand(ctx.name.getText(), ctx.EXISTS() != null);
    }

    @Override
    public LogicalPlan visitShowTableId(ShowTableIdContext ctx) {
        long tableId = -1;
        if (ctx.tableId != null) {
            tableId = Long.parseLong(ctx.tableId.getText());
        }
        return new ShowTableIdCommand(tableId);
    }

    @Override
    public LogicalPlan visitShowProcessList(ShowProcessListContext ctx) {
        return new ShowProcessListCommand(ctx.FULL() != null);
    }

    @Override
    public LogicalPlan visitHelp(HelpContext ctx) {
        String mark = ctx.mark.getText();
        return new HelpCommand(mark);
    }

    @Override
    public LogicalPlan visitSync(SyncContext ctx) {
        return new SyncCommand();
    }

    @Override
    public LogicalPlan visitShowDelete(ShowDeleteContext ctx) {
        String dbName = null;
        if (ctx.database != null) {
            List<String> nameParts = visitMultipartIdentifier(ctx.database);
            dbName = nameParts.get(0); // only one entry possible
        }
        return new ShowDeleteCommand(dbName);
    }

    @Override
    public LogicalPlan visitShowStoragePolicy(ShowStoragePolicyContext ctx) {
        String policyName = null;
        if (ctx.identifierOrText() != null) {
            policyName = stripQuotes(ctx.identifierOrText().getText());
        }
        return new ShowStoragePolicyCommand(policyName, ctx.USING() != null);
    }

    @Override
    public LogicalPlan visitShowPrivileges(ShowPrivilegesContext ctx) {
        return new ShowPrivilegesCommand();
    }

    @Override
    public LogicalPlan visitShowTabletsBelong(ShowTabletsBelongContext ctx) {
        List<Long> tabletIdLists = new ArrayList<>();
        ctx.tabletIds.stream().forEach(tabletToken -> {
            tabletIdLists.add(Long.parseLong(tabletToken.getText()));
        });
        return new ShowTabletsBelongCommand(tabletIdLists);
    }

    @Override
    public LogicalPlan visitShowCollation(ShowCollationContext ctx) {
        String wild = null;
        if (ctx.wildWhere() != null) {
            if (ctx.wildWhere().LIKE() != null) {
                wild = stripQuotes(ctx.wildWhere().STRING_LITERAL().getText());
            } else if (ctx.wildWhere().WHERE() != null) {
                wild = ctx.wildWhere().expression().getText();
            }
        }
        return new ShowCollationCommand(wild);
    }

    @Override
    public LogicalPlan visitAdminCheckTablets(AdminCheckTabletsContext ctx) {
        List<Long> tabletIdLists = new ArrayList<>();
        if (ctx.tabletList() != null) {
            ctx.tabletList().tabletIdList.stream().forEach(tabletToken -> {
                tabletIdLists.add(Long.parseLong(tabletToken.getText()));
            });
        }
        Map<String, String> properties = ctx.properties != null
                ? Maps.newHashMap(visitPropertyClause(ctx.properties))
                : Maps.newHashMap();
        return new AdminCheckTabletsCommand(tabletIdLists, properties);
    }

    @Override
    public LogicalPlan visitShowWarningErrorCount(ShowWarningErrorCountContext ctx) {
        boolean isWarning = ctx.WARNINGS() != null;
        return new ShowWarningErrorCountCommand(isWarning);
    }

    @Override
    public LogicalPlan visitShowStatus(ShowStatusContext ctx) {
        String scope = visitStatementScope(ctx.statementScope()).name();
        return new ShowStatusCommand(scope);
    }

    @Override
    public LogicalPlan visitShowDataSkew(ShowDataSkewContext ctx) {
        TableRefInfo tableRefInfo = visitBaseTableRefContext(ctx.baseTableRef());
        return new ShowDataSkewCommand(tableRefInfo);
    }

    @Override
    public LogicalPlan visitShowData(DorisParser.ShowDataContext ctx) {
        TableNameInfo tableNameInfo = null;
        if (ctx.tableName != null) {
            tableNameInfo = new TableNameInfo(visitMultipartIdentifier(ctx.tableName));
        }
        List<OrderKey> orderKeys = null;
        if (ctx.sortClause() != null) {
            orderKeys = visit(ctx.sortClause().sortItem(), OrderKey.class);
        }
        Map<String, String> properties = ctx.propertyClause() != null
                ? Maps.newHashMap(visitPropertyClause(ctx.propertyClause())) : Maps.newHashMap();
        boolean detailed = ctx.ALL() != null;
        return new ShowDataCommand(tableNameInfo, orderKeys, properties, detailed);
    }

    @Override
    public LogicalPlan visitShowTableCreation(ShowTableCreationContext ctx) {
        String dbName = null;
        String wild = null;
        if (ctx.database != null) {
            List<String> nameParts = visitMultipartIdentifier(ctx.database);
            dbName = nameParts.get(0); // only one entry possible
        }
        if (ctx.STRING_LITERAL() != null) {
            wild = ctx.STRING_LITERAL().getText();
        }
        return new ShowTableCreationCommand(dbName, wild);
    }

    @Override
    public SetType visitStatementScope(StatementScopeContext ctx) {
        SetType statementScope = SetType.DEFAULT;
        if (ctx != null) {
            if (ctx.GLOBAL() != null) {
                statementScope = SetType.GLOBAL;
            } else if (ctx.LOCAL() != null || ctx.SESSION() != null) {
                statementScope = SetType.SESSION;
            }
        }
        return statementScope;
    }

    @Override
    public LogicalPlan visitAdminShowTabletStorageFormat(AdminShowTabletStorageFormatContext ctx) {
        return new ShowTabletStorageFormatCommand(ctx.VERBOSE() != null);
    }

    @Override
    public LogicalPlan visitShowTabletStorageFormat(ShowTabletStorageFormatContext ctx) {
        return new ShowTabletStorageFormatCommand(ctx.VERBOSE() != null);
    }

    @Override
    public LogicalPlan visitShowTabletsFromTable(DorisParser.ShowTabletsFromTableContext ctx) {
        TableNameInfo tableName = new TableNameInfo(visitMultipartIdentifier(ctx.tableName));
        PartitionNamesInfo partitionNamesInfo = null;
        if (ctx.partitionSpec() != null) {
            Pair<Boolean, List<String>> partitionSpec = visitPartitionSpec(ctx.partitionSpec());
            partitionNamesInfo = new PartitionNamesInfo(partitionSpec.first, partitionSpec.second);
        }
        List<OrderKey> orderKeys = null;
        if (ctx.sortClause() != null) {
            orderKeys = visit(ctx.sortClause().sortItem(), OrderKey.class);
        }
        long limit = 0;
        long offset = 0;
        if (ctx.limitClause() != null) {
            limit = ctx.limitClause().limit != null
                    ? Long.parseLong(ctx.limitClause().limit.getText())
                    : 0;
            if (limit < 0) {
                throw new ParseException("Limit requires non-negative number", ctx.limitClause());
            }
            offset = ctx.limitClause().offset != null
                    ? Long.parseLong(ctx.limitClause().offset.getText())
                    : 0;
            if (offset < 0) {
                throw new ParseException("Offset requires non-negative number", ctx.limitClause());
            }
        }
        if (ctx.wildWhere() != null) {
            if (ctx.wildWhere().LIKE() != null) {
                throw new ParseException("Not support like clause");
            } else {
                Expression expr = (Expression) ctx.wildWhere().expression().accept(this);
                return new ShowTabletsFromTableCommand(tableName, partitionNamesInfo, expr, orderKeys, limit, offset);
            }
        }

        return new ShowTabletsFromTableCommand(tableName, partitionNamesInfo, null, orderKeys, limit, offset);
    }

    @Override
    public LogicalPlan visitShowQueryProfile(ShowQueryProfileContext ctx) {
        String queryIdPath = "/";
        if (ctx.queryIdPath != null) {
            queryIdPath = stripQuotes(ctx.queryIdPath.getText());
        }

        long limit = 20;
        if (ctx.limitClause() != null) {
            limit = Long.parseLong(ctx.limitClause().limit.getText());
            if (limit < 0) {
                throw new ParseException("Limit requires non-negative number, got " + String.valueOf(limit));
            }
        }
        return new ShowQueryProfileCommand(queryIdPath, limit);
    }

    @Override
    public LogicalPlan visitShowQueryStats(ShowQueryStatsContext ctx) {
        String dbName = null;
        if (ctx.database != null) {
            dbName = ctx.database.getText();
        }
        TableNameInfo tableNameInfo = null;
        if (ctx.tableName != null) {
            tableNameInfo = new TableNameInfo(visitMultipartIdentifier(ctx.tableName));
        }
        boolean isAll = ctx.ALL() != null;
        boolean isVerbose = ctx.VERBOSE() != null;
        return new ShowQueryStatsCommand(dbName, tableNameInfo, isAll, isVerbose);
    }

    @Override
    public LogicalPlan visitSwitchCatalog(SwitchCatalogContext ctx) {
        if (ctx.catalog != null) {
            return new SwitchCommand(ctx.catalog.getText());
        }
        throw new ParseException("catalog name can not be null");
    }

    @Override
    public LogicalPlan visitUseDatabase(UseDatabaseContext ctx) {
        if (ctx.database == null) {
            throw new ParseException("database name can not be null");
        }
        return ctx.catalog != null ? new UseCommand(ctx.catalog.getText(), ctx.database.getText())
                : new UseCommand(ctx.database.getText());
    }

    @Override
    public LogicalPlan visitTruncateTable(DorisParser.TruncateTableContext ctx) {
        TableNameInfo tableName = new TableNameInfo(visitMultipartIdentifier(ctx.multipartIdentifier()));
        Optional<PartitionNamesInfo> partitionNamesInfo = ctx.specifiedPartition() == null
                ? Optional.empty() : Optional.of(visitSpecifiedPartitionContext(ctx.specifiedPartition()));

        return new TruncateTableCommand(
            tableName,
            partitionNamesInfo,
            ctx.FORCE() != null
        );
    }

    @Override
    public LogicalPlan visitShowConvertLsc(ShowConvertLscContext ctx) {
        if (ctx.database == null) {
            return new ShowConvertLSCCommand(null);
        }
        List<String> parts = visitMultipartIdentifier(ctx.database);
        String databaseName = parts.get(parts.size() - 1);
        if (parts.size() == 2 && !InternalCatalog.INTERNAL_CATALOG_NAME.equalsIgnoreCase(parts.get(0))) {
            throw new ParseException("The execution of this command is restricted to the internal catalog only.");
        } else if (parts.size() > 2) {
            throw new ParseException("Only one dot can be in the name: " + String.join(".", parts));
        }
        return new ShowConvertLSCCommand(databaseName);
    }

    @Override
    public LogicalPlan visitKillQuery(KillQueryContext ctx) {
        String queryId;
        TerminalNode integerValue = ctx.INTEGER_VALUE();
        if (integerValue != null) {
            queryId = integerValue.getText();
        } else {
            queryId = stripQuotes(ctx.STRING_LITERAL().getText());
        }
        return new KillQueryCommand(queryId);
    }

    @Override
    public LogicalPlan visitKillConnection(DorisParser.KillConnectionContext ctx) {
        int connectionId = Integer.parseInt(ctx.INTEGER_VALUE().getText());
        return new KillConnectionCommand(connectionId);
    }

    @Override
    public Object visitAlterDatabaseSetQuota(AlterDatabaseSetQuotaContext ctx) {
        String databaseName = Optional.ofNullable(ctx.name)
                .map(ParseTree::getText).filter(s -> !s.isEmpty())
                .orElseThrow(() -> new ParseException("database name can not be null"));
        String quota = Optional.ofNullable(ctx.quota)
                .map(ParseTree::getText)
                .orElseGet(() -> Optional.ofNullable(ctx.INTEGER_VALUE())
                        .map(TerminalNode::getText)
                        .orElse(null));
        // Determine the quota type
        QuotaType quotaType;
        if (ctx.DATA() != null) {
            quotaType = QuotaType.DATA;
        } else if (ctx.REPLICA() != null) {
            quotaType = QuotaType.REPLICA;
        } else if (ctx.TRANSACTION() != null) {
            quotaType = QuotaType.TRANSACTION;
        } else {
            quotaType = QuotaType.NONE;
        }
        return new AlterDatabaseSetQuotaCommand(databaseName, quotaType, quota);
    }

    @Override
    public LogicalPlan visitDropDatabase(DropDatabaseContext ctx) {
        boolean ifExists = ctx.EXISTS() != null;
        List<String> databaseNameParts = visitMultipartIdentifier(ctx.name);
        boolean force = ctx.FORCE() != null;
        DropDatabaseInfo databaseInfo = new DropDatabaseInfo(ifExists, databaseNameParts, force);
        return new DropDatabaseCommand(databaseInfo);
    }

    @Override
    public LogicalPlan visitAlterRepository(AlterRepositoryContext ctx) {

        Map<String, String> properties = ctx.propertyClause() != null
                ? Maps.newHashMap(visitPropertyClause(ctx.propertyClause())) : Maps.newHashMap();

        return new AlterRepositoryCommand(ctx.name.getText(), properties);
    }

    @Override
    public LogicalPlan visitShowAnalyze(ShowAnalyzeContext ctx) {
        boolean isAuto = ctx.AUTO() != null;
        List<String> tableName = ctx.tableName == null ? null : visitMultipartIdentifier(ctx.tableName);
        long jobId = ctx.jobId == null ? 0 : Long.parseLong(ctx.jobId.getText());
        String stateKey = ctx.stateKey == null ? null : stripQuotes(ctx.stateKey.getText());
        String stateValue = ctx.stateValue == null ? null : stripQuotes(ctx.stateValue.getText());
        return new ShowAnalyzeCommand(tableName, jobId, stateKey, stateValue, isAuto);
    }

    @Override
    public LogicalPlan visitShowOpenTables(ShowOpenTablesContext ctx) {
        String db = ctx.database != null ? visitMultipartIdentifier(ctx.database).get(0) : null;
        String likePattern = null;
        Expression expr = null;

        if (ctx.wildWhere() != null) {
            if (ctx.wildWhere().LIKE() != null) {
                likePattern = stripQuotes(ctx.wildWhere().STRING_LITERAL().getText());
            } else {
                expr = (Expression) ctx.wildWhere().expression().accept(this);
            }
        }

        return new ShowOpenTablesCommand(db, likePattern, expr);
    }

    @Override
    public LogicalPlan visitDropAllBrokerClause(DropAllBrokerClauseContext ctx) {
        String brokerName = stripQuotes(ctx.name.getText());
        AlterSystemOp alterSystemOp = new DropAllBrokerOp(brokerName);
        return new AlterSystemCommand(alterSystemOp, PlanType.ALTER_SYSTEM_DROP_ALL_BROKER);
    }

    @Override
    public LogicalPlan visitAlterSystem(DorisParser.AlterSystemContext ctx) {
        return plan(ctx.alterSystemClause());
    }

    @Override
    public LogicalPlan visitAddBrokerClause(AddBrokerClauseContext ctx) {
        String brokerName = stripQuotes(ctx.name.getText());
        List<String> hostPorts = ctx.hostPorts.stream()
                .map(e -> stripQuotes(e.getText()))
                .collect(Collectors.toList());
        AlterSystemOp alterSystemOp = new AddBrokerOp(brokerName, hostPorts);
        return new AlterSystemCommand(alterSystemOp, PlanType.ALTER_SYSTEM_ADD_BROKER);
    }

    @Override
    public LogicalPlan visitDropBrokerClause(DropBrokerClauseContext ctx) {
        String brokerName = stripQuotes(ctx.name.getText());
        List<String> hostPorts = ctx.hostPorts.stream()
                .map(e -> stripQuotes(e.getText()))
                .collect(Collectors.toList());
        AlterSystemOp alterSystemOp = new DropBrokerOp(brokerName, hostPorts);
        return new AlterSystemCommand(alterSystemOp, PlanType.ALTER_SYSTEM_DROP_BROKER);
    }

    @Override
    public LogicalPlan visitAddBackendClause(AddBackendClauseContext ctx) {
        List<String> hostPorts = ctx.hostPorts.stream()
                .map(e -> stripQuotes(e.getText()))
                .collect(Collectors.toList());
        Map<String, String> properties = visitPropertyClause(ctx.properties);
        AlterSystemOp alterSystemOp = new AddBackendOp(hostPorts, properties);
        return new AlterSystemCommand(alterSystemOp, PlanType.ALTER_SYSTEM_ADD_BACKEND);
    }

    @Override
    public LogicalPlan visitDropBackendClause(DorisParser.DropBackendClauseContext ctx) {
        List<String> hostPorts = ctx.hostPorts.stream()
                .map(e -> stripQuotes(e.getText()))
                .collect(Collectors.toList());
        boolean force = false;
        if (ctx.DROPP() != null) {
            force = true;
        }
        AlterSystemOp alterSystemOp = new DropBackendOp(hostPorts, force);
        return new AlterSystemCommand(alterSystemOp, PlanType.ALTER_SYSTEM_DROP_BACKEND);
    }

    @Override
    public LogicalPlan visitDecommissionBackendClause(DorisParser.DecommissionBackendClauseContext ctx) {
        List<String> hostPorts = ctx.hostPorts.stream()
                .map(e -> stripQuotes(e.getText()))
                .collect(Collectors.toList());
        AlterSystemOp alterSystemOp = new DecommissionBackendOp(hostPorts);
        return new AlterSystemCommand(alterSystemOp, PlanType.ALTER_SYSTEM_DECOMMISSION_BACKEND);
    }

    @Override
    public LogicalPlan visitAddFollowerClause(DorisParser.AddFollowerClauseContext ctx) {
        String hostPort = stripQuotes(ctx.hostPort.getText());
        AlterSystemOp alterSystemOp = new AddFollowerOp(hostPort);
        return new AlterSystemCommand(alterSystemOp, PlanType.ALTER_SYSTEM_ADD_FOLLOWER);
    }

    @Override
    public LogicalPlan visitDropFollowerClause(DorisParser.DropFollowerClauseContext ctx) {
        String hostPort = stripQuotes(ctx.hostPort.getText());
        AlterSystemOp alterSystemOp = new DropFollowerOp(hostPort);
        return new AlterSystemCommand(alterSystemOp, PlanType.ALTER_SYSTEM_DROP_FOLLOWER);
    }

    @Override
    public LogicalPlan visitAddObserverClause(DorisParser.AddObserverClauseContext ctx) {
        String hostPort = stripQuotes(ctx.hostPort.getText());
        AlterSystemOp alterSystemOp = new AddObserverOp(hostPort);
        return new AlterSystemCommand(alterSystemOp, PlanType.ALTER_SYSTEM_ADD_OBSERVER);
    }

    @Override
    public LogicalPlan visitDropObserverClause(DorisParser.DropObserverClauseContext ctx) {
        String hostPort = stripQuotes(ctx.hostPort.getText());
        AlterSystemOp alterSystemOp = new DropObserverOp(hostPort);
        return new AlterSystemCommand(alterSystemOp, PlanType.ALTER_SYSTEM_DROP_OBSERVER);
    }

    @Override
    public LogicalPlan visitAlterLoadErrorUrlClause(DorisParser.AlterLoadErrorUrlClauseContext ctx) {
        Map<String, String> properties = visitPropertyClause(ctx.properties);
        AlterSystemOp alterSystemOp = new AlterLoadErrorUrlOp(properties);
        return new AlterSystemCommand(alterSystemOp, PlanType.ALTER_SYSTEM_SET_LOAD_ERRORS_HU);
    }

    @Override
    public LogicalPlan visitModifyBackendClause(DorisParser.ModifyBackendClauseContext ctx) {
        List<String> hostPorts = ctx.hostPorts.stream()
                .map(e -> stripQuotes(e.getText()))
                .collect(Collectors.toList());
        Map<String, String> properties = visitPropertyItemList(ctx.propertyItemList());
        AlterSystemOp alterSystemOp = new ModifyBackendOp(hostPorts, properties);
        return new AlterSystemCommand(alterSystemOp, PlanType.ALTER_SYSTEM_MODIFY_BACKEND);
    }

    @Override
    public LogicalPlan visitModifyFrontendOrBackendHostNameClause(
            DorisParser.ModifyFrontendOrBackendHostNameClauseContext ctx) {
        String hostPort = stripQuotes(ctx.hostPort.getText());
        String hostName = stripQuotes(ctx.hostName.getText());
        AlterSystemOp alterSystemOp = null;
        if (ctx.FRONTEND() != null) {
            alterSystemOp = new ModifyFrontendOrBackendHostNameOp(hostPort, hostName, ModifyOpType.Frontend);
        } else if (ctx.BACKEND() != null) {
            alterSystemOp = new ModifyFrontendOrBackendHostNameOp(hostPort, hostName, ModifyOpType.Backend);
        }
        return new AlterSystemCommand(alterSystemOp, PlanType.ALTER_SYSTEM_MODIFY_FRONTEND_OR_BACKEND_HOSTNAME);
    }

    @Override
    public LogicalPlan visitShowQueuedAnalyzeJobs(ShowQueuedAnalyzeJobsContext ctx) {
        List<String> tableName = ctx.tableName == null ? null : visitMultipartIdentifier(ctx.tableName);
        String stateKey = ctx.stateKey == null ? null : stripQuotes(ctx.stateKey.getText());
        String stateValue = ctx.stateValue == null ? null : stripQuotes(ctx.stateValue.getText());
        return new ShowQueuedAnalyzeJobsCommand(tableName, stateKey, stateValue);
    }

    @Override
    public LogicalPlan visitShowIndexStats(DorisParser.ShowIndexStatsContext ctx) {
        TableNameInfo tableName = new TableNameInfo(visitMultipartIdentifier(ctx.tableName));
        String indexId = stripQuotes(ctx.indexId.getText());
        return new ShowIndexStatsCommand(tableName, indexId);
    }

    @Override
    public LogicalPlan visitShowTableStatus(DorisParser.ShowTableStatusContext ctx) {
        String ctlName = null;
        String dbName = null;
        if (ctx.database != null) {
            List<String> nameParts = visitMultipartIdentifier(ctx.database);
            if (nameParts.size() == 1) {
                dbName = nameParts.get(0);
            } else if (nameParts.size() == 2) {
                ctlName = nameParts.get(0);
                dbName = nameParts.get(1);
            } else {
                throw new AnalysisException("nameParts in analyze database should be [ctl.]db");
            }
        }

        if (ctx.wildWhere() != null) {
            if (ctx.wildWhere().LIKE() != null) {
                return new ShowTableStatusCommand(dbName, ctlName,
                    stripQuotes(ctx.wildWhere().STRING_LITERAL().getText()), null);
            } else {
                Expression expr = (Expression) ctx.wildWhere().expression().accept(this);
                return new ShowTableStatusCommand(dbName, ctlName, null, expr);
            }
        }
        return new ShowTableStatusCommand(dbName, ctlName);
    }

    @Override
    public LogicalPlan visitShowTables(DorisParser.ShowTablesContext ctx) {
        String ctlName = null;
        String dbName = null;
        if (ctx.database != null) {
            List<String> nameParts = visitMultipartIdentifier(ctx.database);
            if (nameParts.size() == 1) {
                dbName = nameParts.get(0);
            } else if (nameParts.size() == 2) {
                ctlName = nameParts.get(0);
                dbName = nameParts.get(1);
            } else {
                throw new AnalysisException("nameParts in analyze database should be [ctl.]db");
            }
        }

        boolean isVerbose = ctx.FULL() != null;

        if (ctx.wildWhere() != null) {
            if (ctx.wildWhere().LIKE() != null) {
                return new ShowTableCommand(dbName, ctlName, isVerbose,
                        stripQuotes(ctx.wildWhere().STRING_LITERAL().getText()), null, PlanType.SHOW_TABLES);
            } else {
                return new ShowTableCommand(dbName, ctlName, isVerbose, null,
                        getOriginSql(ctx.wildWhere()), PlanType.SHOW_TABLES);
            }
        }
        return new ShowTableCommand(dbName, ctlName, isVerbose, PlanType.SHOW_TABLES);
    }

    @Override
    public Plan visitUnlockTables(UnlockTablesContext ctx) {
        return new UnlockTablesCommand();
    }

    @Override
    public LogicalPlan visitCreateWorkloadPolicy(CreateWorkloadPolicyContext ctx) {
        String policyName = ctx.name.getText();
        boolean ifNotExists = ctx.IF() != null;

        List<WorkloadConditionMeta> conditions = new ArrayList<>();
        if (ctx.workloadPolicyConditions() != null) {
            for (DorisParser.WorkloadPolicyConditionContext conditionCtx :
                    ctx.workloadPolicyConditions().workloadPolicyCondition()) {
                String metricName = conditionCtx.metricName.getText();
                String operator = conditionCtx.comparisonOperator().getText();
                String value = conditionCtx.number() != null
                        ? conditionCtx.number().getText()
                        : stripQuotes(conditionCtx.STRING_LITERAL().getText());
                try {
                    WorkloadConditionMeta conditionMeta = new WorkloadConditionMeta(metricName, operator, value);
                    conditions.add(conditionMeta);
                } catch (UserException e) {
                    throw new AnalysisException(e.getMessage(), e);
                }
            }
        }

        List<WorkloadActionMeta> actions = new ArrayList<>();
        if (ctx.workloadPolicyActions() != null) {
            for (DorisParser.WorkloadPolicyActionContext actionCtx :
                    ctx.workloadPolicyActions().workloadPolicyAction()) {
                try {
                    if (actionCtx.SET_SESSION_VARIABLE() != null) {
                        actions.add(new WorkloadActionMeta("SET_SESSION_VARIABLE",
                                stripQuotes(actionCtx.STRING_LITERAL().getText())));
                    } else {
                        String identifier = actionCtx.identifier().getText();
                        String value = actionCtx.STRING_LITERAL() != null
                                ? stripQuotes(actionCtx.STRING_LITERAL().getText())
                                : null;
                        actions.add(new WorkloadActionMeta(identifier, value));
                    }
                } catch (UserException e) {
                    throw new AnalysisException(e.getMessage(), e);
                }
            }
        }

        Map<String, String> properties = ctx.propertyClause() != null
                ? Maps.newHashMap(visitPropertyClause(ctx.propertyClause()))
                : Maps.newHashMap();

        return new CreateWorkloadPolicyCommand(ifNotExists, policyName, conditions, actions, properties);
    }

    @Override
    public LogicalPlan visitShowViews(DorisParser.ShowViewsContext ctx) {
        String ctlName = null;
        String dbName = null;
        if (ctx.database != null) {
            List<String> nameParts = visitMultipartIdentifier(ctx.database);
            if (nameParts.size() == 1) {
                dbName = nameParts.get(0);
            } else if (nameParts.size() == 2) {
                ctlName = nameParts.get(0);
                dbName = nameParts.get(1);
            } else {
                throw new AnalysisException("nameParts in analyze database should be [ctl.]db");
            }
        }

        boolean isVerbose = ctx.FULL() != null;

        if (ctx.wildWhere() != null) {
            if (ctx.wildWhere().LIKE() != null) {
                return new ShowTableCommand(dbName, ctlName, isVerbose,
                    stripQuotes(ctx.wildWhere().STRING_LITERAL().getText()), null, PlanType.SHOW_VIEWS);
            } else {
                return new ShowTableCommand(dbName, ctlName, isVerbose, null,
                    getOriginSql(ctx.wildWhere()), PlanType.SHOW_VIEWS);
            }
        }
        return new ShowTableCommand(dbName, ctlName, isVerbose, PlanType.SHOW_VIEWS);
    }

    @Override
    public LogicalPlan visitShowTabletId(DorisParser.ShowTabletIdContext ctx) {
        long tabletId = Long.parseLong(ctx.tabletId.getText());
        return new ShowTabletIdCommand(tabletId);
    }

    @Override
    public LogicalPlan visitShowDatabases(DorisParser.ShowDatabasesContext ctx) {
        String ctlName = null;
        if (ctx.catalog != null) {
            ctlName = ctx.catalog.getText();
        }

        if (ctx.wildWhere() != null) {
            if (ctx.wildWhere().LIKE() != null) {
                return new ShowDatabasesCommand(ctlName,
                        stripQuotes(ctx.wildWhere().STRING_LITERAL().getText()), null);
            } else {
                Expression expr = (Expression) ctx.wildWhere().expression().accept(this);
                return new ShowDatabasesCommand(ctlName, null, expr);
            }
        }
        return new ShowDatabasesCommand(ctlName, null, null);
    }

    @Override
    public LogicalPlan visitDescribeTable(DorisParser.DescribeTableContext ctx) {
        TableNameInfo tableName = new TableNameInfo(visitMultipartIdentifier(ctx.multipartIdentifier()));
        PartitionNamesInfo partitionNames = null;
        boolean isTempPart = false;
        if (ctx.specifiedPartition() != null) {
            isTempPart = ctx.specifiedPartition().TEMPORARY() != null;
            if (ctx.specifiedPartition().identifier() != null) {
                partitionNames = new PartitionNamesInfo(isTempPart,
                        ImmutableList.of(ctx.specifiedPartition().identifier().getText()));
            } else {
                partitionNames = new PartitionNamesInfo(isTempPart,
                        visitIdentifierList(ctx.specifiedPartition().identifierList()));
            }
        }
        return new DescribeCommand(tableName, false, partitionNames);
    }

    @Override
    public LogicalPlan visitAnalyzeTable(DorisParser.AnalyzeTableContext ctx) {
        TableNameInfo tableNameInfo = new TableNameInfo(visitMultipartIdentifier(ctx.name));
        PartitionNamesInfo partitionNamesInfo = null;
        if (ctx.partitionSpec() != null) {
            Pair<Boolean, List<String>> partitionSpec = visitPartitionSpec(ctx.partitionSpec());
            partitionNamesInfo = new PartitionNamesInfo(partitionSpec.first, partitionSpec.second);
        }
        List<String> columnNames = null;
        if (ctx.columns != null) {
            columnNames = visitIdentifierList(ctx.columns);
        }
        Map<String, String> propertiesMap = new HashMap<>();
        // default values
        propertiesMap.put(AnalyzeProperties.PROPERTY_SYNC, "false");
        propertiesMap.put(AnalyzeProperties.PROPERTY_ANALYSIS_TYPE, AnalysisInfo.AnalysisType.FUNDAMENTALS.toString());
        for (DorisParser.AnalyzePropertiesContext aps : ctx.analyzeProperties()) {
            Map<String, String> map = visitAnalyzeProperties(aps);
            propertiesMap.putAll(map);
        }
        propertiesMap.putAll(visitPropertyClause(ctx.propertyClause()));
        AnalyzeProperties properties = new AnalyzeProperties(propertiesMap);
        return new AnalyzeTableCommand(tableNameInfo,
                partitionNamesInfo, columnNames, properties);
    }

    @Override
    public LogicalPlan visitAnalyzeDatabase(DorisParser.AnalyzeDatabaseContext ctx) {
        String ctlName = null;
        String dbName = null;
        List<String> nameParts = visitMultipartIdentifier(ctx.name);
        if (nameParts.size() == 1) {
            dbName = nameParts.get(0);
        } else if (nameParts.size() == 2) {
            ctlName = nameParts.get(0);
            dbName = nameParts.get(1);
        } else {
            throw new AnalysisException("nameParts in analyze database should be [ctl.]db");
        }

        Map<String, String> propertiesMap = new HashMap<>();
        // default values
        propertiesMap.put(AnalyzeProperties.PROPERTY_SYNC, "false");
        propertiesMap.put(AnalyzeProperties.PROPERTY_ANALYSIS_TYPE, AnalysisInfo.AnalysisType.FUNDAMENTALS.toString());
        for (DorisParser.AnalyzePropertiesContext aps : ctx.analyzeProperties()) {
            Map<String, String> map = visitAnalyzeProperties(aps);
            propertiesMap.putAll(map);
        }
        propertiesMap.putAll(visitPropertyClause(ctx.propertyClause()));
        AnalyzeProperties properties = new AnalyzeProperties(propertiesMap);
        return new AnalyzeDatabaseCommand(ctlName, dbName, properties);
    }

    @Override
    public Map<String, String> visitAnalyzeProperties(DorisParser.AnalyzePropertiesContext ctx) {
        Map<String, String> properties = new HashMap<>();
        if (ctx.SYNC() != null) {
            properties.put(AnalyzeProperties.PROPERTY_SYNC, "true");
        } else if (ctx.INCREMENTAL() != null) {
            properties.put(AnalyzeProperties.PROPERTY_INCREMENTAL, "true");
        } else if (ctx.FULL() != null) {
            properties.put(AnalyzeProperties.PROPERTY_FORCE_FULL, "true");
        } else if (ctx.SQL() != null) {
            properties.put(AnalyzeProperties.PROPERTY_EXTERNAL_TABLE_USE_SQL, "true");
        } else if (ctx.HISTOGRAM() != null) {
            properties.put(AnalyzeProperties.PROPERTY_ANALYSIS_TYPE, AnalysisInfo.AnalysisType.HISTOGRAM.toString());
        } else if (ctx.SAMPLE() != null) {
            if (ctx.ROWS() != null) {
                properties.put(AnalyzeProperties.PROPERTY_SAMPLE_ROWS, ctx.INTEGER_VALUE().getText());
            } else if (ctx.PERCENT() != null) {
                properties.put(AnalyzeProperties.PROPERTY_SAMPLE_PERCENT, ctx.INTEGER_VALUE().getText());
            }
        } else if (ctx.BUCKETS() != null) {
            properties.put(AnalyzeProperties.PROPERTY_NUM_BUCKETS, ctx.INTEGER_VALUE().getText());
        } else if (ctx.PERIOD() != null) {
            properties.put(AnalyzeProperties.PROPERTY_PERIOD_SECONDS, ctx.INTEGER_VALUE().getText());
        } else if (ctx.CRON() != null) {
            properties.put(AnalyzeProperties.PROPERTY_PERIOD_CRON, ctx.STRING_LITERAL().getText());
        }
        return properties;
    }

    @Override
    public LogicalPlan visitCreateDatabase(DorisParser.CreateDatabaseContext ctx) {
        Map<String, String> properties = visitPropertyClause(ctx.propertyClause());
        List<String> nameParts = visitMultipartIdentifier(ctx.multipartIdentifier());

        if (nameParts.size() > 2) {
            throw new AnalysisException("create database should be [catalog.]database");
        }

        String databaseName = "";
        String catalogName = "";
        if (nameParts.size() == 2) {
            catalogName = nameParts.get(0);
            databaseName = nameParts.get(1);
        }
        if (nameParts.size() == 1) {
            databaseName = nameParts.get(0);
        }

        return new CreateDatabaseCommand(
            ctx.IF() != null,
                new DbName(catalogName, databaseName),
            Maps.newHashMap(properties));
    }

    @Override
    public LogicalPlan visitShowColumnHistogramStats(ShowColumnHistogramStatsContext ctx) {
        TableNameInfo tableNameInfo = new TableNameInfo(visitMultipartIdentifier(ctx.tableName));
        List<String> columnNames = visitIdentifierList(ctx.columnList);
        return new ShowColumnHistogramStatsCommand(tableNameInfo, columnNames);
    }

    @Override
    public LogicalPlan visitDescribeTableAll(DorisParser.DescribeTableAllContext ctx) {
        TableNameInfo tableName = new TableNameInfo(visitMultipartIdentifier(ctx.multipartIdentifier()));
        return new DescribeCommand(tableName, true, null);
    }

    @Override
    public String visitTableAlias(DorisParser.TableAliasContext ctx) {
        if (ctx.identifierList() != null) {
            throw new ParseException("Do not implemented", ctx);
        }
        return ctx.strictIdentifier() != null ? ctx.strictIdentifier().getText() : null;
    }

    @Override
    public LogicalPlan visitDescribeTableValuedFunction(DorisParser.DescribeTableValuedFunctionContext ctx) {
        String tvfName = ctx.tvfName.getText();
        String alias = visitTableAlias(ctx.tableAlias());
        Map<String, String> params = visitPropertyItemList(ctx.properties);

        TableValuedFunctionRef tableValuedFunctionRef = null;
        try {
            tableValuedFunctionRef = new TableValuedFunctionRef(tvfName, alias, params);
        } catch (org.apache.doris.common.AnalysisException e) {
            throw new AnalysisException(e.getDetailMessage());
        }
        return new DescribeCommand(tableValuedFunctionRef);
    }

    @Override
    public LogicalPlan visitCreateStage(DorisParser.CreateStageContext ctx) {
        String stageName = stripQuotes(ctx.name.getText());
        Map<String, String> properties = visitPropertyClause(ctx.properties);

        return new CreateStageCommand(
            ctx.IF() != null,
                stageName,
                properties
        );
    }

    @Override
    public LogicalPlan visitDropStage(DorisParser.DropStageContext ctx) {
        return new DropStageCommand(
            ctx.IF() != null,
            stripQuotes(ctx.name.getText()));
    }

    @Override
    public LogicalPlan visitAlterUser(DorisParser.AlterUserContext ctx) {
        boolean ifExist = ctx.EXISTS() != null;
        UserDesc userDesc = visitGrantUserIdentify(ctx.grantUserIdentify());
        PasswordOptions passwordOptions = visitPasswordOption(ctx.passwordOption());
        String comment = ctx.STRING_LITERAL() != null ? stripQuotes(ctx.STRING_LITERAL().getText()) : null;
        AlterUserInfo alterUserInfo = new AlterUserInfo(ifExist, userDesc, passwordOptions, comment);
        return new AlterUserCommand(alterUserInfo);
    }

    @Override
    public LogicalPlan visitShowTableStats(DorisParser.ShowTableStatsContext ctx) {
        if (ctx.tableId != null) {
            return new ShowTableStatsCommand(Long.parseLong(ctx.tableId.getText()));
        } else {
            TableNameInfo tableNameInfo = new TableNameInfo(visitMultipartIdentifier(ctx.tableName));

            PartitionNamesInfo partitionNamesInfo = null;
            if (ctx.partitionSpec() != null) {
                Pair<Boolean, List<String>> partitionSpec = visitPartitionSpec(ctx.partitionSpec());
                partitionNamesInfo = new PartitionNamesInfo(partitionSpec.first, partitionSpec.second);
            }

            List<String> columnNames = new ArrayList<>();
            if (ctx.columnList != null) {
                columnNames.addAll(visitIdentifierList(ctx.columnList));
            }
            return new ShowTableStatsCommand(tableNameInfo, columnNames, partitionNamesInfo);
        }
    }

    @Override
    public LogicalPlan visitDropStats(DorisParser.DropStatsContext ctx) {
        TableNameInfo tableNameInfo = new TableNameInfo(visitMultipartIdentifier(ctx.tableName));

        Set<String> columnNames = new HashSet<>();
        if (ctx.identifierList() != null) {
            columnNames.addAll(visitIdentifierList(ctx.identifierList()));
        }

        PartitionNamesInfo partitionNamesInfo = null;
        if (ctx.partitionSpec() != null) {
            Pair<Boolean, List<String>> partitionSpec = visitPartitionSpec(ctx.partitionSpec());
            partitionNamesInfo = new PartitionNamesInfo(partitionSpec.first, partitionSpec.second);
        }
        return new DropStatsCommand(tableNameInfo, columnNames, partitionNamesInfo);
    }

    @Override
    public LogicalPlan visitDropCachedStats(DorisParser.DropCachedStatsContext ctx) {
        TableNameInfo tableNameInfo = new TableNameInfo(visitMultipartIdentifier(ctx.tableName));
        return new DropCachedStatsCommand(tableNameInfo);
    }

    @Override
    public LogicalPlan visitDropExpiredStats(DorisParser.DropExpiredStatsContext ctx) {
        return new DropExpiredStatsCommand();
    }

    @Override
    public LogicalPlan visitShowClusters(ShowClustersContext ctx) {
        boolean showComputeGroups = ctx.COMPUTE() != null;
        return new ShowClustersCommand(showComputeGroups);
    }

    @Override
    public LogicalPlan visitAlterTableStats(DorisParser.AlterTableStatsContext ctx) {
        TableNameInfo tableNameInfo = new TableNameInfo(visitMultipartIdentifier(ctx.name));
        PartitionNamesInfo partitionNamesInfo = null;
        if (ctx.partitionSpec() != null) {
            Pair<Boolean, List<String>> partitionSpec = visitPartitionSpec(ctx.partitionSpec());
            partitionNamesInfo = new PartitionNamesInfo(partitionSpec.first, partitionSpec.second);
        }
        Map<String, String> properties = visitPropertyItemList(ctx.propertyItemList());
        return new AlterTableStatsCommand(tableNameInfo, partitionNamesInfo, properties);
    }

    @Override
    public LogicalPlan visitAlterColumnStats(DorisParser.AlterColumnStatsContext ctx) {
        TableNameInfo tableNameInfo = new TableNameInfo(visitMultipartIdentifier(ctx.name));
        PartitionNamesInfo partitionNamesInfo = null;
        if (ctx.partitionSpec() != null) {
            Pair<Boolean, List<String>> partitionSpec = visitPartitionSpec(ctx.partitionSpec());
            partitionNamesInfo = new PartitionNamesInfo(partitionSpec.first, partitionSpec.second);
        }

        String index = ctx.indexName != null ? ctx.indexName.getText() : null;
        String columnName = ctx.columnName.getText();
        Map<String, String> properties = visitPropertyItemList(ctx.propertyItemList());
        return new AlterColumnStatsCommand(tableNameInfo,
            partitionNamesInfo,
            index,
            columnName,
            properties);
    }

    @Override
    public LogicalPlan visitCancelAlterTable(DorisParser.CancelAlterTableContext ctx) {
        TableNameInfo tableNameInfo = new TableNameInfo(visitMultipartIdentifier(ctx.tableName));

        CancelAlterTableCommand.AlterType alterType;
        if (ctx.ROLLUP() != null) {
            alterType = CancelAlterTableCommand.AlterType.ROLLUP;
        } else if (ctx.MATERIALIZED() != null && ctx.VIEW() != null) {
            alterType = CancelAlterTableCommand.AlterType.MV;
        } else if (ctx.COLUMN() != null) {
            alterType = CancelAlterTableCommand.AlterType.COLUMN;
        } else {
            throw new AnalysisException("invalid AlterOpType, it must be one of 'ROLLUP',"
                    + "'MATERIALIZED VIEW' or 'COLUMN'");
        }

        List<Long> jobIs = new ArrayList<>();
        for (Token token : ctx.jobIds) {
            jobIs.add(Long.parseLong(token.getText()));
        }
        return new CancelAlterTableCommand(tableNameInfo, alterType, jobIs);
    }

    @Override
    public LogicalPlan visitAdminSetReplicaStatus(DorisParser.AdminSetReplicaStatusContext ctx) {
        Map<String, String> properties = visitPropertyItemList(ctx.propertyItemList());
        return new AdminSetReplicaStatusCommand(properties);
    }

    @Override
    public LogicalPlan visitAdminRepairTable(DorisParser.AdminRepairTableContext ctx) {
        TableRefInfo tableRefInfo = visitBaseTableRefContext(ctx.baseTableRef());
        return new AdminRepairTableCommand(tableRefInfo);
    }

    @Override
    public LogicalPlan visitAdminCancelRepairTable(DorisParser.AdminCancelRepairTableContext ctx) {
        TableRefInfo tableRefInfo = visitBaseTableRefContext(ctx.baseTableRef());
        return new AdminCancelRepairTableCommand(tableRefInfo);
    }

    @Override
    public LogicalPlan visitAdminCopyTablet(DorisParser.AdminCopyTabletContext ctx) {
        long tabletId = Long.parseLong(ctx.tabletId.getText());
        Map<String, String> properties;
        if (ctx.propertyClause() != null) {
            properties = visitPropertyClause(ctx.propertyClause());
        } else {
            properties = ImmutableMap.of();
        }
        return new AdminCopyTabletCommand(tabletId, properties);
    }

    @Override
    public LogicalPlan visitShowCreateRoutineLoad(DorisParser.ShowCreateRoutineLoadContext ctx) {
        boolean isAll = ctx.ALL() != null;
        List<String> labelParts = visitMultipartIdentifier(ctx.label);
        String jobName;
        String dbName = null;
        if (labelParts.size() == 1) {
            jobName = labelParts.get(0);
        } else if (labelParts.size() == 2) {
            dbName = labelParts.get(0);
            jobName = labelParts.get(1);
        } else {
            throw new ParseException("only support [<db>.]<job_name>", ctx.label);
        }
        LabelNameInfo labelNameInfo = new LabelNameInfo(dbName, jobName);
        return new ShowCreateRoutineLoadCommand(labelNameInfo, isAll);
    }

    @Override
    public LogicalPlan visitPauseRoutineLoad(DorisParser.PauseRoutineLoadContext ctx) {
        List<String> labelParts = visitMultipartIdentifier(ctx.label);
        String jobName;
        String dbName = null;
        if (labelParts.size() == 1) {
            jobName = labelParts.get(0);
        } else if (labelParts.size() == 2) {
            dbName = labelParts.get(0);
            jobName = labelParts.get(1);
        } else {
            throw new ParseException("only support [<db>.]<job_name>", ctx.label);
        }
        LabelNameInfo labelNameInfo = new LabelNameInfo(dbName, jobName);
        return new PauseRoutineLoadCommand(labelNameInfo);
    }

    @Override
    public LogicalPlan visitPauseAllRoutineLoad(DorisParser.PauseAllRoutineLoadContext ctx) {
        return new PauseRoutineLoadCommand();
    }

    @Override
    public LogicalPlan visitResumeRoutineLoad(DorisParser.ResumeRoutineLoadContext ctx) {
        List<String> labelParts = visitMultipartIdentifier(ctx.label);
        String jobName;
        String dbName = null;
        if (labelParts.size() == 1) {
            jobName = labelParts.get(0);
        } else if (labelParts.size() == 2) {
            dbName = labelParts.get(0);
            jobName = labelParts.get(1);
        } else {
            throw new ParseException("only support [<db>.]<job_name>", ctx.label);
        }
        LabelNameInfo labelNameInfo = new LabelNameInfo(dbName, jobName);
        return new ResumeRoutineLoadCommand(labelNameInfo);
    }

    @Override
    public LogicalPlan visitResumeAllRoutineLoad(DorisParser.ResumeAllRoutineLoadContext ctx) {
        return new ResumeRoutineLoadCommand();
    }

    @Override
    public LogicalPlan visitStopRoutineLoad(DorisParser.StopRoutineLoadContext ctx) {
        List<String> labelParts = visitMultipartIdentifier(ctx.label);
        String jobName;
        String dbName = null;
        if (labelParts.size() == 1) {
            jobName = labelParts.get(0);
        } else if (labelParts.size() == 2) {
            dbName = labelParts.get(0);
            jobName = labelParts.get(1);
        } else {
            throw new ParseException("only support [<db>.]<job_name>", ctx.label);
        }
        LabelNameInfo labelNameInfo = new LabelNameInfo(dbName, jobName);
        return new StopRoutineLoadCommand(labelNameInfo);
    }

    public LogicalPlan visitCleanAllQueryStats(DorisParser.CleanAllQueryStatsContext ctx) {
        return new CleanQueryStatsCommand();
    }

    @Override
    public LogicalPlan visitCleanQueryStats(DorisParser.CleanQueryStatsContext ctx) {
        if (ctx.database != null) {
            return new CleanQueryStatsCommand(ctx.identifier().getText());
        } else {
            TableNameInfo tableNameInfo = new TableNameInfo(visitMultipartIdentifier(ctx.table));
            return new CleanQueryStatsCommand(tableNameInfo);
        }
    }

    @Override
    public LogicalPlan visitStopDataSyncJob(DorisParser.StopDataSyncJobContext ctx) {
        List<String> nameParts = visitMultipartIdentifier(ctx.name);
        int size = nameParts.size();
        String jobName = nameParts.get(size - 1);
        String dbName;
        if (size == 1) {
            dbName = null;
        } else if (size == 2) {
            dbName = nameParts.get(0);
        } else {
            throw new ParseException("only support [<db>.]<job_name>", ctx.name);
        }
        SyncJobName syncJobName = new SyncJobName(jobName, dbName);
        return new StopDataSyncJobCommand(syncJobName);
    }

    @Override
    public LogicalPlan visitResumeDataSyncJob(DorisParser.ResumeDataSyncJobContext ctx) {
        List<String> nameParts = visitMultipartIdentifier(ctx.name);
        int size = nameParts.size();
        String jobName = nameParts.get(size - 1);
        String dbName;
        if (size == 1) {
            dbName = null;
        } else if (size == 2) {
            dbName = nameParts.get(0);
        } else {
            throw new ParseException("only support [<db>.]<job_name>", ctx.name);
        }
        SyncJobName syncJobName = new SyncJobName(jobName, dbName);
        return new ResumeDataSyncJobCommand(syncJobName);
    }

    @Override
    public LogicalPlan visitPauseDataSyncJob(DorisParser.PauseDataSyncJobContext ctx) {
        List<String> nameParts = visitMultipartIdentifier(ctx.name);
        int size = nameParts.size();
        String jobName = nameParts.get(size - 1);
        String dbName;
        if (size == 1) {
            dbName = null;
        } else if (size == 2) {
            dbName = nameParts.get(0);
        } else {
            throw new ParseException("only support [<db>.]<job_name>", ctx.name);
        }
        SyncJobName syncJobName = new SyncJobName(jobName, dbName);
        return new PauseDataSyncJobCommand(syncJobName);
    }

    @Override
    public List<ChannelDescription> visitChannelDescriptions(DorisParser.ChannelDescriptionsContext ctx) {
        List<ChannelDescription> channelDescriptions = new ArrayList<>();
        for (DorisParser.ChannelDescriptionContext channelDescriptionContext : ctx.channelDescription()) {
            List<String> soureParts = visitMultipartIdentifier(channelDescriptionContext.source);
            if (soureParts.size() != 2) {
                throw new ParseException("only support mysql_db.src_tbl", channelDescriptionContext.source);
            }
            TableNameInfo srcTableInfo = new TableNameInfo(soureParts);

            List<String> targetParts = visitMultipartIdentifier(channelDescriptionContext.destination);
            if (targetParts.isEmpty()) {
                throw new ParseException("contains at least one target table", channelDescriptionContext.destination);
            }
            TableNameInfo targetTableInfo = new TableNameInfo(targetParts);

            PartitionNamesInfo partitionNamesInfo = null;
            if (channelDescriptionContext.partitionSpec() != null) {
                Pair<Boolean, List<String>> partitionSpec =
                        visitPartitionSpec(channelDescriptionContext.partitionSpec());
                partitionNamesInfo = new PartitionNamesInfo(partitionSpec.first, partitionSpec.second);
            }

            List<String> columns;
            if (channelDescriptionContext.columnList != null) {
                columns = visitIdentifierList(channelDescriptionContext.columnList);
            } else {
                columns = ImmutableList.of();
            }

            ChannelDescription channelDescription = new ChannelDescription(
                    srcTableInfo.getDb(),
                    srcTableInfo.getTbl(),
                    targetTableInfo.getTbl(),
                    partitionNamesInfo != null ? partitionNamesInfo.translateToLegacyPartitionNames() : null,
                    columns
            );
            channelDescriptions.add(channelDescription);
        }
        return channelDescriptions;
    }

    @Override
    public LogicalPlan visitCreateDataSyncJob(DorisParser.CreateDataSyncJobContext ctx) {
        List<ChannelDescription> channelDescriptions = visitChannelDescriptions(ctx.channelDescriptions());
        List<String> labelParts = visitMultipartIdentifier(ctx.label);
        int size = labelParts.size();
        String jobName = labelParts.get(size - 1);
        String dbName;
        if (size == 1) {
            dbName = null;
        } else if (size == 2) {
            dbName = labelParts.get(0);
        } else {
            throw new ParseException("only support [<db>.]<job_name>", ctx.label);
        }

        Map<String, String> propertieItem = visitPropertyItemList(ctx.propertyItemList());
        BinlogDesc binlogDesc = new BinlogDesc(propertieItem);
        Map<String, String> properties = visitPropertyClause(ctx.properties);
        CreateDataSyncJobCommand createDataSyncJobCommand = new CreateDataSyncJobCommand(
                dbName,
                jobName,
                channelDescriptions,
                binlogDesc,
                properties
        );
        return createDataSyncJobCommand;
    }

    public LogicalPlan visitDropResource(DorisParser.DropResourceContext ctx) {
        boolean ifExist = ctx.EXISTS() != null;
        String resouceName = visitIdentifierOrText(ctx.identifierOrText());
        return new DropResourceCommand(ifExist, resouceName);
    }

    @Override
    public LogicalPlan visitDropRowPolicy(DorisParser.DropRowPolicyContext ctx) {
        boolean ifExist = ctx.EXISTS() != null;
        String policyName = ctx.policyName.getText();
        TableNameInfo tableNameInfo = new TableNameInfo(visitMultipartIdentifier(ctx.tableName));
        UserIdentity userIdentity = ctx.userIdentify() != null ? visitUserIdentify(ctx.userIdentify()) : null;
        String roleName = ctx.roleName != null ? ctx.roleName.getText() : null;
        return new DropRowPolicyCommand(ifExist, policyName, tableNameInfo, userIdentity, roleName);
    }

    @Override
    public LogicalPlan visitTransactionBegin(DorisParser.TransactionBeginContext ctx) {
        if (ctx.LABEL() != null) {
            return new TransactionBeginCommand(ctx.identifier().getText());
        } else {
            return new TransactionBeginCommand();
        }
    }

    @Override
    public LogicalPlan visitTranscationCommit(DorisParser.TranscationCommitContext ctx) {
        return new TransactionCommitCommand();
    }

    @Override
    public LogicalPlan visitTransactionRollback(DorisParser.TransactionRollbackContext ctx) {
        return new TransactionRollbackCommand();
    }

    @Override
    public LogicalPlan visitGrantTablePrivilege(DorisParser.GrantTablePrivilegeContext ctx) {
        List<AccessPrivilegeWithCols> accessPrivilegeWithCols = visitPrivilegeList(ctx.privilegeList());

        List<String> parts = visitMultipartIdentifierOrAsterisk(ctx.multipartIdentifierOrAsterisk());
        int size = parts.size();

        if (size < 1) {
            throw new AnalysisException("grant table privilege statement missing parameters");
        }

        TablePattern tablePattern = null;
        if (size == 1) {
            String db = parts.get(size - 1);
            tablePattern = new TablePattern(db, "");
        }

        if (size == 2) {
            String db = parts.get(size - 2);
            String tbl = parts.get(size - 1);
            tablePattern = new TablePattern(db, tbl);
        }

        if (size == 3) {
            String ctl = parts.get(size - 3);
            String db = parts.get(size - 2);
            String tbl = parts.get(size - 1);
            tablePattern = new TablePattern(ctl, db, tbl);
        }

        Optional<UserIdentity> userIdentity = Optional.empty();
        Optional<String> role = Optional.empty();

        if (ctx.ROLE() != null) {
            role = Optional.of(visitIdentifierOrText(ctx.identifierOrText()));
        } else if (ctx.userIdentify() != null) {
            userIdentity = Optional.of(visitUserIdentify(ctx.userIdentify()));
        }

        return new GrantTablePrivilegeCommand(
            accessPrivilegeWithCols,
            tablePattern,
            userIdentity,
            role);
    }

    @Override
    public LogicalPlan visitGrantResourcePrivilege(DorisParser.GrantResourcePrivilegeContext ctx) {
        List<AccessPrivilegeWithCols> accessPrivilegeWithCols = visitPrivilegeList(ctx.privilegeList());
        String name = visitIdentifierOrTextOrAsterisk(ctx.identifierOrTextOrAsterisk());

        Optional<ResourcePattern> resourcePattern = Optional.empty();
        Optional<WorkloadGroupPattern> workloadGroupPattern = Optional.empty();

        if (ctx.CLUSTER() != null || ctx.COMPUTE() != null) {
            resourcePattern = Optional.of(new ResourcePattern(name, ResourceTypeEnum.CLUSTER));
        } else if (ctx.STAGE() != null) {
            resourcePattern = Optional.of(new ResourcePattern(name, ResourceTypeEnum.STAGE));
        } else if (ctx.STORAGE() != null) {
            resourcePattern = Optional.of(new ResourcePattern(name, ResourceTypeEnum.STORAGE_VAULT));
        } else if (ctx.RESOURCE() != null) {
            resourcePattern = Optional.of(new ResourcePattern(name, ResourceTypeEnum.GENERAL));
        } else if (ctx.WORKLOAD() != null) {
            workloadGroupPattern = Optional.of(new WorkloadGroupPattern(name));
        }

        Optional<UserIdentity> userIdentity = Optional.empty();
        Optional<String> role = Optional.empty();

        if (ctx.ROLE() != null) {
            role = Optional.of(visitIdentifierOrText(ctx.identifierOrText()));
        } else if (ctx.userIdentify() != null) {
            userIdentity = Optional.of(visitUserIdentify(ctx.userIdentify()));
        }

        return new GrantResourcePrivilegeCommand(
            accessPrivilegeWithCols,
            resourcePattern,
            workloadGroupPattern,
            role,
            userIdentity);
    }

    @Override
    public LogicalPlan visitGrantRole(DorisParser.GrantRoleContext ctx) {
        UserIdentity userIdentity = visitUserIdentify(ctx.userIdentify());
        List<String> roles = ctx.roles.stream()
                .map(this::visitIdentifierOrText)
                .collect(ImmutableList.toImmutableList());

        if (roles.size() == 0) {
            throw new AnalysisException("grant role statement lack of role");
        }

        return new GrantRoleCommand(userIdentity, roles);
    }

    @Override
    public AccessPrivilegeWithCols visitPrivilege(DorisParser.PrivilegeContext ctx) {
        AccessPrivilegeWithCols accessPrivilegeWithCols;
        if (ctx.ALL() != null) {
            AccessPrivilege accessPrivilege = AccessPrivilege.ALL;
            accessPrivilegeWithCols = new AccessPrivilegeWithCols(accessPrivilege, ImmutableList.of());
        } else {
            String privilegeName = stripQuotes(ctx.name.getText());
            AccessPrivilege accessPrivilege = AccessPrivilege.fromName(privilegeName);
            List<String> columns = ctx.identifierList() == null
                    ? ImmutableList.of() : visitIdentifierList(ctx.identifierList());
            accessPrivilegeWithCols = new AccessPrivilegeWithCols(accessPrivilege, columns);
        }

        return accessPrivilegeWithCols;
    }

    @Override
    public List<AccessPrivilegeWithCols> visitPrivilegeList(DorisParser.PrivilegeListContext ctx) {
        return ctx.privilege().stream()
            .map(this::visitPrivilege)
            .collect(ImmutableList.toImmutableList());
    }

    @Override
    public LogicalPlan visitRevokeRole(DorisParser.RevokeRoleContext ctx) {
        UserIdentity userIdentity = visitUserIdentify(ctx.userIdentify());
        List<String> roles = ctx.roles.stream()
                .map(this::visitIdentifierOrText)
                .collect(ImmutableList.toImmutableList());

        return new RevokeRoleCommand(userIdentity, roles);
    }

    public LogicalPlan visitDropAnalyzeJob(DorisParser.DropAnalyzeJobContext ctx) {
        long jobId = Long.parseLong(ctx.INTEGER_VALUE().getText());
        return new DropAnalyzeJobCommand(jobId);
    }

    @Override
    public LogicalPlan visitKillAnalyzeJob(DorisParser.KillAnalyzeJobContext ctx) {
        long jobId = Long.parseLong(ctx.jobId.getText());
        return new KillAnalyzeJobCommand(jobId);
    }

    @Override
    public LogicalPlan visitCancelBackup(DorisParser.CancelBackupContext ctx) {
        String databaseName = ctx.database.getText();
        boolean isRestore = false;
        return new CancelBackupCommand(databaseName, isRestore);
    }

    @Override
    public LogicalPlan visitCancelRestore(DorisParser.CancelRestoreContext ctx) {
        String databaseName = ctx.database.getText();
        boolean isRestore = true;
        return new CancelBackupCommand(databaseName, isRestore);
    }

    @Override
    public LogicalPlan visitCancelBuildIndex(DorisParser.CancelBuildIndexContext ctx) {
        TableNameInfo tableNameInfo = new TableNameInfo(visitMultipartIdentifier(ctx.tableName));
        List<Long> jobIs = new ArrayList<>();
        for (Token token : ctx.jobIds) {
            jobIs.add(Long.parseLong(token.getText()));
        }
        return new CancelBuildIndexCommand(tableNameInfo, jobIs);
    }

    @Override
    public PasswordOptions visitPasswordOption(DorisParser.PasswordOptionContext ctx) {
        int historyPolicy = PasswordOptions.UNSET;
        long expirePolicySecond = PasswordOptions.UNSET;
        int reusePolicy = PasswordOptions.UNSET;
        int loginAttempts = PasswordOptions.UNSET;
        long passwordLockSecond = PasswordOptions.UNSET;
        int accountUnlocked = PasswordOptions.UNSET;

        if (ctx.historyDefault != null) {
            historyPolicy = -1;
        } else if (ctx.historyValue != null) {
            historyPolicy = Integer.parseInt(ctx.historyValue.getText());
        }

        if (ctx.expireDefault != null) {
            expirePolicySecond = -1;
        } else if (ctx.expireNever != null) {
            expirePolicySecond = 0;
        } else if (ctx.expireValue != null) {
            long value = Long.parseLong(ctx.expireValue.getText());
            expirePolicySecond = ParserUtils.getSecond(value, ctx.expireTimeUnit.getText());
        }

        if (ctx.reuseValue != null) {
            reusePolicy = Integer.parseInt(ctx.reuseValue.getText());
        }

        if (ctx.attemptsValue != null) {
            loginAttempts = Integer.parseInt(ctx.attemptsValue.getText());
        }

        if (ctx.lockUnbounded != null) {
            passwordLockSecond = -1;
        } else if (ctx.lockValue != null) {
            long value = Long.parseLong(ctx.lockValue.getText());
            passwordLockSecond = ParserUtils.getSecond(value, ctx.lockTimeUint.getText());
        }

        if (ctx.ACCOUNT_LOCK() != null) {
            accountUnlocked = -1;
        } else if (ctx.ACCOUNT_UNLOCK() != null) {
            accountUnlocked = 1;
        }

        return new PasswordOptions(expirePolicySecond,
            historyPolicy,
            reusePolicy,
            loginAttempts,
            passwordLockSecond,
            accountUnlocked);
    }

    @Override
    public LogicalPlan visitCreateUser(CreateUserContext ctx) {
        String comment = visitCommentSpec(ctx.commentSpec());
        PasswordOptions passwordOptions = visitPasswordOption(ctx.passwordOption());
        UserDesc userDesc = (UserDesc) ctx.grantUserIdentify().accept(this);

        String role = null;
        if (ctx.role != null) {
            role = stripQuotes(ctx.role.getText());
        }

        CreateUserInfo userInfo = new CreateUserInfo(ctx.IF() != null,
                userDesc,
                role,
                passwordOptions,
                comment);

        return new CreateUserCommand(userInfo);
    }

    @Override
    public UserDesc visitGrantUserIdentify(DorisParser.GrantUserIdentifyContext ctx) {
        UserIdentity userIdentity = visitUserIdentify(ctx.userIdentify());
        if (ctx.IDENTIFIED() == null) {
            return new UserDesc(userIdentity);
        }
        String password = stripQuotes(ctx.STRING_LITERAL().getText());
        boolean isPlain = ctx.PASSWORD() == null;
        return new UserDesc(userIdentity, new PassVar(password, isPlain));
    }

    @Override
    public LogicalPlan visitCreateResource(DorisParser.CreateResourceContext ctx) {
        String resourceName = visitIdentifierOrText(ctx.name);
        ImmutableMap<String, String> properties = ImmutableMap.copyOf(visitPropertyClause(ctx.properties));

        CreateResourceInfo createResourceInfo = new CreateResourceInfo(
                ctx.EXTERNAL() != null,
                ctx.IF() != null,
                resourceName,
                properties
        );

        return new CreateResourceCommand(createResourceInfo);
    }

    @Override
    public LogicalPlan visitCreateDictionary(CreateDictionaryContext ctx) {
        List<String> nameParts = visitMultipartIdentifier(ctx.name);
        String dbName = null;
        String dictName = null;
        if (nameParts.size() == 1) {
            dictName = nameParts.get(0);
        } else if (nameParts.size() == 2) {
            dbName = nameParts.get(0);
            dictName = nameParts.get(1);
        } else {
            throw new AnalysisException("Dictionary name should be [db.]dictionary_name");
        }

        // the source tableName parts
        String sCatalogName = null;
        String sDbName = null;
        String sTableName = null;
        List<String> sourceNames = visitMultipartIdentifier(ctx.source);
        if (sourceNames.size() == 1) {
            sTableName = sourceNames.get(0);
        } else if (sourceNames.size() == 2) {
            sDbName = sourceNames.get(0);
            sTableName = sourceNames.get(1);
        } else if (sourceNames.size() == 3) {
            sCatalogName = sourceNames.get(0);
            sDbName = sourceNames.get(1);
            sTableName = sourceNames.get(2);
        } else {
            throw new AnalysisException("nameParts in create table should be [ctl.][db.]tbl");
        }

        List<DictionaryColumnDefinition> columns = new ArrayList<>();
        for (DictionaryColumnDefContext colCtx : ctx.dictionaryColumnDefs().dictionaryColumnDef()) {
            String colName = colCtx.colName.getText();
            boolean isKey = colCtx.columnType.getType() == DorisParser.KEY;
            columns.add(new DictionaryColumnDefinition(colName, isKey));
        }

        Map<String, String> properties = ctx.properties != null ? Maps.newHashMap(visitPropertyClause(ctx.properties))
                : Maps.newHashMap();

        LayoutType layoutType;
        try {
            layoutType = LayoutType.of(ctx.layoutType.getText());
        } catch (IllegalArgumentException e) {
            throw new AnalysisException(
                    "Unknown layout type: " + ctx.layoutType.getText() + ". must be IP_TRIE or HASH_MAP");
        }

        return new CreateDictionaryCommand(ctx.EXISTS() != null, // if not exists
                dbName, dictName, sCatalogName, sDbName, sTableName, columns, properties, layoutType);
    }

    @Override
    public LogicalPlan visitDropDictionary(DropDictionaryContext ctx) {
        List<String> nameParts = visitMultipartIdentifier(ctx.name);
        if (nameParts.size() == 0 || nameParts.size() > 2) {
            throw new AnalysisException("Dictionary name should be [db.]dictionary_name");
        }
        String dbName;
        String dictName;
        if (nameParts.size() == 1) { // only dict name
            dbName = null;
            dictName = nameParts.get(0);
        } else {
            dbName = nameParts.get(0);
            dictName = nameParts.get(1);
        }

        return new DropDictionaryCommand(dbName, dictName, ctx.EXISTS() != null);
    }

    @Override
    public Plan visitShowDictionaries(ShowDictionariesContext ctx) {
        String wild = null;
        if (ctx.wildWhere() != null) {
            if (ctx.wildWhere().LIKE() != null) {
                // if like, it's a pattern
                wild = stripQuotes(ctx.wildWhere().STRING_LITERAL().getText());
            } else if (ctx.wildWhere().WHERE() != null) {
                // if where, it's a expression
                wild = ctx.wildWhere().expression().getText();
            }
        }
        try {
            return new ShowDictionariesCommand(wild);
        } catch (org.apache.doris.common.AnalysisException e) {
            throw new ParseException(e.getMessage());
        }
    }

    @Override
    public Plan visitDescribeDictionary(DescribeDictionaryContext ctx) {
        List<String> nameParts = visitMultipartIdentifier(ctx.multipartIdentifier());
        if (nameParts.size() == 0 || nameParts.size() > 2) {
            throw new AnalysisException("Dictionary name should be [db.]dictionary_name");
        }
        String dbName;
        String dictName;
        if (nameParts.size() == 1) { // only dict name
            dbName = null;
            dictName = nameParts.get(0);
        } else {
            dbName = nameParts.get(0);
            dictName = nameParts.get(1);
        }

        return new ExplainDictionaryCommand(dbName, dictName);
    }

    @Override
    public LogicalPlan visitRefreshDictionary(RefreshDictionaryContext ctx) {
        List<String> nameParts = visitMultipartIdentifier(ctx.name);
        if (nameParts.size() == 0 || nameParts.size() > 2) {
            throw new AnalysisException("Dictionary name should be [db.]dictionary_name");
        }
        String dbName;
        String dictName;
        if (nameParts.size() == 1) { // only dict name
            dbName = null;
            dictName = nameParts.get(0);
        } else {
            dbName = nameParts.get(0);
            dictName = nameParts.get(1);
        }

        return new RefreshDictionaryCommand(dbName, dictName);
    }

    @Override
<<<<<<< HEAD
    public LogicalPlan visitCancelDecommisionBackend(DorisParser.CancelDecommisionBackendContext ctx) {
        List<String> parts = new ArrayList<>();
        for (TerminalNode terminalNode : ctx.STRING_LITERAL()) {
            parts.add(terminalNode.getText());
        }
        return new CancelDecommissionBackendCommand(parts);
=======
    public LogicalPlan visitShowWorkloadGroups(DorisParser.ShowWorkloadGroupsContext ctx) {
        String likePattern = null;
        if (ctx.LIKE() != null) {
            likePattern = stripQuotes(ctx.STRING_LITERAL().getText());
        }
        return new ShowWorkloadGroupsCommand(likePattern);
>>>>>>> aff662bf
    }

    @Override
    public LogicalPlan visitShowCopy(DorisParser.ShowCopyContext ctx) {
        String dbName = null;
        if (ctx.database != null) {
            dbName = ctx.database.getText();
        }

        Expression whereClause = null;
        if (ctx.whereClause() != null) {
            whereClause = getExpression(ctx.whereClause().booleanExpression());
        }

        List<OrderKey> orderKeys = new ArrayList<>();
        if (ctx.sortClause() != null) {
            orderKeys = visit(ctx.sortClause().sortItem(), OrderKey.class);
        }

        long limit = -1L;
        long offset = 0L;
        if (ctx.limitClause() != null) {
            limit = ctx.limitClause().limit != null
                ? Long.parseLong(ctx.limitClause().limit.getText())
                : 0;
            if (limit < 0) {
                throw new ParseException("Limit requires non-negative number", ctx.limitClause());
            }
            offset = ctx.limitClause().offset != null
                ? Long.parseLong(ctx.limitClause().offset.getText())
                : 0;
            if (offset < 0) {
                throw new ParseException("Offset requires non-negative number", ctx.limitClause());
            }
        }
        return new ShowCopyCommand(dbName, orderKeys, whereClause, limit, offset);
    }
}<|MERGE_RESOLUTION|>--- conflicted
+++ resolved
@@ -7672,21 +7672,21 @@
     }
 
     @Override
-<<<<<<< HEAD
     public LogicalPlan visitCancelDecommisionBackend(DorisParser.CancelDecommisionBackendContext ctx) {
         List<String> parts = new ArrayList<>();
         for (TerminalNode terminalNode : ctx.STRING_LITERAL()) {
             parts.add(terminalNode.getText());
         }
         return new CancelDecommissionBackendCommand(parts);
-=======
+    }
+
+    @Override
     public LogicalPlan visitShowWorkloadGroups(DorisParser.ShowWorkloadGroupsContext ctx) {
         String likePattern = null;
         if (ctx.LIKE() != null) {
             likePattern = stripQuotes(ctx.STRING_LITERAL().getText());
         }
         return new ShowWorkloadGroupsCommand(likePattern);
->>>>>>> aff662bf
     }
 
     @Override
