--- conflicted
+++ resolved
@@ -5461,7 +5461,6 @@
     }
 
     @Override
-<<<<<<< HEAD
     public LogicalPlan visitKillQuery(KillQueryContext ctx) {
         boolean isConnectionKill = false;
         int connectionId = -1;
@@ -5480,13 +5479,13 @@
     public LogicalPlan visitKillConnection(DorisParser.KillConnectionContext ctx) {
         int connectionId = Integer.parseInt(ctx.INTEGER_VALUE().getText());
         return new KillConnectionCommand(connectionId);
-=======
+    }
+  
     public LogicalPlan visitDropDatabase(DropDatabaseContext ctx) {
         boolean ifExists = ctx.EXISTS() != null;
         List<String> databaseNameParts = visitMultipartIdentifier(ctx.name);
         boolean force = ctx.FORCE() != null;
         DropDatabaseInfo databaseInfo = new DropDatabaseInfo(ifExists, databaseNameParts, force);
         return new DropDatabaseCommand(databaseInfo);
->>>>>>> a1cac253
     }
 }
