--- conflicted
+++ resolved
@@ -7672,7 +7672,6 @@
     }
 
     @Override
-<<<<<<< HEAD
     public LogicalPlan visitShowRoutineLoad(DorisParser.ShowRoutineLoadContext ctx) {
         List<String> labelParts = visitMultipartIdentifier(ctx.label);
         String jobName;
@@ -7696,7 +7695,7 @@
         return new ShowRoutineLoadCommand(labelNameInfo, pattern, isAll);
     }
 
-=======
+    @Override
     public LogicalPlan visitShowWorkloadGroups(DorisParser.ShowWorkloadGroupsContext ctx) {
         String likePattern = null;
         if (ctx.LIKE() != null) {
@@ -7706,7 +7705,6 @@
     }
 
     @Override
->>>>>>> 06748cbc
     public LogicalPlan visitShowCopy(DorisParser.ShowCopyContext ctx) {
         String dbName = null;
         if (ctx.database != null) {
