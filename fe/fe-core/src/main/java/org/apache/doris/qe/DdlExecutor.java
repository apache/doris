--- conflicted
+++ resolved
@@ -303,11 +303,8 @@
             catalog.getRefreshManager().handleRefreshDb((RefreshDbStmt) ddlStmt);
         } else if (ddlStmt instanceof AnalyzeStmt) {
             catalog.getStatisticsJobManager().createStatisticsJob((AnalyzeStmt) ddlStmt);
-<<<<<<< HEAD
-=======
         } else if (ddlStmt instanceof AlterResourceStmt) {
             catalog.getResourceMgr().alterResource((AlterResourceStmt) ddlStmt);
->>>>>>> dd013c64
         } else {
             throw new DdlException("Unknown statement.");
         }
