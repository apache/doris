// Licensed to the Apache Software Foundation (ASF) under one
// or more contributor license agreements.  See the NOTICE file
// distributed with this work for additional information
// regarding copyright ownership.  The ASF licenses this file
// to you under the Apache License, Version 2.0 (the
// "License"); you may not use this file except in compliance
// with the License.  You may obtain a copy of the License at
//
//   http://www.apache.org/licenses/LICENSE-2.0
//
// Unless required by applicable law or agreed to in writing,
// software distributed under the License is distributed on an
// "AS IS" BASIS, WITHOUT WARRANTIES OR CONDITIONS OF ANY
// KIND, either express or implied.  See the License for the
// specific language governing permissions and limitations
// under the License.

package org.apache.doris.qe;

import org.apache.doris.analysis.AdminSetPartitionVersionStmt;
import org.apache.doris.analysis.AlterRoleStmt;
import org.apache.doris.analysis.AlterTableStmt;
import org.apache.doris.analysis.CancelExportStmt;
import org.apache.doris.analysis.CancelLoadStmt;
import org.apache.doris.analysis.CreateEncryptKeyStmt;
import org.apache.doris.analysis.CreateIndexPolicyStmt;
import org.apache.doris.analysis.CreateJobStmt;
import org.apache.doris.analysis.CreateMaterializedViewStmt;
import org.apache.doris.analysis.CreateRoutineLoadStmt;
import org.apache.doris.analysis.CreateSqlBlockRuleStmt;
import org.apache.doris.analysis.CreateTableStmt;
import org.apache.doris.analysis.DdlStmt;
import org.apache.doris.analysis.DropIndexPolicyStmt;
import org.apache.doris.analysis.DropTableStmt;
import org.apache.doris.analysis.DropUserStmt;
import org.apache.doris.analysis.DropWorkloadSchedPolicyStmt;
import org.apache.doris.analysis.InstallPluginStmt;
import org.apache.doris.analysis.RecoverDbStmt;
import org.apache.doris.analysis.RecoverPartitionStmt;
import org.apache.doris.analysis.RecoverTableStmt;
import org.apache.doris.analysis.RefreshCatalogStmt;
import org.apache.doris.analysis.RefreshDbStmt;
import org.apache.doris.analysis.RefreshTableStmt;
import org.apache.doris.analysis.SetUserPropertyStmt;
import org.apache.doris.analysis.SyncStmt;
import org.apache.doris.analysis.UninstallPluginStmt;
import org.apache.doris.catalog.EncryptKeyHelper;
import org.apache.doris.catalog.Env;
import org.apache.doris.common.Config;
import org.apache.doris.common.DdlException;
import org.apache.doris.job.exception.JobException;

import org.apache.logging.log4j.LogManager;
import org.apache.logging.log4j.Logger;

/**
 * Use for execute ddl.
 **/
public class DdlExecutor {
    private static final Logger LOG = LogManager.getLogger(DdlExecutor.class);

    /**
     * Execute ddl.
     **/
    public static void execute(Env env, DdlStmt ddlStmt) throws Exception {
        checkDdlStmtSupported(ddlStmt);
        if (ddlStmt instanceof CreateEncryptKeyStmt) {
            EncryptKeyHelper.createEncryptKey((CreateEncryptKeyStmt) ddlStmt);
        } else if (ddlStmt instanceof CreateTableStmt) {
            env.createTable((CreateTableStmt) ddlStmt);
        } else if (ddlStmt instanceof DropTableStmt) {
            env.dropTable((DropTableStmt) ddlStmt);
        } else if (ddlStmt instanceof CreateMaterializedViewStmt) {
            env.createMaterializedView((CreateMaterializedViewStmt) ddlStmt);
        } else if (ddlStmt instanceof AlterTableStmt) {
            env.alterTable((AlterTableStmt) ddlStmt);
        } else if (ddlStmt instanceof CancelExportStmt) {
            env.getExportMgr().cancelExportJob((CancelExportStmt) ddlStmt);
        } else if (ddlStmt instanceof CancelLoadStmt) {
            CancelLoadStmt cs = (CancelLoadStmt) ddlStmt;
            // cancel all
            try {
                env.getJobManager().cancelLoadJob(cs);
            } catch (JobException e) {
                env.getLoadManager().cancelLoadJob(cs);
            }
        } else if (ddlStmt instanceof CreateRoutineLoadStmt) {
            env.getRoutineLoadManager().createRoutineLoadJob((CreateRoutineLoadStmt) ddlStmt);
        } else if (ddlStmt instanceof CreateJobStmt) {
            try {
                env.getJobManager().registerJob(((CreateJobStmt) ddlStmt).getJobInstance());
            } catch (Exception e) {
                throw new DdlException(e.getMessage());
            }
        } else if (ddlStmt instanceof DropUserStmt) {
            DropUserStmt stmt = (DropUserStmt) ddlStmt;
            env.getAuth().dropUser(stmt);
        } else if (ddlStmt instanceof AlterRoleStmt) {
            env.getAuth().alterRole((AlterRoleStmt) ddlStmt);
        } else if (ddlStmt instanceof SetUserPropertyStmt) {
            env.getAuth().updateUserProperty((SetUserPropertyStmt) ddlStmt);

        } else if (ddlStmt instanceof RecoverDbStmt) {
            env.recoverDatabase((RecoverDbStmt) ddlStmt);
        } else if (ddlStmt instanceof RecoverTableStmt) {
            env.recoverTable((RecoverTableStmt) ddlStmt);
        } else if (ddlStmt instanceof RecoverPartitionStmt) {
            env.recoverPartition((RecoverPartitionStmt) ddlStmt);
        } else if (ddlStmt instanceof SyncStmt) {
            return;
        } else if (ddlStmt instanceof InstallPluginStmt) {
            env.installPlugin((InstallPluginStmt) ddlStmt);
        } else if (ddlStmt instanceof UninstallPluginStmt) {
            env.uninstallPlugin((UninstallPluginStmt) ddlStmt);
        } else if (ddlStmt instanceof AdminSetPartitionVersionStmt) {
            env.setPartitionVersion((AdminSetPartitionVersionStmt) ddlStmt);
        } else if (ddlStmt instanceof DropWorkloadSchedPolicyStmt) {
            env.getWorkloadSchedPolicyMgr().dropWorkloadSchedPolicy((DropWorkloadSchedPolicyStmt) ddlStmt);
        } else if (ddlStmt instanceof CreateSqlBlockRuleStmt) {
            env.getSqlBlockRuleMgr().createSqlBlockRule((CreateSqlBlockRuleStmt) ddlStmt);
<<<<<<< HEAD
        } else if (ddlStmt instanceof DropSqlBlockRuleStmt) {
            env.getSqlBlockRuleMgr().dropSqlBlockRule((DropSqlBlockRuleStmt) ddlStmt);
=======
        } else if (ddlStmt instanceof AlterSqlBlockRuleStmt) {
            env.getSqlBlockRuleMgr().alterSqlBlockRule((AlterSqlBlockRuleStmt) ddlStmt);
>>>>>>> 5f32f919
        } else if (ddlStmt instanceof RefreshTableStmt) {
            RefreshTableStmt refreshTableStmt = (RefreshTableStmt) ddlStmt;
            env.getRefreshManager().handleRefreshTable(refreshTableStmt.getCtl(), refreshTableStmt.getDbName(),
                    refreshTableStmt.getTblName(), false);
        } else if (ddlStmt instanceof RefreshDbStmt) {
            RefreshDbStmt refreshDbStmt = (RefreshDbStmt) ddlStmt;
            env.getRefreshManager().handleRefreshDb(refreshDbStmt.getCatalogName(), refreshDbStmt.getDbName());
        } else if (ddlStmt instanceof CreateIndexPolicyStmt) {
            env.getIndexPolicyMgr().createIndexPolicy((CreateIndexPolicyStmt) ddlStmt);
        } else if (ddlStmt instanceof DropIndexPolicyStmt) {
            env.getIndexPolicyMgr().dropIndexPolicy((DropIndexPolicyStmt) ddlStmt);
        } else if (ddlStmt instanceof RefreshCatalogStmt) {
            RefreshCatalogStmt refreshCatalogStmt = (RefreshCatalogStmt) ddlStmt;
            env.getRefreshManager()
                    .handleRefreshCatalog(refreshCatalogStmt.getCatalogName(), refreshCatalogStmt.isInvalidCache());
        } else {
            LOG.warn("Unkown statement " + ddlStmt.getClass());
            throw new DdlException("Unknown statement.");
        }
    }

    private static void checkDdlStmtSupported(DdlStmt ddlStmt) throws DdlException {
        // check stmt has been supported in cloud mode
        if (Config.isNotCloudMode()) {
            return;
        }
    }
}<|MERGE_RESOLUTION|>--- conflicted
+++ resolved
@@ -118,13 +118,6 @@
             env.getWorkloadSchedPolicyMgr().dropWorkloadSchedPolicy((DropWorkloadSchedPolicyStmt) ddlStmt);
         } else if (ddlStmt instanceof CreateSqlBlockRuleStmt) {
             env.getSqlBlockRuleMgr().createSqlBlockRule((CreateSqlBlockRuleStmt) ddlStmt);
-<<<<<<< HEAD
-        } else if (ddlStmt instanceof DropSqlBlockRuleStmt) {
-            env.getSqlBlockRuleMgr().dropSqlBlockRule((DropSqlBlockRuleStmt) ddlStmt);
-=======
-        } else if (ddlStmt instanceof AlterSqlBlockRuleStmt) {
-            env.getSqlBlockRuleMgr().alterSqlBlockRule((AlterSqlBlockRuleStmt) ddlStmt);
->>>>>>> 5f32f919
         } else if (ddlStmt instanceof RefreshTableStmt) {
             RefreshTableStmt refreshTableStmt = (RefreshTableStmt) ddlStmt;
             env.getRefreshManager().handleRefreshTable(refreshTableStmt.getCtl(), refreshTableStmt.getDbName(),
