// Licensed to the Apache Software Foundation (ASF) under one
// or more contributor license agreements.  See the NOTICE file
// distributed with this work for additional information
// regarding copyright ownership.  The ASF licenses this file
// to you under the Apache License, Version 2.0 (the
// "License"); you may not use this file except in compliance
// with the License.  You may obtain a copy of the License at
//
//   http://www.apache.org/licenses/LICENSE-2.0
//
// Unless required by applicable law or agreed to in writing,
// software distributed under the License is distributed on an
// "AS IS" BASIS, WITHOUT WARRANTIES OR CONDITIONS OF ANY
// KIND, either express or implied.  See the License for the
// specific language governing permissions and limitations
// under the License.

package org.apache.doris.qe;

import org.apache.doris.analysis.AdminSetPartitionVersionStmt;
import org.apache.doris.analysis.AlterJobStatusStmt;
import org.apache.doris.analysis.AlterRepositoryStmt;
import org.apache.doris.analysis.AlterRoleStmt;
import org.apache.doris.analysis.AlterRoutineLoadStmt;
import org.apache.doris.analysis.AlterSqlBlockRuleStmt;
import org.apache.doris.analysis.AlterTableStmt;
import org.apache.doris.analysis.AlterViewStmt;
import org.apache.doris.analysis.BackupStmt;
import org.apache.doris.analysis.CancelExportStmt;
import org.apache.doris.analysis.CancelLoadStmt;
import org.apache.doris.analysis.CleanLabelStmt;
import org.apache.doris.analysis.CleanProfileStmt;
import org.apache.doris.analysis.CopyStmt;
import org.apache.doris.analysis.CreateCatalogStmt;
import org.apache.doris.analysis.CreateDbStmt;
import org.apache.doris.analysis.CreateEncryptKeyStmt;
import org.apache.doris.analysis.CreateFunctionStmt;
import org.apache.doris.analysis.CreateIndexPolicyStmt;
import org.apache.doris.analysis.CreateJobStmt;
import org.apache.doris.analysis.CreateMaterializedViewStmt;
import org.apache.doris.analysis.CreateRoutineLoadStmt;
import org.apache.doris.analysis.CreateSqlBlockRuleStmt;
import org.apache.doris.analysis.CreateTableStmt;
import org.apache.doris.analysis.CreateViewStmt;
import org.apache.doris.analysis.CreateWorkloadSchedPolicyStmt;
import org.apache.doris.analysis.DdlStmt;
import org.apache.doris.analysis.DropCatalogStmt;
import org.apache.doris.analysis.DropDbStmt;
import org.apache.doris.analysis.DropEncryptKeyStmt;
import org.apache.doris.analysis.DropFunctionStmt;
import org.apache.doris.analysis.DropIndexPolicyStmt;
import org.apache.doris.analysis.DropRepositoryStmt;
import org.apache.doris.analysis.DropSqlBlockRuleStmt;
import org.apache.doris.analysis.DropTableStmt;
import org.apache.doris.analysis.DropUserStmt;
import org.apache.doris.analysis.DropWorkloadSchedPolicyStmt;
import org.apache.doris.analysis.InstallPluginStmt;
import org.apache.doris.analysis.RecoverDbStmt;
import org.apache.doris.analysis.RecoverPartitionStmt;
import org.apache.doris.analysis.RecoverTableStmt;
import org.apache.doris.analysis.RefreshCatalogStmt;
import org.apache.doris.analysis.RefreshTableStmt;
import org.apache.doris.analysis.RestoreStmt;
import org.apache.doris.analysis.SetDefaultStorageVaultStmt;
import org.apache.doris.analysis.SetUserPropertyStmt;
import org.apache.doris.analysis.SyncStmt;
import org.apache.doris.analysis.UninstallPluginStmt;
import org.apache.doris.analysis.UnsetDefaultStorageVaultStmt;
import org.apache.doris.catalog.EncryptKeyHelper;
import org.apache.doris.catalog.Env;
import org.apache.doris.cloud.load.CloudLoadManager;
import org.apache.doris.cloud.load.CopyJob;
import org.apache.doris.common.Config;
import org.apache.doris.common.DdlException;
import org.apache.doris.common.profile.ProfileManager;
import org.apache.doris.job.exception.JobException;
import org.apache.doris.load.EtlStatus;
import org.apache.doris.load.FailMsg;
import org.apache.doris.load.loadv2.JobState;
import org.apache.doris.load.loadv2.LoadJob;

import com.google.common.collect.Lists;
import org.apache.logging.log4j.LogManager;
import org.apache.logging.log4j.Logger;

import java.util.List;
import java.util.Map;

/**
 * Use for execute ddl.
 **/
public class DdlExecutor {
    private static final Logger LOG = LogManager.getLogger(DdlExecutor.class);

    /**
     * Execute ddl.
     **/
    public static void execute(Env env, DdlStmt ddlStmt) throws Exception {
        checkDdlStmtSupported(ddlStmt);
        if (ddlStmt instanceof CreateDbStmt) {
            env.createDb((CreateDbStmt) ddlStmt);
        } else if (ddlStmt instanceof DropDbStmt) {
            env.dropDb((DropDbStmt) ddlStmt);
        } else if (ddlStmt instanceof CreateFunctionStmt) {
            env.createFunction((CreateFunctionStmt) ddlStmt);
        } else if (ddlStmt instanceof DropFunctionStmt) {
            env.dropFunction((DropFunctionStmt) ddlStmt);
        } else if (ddlStmt instanceof CreateEncryptKeyStmt) {
            EncryptKeyHelper.createEncryptKey((CreateEncryptKeyStmt) ddlStmt);
        } else if (ddlStmt instanceof DropEncryptKeyStmt) {
            EncryptKeyHelper.dropEncryptKey((DropEncryptKeyStmt) ddlStmt);
        } else if (ddlStmt instanceof CreateTableStmt) {
            env.createTable((CreateTableStmt) ddlStmt);
        } else if (ddlStmt instanceof DropTableStmt) {
            env.dropTable((DropTableStmt) ddlStmt);
        } else if (ddlStmt instanceof CreateMaterializedViewStmt) {
            env.createMaterializedView((CreateMaterializedViewStmt) ddlStmt);
        } else if (ddlStmt instanceof AlterTableStmt) {
            env.alterTable((AlterTableStmt) ddlStmt);
        } else if (ddlStmt instanceof AlterViewStmt) {
            env.alterView((AlterViewStmt) ddlStmt);
        } else if (ddlStmt instanceof CancelExportStmt) {
            env.getExportMgr().cancelExportJob((CancelExportStmt) ddlStmt);
        } else if (ddlStmt instanceof CancelLoadStmt) {
            CancelLoadStmt cs = (CancelLoadStmt) ddlStmt;
            // cancel all
            try {
                env.getJobManager().cancelLoadJob(cs);
            } catch (JobException e) {
                env.getLoadManager().cancelLoadJob(cs);
            }
        } else if (ddlStmt instanceof CreateRoutineLoadStmt) {
            env.getRoutineLoadManager().createRoutineLoadJob((CreateRoutineLoadStmt) ddlStmt);
        } else if (ddlStmt instanceof AlterRoutineLoadStmt) {
            env.getRoutineLoadManager().alterRoutineLoadJob((AlterRoutineLoadStmt) ddlStmt);
        } else if (ddlStmt instanceof CreateJobStmt) {
            try {
                env.getJobManager().registerJob(((CreateJobStmt) ddlStmt).getJobInstance());
            } catch (Exception e) {
                throw new DdlException(e.getMessage());
            }
        } else if (ddlStmt instanceof AlterJobStatusStmt) {
            AlterJobStatusStmt stmt = (AlterJobStatusStmt) ddlStmt;
            try {
                // drop job
                if (stmt.isDrop()) {
                    env.getJobManager().unregisterJob(stmt.getJobName(), stmt.isIfExists());
                    return;
                }
                // alter job status
                env.getJobManager().alterJobStatus(stmt.getJobName(), stmt.getJobStatus());
            } catch (Exception e) {
                throw new DdlException(e.getMessage());
            }
        } else if (ddlStmt instanceof DropUserStmt) {
            DropUserStmt stmt = (DropUserStmt) ddlStmt;
            env.getAuth().dropUser(stmt);
        } else if (ddlStmt instanceof AlterRoleStmt) {
            env.getAuth().alterRole((AlterRoleStmt) ddlStmt);
        } else if (ddlStmt instanceof SetUserPropertyStmt) {
            env.getAuth().updateUserProperty((SetUserPropertyStmt) ddlStmt);

        } else if (ddlStmt instanceof RecoverDbStmt) {
            env.recoverDatabase((RecoverDbStmt) ddlStmt);
        } else if (ddlStmt instanceof RecoverTableStmt) {
            env.recoverTable((RecoverTableStmt) ddlStmt);
        } else if (ddlStmt instanceof RecoverPartitionStmt) {
            env.recoverPartition((RecoverPartitionStmt) ddlStmt);
        } else if (ddlStmt instanceof CreateViewStmt) {
            env.createView((CreateViewStmt) ddlStmt);
        } else if (ddlStmt instanceof BackupStmt) {
            env.backup((BackupStmt) ddlStmt);
        } else if (ddlStmt instanceof RestoreStmt) {
            env.restore((RestoreStmt) ddlStmt);
        } else if (ddlStmt instanceof DropRepositoryStmt) {
            env.getBackupHandler().dropRepository((DropRepositoryStmt) ddlStmt);
        } else if (ddlStmt instanceof SyncStmt) {
            return;
        } else if (ddlStmt instanceof InstallPluginStmt) {
            env.installPlugin((InstallPluginStmt) ddlStmt);
        } else if (ddlStmt instanceof UninstallPluginStmt) {
            env.uninstallPlugin((UninstallPluginStmt) ddlStmt);
        } else if (ddlStmt instanceof AdminSetPartitionVersionStmt) {
            env.setPartitionVersion((AdminSetPartitionVersionStmt) ddlStmt);
        } else if (ddlStmt instanceof CreateWorkloadSchedPolicyStmt) {
            env.getWorkloadSchedPolicyMgr().createWorkloadSchedPolicy((CreateWorkloadSchedPolicyStmt) ddlStmt);
        } else if (ddlStmt instanceof DropWorkloadSchedPolicyStmt) {
            env.getWorkloadSchedPolicyMgr().dropWorkloadSchedPolicy((DropWorkloadSchedPolicyStmt) ddlStmt);
        } else if (ddlStmt instanceof CreateSqlBlockRuleStmt) {
            env.getSqlBlockRuleMgr().createSqlBlockRule((CreateSqlBlockRuleStmt) ddlStmt);
        } else if (ddlStmt instanceof AlterSqlBlockRuleStmt) {
            env.getSqlBlockRuleMgr().alterSqlBlockRule((AlterSqlBlockRuleStmt) ddlStmt);
        } else if (ddlStmt instanceof DropSqlBlockRuleStmt) {
            env.getSqlBlockRuleMgr().dropSqlBlockRule((DropSqlBlockRuleStmt) ddlStmt);
        } else if (ddlStmt instanceof RefreshTableStmt) {
            RefreshTableStmt refreshTableStmt = (RefreshTableStmt) ddlStmt;
            env.getRefreshManager().handleRefreshTable(refreshTableStmt.getCtl(), refreshTableStmt.getDbName(),
                    refreshTableStmt.getTblName(), false);
<<<<<<< HEAD
=======
        } else if (ddlStmt instanceof RefreshDbStmt) {
            RefreshDbStmt refreshDbStmt = (RefreshDbStmt) ddlStmt;
            env.getRefreshManager().handleRefreshDb(refreshDbStmt.getCatalogName(), refreshDbStmt.getDbName());
        } else if (ddlStmt instanceof AlterColocateGroupStmt) {
            env.getColocateTableIndex().alterColocateGroup((AlterColocateGroupStmt) ddlStmt);
        } else if (ddlStmt instanceof AlterWorkloadGroupStmt) {
            env.getWorkloadGroupMgr().alterWorkloadGroup((AlterWorkloadGroupStmt) ddlStmt);
>>>>>>> e616283e
        } else if (ddlStmt instanceof CreateIndexPolicyStmt) {
            env.getIndexPolicyMgr().createIndexPolicy((CreateIndexPolicyStmt) ddlStmt);
        } else if (ddlStmt instanceof DropIndexPolicyStmt) {
            env.getIndexPolicyMgr().dropIndexPolicy((DropIndexPolicyStmt) ddlStmt);
        } else if (ddlStmt instanceof CreateCatalogStmt) {
            env.getCatalogMgr().createCatalog((CreateCatalogStmt) ddlStmt);
        } else if (ddlStmt instanceof DropCatalogStmt) {
            env.getCatalogMgr().dropCatalog((DropCatalogStmt) ddlStmt);
        } else if (ddlStmt instanceof CleanLabelStmt) {
            env.getLoadManager().cleanLabel(((CleanLabelStmt) ddlStmt).getDb(), ((CleanLabelStmt) ddlStmt).getLabel());
        } else if (ddlStmt instanceof RefreshCatalogStmt) {
            RefreshCatalogStmt refreshCatalogStmt = (RefreshCatalogStmt) ddlStmt;
            env.getRefreshManager()
                    .handleRefreshCatalog(refreshCatalogStmt.getCatalogName(), refreshCatalogStmt.isInvalidCache());
        } else if (ddlStmt instanceof CleanProfileStmt) {
            ProfileManager.getInstance().cleanProfile();
        } else if (ddlStmt instanceof AlterRepositoryStmt) {
            AlterRepositoryStmt alterRepositoryStmt = (AlterRepositoryStmt) ddlStmt;
            env.getBackupHandler().alterRepository(alterRepositoryStmt.getName(), alterRepositoryStmt.getProperties(),
                    false);
        } else if (ddlStmt instanceof CopyStmt) {
            executeCopyStmt(env, (CopyStmt) ddlStmt);
        } else if (ddlStmt instanceof SetDefaultStorageVaultStmt) {
            env.getStorageVaultMgr().setDefaultStorageVault((SetDefaultStorageVaultStmt) ddlStmt);
        } else if (ddlStmt instanceof UnsetDefaultStorageVaultStmt) {
            env.getStorageVaultMgr().unsetDefaultStorageVault();
        } else {
            LOG.warn("Unkown statement " + ddlStmt.getClass());
            throw new DdlException("Unknown statement.");
        }
    }

    public static void executeCopyStmt(Env env, CopyStmt copyStmt) throws Exception {
        CopyJob job = (CopyJob) (((CloudLoadManager) env.getLoadManager()).createLoadJobFromStmt(copyStmt));
        if (!copyStmt.isAsync()) {
            // wait for execute finished
            waitJobCompleted(job);
            if (job.getState() == JobState.UNKNOWN || job.getState() == JobState.CANCELLED) {
                QueryState queryState = new QueryState();
                FailMsg failMsg = job.getFailMsg();
                EtlStatus loadingStatus = job.getLoadingStatus();
                List<List<String>> result = Lists.newArrayList();
                List<String> entry = Lists.newArrayList();
                entry.add(job.getCopyId());
                entry.add(job.getState().toString());
                entry.add(failMsg == null ? "" : failMsg.getCancelType().toString());
                entry.add(failMsg == null ? "" : failMsg.getMsg());
                entry.add("");
                entry.add("");
                entry.add("");
                entry.add(loadingStatus.getTrackingUrl());
                result.add(entry);
                queryState.setResultSet(new ShowResultSet(copyStmt.getMetaData(), result));
                ConnectContext.get().setState(queryState);
                return;
            } else if (job.getState() == JobState.FINISHED) {
                EtlStatus loadingStatus = job.getLoadingStatus();
                Map<String, String> counters = loadingStatus.getCounters();
                QueryState queryState = new QueryState();
                List<List<String>> result = Lists.newArrayList();
                List<String> entry = Lists.newArrayList();
                entry.add(job.getCopyId());
                entry.add(job.getState().toString());
                entry.add("");
                entry.add("");
                entry.add(counters.getOrDefault(LoadJob.DPP_NORMAL_ALL, "0"));
                entry.add(counters.getOrDefault(LoadJob.DPP_ABNORMAL_ALL, "0"));
                entry.add(counters.getOrDefault(LoadJob.UNSELECTED_ROWS, "0"));
                entry.add(loadingStatus.getTrackingUrl());
                result.add(entry);
                queryState.setResultSet(new ShowResultSet(copyStmt.getMetaData(), result));
                ConnectContext.get().setState(queryState);
                return;
            }
        }
        QueryState queryState = new QueryState();
        List<List<String>> result = Lists.newArrayList();
        List<String> entry = Lists.newArrayList();
        entry.add(job.getCopyId());
        entry.add(job.getState().toString());
        entry.add("");
        entry.add("");
        entry.add("");
        entry.add("");
        entry.add("");
        entry.add("");
        result.add(entry);
        queryState.setResultSet(new ShowResultSet(copyStmt.getMetaData(), result));
        ConnectContext.get().setState(queryState);
    }

    private static void waitJobCompleted(CopyJob job) throws InterruptedException {
        // check the job is completed or not.
        // sleep 10ms, 1000 times(10s)
        // sleep 100ms, 1000 times(100s + 10s = 110s)
        // sleep 1000ms, 1000 times(1000s + 110s = 1110s)
        // sleep 5000ms...
        long retry = 0;
        long currentInterval = 10;
        while (!job.isCompleted()) {
            Thread.sleep(currentInterval);
            if (retry > 3010) {
                continue;
            }
            retry++;
            if (retry > 3000) {
                currentInterval = 5000;
            } else if (retry > 2000) {
                currentInterval = 1000;
            } else if (retry > 1000) {
                currentInterval = 100;
            }
        }
    }

    private static void checkDdlStmtSupported(DdlStmt ddlStmt) throws DdlException {
        // check stmt has been supported in cloud mode
        if (Config.isNotCloudMode()) {
            return;
        }

        if (ddlStmt instanceof BackupStmt
                || ddlStmt instanceof RestoreStmt
                || ddlStmt instanceof DropRepositoryStmt) {
            LOG.info("stmt={}, not supported in cloud mode", ddlStmt.toString());
            throw new DdlException("Unsupported operation");
        }
    }
}<|MERGE_RESOLUTION|>--- conflicted
+++ resolved
@@ -196,16 +196,6 @@
             RefreshTableStmt refreshTableStmt = (RefreshTableStmt) ddlStmt;
             env.getRefreshManager().handleRefreshTable(refreshTableStmt.getCtl(), refreshTableStmt.getDbName(),
                     refreshTableStmt.getTblName(), false);
-<<<<<<< HEAD
-=======
-        } else if (ddlStmt instanceof RefreshDbStmt) {
-            RefreshDbStmt refreshDbStmt = (RefreshDbStmt) ddlStmt;
-            env.getRefreshManager().handleRefreshDb(refreshDbStmt.getCatalogName(), refreshDbStmt.getDbName());
-        } else if (ddlStmt instanceof AlterColocateGroupStmt) {
-            env.getColocateTableIndex().alterColocateGroup((AlterColocateGroupStmt) ddlStmt);
-        } else if (ddlStmt instanceof AlterWorkloadGroupStmt) {
-            env.getWorkloadGroupMgr().alterWorkloadGroup((AlterWorkloadGroupStmt) ddlStmt);
->>>>>>> e616283e
         } else if (ddlStmt instanceof CreateIndexPolicyStmt) {
             env.getIndexPolicyMgr().createIndexPolicy((CreateIndexPolicyStmt) ddlStmt);
         } else if (ddlStmt instanceof DropIndexPolicyStmt) {
