// Licensed to the Apache Software Foundation (ASF) under one
// or more contributor license agreements.  See the NOTICE file
// distributed with this work for additional information
// regarding copyright ownership.  The ASF licenses this file
// to you under the Apache License, Version 2.0 (the
// "License"); you may not use this file except in compliance
// with the License.  You may obtain a copy of the License at
//
//   http://www.apache.org/licenses/LICENSE-2.0
//
// Unless required by applicable law or agreed to in writing,
// software distributed under the License is distributed on an
// "AS IS" BASIS, WITHOUT WARRANTIES OR CONDITIONS OF ANY
// KIND, either express or implied.  See the License for the
// specific language governing permissions and limitations
// under the License.

package org.apache.doris.qe;

import org.apache.doris.analysis.AdminSetPartitionVersionStmt;
import org.apache.doris.analysis.AlterJobStatusStmt;
import org.apache.doris.analysis.AlterRepositoryStmt;
import org.apache.doris.analysis.AlterRoleStmt;
import org.apache.doris.analysis.AlterSqlBlockRuleStmt;
import org.apache.doris.analysis.AlterTableStmt;
<<<<<<< HEAD
import org.apache.doris.analysis.AlterWorkloadGroupStmt;
=======
import org.apache.doris.analysis.AlterWorkloadSchedPolicyStmt;
>>>>>>> 16e0898d
import org.apache.doris.analysis.CancelExportStmt;
import org.apache.doris.analysis.CancelLoadStmt;
import org.apache.doris.analysis.CopyStmt;
import org.apache.doris.analysis.CreateEncryptKeyStmt;
import org.apache.doris.analysis.CreateIndexPolicyStmt;
import org.apache.doris.analysis.CreateJobStmt;
import org.apache.doris.analysis.CreateMaterializedViewStmt;
import org.apache.doris.analysis.CreateRoutineLoadStmt;
import org.apache.doris.analysis.CreateSqlBlockRuleStmt;
import org.apache.doris.analysis.CreateTableStmt;
import org.apache.doris.analysis.DdlStmt;
import org.apache.doris.analysis.DropCatalogStmt;
import org.apache.doris.analysis.DropIndexPolicyStmt;
import org.apache.doris.analysis.DropSqlBlockRuleStmt;
import org.apache.doris.analysis.DropTableStmt;
import org.apache.doris.analysis.DropUserStmt;
import org.apache.doris.analysis.DropWorkloadSchedPolicyStmt;
import org.apache.doris.analysis.InstallPluginStmt;
import org.apache.doris.analysis.RecoverDbStmt;
import org.apache.doris.analysis.RecoverPartitionStmt;
import org.apache.doris.analysis.RecoverTableStmt;
import org.apache.doris.analysis.RefreshCatalogStmt;
import org.apache.doris.analysis.RefreshDbStmt;
import org.apache.doris.analysis.RefreshTableStmt;
import org.apache.doris.analysis.SetUserPropertyStmt;
import org.apache.doris.analysis.SyncStmt;
import org.apache.doris.analysis.UninstallPluginStmt;
import org.apache.doris.catalog.EncryptKeyHelper;
import org.apache.doris.catalog.Env;
import org.apache.doris.cloud.load.CloudLoadManager;
import org.apache.doris.cloud.load.CopyJob;
import org.apache.doris.common.Config;
import org.apache.doris.common.DdlException;
import org.apache.doris.job.exception.JobException;
import org.apache.doris.load.EtlStatus;
import org.apache.doris.load.FailMsg;
import org.apache.doris.load.loadv2.JobState;
import org.apache.doris.load.loadv2.LoadJob;

import com.google.common.collect.Lists;
import org.apache.logging.log4j.LogManager;
import org.apache.logging.log4j.Logger;

import java.util.List;
import java.util.Map;

/**
 * Use for execute ddl.
 **/
public class DdlExecutor {
    private static final Logger LOG = LogManager.getLogger(DdlExecutor.class);

    /**
     * Execute ddl.
     **/
    public static void execute(Env env, DdlStmt ddlStmt) throws Exception {
        checkDdlStmtSupported(ddlStmt);
        if (ddlStmt instanceof CreateEncryptKeyStmt) {
            EncryptKeyHelper.createEncryptKey((CreateEncryptKeyStmt) ddlStmt);
        } else if (ddlStmt instanceof CreateTableStmt) {
            env.createTable((CreateTableStmt) ddlStmt);
        } else if (ddlStmt instanceof DropTableStmt) {
            env.dropTable((DropTableStmt) ddlStmt);
        } else if (ddlStmt instanceof CreateMaterializedViewStmt) {
            env.createMaterializedView((CreateMaterializedViewStmt) ddlStmt);
        } else if (ddlStmt instanceof AlterTableStmt) {
            env.alterTable((AlterTableStmt) ddlStmt);
        } else if (ddlStmt instanceof CancelExportStmt) {
            env.getExportMgr().cancelExportJob((CancelExportStmt) ddlStmt);
        } else if (ddlStmt instanceof CancelLoadStmt) {
            CancelLoadStmt cs = (CancelLoadStmt) ddlStmt;
            // cancel all
            try {
                env.getJobManager().cancelLoadJob(cs);
            } catch (JobException e) {
                env.getLoadManager().cancelLoadJob(cs);
            }
        } else if (ddlStmt instanceof CreateRoutineLoadStmt) {
            env.getRoutineLoadManager().createRoutineLoadJob((CreateRoutineLoadStmt) ddlStmt);
        } else if (ddlStmt instanceof CreateJobStmt) {
            try {
                env.getJobManager().registerJob(((CreateJobStmt) ddlStmt).getJobInstance());
            } catch (Exception e) {
                throw new DdlException(e.getMessage());
            }
        } else if (ddlStmt instanceof AlterJobStatusStmt) {
            AlterJobStatusStmt stmt = (AlterJobStatusStmt) ddlStmt;
            try {
                // drop job
                if (stmt.isDrop()) {
                    env.getJobManager().unregisterJob(stmt.getJobName(), stmt.isIfExists());
                    return;
                }
                // alter job status
                env.getJobManager().alterJobStatus(stmt.getJobName(), stmt.getJobStatus());
            } catch (Exception e) {
                throw new DdlException(e.getMessage());
            }
        } else if (ddlStmt instanceof DropUserStmt) {
            DropUserStmt stmt = (DropUserStmt) ddlStmt;
            env.getAuth().dropUser(stmt);
        } else if (ddlStmt instanceof AlterRoleStmt) {
            env.getAuth().alterRole((AlterRoleStmt) ddlStmt);
        } else if (ddlStmt instanceof SetUserPropertyStmt) {
            env.getAuth().updateUserProperty((SetUserPropertyStmt) ddlStmt);

        } else if (ddlStmt instanceof RecoverDbStmt) {
            env.recoverDatabase((RecoverDbStmt) ddlStmt);
        } else if (ddlStmt instanceof RecoverTableStmt) {
            env.recoverTable((RecoverTableStmt) ddlStmt);
        } else if (ddlStmt instanceof RecoverPartitionStmt) {
            env.recoverPartition((RecoverPartitionStmt) ddlStmt);
        } else if (ddlStmt instanceof SyncStmt) {
            return;
        } else if (ddlStmt instanceof InstallPluginStmt) {
            env.installPlugin((InstallPluginStmt) ddlStmt);
        } else if (ddlStmt instanceof UninstallPluginStmt) {
            env.uninstallPlugin((UninstallPluginStmt) ddlStmt);
        } else if (ddlStmt instanceof AdminSetPartitionVersionStmt) {
            env.setPartitionVersion((AdminSetPartitionVersionStmt) ddlStmt);
<<<<<<< HEAD
        } else if (ddlStmt instanceof CreateWorkloadSchedPolicyStmt) {
            env.getWorkloadSchedPolicyMgr().createWorkloadSchedPolicy((CreateWorkloadSchedPolicyStmt) ddlStmt);
=======
        } else if (ddlStmt instanceof AlterWorkloadSchedPolicyStmt) {
            env.getWorkloadSchedPolicyMgr().alterWorkloadSchedPolicy((AlterWorkloadSchedPolicyStmt) ddlStmt);
>>>>>>> 16e0898d
        } else if (ddlStmt instanceof DropWorkloadSchedPolicyStmt) {
            env.getWorkloadSchedPolicyMgr().dropWorkloadSchedPolicy((DropWorkloadSchedPolicyStmt) ddlStmt);
        } else if (ddlStmt instanceof CreateSqlBlockRuleStmt) {
            env.getSqlBlockRuleMgr().createSqlBlockRule((CreateSqlBlockRuleStmt) ddlStmt);
        } else if (ddlStmt instanceof AlterSqlBlockRuleStmt) {
            env.getSqlBlockRuleMgr().alterSqlBlockRule((AlterSqlBlockRuleStmt) ddlStmt);
        } else if (ddlStmt instanceof DropSqlBlockRuleStmt) {
            env.getSqlBlockRuleMgr().dropSqlBlockRule((DropSqlBlockRuleStmt) ddlStmt);
        } else if (ddlStmt instanceof RefreshTableStmt) {
            RefreshTableStmt refreshTableStmt = (RefreshTableStmt) ddlStmt;
            env.getRefreshManager().handleRefreshTable(refreshTableStmt.getCtl(), refreshTableStmt.getDbName(),
                    refreshTableStmt.getTblName(), false);
        } else if (ddlStmt instanceof RefreshDbStmt) {
            RefreshDbStmt refreshDbStmt = (RefreshDbStmt) ddlStmt;
            env.getRefreshManager().handleRefreshDb(refreshDbStmt.getCatalogName(), refreshDbStmt.getDbName());
        } else if (ddlStmt instanceof CreateIndexPolicyStmt) {
            env.getIndexPolicyMgr().createIndexPolicy((CreateIndexPolicyStmt) ddlStmt);
        } else if (ddlStmt instanceof DropIndexPolicyStmt) {
            env.getIndexPolicyMgr().dropIndexPolicy((DropIndexPolicyStmt) ddlStmt);
        } else if (ddlStmt instanceof DropCatalogStmt) {
            env.getCatalogMgr().dropCatalog((DropCatalogStmt) ddlStmt);
        } else if (ddlStmt instanceof RefreshCatalogStmt) {
            RefreshCatalogStmt refreshCatalogStmt = (RefreshCatalogStmt) ddlStmt;
            env.getRefreshManager()
                    .handleRefreshCatalog(refreshCatalogStmt.getCatalogName(), refreshCatalogStmt.isInvalidCache());
        } else if (ddlStmt instanceof AlterRepositoryStmt) {
            AlterRepositoryStmt alterRepositoryStmt = (AlterRepositoryStmt) ddlStmt;
            env.getBackupHandler().alterRepository(alterRepositoryStmt.getName(), alterRepositoryStmt.getProperties(),
                    false);
        } else if (ddlStmt instanceof CopyStmt) {
            executeCopyStmt(env, (CopyStmt) ddlStmt);
        } else {
            LOG.warn("Unkown statement " + ddlStmt.getClass());
            throw new DdlException("Unknown statement.");
        }
    }

    public static void executeCopyStmt(Env env, CopyStmt copyStmt) throws Exception {
        CopyJob job = (CopyJob) (((CloudLoadManager) env.getLoadManager()).createLoadJobFromStmt(copyStmt));
        if (!copyStmt.isAsync()) {
            // wait for execute finished
            waitJobCompleted(job);
            if (job.getState() == JobState.UNKNOWN || job.getState() == JobState.CANCELLED) {
                QueryState queryState = new QueryState();
                FailMsg failMsg = job.getFailMsg();
                EtlStatus loadingStatus = job.getLoadingStatus();
                List<List<String>> result = Lists.newArrayList();
                List<String> entry = Lists.newArrayList();
                entry.add(job.getCopyId());
                entry.add(job.getState().toString());
                entry.add(failMsg == null ? "" : failMsg.getCancelType().toString());
                entry.add(failMsg == null ? "" : failMsg.getMsg());
                entry.add("");
                entry.add("");
                entry.add("");
                entry.add(loadingStatus.getTrackingUrl());
                result.add(entry);
                queryState.setResultSet(new ShowResultSet(copyStmt.getMetaData(), result));
                ConnectContext.get().setState(queryState);
                return;
            } else if (job.getState() == JobState.FINISHED) {
                EtlStatus loadingStatus = job.getLoadingStatus();
                Map<String, String> counters = loadingStatus.getCounters();
                QueryState queryState = new QueryState();
                List<List<String>> result = Lists.newArrayList();
                List<String> entry = Lists.newArrayList();
                entry.add(job.getCopyId());
                entry.add(job.getState().toString());
                entry.add("");
                entry.add("");
                entry.add(counters.getOrDefault(LoadJob.DPP_NORMAL_ALL, "0"));
                entry.add(counters.getOrDefault(LoadJob.DPP_ABNORMAL_ALL, "0"));
                entry.add(counters.getOrDefault(LoadJob.UNSELECTED_ROWS, "0"));
                entry.add(loadingStatus.getTrackingUrl());
                result.add(entry);
                queryState.setResultSet(new ShowResultSet(copyStmt.getMetaData(), result));
                ConnectContext.get().setState(queryState);
                return;
            }
        }
        QueryState queryState = new QueryState();
        List<List<String>> result = Lists.newArrayList();
        List<String> entry = Lists.newArrayList();
        entry.add(job.getCopyId());
        entry.add(job.getState().toString());
        entry.add("");
        entry.add("");
        entry.add("");
        entry.add("");
        entry.add("");
        entry.add("");
        result.add(entry);
        queryState.setResultSet(new ShowResultSet(copyStmt.getMetaData(), result));
        ConnectContext.get().setState(queryState);
    }

    private static void waitJobCompleted(CopyJob job) throws InterruptedException {
        // check the job is completed or not.
        // sleep 10ms, 1000 times(10s)
        // sleep 100ms, 1000 times(100s + 10s = 110s)
        // sleep 1000ms, 1000 times(1000s + 110s = 1110s)
        // sleep 5000ms...
        long retry = 0;
        long currentInterval = 10;
        while (!job.isCompleted()) {
            Thread.sleep(currentInterval);
            if (retry > 3010) {
                continue;
            }
            retry++;
            if (retry > 3000) {
                currentInterval = 5000;
            } else if (retry > 2000) {
                currentInterval = 1000;
            } else if (retry > 1000) {
                currentInterval = 100;
            }
        }
    }

    private static void checkDdlStmtSupported(DdlStmt ddlStmt) throws DdlException {
        // check stmt has been supported in cloud mode
        if (Config.isNotCloudMode()) {
            return;
        }
    }
}<|MERGE_RESOLUTION|>--- conflicted
+++ resolved
@@ -23,11 +23,6 @@
 import org.apache.doris.analysis.AlterRoleStmt;
 import org.apache.doris.analysis.AlterSqlBlockRuleStmt;
 import org.apache.doris.analysis.AlterTableStmt;
-<<<<<<< HEAD
-import org.apache.doris.analysis.AlterWorkloadGroupStmt;
-=======
-import org.apache.doris.analysis.AlterWorkloadSchedPolicyStmt;
->>>>>>> 16e0898d
 import org.apache.doris.analysis.CancelExportStmt;
 import org.apache.doris.analysis.CancelLoadStmt;
 import org.apache.doris.analysis.CopyStmt;
@@ -148,13 +143,6 @@
             env.uninstallPlugin((UninstallPluginStmt) ddlStmt);
         } else if (ddlStmt instanceof AdminSetPartitionVersionStmt) {
             env.setPartitionVersion((AdminSetPartitionVersionStmt) ddlStmt);
-<<<<<<< HEAD
-        } else if (ddlStmt instanceof CreateWorkloadSchedPolicyStmt) {
-            env.getWorkloadSchedPolicyMgr().createWorkloadSchedPolicy((CreateWorkloadSchedPolicyStmt) ddlStmt);
-=======
-        } else if (ddlStmt instanceof AlterWorkloadSchedPolicyStmt) {
-            env.getWorkloadSchedPolicyMgr().alterWorkloadSchedPolicy((AlterWorkloadSchedPolicyStmt) ddlStmt);
->>>>>>> 16e0898d
         } else if (ddlStmt instanceof DropWorkloadSchedPolicyStmt) {
             env.getWorkloadSchedPolicyMgr().dropWorkloadSchedPolicy((DropWorkloadSchedPolicyStmt) ddlStmt);
         } else if (ddlStmt instanceof CreateSqlBlockRuleStmt) {
