--- conflicted
+++ resolved
@@ -48,13 +48,6 @@
 import org.apache.doris.analysis.AlterWorkloadGroupStmt;
 import org.apache.doris.analysis.AlterWorkloadSchedPolicyStmt;
 import org.apache.doris.analysis.BackupStmt;
-<<<<<<< HEAD
-import org.apache.doris.analysis.CancelCloudWarmUpStmt;
-=======
-import org.apache.doris.analysis.CancelAlterSystemStmt;
-import org.apache.doris.analysis.CancelAlterTableStmt;
-import org.apache.doris.analysis.CancelBackupStmt;
->>>>>>> 52d649ff
 import org.apache.doris.analysis.CancelExportStmt;
 import org.apache.doris.analysis.CancelJobTaskStmt;
 import org.apache.doris.analysis.CancelLoadStmt;
@@ -223,15 +216,9 @@
             env.getAuth().dropRole((DropRoleStmt) ddlStmt);
         } else if (ddlStmt instanceof SetUserPropertyStmt) {
             env.getAuth().updateUserProperty((SetUserPropertyStmt) ddlStmt);
-<<<<<<< HEAD
         } else if (ddlStmt instanceof AlterSystemStmt) {
             AlterSystemStmt stmt = (AlterSystemStmt) ddlStmt;
             env.alterSystem(stmt);
-=======
-        } else if (ddlStmt instanceof CancelAlterSystemStmt) {
-            CancelAlterSystemStmt stmt = (CancelAlterSystemStmt) ddlStmt;
-            env.cancelAlterSystem(stmt);
->>>>>>> 52d649ff
         } else if (ddlStmt instanceof AlterDatabaseQuotaStmt) {
             env.alterDatabaseQuota((AlterDatabaseQuotaStmt) ddlStmt);
         } else if (ddlStmt instanceof AlterDatabaseRename) {
