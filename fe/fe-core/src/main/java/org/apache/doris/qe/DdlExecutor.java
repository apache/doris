// Licensed to the Apache Software Foundation (ASF) under one
// or more contributor license agreements.  See the NOTICE file
// distributed with this work for additional information
// regarding copyright ownership.  The ASF licenses this file
// to you under the Apache License, Version 2.0 (the
// "License"); you may not use this file except in compliance
// with the License.  You may obtain a copy of the License at
//
//   http://www.apache.org/licenses/LICENSE-2.0
//
// Unless required by applicable law or agreed to in writing,
// software distributed under the License is distributed on an
// "AS IS" BASIS, WITHOUT WARRANTIES OR CONDITIONS OF ANY
// KIND, either express or implied.  See the License for the
// specific language governing permissions and limitations
// under the License.

package org.apache.doris.qe;

import org.apache.doris.analysis.AdminSetPartitionVersionStmt;
import org.apache.doris.analysis.AlterJobStatusStmt;
import org.apache.doris.analysis.AlterRepositoryStmt;
import org.apache.doris.analysis.AlterRoleStmt;
import org.apache.doris.analysis.AlterSqlBlockRuleStmt;
import org.apache.doris.analysis.AlterTableStmt;
import org.apache.doris.analysis.AlterWorkloadSchedPolicyStmt;
import org.apache.doris.analysis.CancelExportStmt;
import org.apache.doris.analysis.CancelLoadStmt;
import org.apache.doris.analysis.CopyStmt;
import org.apache.doris.analysis.CreateCatalogStmt;
import org.apache.doris.analysis.CreateEncryptKeyStmt;
import org.apache.doris.analysis.CreateIndexPolicyStmt;
import org.apache.doris.analysis.CreateJobStmt;
import org.apache.doris.analysis.CreateMaterializedViewStmt;
import org.apache.doris.analysis.CreateRoutineLoadStmt;
import org.apache.doris.analysis.CreateSqlBlockRuleStmt;
import org.apache.doris.analysis.CreateTableStmt;
import org.apache.doris.analysis.CreateWorkloadSchedPolicyStmt;
import org.apache.doris.analysis.DdlStmt;
import org.apache.doris.analysis.DropCatalogStmt;
import org.apache.doris.analysis.DropFunctionStmt;
import org.apache.doris.analysis.DropIndexPolicyStmt;
import org.apache.doris.analysis.DropSqlBlockRuleStmt;
import org.apache.doris.analysis.DropTableStmt;
import org.apache.doris.analysis.DropUserStmt;
import org.apache.doris.analysis.DropWorkloadSchedPolicyStmt;
import org.apache.doris.analysis.InstallPluginStmt;
import org.apache.doris.analysis.RecoverDbStmt;
import org.apache.doris.analysis.RecoverPartitionStmt;
import org.apache.doris.analysis.RecoverTableStmt;
import org.apache.doris.analysis.RefreshCatalogStmt;
import org.apache.doris.analysis.RefreshDbStmt;
import org.apache.doris.analysis.RefreshTableStmt;
import org.apache.doris.analysis.SetUserPropertyStmt;
import org.apache.doris.analysis.SyncStmt;
import org.apache.doris.analysis.UninstallPluginStmt;
import org.apache.doris.catalog.EncryptKeyHelper;
import org.apache.doris.catalog.Env;
import org.apache.doris.cloud.load.CloudLoadManager;
import org.apache.doris.cloud.load.CopyJob;
import org.apache.doris.common.Config;
import org.apache.doris.common.DdlException;
import org.apache.doris.job.exception.JobException;
import org.apache.doris.load.EtlStatus;
import org.apache.doris.load.FailMsg;
import org.apache.doris.load.loadv2.JobState;
import org.apache.doris.load.loadv2.LoadJob;

import com.google.common.collect.Lists;
import org.apache.logging.log4j.LogManager;
import org.apache.logging.log4j.Logger;

import java.util.List;
import java.util.Map;

/**
 * Use for execute ddl.
 **/
public class DdlExecutor {
    private static final Logger LOG = LogManager.getLogger(DdlExecutor.class);

    /**
     * Execute ddl.
     **/
    public static void execute(Env env, DdlStmt ddlStmt) throws Exception {
        checkDdlStmtSupported(ddlStmt);
        if (ddlStmt instanceof DropFunctionStmt) {
            env.dropFunction((DropFunctionStmt) ddlStmt);
        } else if (ddlStmt instanceof CreateEncryptKeyStmt) {
            EncryptKeyHelper.createEncryptKey((CreateEncryptKeyStmt) ddlStmt);
        } else if (ddlStmt instanceof CreateTableStmt) {
            env.createTable((CreateTableStmt) ddlStmt);
        } else if (ddlStmt instanceof DropTableStmt) {
            env.dropTable((DropTableStmt) ddlStmt);
        } else if (ddlStmt instanceof CreateMaterializedViewStmt) {
            env.createMaterializedView((CreateMaterializedViewStmt) ddlStmt);
        } else if (ddlStmt instanceof AlterTableStmt) {
            env.alterTable((AlterTableStmt) ddlStmt);
        } else if (ddlStmt instanceof CancelExportStmt) {
            env.getExportMgr().cancelExportJob((CancelExportStmt) ddlStmt);
        } else if (ddlStmt instanceof CancelLoadStmt) {
            CancelLoadStmt cs = (CancelLoadStmt) ddlStmt;
            // cancel all
            try {
                env.getJobManager().cancelLoadJob(cs);
            } catch (JobException e) {
                env.getLoadManager().cancelLoadJob(cs);
            }
        } else if (ddlStmt instanceof CreateRoutineLoadStmt) {
            env.getRoutineLoadManager().createRoutineLoadJob((CreateRoutineLoadStmt) ddlStmt);
        } else if (ddlStmt instanceof CreateJobStmt) {
            try {
                env.getJobManager().registerJob(((CreateJobStmt) ddlStmt).getJobInstance());
            } catch (Exception e) {
                throw new DdlException(e.getMessage());
            }
        } else if (ddlStmt instanceof AlterJobStatusStmt) {
            AlterJobStatusStmt stmt = (AlterJobStatusStmt) ddlStmt;
            try {
                // drop job
                if (stmt.isDrop()) {
                    env.getJobManager().unregisterJob(stmt.getJobName(), stmt.isIfExists());
                    return;
                }
                // alter job status
                env.getJobManager().alterJobStatus(stmt.getJobName(), stmt.getJobStatus());
            } catch (Exception e) {
                throw new DdlException(e.getMessage());
            }
        } else if (ddlStmt instanceof DropUserStmt) {
            DropUserStmt stmt = (DropUserStmt) ddlStmt;
            env.getAuth().dropUser(stmt);
        } else if (ddlStmt instanceof AlterRoleStmt) {
            env.getAuth().alterRole((AlterRoleStmt) ddlStmt);
        } else if (ddlStmt instanceof SetUserPropertyStmt) {
            env.getAuth().updateUserProperty((SetUserPropertyStmt) ddlStmt);

        } else if (ddlStmt instanceof RecoverDbStmt) {
            env.recoverDatabase((RecoverDbStmt) ddlStmt);
        } else if (ddlStmt instanceof RecoverTableStmt) {
            env.recoverTable((RecoverTableStmt) ddlStmt);
        } else if (ddlStmt instanceof RecoverPartitionStmt) {
            env.recoverPartition((RecoverPartitionStmt) ddlStmt);
        } else if (ddlStmt instanceof SyncStmt) {
            return;
        } else if (ddlStmt instanceof InstallPluginStmt) {
            env.installPlugin((InstallPluginStmt) ddlStmt);
        } else if (ddlStmt instanceof UninstallPluginStmt) {
            env.uninstallPlugin((UninstallPluginStmt) ddlStmt);
        } else if (ddlStmt instanceof AdminSetPartitionVersionStmt) {
            env.setPartitionVersion((AdminSetPartitionVersionStmt) ddlStmt);
        } else if (ddlStmt instanceof CreateWorkloadSchedPolicyStmt) {
            env.getWorkloadSchedPolicyMgr().createWorkloadSchedPolicy((CreateWorkloadSchedPolicyStmt) ddlStmt);
        } else if (ddlStmt instanceof AlterWorkloadSchedPolicyStmt) {
            env.getWorkloadSchedPolicyMgr().alterWorkloadSchedPolicy((AlterWorkloadSchedPolicyStmt) ddlStmt);
        } else if (ddlStmt instanceof DropWorkloadSchedPolicyStmt) {
            env.getWorkloadSchedPolicyMgr().dropWorkloadSchedPolicy((DropWorkloadSchedPolicyStmt) ddlStmt);
        } else if (ddlStmt instanceof CreateSqlBlockRuleStmt) {
            env.getSqlBlockRuleMgr().createSqlBlockRule((CreateSqlBlockRuleStmt) ddlStmt);
        } else if (ddlStmt instanceof AlterSqlBlockRuleStmt) {
            env.getSqlBlockRuleMgr().alterSqlBlockRule((AlterSqlBlockRuleStmt) ddlStmt);
        } else if (ddlStmt instanceof DropSqlBlockRuleStmt) {
            env.getSqlBlockRuleMgr().dropSqlBlockRule((DropSqlBlockRuleStmt) ddlStmt);
        } else if (ddlStmt instanceof RefreshTableStmt) {
            RefreshTableStmt refreshTableStmt = (RefreshTableStmt) ddlStmt;
            env.getRefreshManager().handleRefreshTable(refreshTableStmt.getCtl(), refreshTableStmt.getDbName(),
                    refreshTableStmt.getTblName(), false);
        } else if (ddlStmt instanceof RefreshDbStmt) {
            RefreshDbStmt refreshDbStmt = (RefreshDbStmt) ddlStmt;
            env.getRefreshManager().handleRefreshDb(refreshDbStmt.getCatalogName(), refreshDbStmt.getDbName());
<<<<<<< HEAD
        } else if (ddlStmt instanceof AlterColocateGroupStmt) {
            env.getColocateTableIndex().alterColocateGroup((AlterColocateGroupStmt) ddlStmt);
=======
        } else if (ddlStmt instanceof AlterWorkloadGroupStmt) {
            env.getWorkloadGroupMgr().alterWorkloadGroup((AlterWorkloadGroupStmt) ddlStmt);
>>>>>>> 97bb87d3
        } else if (ddlStmt instanceof CreateIndexPolicyStmt) {
            env.getIndexPolicyMgr().createIndexPolicy((CreateIndexPolicyStmt) ddlStmt);
        } else if (ddlStmt instanceof DropIndexPolicyStmt) {
            env.getIndexPolicyMgr().dropIndexPolicy((DropIndexPolicyStmt) ddlStmt);
        } else if (ddlStmt instanceof CreateCatalogStmt) {
            env.getCatalogMgr().createCatalog((CreateCatalogStmt) ddlStmt);
        } else if (ddlStmt instanceof DropCatalogStmt) {
            env.getCatalogMgr().dropCatalog((DropCatalogStmt) ddlStmt);
        } else if (ddlStmt instanceof RefreshCatalogStmt) {
            RefreshCatalogStmt refreshCatalogStmt = (RefreshCatalogStmt) ddlStmt;
            env.getRefreshManager()
                    .handleRefreshCatalog(refreshCatalogStmt.getCatalogName(), refreshCatalogStmt.isInvalidCache());
        } else if (ddlStmt instanceof AlterRepositoryStmt) {
            AlterRepositoryStmt alterRepositoryStmt = (AlterRepositoryStmt) ddlStmt;
            env.getBackupHandler().alterRepository(alterRepositoryStmt.getName(), alterRepositoryStmt.getProperties(),
                    false);
        } else if (ddlStmt instanceof CopyStmt) {
            executeCopyStmt(env, (CopyStmt) ddlStmt);
        } else {
            LOG.warn("Unkown statement " + ddlStmt.getClass());
            throw new DdlException("Unknown statement.");
        }
    }

    public static void executeCopyStmt(Env env, CopyStmt copyStmt) throws Exception {
        CopyJob job = (CopyJob) (((CloudLoadManager) env.getLoadManager()).createLoadJobFromStmt(copyStmt));
        if (!copyStmt.isAsync()) {
            // wait for execute finished
            waitJobCompleted(job);
            if (job.getState() == JobState.UNKNOWN || job.getState() == JobState.CANCELLED) {
                QueryState queryState = new QueryState();
                FailMsg failMsg = job.getFailMsg();
                EtlStatus loadingStatus = job.getLoadingStatus();
                List<List<String>> result = Lists.newArrayList();
                List<String> entry = Lists.newArrayList();
                entry.add(job.getCopyId());
                entry.add(job.getState().toString());
                entry.add(failMsg == null ? "" : failMsg.getCancelType().toString());
                entry.add(failMsg == null ? "" : failMsg.getMsg());
                entry.add("");
                entry.add("");
                entry.add("");
                entry.add(loadingStatus.getTrackingUrl());
                result.add(entry);
                queryState.setResultSet(new ShowResultSet(copyStmt.getMetaData(), result));
                ConnectContext.get().setState(queryState);
                return;
            } else if (job.getState() == JobState.FINISHED) {
                EtlStatus loadingStatus = job.getLoadingStatus();
                Map<String, String> counters = loadingStatus.getCounters();
                QueryState queryState = new QueryState();
                List<List<String>> result = Lists.newArrayList();
                List<String> entry = Lists.newArrayList();
                entry.add(job.getCopyId());
                entry.add(job.getState().toString());
                entry.add("");
                entry.add("");
                entry.add(counters.getOrDefault(LoadJob.DPP_NORMAL_ALL, "0"));
                entry.add(counters.getOrDefault(LoadJob.DPP_ABNORMAL_ALL, "0"));
                entry.add(counters.getOrDefault(LoadJob.UNSELECTED_ROWS, "0"));
                entry.add(loadingStatus.getTrackingUrl());
                result.add(entry);
                queryState.setResultSet(new ShowResultSet(copyStmt.getMetaData(), result));
                ConnectContext.get().setState(queryState);
                return;
            }
        }
        QueryState queryState = new QueryState();
        List<List<String>> result = Lists.newArrayList();
        List<String> entry = Lists.newArrayList();
        entry.add(job.getCopyId());
        entry.add(job.getState().toString());
        entry.add("");
        entry.add("");
        entry.add("");
        entry.add("");
        entry.add("");
        entry.add("");
        result.add(entry);
        queryState.setResultSet(new ShowResultSet(copyStmt.getMetaData(), result));
        ConnectContext.get().setState(queryState);
    }

    private static void waitJobCompleted(CopyJob job) throws InterruptedException {
        // check the job is completed or not.
        // sleep 10ms, 1000 times(10s)
        // sleep 100ms, 1000 times(100s + 10s = 110s)
        // sleep 1000ms, 1000 times(1000s + 110s = 1110s)
        // sleep 5000ms...
        long retry = 0;
        long currentInterval = 10;
        while (!job.isCompleted()) {
            Thread.sleep(currentInterval);
            if (retry > 3010) {
                continue;
            }
            retry++;
            if (retry > 3000) {
                currentInterval = 5000;
            } else if (retry > 2000) {
                currentInterval = 1000;
            } else if (retry > 1000) {
                currentInterval = 100;
            }
        }
    }

    private static void checkDdlStmtSupported(DdlStmt ddlStmt) throws DdlException {
        // check stmt has been supported in cloud mode
        if (Config.isNotCloudMode()) {
            return;
        }
    }
}<|MERGE_RESOLUTION|>--- conflicted
+++ resolved
@@ -168,13 +168,6 @@
         } else if (ddlStmt instanceof RefreshDbStmt) {
             RefreshDbStmt refreshDbStmt = (RefreshDbStmt) ddlStmt;
             env.getRefreshManager().handleRefreshDb(refreshDbStmt.getCatalogName(), refreshDbStmt.getDbName());
-<<<<<<< HEAD
-        } else if (ddlStmt instanceof AlterColocateGroupStmt) {
-            env.getColocateTableIndex().alterColocateGroup((AlterColocateGroupStmt) ddlStmt);
-=======
-        } else if (ddlStmt instanceof AlterWorkloadGroupStmt) {
-            env.getWorkloadGroupMgr().alterWorkloadGroup((AlterWorkloadGroupStmt) ddlStmt);
->>>>>>> 97bb87d3
         } else if (ddlStmt instanceof CreateIndexPolicyStmt) {
             env.getIndexPolicyMgr().createIndexPolicy((CreateIndexPolicyStmt) ddlStmt);
         } else if (ddlStmt instanceof DropIndexPolicyStmt) {
