--- conflicted
+++ resolved
@@ -29,11 +29,6 @@
 import org.apache.doris.analysis.DropUserStmt;
 import org.apache.doris.analysis.DropWorkloadSchedPolicyStmt;
 import org.apache.doris.analysis.RecoverDbStmt;
-<<<<<<< HEAD
-import org.apache.doris.analysis.RecoverTableStmt;
-=======
-import org.apache.doris.analysis.RecoverPartitionStmt;
->>>>>>> cfd53c90
 import org.apache.doris.analysis.RefreshDbStmt;
 import org.apache.doris.analysis.RefreshTableStmt;
 import org.apache.doris.analysis.SetUserPropertyStmt;
@@ -78,13 +73,6 @@
 
         } else if (ddlStmt instanceof RecoverDbStmt) {
             env.recoverDatabase((RecoverDbStmt) ddlStmt);
-<<<<<<< HEAD
-        } else if (ddlStmt instanceof RecoverTableStmt) {
-            env.recoverTable((RecoverTableStmt) ddlStmt);
-=======
-        } else if (ddlStmt instanceof RecoverPartitionStmt) {
-            env.recoverPartition((RecoverPartitionStmt) ddlStmt);
->>>>>>> cfd53c90
         } else if (ddlStmt instanceof SyncStmt) {
             return;
         } else if (ddlStmt instanceof UninstallPluginStmt) {
