// Licensed to the Apache Software Foundation (ASF) under one
// or more contributor license agreements.  See the NOTICE file
// distributed with this work for additional information
// regarding copyright ownership.  The ASF licenses this file
// to you under the Apache License, Version 2.0 (the
// "License"); you may not use this file except in compliance
// with the License.  You may obtain a copy of the License at
//
//   http://www.apache.org/licenses/LICENSE-2.0
//
// Unless required by applicable law or agreed to in writing,
// software distributed under the License is distributed on an
// "AS IS" BASIS, WITHOUT WARRANTIES OR CONDITIONS OF ANY
// KIND, either express or implied.  See the License for the
// specific language governing permissions and limitations
// under the License.

package org.apache.doris.qe;

import org.apache.doris.analysis.AdminCancelRebalanceDiskStmt;
import org.apache.doris.analysis.AdminCancelRepairTableStmt;
import org.apache.doris.analysis.AdminCheckTabletsStmt;
import org.apache.doris.analysis.AdminCleanTrashStmt;
import org.apache.doris.analysis.AdminCompactTableStmt;
import org.apache.doris.analysis.AdminRebalanceDiskStmt;
import org.apache.doris.analysis.AdminRepairTableStmt;
import org.apache.doris.analysis.AdminSetConfigStmt;
import org.apache.doris.analysis.AdminSetPartitionVersionStmt;
import org.apache.doris.analysis.AdminSetReplicaStatusStmt;
import org.apache.doris.analysis.AdminSetReplicaVersionStmt;
import org.apache.doris.analysis.AdminSetTableStatusStmt;
import org.apache.doris.analysis.AlterCatalogCommentStmt;
import org.apache.doris.analysis.AlterCatalogNameStmt;
import org.apache.doris.analysis.AlterCatalogPropertyStmt;
import org.apache.doris.analysis.AlterColocateGroupStmt;
import org.apache.doris.analysis.AlterDatabasePropertyStmt;
import org.apache.doris.analysis.AlterDatabaseQuotaStmt;
import org.apache.doris.analysis.AlterDatabaseRename;
import org.apache.doris.analysis.AlterJobStatusStmt;
import org.apache.doris.analysis.AlterPolicyStmt;
import org.apache.doris.analysis.AlterRepositoryStmt;
import org.apache.doris.analysis.AlterResourceStmt;
import org.apache.doris.analysis.AlterRoleStmt;
import org.apache.doris.analysis.AlterRoutineLoadStmt;
import org.apache.doris.analysis.AlterSqlBlockRuleStmt;
import org.apache.doris.analysis.AlterTableStmt;
import org.apache.doris.analysis.AlterViewStmt;
import org.apache.doris.analysis.AlterWorkloadGroupStmt;
import org.apache.doris.analysis.AlterWorkloadSchedPolicyStmt;
import org.apache.doris.analysis.BackupStmt;
import org.apache.doris.analysis.CancelAlterSystemStmt;
import org.apache.doris.analysis.CancelAlterTableStmt;
import org.apache.doris.analysis.CancelBackupStmt;
import org.apache.doris.analysis.CancelExportStmt;
import org.apache.doris.analysis.CancelJobTaskStmt;
import org.apache.doris.analysis.CancelLoadStmt;
import org.apache.doris.analysis.CleanLabelStmt;
import org.apache.doris.analysis.CleanProfileStmt;
import org.apache.doris.analysis.CopyStmt;
import org.apache.doris.analysis.CreateCatalogStmt;
import org.apache.doris.analysis.CreateDbStmt;
import org.apache.doris.analysis.CreateEncryptKeyStmt;
import org.apache.doris.analysis.CreateFunctionStmt;
import org.apache.doris.analysis.CreateJobStmt;
import org.apache.doris.analysis.CreateMaterializedViewStmt;
import org.apache.doris.analysis.CreateRepositoryStmt;
import org.apache.doris.analysis.CreateResourceStmt;
import org.apache.doris.analysis.CreateRoleStmt;
import org.apache.doris.analysis.CreateRoutineLoadStmt;
import org.apache.doris.analysis.CreateSqlBlockRuleStmt;
import org.apache.doris.analysis.CreateStageStmt;
import org.apache.doris.analysis.CreateStorageVaultStmt;
import org.apache.doris.analysis.CreateTableAsSelectStmt;
import org.apache.doris.analysis.CreateTableStmt;
import org.apache.doris.analysis.CreateUserStmt;
import org.apache.doris.analysis.CreateViewStmt;
import org.apache.doris.analysis.CreateWorkloadSchedPolicyStmt;
import org.apache.doris.analysis.DdlStmt;
import org.apache.doris.analysis.DropCatalogStmt;
import org.apache.doris.analysis.DropDbStmt;
import org.apache.doris.analysis.DropEncryptKeyStmt;
import org.apache.doris.analysis.DropFileStmt;
import org.apache.doris.analysis.DropFunctionStmt;
import org.apache.doris.analysis.DropMaterializedViewStmt;
import org.apache.doris.analysis.DropRepositoryStmt;
import org.apache.doris.analysis.DropRoleStmt;
import org.apache.doris.analysis.DropSqlBlockRuleStmt;
import org.apache.doris.analysis.DropStageStmt;
import org.apache.doris.analysis.DropTableStmt;
import org.apache.doris.analysis.DropUserStmt;
import org.apache.doris.analysis.DropWorkloadGroupStmt;
import org.apache.doris.analysis.DropWorkloadSchedPolicyStmt;
import org.apache.doris.analysis.InstallPluginStmt;
import org.apache.doris.analysis.RecoverDbStmt;
import org.apache.doris.analysis.RecoverPartitionStmt;
import org.apache.doris.analysis.RecoverTableStmt;
import org.apache.doris.analysis.RefreshCatalogStmt;
import org.apache.doris.analysis.RefreshDbStmt;
import org.apache.doris.analysis.RefreshLdapStmt;
import org.apache.doris.analysis.RefreshTableStmt;
import org.apache.doris.analysis.RestoreStmt;
import org.apache.doris.analysis.SetDefaultStorageVaultStmt;
import org.apache.doris.analysis.SetUserPropertyStmt;
import org.apache.doris.analysis.SyncStmt;
import org.apache.doris.analysis.TruncateTableStmt;
import org.apache.doris.analysis.UninstallPluginStmt;
import org.apache.doris.analysis.UnsetDefaultStorageVaultStmt;
import org.apache.doris.catalog.EncryptKeyHelper;
import org.apache.doris.catalog.Env;
import org.apache.doris.cloud.catalog.CloudEnv;
import org.apache.doris.cloud.load.CloudLoadManager;
import org.apache.doris.cloud.load.CopyJob;
import org.apache.doris.common.Config;
import org.apache.doris.common.DdlException;
import org.apache.doris.common.profile.ProfileManager;
import org.apache.doris.job.exception.JobException;
import org.apache.doris.load.EtlStatus;
import org.apache.doris.load.FailMsg;
import org.apache.doris.load.loadv2.JobState;
import org.apache.doris.load.loadv2.LoadJob;
import org.apache.doris.mysql.privilege.Auth;

import com.google.common.collect.Lists;
import org.apache.logging.log4j.LogManager;
import org.apache.logging.log4j.Logger;

import java.util.List;
import java.util.Map;

/**
 * Use for execute ddl.
 **/
public class DdlExecutor {
    private static final Logger LOG = LogManager.getLogger(DdlExecutor.class);

    /**
     * Execute ddl.
     **/
    public static void execute(Env env, DdlStmt ddlStmt) throws Exception {
        checkDdlStmtSupported(ddlStmt);
        if (ddlStmt instanceof CreateDbStmt) {
            env.createDb((CreateDbStmt) ddlStmt);
        } else if (ddlStmt instanceof DropDbStmt) {
            env.dropDb((DropDbStmt) ddlStmt);
        } else if (ddlStmt instanceof CreateFunctionStmt) {
            env.createFunction((CreateFunctionStmt) ddlStmt);
        } else if (ddlStmt instanceof DropFunctionStmt) {
            env.dropFunction((DropFunctionStmt) ddlStmt);
        } else if (ddlStmt instanceof CreateEncryptKeyStmt) {
            EncryptKeyHelper.createEncryptKey((CreateEncryptKeyStmt) ddlStmt);
        } else if (ddlStmt instanceof DropEncryptKeyStmt) {
            EncryptKeyHelper.dropEncryptKey((DropEncryptKeyStmt) ddlStmt);
        } else if (ddlStmt instanceof CreateTableStmt) {
            env.createTable((CreateTableStmt) ddlStmt);
        } else if (ddlStmt instanceof CreateTableAsSelectStmt) {
            env.createTableAsSelect((CreateTableAsSelectStmt) ddlStmt);
        } else if (ddlStmt instanceof DropTableStmt) {
            env.dropTable((DropTableStmt) ddlStmt);
        } else if (ddlStmt instanceof CreateMaterializedViewStmt) {
            env.createMaterializedView((CreateMaterializedViewStmt) ddlStmt);
        } else if (ddlStmt instanceof AlterTableStmt) {
            env.alterTable((AlterTableStmt) ddlStmt);
        } else if (ddlStmt instanceof AlterViewStmt) {
            env.alterView((AlterViewStmt) ddlStmt);
        } else if (ddlStmt instanceof CancelAlterTableStmt) {
            env.cancelAlter((CancelAlterTableStmt) ddlStmt);
        } else if (ddlStmt instanceof CancelExportStmt) {
            env.getExportMgr().cancelExportJob((CancelExportStmt) ddlStmt);
        } else if (ddlStmt instanceof CancelLoadStmt) {
            CancelLoadStmt cs = (CancelLoadStmt) ddlStmt;
            // cancel all
            try {
                env.getJobManager().cancelLoadJob(cs);
            } catch (JobException e) {
                env.getLoadManager().cancelLoadJob(cs);
            }
        } else if (ddlStmt instanceof CreateRoutineLoadStmt) {
            env.getRoutineLoadManager().createRoutineLoadJob((CreateRoutineLoadStmt) ddlStmt);
<<<<<<< HEAD
        } else if (ddlStmt instanceof ResumeRoutineLoadStmt) {
            env.getRoutineLoadManager().resumeRoutineLoadJob((ResumeRoutineLoadStmt) ddlStmt);
=======
        } else if (ddlStmt instanceof PauseRoutineLoadStmt) {
            env.getRoutineLoadManager().pauseRoutineLoadJob((PauseRoutineLoadStmt) ddlStmt);
>>>>>>> 52d649ff
        } else if (ddlStmt instanceof AlterRoutineLoadStmt) {
            env.getRoutineLoadManager().alterRoutineLoadJob((AlterRoutineLoadStmt) ddlStmt);
        } else if (ddlStmt instanceof CreateJobStmt) {
            try {
                env.getJobManager().registerJob(((CreateJobStmt) ddlStmt).getJobInstance());
            } catch (Exception e) {
                throw new DdlException(e.getMessage());
            }
        } else if (ddlStmt instanceof AlterJobStatusStmt) {
            AlterJobStatusStmt stmt = (AlterJobStatusStmt) ddlStmt;
            try {
                // drop job
                if (stmt.isDrop()) {
                    env.getJobManager().unregisterJob(stmt.getJobName(), stmt.isIfExists());
                    return;
                }
                // alter job status
                env.getJobManager().alterJobStatus(stmt.getJobName(), stmt.getJobStatus());
            } catch (Exception e) {
                throw new DdlException(e.getMessage());
            }
        } else if (ddlStmt instanceof CancelJobTaskStmt) {
            CancelJobTaskStmt stmt = (CancelJobTaskStmt) ddlStmt;
            try {
                env.getJobManager().cancelTaskById(stmt.getJobName(), stmt.getTaskId());
            } catch (Exception e) {
                throw new DdlException(e.getMessage());
            }
        } else if (ddlStmt instanceof CreateUserStmt) {
            CreateUserStmt stmt = (CreateUserStmt) ddlStmt;
            env.getAuth().createUser(stmt);
        } else if (ddlStmt instanceof DropUserStmt) {
            DropUserStmt stmt = (DropUserStmt) ddlStmt;
            env.getAuth().dropUser(stmt);
        } else if (ddlStmt instanceof CreateRoleStmt) {
            env.getAuth().createRole((CreateRoleStmt) ddlStmt);
        } else if (ddlStmt instanceof AlterRoleStmt) {
            env.getAuth().alterRole((AlterRoleStmt) ddlStmt);
        } else if (ddlStmt instanceof DropRoleStmt) {
            env.getAuth().dropRole((DropRoleStmt) ddlStmt);
        } else if (ddlStmt instanceof SetUserPropertyStmt) {
            env.getAuth().updateUserProperty((SetUserPropertyStmt) ddlStmt);
        } else if (ddlStmt instanceof CancelAlterSystemStmt) {
            CancelAlterSystemStmt stmt = (CancelAlterSystemStmt) ddlStmt;
            env.cancelAlterSystem(stmt);
        } else if (ddlStmt instanceof AlterDatabaseQuotaStmt) {
            env.alterDatabaseQuota((AlterDatabaseQuotaStmt) ddlStmt);
        } else if (ddlStmt instanceof AlterDatabaseRename) {
            env.renameDatabase((AlterDatabaseRename) ddlStmt);
        } else if (ddlStmt instanceof RecoverDbStmt) {
            env.recoverDatabase((RecoverDbStmt) ddlStmt);
        } else if (ddlStmt instanceof RecoverTableStmt) {
            env.recoverTable((RecoverTableStmt) ddlStmt);
        } else if (ddlStmt instanceof RecoverPartitionStmt) {
            env.recoverPartition((RecoverPartitionStmt) ddlStmt);
        } else if (ddlStmt instanceof CreateViewStmt) {
            env.createView((CreateViewStmt) ddlStmt);
        } else if (ddlStmt instanceof BackupStmt) {
            env.backup((BackupStmt) ddlStmt);
        } else if (ddlStmt instanceof RestoreStmt) {
            env.restore((RestoreStmt) ddlStmt);
        } else if (ddlStmt instanceof CancelBackupStmt) {
            env.cancelBackup((CancelBackupStmt) ddlStmt);
        } else if (ddlStmt instanceof CreateRepositoryStmt) {
            env.getBackupHandler().createRepository((CreateRepositoryStmt) ddlStmt);
        } else if (ddlStmt instanceof DropRepositoryStmt) {
            env.getBackupHandler().dropRepository((DropRepositoryStmt) ddlStmt);
        } else if (ddlStmt instanceof SyncStmt) {
            return;
        } else if (ddlStmt instanceof TruncateTableStmt) {
            env.truncateTable((TruncateTableStmt) ddlStmt);
        } else if (ddlStmt instanceof AdminRepairTableStmt) {
            env.getTabletChecker().repairTable((AdminRepairTableStmt) ddlStmt);
        } else if (ddlStmt instanceof AdminCancelRepairTableStmt) {
            env.getTabletChecker().cancelRepairTable((AdminCancelRepairTableStmt) ddlStmt);
        } else if (ddlStmt instanceof AdminCompactTableStmt) {
            env.compactTable((AdminCompactTableStmt) ddlStmt);
        } else if (ddlStmt instanceof AdminSetConfigStmt) {
            env.setConfig((AdminSetConfigStmt) ddlStmt);
        } else if (ddlStmt instanceof AdminSetTableStatusStmt) {
            env.setTableStatus((AdminSetTableStatusStmt) ddlStmt);
        } else if (ddlStmt instanceof DropFileStmt) {
            env.getSmallFileMgr().dropFile((DropFileStmt) ddlStmt);
        } else if (ddlStmt instanceof InstallPluginStmt) {
            env.installPlugin((InstallPluginStmt) ddlStmt);
        } else if (ddlStmt instanceof UninstallPluginStmt) {
            env.uninstallPlugin((UninstallPluginStmt) ddlStmt);
        } else if (ddlStmt instanceof AdminCheckTabletsStmt) {
            env.checkTablets((AdminCheckTabletsStmt) ddlStmt);
        } else if (ddlStmt instanceof AdminSetReplicaStatusStmt) {
            env.setReplicaStatus((AdminSetReplicaStatusStmt) ddlStmt);
        } else if (ddlStmt instanceof AdminSetReplicaVersionStmt) {
            env.setReplicaVersion((AdminSetReplicaVersionStmt) ddlStmt);
        } else if (ddlStmt instanceof AdminSetPartitionVersionStmt) {
            env.setPartitionVersion((AdminSetPartitionVersionStmt) ddlStmt);
        } else if (ddlStmt instanceof CreateResourceStmt) {
            env.getResourceMgr().createResource((CreateResourceStmt) ddlStmt);
        } else if (ddlStmt instanceof DropWorkloadGroupStmt) {
            env.getWorkloadGroupMgr().dropWorkloadGroup((DropWorkloadGroupStmt) ddlStmt);
        } else if (ddlStmt instanceof CreateWorkloadSchedPolicyStmt) {
            env.getWorkloadSchedPolicyMgr().createWorkloadSchedPolicy((CreateWorkloadSchedPolicyStmt) ddlStmt);
        } else if (ddlStmt instanceof AlterWorkloadSchedPolicyStmt) {
            env.getWorkloadSchedPolicyMgr().alterWorkloadSchedPolicy((AlterWorkloadSchedPolicyStmt) ddlStmt);
        } else if (ddlStmt instanceof DropWorkloadSchedPolicyStmt) {
            env.getWorkloadSchedPolicyMgr().dropWorkloadSchedPolicy((DropWorkloadSchedPolicyStmt) ddlStmt);
        } else if (ddlStmt instanceof AdminCleanTrashStmt) {
            env.cleanTrash((AdminCleanTrashStmt) ddlStmt);
        } else if (ddlStmt instanceof AdminRebalanceDiskStmt) {
            env.getTabletScheduler().rebalanceDisk((AdminRebalanceDiskStmt) ddlStmt);
        } else if (ddlStmt instanceof AdminCancelRebalanceDiskStmt) {
            env.getTabletScheduler().cancelRebalanceDisk((AdminCancelRebalanceDiskStmt) ddlStmt);
        } else if (ddlStmt instanceof CreateSqlBlockRuleStmt) {
            env.getSqlBlockRuleMgr().createSqlBlockRule((CreateSqlBlockRuleStmt) ddlStmt);
        } else if (ddlStmt instanceof AlterSqlBlockRuleStmt) {
            env.getSqlBlockRuleMgr().alterSqlBlockRule((AlterSqlBlockRuleStmt) ddlStmt);
        } else if (ddlStmt instanceof DropSqlBlockRuleStmt) {
            env.getSqlBlockRuleMgr().dropSqlBlockRule((DropSqlBlockRuleStmt) ddlStmt);
        } else if (ddlStmt instanceof AlterDatabasePropertyStmt) {
            env.alterDatabaseProperty((AlterDatabasePropertyStmt) ddlStmt);
        } else if (ddlStmt instanceof RefreshTableStmt) {
            env.getRefreshManager().handleRefreshTable((RefreshTableStmt) ddlStmt);
        } else if (ddlStmt instanceof RefreshDbStmt) {
            env.getRefreshManager().handleRefreshDb((RefreshDbStmt) ddlStmt);
        } else if (ddlStmt instanceof AlterResourceStmt) {
            env.getResourceMgr().alterResource((AlterResourceStmt) ddlStmt);
        } else if (ddlStmt instanceof AlterColocateGroupStmt) {
            env.getColocateTableIndex().alterColocateGroup((AlterColocateGroupStmt) ddlStmt);
        } else if (ddlStmt instanceof AlterWorkloadGroupStmt) {
            env.getWorkloadGroupMgr().alterWorkloadGroup((AlterWorkloadGroupStmt) ddlStmt);
        } else if (ddlStmt instanceof AlterPolicyStmt) {
            env.getPolicyMgr().alterPolicy((AlterPolicyStmt) ddlStmt);
        } else if (ddlStmt instanceof CreateCatalogStmt) {
            env.getCatalogMgr().createCatalog((CreateCatalogStmt) ddlStmt);
        } else if (ddlStmt instanceof DropCatalogStmt) {
            env.getCatalogMgr().dropCatalog((DropCatalogStmt) ddlStmt);
        } else if (ddlStmt instanceof AlterCatalogNameStmt) {
            env.getCatalogMgr().alterCatalogName((AlterCatalogNameStmt) ddlStmt);
        } else if (ddlStmt instanceof AlterCatalogCommentStmt) {
            env.getCatalogMgr().alterCatalogComment((AlterCatalogCommentStmt) ddlStmt);
        } else if (ddlStmt instanceof AlterCatalogPropertyStmt) {
            env.getCatalogMgr().alterCatalogProps((AlterCatalogPropertyStmt) ddlStmt);
        } else if (ddlStmt instanceof CleanLabelStmt) {
            env.getLoadManager().cleanLabel(((CleanLabelStmt) ddlStmt).getDb(), ((CleanLabelStmt) ddlStmt).getLabel());
        } else if (ddlStmt instanceof DropMaterializedViewStmt) {
            env.dropMaterializedView((DropMaterializedViewStmt) ddlStmt);
        } else if (ddlStmt instanceof RefreshCatalogStmt) {
            env.getRefreshManager().handleRefreshCatalog((RefreshCatalogStmt) ddlStmt);
        } else if (ddlStmt instanceof RefreshLdapStmt) {
            env.getAuth().refreshLdap((RefreshLdapStmt) ddlStmt);
        } else if (ddlStmt instanceof CleanProfileStmt) {
            ProfileManager.getInstance().cleanProfile();
        } else if (ddlStmt instanceof AlterRepositoryStmt) {
            AlterRepositoryStmt alterRepositoryStmt = (AlterRepositoryStmt) ddlStmt;
            env.getBackupHandler().alterRepository(alterRepositoryStmt.getName(), alterRepositoryStmt.getProperties(),
                    false);
        } else if (ddlStmt instanceof CreateStorageVaultStmt) {
            env.getStorageVaultMgr().createStorageVaultResource((CreateStorageVaultStmt) ddlStmt);
        } else if (ddlStmt instanceof CreateStageStmt) {
            ((CloudEnv) env).createStage((CreateStageStmt) ddlStmt);
        } else if (ddlStmt instanceof DropStageStmt) {
            ((CloudEnv) env).dropStage((DropStageStmt) ddlStmt);
        } else if (ddlStmt instanceof CopyStmt) {
            executeCopyStmt(env, (CopyStmt) ddlStmt);
        } else if (ddlStmt instanceof SetDefaultStorageVaultStmt) {
            env.getStorageVaultMgr().setDefaultStorageVault((SetDefaultStorageVaultStmt) ddlStmt);
        } else if (ddlStmt instanceof UnsetDefaultStorageVaultStmt) {
            env.getStorageVaultMgr().unsetDefaultStorageVault();
        } else {
            LOG.warn("Unkown statement " + ddlStmt.getClass());
            throw new DdlException("Unknown statement.");
        }
    }

    public static void executeCopyStmt(Env env, CopyStmt copyStmt) throws Exception {
        CopyJob job = (CopyJob) (((CloudLoadManager) env.getLoadManager()).createLoadJobFromStmt(copyStmt));
        if (!copyStmt.isAsync()) {
            // wait for execute finished
            waitJobCompleted(job);
            if (job.getState() == JobState.UNKNOWN || job.getState() == JobState.CANCELLED) {
                QueryState queryState = new QueryState();
                FailMsg failMsg = job.getFailMsg();
                EtlStatus loadingStatus = job.getLoadingStatus();
                List<List<String>> result = Lists.newArrayList();
                List<String> entry = Lists.newArrayList();
                entry.add(job.getCopyId());
                entry.add(job.getState().toString());
                entry.add(failMsg == null ? "" : failMsg.getCancelType().toString());
                entry.add(failMsg == null ? "" : failMsg.getMsg());
                entry.add("");
                entry.add("");
                entry.add("");
                entry.add(loadingStatus.getTrackingUrl());
                result.add(entry);
                queryState.setResultSet(new ShowResultSet(copyStmt.getMetaData(), result));
                ConnectContext.get().setState(queryState);
                return;
            } else if (job.getState() == JobState.FINISHED) {
                EtlStatus loadingStatus = job.getLoadingStatus();
                Map<String, String> counters = loadingStatus.getCounters();
                QueryState queryState = new QueryState();
                List<List<String>> result = Lists.newArrayList();
                List<String> entry = Lists.newArrayList();
                entry.add(job.getCopyId());
                entry.add(job.getState().toString());
                entry.add("");
                entry.add("");
                entry.add(counters.getOrDefault(LoadJob.DPP_NORMAL_ALL, "0"));
                entry.add(counters.getOrDefault(LoadJob.DPP_ABNORMAL_ALL, "0"));
                entry.add(counters.getOrDefault(LoadJob.UNSELECTED_ROWS, "0"));
                entry.add(loadingStatus.getTrackingUrl());
                result.add(entry);
                queryState.setResultSet(new ShowResultSet(copyStmt.getMetaData(), result));
                ConnectContext.get().setState(queryState);
                return;
            }
        }
        QueryState queryState = new QueryState();
        List<List<String>> result = Lists.newArrayList();
        List<String> entry = Lists.newArrayList();
        entry.add(job.getCopyId());
        entry.add(job.getState().toString());
        entry.add("");
        entry.add("");
        entry.add("");
        entry.add("");
        entry.add("");
        entry.add("");
        result.add(entry);
        queryState.setResultSet(new ShowResultSet(copyStmt.getMetaData(), result));
        ConnectContext.get().setState(queryState);
    }

    private static void waitJobCompleted(CopyJob job) throws InterruptedException {
        // check the job is completed or not.
        // sleep 10ms, 1000 times(10s)
        // sleep 100ms, 1000 times(100s + 10s = 110s)
        // sleep 1000ms, 1000 times(1000s + 110s = 1110s)
        // sleep 5000ms...
        long retry = 0;
        long currentInterval = 10;
        while (!job.isCompleted()) {
            Thread.sleep(currentInterval);
            if (retry > 3010) {
                continue;
            }
            retry++;
            if (retry > 3000) {
                currentInterval = 5000;
            } else if (retry > 2000) {
                currentInterval = 1000;
            } else if (retry > 1000) {
                currentInterval = 100;
            }
        }
    }

    private static void checkDdlStmtSupported(DdlStmt ddlStmt) throws DdlException {
        // check stmt has been supported in cloud mode
        if (Config.isNotCloudMode()) {
            return;
        }

        if (ddlStmt instanceof AdminSetConfigStmt) {
            if (!ConnectContext.get().getCurrentUserIdentity().getUser().equals(Auth.ROOT_USER)) {
                LOG.info("stmt={}, not supported in cloud mode", ddlStmt.toString());
                throw new DdlException("Unsupported operation");
            }
        }

        if (ddlStmt instanceof BackupStmt
                || ddlStmt instanceof RestoreStmt
                || ddlStmt instanceof CancelBackupStmt
                || ddlStmt instanceof CreateRepositoryStmt
                || ddlStmt instanceof DropRepositoryStmt
                || ddlStmt instanceof AdminRepairTableStmt
                || ddlStmt instanceof AdminCancelRepairTableStmt
                || ddlStmt instanceof AdminCompactTableStmt
                || ddlStmt instanceof AdminCheckTabletsStmt
                || ddlStmt instanceof AdminSetReplicaStatusStmt
                || ddlStmt instanceof AdminCleanTrashStmt
                || ddlStmt instanceof AdminRebalanceDiskStmt
                || ddlStmt instanceof AdminCancelRebalanceDiskStmt
                || ddlStmt instanceof AlterResourceStmt
                || ddlStmt instanceof AlterPolicyStmt
                || ddlStmt instanceof CancelAlterSystemStmt) {
            LOG.info("stmt={}, not supported in cloud mode", ddlStmt.toString());
            throw new DdlException("Unsupported operation");
        }
    }
}<|MERGE_RESOLUTION|>--- conflicted
+++ resolved
@@ -176,13 +176,6 @@
             }
         } else if (ddlStmt instanceof CreateRoutineLoadStmt) {
             env.getRoutineLoadManager().createRoutineLoadJob((CreateRoutineLoadStmt) ddlStmt);
-<<<<<<< HEAD
-        } else if (ddlStmt instanceof ResumeRoutineLoadStmt) {
-            env.getRoutineLoadManager().resumeRoutineLoadJob((ResumeRoutineLoadStmt) ddlStmt);
-=======
-        } else if (ddlStmt instanceof PauseRoutineLoadStmt) {
-            env.getRoutineLoadManager().pauseRoutineLoadJob((PauseRoutineLoadStmt) ddlStmt);
->>>>>>> 52d649ff
         } else if (ddlStmt instanceof AlterRoutineLoadStmt) {
             env.getRoutineLoadManager().alterRoutineLoadJob((AlterRoutineLoadStmt) ddlStmt);
         } else if (ddlStmt instanceof CreateJobStmt) {
