--- conflicted
+++ resolved
@@ -352,36 +352,6 @@
             }
         } else if (ddlStmt instanceof CleanProfileStmt) {
             ProfileManager.getInstance().cleanProfile();
-<<<<<<< HEAD
-        } else if (ddlStmt instanceof DropStatsStmt) {
-            env.getAnalysisManager().dropStats((DropStatsStmt) ddlStmt);
-        } else if (ddlStmt instanceof KillAnalysisJobStmt) {
-            env.getAnalysisManager().handleKillAnalyzeStmt((KillAnalysisJobStmt) ddlStmt);
-        } else if (ddlStmt instanceof DropAnalyzeJobStmt) {
-            DropAnalyzeJobStmt analyzeJobStmt = (DropAnalyzeJobStmt) ddlStmt;
-            Env.getCurrentEnv().getAnalysisManager().dropAnalyzeJob(analyzeJobStmt);
-=======
-        } else if (ddlStmt instanceof CleanQueryStatsStmt) {
-            CleanQueryStatsStmt stmt = (CleanQueryStatsStmt) ddlStmt;
-            CleanQueryStatsInfo cleanQueryStatsInfo = null;
-            switch (stmt.getScope()) {
-                case ALL:
-                    cleanQueryStatsInfo = new CleanQueryStatsInfo(
-                            CleanQueryStatsStmt.Scope.ALL, env.getCurrentCatalog().getName(), null, null);
-                    break;
-                case DB:
-                    cleanQueryStatsInfo = new CleanQueryStatsInfo(CleanQueryStatsStmt.Scope.DB,
-                            env.getCurrentCatalog().getName(), stmt.getDbName(), null);
-                    break;
-                case TABLE:
-                    cleanQueryStatsInfo = new CleanQueryStatsInfo(CleanQueryStatsStmt.Scope.TABLE,
-                            env.getCurrentCatalog().getName(), stmt.getDbName(), stmt.getTableName().getTbl());
-                    break;
-                default:
-                    throw new DdlException("Unknown scope: " + stmt.getScope());
-            }
-            env.cleanQueryStats(cleanQueryStatsInfo);
->>>>>>> be095b59
         } else if (ddlStmt instanceof AlterRepositoryStmt) {
             AlterRepositoryStmt alterRepositoryStmt = (AlterRepositoryStmt) ddlStmt;
             env.getBackupHandler().alterRepository(alterRepositoryStmt.getName(), alterRepositoryStmt.getProperties(),
