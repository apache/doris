--- conflicted
+++ resolved
@@ -114,13 +114,6 @@
             env.setPartitionVersion((AdminSetPartitionVersionStmt) ddlStmt);
         } else if (ddlStmt instanceof DropWorkloadSchedPolicyStmt) {
             env.getWorkloadSchedPolicyMgr().dropWorkloadSchedPolicy((DropWorkloadSchedPolicyStmt) ddlStmt);
-<<<<<<< HEAD
-        } else if (ddlStmt instanceof AlterSqlBlockRuleStmt) {
-            env.getSqlBlockRuleMgr().alterSqlBlockRule((AlterSqlBlockRuleStmt) ddlStmt);
-=======
-        } else if (ddlStmt instanceof CreateSqlBlockRuleStmt) {
-            env.getSqlBlockRuleMgr().createSqlBlockRule((CreateSqlBlockRuleStmt) ddlStmt);
->>>>>>> e9f7df39
         } else if (ddlStmt instanceof RefreshTableStmt) {
             RefreshTableStmt refreshTableStmt = (RefreshTableStmt) ddlStmt;
             env.getRefreshManager().handleRefreshTable(refreshTableStmt.getCtl(), refreshTableStmt.getDbName(),
