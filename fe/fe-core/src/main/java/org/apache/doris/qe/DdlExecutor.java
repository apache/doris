// Licensed to the Apache Software Foundation (ASF) under one
// or more contributor license agreements.  See the NOTICE file
// distributed with this work for additional information
// regarding copyright ownership.  The ASF licenses this file
// to you under the Apache License, Version 2.0 (the
// "License"); you may not use this file except in compliance
// with the License.  You may obtain a copy of the License at
//
//   http://www.apache.org/licenses/LICENSE-2.0
//
// Unless required by applicable law or agreed to in writing,
// software distributed under the License is distributed on an
// "AS IS" BASIS, WITHOUT WARRANTIES OR CONDITIONS OF ANY
// KIND, either express or implied.  See the License for the
// specific language governing permissions and limitations
// under the License.

package org.apache.doris.qe;

import org.apache.doris.analysis.AdminSetConfigStmt;
import org.apache.doris.analysis.AdminSetPartitionVersionStmt;
import org.apache.doris.analysis.AlterDatabasePropertyStmt;
import org.apache.doris.analysis.AlterDatabaseQuotaStmt;
import org.apache.doris.analysis.AlterDatabaseRename;
import org.apache.doris.analysis.AlterJobStatusStmt;
import org.apache.doris.analysis.AlterRepositoryStmt;
import org.apache.doris.analysis.AlterRoleStmt;
import org.apache.doris.analysis.AlterRoutineLoadStmt;
import org.apache.doris.analysis.AlterSqlBlockRuleStmt;
import org.apache.doris.analysis.AlterTableStmt;
import org.apache.doris.analysis.AlterViewStmt;
import org.apache.doris.analysis.BackupStmt;
import org.apache.doris.analysis.CancelExportStmt;
import org.apache.doris.analysis.CancelJobTaskStmt;
import org.apache.doris.analysis.CancelLoadStmt;
import org.apache.doris.analysis.CleanLabelStmt;
import org.apache.doris.analysis.CleanProfileStmt;
import org.apache.doris.analysis.CopyStmt;
import org.apache.doris.analysis.CreateCatalogStmt;
import org.apache.doris.analysis.CreateDbStmt;
import org.apache.doris.analysis.CreateEncryptKeyStmt;
import org.apache.doris.analysis.CreateFunctionStmt;
import org.apache.doris.analysis.CreateIndexPolicyStmt;
import org.apache.doris.analysis.CreateJobStmt;
import org.apache.doris.analysis.CreateMaterializedViewStmt;
import org.apache.doris.analysis.CreateRepositoryStmt;
import org.apache.doris.analysis.CreateRoleStmt;
import org.apache.doris.analysis.CreateRoutineLoadStmt;
import org.apache.doris.analysis.CreateSqlBlockRuleStmt;
import org.apache.doris.analysis.CreateTableAsSelectStmt;
import org.apache.doris.analysis.CreateTableStmt;
import org.apache.doris.analysis.CreateViewStmt;
import org.apache.doris.analysis.CreateWorkloadSchedPolicyStmt;
import org.apache.doris.analysis.DdlStmt;
import org.apache.doris.analysis.DropCatalogStmt;
import org.apache.doris.analysis.DropDbStmt;
import org.apache.doris.analysis.DropEncryptKeyStmt;
import org.apache.doris.analysis.DropFileStmt;
import org.apache.doris.analysis.DropFunctionStmt;
import org.apache.doris.analysis.DropIndexPolicyStmt;
import org.apache.doris.analysis.DropMaterializedViewStmt;
import org.apache.doris.analysis.DropRepositoryStmt;
import org.apache.doris.analysis.DropRoleStmt;
import org.apache.doris.analysis.DropSqlBlockRuleStmt;
import org.apache.doris.analysis.DropStageStmt;
import org.apache.doris.analysis.DropTableStmt;
import org.apache.doris.analysis.DropUserStmt;
import org.apache.doris.analysis.DropWorkloadGroupStmt;
import org.apache.doris.analysis.DropWorkloadSchedPolicyStmt;
import org.apache.doris.analysis.InstallPluginStmt;
import org.apache.doris.analysis.RecoverDbStmt;
import org.apache.doris.analysis.RecoverPartitionStmt;
import org.apache.doris.analysis.RecoverTableStmt;
import org.apache.doris.analysis.RefreshCatalogStmt;
import org.apache.doris.analysis.RefreshDbStmt;
import org.apache.doris.analysis.RefreshLdapStmt;
import org.apache.doris.analysis.RefreshTableStmt;
import org.apache.doris.analysis.RestoreStmt;
import org.apache.doris.analysis.SetDefaultStorageVaultStmt;
import org.apache.doris.analysis.SetUserPropertyStmt;
import org.apache.doris.analysis.SyncStmt;
import org.apache.doris.analysis.TruncateTableStmt;
import org.apache.doris.analysis.UninstallPluginStmt;
import org.apache.doris.analysis.UnsetDefaultStorageVaultStmt;
import org.apache.doris.catalog.EncryptKeyHelper;
import org.apache.doris.catalog.Env;
import org.apache.doris.cloud.catalog.CloudEnv;
import org.apache.doris.cloud.load.CloudLoadManager;
import org.apache.doris.cloud.load.CopyJob;
import org.apache.doris.common.Config;
import org.apache.doris.common.DdlException;
import org.apache.doris.common.profile.ProfileManager;
import org.apache.doris.job.exception.JobException;
import org.apache.doris.load.EtlStatus;
import org.apache.doris.load.FailMsg;
import org.apache.doris.load.loadv2.JobState;
import org.apache.doris.load.loadv2.LoadJob;
import org.apache.doris.mysql.privilege.Auth;

import com.google.common.collect.Lists;
import org.apache.logging.log4j.LogManager;
import org.apache.logging.log4j.Logger;

import java.util.List;
import java.util.Map;

/**
 * Use for execute ddl.
 **/
public class DdlExecutor {
    private static final Logger LOG = LogManager.getLogger(DdlExecutor.class);

    /**
     * Execute ddl.
     **/
    public static void execute(Env env, DdlStmt ddlStmt) throws Exception {
        checkDdlStmtSupported(ddlStmt);
        if (ddlStmt instanceof CreateDbStmt) {
            env.createDb((CreateDbStmt) ddlStmt);
        } else if (ddlStmt instanceof DropDbStmt) {
            env.dropDb((DropDbStmt) ddlStmt);
        } else if (ddlStmt instanceof CreateFunctionStmt) {
            env.createFunction((CreateFunctionStmt) ddlStmt);
        } else if (ddlStmt instanceof DropFunctionStmt) {
            env.dropFunction((DropFunctionStmt) ddlStmt);
        } else if (ddlStmt instanceof CreateEncryptKeyStmt) {
            EncryptKeyHelper.createEncryptKey((CreateEncryptKeyStmt) ddlStmt);
        } else if (ddlStmt instanceof DropEncryptKeyStmt) {
            EncryptKeyHelper.dropEncryptKey((DropEncryptKeyStmt) ddlStmt);
        } else if (ddlStmt instanceof CreateTableStmt) {
            env.createTable((CreateTableStmt) ddlStmt);
        } else if (ddlStmt instanceof CreateTableAsSelectStmt) {
            env.createTableAsSelect((CreateTableAsSelectStmt) ddlStmt);
        } else if (ddlStmt instanceof DropTableStmt) {
            env.dropTable((DropTableStmt) ddlStmt);
        } else if (ddlStmt instanceof CreateMaterializedViewStmt) {
            env.createMaterializedView((CreateMaterializedViewStmt) ddlStmt);
        } else if (ddlStmt instanceof AlterTableStmt) {
            env.alterTable((AlterTableStmt) ddlStmt);
        } else if (ddlStmt instanceof AlterViewStmt) {
            env.alterView((AlterViewStmt) ddlStmt);
        } else if (ddlStmt instanceof CancelExportStmt) {
            env.getExportMgr().cancelExportJob((CancelExportStmt) ddlStmt);
        } else if (ddlStmt instanceof CancelLoadStmt) {
            CancelLoadStmt cs = (CancelLoadStmt) ddlStmt;
            // cancel all
            try {
                env.getJobManager().cancelLoadJob(cs);
            } catch (JobException e) {
                env.getLoadManager().cancelLoadJob(cs);
            }
        } else if (ddlStmt instanceof CreateRoutineLoadStmt) {
            env.getRoutineLoadManager().createRoutineLoadJob((CreateRoutineLoadStmt) ddlStmt);
        } else if (ddlStmt instanceof AlterRoutineLoadStmt) {
            env.getRoutineLoadManager().alterRoutineLoadJob((AlterRoutineLoadStmt) ddlStmt);
        } else if (ddlStmt instanceof CreateJobStmt) {
            try {
                env.getJobManager().registerJob(((CreateJobStmt) ddlStmt).getJobInstance());
            } catch (Exception e) {
                throw new DdlException(e.getMessage());
            }
        } else if (ddlStmt instanceof AlterJobStatusStmt) {
            AlterJobStatusStmt stmt = (AlterJobStatusStmt) ddlStmt;
            try {
                // drop job
                if (stmt.isDrop()) {
                    env.getJobManager().unregisterJob(stmt.getJobName(), stmt.isIfExists());
                    return;
                }
                // alter job status
                env.getJobManager().alterJobStatus(stmt.getJobName(), stmt.getJobStatus());
            } catch (Exception e) {
                throw new DdlException(e.getMessage());
            }
        } else if (ddlStmt instanceof CancelJobTaskStmt) {
            CancelJobTaskStmt stmt = (CancelJobTaskStmt) ddlStmt;
            try {
                env.getJobManager().cancelTaskById(stmt.getJobName(), stmt.getTaskId());
            } catch (Exception e) {
                throw new DdlException(e.getMessage());
            }
        } else if (ddlStmt instanceof DropUserStmt) {
            DropUserStmt stmt = (DropUserStmt) ddlStmt;
            env.getAuth().dropUser(stmt);
        } else if (ddlStmt instanceof CreateRoleStmt) {
            env.getAuth().createRole((CreateRoleStmt) ddlStmt);
        } else if (ddlStmt instanceof AlterRoleStmt) {
            env.getAuth().alterRole((AlterRoleStmt) ddlStmt);
        } else if (ddlStmt instanceof DropRoleStmt) {
            env.getAuth().dropRole((DropRoleStmt) ddlStmt);
        } else if (ddlStmt instanceof SetUserPropertyStmt) {
            env.getAuth().updateUserProperty((SetUserPropertyStmt) ddlStmt);
        } else if (ddlStmt instanceof AlterDatabaseQuotaStmt) {
            env.alterDatabaseQuota((AlterDatabaseQuotaStmt) ddlStmt);
        } else if (ddlStmt instanceof AlterDatabaseRename) {
            env.renameDatabase((AlterDatabaseRename) ddlStmt);
        } else if (ddlStmt instanceof RecoverDbStmt) {
            env.recoverDatabase((RecoverDbStmt) ddlStmt);
        } else if (ddlStmt instanceof RecoverTableStmt) {
            env.recoverTable((RecoverTableStmt) ddlStmt);
        } else if (ddlStmt instanceof RecoverPartitionStmt) {
            env.recoverPartition((RecoverPartitionStmt) ddlStmt);
        } else if (ddlStmt instanceof CreateViewStmt) {
            env.createView((CreateViewStmt) ddlStmt);
        } else if (ddlStmt instanceof BackupStmt) {
            env.backup((BackupStmt) ddlStmt);
        } else if (ddlStmt instanceof RestoreStmt) {
            env.restore((RestoreStmt) ddlStmt);
        } else if (ddlStmt instanceof CreateRepositoryStmt) {
            env.getBackupHandler().createRepository((CreateRepositoryStmt) ddlStmt);
        } else if (ddlStmt instanceof DropRepositoryStmt) {
            env.getBackupHandler().dropRepository((DropRepositoryStmt) ddlStmt);
        } else if (ddlStmt instanceof SyncStmt) {
            return;
        } else if (ddlStmt instanceof TruncateTableStmt) {
            env.truncateTable((TruncateTableStmt) ddlStmt);
        } else if (ddlStmt instanceof AdminSetConfigStmt) {
            env.setConfig((AdminSetConfigStmt) ddlStmt);
        } else if (ddlStmt instanceof DropFileStmt) {
            env.getSmallFileMgr().dropFile((DropFileStmt) ddlStmt);
        } else if (ddlStmt instanceof InstallPluginStmt) {
            env.installPlugin((InstallPluginStmt) ddlStmt);
        } else if (ddlStmt instanceof UninstallPluginStmt) {
            env.uninstallPlugin((UninstallPluginStmt) ddlStmt);
        } else if (ddlStmt instanceof AdminSetPartitionVersionStmt) {
            env.setPartitionVersion((AdminSetPartitionVersionStmt) ddlStmt);
        } else if (ddlStmt instanceof DropWorkloadGroupStmt) {
            env.getWorkloadGroupMgr().dropWorkloadGroup((DropWorkloadGroupStmt) ddlStmt);
        } else if (ddlStmt instanceof CreateWorkloadSchedPolicyStmt) {
            env.getWorkloadSchedPolicyMgr().createWorkloadSchedPolicy((CreateWorkloadSchedPolicyStmt) ddlStmt);
        } else if (ddlStmt instanceof DropWorkloadSchedPolicyStmt) {
            env.getWorkloadSchedPolicyMgr().dropWorkloadSchedPolicy((DropWorkloadSchedPolicyStmt) ddlStmt);
        } else if (ddlStmt instanceof CreateSqlBlockRuleStmt) {
            env.getSqlBlockRuleMgr().createSqlBlockRule((CreateSqlBlockRuleStmt) ddlStmt);
        } else if (ddlStmt instanceof AlterSqlBlockRuleStmt) {
            env.getSqlBlockRuleMgr().alterSqlBlockRule((AlterSqlBlockRuleStmt) ddlStmt);
        } else if (ddlStmt instanceof DropSqlBlockRuleStmt) {
            env.getSqlBlockRuleMgr().dropSqlBlockRule((DropSqlBlockRuleStmt) ddlStmt);
        } else if (ddlStmt instanceof AlterDatabasePropertyStmt) {
            env.alterDatabaseProperty((AlterDatabasePropertyStmt) ddlStmt);
        } else if (ddlStmt instanceof RefreshTableStmt) {
            env.getRefreshManager().handleRefreshTable((RefreshTableStmt) ddlStmt);
        } else if (ddlStmt instanceof RefreshDbStmt) {
            env.getRefreshManager().handleRefreshDb((RefreshDbStmt) ddlStmt);
<<<<<<< HEAD
        } else if (ddlStmt instanceof AlterResourceStmt) {
            env.getResourceMgr().alterResource((AlterResourceStmt) ddlStmt);
        } else if (ddlStmt instanceof AlterPolicyStmt) {
            env.getPolicyMgr().alterPolicy((AlterPolicyStmt) ddlStmt);
=======
        } else if (ddlStmt instanceof AlterColocateGroupStmt) {
            env.getColocateTableIndex().alterColocateGroup((AlterColocateGroupStmt) ddlStmt);
        } else if (ddlStmt instanceof AlterWorkloadGroupStmt) {
            env.getWorkloadGroupMgr().alterWorkloadGroup((AlterWorkloadGroupStmt) ddlStmt);
>>>>>>> 33fde579
        } else if (ddlStmt instanceof CreateIndexPolicyStmt) {
            env.getIndexPolicyMgr().createIndexPolicy((CreateIndexPolicyStmt) ddlStmt);
        } else if (ddlStmt instanceof DropIndexPolicyStmt) {
            env.getIndexPolicyMgr().dropIndexPolicy((DropIndexPolicyStmt) ddlStmt);
        } else if (ddlStmt instanceof CreateCatalogStmt) {
            env.getCatalogMgr().createCatalog((CreateCatalogStmt) ddlStmt);
        } else if (ddlStmt instanceof DropCatalogStmt) {
            env.getCatalogMgr().dropCatalog((DropCatalogStmt) ddlStmt);
        } else if (ddlStmt instanceof CleanLabelStmt) {
            env.getLoadManager().cleanLabel(((CleanLabelStmt) ddlStmt).getDb(), ((CleanLabelStmt) ddlStmt).getLabel());
        } else if (ddlStmt instanceof DropMaterializedViewStmt) {
            env.dropMaterializedView((DropMaterializedViewStmt) ddlStmt);
        } else if (ddlStmt instanceof RefreshCatalogStmt) {
            env.getRefreshManager().handleRefreshCatalog((RefreshCatalogStmt) ddlStmt);
        } else if (ddlStmt instanceof RefreshLdapStmt) {
            env.getAuth().refreshLdap((RefreshLdapStmt) ddlStmt);
        } else if (ddlStmt instanceof CleanProfileStmt) {
            ProfileManager.getInstance().cleanProfile();
        } else if (ddlStmt instanceof AlterRepositoryStmt) {
            AlterRepositoryStmt alterRepositoryStmt = (AlterRepositoryStmt) ddlStmt;
            env.getBackupHandler().alterRepository(alterRepositoryStmt.getName(), alterRepositoryStmt.getProperties(),
                    false);
        } else if (ddlStmt instanceof DropStageStmt) {
            ((CloudEnv) env).dropStage((DropStageStmt) ddlStmt);
        } else if (ddlStmt instanceof CopyStmt) {
            executeCopyStmt(env, (CopyStmt) ddlStmt);
        } else if (ddlStmt instanceof SetDefaultStorageVaultStmt) {
            env.getStorageVaultMgr().setDefaultStorageVault((SetDefaultStorageVaultStmt) ddlStmt);
        } else if (ddlStmt instanceof UnsetDefaultStorageVaultStmt) {
            env.getStorageVaultMgr().unsetDefaultStorageVault();
        } else {
            LOG.warn("Unkown statement " + ddlStmt.getClass());
            throw new DdlException("Unknown statement.");
        }
    }

    public static void executeCopyStmt(Env env, CopyStmt copyStmt) throws Exception {
        CopyJob job = (CopyJob) (((CloudLoadManager) env.getLoadManager()).createLoadJobFromStmt(copyStmt));
        if (!copyStmt.isAsync()) {
            // wait for execute finished
            waitJobCompleted(job);
            if (job.getState() == JobState.UNKNOWN || job.getState() == JobState.CANCELLED) {
                QueryState queryState = new QueryState();
                FailMsg failMsg = job.getFailMsg();
                EtlStatus loadingStatus = job.getLoadingStatus();
                List<List<String>> result = Lists.newArrayList();
                List<String> entry = Lists.newArrayList();
                entry.add(job.getCopyId());
                entry.add(job.getState().toString());
                entry.add(failMsg == null ? "" : failMsg.getCancelType().toString());
                entry.add(failMsg == null ? "" : failMsg.getMsg());
                entry.add("");
                entry.add("");
                entry.add("");
                entry.add(loadingStatus.getTrackingUrl());
                result.add(entry);
                queryState.setResultSet(new ShowResultSet(copyStmt.getMetaData(), result));
                ConnectContext.get().setState(queryState);
                return;
            } else if (job.getState() == JobState.FINISHED) {
                EtlStatus loadingStatus = job.getLoadingStatus();
                Map<String, String> counters = loadingStatus.getCounters();
                QueryState queryState = new QueryState();
                List<List<String>> result = Lists.newArrayList();
                List<String> entry = Lists.newArrayList();
                entry.add(job.getCopyId());
                entry.add(job.getState().toString());
                entry.add("");
                entry.add("");
                entry.add(counters.getOrDefault(LoadJob.DPP_NORMAL_ALL, "0"));
                entry.add(counters.getOrDefault(LoadJob.DPP_ABNORMAL_ALL, "0"));
                entry.add(counters.getOrDefault(LoadJob.UNSELECTED_ROWS, "0"));
                entry.add(loadingStatus.getTrackingUrl());
                result.add(entry);
                queryState.setResultSet(new ShowResultSet(copyStmt.getMetaData(), result));
                ConnectContext.get().setState(queryState);
                return;
            }
        }
        QueryState queryState = new QueryState();
        List<List<String>> result = Lists.newArrayList();
        List<String> entry = Lists.newArrayList();
        entry.add(job.getCopyId());
        entry.add(job.getState().toString());
        entry.add("");
        entry.add("");
        entry.add("");
        entry.add("");
        entry.add("");
        entry.add("");
        result.add(entry);
        queryState.setResultSet(new ShowResultSet(copyStmt.getMetaData(), result));
        ConnectContext.get().setState(queryState);
    }

    private static void waitJobCompleted(CopyJob job) throws InterruptedException {
        // check the job is completed or not.
        // sleep 10ms, 1000 times(10s)
        // sleep 100ms, 1000 times(100s + 10s = 110s)
        // sleep 1000ms, 1000 times(1000s + 110s = 1110s)
        // sleep 5000ms...
        long retry = 0;
        long currentInterval = 10;
        while (!job.isCompleted()) {
            Thread.sleep(currentInterval);
            if (retry > 3010) {
                continue;
            }
            retry++;
            if (retry > 3000) {
                currentInterval = 5000;
            } else if (retry > 2000) {
                currentInterval = 1000;
            } else if (retry > 1000) {
                currentInterval = 100;
            }
        }
    }

    private static void checkDdlStmtSupported(DdlStmt ddlStmt) throws DdlException {
        // check stmt has been supported in cloud mode
        if (Config.isNotCloudMode()) {
            return;
        }

        if (ddlStmt instanceof AdminSetConfigStmt) {
            if (!ConnectContext.get().getCurrentUserIdentity().getUser().equals(Auth.ROOT_USER)) {
                LOG.info("stmt={}, not supported in cloud mode", ddlStmt.toString());
                throw new DdlException("Unsupported operation");
            }
        }

        if (ddlStmt instanceof BackupStmt
                || ddlStmt instanceof RestoreStmt
                || ddlStmt instanceof CreateRepositoryStmt
                || ddlStmt instanceof DropRepositoryStmt) {
            LOG.info("stmt={}, not supported in cloud mode", ddlStmt.toString());
            throw new DdlException("Unsupported operation");
        }
    }
}<|MERGE_RESOLUTION|>--- conflicted
+++ resolved
@@ -242,17 +242,6 @@
             env.getRefreshManager().handleRefreshTable((RefreshTableStmt) ddlStmt);
         } else if (ddlStmt instanceof RefreshDbStmt) {
             env.getRefreshManager().handleRefreshDb((RefreshDbStmt) ddlStmt);
-<<<<<<< HEAD
-        } else if (ddlStmt instanceof AlterResourceStmt) {
-            env.getResourceMgr().alterResource((AlterResourceStmt) ddlStmt);
-        } else if (ddlStmt instanceof AlterPolicyStmt) {
-            env.getPolicyMgr().alterPolicy((AlterPolicyStmt) ddlStmt);
-=======
-        } else if (ddlStmt instanceof AlterColocateGroupStmt) {
-            env.getColocateTableIndex().alterColocateGroup((AlterColocateGroupStmt) ddlStmt);
-        } else if (ddlStmt instanceof AlterWorkloadGroupStmt) {
-            env.getWorkloadGroupMgr().alterWorkloadGroup((AlterWorkloadGroupStmt) ddlStmt);
->>>>>>> 33fde579
         } else if (ddlStmt instanceof CreateIndexPolicyStmt) {
             env.getIndexPolicyMgr().createIndexPolicy((CreateIndexPolicyStmt) ddlStmt);
         } else if (ddlStmt instanceof DropIndexPolicyStmt) {
