--- conflicted
+++ resolved
@@ -419,17 +419,14 @@
             env.getBackupHandler().alterRepository((AlterRepositoryStmt) ddlStmt);
         } else if (ddlStmt instanceof CreateStorageVaultStmt) {
             env.getStorageVaultMgr().createStorageVaultResource((CreateStorageVaultStmt) ddlStmt);
-<<<<<<< HEAD
         } else if (ddlStmt instanceof CreateStageStmt) {
             env.createStage((CreateStageStmt) ddlStmt);
         } else if (ddlStmt instanceof DropStageStmt) {
             env.dropStage((DropStageStmt) ddlStmt);
         } else if (ddlStmt instanceof CopyStmt) {
             executeCopyStmt(env, (CopyStmt) ddlStmt);
-=======
         } else if (ddlStmt instanceof SetDefaultStorageVaultStmt) {
             env.getStorageVaultMgr().setDefaultStorageVault((SetDefaultStorageVaultStmt) ddlStmt);
->>>>>>> 45b7eee4
         } else {
             LOG.warn("Unkown statement " + ddlStmt.getClass());
             throw new DdlException("Unknown statement.");
