--- conflicted
+++ resolved
@@ -117,13 +117,8 @@
                         Long shadowTabletId = entry.getKey();
                         Long originTabletId = entry.getValue();
                         ((CloudInternalCatalog) Env.getCurrentInternalCatalog())
-<<<<<<< HEAD
-                                .removeSchemaChangeJob(jobId,dbId, tableId, originIndexId, shadowIndexId,
-                                    partitionId, originTabletId, shadowTabletId);
-=======
                                 .removeSchemaChangeJob(jobId, dbId, tableId, originIndexId, shadowIndexId,
                                         partitionId, originTabletId, shadowTabletId);
->>>>>>> ab9fddfa
                     }
                     LOG.info("Cancel SchemaChange. Remove SchemaChangeJob in ms."
                             + "dbId:{}, tableId:{}, originIndexId:{}, partitionId:{}. tabletSize:{}",
