--- conflicted
+++ resolved
@@ -81,12 +81,6 @@
 import org.apache.doris.task.StreamLoadTask;
 import org.apache.doris.thrift.FrontendService;
 import org.apache.doris.thrift.FrontendServiceVersion;
-<<<<<<< HEAD
-=======
-import org.apache.doris.thrift.TAddColumnsRequest;
-import org.apache.doris.thrift.TAddColumnsResult;
-import org.apache.doris.thrift.TBackend;
->>>>>>> 87c4d1c2
 import org.apache.doris.thrift.TBeginTxnRequest;
 import org.apache.doris.thrift.TBeginTxnResult;
 import org.apache.doris.thrift.TBinlog;
@@ -411,171 +405,6 @@
         return result;
     }
 
-<<<<<<< HEAD
-=======
-    private static ColumnDef initColumnfromThrift(TColumnDesc tColumnDesc, String comment) {
-        TypeDef typeDef = TypeDef.createTypeDef(tColumnDesc);
-        boolean isAllowNull = tColumnDesc.isIsAllowNull();
-        ColumnDef.DefaultValue defaultVal = ColumnDef.DefaultValue.NOT_SET;
-        // Dynamic table's Array default value should be '[]'
-        if (typeDef.getType().isArrayType()) {
-            defaultVal = ColumnDef.DefaultValue.ARRAY_EMPTY_DEFAULT_VALUE;
-        }
-        return new ColumnDef(tColumnDesc.getColumnName(), typeDef, false, null, isAllowNull, false,
-                defaultVal, comment, true);
-    }
-
-    @Override
-    public TAddColumnsResult addColumns(TAddColumnsRequest request) throws TException {
-        String clientAddr = getClientAddrAsString();
-        LOG.debug("schema change clientAddr: {}, request: {}", clientAddr, request);
-
-        TStatus status = new TStatus(TStatusCode.OK);
-        List<TColumn> allColumns = new ArrayList<TColumn>();
-
-        Env env = Env.getCurrentEnv();
-        InternalCatalog catalog = env.getInternalCatalog();
-        int schemaVersion = 0;
-        try {
-            if (!env.isMaster()) {
-                status.setStatusCode(TStatusCode.ILLEGAL_STATE);
-                status.addToErrorMsgs("retry rpc request to master.");
-                TAddColumnsResult result = new TAddColumnsResult();
-                result.setStatus(status);
-                return result;
-            }
-            TableName tableName = new TableName("", request.getDbName(), request.getTableName());
-            if (request.getTableId() > 0) {
-                tableName = catalog.getTableNameByTableId(request.getTableId());
-            }
-            if (tableName == null) {
-                throw new MetaNotFoundException("table_id " + request.getTableId() + " does not exist");
-            }
-
-            Database db = catalog.getDbNullable(tableName.getDb());
-            if (db == null) {
-                throw new MetaNotFoundException("db " + tableName.getDb() + " does not exist");
-            }
-
-            List<TColumnDef> addColumns = request.getAddColumns();
-            boolean queryMode = false;
-            if (addColumns == null || addColumns.size() == 0) {
-                queryMode = true;
-            }
-
-            // rpc only olap table
-            OlapTable olapTable = (OlapTable) db.getTableOrMetaException(tableName.getTbl(), TableType.OLAP);
-            olapTable.writeLockOrMetaException();
-
-            try {
-                olapTable.checkNormalStateForAlter();
-                List<ColumnDef> columnDefs = new ArrayList<ColumnDef>();
-
-                // prepare columnDefs
-                for (TColumnDef tColumnDef : addColumns) {
-                    if (request.isAllowTypeConflict()) {
-                        // ignore column with same name
-                        boolean hasSameNameColumn = false;
-                        for (Column column : olapTable.getBaseSchema()) {
-                            if (column.getName().equalsIgnoreCase(tColumnDef.getColumnDesc().getColumnName())) {
-                                hasSameNameColumn = true;
-                            }
-                        }
-                        // ignore this column
-                        if (hasSameNameColumn) {
-                            continue;
-                        }
-                    }
-                    String comment = tColumnDef.getComment();
-                    if (comment == null || comment.length() == 0) {
-                        Instant ins = Instant.ofEpochSecond(System.currentTimeMillis() / 1000);
-                        ZonedDateTime zdt = ins.atZone(ZoneId.systemDefault());
-                        comment = "auto change " + zdt.toString();
-                    }
-
-                    TColumnDesc tColumnDesc = tColumnDef.getColumnDesc();
-                    ColumnDef columnDef = initColumnfromThrift(tColumnDesc, comment);
-                    columnDefs.add(columnDef);
-                }
-
-                if (!queryMode && !columnDefs.isEmpty()) {
-                    // create AddColumnsClause
-                    AddColumnsClause addColumnsClause = new AddColumnsClause(columnDefs, null, null);
-                    addColumnsClause.analyze(null);
-
-                    // index id -> index schema
-                    Map<Long, LinkedList<Column>> indexSchemaMap = new HashMap<>();
-                    // index id -> index col_unique_id supplier
-                    Map<Long, IntSupplier> colUniqueIdSupplierMap = new HashMap<>();
-                    for (Map.Entry<Long, List<Column>> entry : olapTable.getIndexIdToSchema(true).entrySet()) {
-                        indexSchemaMap.put(entry.getKey(), new LinkedList<>(entry.getValue()));
-                        IntSupplier colUniqueIdSupplier = null;
-                        if (olapTable.getEnableLightSchemaChange()) {
-                            colUniqueIdSupplier = new IntSupplier() {
-                                public int pendingMaxColUniqueId = olapTable
-                                        .getIndexMetaByIndexId(entry.getKey()).getMaxColUniqueId();
-
-                                @Override
-                                public int getAsInt() {
-                                    pendingMaxColUniqueId++;
-                                    return pendingMaxColUniqueId;
-                                }
-                            };
-                        }
-                        colUniqueIdSupplierMap.put(entry.getKey(), colUniqueIdSupplier);
-                    }
-                    // 4. call schame change function, only for dynamic table feature.
-                    SchemaChangeHandler schemaChangeHandler = new SchemaChangeHandler();
-
-                    boolean lightSchemaChange = schemaChangeHandler.processAddColumns(
-                            addColumnsClause, olapTable, indexSchemaMap, true, colUniqueIdSupplierMap);
-                    if (lightSchemaChange) {
-                        // for schema change add column optimize, direct modify table meta.
-                        List<Index> newIndexes = olapTable.getCopiedIndexes();
-                        long jobId = Env.getCurrentEnv().getNextId();
-                        Env.getCurrentEnv().getSchemaChangeHandler().modifyTableLightSchemaChange(
-                                "",
-                                db, olapTable, indexSchemaMap, newIndexes, null, false, jobId, false);
-                    } else {
-                        throw new MetaNotFoundException("table_id "
-                                + request.getTableId() + " cannot light schema change through rpc.");
-                    }
-                }
-
-                // 5. build all columns
-                for (Column column : olapTable.getBaseSchema()) {
-                    allColumns.add(column.toThrift());
-                }
-                schemaVersion = olapTable.getBaseSchemaVersion();
-            } catch (Exception e) {
-                LOG.warn("got exception add columns: ", e);
-                status.setStatusCode(TStatusCode.INTERNAL_ERROR);
-                status.addToErrorMsgs(e.getMessage());
-            } finally {
-                olapTable.writeUnlock();
-            }
-        } catch (MetaNotFoundException e) {
-            status.setStatusCode(TStatusCode.NOT_FOUND);
-            status.addToErrorMsgs(e.getMessage());
-        } catch (UserException e) {
-            status.setStatusCode(TStatusCode.INVALID_ARGUMENT);
-            status.addToErrorMsgs(e.getMessage());
-        } catch (Exception e) {
-            LOG.warn("got exception add columns: ", e);
-            status.setStatusCode(TStatusCode.INTERNAL_ERROR);
-            status.addToErrorMsgs(e.getMessage());
-        }
-
-        TAddColumnsResult result = new TAddColumnsResult();
-        result.setStatus(status);
-        result.setTableId(request.getTableId());
-        result.setAllColumns(allColumns);
-        result.setSchemaVersion(schemaVersion);
-        LOG.debug("result: {}", result);
-        return result;
-    }
-
->>>>>>> 87c4d1c2
     @LogException
     @Override
     public TGetTablesResult getTableNames(TGetTablesParams params) throws TException {
