--- conflicted
+++ resolved
@@ -234,13 +234,10 @@
 import org.apache.logging.log4j.Logger;
 import org.apache.thrift.TException;
 
-<<<<<<< HEAD
+import java.io.StringReader;
 import java.time.Instant;
 import java.time.ZoneId;
 import java.time.ZonedDateTime;
-=======
-import java.io.StringReader;
->>>>>>> 89b2c19a
 import java.util.ArrayList;
 import java.util.Collection;
 import java.util.Collections;
@@ -1957,7 +1954,6 @@
         return result;
     }
 
-<<<<<<< HEAD
     private TExecPlanFragmentParams initHttpStreamPlan(TStreamLoadPutRequest request, ConnectContext ctx)
             throws UserException {
         String originStmt = request.getLoadSql();
@@ -1985,18 +1981,14 @@
 
     private void httpStreamPutImpl(TStreamLoadPutRequest request, TStreamLoadPutResult result)
                 throws UserException {
-        LOG.info("receive http stream put request");
+        if (LOG.isDebugEnabled()) {
+            LOG.debug("receive http stream put request: {}", request);
+        }
         String cluster = request.getCluster();
         if (Strings.isNullOrEmpty(cluster)) {
             cluster = SystemInfoService.DEFAULT_CLUSTER;
-=======
-    private void httpStreamPutImpl(TStreamLoadPutRequest request, TStreamLoadPutResult result, ConnectContext ctx)
-            throws UserException {
-        if (LOG.isDebugEnabled()) {
-            LOG.debug("receive http stream put request: {}", request);
->>>>>>> 89b2c19a
-        }
-        String originStmt = request.getLoadSql();
+        }
+        ConnectContext ctx = new ConnectContext();
         if (request.isSetAuthCode()) {
             // TODO(cmy): find a way to check
         } else if (Strings.isNullOrEmpty(request.getToken())) {
@@ -2004,7 +1996,6 @@
                     request.getTbl(),
                     request.getUserIp(), PrivPredicate.LOAD);
         }
-<<<<<<< HEAD
         ctx.setEnv(Env.getCurrentEnv());
         ctx.setQueryId(request.getLoadId());
         ctx.setCluster(SystemInfoService.DEFAULT_CLUSTER);
@@ -2015,31 +2006,6 @@
         ctx.getSessionVariable().enableInsertGroupCommit = request.isGroupCommit();
         try {
             TExecPlanFragmentParams plan = initHttpStreamPlan(request, ctx);
-=======
-        SqlScanner input = new SqlScanner(new StringReader(originStmt), ctx.getSessionVariable().getSqlMode());
-        SqlParser parser = new SqlParser(input);
-        try {
-            NativeInsertStmt parsedStmt = (NativeInsertStmt) SqlParserUtils.getFirstStmt(parser);
-            parsedStmt.setOrigStmt(new OriginStatement(originStmt, 0));
-            parsedStmt.setUserInfo(ctx.getCurrentUserIdentity());
-            if (!StringUtils.isEmpty(request.getGroupCommitMode())) {
-                if (!Config.wait_internal_group_commit_finish && parsedStmt.getLabel() != null) {
-                    throw new AnalysisException("label and group_commit can't be set at the same time");
-                }
-                ctx.getSessionVariable().groupCommit = request.getGroupCommitMode();
-                parsedStmt.isGroupCommitStreamLoadSql = true;
-            }
-            StmtExecutor executor = new StmtExecutor(ctx, parsedStmt);
-            ctx.setExecutor(executor);
-            TQueryOptions tQueryOptions = ctx.getSessionVariable().toThrift();
-            executor.analyze(tQueryOptions);
-            Analyzer analyzer = new Analyzer(ctx.getEnv(), ctx);
-            Coordinator coord = new Coordinator(ctx, analyzer, executor.planner());
-            coord.setLoadMemLimit(request.getExecMemLimit());
-            coord.setQueryType(TQueryType.LOAD);
-
-            TExecPlanFragmentParams plan = coord.getStreamLoadPlan();
->>>>>>> 89b2c19a
             int loadStreamPerNode = 20;
             if (request.getStreamPerNode() > 0) {
                 loadStreamPerNode = request.getStreamPerNode();
@@ -2052,20 +2018,13 @@
             result.getParams().setDbName(ctx.getTxnEntry().getDb().getFullName());
             result.getParams().setTableName(ctx.getTxnEntry().getTable().getName());
             result.getParams().setTxnConf(new TTxnParams().setTxnId(txn_id));
-<<<<<<< HEAD
             result.getParams().setImportLabel(ctx.getTxnEntry().getLabel());
             result.getParams().params.setGroupCommit(ctx.isGroupCommitTvf());
             result.setDbId(ctx.getTxnEntry().getDb().getId());
             result.setTableId(ctx.getTxnEntry().getTable().getId());
             result.setBaseSchemaVersion(((OlapTable) ctx.getTxnEntry().getTable()).getBaseSchemaVersion());
-=======
-            result.getParams().setImportLabel(parsedStmt.getLabel());
-            result.setDbId(parsedStmt.getTargetTable().getDatabase().getId());
-            result.setTableId(parsedStmt.getTargetTable().getId());
-            result.setBaseSchemaVersion(((OlapTable) parsedStmt.getTargetTable()).getBaseSchemaVersion());
             result.setGroupCommitIntervalMs(((OlapTable) parsedStmt.getTargetTable()).getGroupCommitIntervalMs());
             result.setGroupCommitDataBytes(((OlapTable) parsedStmt.getTargetTable()).getGroupCommitDataBytes());
->>>>>>> 89b2c19a
             result.setWaitInternalGroupCommitFinish(Config.wait_internal_group_commit_finish);
         } catch (UserException e) {
             LOG.warn("exec sql error, sql is : {}", request.getLoadSql(), e);
