// Licensed to the Apache Software Foundation (ASF) under one
// or more contributor license agreements.  See the NOTICE file
// distributed with this work for additional information
// regarding copyright ownership.  The ASF licenses this file
// to you under the Apache License, Version 2.0 (the
// "License"); you may not use this file except in compliance
// with the License.  You may obtain a copy of the License at
//
//   http://www.apache.org/licenses/LICENSE-2.0
//
// Unless required by applicable law or agreed to in writing,
// software distributed under the License is distributed on an
// "AS IS" BASIS, WITHOUT WARRANTIES OR CONDITIONS OF ANY
// KIND, either express or implied.  See the License for the
// specific language governing permissions and limitations
// under the License.

package org.apache.doris.service;

import org.apache.doris.alter.SchemaChangeHandler;
import org.apache.doris.analysis.AbstractBackupTableRefClause;
import org.apache.doris.analysis.AddColumnsClause;
import org.apache.doris.analysis.AddPartitionClause;
import org.apache.doris.analysis.Analyzer;
import org.apache.doris.analysis.ColumnDef;
import org.apache.doris.analysis.LabelName;
import org.apache.doris.analysis.PartitionExprUtil;
import org.apache.doris.analysis.RestoreStmt;
import org.apache.doris.analysis.SetType;
import org.apache.doris.analysis.TableName;
import org.apache.doris.analysis.TableRef;
import org.apache.doris.analysis.TypeDef;
import org.apache.doris.analysis.UserIdentity;
import org.apache.doris.backup.Snapshot;
import org.apache.doris.catalog.AutoIncrementGenerator;
import org.apache.doris.catalog.Column;
import org.apache.doris.catalog.Database;
import org.apache.doris.catalog.DatabaseIf;
import org.apache.doris.catalog.Env;
import org.apache.doris.catalog.Index;
import org.apache.doris.catalog.MaterializedIndex;
import org.apache.doris.catalog.OlapTable;
import org.apache.doris.catalog.Partition;
import org.apache.doris.catalog.PartitionInfo;
import org.apache.doris.catalog.Replica;
import org.apache.doris.catalog.Table;
import org.apache.doris.catalog.TableIf;
import org.apache.doris.catalog.TableIf.TableType;
import org.apache.doris.catalog.Tablet;
import org.apache.doris.catalog.TabletMeta;
import org.apache.doris.catalog.external.ExternalDatabase;
import org.apache.doris.cluster.ClusterNamespace;
import org.apache.doris.common.AnalysisException;
import org.apache.doris.common.AuthenticationException;
import org.apache.doris.common.CaseSensibility;
import org.apache.doris.common.Config;
import org.apache.doris.common.DdlException;
import org.apache.doris.common.DuplicatedRequestException;
import org.apache.doris.common.LabelAlreadyUsedException;
import org.apache.doris.common.MetaNotFoundException;
import org.apache.doris.common.Pair;
import org.apache.doris.common.PatternMatcher;
import org.apache.doris.common.PatternMatcherException;
import org.apache.doris.common.ThriftServerContext;
import org.apache.doris.common.ThriftServerEventProcessor;
import org.apache.doris.common.UserException;
import org.apache.doris.common.Version;
import org.apache.doris.common.annotation.LogException;
import org.apache.doris.common.util.Util;
import org.apache.doris.cooldown.CooldownDelete;
import org.apache.doris.datasource.CatalogIf;
import org.apache.doris.datasource.ExternalCatalog;
import org.apache.doris.datasource.InternalCatalog;
import org.apache.doris.load.routineload.RoutineLoadJob;
import org.apache.doris.master.MasterImpl;
import org.apache.doris.mysql.privilege.AccessControllerManager;
import org.apache.doris.mysql.privilege.PrivPredicate;
import org.apache.doris.persist.gson.GsonUtils;
import org.apache.doris.planner.OlapTableSink;
import org.apache.doris.planner.StreamLoadPlanner;
import org.apache.doris.qe.ConnectContext;
import org.apache.doris.qe.ConnectProcessor;
import org.apache.doris.qe.Coordinator;
import org.apache.doris.qe.DdlExecutor;
import org.apache.doris.qe.MasterCatalogExecutor;
import org.apache.doris.qe.QeProcessorImpl;
import org.apache.doris.qe.QueryState;
import org.apache.doris.qe.StmtExecutor;
import org.apache.doris.qe.VariableMgr;
import org.apache.doris.statistics.ColumnStatistic;
import org.apache.doris.statistics.ResultRow;
import org.apache.doris.statistics.StatisticsCacheKey;
import org.apache.doris.statistics.query.QueryStats;
import org.apache.doris.system.Backend;
import org.apache.doris.system.Frontend;
import org.apache.doris.system.SystemInfoService;
import org.apache.doris.tablefunction.MetadataGenerator;
import org.apache.doris.task.StreamLoadTask;
import org.apache.doris.thrift.FrontendService;
import org.apache.doris.thrift.FrontendServiceVersion;
import org.apache.doris.thrift.TAddColumnsRequest;
import org.apache.doris.thrift.TAddColumnsResult;
import org.apache.doris.thrift.TAutoIncrementRangeRequest;
import org.apache.doris.thrift.TAutoIncrementRangeResult;
import org.apache.doris.thrift.TBeginTxnRequest;
import org.apache.doris.thrift.TBeginTxnResult;
import org.apache.doris.thrift.TBinlog;
import org.apache.doris.thrift.TCheckAuthRequest;
import org.apache.doris.thrift.TCheckAuthResult;
import org.apache.doris.thrift.TColumn;
import org.apache.doris.thrift.TColumnDef;
import org.apache.doris.thrift.TColumnDesc;
import org.apache.doris.thrift.TCommitTxnRequest;
import org.apache.doris.thrift.TCommitTxnResult;
import org.apache.doris.thrift.TConfirmUnusedRemoteFilesRequest;
import org.apache.doris.thrift.TConfirmUnusedRemoteFilesResult;
import org.apache.doris.thrift.TCreatePartitionRequest;
import org.apache.doris.thrift.TCreatePartitionResult;
import org.apache.doris.thrift.TDescribeTableParams;
import org.apache.doris.thrift.TDescribeTableResult;
import org.apache.doris.thrift.TDescribeTablesParams;
import org.apache.doris.thrift.TDescribeTablesResult;
import org.apache.doris.thrift.TExecPlanFragmentParams;
import org.apache.doris.thrift.TFeResult;
import org.apache.doris.thrift.TFetchResourceResult;
import org.apache.doris.thrift.TFetchSchemaTableDataRequest;
import org.apache.doris.thrift.TFetchSchemaTableDataResult;
import org.apache.doris.thrift.TFinishTaskRequest;
import org.apache.doris.thrift.TFrontendPingFrontendRequest;
import org.apache.doris.thrift.TFrontendPingFrontendResult;
import org.apache.doris.thrift.TFrontendPingFrontendStatusCode;
import org.apache.doris.thrift.TGetBinlogLagResult;
import org.apache.doris.thrift.TGetBinlogRequest;
import org.apache.doris.thrift.TGetBinlogResult;
import org.apache.doris.thrift.TGetDbsParams;
import org.apache.doris.thrift.TGetDbsResult;
import org.apache.doris.thrift.TGetMasterTokenRequest;
import org.apache.doris.thrift.TGetMasterTokenResult;
import org.apache.doris.thrift.TGetQueryStatsRequest;
import org.apache.doris.thrift.TGetSnapshotRequest;
import org.apache.doris.thrift.TGetSnapshotResult;
import org.apache.doris.thrift.TGetTablesParams;
import org.apache.doris.thrift.TGetTablesResult;
import org.apache.doris.thrift.TGetTabletReplicaInfosRequest;
import org.apache.doris.thrift.TGetTabletReplicaInfosResult;
import org.apache.doris.thrift.TInitExternalCtlMetaRequest;
import org.apache.doris.thrift.TInitExternalCtlMetaResult;
import org.apache.doris.thrift.TListPrivilegesResult;
import org.apache.doris.thrift.TListTableMetadataNameIdsResult;
import org.apache.doris.thrift.TListTableStatusResult;
import org.apache.doris.thrift.TLoadTxn2PCRequest;
import org.apache.doris.thrift.TLoadTxn2PCResult;
import org.apache.doris.thrift.TLoadTxnBeginRequest;
import org.apache.doris.thrift.TLoadTxnBeginResult;
import org.apache.doris.thrift.TLoadTxnCommitRequest;
import org.apache.doris.thrift.TLoadTxnCommitResult;
import org.apache.doris.thrift.TLoadTxnRollbackRequest;
import org.apache.doris.thrift.TLoadTxnRollbackResult;
import org.apache.doris.thrift.TMasterOpRequest;
import org.apache.doris.thrift.TMasterOpResult;
import org.apache.doris.thrift.TMasterResult;
import org.apache.doris.thrift.TMySqlLoadAcquireTokenResult;
import org.apache.doris.thrift.TNetworkAddress;
import org.apache.doris.thrift.TNodeInfo;
import org.apache.doris.thrift.TOlapTableIndexTablets;
import org.apache.doris.thrift.TOlapTablePartition;
import org.apache.doris.thrift.TPipelineFragmentParams;
import org.apache.doris.thrift.TPrivilegeCtrl;
import org.apache.doris.thrift.TPrivilegeHier;
import org.apache.doris.thrift.TPrivilegeStatus;
import org.apache.doris.thrift.TPrivilegeType;
import org.apache.doris.thrift.TQueryStatsResult;
import org.apache.doris.thrift.TQueryType;
import org.apache.doris.thrift.TReplicaInfo;
import org.apache.doris.thrift.TReportExecStatusParams;
import org.apache.doris.thrift.TReportExecStatusResult;
import org.apache.doris.thrift.TReportRequest;
import org.apache.doris.thrift.TRestoreSnapshotRequest;
import org.apache.doris.thrift.TRestoreSnapshotResult;
import org.apache.doris.thrift.TRollbackTxnRequest;
import org.apache.doris.thrift.TRollbackTxnResult;
import org.apache.doris.thrift.TShowVariableRequest;
import org.apache.doris.thrift.TShowVariableResult;
import org.apache.doris.thrift.TSnapshotLoaderReportRequest;
import org.apache.doris.thrift.TSnapshotType;
import org.apache.doris.thrift.TStatus;
import org.apache.doris.thrift.TStatusCode;
import org.apache.doris.thrift.TStreamLoadMultiTablePutResult;
import org.apache.doris.thrift.TStreamLoadPutRequest;
import org.apache.doris.thrift.TStreamLoadPutResult;
import org.apache.doris.thrift.TStringLiteral;
import org.apache.doris.thrift.TTableIndexQueryStats;
import org.apache.doris.thrift.TTableMetadataNameIds;
import org.apache.doris.thrift.TTableQueryStats;
import org.apache.doris.thrift.TTableRef;
import org.apache.doris.thrift.TTableStatus;
import org.apache.doris.thrift.TTabletLocation;
import org.apache.doris.thrift.TTxnParams;
import org.apache.doris.thrift.TUpdateExportTaskStatusRequest;
import org.apache.doris.thrift.TUpdateFollowerStatsCacheRequest;
import org.apache.doris.thrift.TWaitingTxnStatusRequest;
import org.apache.doris.thrift.TWaitingTxnStatusResult;
import org.apache.doris.transaction.DatabaseTransactionMgr;
import org.apache.doris.transaction.TabletCommitInfo;
import org.apache.doris.transaction.TransactionState;
import org.apache.doris.transaction.TransactionState.TxnCoordinator;
import org.apache.doris.transaction.TransactionState.TxnSourceType;
import org.apache.doris.transaction.TransactionStatus;
import org.apache.doris.transaction.TxnCommitAttachment;

import com.google.common.base.Preconditions;
import com.google.common.base.Strings;
import com.google.common.collect.Lists;
import com.google.common.collect.Maps;
import com.google.common.collect.Multimap;
import org.apache.commons.collections.CollectionUtils;
import org.apache.logging.log4j.LogManager;
import org.apache.logging.log4j.Logger;
import org.apache.thrift.TException;

import java.time.Instant;
import java.time.ZoneId;
import java.time.ZonedDateTime;
import java.util.ArrayList;
import java.util.Collection;
import java.util.Collections;
import java.util.HashMap;
import java.util.HashSet;
import java.util.LinkedList;
import java.util.List;
import java.util.Map;
import java.util.Set;
import java.util.concurrent.ConcurrentHashMap;
import java.util.concurrent.ExecutionException;
import java.util.concurrent.ExecutorService;
import java.util.concurrent.Executors;
import java.util.concurrent.Future;
import java.util.concurrent.TimeUnit;
import java.util.concurrent.TimeoutException;
import java.util.function.IntSupplier;
import java.util.stream.Collectors;

// Frontend service used to serve all request for this frontend through
// thrift protocol
public class FrontendServiceImpl implements FrontendService.Iface {
    private static final Logger LOG = LogManager.getLogger(FrontendServiceImpl.class);

    private static final String NOT_MASTER_ERR_MSG = "FE is not master";

    private MasterImpl masterImpl;
    private ExecuteEnv exeEnv;
    // key is txn id,value is index of plan fragment instance, it's used by multi table request plan
    private ConcurrentHashMap<Long, Integer> multiTableFragmentInstanceIdIndexMap =
            new ConcurrentHashMap<>(64);

    private static TNetworkAddress getMasterAddress() {
        Env env = Env.getCurrentEnv();
        String masterHost = env.getMasterHost();
        int masterRpcPort = env.getMasterRpcPort();
        return new TNetworkAddress(masterHost, masterRpcPort);
    }

    public FrontendServiceImpl(ExecuteEnv exeEnv) {
        masterImpl = new MasterImpl();
        this.exeEnv = exeEnv;
    }

    @Override
    public TConfirmUnusedRemoteFilesResult confirmUnusedRemoteFiles(TConfirmUnusedRemoteFilesRequest request)
            throws TException {
        if (!Env.getCurrentEnv().isMaster()) {
            throw new TException("FE is not master");
        }
        TConfirmUnusedRemoteFilesResult res = new TConfirmUnusedRemoteFilesResult();
        if (!request.isSetConfirmList()) {
            throw new TException("confirm_list in null");
        }
        request.getConfirmList().forEach(info -> {
            if (!info.isSetCooldownMetaId()) {
                LOG.warn("cooldown_meta_id is null");
                return;
            }
            TabletMeta tabletMeta = Env.getCurrentEnv().getTabletInvertedIndex().getTabletMeta(info.tablet_id);
            if (tabletMeta == null) {
                LOG.warn("tablet {} not found", info.tablet_id);
                return;
            }
            Tablet tablet;
            int replicaNum;
            try {
                OlapTable table = (OlapTable) Env.getCurrentInternalCatalog().getDbNullable(tabletMeta.getDbId())
                        .getTable(tabletMeta.getTableId())
                        .get();
                table.readLock();
                replicaNum = table.getPartitionInfo().getReplicaAllocation(tabletMeta.getPartitionId())
                        .getTotalReplicaNum();
                try {
                    tablet = table.getPartition(tabletMeta.getPartitionId()).getIndex(tabletMeta.getIndexId())
                            .getTablet(info.tablet_id);
                } finally {
                    table.readUnlock();
                }
            } catch (RuntimeException e) {
                LOG.warn("tablet {} not found", info.tablet_id);
                return;
            }
            // check cooldownReplicaId
            Pair<Long, Long> cooldownConf = tablet.getCooldownConf();
            if (cooldownConf.first != info.cooldown_replica_id) {
                LOG.info("cooldown replica id not match({} vs {}), tablet={}", cooldownConf.first,
                        info.cooldown_replica_id, info.tablet_id);
                return;
            }
            // check cooldownMetaId of all replicas are the same
            List<Replica> replicas = Env.getCurrentEnv().getTabletInvertedIndex().getReplicas(info.tablet_id);
            // FIXME(plat1ko): We only delete remote files when tablet is under a stable state: enough replicas and
            //  all replicas are alive. Are these conditions really sufficient or necessary?
            if (replicas.size() < replicaNum) {
                LOG.info("num replicas are not enough, tablet={}", info.tablet_id);
                return;
            }
            for (Replica replica : replicas) {
                if (!replica.isAlive()) {
                    LOG.info("replica is not alive, tablet={}, replica={}", info.tablet_id, replica.getId());
                    return;
                }
                if (replica.getCooldownTerm() != cooldownConf.second) {
                    LOG.info("replica's cooldown term not match({} vs {}), tablet={}", cooldownConf.second,
                            replica.getCooldownTerm(), info.tablet_id);
                    return;
                }
                if (!info.cooldown_meta_id.equals(replica.getCooldownMetaId())) {
                    LOG.info("cooldown meta id are not same, tablet={}", info.tablet_id);
                    return;
                }
            }
            res.addToConfirmedTablets(info.tablet_id);
        });

        if (res.isSetConfirmedTablets() && !res.getConfirmedTablets().isEmpty()) {
            if (Env.getCurrentEnv().isMaster()) {
                // ensure FE is real master
                Env.getCurrentEnv().getEditLog().logCooldownDelete(new CooldownDelete());
            } else {
                throw new TException("FE is not master");
            }
        }

        return res;
    }

    @Override
    public TGetDbsResult getDbNames(TGetDbsParams params) throws TException {
        LOG.debug("get db request: {}", params);
        TGetDbsResult result = new TGetDbsResult();

        List<String> dbNames = Lists.newArrayList();
        List<String> catalogNames = Lists.newArrayList();
        List<Long> dbIds = Lists.newArrayList();
        List<Long> catalogIds = Lists.newArrayList();

        PatternMatcher matcher = null;
        if (params.isSetPattern()) {
            try {
                matcher = PatternMatcher.createMysqlPattern(params.getPattern(),
                        CaseSensibility.DATABASE.getCaseSensibility());
            } catch (PatternMatcherException e) {
                throw new TException("Pattern is in bad format: " + params.getPattern());
            }
        }

        Env env = Env.getCurrentEnv();
        List<CatalogIf> catalogIfs = Lists.newArrayList();
        if (Strings.isNullOrEmpty(params.catalog)) {
            catalogIfs = env.getCatalogMgr().listCatalogs();
        } else {
            catalogIfs.add(env.getCatalogMgr()
                    .getCatalogOrException(params.catalog, catalog -> new TException("Unknown catalog " + catalog)));
        }
        for (CatalogIf catalog : catalogIfs) {
            Collection<DatabaseIf> dbs = new HashSet<DatabaseIf>();
            try {
                dbs = catalog.getAllDbs();
            } catch (Exception e) {
                LOG.warn("failed to get database names for catalog {}", catalog.getName(), e);
                // Some external catalog may fail to get databases due to wrong connection info.
            }
            LOG.debug("get db size: {}, in catalog: {}", dbs.size(), catalog.getName());
            if (dbs.isEmpty() && params.isSetGetNullCatalog() && params.get_null_catalog) {
                catalogNames.add(catalog.getName());
                dbNames.add("NULL");
                catalogIds.add(catalog.getId());
                dbIds.add(-1L);
                continue;
            }
            if (dbs.isEmpty()) {
                continue;
            }
            UserIdentity currentUser = null;
            if (params.isSetCurrentUserIdent()) {
                currentUser = UserIdentity.fromThrift(params.current_user_ident);
            } else {
                currentUser = UserIdentity.createAnalyzedUserIdentWithIp(params.user, params.user_ip);
            }
            for (DatabaseIf db : dbs) {
                String fullName = db.getFullName();
                if (!env.getAccessManager().checkDbPriv(currentUser, fullName, PrivPredicate.SHOW)) {
                    continue;
                }

                if (matcher != null && !matcher.match(ClusterNamespace.getNameFromFullName(fullName))) {
                    continue;
                }

                catalogNames.add(catalog.getName());
                dbNames.add(fullName);
                catalogIds.add(catalog.getId());
                dbIds.add(db.getId());
            }
        }

        result.setDbs(dbNames);
        result.setCatalogs(catalogNames);
        result.setCatalogIds(catalogIds);
        result.setDbIds(dbIds);
        return result;
    }

    private static ColumnDef initColumnfromThrift(TColumnDesc tColumnDesc, String comment) {
        TypeDef typeDef = TypeDef.createTypeDef(tColumnDesc);
        boolean isAllowNull = tColumnDesc.isIsAllowNull();
        ColumnDef.DefaultValue defaultVal = ColumnDef.DefaultValue.NOT_SET;
        // Dynamic table's Array default value should be '[]'
        if (typeDef.getType().isArrayType()) {
            defaultVal = ColumnDef.DefaultValue.ARRAY_EMPTY_DEFAULT_VALUE;
        }
        return new ColumnDef(tColumnDesc.getColumnName(), typeDef, false, null, isAllowNull, false,
                defaultVal, comment, true);
    }

    @Override
    public TAddColumnsResult addColumns(TAddColumnsRequest request) throws TException {
        String clientAddr = getClientAddrAsString();
        LOG.debug("schema change clientAddr: {}, request: {}", clientAddr, request);

        TStatus status = new TStatus(TStatusCode.OK);
        List<TColumn> allColumns = new ArrayList<TColumn>();

        Env env = Env.getCurrentEnv();
        InternalCatalog catalog = env.getInternalCatalog();
        int schemaVersion = 0;
        try {
            if (!env.isMaster()) {
                status.setStatusCode(TStatusCode.ILLEGAL_STATE);
                status.addToErrorMsgs("retry rpc request to master.");
                TAddColumnsResult result = new TAddColumnsResult();
                result.setStatus(status);
                return result;
            }
            TableName tableName = new TableName("", request.getDbName(), request.getTableName());
            if (request.getTableId() > 0) {
                tableName = catalog.getTableNameByTableId(request.getTableId());
            }
            if (tableName == null) {
                throw new MetaNotFoundException("table_id " + request.getTableId() + " does not exist");
            }

            Database db = catalog.getDbNullable(tableName.getDb());
            if (db == null) {
                throw new MetaNotFoundException("db " + tableName.getDb() + " does not exist");
            }

            List<TColumnDef> addColumns = request.getAddColumns();
            boolean queryMode = false;
            if (addColumns == null || addColumns.size() == 0) {
                queryMode = true;
            }

            // rpc only olap table
            OlapTable olapTable = (OlapTable) db.getTableOrMetaException(tableName.getTbl(), TableType.OLAP);
            olapTable.writeLockOrMetaException();

            try {
                olapTable.checkNormalStateForAlter();
                List<ColumnDef> columnDefs = new ArrayList<ColumnDef>();

                // prepare columnDefs
                for (TColumnDef tColumnDef : addColumns) {
                    if (request.isAllowTypeConflict()) {
                        // ignore column with same name
                        boolean hasSameNameColumn = false;
                        for (Column column : olapTable.getBaseSchema()) {
                            if (column.getName().equalsIgnoreCase(tColumnDef.getColumnDesc().getColumnName())) {
                                hasSameNameColumn = true;
                            }
                        }
                        // ignore this column
                        if (hasSameNameColumn) {
                            continue;
                        }
                    }
                    String comment = tColumnDef.getComment();
                    if (comment == null || comment.length() == 0) {
                        Instant ins = Instant.ofEpochSecond(System.currentTimeMillis() / 1000);
                        ZonedDateTime zdt = ins.atZone(ZoneId.systemDefault());
                        comment = "auto change " + zdt.toString();
                    }

                    TColumnDesc tColumnDesc = tColumnDef.getColumnDesc();
                    ColumnDef columnDef = initColumnfromThrift(tColumnDesc, comment);
                    columnDefs.add(columnDef);
                }

                if (!queryMode && !columnDefs.isEmpty()) {
                    // create AddColumnsClause
                    AddColumnsClause addColumnsClause = new AddColumnsClause(columnDefs, null, null);
                    addColumnsClause.analyze(null);

                    // index id -> index schema
                    Map<Long, LinkedList<Column>> indexSchemaMap = new HashMap<>();
                    // index id -> index col_unique_id supplier
                    Map<Long, IntSupplier> colUniqueIdSupplierMap = new HashMap<>();
                    for (Map.Entry<Long, List<Column>> entry : olapTable.getIndexIdToSchema(true).entrySet()) {
                        indexSchemaMap.put(entry.getKey(), new LinkedList<>(entry.getValue()));
                        IntSupplier colUniqueIdSupplier = null;
                        if (olapTable.getEnableLightSchemaChange()) {
                            colUniqueIdSupplier = new IntSupplier() {
                                public int pendingMaxColUniqueId = olapTable
                                        .getIndexMetaByIndexId(entry.getKey()).getMaxColUniqueId();

                                @Override
                                public int getAsInt() {
                                    pendingMaxColUniqueId++;
                                    return pendingMaxColUniqueId;
                                }
                            };
                        }
                        colUniqueIdSupplierMap.put(entry.getKey(), colUniqueIdSupplier);
                    }
                    // 4. call schame change function, only for dynamic table feature.
                    SchemaChangeHandler schemaChangeHandler = new SchemaChangeHandler();

                    boolean lightSchemaChange = schemaChangeHandler.processAddColumns(
                            addColumnsClause, olapTable, indexSchemaMap, true, colUniqueIdSupplierMap);
                    if (lightSchemaChange) {
                        // for schema change add column optimize, direct modify table meta.
                        List<Index> newIndexes = olapTable.getCopiedIndexes();
                        long jobId = Env.getCurrentEnv().getNextId();
                        Env.getCurrentEnv().getSchemaChangeHandler().modifyTableLightSchemaChange(
                                "",
                                db, olapTable, indexSchemaMap, newIndexes, null, false, jobId, false);
                    } else {
                        throw new MetaNotFoundException("table_id "
                                + request.getTableId() + " cannot light schema change through rpc.");
                    }
                }

                // 5. build all columns
                for (Column column : olapTable.getBaseSchema()) {
                    allColumns.add(column.toThrift());
                }
                schemaVersion = olapTable.getBaseSchemaVersion();
            } catch (Exception e) {
                LOG.warn("got exception add columns: ", e);
                status.setStatusCode(TStatusCode.INTERNAL_ERROR);
                status.addToErrorMsgs(e.getMessage());
            } finally {
                olapTable.writeUnlock();
            }
        } catch (MetaNotFoundException e) {
            status.setStatusCode(TStatusCode.NOT_FOUND);
            status.addToErrorMsgs(e.getMessage());
        } catch (UserException e) {
            status.setStatusCode(TStatusCode.INVALID_ARGUMENT);
            status.addToErrorMsgs(e.getMessage());
        } catch (Exception e) {
            LOG.warn("got exception add columns: ", e);
            status.setStatusCode(TStatusCode.INTERNAL_ERROR);
            status.addToErrorMsgs(e.getMessage());
        }

        TAddColumnsResult result = new TAddColumnsResult();
        result.setStatus(status);
        result.setTableId(request.getTableId());
        result.setAllColumns(allColumns);
        result.setSchemaVersion(schemaVersion);
        LOG.debug("result: {}", result);
        return result;
    }

    @LogException
    @Override
    public TGetTablesResult getTableNames(TGetTablesParams params) throws TException {
        LOG.debug("get table name request: {}", params);
        TGetTablesResult result = new TGetTablesResult();
        List<String> tablesResult = Lists.newArrayList();
        result.setTables(tablesResult);
        PatternMatcher matcher = null;
        if (params.isSetPattern()) {
            try {
                matcher = PatternMatcher.createMysqlPattern(params.getPattern(),
                        CaseSensibility.TABLE.getCaseSensibility());
            } catch (PatternMatcherException e) {
                throw new TException("Pattern is in bad format: " + params.getPattern());
            }
        }

        // database privs should be checked in analysis phrase
        UserIdentity currentUser;
        if (params.isSetCurrentUserIdent()) {
            currentUser = UserIdentity.fromThrift(params.current_user_ident);
        } else {
            currentUser = UserIdentity.createAnalyzedUserIdentWithIp(params.user, params.user_ip);
        }
        String catalogName = Strings.isNullOrEmpty(params.catalog) ? InternalCatalog.INTERNAL_CATALOG_NAME
                : params.catalog;

        DatabaseIf<TableIf> db = Env.getCurrentEnv().getCatalogMgr()
                .getCatalogOrException(catalogName, catalog -> new TException("Unknown catalog " + catalog))
                .getDbNullable(params.db);

        if (db != null) {
            Set<String> tableNames;
            try {
                tableNames = db.getTableNamesOrEmptyWithLock();
                for (String tableName : tableNames) {
                    LOG.debug("get table: {}, wait to check", tableName);
                    if (!Env.getCurrentEnv().getAccessManager()
                            .checkTblPriv(currentUser, params.db, tableName, PrivPredicate.SHOW)) {
                        continue;
                    }
                    if (matcher != null && !matcher.match(tableName)) {
                        continue;
                    }
                    tablesResult.add(tableName);
                }
            } catch (Exception e) {
                LOG.warn("failed to get table names for db {} in catalog {}", params.db, catalogName, e);
            }
        }
        return result;
    }

    @Override
    public TListTableStatusResult listTableStatus(TGetTablesParams params) throws TException {
        LOG.debug("get list table request: {}", params);
        TListTableStatusResult result = new TListTableStatusResult();
        List<TTableStatus> tablesResult = Lists.newArrayList();
        result.setTables(tablesResult);
        PatternMatcher matcher = null;
        if (params.isSetPattern()) {
            try {
                matcher = PatternMatcher.createMysqlPattern(params.getPattern(),
                        CaseSensibility.TABLE.getCaseSensibility());
            } catch (PatternMatcherException e) {
                throw new TException("Pattern is in bad format " + params.getPattern());
            }
        }
        // database privs should be checked in analysis phrase

        UserIdentity currentUser;
        if (params.isSetCurrentUserIdent()) {
            currentUser = UserIdentity.fromThrift(params.current_user_ident);
        } else {
            currentUser = UserIdentity.createAnalyzedUserIdentWithIp(params.user, params.user_ip);
        }

        String catalogName = InternalCatalog.INTERNAL_CATALOG_NAME;
        if (params.isSetCatalog()) {
            catalogName = params.catalog;
        }
        CatalogIf catalog = Env.getCurrentEnv().getCatalogMgr().getCatalog(catalogName);
        if (catalog != null) {
            DatabaseIf db = catalog.getDbNullable(params.db);
            if (db != null) {
                try {
                    List<TableIf> tables;
                    if (!params.isSetType() || params.getType() == null || params.getType().isEmpty()) {
                        tables = db.getTablesOrEmpty();
                    } else {
                        switch (params.getType()) {
                            case "VIEW":
                                tables = db.getViewsOrEmpty();
                                break;
                            default:
                                tables = db.getTablesOrEmpty();
                        }
                    }
                    for (TableIf table : tables) {
                        if (!Env.getCurrentEnv().getAccessManager().checkTblPriv(currentUser, params.db,
                                table.getName(), PrivPredicate.SHOW)) {
                            continue;
                        }
                        table.readLock();
                        try {
                            if (matcher != null && !matcher.match(table.getName())) {
                                continue;
                            }
                            long lastCheckTime = table.getLastCheckTime() <= 0 ? 0 : table.getLastCheckTime();
                            TTableStatus status = new TTableStatus();
                            status.setName(table.getName());
                            status.setType(table.getMysqlType());
                            status.setEngine(table.getEngine());
                            status.setComment(table.getComment());
                            status.setCreateTime(table.getCreateTime());
                            status.setLastCheckTime(lastCheckTime / 1000);
                            status.setUpdateTime(table.getUpdateTime() / 1000);
                            status.setCheckTime(lastCheckTime / 1000);
                            status.setCollation("utf-8");
                            status.setRows(table.getRowCount());
                            status.setDataLength(table.getDataLength());
                            status.setAvgRowLength(table.getAvgRowLength());
                            tablesResult.add(status);
                        } finally {
                            table.readUnlock();
                        }
                    }
                } catch (Exception e) {
                    LOG.warn("failed to get tables for db {} in catalog {}", db.getFullName(), catalogName, e);
                }
            }
        }
        return result;
    }

    public TListTableMetadataNameIdsResult listTableMetadataNameIds(TGetTablesParams params) throws TException {

        LOG.debug("get list simple table request: {}", params);

        TListTableMetadataNameIdsResult result = new TListTableMetadataNameIdsResult();
        List<TTableMetadataNameIds> tablesResult = Lists.newArrayList();
        result.setTables(tablesResult);

        UserIdentity currentUser;
        if (params.isSetCurrentUserIdent()) {
            currentUser = UserIdentity.fromThrift(params.current_user_ident);
        } else {
            currentUser = UserIdentity.createAnalyzedUserIdentWithIp(params.user, params.user_ip);
        }

        String catalogName;
        if (params.isSetCatalog()) {
            catalogName = params.catalog;
        } else {
            catalogName = InternalCatalog.INTERNAL_CATALOG_NAME;
        }

        PatternMatcher matcher = null;
        if (params.isSetPattern()) {
            try {
                matcher = PatternMatcher.createMysqlPattern(params.getPattern(),
                        CaseSensibility.TABLE.getCaseSensibility());
            } catch (PatternMatcherException e) {
                throw new TException("Pattern is in bad format " + params.getPattern());
            }
        }
        PatternMatcher finalMatcher = matcher;


        ExecutorService executor = Executors.newSingleThreadExecutor();
        Future<?> future = executor.submit(() -> {

            CatalogIf catalog = Env.getCurrentEnv().getCatalogMgr().getCatalog(catalogName);
            if (catalog != null) {
                DatabaseIf db = catalog.getDbNullable(params.db);
                if (db != null) {
                    List<TableIf> tables = db.getTables();
                    for (TableIf table : tables) {
                        if (!Env.getCurrentEnv().getAccessManager().checkTblPriv(currentUser, params.db,
                                table.getName(), PrivPredicate.SHOW)) {
                            continue;
                        }
                        table.readLock();
                        try {
                            if (finalMatcher != null && !finalMatcher.match(table.getName())) {
                                continue;
                            }
                            TTableMetadataNameIds status = new TTableMetadataNameIds();
                            status.setName(table.getName());
                            status.setId(table.getId());

                            tablesResult.add(status);
                        } finally {
                            table.readUnlock();
                        }
                    }
                }
            }
        });
        try {
            if (catalogName.equals(InternalCatalog.INTERNAL_CATALOG_NAME)) {
                future.get();
            } else {
                future.get(Config.query_metadata_name_ids_timeout, TimeUnit.SECONDS);
            }
        } catch (TimeoutException e) {
            future.cancel(true);
            LOG.info("From catalog:{},db:{} get tables timeout.", catalogName, params.db);
        } catch (InterruptedException | ExecutionException e) {
            future.cancel(true);
        } finally {
            executor.shutdown();
        }
        return result;
    }

    @Override
    public TListPrivilegesResult listTablePrivilegeStatus(TGetTablesParams params) throws TException {
        LOG.debug("get list table privileges request: {}", params);
        TListPrivilegesResult result = new TListPrivilegesResult();
        List<TPrivilegeStatus> tblPrivResult = Lists.newArrayList();
        result.setPrivileges(tblPrivResult);

        UserIdentity currentUser = null;
        if (params.isSetCurrentUserIdent()) {
            currentUser = UserIdentity.fromThrift(params.current_user_ident);
        } else {
            currentUser = UserIdentity.createAnalyzedUserIdentWithIp(params.user, params.user_ip);
        }
        Env.getCurrentEnv().getAuth().getTablePrivStatus(tblPrivResult, currentUser);
        return result;
    }

    @Override
    public TListPrivilegesResult listSchemaPrivilegeStatus(TGetTablesParams params) throws TException {
        LOG.debug("get list schema privileges request: {}", params);
        TListPrivilegesResult result = new TListPrivilegesResult();
        List<TPrivilegeStatus> tblPrivResult = Lists.newArrayList();
        result.setPrivileges(tblPrivResult);

        UserIdentity currentUser = null;
        if (params.isSetCurrentUserIdent()) {
            currentUser = UserIdentity.fromThrift(params.current_user_ident);
        } else {
            currentUser = UserIdentity.createAnalyzedUserIdentWithIp(params.user, params.user_ip);
        }
        Env.getCurrentEnv().getAuth().getSchemaPrivStatus(tblPrivResult, currentUser);
        return result;
    }

    @Override
    public TListPrivilegesResult listUserPrivilegeStatus(TGetTablesParams params) throws TException {
        LOG.debug("get list user privileges request: {}", params);
        TListPrivilegesResult result = new TListPrivilegesResult();
        List<TPrivilegeStatus> userPrivResult = Lists.newArrayList();
        result.setPrivileges(userPrivResult);

        UserIdentity currentUser = null;
        if (params.isSetCurrentUserIdent()) {
            currentUser = UserIdentity.fromThrift(params.current_user_ident);
        } else {
            currentUser = UserIdentity.createAnalyzedUserIdentWithIp(params.user, params.user_ip);
        }
        Env.getCurrentEnv().getAuth().getGlobalPrivStatus(userPrivResult, currentUser);
        return result;
    }

    @Override
    public TFeResult updateExportTaskStatus(TUpdateExportTaskStatusRequest request) throws TException {
        TStatus status = new TStatus(TStatusCode.OK);
        TFeResult result = new TFeResult(FrontendServiceVersion.V1, status);
        return result;
    }

    @Override
    public TDescribeTableResult describeTable(TDescribeTableParams params) throws TException {
        LOG.debug("get desc table request: {}", params);
        TDescribeTableResult result = new TDescribeTableResult();
        List<TColumnDef> columns = Lists.newArrayList();
        result.setColumns(columns);

        // database privs should be checked in analysis phrase
        UserIdentity currentUser = null;
        if (params.isSetCurrentUserIdent()) {
            currentUser = UserIdentity.fromThrift(params.current_user_ident);
        } else {
            currentUser = UserIdentity.createAnalyzedUserIdentWithIp(params.user, params.user_ip);
        }
        if (!Env.getCurrentEnv().getAccessManager()
                .checkTblPriv(currentUser, params.db, params.getTableName(), PrivPredicate.SHOW)) {
            return result;
        }

        String catalogName = Strings.isNullOrEmpty(params.catalog) ? InternalCatalog.INTERNAL_CATALOG_NAME
                : params.catalog;
        DatabaseIf<TableIf> db = Env.getCurrentEnv().getCatalogMgr()
                .getCatalogOrException(catalogName, catalog -> new TException("Unknown catalog " + catalog))
                .getDbNullable(params.db);
        if (db != null) {
            TableIf table = db.getTableNullableIfException(params.getTableName());
            if (table != null) {
                table.readLock();
                try {
                    List<Column> baseSchema = table.getBaseSchemaOrEmpty();
                    for (Column column : baseSchema) {
                        final TColumnDesc desc = new TColumnDesc(column.getName(), column.getDataType().toThrift());
                        final Integer precision = column.getOriginType().getPrecision();
                        if (precision != null) {
                            desc.setColumnPrecision(precision);
                        }
                        final Integer columnLength = column.getOriginType().getColumnSize();
                        if (columnLength != null) {
                            desc.setColumnLength(columnLength);
                        }
                        final Integer decimalDigits = column.getOriginType().getDecimalDigits();
                        if (decimalDigits != null) {
                            desc.setColumnScale(decimalDigits);
                        }
                        desc.setIsAllowNull(column.isAllowNull());
                        final TColumnDef colDef = new TColumnDef(desc);
                        final String comment = column.getComment();
                        if (comment != null) {
                            colDef.setComment(comment);
                        }
                        if (column.isKey()) {
                            if (table instanceof OlapTable) {
                                desc.setColumnKey(((OlapTable) table).getKeysType().toMetadata());
                            }
                        }
                        columns.add(colDef);
                    }
                } finally {
                    table.readUnlock();
                }
            }
        }
        return result;
    }

    @Override
    public TDescribeTablesResult describeTables(TDescribeTablesParams params) throws TException {
        LOG.debug("get desc tables request: {}", params);
        TDescribeTablesResult result = new TDescribeTablesResult();
        List<TColumnDef> columns = Lists.newArrayList();
        List<Integer> tablesOffset = Lists.newArrayList();
        List<String> tables = params.getTablesName();
        result.setColumns(columns);
        result.setTablesOffset(tablesOffset);

        // database privs should be checked in analysis phrase
        UserIdentity currentUser = null;
        if (params.isSetCurrentUserIdent()) {
            currentUser = UserIdentity.fromThrift(params.current_user_ident);
        } else {
            currentUser = UserIdentity.createAnalyzedUserIdentWithIp(params.user, params.user_ip);
        }
        for (String tableName : tables) {
            if (!Env.getCurrentEnv().getAccessManager()
                    .checkTblPriv(currentUser, params.db, tableName, PrivPredicate.SHOW)) {
                return result;
            }
        }

        String catalogName = Strings.isNullOrEmpty(params.catalog) ? InternalCatalog.INTERNAL_CATALOG_NAME
                : params.catalog;
        DatabaseIf<TableIf> db = Env.getCurrentEnv().getCatalogMgr()
                .getCatalogOrException(catalogName, catalog -> new TException("Unknown catalog " + catalog))
                .getDbNullable(params.db);
        if (db != null) {
            for (String tableName : tables) {
                TableIf table = db.getTableNullableIfException(tableName);
                if (table != null) {
                    table.readLock();
                    try {
                        List<Column> baseSchema = table.getBaseSchemaOrEmpty();
                        for (Column column : baseSchema) {
                            final TColumnDesc desc = new TColumnDesc(column.getName(), column.getDataType().toThrift());
                            final Integer precision = column.getOriginType().getPrecision();
                            if (precision != null) {
                                desc.setColumnPrecision(precision);
                            }
                            final Integer columnLength = column.getOriginType().getColumnSize();
                            if (columnLength != null) {
                                desc.setColumnLength(columnLength);
                            }
                            final Integer decimalDigits = column.getOriginType().getDecimalDigits();
                            if (decimalDigits != null) {
                                desc.setColumnScale(decimalDigits);
                            }
                            desc.setIsAllowNull(column.isAllowNull());
                            final TColumnDef colDef = new TColumnDef(desc);
                            final String comment = column.getComment();
                            if (comment != null) {
                                colDef.setComment(comment);
                            }
                            if (column.isKey()) {
                                if (table instanceof OlapTable) {
                                    desc.setColumnKey(((OlapTable) table).getKeysType().toMetadata());
                                }
                            }
                            columns.add(colDef);
                        }
                    } finally {
                        table.readUnlock();
                    }
                    tablesOffset.add(columns.size());
                }
            }
        }
        return result;
    }

    @Override
    public TShowVariableResult showVariables(TShowVariableRequest params) throws TException {
        TShowVariableResult result = new TShowVariableResult();
        Map<String, String> map = Maps.newHashMap();
        result.setVariables(map);
        // Find connect
        ConnectContext ctx = exeEnv.getScheduler().getContext((int) params.getThreadId());
        if (ctx == null) {
            return result;
        }
        List<List<String>> rows = VariableMgr.dump(SetType.fromThrift(params.getVarType()), ctx.getSessionVariable(),
                null);
        for (List<String> row : rows) {
            map.put(row.get(0), row.get(1));
        }
        return result;
    }

    @Override
    public TReportExecStatusResult reportExecStatus(TReportExecStatusParams params) throws TException {
        return QeProcessorImpl.INSTANCE.reportExecStatus(params, getClientAddr());
    }

    @Override
    public TMasterResult finishTask(TFinishTaskRequest request) throws TException {
        return masterImpl.finishTask(request);
    }

    @Override
    public TMasterResult report(TReportRequest request) throws TException {
        return masterImpl.report(request);
    }

    // This interface is used for keeping backward compatible
    @Override
    public TFetchResourceResult fetchResource() throws TException {
        throw new TException("not supported");
    }

    @Override
    public TMasterOpResult forward(TMasterOpRequest params) throws TException {
        Frontend fe = Env.getCurrentEnv().checkFeExist(params.getClientNodeHost(), params.getClientNodePort());
        if (fe == null) {
            LOG.warn("reject request from invalid host. client: {}", params.getClientNodeHost());
            throw new TException("request from invalid host was rejected.");
        }
        if (params.isSyncJournalOnly()) {
            final TMasterOpResult result = new TMasterOpResult();
            result.setMaxJournalId(Env.getCurrentEnv().getMaxJournalId());
            // just make the protocol happy
            result.setPacket("".getBytes());
            return result;
        }

        // add this log so that we can track this stmt
        LOG.debug("receive forwarded stmt {} from FE: {}", params.getStmtId(), params.getClientNodeHost());
        ConnectContext context = new ConnectContext();
        // Set current connected FE to the client address, so that we can know where this request come from.
        context.setCurrentConnectedFEIp(params.getClientNodeHost());
        ConnectProcessor processor = new ConnectProcessor(context);
        TMasterOpResult result = processor.proxyExecute(params);
        if (QueryState.MysqlStateType.ERR.name().equalsIgnoreCase(result.getStatus())) {
            context.getState().setError(result.getStatus());
        } else {
            context.getState().setOk();
        }
        ConnectContext.remove();
        return result;
    }

    private List<String> getTableNames(String cluster, String dbName, List<Long> tableIds) throws UserException {
        final String fullDbName = ClusterNamespace.getFullName(cluster, dbName);
        Database db = Env.getCurrentInternalCatalog().getDbNullable(fullDbName);
        if (db == null) {
            throw new UserException(String.format("can't find db named: %s", dbName));
        }
        List<String> tableNames = Lists.newArrayList();
        for (Long id : tableIds) {
            Table table = db.getTableNullable(id);
            if (table == null) {
                throw new UserException(String.format("can't find table id: %d in db: %s", id, dbName));
            }
            tableNames.add(table.getName());
        }

        return tableNames;
    }

    private void checkSingleTablePasswordAndPrivs(String cluster, String user, String passwd, String db, String tbl,
            String clientIp, PrivPredicate predicate) throws AuthenticationException {
        checkPasswordAndPrivs(cluster, user, passwd, db, Lists.newArrayList(tbl), clientIp, predicate);
    }

    private void checkDbPasswordAndPrivs(String cluster, String user, String passwd, String db, String clientIp,
            PrivPredicate predicate) throws AuthenticationException {
        checkPasswordAndPrivs(cluster, user, passwd, db, null, clientIp, predicate);
    }

    private void checkPasswordAndPrivs(String cluster, String user, String passwd, String db, List<String> tables,
            String clientIp, PrivPredicate predicate) throws AuthenticationException {

        final String fullUserName = ClusterNamespace.getFullName(cluster, user);
        final String fullDbName = ClusterNamespace.getFullName(cluster, db);
        List<UserIdentity> currentUser = Lists.newArrayList();
        Env.getCurrentEnv().getAuth().checkPlainPassword(fullUserName, clientIp, passwd, currentUser);

        Preconditions.checkState(currentUser.size() == 1);
        if (tables == null || tables.isEmpty()) {
            if (!Env.getCurrentEnv().getAccessManager().checkDbPriv(currentUser.get(0), fullDbName, predicate)) {
                throw new AuthenticationException(
                        "Access denied; you need (at least one of) the (" + predicate.toString()
                                + ") privilege(s) for this operation");
            }
            return;
        }

        for (String tbl : tables) {
            if (!Env.getCurrentEnv().getAccessManager().checkTblPriv(currentUser.get(0), fullDbName, tbl, predicate)) {
                throw new AuthenticationException(
                        "Access denied; you need (at least one of) the (" + predicate.toString()
                                + ") privilege(s) for this operation");
            }
        }
    }

    private void checkToken(String token) throws AuthenticationException {
        if (!Env.getCurrentEnv().getLoadManager().getTokenManager().checkAuthToken(token)) {
            throw new AuthenticationException("Un matched cluster token.");
        }
    }

    private void checkPassword(String cluster, String user, String passwd, String clientIp)
            throws AuthenticationException {
        if (Strings.isNullOrEmpty(cluster)) {
            cluster = SystemInfoService.DEFAULT_CLUSTER;
        }
        final String fullUserName = ClusterNamespace.getFullName(cluster, user);
        List<UserIdentity> currentUser = Lists.newArrayList();
        Env.getCurrentEnv().getAuth().checkPlainPassword(fullUserName, clientIp, passwd, currentUser);
        Preconditions.checkState(currentUser.size() == 1);
    }

    @Override
    public TLoadTxnBeginResult loadTxnBegin(TLoadTxnBeginRequest request) throws TException {
        String clientAddr = getClientAddrAsString();
        LOG.debug("receive txn begin request: {}, backend: {}", request, clientAddr);

        TLoadTxnBeginResult result = new TLoadTxnBeginResult();
        TStatus status = new TStatus(TStatusCode.OK);
        result.setStatus(status);

        if (!Env.getCurrentEnv().isMaster()) {
            status.setStatusCode(TStatusCode.NOT_MASTER);
            status.addToErrorMsgs(NOT_MASTER_ERR_MSG);
            LOG.error("failed to loadTxnBegin:{}, request:{}, backend:{}",
                    NOT_MASTER_ERR_MSG, request, clientAddr);
            return result;
        }

        try {
            TLoadTxnBeginResult tmpRes = loadTxnBeginImpl(request, clientAddr);
            result.setTxnId(tmpRes.getTxnId()).setDbId(tmpRes.getDbId());
        } catch (DuplicatedRequestException e) {
            // this is a duplicate request, just return previous txn id
            LOG.warn("duplicate request for stream load. request id: {}, txn: {}", e.getDuplicatedRequestId(),
                    e.getTxnId());
            result.setTxnId(e.getTxnId());
        } catch (LabelAlreadyUsedException e) {
            status.setStatusCode(TStatusCode.LABEL_ALREADY_EXISTS);
            status.addToErrorMsgs(e.getMessage());
            result.setJobStatus(e.getJobStatus());
        } catch (UserException e) {
            LOG.warn("failed to begin: {}", e.getMessage());
            status.setStatusCode(TStatusCode.ANALYSIS_ERROR);
            status.addToErrorMsgs(e.getMessage());
        } catch (Throwable e) {
            LOG.warn("catch unknown result.", e);
            status.setStatusCode(TStatusCode.INTERNAL_ERROR);
            status.addToErrorMsgs(Strings.nullToEmpty(e.getMessage()));
            return result;
        }
        return result;
    }

    private TLoadTxnBeginResult loadTxnBeginImpl(TLoadTxnBeginRequest request, String clientIp) throws UserException {
        String cluster = request.getCluster();
        if (Strings.isNullOrEmpty(cluster)) {
            cluster = SystemInfoService.DEFAULT_CLUSTER;
        }
        if (request.isSetAuthCode()) {
            // TODO(cmy): find a way to check
        } else if (Strings.isNullOrEmpty(request.getToken())) {
            checkSingleTablePasswordAndPrivs(cluster, request.getUser(), request.getPasswd(), request.getDb(),
                    request.getTbl(),
                    request.getUserIp(), PrivPredicate.LOAD);
        }

        // check label
        if (Strings.isNullOrEmpty(request.getLabel())) {
            throw new UserException("empty label in begin request");
        }
        // check database
        Env env = Env.getCurrentEnv();
        String fullDbName = ClusterNamespace.getFullName(cluster, request.getDb());
        Database db = env.getInternalCatalog().getDbNullable(fullDbName);
        if (db == null) {
            String dbName = fullDbName;
            if (Strings.isNullOrEmpty(request.getCluster())) {
                dbName = request.getDb();
            }
            throw new UserException("unknown database, database=" + dbName);
        }

        OlapTable table = (OlapTable) db.getTableOrMetaException(request.tbl, TableType.OLAP);
        // begin
        long timeoutSecond = request.isSetTimeout() ? request.getTimeout() : Config.stream_load_default_timeout_second;
        long txnId = Env.getCurrentGlobalTransactionMgr().beginTransaction(
                db.getId(), Lists.newArrayList(table.getId()), request.getLabel(), request.getRequestId(),
                new TxnCoordinator(TxnSourceType.BE, clientIp),
                TransactionState.LoadJobSourceType.BACKEND_STREAMING, -1, timeoutSecond);
        TLoadTxnBeginResult result = new TLoadTxnBeginResult();
        result.setTxnId(txnId).setDbId(db.getId());
        return result;
    }

    @Override
    public TBeginTxnResult beginTxn(TBeginTxnRequest request) throws TException {
        String clientAddr = getClientAddrAsString();
        LOG.debug("receive txn begin request: {}, client: {}", request, clientAddr);

        TBeginTxnResult result = new TBeginTxnResult();
        TStatus status = new TStatus(TStatusCode.OK);
        result.setStatus(status);

        if (!Env.getCurrentEnv().isMaster()) {
            status.setStatusCode(TStatusCode.NOT_MASTER);
            status.addToErrorMsgs(NOT_MASTER_ERR_MSG);
            result.setMasterAddress(getMasterAddress());
            LOG.error("failed to get beginTxn: {}", NOT_MASTER_ERR_MSG);
            return result;
        }

        try {
            TBeginTxnResult tmpRes = beginTxnImpl(request, clientAddr);
            result.setTxnId(tmpRes.getTxnId()).setDbId(tmpRes.getDbId());
        } catch (DuplicatedRequestException e) {
            // this is a duplicate request, just return previous txn id
            LOG.warn("duplicate request for stream load. request id: {}, txn: {}", e.getDuplicatedRequestId(),
                    e.getTxnId());
            result.setTxnId(e.getTxnId());
        } catch (LabelAlreadyUsedException e) {
            status.setStatusCode(TStatusCode.LABEL_ALREADY_EXISTS);
            status.addToErrorMsgs(e.getMessage());
            result.setJobStatus(e.getJobStatus());
        } catch (UserException e) {
            LOG.warn("failed to begin: {}", e.getMessage());
            status.setStatusCode(TStatusCode.ANALYSIS_ERROR);
            status.addToErrorMsgs(e.getMessage());
        } catch (Throwable e) {
            LOG.warn("catch unknown result.", e);
            status.setStatusCode(TStatusCode.INTERNAL_ERROR);
            status.addToErrorMsgs(Strings.nullToEmpty(e.getMessage()));
            return result;
        }

        return result;
    }

    private TBeginTxnResult beginTxnImpl(TBeginTxnRequest request, String clientIp) throws UserException {
        /// Check required arg: user, passwd, db, tables, label
        if (!request.isSetUser()) {
            throw new UserException("user is not set");
        }
        if (!request.isSetPasswd()) {
            throw new UserException("passwd is not set");
        }
        if (!request.isSetDb()) {
            throw new UserException("db is not set");
        }
        if (!request.isSetTableIds()) {
            throw new UserException("table ids is not set");
        }
        if (!request.isSetLabel()) {
            throw new UserException("label is not set");
        }

        String cluster = request.getCluster();
        if (Strings.isNullOrEmpty(cluster)) {
            cluster = SystemInfoService.DEFAULT_CLUSTER;
        }

        // step 1: check auth
        if (Strings.isNullOrEmpty(request.getToken())) {
            // lookup table ids && convert into tableNameList
            List<String> tableNameList = getTableNames(cluster, request.getDb(), request.getTableIds());
            checkPasswordAndPrivs(cluster, request.getUser(), request.getPasswd(), request.getDb(), tableNameList,
                    request.getUserIp(), PrivPredicate.LOAD);
        }

        // step 2: check label
        if (Strings.isNullOrEmpty(request.getLabel())) {
            throw new UserException("empty label in begin request");
        }

        // step 3: check database
        Env env = Env.getCurrentEnv();
        String fullDbName = ClusterNamespace.getFullName(cluster, request.getDb());
        Database db = env.getInternalCatalog().getDbNullable(fullDbName);
        if (db == null) {
            String dbName = fullDbName;
            if (Strings.isNullOrEmpty(request.getCluster())) {
                dbName = request.getDb();
            }
            throw new UserException("unknown database, database=" + dbName);
        }

        // step 4: fetch all tableIds
        // table ids is checked at step 1
        List<Long> tableIdList = request.getTableIds();

        // step 5: get timeout
        long timeoutSecond = request.isSetTimeout() ? request.getTimeout() : Config.stream_load_default_timeout_second;

        // step 6: begin transaction
        long txnId = Env.getCurrentGlobalTransactionMgr().beginTransaction(
                db.getId(), tableIdList, request.getLabel(), request.getRequestId(),
                new TxnCoordinator(TxnSourceType.BE, clientIp),
                TransactionState.LoadJobSourceType.BACKEND_STREAMING, -1, timeoutSecond);

        // step 7: return result
        TBeginTxnResult result = new TBeginTxnResult();
        result.setTxnId(txnId).setDbId(db.getId());
        return result;
    }

    @Override
    public TLoadTxnCommitResult loadTxnPreCommit(TLoadTxnCommitRequest request) throws TException {
        String clientAddr = getClientAddrAsString();
        LOG.debug("receive txn pre-commit request: {}, backend: {}", request, clientAddr);

        TLoadTxnCommitResult result = new TLoadTxnCommitResult();
        TStatus status = new TStatus(TStatusCode.OK);
        result.setStatus(status);
        if (!Env.getCurrentEnv().isMaster()) {
            status.setStatusCode(TStatusCode.NOT_MASTER);
            status.addToErrorMsgs(NOT_MASTER_ERR_MSG);
            LOG.error("failed to loadTxnPreCommit:{}, request:{}, backend:{}",
                    NOT_MASTER_ERR_MSG, request, clientAddr);
            return result;
        }
        try {
            loadTxnPreCommitImpl(request);
        } catch (UserException e) {
            LOG.warn("failed to pre-commit txn: {}: {}", request.getTxnId(), e.getMessage());
            status.setStatusCode(TStatusCode.ANALYSIS_ERROR);
            status.addToErrorMsgs(e.getMessage());
        } catch (Throwable e) {
            LOG.warn("catch unknown result.", e);
            status.setStatusCode(TStatusCode.INTERNAL_ERROR);
            status.addToErrorMsgs(Strings.nullToEmpty(e.getMessage()));
            return result;
        }
        return result;
    }

    private List<Table> queryLoadCommitTables(TLoadTxnCommitRequest request, Database db) throws UserException {
        if (request.isSetTableId() && request.getTableId() > 0) {
            Table table = Env.getCurrentEnv().getInternalCatalog().getTableByTableId(request.getTableId());
            return Collections.singletonList(table);
        }

        List<String> tbNames;
        // check has multi table
        if (CollectionUtils.isNotEmpty(request.getTbls())) {
            tbNames = request.getTbls();
        } else {
            tbNames = Collections.singletonList(request.getTbl());
        }
        List<Table> tables = new ArrayList<>(tbNames.size());
        for (String tbl : tbNames) {
            OlapTable table = (OlapTable) db.getTableOrMetaException(tbl, TableType.OLAP);
            tables.add(table);
        }
        // if it has multi table, use multi table and update multi table running transaction table ids
        if (CollectionUtils.isNotEmpty(request.getTbls())) {
            List<Long> multiTableIds = tables.stream().map(Table::getId).collect(Collectors.toList());
            Env.getCurrentGlobalTransactionMgr().getDatabaseTransactionMgr(db.getId())
                    .updateMultiTableRunningTransactionTableIds(request.getTxnId(), multiTableIds);
            LOG.debug("txn {} has multi table {}", request.getTxnId(), request.getTbls());
        }
        return tables;
    }

    private void loadTxnPreCommitImpl(TLoadTxnCommitRequest request) throws UserException {
        String cluster = request.getCluster();
        if (Strings.isNullOrEmpty(cluster)) {
            cluster = SystemInfoService.DEFAULT_CLUSTER;
        }

        if (request.isSetAuthCode()) {
            // CHECKSTYLE IGNORE THIS LINE
        } else if (request.isSetToken()) {
            checkToken(request.getToken());
        } else {
            // refactoring it
            if (CollectionUtils.isNotEmpty(request.getTbls())) {
                for (String tbl : request.getTbls()) {
                    checkSingleTablePasswordAndPrivs(cluster, request.getUser(), request.getPasswd(), request.getDb(),
                            tbl,
                            request.getUserIp(), PrivPredicate.LOAD);
                }
            } else {
                checkSingleTablePasswordAndPrivs(cluster, request.getUser(), request.getPasswd(), request.getDb(),
                        request.getTbl(),
                        request.getUserIp(), PrivPredicate.LOAD);
            }
        }

        // get database
        Env env = Env.getCurrentEnv();
        String fullDbName = ClusterNamespace.getFullName(cluster, request.getDb());
        Database db;
        if (request.isSetDbId() && request.getDbId() > 0) {
            db = env.getInternalCatalog().getDbNullable(request.getDbId());
        } else {
            db = env.getInternalCatalog().getDbNullable(fullDbName);
        }
        if (db == null) {
            String dbName = fullDbName;
            if (Strings.isNullOrEmpty(request.getCluster())) {
                dbName = request.getDb();
            }
            throw new UserException("unknown database, database=" + dbName);
        }

        long timeoutMs = request.isSetThriftRpcTimeoutMs() ? request.getThriftRpcTimeoutMs() / 2 : 5000;
        List<Table> tables = queryLoadCommitTables(request, db);
        Env.getCurrentGlobalTransactionMgr()
                .preCommitTransaction2PC(db, tables, request.getTxnId(),
                        TabletCommitInfo.fromThrift(request.getCommitInfos()), timeoutMs,
                        TxnCommitAttachment.fromThrift(request.txnCommitAttachment));
    }

    @Override
    public TLoadTxn2PCResult loadTxn2PC(TLoadTxn2PCRequest request) throws TException {
        String clientAddr = getClientAddrAsString();
        LOG.debug("receive txn 2PC request: {}, backend: {}", request, clientAddr);

        TLoadTxn2PCResult result = new TLoadTxn2PCResult();
        TStatus status = new TStatus(TStatusCode.OK);
        result.setStatus(status);
        if (!Env.getCurrentEnv().isMaster()) {
            status.setStatusCode(TStatusCode.NOT_MASTER);
            status.addToErrorMsgs(NOT_MASTER_ERR_MSG);
            LOG.error("failed to loadTxn2PC:{}, request:{}, backend:{}",
                    NOT_MASTER_ERR_MSG, request, clientAddr);
            return result;
        }

        try {
            loadTxn2PCImpl(request);
        } catch (UserException e) {
            LOG.warn("failed to {} txn {}: {}", request.getOperation(), request.getTxnId(), e.getMessage());
            status.setStatusCode(TStatusCode.ANALYSIS_ERROR);
            status.addToErrorMsgs(e.getMessage());
        } catch (Throwable e) {
            LOG.warn("catch unknown result.", e);
            status.setStatusCode(TStatusCode.INTERNAL_ERROR);
            status.addToErrorMsgs(Strings.nullToEmpty(e.getMessage()));
            return result;
        }
        return result;
    }

    private void loadTxn2PCImpl(TLoadTxn2PCRequest request) throws UserException {
        String cluster = request.getCluster();
        if (Strings.isNullOrEmpty(cluster)) {
            cluster = SystemInfoService.DEFAULT_CLUSTER;
        }

        String dbName = request.getDb();
        if (Strings.isNullOrEmpty(dbName)) {
            throw new UserException("No database selected.");
        }

        String fullDbName = ClusterNamespace.getFullName(cluster, dbName);

        // get database
        Env env = Env.getCurrentEnv();
        Database database = env.getInternalCatalog().getDbNullable(fullDbName);
        if (database == null) {
            throw new UserException("unknown database, database=" + fullDbName);
        }

        DatabaseTransactionMgr dbTransactionMgr = Env.getCurrentGlobalTransactionMgr()
                .getDatabaseTransactionMgr(database.getId());
        String txnOperation = request.getOperation().trim();
        if (!request.isSetTxnId()) {
            List<TransactionStatus> statusList = new ArrayList<>();
            statusList.add(TransactionStatus.PRECOMMITTED);
            if (txnOperation.equalsIgnoreCase("abort")) {
                statusList.add(TransactionStatus.PREPARE);
            }
            request.setTxnId(dbTransactionMgr.getTransactionIdByLabel(request.getLabel(), statusList));
        }
        TransactionState transactionState = dbTransactionMgr.getTransactionState(request.getTxnId());
        LOG.debug("txn {} has multi table {}", request.getTxnId(), transactionState.getTableIdList());
        if (transactionState == null) {
            throw new UserException("transaction [" + request.getTxnId() + "] not found");
        }
        List<Long> tableIdList = transactionState.getTableIdList();
        List<Table> tableList = new ArrayList<>();
        // if table was dropped, stream load must can abort.
        if (txnOperation.equalsIgnoreCase("abort")) {
            tableList = database.getTablesOnIdOrderIfExist(tableIdList);
        } else {
            tableList = database.getTablesOnIdOrderOrThrowException(tableIdList);
        }
        for (Table table : tableList) {
            // check auth
            checkSingleTablePasswordAndPrivs(cluster, request.getUser(), request.getPasswd(), request.getDb(),
                    table.getName(),
                    request.getUserIp(), PrivPredicate.LOAD);
        }

        if (txnOperation.equalsIgnoreCase("commit")) {
            long timeoutMs = request.isSetThriftRpcTimeoutMs() ? request.getThriftRpcTimeoutMs() / 2 : 5000;
            Env.getCurrentGlobalTransactionMgr()
                    .commitTransaction2PC(database, tableList, request.getTxnId(), timeoutMs);
        } else if (txnOperation.equalsIgnoreCase("abort")) {
            Env.getCurrentGlobalTransactionMgr().abortTransaction2PC(database.getId(), request.getTxnId(), tableList);
        } else {
            throw new UserException("transaction operation should be \'commit\' or \'abort\'");
        }
    }

    @Override
    public TLoadTxnCommitResult loadTxnCommit(TLoadTxnCommitRequest request) throws TException {
        multiTableFragmentInstanceIdIndexMap.remove(request.getTxnId());
        deleteMultiTableStreamLoadJobIndex(request.getTxnId());
        String clientAddr = getClientAddrAsString();
        LOG.debug("receive txn commit request: {}, backend: {}", request, clientAddr);

        TLoadTxnCommitResult result = new TLoadTxnCommitResult();
        TStatus status = new TStatus(TStatusCode.OK);
        result.setStatus(status);
        if (!Env.getCurrentEnv().isMaster()) {
            status.setStatusCode(TStatusCode.NOT_MASTER);
            status.addToErrorMsgs(NOT_MASTER_ERR_MSG);
            LOG.error("failed to loadTxnCommit:{}, request:{}, backend:{}",
                    NOT_MASTER_ERR_MSG, request, clientAddr);
            return result;
        }

        try {
            if (!loadTxnCommitImpl(request)) {
                // committed success but not visible
                status.setStatusCode(TStatusCode.PUBLISH_TIMEOUT);
                status.addToErrorMsgs("transaction commit successfully, BUT data will be visible later");
            }
        } catch (UserException e) {
            LOG.warn("failed to commit txn: {}: {}", request.getTxnId(), e.getMessage());
            status.setStatusCode(TStatusCode.ANALYSIS_ERROR);
            status.addToErrorMsgs(e.getMessage());
        } catch (Throwable e) {
            LOG.warn("catch unknown result.", e);
            status.setStatusCode(TStatusCode.INTERNAL_ERROR);
            status.addToErrorMsgs(Strings.nullToEmpty(e.getMessage()));
            return result;
        }
        return result;
    }

    // return true if commit success and publish success, return false if publish timeout
    private boolean loadTxnCommitImpl(TLoadTxnCommitRequest request) throws UserException {
        String cluster = request.getCluster();
        if (Strings.isNullOrEmpty(cluster)) {
            cluster = SystemInfoService.DEFAULT_CLUSTER;
        }

        if (request.isSetAuthCode()) {
            // TODO(cmy): find a way to check
        } else if (request.isSetToken()) {
            checkToken(request.getToken());
        } else {
            if (CollectionUtils.isNotEmpty(request.getTbls())) {
                checkPasswordAndPrivs(cluster, request.getUser(), request.getPasswd(), request.getDb(),
                        request.getTbls(), request.getUserIp(), PrivPredicate.LOAD);
            } else {
                checkSingleTablePasswordAndPrivs(cluster, request.getUser(), request.getPasswd(), request.getDb(),
                        request.getTbl(), request.getUserIp(), PrivPredicate.LOAD);
            }
        }

        // get database
        Env env = Env.getCurrentEnv();
        String fullDbName = ClusterNamespace.getFullName(cluster, request.getDb());
        Database db;
        if (request.isSetDbId() && request.getDbId() > 0) {
            db = env.getInternalCatalog().getDbNullable(request.getDbId());
        } else {
            db = env.getInternalCatalog().getDbNullable(fullDbName);
        }
        if (db == null) {
            String dbName = fullDbName;
            if (Strings.isNullOrEmpty(request.getCluster())) {
                dbName = request.getDb();
            }
            throw new UserException("unknown database, database=" + dbName);
        }
        long timeoutMs = request.isSetThriftRpcTimeoutMs() ? request.getThriftRpcTimeoutMs() / 2 : 5000;
        List<Table> tables = queryLoadCommitTables(request, db);
        return Env.getCurrentGlobalTransactionMgr()
                .commitAndPublishTransaction(db, tables, request.getTxnId(),
                        TabletCommitInfo.fromThrift(request.getCommitInfos()), timeoutMs,
                        TxnCommitAttachment.fromThrift(request.txnCommitAttachment));
    }

    @Override
    public TCommitTxnResult commitTxn(TCommitTxnRequest request) throws TException {
        String clientAddr = getClientAddrAsString();
        LOG.debug("receive txn commit request: {}, client: {}", request, clientAddr);

        TCommitTxnResult result = new TCommitTxnResult();
        TStatus status = new TStatus(TStatusCode.OK);
        result.setStatus(status);

        if (!Env.getCurrentEnv().isMaster()) {
            status.setStatusCode(TStatusCode.NOT_MASTER);
            status.addToErrorMsgs(NOT_MASTER_ERR_MSG);
            result.setMasterAddress(getMasterAddress());
            LOG.error("failed to get commitTxn: {}", NOT_MASTER_ERR_MSG);
            return result;
        }

        try {
            if (!commitTxnImpl(request)) {
                // committed success but not visible
                status.setStatusCode(TStatusCode.PUBLISH_TIMEOUT);
                status.addToErrorMsgs("transaction commit successfully, BUT data will be visible later");
            }
        } catch (UserException e) {
            LOG.warn("failed to commit txn: {}: {}", request.getTxnId(), e.getMessage());
            status.setStatusCode(TStatusCode.ANALYSIS_ERROR);
            status.addToErrorMsgs(e.getMessage());
        } catch (Throwable e) {
            LOG.warn("catch unknown result.", e);
            status.setStatusCode(TStatusCode.INTERNAL_ERROR);
            status.addToErrorMsgs(Strings.nullToEmpty(e.getMessage()));
            return result;
        }
        return result;
    }

    // return true if commit success and publish success, return false if publish timeout
    private boolean commitTxnImpl(TCommitTxnRequest request) throws UserException {
        /// Check required arg: user, passwd, db, txn_id, commit_infos
        if (!request.isSetUser()) {
            throw new UserException("user is not set");
        }
        if (!request.isSetPasswd()) {
            throw new UserException("passwd is not set");
        }
        if (!request.isSetDb()) {
            throw new UserException("db is not set");
        }
        if (!request.isSetTxnId()) {
            throw new UserException("txn_id is not set");
        }
        if (!request.isSetCommitInfos()) {
            throw new UserException("commit_infos is not set");
        }

        String cluster = request.getCluster();
        if (Strings.isNullOrEmpty(cluster)) {
            cluster = SystemInfoService.DEFAULT_CLUSTER;
        }

        // Step 1: get && check database
        Env env = Env.getCurrentEnv();
        String fullDbName = ClusterNamespace.getFullName(cluster, request.getDb());
        Database db;
        if (request.isSetDbId() && request.getDbId() > 0) {
            db = env.getInternalCatalog().getDbNullable(request.getDbId());
        } else {
            db = env.getInternalCatalog().getDbNullable(fullDbName);
        }
        if (db == null) {
            String dbName = fullDbName;
            if (Strings.isNullOrEmpty(request.getCluster())) {
                dbName = request.getDb();
            }
            throw new UserException("unknown database, database=" + dbName);
        }

        // Step 2: get tables
        DatabaseTransactionMgr dbTransactionMgr = Env.getCurrentGlobalTransactionMgr()
                .getDatabaseTransactionMgr(db.getId());
        TransactionState transactionState = dbTransactionMgr.getTransactionState(request.getTxnId());
        if (transactionState == null) {
            throw new UserException("transaction [" + request.getTxnId() + "] not found");
        }
        List<Long> tableIdList = transactionState.getTableIdList();
        List<Table> tableList = new ArrayList<>();
        List<String> tables = new ArrayList<>();
        // if table was dropped, transaction must be aborted
        tableList = db.getTablesOnIdOrderOrThrowException(tableIdList);
        for (Table table : tableList) {
            tables.add(table.getName());
        }

        // Step 3: check auth
        if (request.isSetAuthCode()) {
            // TODO(cmy): find a way to check
        } else if (request.isSetToken()) {
            checkToken(request.getToken());
        } else {
            checkPasswordAndPrivs(cluster, request.getUser(), request.getPasswd(), request.getDb(), tables,
                    request.getUserIp(), PrivPredicate.LOAD);
        }

        // Step 4: get timeout
        long timeoutMs = request.isSetThriftRpcTimeoutMs() ? request.getThriftRpcTimeoutMs() / 2 : 5000;


        // Step 5: commit and publish
        return Env.getCurrentGlobalTransactionMgr()
                .commitAndPublishTransaction(db, tableList,
                        request.getTxnId(),
                        TabletCommitInfo.fromThrift(request.getCommitInfos()), timeoutMs,
                        TxnCommitAttachment.fromThrift(request.getTxnCommitAttachment()));
    }

    @Override
    public TLoadTxnRollbackResult loadTxnRollback(TLoadTxnRollbackRequest request) throws TException {
        String clientAddr = getClientAddrAsString();
        LOG.debug("receive txn rollback request: {}, backend: {}", request, clientAddr);
        TLoadTxnRollbackResult result = new TLoadTxnRollbackResult();
        TStatus status = new TStatus(TStatusCode.OK);
        result.setStatus(status);
        if (!Env.getCurrentEnv().isMaster()) {
            status.setStatusCode(TStatusCode.NOT_MASTER);
            status.addToErrorMsgs(NOT_MASTER_ERR_MSG);
            LOG.error("failed to loadTxnRollback:{}, request:{}, backend:{}",
                    NOT_MASTER_ERR_MSG, request, clientAddr);
            return result;
        }
        try {
            loadTxnRollbackImpl(request);
        } catch (UserException e) {
            LOG.warn("failed to rollback txn {}: {}", request.getTxnId(), e.getMessage());
            status.setStatusCode(TStatusCode.ANALYSIS_ERROR);
            status.addToErrorMsgs(e.getMessage());
        } catch (Throwable e) {
            LOG.warn("catch unknown result.", e);
            status.setStatusCode(TStatusCode.INTERNAL_ERROR);
            status.addToErrorMsgs(Strings.nullToEmpty(e.getMessage()));
            return result;
        }

        return result;
    }

    private void loadTxnRollbackImpl(TLoadTxnRollbackRequest request) throws UserException {
        String cluster = request.getCluster();
        if (Strings.isNullOrEmpty(cluster)) {
            cluster = SystemInfoService.DEFAULT_CLUSTER;
        }

        if (request.isSetAuthCode()) {
            // TODO(cmy): find a way to check
        } else if (request.isSetToken()) {
            checkToken(request.getToken());
        } else {
            // multi table load
            if (CollectionUtils.isNotEmpty(request.getTbls())) {
                for (String tbl : request.getTbls()) {
                    checkSingleTablePasswordAndPrivs(cluster, request.getUser(), request.getPasswd(), request.getDb(),
                            tbl,
                            request.getUserIp(), PrivPredicate.LOAD);
                }
            } else {
                checkSingleTablePasswordAndPrivs(cluster, request.getUser(), request.getPasswd(), request.getDb(),
                        request.getTbl(),
                        request.getUserIp(), PrivPredicate.LOAD);
            }
        }
        String dbName = ClusterNamespace.getFullName(cluster, request.getDb());
        Database db;
        if (request.isSetDbId() && request.getDbId() > 0) {
            db = Env.getCurrentInternalCatalog().getDbNullable(request.getDbId());
        } else {
            db = Env.getCurrentInternalCatalog().getDbNullable(dbName);
        }
        if (db == null) {
            throw new MetaNotFoundException("db " + request.getDb() + " does not exist");
        }
        long dbId = db.getId();
        DatabaseTransactionMgr dbTransactionMgr = Env.getCurrentGlobalTransactionMgr().getDatabaseTransactionMgr(dbId);
        TransactionState transactionState = dbTransactionMgr.getTransactionState(request.getTxnId());
        if (transactionState == null) {
            throw new UserException("transaction [" + request.getTxnId() + "] not found");
        }
        List<Table> tableList = db.getTablesOnIdOrderIfExist(transactionState.getTableIdList());
        Env.getCurrentGlobalTransactionMgr().abortTransaction(dbId, request.getTxnId(),
                request.isSetReason() ? request.getReason() : "system cancel",
                TxnCommitAttachment.fromThrift(request.getTxnCommitAttachment()), tableList);
    }

    @Override
    public TRollbackTxnResult rollbackTxn(TRollbackTxnRequest request) throws TException {
        String clientAddr = getClientAddrAsString();
        LOG.debug("receive txn rollback request: {}, client: {}", request, clientAddr);
        TRollbackTxnResult result = new TRollbackTxnResult();
        TStatus status = new TStatus(TStatusCode.OK);
        result.setStatus(status);
        if (!Env.getCurrentEnv().isMaster()) {
            status.setStatusCode(TStatusCode.NOT_MASTER);
            status.addToErrorMsgs(NOT_MASTER_ERR_MSG);
            result.setMasterAddress(getMasterAddress());
            LOG.error("failed to get rollbackTxn: {}", NOT_MASTER_ERR_MSG);
            return result;
        }

        try {
            rollbackTxnImpl(request);
        } catch (UserException e) {
            LOG.warn("failed to rollback txn {}: {}", request.getTxnId(), e.getMessage());
            status.setStatusCode(TStatusCode.ANALYSIS_ERROR);
            status.addToErrorMsgs(e.getMessage());
        } catch (Throwable e) {
            LOG.warn("catch unknown result.", e);
            status.setStatusCode(TStatusCode.INTERNAL_ERROR);
            status.addToErrorMsgs(Strings.nullToEmpty(e.getMessage()));
            return result;
        }

        return result;
    }

    private void rollbackTxnImpl(TRollbackTxnRequest request) throws UserException {
        /// Check required arg: user, passwd, db, txn_id
        if (!request.isSetUser()) {
            throw new UserException("user is not set");
        }
        if (!request.isSetPasswd()) {
            throw new UserException("passwd is not set");
        }
        if (!request.isSetDb()) {
            throw new UserException("db is not set");
        }
        if (!request.isSetTxnId()) {
            throw new UserException("txn_id is not set");
        }

        String cluster = request.getCluster();
        if (Strings.isNullOrEmpty(cluster)) {
            cluster = SystemInfoService.DEFAULT_CLUSTER;
        }

        // Step 1: get && check database
        Env env = Env.getCurrentEnv();
        String fullDbName = ClusterNamespace.getFullName(cluster, request.getDb());
        Database db;
        if (request.isSetDbId() && request.getDbId() > 0) {
            db = env.getInternalCatalog().getDbNullable(request.getDbId());
        } else {
            db = env.getInternalCatalog().getDbNullable(fullDbName);
        }
        if (db == null) {
            String dbName = fullDbName;
            if (Strings.isNullOrEmpty(request.getCluster())) {
                dbName = request.getDb();
            }
            throw new UserException("unknown database, database=" + dbName);
        }

        // Step 2: get tables
        DatabaseTransactionMgr dbTransactionMgr = Env.getCurrentGlobalTransactionMgr()
                .getDatabaseTransactionMgr(db.getId());
        TransactionState transactionState = dbTransactionMgr.getTransactionState(request.getTxnId());
        if (transactionState == null) {
            throw new UserException("transaction [" + request.getTxnId() + "] not found");
        }
        List<Long> tableIdList = transactionState.getTableIdList();
        List<Table> tableList = new ArrayList<>();
        List<String> tables = new ArrayList<>();
        tableList = db.getTablesOnIdOrderOrThrowException(tableIdList);
        for (Table table : tableList) {
            tables.add(table.getName());
        }

        // Step 3: check auth
        if (request.isSetAuthCode()) {
            // TODO(cmy): find a way to check
        } else if (request.isSetToken()) {
            checkToken(request.getToken());
        } else {
            checkPasswordAndPrivs(cluster, request.getUser(), request.getPasswd(), request.getDb(), tables,
                    request.getUserIp(), PrivPredicate.LOAD);
        }

        // Step 4: abort txn
        Env.getCurrentGlobalTransactionMgr().abortTransaction(db.getId(), request.getTxnId(),
                request.isSetReason() ? request.getReason() : "system cancel",
                TxnCommitAttachment.fromThrift(request.getTxnCommitAttachment()), tableList);
    }

    @Override
    public TStreamLoadPutResult streamLoadPut(TStreamLoadPutRequest request) {
        String clientAddr = getClientAddrAsString();
        LOG.debug("receive stream load put request: {}, backend: {}", request, clientAddr);

        TStreamLoadPutResult result = new TStreamLoadPutResult();
        TStatus status = new TStatus(TStatusCode.OK);
        result.setStatus(status);
        try {
            if (!Strings.isNullOrEmpty(request.getLoadSql())) {
                httpStreamPutImpl(request, result);
                return result;
            } else {
                if (Config.enable_pipeline_load) {
                    result.setPipelineParams(pipelineStreamLoadPutImpl(request));
                } else {
                    result.setParams(streamLoadPutImpl(request, result));
                }
            }
        } catch (UserException e) {
            LOG.warn("failed to get stream load plan: {}", e.getMessage());
            status.setStatusCode(TStatusCode.ANALYSIS_ERROR);
            status.addToErrorMsgs(e.getMessage());
        } catch (Throwable e) {
            LOG.warn("catch unknown result.", e);
            status.setStatusCode(TStatusCode.INTERNAL_ERROR);
            status.addToErrorMsgs(e.getClass().getSimpleName() + ": " + Strings.nullToEmpty(e.getMessage()));
            return result;
        }
        return result;
    }

    /**
     * For first-class multi-table scenarios, we should store the mapping between Txn and data source type in a common
     * place. Since there is only Kafka now, we should do this first.
     */
    private void buildMultiTableStreamLoadTask(StreamLoadTask baseTaskInfo, long txnId) {
        try {
            RoutineLoadJob routineLoadJob = Env.getCurrentEnv().getRoutineLoadManager()
                    .getRoutineLoadJobByMultiLoadTaskTxnId(txnId);
            if (routineLoadJob == null) {
                return;
            }
            baseTaskInfo.setMultiTableBaseTaskInfo(routineLoadJob);
        } catch (Exception e) {
            LOG.warn("failed to build multi table stream load task: {}", e.getMessage());
        }
    }

    private void deleteMultiTableStreamLoadJobIndex(long txnId) {
        try {
            Env.getCurrentEnv().getRoutineLoadManager().removeMultiLoadTaskTxnIdToRoutineLoadJobId(txnId);
        } catch (Exception e) {
            LOG.warn("failed to delete multi table stream load job index: {}", e.getMessage());
        }
    }

    @Override
    public TStreamLoadMultiTablePutResult streamLoadMultiTablePut(TStreamLoadPutRequest request) {
        List<OlapTable> olapTables;
        Database db;
        String fullDbName;
        TStreamLoadMultiTablePutResult result = new TStreamLoadMultiTablePutResult();
        TStatus status = new TStatus(TStatusCode.OK);
        result.setStatus(status);
        List<String> tableNames = request.getTableNames();
        try {
            if (CollectionUtils.isEmpty(tableNames)) {
                throw new MetaNotFoundException("table not found");
            }

            String cluster = request.getCluster();
            if (Strings.isNullOrEmpty(cluster)) {
                cluster = SystemInfoService.DEFAULT_CLUSTER;
            }
            fullDbName = ClusterNamespace.getFullName(cluster, request.getDb());
            db = Env.getCurrentEnv().getInternalCatalog().getDbNullable(fullDbName);
            if (db == null) {
                String dbName = fullDbName;
                if (Strings.isNullOrEmpty(request.getCluster())) {
                    dbName = request.getDb();
                }
                throw new UserException("unknown database, database=" + dbName);
            }
            // todo Whether there will be a large amount of data risk
            List<Table> tables = db.getTablesOrEmpty();
            if (CollectionUtils.isEmpty(tables)) {
                throw new MetaNotFoundException("table not found");
            }
            olapTables = new ArrayList<>(tableNames.size());
            Map<String, OlapTable> olapTableMap = tables.stream()
                    .filter(OlapTable.class::isInstance)
                    .map(OlapTable.class::cast)
                    .collect(Collectors.toMap(OlapTable::getName, olapTable -> olapTable));
            for (String tableName : tableNames) {
                if (null == olapTableMap.get(tableName)) {
                    throw new MetaNotFoundException("table not found, table name is " + tableName);
                }
                olapTables.add(olapTableMap.get(tableName));
            }
        } catch (UserException exception) {
            LOG.warn("failed to get stream load plan: {}", exception.getMessage());
            status = new TStatus(TStatusCode.ANALYSIS_ERROR);
            status.addToErrorMsgs(exception.getMessage());
            result.setStatus(status);
            return result;
        }
        long timeoutMs = request.isSetThriftRpcTimeoutMs() ? request.getThriftRpcTimeoutMs() : 5000;
        List planFragmentParamsList = new ArrayList<>(tableNames.size());
        List<Long> tableIds = olapTables.stream().map(OlapTable::getId).collect(Collectors.toList());
        // todo: if is multi table, we need consider the lock time and the timeout
        boolean enablePipelineLoad = Config.enable_pipeline_load;
        try {
            multiTableFragmentInstanceIdIndexMap.putIfAbsent(request.getTxnId(), 1);
            for (OlapTable table : olapTables) {
                int index = multiTableFragmentInstanceIdIndexMap.get(request.getTxnId());
                if (enablePipelineLoad) {
                    planFragmentParamsList.add(generatePipelineStreamLoadPut(request, db, fullDbName, table, timeoutMs,
                            index, true));
                } else {
                    TExecPlanFragmentParams planFragmentParams = generatePlanFragmentParams(request, db, fullDbName,
                            table, timeoutMs, index, true);

                    planFragmentParamsList.add(planFragmentParams);
                }
                multiTableFragmentInstanceIdIndexMap.put(request.getTxnId(), ++index);
            }
            Env.getCurrentGlobalTransactionMgr().getDatabaseTransactionMgr(db.getId())
                    .putTransactionTableNames(request.getTxnId(),
                            tableIds);
            LOG.debug("receive stream load multi table put request result: {}", result);
        } catch (Throwable e) {
            LOG.warn("catch unknown result.", e);
            status.setStatusCode(TStatusCode.INTERNAL_ERROR);
            status.addToErrorMsgs(e.getClass().getSimpleName() + ": " + Strings.nullToEmpty(e.getMessage()));
            return result;
        }
        if (enablePipelineLoad) {
            result.setPipelineParams(planFragmentParamsList);
            return result;
        }
        result.setParams(planFragmentParamsList);
        return result;
    }

    private TExecPlanFragmentParams initHttpStreamPlan(TStreamLoadPutRequest request, ConnectContext ctx)
            throws UserException {
        String originStmt = request.getLoadSql();

        TExecPlanFragmentParams plan;
        try {
            StmtExecutor executor = new StmtExecutor(ctx, originStmt);
            ctx.setExecutor(executor);
            executor.getStreamLoadPlan(ctx.queryId(), request.isGroupCommit());

            Analyzer analyzer = new Analyzer(ctx.getEnv(), ctx);
            Coordinator coord = new Coordinator(ctx, analyzer, executor.planner());
            coord.setLoadMemLimit(request.getExecMemLimit());
            coord.setQueryType(TQueryType.LOAD);

            plan = coord.getStreamLoadPlan();
        } catch (UserException e) {
            LOG.warn("exec sql error", e);
            throw new UserException("exec sql error" + e);
        } catch (Throwable e) {
            LOG.warn("exec sql error catch unknown result.", e);
            throw new UserException("exec sql error catch unknown result." + e);
        }
        return plan;
    }

    private void httpStreamPutImpl(TStreamLoadPutRequest request, TStreamLoadPutResult result)
            throws UserException {
        LOG.info("receive http stream put request");
        String cluster = request.getCluster();
        if (Strings.isNullOrEmpty(cluster)) {
            cluster = SystemInfoService.DEFAULT_CLUSTER;
        }
        ConnectContext ctx = new ConnectContext();
        if (request.isSetAuthCode()) {
            // TODO(cmy): find a way to check
        } else if (Strings.isNullOrEmpty(request.getToken())) {
            checkSingleTablePasswordAndPrivs(cluster, request.getUser(), request.getPasswd(), request.getDb(),
                    request.getTbl(),
                    request.getUserIp(), PrivPredicate.LOAD);
        }
        ctx.setThreadLocalInfo();
        ctx.setEnv(Env.getCurrentEnv());
        ctx.setQueryId(request.getLoadId());
        //        UserIdentity currentUserIdentity = UserIdentity.createAnalyzedUserIdentWithIp(request.getUser(), "%");
        //        ctx.setCluster(cluster);
        //        ctx.setCurrentUserIdentity(currentUserIdentity);
        //        ctx.setQualifiedUser(request.getUser());
        // TODO let's do this first, group_commit does not have permission
        ctx.setCluster(SystemInfoService.DEFAULT_CLUSTER);
        ctx.setCurrentUserIdentity(UserIdentity.ROOT);
        ctx.setQualifiedUser(UserIdentity.ROOT.getQualifiedUser());

        ctx.setBackendId(request.getBackendId());
<<<<<<< HEAD
=======
        ctx.setThreadLocalInfo();
        SqlScanner input = new SqlScanner(new StringReader(originStmt), ctx.getSessionVariable().getSqlMode());
        SqlParser parser = new SqlParser(input);
        try {
            NativeInsertStmt parsedStmt = (NativeInsertStmt) SqlParserUtils.getFirstStmt(parser);
            parsedStmt.setOrigStmt(new OriginStatement(originStmt, 0));
            parsedStmt.setUserInfo(ctx.getCurrentUserIdentity());
            if (request.isGroupCommit()) {
                if (parsedStmt.getLabel() != null) {
                    throw new AnalysisException("label and group_commit can't be set at the same time");
                }
                parsedStmt.isGroupCommitStreamLoadSql = true;
            }
            StmtExecutor executor = new StmtExecutor(ctx, parsedStmt);
            ctx.setExecutor(executor);
            TQueryOptions tQueryOptions = ctx.getSessionVariable().toThrift();
            executor.analyze(tQueryOptions);
            Analyzer analyzer = new Analyzer(ctx.getEnv(), ctx);
            Coordinator coord = new Coordinator(ctx, analyzer, executor.planner());
            coord.setLoadMemLimit(request.getExecMemLimit());
            coord.setQueryType(TQueryType.LOAD);
>>>>>>> 018abdb6

        try {
            TExecPlanFragmentParams plan = initHttpStreamPlan(request, ctx);
            final long txn_id = ctx.getTxnEntry().getTxnConf().getTxnId();
            result.setParams(plan);
            result.getParams().setDbName(ctx.getTxnEntry().getDb().getFullName());
            result.getParams().setTableName(ctx.getTxnEntry().getTable().getName());
            // The txn_id here is obtained from the InsertStmt
            result.getParams().setTxnConf(new TTxnParams().setTxnId(txn_id));
            result.getParams().setImportLabel(ctx.getTxnEntry().getLabel());
            // TODO Due to the support for Nereids, this judgment should not be made here
            result.getParams().params.setGroupCommit(ctx.isGroupCommitTvf());
            result.setDbId(ctx.getTxnEntry().getDb().getId());
            result.setTableId(ctx.getTxnEntry().getTable().getId());
            result.setBaseSchemaVersion(((OlapTable) ctx.getTxnEntry().getTable()).getBaseSchemaVersion());
        } catch (UserException e) {
            LOG.warn("exec sql error", e);
            throw new UserException("exec sql error" + e);
        } catch (Throwable e) {
            LOG.warn("exec sql error catch unknown result.", e);
            throw new UserException("exec sql error catch unknown result." + e);
        } finally {
            ConnectContext.remove();
        }
    }

    private TExecPlanFragmentParams streamLoadPutImpl(TStreamLoadPutRequest request, TStreamLoadPutResult result)
            throws UserException {
        String cluster = request.getCluster();
        if (Strings.isNullOrEmpty(cluster)) {
            cluster = SystemInfoService.DEFAULT_CLUSTER;
        }

        Env env = Env.getCurrentEnv();
        String fullDbName = ClusterNamespace.getFullName(cluster, request.getDb());
        Database db = env.getInternalCatalog().getDbNullable(fullDbName);
        if (db == null) {
            String dbName = fullDbName;
            if (Strings.isNullOrEmpty(request.getCluster())) {
                dbName = request.getDb();
            }
            throw new UserException("unknown database, database=" + dbName);
        }
        long timeoutMs = request.isSetThriftRpcTimeoutMs() ? request.getThriftRpcTimeoutMs() : 5000;
        Table table = db.getTableOrMetaException(request.getTbl(), TableType.OLAP);
        result.setDbId(db.getId());
        result.setTableId(table.getId());
        result.setBaseSchemaVersion(((OlapTable) table).getBaseSchemaVersion());
        return generatePlanFragmentParams(request, db, fullDbName, (OlapTable) table, timeoutMs);
    }

    private TExecPlanFragmentParams generatePlanFragmentParams(TStreamLoadPutRequest request, Database db,
            String fullDbName, OlapTable table,
            long timeoutMs) throws UserException {
        return generatePlanFragmentParams(request, db, fullDbName, table, timeoutMs, 1, false);
    }

    private TExecPlanFragmentParams generatePlanFragmentParams(TStreamLoadPutRequest request, Database db,
            String fullDbName, OlapTable table,
            long timeoutMs, int multiTableFragmentInstanceIdIndex,
            boolean isMultiTableRequest)
            throws UserException {
        if (!table.tryReadLock(timeoutMs, TimeUnit.MILLISECONDS)) {
            throw new UserException(
                    "get table read lock timeout, database=" + fullDbName + ",table=" + table.getName());
        }
        try {
            StreamLoadTask streamLoadTask = StreamLoadTask.fromTStreamLoadPutRequest(request);
            if (isMultiTableRequest) {
                buildMultiTableStreamLoadTask(streamLoadTask, request.getTxnId());
            }
            StreamLoadPlanner planner = new StreamLoadPlanner(db, table, streamLoadTask);
            TExecPlanFragmentParams plan = planner.plan(streamLoadTask.getId(), multiTableFragmentInstanceIdIndex);
            if (!request.isGroupCommit()) {
                // add table indexes to transaction state
                TransactionState txnState = Env.getCurrentGlobalTransactionMgr()
                        .getTransactionState(db.getId(), request.getTxnId());
                if (txnState == null) {
                    throw new UserException("txn does not exist: " + request.getTxnId());
                }
                txnState.addTableIndexes(table);
            }
            plan.setTableName(table.getName());
            plan.query_options.setFeProcessUuid(ExecuteEnv.getInstance().getProcessUUID());
            return plan;
        } finally {
            table.readUnlock();
        }
    }

    private TPipelineFragmentParams pipelineStreamLoadPutImpl(TStreamLoadPutRequest request) throws UserException {
        String cluster = request.getCluster();
        if (Strings.isNullOrEmpty(cluster)) {
            cluster = SystemInfoService.DEFAULT_CLUSTER;
        }
        Env env = Env.getCurrentEnv();
        String fullDbName = ClusterNamespace.getFullName(cluster, request.getDb());
        Database db = env.getInternalCatalog().getDbNullable(fullDbName);
        if (db == null) {
            String dbName = fullDbName;
            if (Strings.isNullOrEmpty(request.getCluster())) {
                dbName = request.getDb();
            }
            throw new UserException("unknown database, database=" + dbName);
        }
        long timeoutMs = request.isSetThriftRpcTimeoutMs() ? request.getThriftRpcTimeoutMs() : 5000;
        Table table = db.getTableOrMetaException(request.getTbl(), TableType.OLAP);
        return this.generatePipelineStreamLoadPut(request, db, fullDbName, (OlapTable) table, timeoutMs,
                1, false);
    }

    private TPipelineFragmentParams generatePipelineStreamLoadPut(TStreamLoadPutRequest request, Database db,
            String fullDbName, OlapTable table,
            long timeoutMs,
            int multiTableFragmentInstanceIdIndex,
            boolean isMultiTableRequest)
            throws UserException {
        if (db == null) {
            String dbName = fullDbName;
            if (Strings.isNullOrEmpty(request.getCluster())) {
                dbName = request.getDb();
            }
            throw new UserException("unknown database, database=" + dbName);
        }
        if (!table.tryReadLock(timeoutMs, TimeUnit.MILLISECONDS)) {
            throw new UserException(
                    "get table read lock timeout, database=" + fullDbName + ",table=" + table.getName());
        }
        try {
            StreamLoadTask streamLoadTask = StreamLoadTask.fromTStreamLoadPutRequest(request);
            if (isMultiTableRequest) {
                buildMultiTableStreamLoadTask(streamLoadTask, request.getTxnId());
            }
            StreamLoadPlanner planner = new StreamLoadPlanner(db, table, streamLoadTask);
            TPipelineFragmentParams plan = planner.planForPipeline(streamLoadTask.getId(),
                    multiTableFragmentInstanceIdIndex);
            if (!request.isGroupCommit()) {
                // add table indexes to transaction state
                TransactionState txnState = Env.getCurrentGlobalTransactionMgr()
                        .getTransactionState(db.getId(), request.getTxnId());
                if (txnState == null) {
                    throw new UserException("txn does not exist: " + request.getTxnId());
                }
                txnState.addTableIndexes(table);
            }
            return plan;
        } finally {
            table.readUnlock();
        }
    }

    @Override
    public TStatus snapshotLoaderReport(TSnapshotLoaderReportRequest request) throws TException {
        if (Env.getCurrentEnv().getBackupHandler().report(request.getTaskType(), request.getJobId(),
                request.getTaskId(), request.getFinishedNum(), request.getTotalNum())) {
            return new TStatus(TStatusCode.OK);
        }
        return new TStatus(TStatusCode.CANCELLED);
    }

    @Override
    public TFrontendPingFrontendResult ping(TFrontendPingFrontendRequest request) throws TException {
        boolean isReady = Env.getCurrentEnv().isReady();
        TFrontendPingFrontendResult result = new TFrontendPingFrontendResult();
        result.setStatus(TFrontendPingFrontendStatusCode.OK);
        if (isReady) {
            if (request.getClusterId() != Env.getCurrentEnv().getClusterId()) {
                result.setStatus(TFrontendPingFrontendStatusCode.FAILED);
                result.setMsg("invalid cluster id: " + Env.getCurrentEnv().getClusterId());
            }

            if (result.getStatus() == TFrontendPingFrontendStatusCode.OK) {
                if (!request.getToken().equals(Env.getCurrentEnv().getToken())) {
                    result.setStatus(TFrontendPingFrontendStatusCode.FAILED);
                    result.setMsg("invalid token: " + Env.getCurrentEnv().getToken());
                }
            }

            if (result.status == TFrontendPingFrontendStatusCode.OK) {
                // cluster id and token are valid, return replayed journal id
                long replayedJournalId = Env.getCurrentEnv().getReplayedJournalId();
                result.setMsg("success");
                result.setReplayedJournalId(replayedJournalId);
                result.setQueryPort(Config.query_port);
                result.setRpcPort(Config.rpc_port);
                result.setArrowFlightSqlPort(Config.arrow_flight_sql_port);
                result.setVersion(Version.DORIS_BUILD_VERSION + "-" + Version.DORIS_BUILD_SHORT_HASH);
                result.setLastStartupTime(exeEnv.getStartupTime());
                result.setProcessUUID(exeEnv.getProcessUUID());
                if (exeEnv.getDiskInfos() != null) {
                    result.setDiskInfos(FeDiskInfo.toThrifts(exeEnv.getDiskInfos()));
                }
            }
        } else {
            result.setStatus(TFrontendPingFrontendStatusCode.FAILED);
            result.setMsg("not ready");
        }
        return result;
    }

    @Override
    public TFetchSchemaTableDataResult fetchSchemaTableData(TFetchSchemaTableDataRequest request) throws TException {
        switch (request.getSchemaTableName()) {
            case METADATA_TABLE:
                return MetadataGenerator.getMetadataTable(request);
            default:
                break;
        }
        return MetadataGenerator.errorResult("Fetch schema table name is not set");
    }

    private TNetworkAddress getClientAddr() {
        ThriftServerContext connectionContext = ThriftServerEventProcessor.getConnectionContext();
        // For NonBlockingServer, we can not get client ip.
        if (connectionContext != null) {
            return connectionContext.getClient();
        }
        return null;
    }

    private String getClientAddrAsString() {
        TNetworkAddress addr = getClientAddr();
        return addr == null ? "unknown" : addr.hostname;
    }

    @Override
    public TWaitingTxnStatusResult waitingTxnStatus(TWaitingTxnStatusRequest request) throws TException {
        TWaitingTxnStatusResult result = new TWaitingTxnStatusResult();
        result.setStatus(new TStatus());
        try {
            result = Env.getCurrentGlobalTransactionMgr().getWaitingTxnStatus(request);
            result.status.setStatusCode(TStatusCode.OK);
        } catch (TimeoutException e) {
            result.status.setStatusCode(TStatusCode.INCOMPLETE);
            result.status.addToErrorMsgs(e.getMessage());
        } catch (AnalysisException e) {
            result.status.setStatusCode(TStatusCode.INTERNAL_ERROR);
            result.status.addToErrorMsgs(e.getMessage());
        }
        return result;
    }

    @Override
    public TInitExternalCtlMetaResult initExternalCtlMeta(TInitExternalCtlMetaRequest request) throws TException {
        if (request.isSetCatalogId() && request.isSetDbId()) {
            return initDb(request.catalogId, request.dbId);
        } else if (request.isSetCatalogId()) {
            return initCatalog(request.catalogId);
        } else {
            throw new TException("Catalog name is not set. Init failed.");
        }
    }

    private TInitExternalCtlMetaResult initCatalog(long catalogId) throws TException {
        CatalogIf catalog = Env.getCurrentEnv().getCatalogMgr().getCatalog(catalogId);
        if (!(catalog instanceof ExternalCatalog)) {
            throw new TException("Only support forward ExternalCatalog init operation.");
        }
        TInitExternalCtlMetaResult result = new TInitExternalCtlMetaResult();
        try {
            ((ExternalCatalog) catalog).makeSureInitialized();
            result.setMaxJournalId(Env.getCurrentEnv().getMaxJournalId());
            result.setStatus(MasterCatalogExecutor.STATUS_OK);
        } catch (Throwable t) {
            LOG.warn("init catalog failed. catalog: {}", catalog.getName(), t);
            result.setStatus(Util.getRootCauseStack(t));
        }
        return result;
    }

    private TInitExternalCtlMetaResult initDb(long catalogId, long dbId) throws TException {
        CatalogIf catalog = Env.getCurrentEnv().getCatalogMgr().getCatalog(catalogId);
        if (!(catalog instanceof ExternalCatalog)) {
            throw new TException("Only support forward ExternalCatalog init operation.");
        }
        DatabaseIf db = catalog.getDbNullable(dbId);
        if (db == null) {
            throw new TException("database " + dbId + " is null");
        }
        if (!(db instanceof ExternalDatabase)) {
            throw new TException("Only support forward ExternalDatabase init operation.");
        }

        TInitExternalCtlMetaResult result = new TInitExternalCtlMetaResult();
        try {
            ((ExternalDatabase) db).makeSureInitialized();
            result.setMaxJournalId(Env.getCurrentEnv().getMaxJournalId());
            result.setStatus(MasterCatalogExecutor.STATUS_OK);
        } catch (Throwable t) {
            LOG.warn("init database failed. catalog.database: {}", catalog.getName(), db.getFullName(), t);
            result.setStatus(Util.getRootCauseStack(t));
        }
        return result;
    }

    @Override
    public TMySqlLoadAcquireTokenResult acquireToken() throws TException {
        String clientAddr = getClientAddrAsString();
        LOG.debug("receive acquire token request from client: {}", clientAddr);
        TMySqlLoadAcquireTokenResult result = new TMySqlLoadAcquireTokenResult();
        TStatus status = new TStatus(TStatusCode.OK);
        result.setStatus(status);
        try {
            String token = Env.getCurrentEnv().getLoadManager().getTokenManager().acquireToken();
            result.setToken(token);
        } catch (Throwable e) {
            LOG.warn("catch unknown result.", e);
            status.setStatusCode(TStatusCode.INTERNAL_ERROR);
            status.addToErrorMsgs(Strings.nullToEmpty(e.getMessage()));
            return result;
        }

        return result;
    }

    @Override
    public TCheckAuthResult checkAuth(TCheckAuthRequest request) throws TException {
        String clientAddr = getClientAddrAsString();
        LOG.debug("receive auth request: {}, backend: {}", request, clientAddr);

        TCheckAuthResult result = new TCheckAuthResult();
        TStatus status = new TStatus(TStatusCode.OK);
        result.setStatus(status);

        String cluster = request.getCluster();
        if (Strings.isNullOrEmpty(cluster)) {
            cluster = SystemInfoService.DEFAULT_CLUSTER;
        }

        // check account and password
        final String fullUserName = ClusterNamespace.getFullName(cluster, request.getUser());
        List<UserIdentity> currentUser = Lists.newArrayList();
        try {
            Env.getCurrentEnv().getAuth().checkPlainPassword(fullUserName, request.getUserIp(), request.getPasswd(),
                    currentUser);
        } catch (AuthenticationException e) {
            status.setStatusCode(TStatusCode.ANALYSIS_ERROR);
            status.addToErrorMsgs(Strings.nullToEmpty(e.getMessage()));
            return result;
        }

        Preconditions.checkState(currentUser.size() == 1);
        PrivPredicate predicate = getPrivPredicate(request.getPrivType());
        if (predicate == null) {
            return result;
        }
        // check privilege
        AccessControllerManager accessManager = Env.getCurrentEnv().getAccessManager();
        TPrivilegeCtrl privCtrl = request.getPrivCtrl();
        TPrivilegeHier privHier = privCtrl.getPrivHier();
        if (privHier == TPrivilegeHier.GLOBAL) {
            if (!accessManager.checkGlobalPriv(currentUser.get(0), predicate)) {
                status.setStatusCode(TStatusCode.ANALYSIS_ERROR);
                status.addToErrorMsgs("Global permissions error");
            }
        } else if (privHier == TPrivilegeHier.CATALOG) {
            if (!accessManager.checkCtlPriv(currentUser.get(0), privCtrl.getCtl(), predicate)) {
                status.setStatusCode(TStatusCode.ANALYSIS_ERROR);
                status.addToErrorMsgs("Catalog permissions error");
            }
        } else if (privHier == TPrivilegeHier.DATABASE) {
            String fullDbName = ClusterNamespace.getFullName(cluster, privCtrl.getDb());
            if (!accessManager.checkDbPriv(currentUser.get(0), fullDbName, predicate)) {
                status.setStatusCode(TStatusCode.ANALYSIS_ERROR);
                status.addToErrorMsgs("Database permissions error");
            }
        } else if (privHier == TPrivilegeHier.TABLE) {
            String fullDbName = ClusterNamespace.getFullName(cluster, privCtrl.getDb());
            if (!accessManager.checkTblPriv(currentUser.get(0), fullDbName, privCtrl.getTbl(), predicate)) {
                status.setStatusCode(TStatusCode.ANALYSIS_ERROR);
                status.addToErrorMsgs("Table permissions error");
            }
        } else if (privHier == TPrivilegeHier.COLUMNS) {
            String fullDbName = ClusterNamespace.getFullName(cluster, privCtrl.getDb());

            try {
                accessManager.checkColumnsPriv(currentUser.get(0), fullDbName, privCtrl.getTbl(), privCtrl.getCols(),
                        predicate);
            } catch (UserException e) {
                status.setStatusCode(TStatusCode.ANALYSIS_ERROR);
                status.addToErrorMsgs("Columns permissions error:" + e.getMessage());
            }
        } else if (privHier == TPrivilegeHier.RESOURSE) {
            if (!accessManager.checkResourcePriv(currentUser.get(0), privCtrl.getRes(), predicate)) {
                status.setStatusCode(TStatusCode.ANALYSIS_ERROR);
                status.addToErrorMsgs("Resourse permissions error");
            }
        } else {
            status.setStatusCode(TStatusCode.ANALYSIS_ERROR);
            status.addToErrorMsgs("Privilege control error");
        }
        return result;
    }

    private PrivPredicate getPrivPredicate(TPrivilegeType privType) {
        if (privType == null) {
            return null;
        }
        switch (privType) {
            case SHOW:
                return PrivPredicate.SHOW;
            case SHOW_RESOURCES:
                return PrivPredicate.SHOW_RESOURCES;
            case GRANT:
                return PrivPredicate.GRANT;
            case ADMIN:
                return PrivPredicate.ADMIN;
            case LOAD:
                return PrivPredicate.LOAD;
            case ALTER:
                return PrivPredicate.ALTER;
            case USAGE:
                return PrivPredicate.USAGE;
            case CREATE:
                return PrivPredicate.CREATE;
            case ALL:
                return PrivPredicate.ALL;
            case OPERATOR:
                return PrivPredicate.OPERATOR;
            case DROP:
                return PrivPredicate.DROP;
            default:
                return null;
        }
    }

    @Override
    public TQueryStatsResult getQueryStats(TGetQueryStatsRequest request) throws TException {
        TQueryStatsResult result = new TQueryStatsResult();
        result.setStatus(new TStatus(TStatusCode.OK));
        if (!request.isSetType()) {
            TStatus status = new TStatus(TStatusCode.ANALYSIS_ERROR);
            status.addToErrorMsgs("type is not set");
            result.setStatus(status);
            return result;
        }
        try {
            switch (request.getType()) {
                case CATALOG: {
                    if (!request.isSetCatalog()) {
                        TStatus status = new TStatus(TStatusCode.ANALYSIS_ERROR);
                        status.addToErrorMsgs("catalog is not set");
                        result.setStatus(status);
                    } else {
                        result.setSimpleResult(Env.getCurrentEnv().getQueryStats().getCatalogStats(request.catalog));
                    }
                    break;
                }
                case DATABASE: {
                    if (!request.isSetCatalog() || !request.isSetDb()) {
                        TStatus status = new TStatus(TStatusCode.ANALYSIS_ERROR);
                        status.addToErrorMsgs("catalog or db is not set");
                        result.setStatus(status);
                        return result;
                    } else {
                        result.setSimpleResult(
                                Env.getCurrentEnv().getQueryStats().getDbStats(request.catalog, request.db));
                    }
                    break;
                }
                case TABLE: {
                    if (!request.isSetCatalog() || !request.isSetDb() || !request.isSetTbl()) {
                        TStatus status = new TStatus(TStatusCode.ANALYSIS_ERROR);
                        status.addToErrorMsgs("catalog or db or table is not set");
                        result.setStatus(status);
                        return result;
                    } else {
                        Env.getCurrentEnv().getQueryStats().getTblStats(request.catalog, request.db, request.tbl)
                                .forEach((col, stat) -> {
                                    TTableQueryStats colunmStat = new TTableQueryStats();
                                    colunmStat.setField(col);
                                    colunmStat.setQueryStats(stat.first);
                                    colunmStat.setFilterStats(stat.second);
                                    result.addToTableStats(colunmStat);
                                });
                    }
                    break;
                }
                case TABLE_ALL: {
                    if (!request.isSetCatalog() || !request.isSetDb() || !request.isSetTbl()) {
                        TStatus status = new TStatus(TStatusCode.ANALYSIS_ERROR);
                        status.addToErrorMsgs("catalog or db or table is not set");
                        result.setStatus(status);
                    } else {
                        result.setSimpleResult(Env.getCurrentEnv().getQueryStats()
                                .getTblAllStats(request.catalog, request.db, request.tbl));
                    }
                    break;
                }
                case TABLE_ALL_VERBOSE: {
                    if (!request.isSetCatalog() || !request.isSetDb() || !request.isSetTbl()) {
                        TStatus status = new TStatus(TStatusCode.ANALYSIS_ERROR);
                        status.addToErrorMsgs("catalog or db or table is not set");
                        result.setStatus(status);
                    } else {
                        Env.getCurrentEnv().getQueryStats()
                                .getTblAllVerboseStats(request.catalog, request.db, request.tbl)
                                .forEach((indexName, indexStats) -> {
                                    TTableIndexQueryStats indexStat = new TTableIndexQueryStats();
                                    indexStat.setIndexName(indexName);
                                    indexStats.forEach((col, stat) -> {
                                        TTableQueryStats colunmStat = new TTableQueryStats();
                                        colunmStat.setField(col);
                                        colunmStat.setQueryStats(stat.first);
                                        colunmStat.setFilterStats(stat.second);
                                        indexStat.addToTableStats(colunmStat);
                                    });
                                    result.addToTableVerbosStats(indexStat);
                                });
                    }
                    break;
                }
                case TABLET: {
                    if (!request.isSetReplicaId()) {
                        TStatus status = new TStatus(TStatusCode.ANALYSIS_ERROR);
                        status.addToErrorMsgs("Replica Id is not set");
                        result.setStatus(status);
                    } else {
                        Map<Long, Long> tabletStats = new HashMap<>();
                        tabletStats.put(request.getReplicaId(),
                                Env.getCurrentEnv().getQueryStats().getStats(request.getReplicaId()));
                        result.setTabletStats(tabletStats);
                    }
                    break;
                }
                case TABLETS: {
                    if (!request.isSetReplicaIds()) {
                        TStatus status = new TStatus(TStatusCode.ANALYSIS_ERROR);
                        status.addToErrorMsgs("Replica Ids is not set");
                        result.setStatus(status);
                    } else {
                        Map<Long, Long> tabletStats = new HashMap<>();
                        QueryStats qs = Env.getCurrentEnv().getQueryStats();
                        for (long replicaId : request.getReplicaIds()) {
                            tabletStats.put(replicaId, qs.getStats(replicaId));
                        }
                        result.setTabletStats(tabletStats);
                    }
                    break;
                }
                default: {
                    TStatus status = new TStatus(TStatusCode.ANALYSIS_ERROR);
                    status.addToErrorMsgs("unknown type: " + request.getType());
                    result.setStatus(status);
                    break;
                }
            }
        } catch (UserException e) {
            TStatus status = new TStatus(TStatusCode.ANALYSIS_ERROR);
            status.addToErrorMsgs(e.getMessage());
            result.setStatus(status);
        }
        return result;
    }

    public TGetTabletReplicaInfosResult getTabletReplicaInfos(TGetTabletReplicaInfosRequest request) {
        String clientAddr = getClientAddrAsString();
        LOG.debug("receive get replicas request: {}, backend: {}", request, clientAddr);
        TGetTabletReplicaInfosResult result = new TGetTabletReplicaInfosResult();
        List<Long> tabletIds = request.getTabletIds();
        Map<Long, List<TReplicaInfo>> tabletReplicaInfos = Maps.newHashMap();
        for (Long tabletId : tabletIds) {
            List<TReplicaInfo> replicaInfos = Lists.newArrayList();
            List<Replica> replicas = Env.getCurrentEnv().getCurrentInvertedIndex()
                    .getReplicasByTabletId(tabletId);
            for (Replica replica : replicas) {
                if (!replica.isNormal()) {
                    LOG.warn("replica {} not normal", replica.getId());
                    continue;
                }
                Backend backend = Env.getCurrentEnv().getCurrentSystemInfo().getBackend(replica.getBackendId());
                if (backend != null) {
                    TReplicaInfo replicaInfo = new TReplicaInfo();
                    replicaInfo.setHost(backend.getHost());
                    replicaInfo.setBePort(backend.getBePort());
                    replicaInfo.setHttpPort(backend.getHttpPort());
                    replicaInfo.setBrpcPort(backend.getBrpcPort());
                    replicaInfo.setReplicaId(replica.getId());
                    replicaInfos.add(replicaInfo);
                }
            }
            tabletReplicaInfos.put(tabletId, replicaInfos);
        }
        result.setTabletReplicaInfos(tabletReplicaInfos);
        result.setToken(Env.getCurrentEnv().getToken());
        result.setStatus(new TStatus(TStatusCode.OK));
        return result;
    }

    @Override
    public TAutoIncrementRangeResult getAutoIncrementRange(TAutoIncrementRangeRequest request) {
        String clientAddr = getClientAddrAsString();
        LOG.debug("receive get auto-increement range request: {}, backend: {}", request, clientAddr);

        TAutoIncrementRangeResult result = new TAutoIncrementRangeResult();
        TStatus status = new TStatus(TStatusCode.OK);
        result.setStatus(status);
        try {
            Env env = Env.getCurrentEnv();
            Database db = env.getInternalCatalog().getDbOrMetaException(request.getDbId());
            OlapTable olapTable = (OlapTable) db.getTableOrMetaException(request.getTableId(), TableType.OLAP);
            AutoIncrementGenerator autoIncrementGenerator = null;
            autoIncrementGenerator = olapTable.getAutoIncrementGenerator();
            long columnId = request.getColumnId();
            long length = request.getLength();
            long lowerBound = -1;
            if (request.isSetLowerBound()) {
                lowerBound = request.getLowerBound();
            }
            Pair<Long, Long> range = autoIncrementGenerator.getAutoIncrementRange(columnId, length, lowerBound);
            result.setStart(range.first);
            result.setLength(range.second);
        } catch (UserException e) {
            LOG.warn("failed to get auto-increment range of column {}: {}", request.getColumnId(), e.getMessage());
            status.setStatusCode(TStatusCode.ANALYSIS_ERROR);
            status.addToErrorMsgs(e.getMessage());
        } catch (Throwable e) {
            LOG.warn("catch unknown result.", e);
            status.setStatusCode(TStatusCode.INTERNAL_ERROR);
            status.addToErrorMsgs(e.getClass().getSimpleName() + ": " + Strings.nullToEmpty(e.getMessage()));
        }
        return result;
    }

    public TGetBinlogResult getBinlog(TGetBinlogRequest request) throws TException {
        String clientAddr = getClientAddrAsString();
        LOG.debug("receive get binlog request: {}", request);

        TGetBinlogResult result = new TGetBinlogResult();
        TStatus status = new TStatus(TStatusCode.OK);
        result.setStatus(status);
        try {
            result = getBinlogImpl(request, clientAddr);
        } catch (UserException e) {
            LOG.warn("failed to get binlog: {}", e.getMessage());
            status.setStatusCode(TStatusCode.ANALYSIS_ERROR);
            status.addToErrorMsgs(e.getMessage());
        } catch (Throwable e) {
            LOG.warn("catch unknown result.", e);
            status.setStatusCode(TStatusCode.INTERNAL_ERROR);
            status.addToErrorMsgs(Strings.nullToEmpty(e.getMessage()));
            return result;
        }

        return result;
    }

    private TGetBinlogResult getBinlogImpl(TGetBinlogRequest request, String clientIp) throws UserException {
        /// Check all required arg: user, passwd, db, prev_commit_seq
        if (!request.isSetUser()) {
            throw new UserException("user is not set");
        }
        if (!request.isSetPasswd()) {
            throw new UserException("passwd is not set");
        }
        if (!request.isSetDb()) {
            throw new UserException("db is not set");
        }
        if (!request.isSetPrevCommitSeq()) {
            throw new UserException("prev_commit_seq is not set");
        }


        // step 1: check auth
        String cluster = request.getCluster();
        if (Strings.isNullOrEmpty(cluster)) {
            cluster = SystemInfoService.DEFAULT_CLUSTER;
        }
        if (Strings.isNullOrEmpty(request.getToken())) {
            checkSingleTablePasswordAndPrivs(cluster, request.getUser(), request.getPasswd(), request.getDb(),
                    request.getTable(),
                    request.getUserIp(), PrivPredicate.SELECT);
        }

        // step 3: check database
        Env env = Env.getCurrentEnv();
        String fullDbName = ClusterNamespace.getFullName(cluster, request.getDb());
        Database db = env.getInternalCatalog().getDbNullable(fullDbName);
        if (db == null) {
            String dbName = fullDbName;
            if (Strings.isNullOrEmpty(request.getCluster())) {
                dbName = request.getDb();
            }
            throw new UserException("unknown database, database=" + dbName);
        }

        // step 4: fetch all tableIds
        // lookup tables && convert into tableIdList
        long tableId = -1;
        if (request.isSetTableId()) {
            tableId = request.getTableId();
        } else if (request.isSetTable()) {
            String tableName = request.getTable();
            Table table = db.getTableOrMetaException(tableName, TableType.OLAP);
            if (table == null) {
                throw new UserException("unknown table, table=" + tableName);
            }
            tableId = table.getId();
        }

        // step 6: get binlog
        long dbId = db.getId();
        TGetBinlogResult result = new TGetBinlogResult();
        result.setStatus(new TStatus(TStatusCode.OK));
        long prevCommitSeq = request.getPrevCommitSeq();
        Pair<TStatus, TBinlog> statusBinlogPair = env.getBinlogManager().getBinlog(dbId, tableId, prevCommitSeq);
        TStatus status = statusBinlogPair.first;
        if (status != null && status.getStatusCode() != TStatusCode.OK) {
            result.setStatus(status);
            // TOO_OLD return first exist binlog
            if (status.getStatusCode() != TStatusCode.BINLOG_TOO_OLD_COMMIT_SEQ) {
                return result;
            }
        }
        TBinlog binlog = statusBinlogPair.second;
        if (binlog != null) {
            List<TBinlog> binlogs = Lists.newArrayList();
            binlogs.add(binlog);
            result.setBinlogs(binlogs);
        }
        return result;
    }

    // getSnapshot
    public TGetSnapshotResult getSnapshot(TGetSnapshotRequest request) throws TException {
        String clientAddr = getClientAddrAsString();
        LOG.trace("receive get snapshot info request: {}", request);

        TGetSnapshotResult result = new TGetSnapshotResult();
        TStatus status = new TStatus(TStatusCode.OK);
        result.setStatus(status);

        if (!Env.getCurrentEnv().isMaster()) {
            status.setStatusCode(TStatusCode.NOT_MASTER);
            status.addToErrorMsgs(NOT_MASTER_ERR_MSG);
            result.setMasterAddress(getMasterAddress());
            LOG.error("failed to get getSnapshot: {}", NOT_MASTER_ERR_MSG);
            return result;
        }

        try {
            result = getSnapshotImpl(request, clientAddr);
        } catch (UserException e) {
            LOG.warn("failed to get snapshot info: {}", e.getMessage());
            status.setStatusCode(TStatusCode.ANALYSIS_ERROR);
            status.addToErrorMsgs(e.getMessage());
        } catch (Throwable e) {
            LOG.warn("catch unknown result.", e);
            status.setStatusCode(TStatusCode.INTERNAL_ERROR);
            status.addToErrorMsgs(Strings.nullToEmpty(e.getMessage()));
            return result;
        }

        return result;
    }

    // getSnapshotImpl
    private TGetSnapshotResult getSnapshotImpl(TGetSnapshotRequest request, String clientIp)
            throws UserException {
        // Step 1: Check all required arg: user, passwd, db, label_name, snapshot_name, snapshot_type
        if (!request.isSetUser()) {
            throw new UserException("user is not set");
        }
        if (!request.isSetPasswd()) {
            throw new UserException("passwd is not set");
        }
        if (!request.isSetDb()) {
            throw new UserException("db is not set");
        }
        if (!request.isSetLabelName()) {
            throw new UserException("label_name is not set");
        }
        if (!request.isSetSnapshotName()) {
            throw new UserException("snapshot_name is not set");
        }
        if (!request.isSetSnapshotType()) {
            throw new UserException("snapshot_type is not set");
        } else if (request.getSnapshotType() != TSnapshotType.LOCAL) {
            throw new UserException("snapshot_type is not LOCAL");
        }

        // Step 2: check auth
        String cluster = request.getCluster();
        if (Strings.isNullOrEmpty(cluster)) {
            cluster = SystemInfoService.DEFAULT_CLUSTER;
        }

        LOG.info("get snapshot info, user: {}, db: {}, label_name: {}, snapshot_name: {}, snapshot_type: {}",
                request.getUser(), request.getDb(), request.getLabelName(), request.getSnapshotName(),
                request.getSnapshotType());
        if (Strings.isNullOrEmpty(request.getToken())) {
            checkSingleTablePasswordAndPrivs(cluster, request.getUser(), request.getPasswd(), request.getDb(),
                    request.getTable(), clientIp, PrivPredicate.SELECT);
        }

        // Step 3: get snapshot
        TGetSnapshotResult result = new TGetSnapshotResult();
        result.setStatus(new TStatus(TStatusCode.OK));
        Snapshot snapshot = Env.getCurrentEnv().getBackupHandler().getSnapshot(request.getLabelName());
        if (snapshot == null) {
            result.getStatus().setStatusCode(TStatusCode.SNAPSHOT_NOT_EXIST);
            result.getStatus().addToErrorMsgs("snapshot not exist");
        } else {
            result.setMeta(snapshot.getMeta());
            result.setJobInfo(snapshot.getJobInfo());
        }

        return result;
    }

    // Restore Snapshot
    public TRestoreSnapshotResult restoreSnapshot(TRestoreSnapshotRequest request) throws TException {
        String clientAddr = getClientAddrAsString();
        LOG.trace("receive restore snapshot info request: {}", request);

        TRestoreSnapshotResult result = new TRestoreSnapshotResult();
        TStatus status = new TStatus(TStatusCode.OK);
        result.setStatus(status);

        if (!Env.getCurrentEnv().isMaster()) {
            status.setStatusCode(TStatusCode.NOT_MASTER);
            status.addToErrorMsgs(NOT_MASTER_ERR_MSG);
            result.setMasterAddress(getMasterAddress());
            LOG.error("failed to get restoreSnapshot: {}", NOT_MASTER_ERR_MSG);
            return result;
        }

        try {
            result = restoreSnapshotImpl(request, clientAddr);
        } catch (UserException e) {
            LOG.warn("failed to get snapshot info: {}", e.getMessage());
            status.setStatusCode(TStatusCode.ANALYSIS_ERROR);
            status.addToErrorMsgs(e.getMessage());
        } catch (Throwable e) {
            LOG.warn("catch unknown result.", e);
            status.setStatusCode(TStatusCode.INTERNAL_ERROR);
            status.addToErrorMsgs(Strings.nullToEmpty(e.getMessage()));
            return result;
        }

        return result;
    }

    // restoreSnapshotImpl
    private TRestoreSnapshotResult restoreSnapshotImpl(TRestoreSnapshotRequest request, String clientIp)
            throws UserException {
        // Step 1: Check all required arg: user, passwd, db, label_name, repo_name, meta, info
        if (!request.isSetUser()) {
            throw new UserException("user is not set");
        }
        if (!request.isSetPasswd()) {
            throw new UserException("passwd is not set");
        }
        if (!request.isSetDb()) {
            throw new UserException("db is not set");
        }
        if (!request.isSetLabelName()) {
            throw new UserException("label_name is not set");
        }
        if (!request.isSetRepoName()) {
            throw new UserException("repo_name is not set");
        }
        if (!request.isSetMeta()) {
            throw new UserException("meta is not set");
        }
        if (!request.isSetJobInfo()) {
            throw new UserException("job_info is not set");
        }

        // Step 2: check auth
        String cluster = request.getCluster();
        if (Strings.isNullOrEmpty(cluster)) {
            cluster = SystemInfoService.DEFAULT_CLUSTER;
        }

        if (Strings.isNullOrEmpty(request.getToken())) {
            checkDbPasswordAndPrivs(cluster, request.getUser(), request.getPasswd(), request.getDb(), clientIp,
                    PrivPredicate.LOAD);
        }

        // Step 3: get snapshot
        TRestoreSnapshotResult result = new TRestoreSnapshotResult();
        TStatus status = new TStatus(TStatusCode.OK);
        result.setStatus(status);

        LabelName label = new LabelName(request.getDb(), request.getLabelName());
        String repoName = request.getRepoName();
        Map<String, String> properties = request.getProperties();
        AbstractBackupTableRefClause restoreTableRefClause = null;
        if (request.isSetTableRefs()) {
            List<TableRef> tableRefs = new ArrayList<>();
            for (TTableRef tTableRef : request.getTableRefs()) {
                tableRefs.add(new TableRef(new TableName(tTableRef.getTable()), tTableRef.getAliasName()));
            }

            if (tableRefs.size() > 0) {
                boolean isExclude = false;
                restoreTableRefClause = new AbstractBackupTableRefClause(isExclude, tableRefs);
            }
        }
        RestoreStmt restoreStmt = new RestoreStmt(label, repoName, restoreTableRefClause, properties, request.getMeta(),
                request.getJobInfo());
        restoreStmt.setIsBeingSynced();
        LOG.trace("restore snapshot info, restoreStmt: {}", restoreStmt);
        try {
            ConnectContext ctx = ConnectContext.get();
            if (ctx == null) {
                ctx = new ConnectContext();
                ctx.setThreadLocalInfo();
            }
            ctx.setCluster(cluster);
            ctx.setQualifiedUser(request.getUser());
            UserIdentity currentUserIdentity = new UserIdentity(request.getUser(), "%");
            ctx.setCurrentUserIdentity(currentUserIdentity);

            Analyzer analyzer = new Analyzer(ctx.getEnv(), ctx);
            restoreStmt.analyze(analyzer);
            DdlExecutor.execute(Env.getCurrentEnv(), restoreStmt);
        } catch (UserException e) {
            LOG.warn("failed to get snapshot info: {}", e.getMessage());
            status.setStatusCode(TStatusCode.ANALYSIS_ERROR);
            status.addToErrorMsgs(e.getMessage());
        } catch (Throwable e) {
            LOG.warn("catch unknown result.", e);
            status.setStatusCode(TStatusCode.INTERNAL_ERROR);
            status.addToErrorMsgs(Strings.nullToEmpty(e.getMessage()));
        }

        return result;
    }

    public TGetMasterTokenResult getMasterToken(TGetMasterTokenRequest request) throws TException {
        String clientAddr = getClientAddrAsString();
        LOG.debug("receive get master token request: {}", request);

        TGetMasterTokenResult result = new TGetMasterTokenResult();
        TStatus status = new TStatus(TStatusCode.OK);
        result.setStatus(status);
        if (!Env.getCurrentEnv().isMaster()) {
            status.setStatusCode(TStatusCode.NOT_MASTER);
            status.addToErrorMsgs(NOT_MASTER_ERR_MSG);
            result.setMasterAddress(getMasterAddress());
            LOG.error("failed to get getMasterToken: {}", NOT_MASTER_ERR_MSG);
            return result;
        }

        try {
            checkPassword(request.getCluster(), request.getUser(), request.getPassword(), clientAddr);
            result.setToken(Env.getCurrentEnv().getToken());
        } catch (AuthenticationException e) {
            LOG.warn("failed to get master token: {}", e.getMessage());
            status.setStatusCode(TStatusCode.NOT_AUTHORIZED);
            status.addToErrorMsgs(e.getMessage());
        } catch (Throwable e) {
            LOG.warn("catch unknown result.", e);
            status.setStatusCode(TStatusCode.INTERNAL_ERROR);
            status.addToErrorMsgs(Strings.nullToEmpty(e.getMessage()));
        }

        return result;
    }

    // getBinlogLag
    public TGetBinlogLagResult getBinlogLag(TGetBinlogRequest request) throws TException {
        String clientAddr = getClientAddrAsString();
        LOG.debug("receive get binlog request: {}", request);

        TGetBinlogLagResult result = new TGetBinlogLagResult();
        TStatus status = new TStatus(TStatusCode.OK);
        result.setStatus(status);

        try {
            result = getBinlogLagImpl(request, clientAddr);
        } catch (UserException e) {
            LOG.warn("failed to get binlog: {}", e.getMessage());
            status.setStatusCode(TStatusCode.ANALYSIS_ERROR);
            status.addToErrorMsgs(e.getMessage());
        } catch (Throwable e) {
            LOG.warn("catch unknown result.", e);
            status.setStatusCode(TStatusCode.INTERNAL_ERROR);
            status.addToErrorMsgs(Strings.nullToEmpty(e.getMessage()));
            return result;
        }

        return result;
    }

    private TGetBinlogLagResult getBinlogLagImpl(TGetBinlogRequest request, String clientIp) throws UserException {
        /// Check all required arg: user, passwd, db, prev_commit_seq
        if (!request.isSetUser()) {
            throw new UserException("user is not set");
        }
        if (!request.isSetPasswd()) {
            throw new UserException("passwd is not set");
        }
        if (!request.isSetDb()) {
            throw new UserException("db is not set");
        }
        if (!request.isSetPrevCommitSeq()) {
            throw new UserException("prev_commit_seq is not set");
        }


        // step 1: check auth
        String cluster = request.getCluster();
        if (Strings.isNullOrEmpty(cluster)) {
            cluster = SystemInfoService.DEFAULT_CLUSTER;
        }
        if (Strings.isNullOrEmpty(request.getToken())) {
            checkSingleTablePasswordAndPrivs(cluster, request.getUser(), request.getPasswd(), request.getDb(),
                    request.getTable(),
                    request.getUserIp(), PrivPredicate.SELECT);
        }

        // step 3: check database
        Env env = Env.getCurrentEnv();
        String fullDbName = ClusterNamespace.getFullName(cluster, request.getDb());
        Database db = env.getInternalCatalog().getDbNullable(fullDbName);
        if (db == null) {
            String dbName = fullDbName;
            if (Strings.isNullOrEmpty(request.getCluster())) {
                dbName = request.getDb();
            }
            throw new UserException("unknown database, database=" + dbName);
        }

        // step 4: fetch all tableIds
        // lookup tables && convert into tableIdList
        long tableId = -1;
        if (request.isSetTableId()) {
            tableId = request.getTableId();
        } else if (request.isSetTable()) {
            String tableName = request.getTable();
            Table table = db.getTableOrMetaException(tableName, TableType.OLAP);
            if (table == null) {
                throw new UserException("unknown table, table=" + tableName);
            }
            tableId = table.getId();
        }

        // step 6: get binlog
        long dbId = db.getId();
        TGetBinlogLagResult result = new TGetBinlogLagResult();
        result.setStatus(new TStatus(TStatusCode.OK));
        long prevCommitSeq = request.getPrevCommitSeq();

        Pair<TStatus, Long> statusLagPair = env.getBinlogManager().getBinlogLag(dbId, tableId, prevCommitSeq);
        TStatus status = statusLagPair.first;
        if (status != null && status.getStatusCode() != TStatusCode.OK) {
            result.setStatus(status);
        }
        Long binlogLag = statusLagPair.second;
        if (binlogLag != null) {
            result.setLag(binlogLag);
        }

        return result;
    }

    @Override
    public TStatus updateStatsCache(TUpdateFollowerStatsCacheRequest request) throws TException {
        StatisticsCacheKey k = GsonUtils.GSON.fromJson(request.key, StatisticsCacheKey.class);
        List<ResultRow> rows = request.statsRows.stream()
                .map(s -> GsonUtils.GSON.fromJson(s, ResultRow.class))
                .collect(Collectors.toList());
        ColumnStatistic c = ColumnStatistic.fromResultRow(rows);
        if (c != ColumnStatistic.UNKNOWN) {
            Env.getCurrentEnv().getStatisticsCache().updateColStatsCache(k.tableId, k.idxId, k.colName, c);
        }
        // Return Ok anyway
        return new TStatus(TStatusCode.OK);
    }

    @Override
    public TCreatePartitionResult createPartition(TCreatePartitionRequest request) throws TException {
        LOG.info("Receive create partition request: {}", request);
        long dbId = request.getDbId();
        long tableId = request.getTableId();
        TCreatePartitionResult result = new TCreatePartitionResult();
        TStatus errorStatus = new TStatus(TStatusCode.RUNTIME_ERROR);
        if (!Env.getCurrentEnv().isMaster()) {
            errorStatus.setStatusCode(TStatusCode.NOT_MASTER);
            errorStatus.addToErrorMsgs(NOT_MASTER_ERR_MSG);
            LOG.error("failed to createPartition: {}", NOT_MASTER_ERR_MSG);
            return result;
        }

        Database db = Env.getCurrentEnv().getInternalCatalog().getDbNullable(dbId);
        if (db == null) {
            errorStatus.setErrorMsgs(Lists.newArrayList(String.format("dbId=%d is not exists", dbId)));
            result.setStatus(errorStatus);
            return result;
        }

        Table table = db.getTable(tableId).get();
        if (table == null) {
            errorStatus.setErrorMsgs(
                    (Lists.newArrayList(String.format("dbId=%d tableId=%d is not exists", dbId, tableId))));
            result.setStatus(errorStatus);
            return result;
        }

        if (!(table instanceof OlapTable)) {
            errorStatus.setErrorMsgs(
                    Lists.newArrayList(String.format("dbId=%d tableId=%d is not olap table", dbId, tableId)));
            result.setStatus(errorStatus);
            return result;
        }

        if (request.partitionValues == null) {
            errorStatus.setErrorMsgs(Lists.newArrayList("partitionValues should not null."));
            result.setStatus(errorStatus);
            return result;
        }

        OlapTable olapTable = (OlapTable) table;
        PartitionInfo partitionInfo = olapTable.getPartitionInfo();
        ArrayList<TStringLiteral> partitionValues = new ArrayList<TStringLiteral>();
        for (int i = 0; i < request.partitionValues.size(); i++) {
            if (request.partitionValues.get(i).size() != 1) {
                errorStatus.setErrorMsgs(
                        Lists.newArrayList("Only support single partition, partitionValues size should equal 1."));
                result.setStatus(errorStatus);
                return result;
            }
            partitionValues.add(request.partitionValues.get(i).get(0));
        }
        Map<String, AddPartitionClause> addPartitionClauseMap;
        try {
            addPartitionClauseMap = PartitionExprUtil.getAddPartitionClauseFromPartitionValues(olapTable,
                    partitionValues, partitionInfo);
        } catch (AnalysisException ex) {
            errorStatus.setErrorMsgs(Lists.newArrayList(ex.getMessage()));
            result.setStatus(errorStatus);
            return result;
        }

        for (AddPartitionClause addPartitionClause : addPartitionClauseMap.values()) {
            try {
                // here maybe check and limit created partitions num
                Env.getCurrentEnv().addPartition(db, olapTable.getName(), addPartitionClause);
            } catch (DdlException e) {
                LOG.warn(e);
                errorStatus.setErrorMsgs(
                        Lists.newArrayList(String.format("create partition failed. error:%s", e.getMessage())));
                result.setStatus(errorStatus);
                return result;
            }
        }

        // build partition & tablets
        List<TOlapTablePartition> partitions = Lists.newArrayList();
        List<TTabletLocation> tablets = Lists.newArrayList();
        for (String partitionName : addPartitionClauseMap.keySet()) {
            Partition partition = table.getPartition(partitionName);
            TOlapTablePartition tPartition = new TOlapTablePartition();
            tPartition.setId(partition.getId());
            int partColNum = partitionInfo.getPartitionColumns().size();
            // set partition keys
            OlapTableSink.setPartitionKeys(tPartition, partitionInfo.getItem(partition.getId()), partColNum);
            for (MaterializedIndex index : partition.getMaterializedIndices(MaterializedIndex.IndexExtState.ALL)) {
                tPartition.addToIndexes(new TOlapTableIndexTablets(index.getId(), Lists.newArrayList(
                        index.getTablets().stream().map(Tablet::getId).collect(Collectors.toList()))));
                tPartition.setNumBuckets(index.getTablets().size());
            }
            tPartition.setIsMutable(olapTable.getPartitionInfo().getIsMutable(partition.getId()));
            partitions.add(tPartition);
            // tablet
            int quorum = olapTable.getPartitionInfo().getReplicaAllocation(partition.getId()).getTotalReplicaNum() / 2
                    + 1;
            for (MaterializedIndex index : partition.getMaterializedIndices(MaterializedIndex.IndexExtState.ALL)) {
                for (Tablet tablet : index.getTablets()) {
                    // we should ensure the replica backend is alive
                    // otherwise, there will be a 'unknown node id, id=xxx' error for stream load
                    // BE id -> path hash
                    Multimap<Long, Long> bePathsMap = tablet.getNormalReplicaBackendPathMap();
                    if (bePathsMap.keySet().size() < quorum) {
                        LOG.warn("auto go quorum exception");
                    }
                    tablets.add(new TTabletLocation(tablet.getId(), Lists.newArrayList(bePathsMap.keySet())));
                }
            }
        }
        result.setPartitions(partitions);
        result.setTablets(tablets);

        // build nodes
        List<TNodeInfo> nodeInfos = Lists.newArrayList();
        SystemInfoService systemInfoService = Env.getCurrentSystemInfo();
        for (Long id : systemInfoService.getAllBackendIds(false)) {
            Backend backend = systemInfoService.getBackend(id);
            nodeInfos.add(new TNodeInfo(backend.getId(), 0, backend.getHost(), backend.getBrpcPort()));
        }
        result.setNodes(nodeInfos);
        result.setStatus(new TStatus(TStatusCode.OK));
        LOG.debug("send create partition result: {}", result);
        return result;
    }
}<|MERGE_RESOLUTION|>--- conflicted
+++ resolved
@@ -24,9 +24,12 @@
 import org.apache.doris.analysis.Analyzer;
 import org.apache.doris.analysis.ColumnDef;
 import org.apache.doris.analysis.LabelName;
+import org.apache.doris.analysis.NativeInsertStmt;
 import org.apache.doris.analysis.PartitionExprUtil;
 import org.apache.doris.analysis.RestoreStmt;
 import org.apache.doris.analysis.SetType;
+import org.apache.doris.analysis.SqlParser;
+import org.apache.doris.analysis.SqlScanner;
 import org.apache.doris.analysis.TableName;
 import org.apache.doris.analysis.TableRef;
 import org.apache.doris.analysis.TypeDef;
@@ -66,6 +69,7 @@
 import org.apache.doris.common.UserException;
 import org.apache.doris.common.Version;
 import org.apache.doris.common.annotation.LogException;
+import org.apache.doris.common.util.SqlParserUtils;
 import org.apache.doris.common.util.Util;
 import org.apache.doris.cooldown.CooldownDelete;
 import org.apache.doris.datasource.CatalogIf;
@@ -83,6 +87,7 @@
 import org.apache.doris.qe.Coordinator;
 import org.apache.doris.qe.DdlExecutor;
 import org.apache.doris.qe.MasterCatalogExecutor;
+import org.apache.doris.qe.OriginStatement;
 import org.apache.doris.qe.QeProcessorImpl;
 import org.apache.doris.qe.QueryState;
 import org.apache.doris.qe.StmtExecutor;
@@ -169,6 +174,7 @@
 import org.apache.doris.thrift.TPrivilegeHier;
 import org.apache.doris.thrift.TPrivilegeStatus;
 import org.apache.doris.thrift.TPrivilegeType;
+import org.apache.doris.thrift.TQueryOptions;
 import org.apache.doris.thrift.TQueryStatsResult;
 import org.apache.doris.thrift.TQueryType;
 import org.apache.doris.thrift.TReplicaInfo;
@@ -218,6 +224,7 @@
 import org.apache.logging.log4j.Logger;
 import org.apache.thrift.TException;
 
+import java.io.StringReader;
 import java.time.Instant;
 import java.time.ZoneId;
 import java.time.ZonedDateTime;
@@ -2107,30 +2114,6 @@
         ctx.setQualifiedUser(UserIdentity.ROOT.getQualifiedUser());
 
         ctx.setBackendId(request.getBackendId());
-<<<<<<< HEAD
-=======
-        ctx.setThreadLocalInfo();
-        SqlScanner input = new SqlScanner(new StringReader(originStmt), ctx.getSessionVariable().getSqlMode());
-        SqlParser parser = new SqlParser(input);
-        try {
-            NativeInsertStmt parsedStmt = (NativeInsertStmt) SqlParserUtils.getFirstStmt(parser);
-            parsedStmt.setOrigStmt(new OriginStatement(originStmt, 0));
-            parsedStmt.setUserInfo(ctx.getCurrentUserIdentity());
-            if (request.isGroupCommit()) {
-                if (parsedStmt.getLabel() != null) {
-                    throw new AnalysisException("label and group_commit can't be set at the same time");
-                }
-                parsedStmt.isGroupCommitStreamLoadSql = true;
-            }
-            StmtExecutor executor = new StmtExecutor(ctx, parsedStmt);
-            ctx.setExecutor(executor);
-            TQueryOptions tQueryOptions = ctx.getSessionVariable().toThrift();
-            executor.analyze(tQueryOptions);
-            Analyzer analyzer = new Analyzer(ctx.getEnv(), ctx);
-            Coordinator coord = new Coordinator(ctx, analyzer, executor.planner());
-            coord.setLoadMemLimit(request.getExecMemLimit());
-            coord.setQueryType(TQueryType.LOAD);
->>>>>>> 018abdb6
 
         try {
             TExecPlanFragmentParams plan = initHttpStreamPlan(request, ctx);
