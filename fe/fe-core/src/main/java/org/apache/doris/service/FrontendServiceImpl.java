// Licensed to the Apache Software Foundation (ASF) under one
// or more contributor license agreements.  See the NOTICE file
// distributed with this work for additional information
// regarding copyright ownership.  The ASF licenses this file
// to you under the Apache License, Version 2.0 (the
// "License"); you may not use this file except in compliance
// with the License.  You may obtain a copy of the License at
//
//   http://www.apache.org/licenses/LICENSE-2.0
//
// Unless required by applicable law or agreed to in writing,
// software distributed under the License is distributed on an
// "AS IS" BASIS, WITHOUT WARRANTIES OR CONDITIONS OF ANY
// KIND, either express or implied.  See the License for the
// specific language governing permissions and limitations
// under the License.

package org.apache.doris.service;

import org.apache.doris.analysis.AbstractBackupTableRefClause;
import org.apache.doris.analysis.AddPartitionClause;
import org.apache.doris.analysis.Analyzer;
import org.apache.doris.analysis.LabelName;
import org.apache.doris.analysis.PartitionExprUtil;
import org.apache.doris.analysis.PartitionNames;
import org.apache.doris.analysis.RestoreStmt;
import org.apache.doris.analysis.SetType;
import org.apache.doris.analysis.TableName;
import org.apache.doris.analysis.TableRef;
import org.apache.doris.analysis.UserIdentity;
import org.apache.doris.backup.Snapshot;
import org.apache.doris.catalog.AutoIncrementGenerator;
import org.apache.doris.catalog.Column;
import org.apache.doris.catalog.Database;
import org.apache.doris.catalog.DatabaseIf;
import org.apache.doris.catalog.Env;
import org.apache.doris.catalog.MaterializedIndex;
import org.apache.doris.catalog.OlapTable;
import org.apache.doris.catalog.Partition;
import org.apache.doris.catalog.PartitionInfo;
import org.apache.doris.catalog.PartitionType;
import org.apache.doris.catalog.Replica;
import org.apache.doris.catalog.Table;
import org.apache.doris.catalog.TableIf;
import org.apache.doris.catalog.TableIf.TableType;
import org.apache.doris.catalog.Tablet;
import org.apache.doris.catalog.TabletMeta;
import org.apache.doris.cloud.catalog.CloudTablet;
import org.apache.doris.cloud.proto.Cloud.CommitTxnResponse;
import org.apache.doris.cluster.ClusterNamespace;
import org.apache.doris.common.AnalysisException;
import org.apache.doris.common.AuthenticationException;
import org.apache.doris.common.CaseSensibility;
import org.apache.doris.common.Config;
import org.apache.doris.common.DdlException;
import org.apache.doris.common.DuplicatedRequestException;
import org.apache.doris.common.InternalErrorCode;
import org.apache.doris.common.LabelAlreadyUsedException;
import org.apache.doris.common.MetaNotFoundException;
import org.apache.doris.common.Pair;
import org.apache.doris.common.PatternMatcher;
import org.apache.doris.common.PatternMatcherException;
import org.apache.doris.common.ThriftServerContext;
import org.apache.doris.common.ThriftServerEventProcessor;
import org.apache.doris.common.UserException;
import org.apache.doris.common.Version;
import org.apache.doris.common.annotation.LogException;
import org.apache.doris.common.util.DebugPointUtil;
import org.apache.doris.common.util.Util;
import org.apache.doris.cooldown.CooldownDelete;
import org.apache.doris.datasource.CatalogIf;
import org.apache.doris.datasource.ExternalCatalog;
import org.apache.doris.datasource.ExternalDatabase;
import org.apache.doris.datasource.InternalCatalog;
import org.apache.doris.datasource.SplitSource;
import org.apache.doris.insertoverwrite.InsertOverwriteManager;
import org.apache.doris.insertoverwrite.InsertOverwriteUtil;
import org.apache.doris.load.StreamLoadHandler;
import org.apache.doris.load.routineload.ErrorReason;
import org.apache.doris.load.routineload.RoutineLoadJob;
import org.apache.doris.load.routineload.RoutineLoadJob.JobState;
import org.apache.doris.master.MasterImpl;
import org.apache.doris.mysql.privilege.AccessControllerManager;
import org.apache.doris.mysql.privilege.PrivPredicate;
import org.apache.doris.persist.gson.GsonUtils;
import org.apache.doris.planner.OlapTableSink;
import org.apache.doris.plsql.metastore.PlsqlPackage;
import org.apache.doris.plsql.metastore.PlsqlProcedureKey;
import org.apache.doris.plsql.metastore.PlsqlStoredProcedure;
import org.apache.doris.qe.ConnectContext;
import org.apache.doris.qe.ConnectContext.ConnectType;
import org.apache.doris.qe.ConnectProcessor;
import org.apache.doris.qe.Coordinator;
import org.apache.doris.qe.DdlExecutor;
import org.apache.doris.qe.GlobalVariable;
import org.apache.doris.qe.HttpStreamParams;
import org.apache.doris.qe.MasterCatalogExecutor;
import org.apache.doris.qe.MysqlConnectProcessor;
import org.apache.doris.qe.QeProcessorImpl;
import org.apache.doris.qe.QueryState;
import org.apache.doris.qe.StmtExecutor;
import org.apache.doris.qe.VariableMgr;
import org.apache.doris.service.arrowflight.FlightSqlConnectProcessor;
import org.apache.doris.statistics.AnalysisManager;
import org.apache.doris.statistics.ColStatsData;
import org.apache.doris.statistics.ColumnStatistic;
import org.apache.doris.statistics.InvalidateStatsTarget;
import org.apache.doris.statistics.StatisticsCacheKey;
import org.apache.doris.statistics.TableStatsMeta;
import org.apache.doris.statistics.UpdatePartitionStatsTarget;
import org.apache.doris.statistics.query.QueryStats;
import org.apache.doris.system.Backend;
import org.apache.doris.system.Frontend;
import org.apache.doris.system.SystemInfoService;
import org.apache.doris.tablefunction.MetadataGenerator;
import org.apache.doris.thrift.FrontendService;
import org.apache.doris.thrift.FrontendServiceVersion;
import org.apache.doris.thrift.TAddPlsqlPackageRequest;
import org.apache.doris.thrift.TAddPlsqlStoredProcedureRequest;
import org.apache.doris.thrift.TAutoIncrementRangeRequest;
import org.apache.doris.thrift.TAutoIncrementRangeResult;
import org.apache.doris.thrift.TBackend;
import org.apache.doris.thrift.TBeginTxnRequest;
import org.apache.doris.thrift.TBeginTxnResult;
import org.apache.doris.thrift.TBinlog;
import org.apache.doris.thrift.TCheckAuthRequest;
import org.apache.doris.thrift.TCheckAuthResult;
import org.apache.doris.thrift.TColumnDef;
import org.apache.doris.thrift.TColumnDesc;
import org.apache.doris.thrift.TColumnInfo;
import org.apache.doris.thrift.TCommitTxnRequest;
import org.apache.doris.thrift.TCommitTxnResult;
import org.apache.doris.thrift.TConfirmUnusedRemoteFilesRequest;
import org.apache.doris.thrift.TConfirmUnusedRemoteFilesResult;
import org.apache.doris.thrift.TCreatePartitionRequest;
import org.apache.doris.thrift.TCreatePartitionResult;
import org.apache.doris.thrift.TDescribeTableParams;
import org.apache.doris.thrift.TDescribeTableResult;
import org.apache.doris.thrift.TDescribeTablesParams;
import org.apache.doris.thrift.TDescribeTablesResult;
import org.apache.doris.thrift.TDropPlsqlPackageRequest;
import org.apache.doris.thrift.TDropPlsqlStoredProcedureRequest;
import org.apache.doris.thrift.TFeResult;
import org.apache.doris.thrift.TFetchResourceResult;
import org.apache.doris.thrift.TFetchSchemaTableDataRequest;
import org.apache.doris.thrift.TFetchSchemaTableDataResult;
import org.apache.doris.thrift.TFetchSplitBatchRequest;
import org.apache.doris.thrift.TFetchSplitBatchResult;
import org.apache.doris.thrift.TFinishTaskRequest;
import org.apache.doris.thrift.TFrontendPingFrontendRequest;
import org.apache.doris.thrift.TFrontendPingFrontendResult;
import org.apache.doris.thrift.TFrontendPingFrontendStatusCode;
import org.apache.doris.thrift.TGetBackendMetaRequest;
import org.apache.doris.thrift.TGetBackendMetaResult;
import org.apache.doris.thrift.TGetBinlogLagResult;
import org.apache.doris.thrift.TGetBinlogRequest;
import org.apache.doris.thrift.TGetBinlogResult;
import org.apache.doris.thrift.TGetColumnInfoRequest;
import org.apache.doris.thrift.TGetColumnInfoResult;
import org.apache.doris.thrift.TGetDbsParams;
import org.apache.doris.thrift.TGetDbsResult;
import org.apache.doris.thrift.TGetMasterTokenRequest;
import org.apache.doris.thrift.TGetMasterTokenResult;
import org.apache.doris.thrift.TGetMetaDB;
import org.apache.doris.thrift.TGetMetaRequest;
import org.apache.doris.thrift.TGetMetaResult;
import org.apache.doris.thrift.TGetMetaTable;
import org.apache.doris.thrift.TGetQueryStatsRequest;
import org.apache.doris.thrift.TGetSnapshotRequest;
import org.apache.doris.thrift.TGetSnapshotResult;
import org.apache.doris.thrift.TGetTablesParams;
import org.apache.doris.thrift.TGetTablesResult;
import org.apache.doris.thrift.TGetTabletReplicaInfosRequest;
import org.apache.doris.thrift.TGetTabletReplicaInfosResult;
import org.apache.doris.thrift.TInitExternalCtlMetaRequest;
import org.apache.doris.thrift.TInitExternalCtlMetaResult;
import org.apache.doris.thrift.TInvalidateFollowerStatsCacheRequest;
import org.apache.doris.thrift.TListPrivilegesResult;
import org.apache.doris.thrift.TListTableMetadataNameIdsResult;
import org.apache.doris.thrift.TListTableStatusResult;
import org.apache.doris.thrift.TLoadTxn2PCRequest;
import org.apache.doris.thrift.TLoadTxn2PCResult;
import org.apache.doris.thrift.TLoadTxnBeginRequest;
import org.apache.doris.thrift.TLoadTxnBeginResult;
import org.apache.doris.thrift.TLoadTxnCommitRequest;
import org.apache.doris.thrift.TLoadTxnCommitResult;
import org.apache.doris.thrift.TLoadTxnRollbackRequest;
import org.apache.doris.thrift.TLoadTxnRollbackResult;
import org.apache.doris.thrift.TMasterOpRequest;
import org.apache.doris.thrift.TMasterOpResult;
import org.apache.doris.thrift.TMasterResult;
import org.apache.doris.thrift.TMySqlLoadAcquireTokenResult;
import org.apache.doris.thrift.TNetworkAddress;
import org.apache.doris.thrift.TNodeInfo;
import org.apache.doris.thrift.TNullableStringLiteral;
import org.apache.doris.thrift.TOlapTableIndexTablets;
import org.apache.doris.thrift.TOlapTablePartition;
import org.apache.doris.thrift.TPipelineFragmentParams;
import org.apache.doris.thrift.TPipelineWorkloadGroup;
import org.apache.doris.thrift.TPlsqlPackageResult;
import org.apache.doris.thrift.TPlsqlStoredProcedureResult;
import org.apache.doris.thrift.TPrivilegeCtrl;
import org.apache.doris.thrift.TPrivilegeHier;
import org.apache.doris.thrift.TPrivilegeStatus;
import org.apache.doris.thrift.TPrivilegeType;
import org.apache.doris.thrift.TQueryStatsResult;
import org.apache.doris.thrift.TQueryType;
import org.apache.doris.thrift.TReplacePartitionRequest;
import org.apache.doris.thrift.TReplacePartitionResult;
import org.apache.doris.thrift.TReplicaInfo;
import org.apache.doris.thrift.TReportCommitTxnResultRequest;
import org.apache.doris.thrift.TReportExecStatusParams;
import org.apache.doris.thrift.TReportExecStatusResult;
import org.apache.doris.thrift.TReportRequest;
import org.apache.doris.thrift.TRestoreSnapshotRequest;
import org.apache.doris.thrift.TRestoreSnapshotResult;
import org.apache.doris.thrift.TRollbackTxnRequest;
import org.apache.doris.thrift.TRollbackTxnResult;
import org.apache.doris.thrift.TScanRangeLocations;
import org.apache.doris.thrift.TSchemaTableName;
import org.apache.doris.thrift.TShowProcessListRequest;
import org.apache.doris.thrift.TShowProcessListResult;
import org.apache.doris.thrift.TShowUserRequest;
import org.apache.doris.thrift.TShowUserResult;
import org.apache.doris.thrift.TShowVariableRequest;
import org.apache.doris.thrift.TShowVariableResult;
import org.apache.doris.thrift.TSnapshotLoaderReportRequest;
import org.apache.doris.thrift.TSnapshotType;
import org.apache.doris.thrift.TStatus;
import org.apache.doris.thrift.TStatusCode;
import org.apache.doris.thrift.TStreamLoadMultiTablePutResult;
import org.apache.doris.thrift.TStreamLoadPutRequest;
import org.apache.doris.thrift.TStreamLoadPutResult;
import org.apache.doris.thrift.TSyncQueryColumns;
import org.apache.doris.thrift.TTableIndexQueryStats;
import org.apache.doris.thrift.TTableMetadataNameIds;
import org.apache.doris.thrift.TTableQueryStats;
import org.apache.doris.thrift.TTableRef;
import org.apache.doris.thrift.TTableStatus;
import org.apache.doris.thrift.TTabletLocation;
import org.apache.doris.thrift.TTxnParams;
import org.apache.doris.thrift.TUniqueId;
import org.apache.doris.thrift.TUpdateExportTaskStatusRequest;
import org.apache.doris.thrift.TUpdateFollowerPartitionStatsCacheRequest;
import org.apache.doris.thrift.TUpdateFollowerStatsCacheRequest;
import org.apache.doris.thrift.TWaitingTxnStatusRequest;
import org.apache.doris.thrift.TWaitingTxnStatusResult;
import org.apache.doris.transaction.TabletCommitInfo;
import org.apache.doris.transaction.TransactionState;
import org.apache.doris.transaction.TransactionState.TxnCoordinator;
import org.apache.doris.transaction.TransactionState.TxnSourceType;
import org.apache.doris.transaction.TransactionStatus;
import org.apache.doris.transaction.TxnCommitAttachment;

import com.google.common.base.Preconditions;
import com.google.common.base.Strings;
import com.google.common.collect.Lists;
import com.google.common.collect.Maps;
import com.google.common.collect.Multimap;
import com.google.protobuf.InvalidProtocolBufferException;
import org.apache.commons.collections.CollectionUtils;
import org.apache.commons.lang3.StringUtils;
import org.apache.logging.log4j.LogManager;
import org.apache.logging.log4j.Logger;
import org.apache.thrift.TException;

import java.util.ArrayList;
import java.util.Collection;
import java.util.Collections;
import java.util.HashMap;
import java.util.HashSet;
import java.util.List;
import java.util.Map;
import java.util.Set;
import java.util.concurrent.ConcurrentHashMap;
import java.util.concurrent.ExecutionException;
import java.util.concurrent.ExecutorService;
import java.util.concurrent.Executors;
import java.util.concurrent.Future;
import java.util.concurrent.TimeUnit;
import java.util.concurrent.TimeoutException;
import java.util.concurrent.atomic.AtomicInteger;
import java.util.concurrent.locks.ReentrantLock;
import java.util.stream.Collectors;
import java.util.stream.IntStream;

// Frontend service used to serve all request for this frontend through
// thrift protocol
public class FrontendServiceImpl implements FrontendService.Iface {
    private static final Logger LOG = LogManager.getLogger(FrontendServiceImpl.class);

    private static final String NOT_MASTER_ERR_MSG = "FE is not master";

    private MasterImpl masterImpl;
    private ExecuteEnv exeEnv;
    // key is txn id,value is index of plan fragment instance, it's used by multi
    // table request plan
    private ConcurrentHashMap<Long, AtomicInteger> multiTableFragmentInstanceIdIndexMap =
            new ConcurrentHashMap<>(64);

    private final Map<TUniqueId, ConnectContext> proxyQueryIdToConnCtx =
            new ConcurrentHashMap<>(64);

    private static TNetworkAddress getMasterAddress() {
        Env env = Env.getCurrentEnv();
        String masterHost = env.getMasterHost();
        int masterRpcPort = env.getMasterRpcPort();
        return new TNetworkAddress(masterHost, masterRpcPort);
    }

    public FrontendServiceImpl(ExecuteEnv exeEnv) {
        masterImpl = new MasterImpl();
        this.exeEnv = exeEnv;
    }

    @Override
    public TConfirmUnusedRemoteFilesResult confirmUnusedRemoteFiles(TConfirmUnusedRemoteFilesRequest request)
            throws TException {
        if (!Env.getCurrentEnv().isMaster()) {
            throw new TException("FE is not master");
        }
        TConfirmUnusedRemoteFilesResult res = new TConfirmUnusedRemoteFilesResult();
        if (!request.isSetConfirmList()) {
            throw new TException("confirm_list in null");
        }
        request.getConfirmList().forEach(info -> {
            if (!info.isSetCooldownMetaId()) {
                LOG.warn("cooldown_meta_id is null");
                return;
            }
            TabletMeta tabletMeta = Env.getCurrentEnv().getTabletInvertedIndex().getTabletMeta(info.tablet_id);
            if (tabletMeta == null) {
                LOG.warn("tablet {} not found", info.tablet_id);
                return;
            }
            Tablet tablet;
            int replicaNum;
            try {
                OlapTable table = (OlapTable) Env.getCurrentInternalCatalog().getDbNullable(tabletMeta.getDbId())
                        .getTable(tabletMeta.getTableId())
                        .get();
                table.readLock();
                replicaNum = table.getPartitionInfo().getReplicaAllocation(tabletMeta.getPartitionId())
                        .getTotalReplicaNum();
                try {
                    tablet = table.getPartition(tabletMeta.getPartitionId()).getIndex(tabletMeta.getIndexId())
                            .getTablet(info.tablet_id);
                } finally {
                    table.readUnlock();
                }
            } catch (RuntimeException e) {
                LOG.warn("tablet {} not found", info.tablet_id);
                return;
            }
            // check cooldownReplicaId
            Pair<Long, Long> cooldownConf = tablet.getCooldownConf();
            if (cooldownConf.first != info.cooldown_replica_id) {
                LOG.info("cooldown replica id not match({} vs {}), tablet={}", cooldownConf.first,
                        info.cooldown_replica_id, info.tablet_id);
                return;
            }
            // check cooldownMetaId of all replicas are the same
            List<Replica> replicas = Env.getCurrentEnv().getTabletInvertedIndex().getReplicas(info.tablet_id);
            // FIXME(plat1ko): We only delete remote files when tablet is under a stable
            // state: enough replicas and
            // all replicas are alive. Are these conditions really sufficient or necessary?
            if (replicas.size() < replicaNum) {
                LOG.info("num replicas are not enough, tablet={}", info.tablet_id);
                return;
            }
            for (Replica replica : replicas) {
                if (!replica.isAlive()) {
                    LOG.info("replica is not alive, tablet={}, replica={}", info.tablet_id, replica.getId());
                    return;
                }
                if (replica.getCooldownTerm() != cooldownConf.second) {
                    LOG.info("replica's cooldown term not match({} vs {}), tablet={}", cooldownConf.second,
                            replica.getCooldownTerm(), info.tablet_id);
                    return;
                }
                if (!info.cooldown_meta_id.equals(replica.getCooldownMetaId())) {
                    LOG.info("cooldown meta id are not same, tablet={}", info.tablet_id);
                    return;
                }
            }
            res.addToConfirmedTablets(info.tablet_id);
        });

        if (res.isSetConfirmedTablets() && !res.getConfirmedTablets().isEmpty()) {
            if (Env.getCurrentEnv().isMaster()) {
                // ensure FE is real master
                Env.getCurrentEnv().getEditLog().logCooldownDelete(new CooldownDelete());
            } else {
                throw new TException("FE is not master");
            }
        }

        return res;
    }

    @Override
    public TGetDbsResult getDbNames(TGetDbsParams params) throws TException {
        if (LOG.isDebugEnabled()) {
            LOG.debug("get db request: {}", params);
        }
        TGetDbsResult result = new TGetDbsResult();

        List<String> dbNames = Lists.newArrayList();
        List<String> catalogNames = Lists.newArrayList();
        List<Long> dbIds = Lists.newArrayList();
        List<Long> catalogIds = Lists.newArrayList();

        PatternMatcher matcher = null;
        if (params.isSetPattern()) {
            try {
                matcher = PatternMatcher.createMysqlPattern(params.getPattern(),
                        CaseSensibility.DATABASE.getCaseSensibility());
            } catch (PatternMatcherException e) {
                throw new TException("Pattern is in bad format: " + params.getPattern());
            }
        }

        Env env = Env.getCurrentEnv();
        List<CatalogIf> catalogIfs = Lists.newArrayList();
        // list all catalogs or the specified catalog.
        if (Strings.isNullOrEmpty(params.catalog)) {
            catalogIfs = env.getCatalogMgr().listCatalogs();
        } else {
            catalogIfs.add(env.getCatalogMgr()
                    .getCatalogOrException(params.catalog,
                            catalog -> new TException("Unknown catalog " + catalog)));
        }

        for (CatalogIf catalog : catalogIfs) {
            Collection<DatabaseIf> dbs = new HashSet<DatabaseIf>();
            try {
                dbs = catalog.getAllDbs();
            } catch (Exception e) {
                LOG.warn("failed to get database names for catalog {}", catalog.getName(), e);
                // Some external catalog may fail to get databases due to wrong connection info.
            }
            if (LOG.isDebugEnabled()) {
                LOG.debug("get db size: {}, in catalog: {}", dbs.size(), catalog.getName());
            }
            if (dbs.isEmpty() && params.isSetGetNullCatalog() && params.get_null_catalog) {
                catalogNames.add(catalog.getName());
                dbNames.add("NULL");
                catalogIds.add(catalog.getId());
                dbIds.add(-1L);
                continue;
            }
            if (dbs.isEmpty()) {
                continue;
            }
            UserIdentity currentUser = null;
            if (params.isSetCurrentUserIdent()) {
                currentUser = UserIdentity.fromThrift(params.current_user_ident);
            } else {
                currentUser = UserIdentity.createAnalyzedUserIdentWithIp(params.user, params.user_ip);
            }
            for (DatabaseIf db : dbs) {
                String dbName = db.getFullName();
                if (!env.getAccessManager()
                        .checkDbPriv(currentUser, catalog.getName(), dbName, PrivPredicate.SHOW)) {
                    continue;
                }

                if (matcher != null && !matcher.match(dbName)) {
                    continue;
                }

                catalogNames.add(catalog.getName());
                dbNames.add(getMysqlTableSchema(catalog.getName(), dbName));
                catalogIds.add(catalog.getId());
                dbIds.add(db.getId());
            }
        }

        result.setDbs(dbNames);
        result.setCatalogs(catalogNames);
        result.setCatalogIds(catalogIds);
        result.setDbIds(dbIds);
        return result;
    }

    private String getMysqlTableSchema(String ctl, String db) {
        if (!GlobalVariable.showFullDbNameInInfoSchemaDb) {
            return db;
        }
        if (ctl.equals(InternalCatalog.INTERNAL_CATALOG_NAME)) {
            return db;
        }
        return ctl + "." + db;
    }

    private String getDbNameFromMysqlTableSchema(String ctl, String db) {
        if (ctl.equals(InternalCatalog.INTERNAL_CATALOG_NAME)) {
            return db;
        }
        String[] parts = db.split("\\.");
        if (parts.length == 2) {
            return parts[1];
        }
        return db;
    }

    @LogException
    @Override
    public TGetTablesResult getTableNames(TGetTablesParams params) throws TException {
        if (LOG.isDebugEnabled()) {
            LOG.debug("get table name request: {}", params);
        }
        TGetTablesResult result = new TGetTablesResult();
        List<String> tablesResult = Lists.newArrayList();
        result.setTables(tablesResult);
        PatternMatcher matcher = null;
        if (params.isSetPattern()) {
            try {
                matcher = PatternMatcher.createMysqlPattern(params.getPattern(),
                        CaseSensibility.TABLE.getCaseSensibility());
            } catch (PatternMatcherException e) {
                throw new TException("Pattern is in bad format: " + params.getPattern());
            }
        }

        // database privs should be checked in analysis phrase
        UserIdentity currentUser;
        if (params.isSetCurrentUserIdent()) {
            currentUser = UserIdentity.fromThrift(params.current_user_ident);
        } else {
            currentUser = UserIdentity.createAnalyzedUserIdentWithIp(params.user, params.user_ip);
        }
        String catalogName = Strings.isNullOrEmpty(params.catalog) ? InternalCatalog.INTERNAL_CATALOG_NAME
                : params.catalog;
        String dbName = getDbNameFromMysqlTableSchema(catalogName, params.db);
        DatabaseIf<TableIf> db = Env.getCurrentEnv().getCatalogMgr()
                .getCatalogOrException(catalogName, catalog -> new TException("Unknown catalog: " + catalog))
                .getDbNullable(dbName);

        if (db != null) {
            Set<String> tableNames;
            try {
                tableNames = db.getTableNamesOrEmptyWithLock();
                for (String tableName : tableNames) {
                    if (LOG.isDebugEnabled()) {
                        LOG.debug("get table: {}, wait to check", tableName);
                    }
                    if (!Env.getCurrentEnv().getAccessManager()
                            .checkTblPriv(currentUser, catalogName, dbName, tableName,
                                    PrivPredicate.SHOW)) {
                        continue;
                    }
                    if (matcher != null && !matcher.match(tableName)) {
                        continue;
                    }
                    tablesResult.add(tableName);
                }
            } catch (Exception e) {
                LOG.warn("failed to get table names for db {} in catalog {}", params.db, catalogName, e);
            }
        }
        return result;
    }

    @Override
    public TListTableStatusResult listTableStatus(TGetTablesParams params) throws TException {
        if (LOG.isDebugEnabled()) {
            LOG.debug("get list table request: {}", params);
        }
        TListTableStatusResult result = new TListTableStatusResult();
        List<TTableStatus> tablesResult = Lists.newArrayList();
        result.setTables(tablesResult);
        PatternMatcher matcher = null;
        if (params.isSetPattern()) {
            try {
                matcher = PatternMatcher.createMysqlPattern(params.getPattern(),
                        CaseSensibility.TABLE.getCaseSensibility());
            } catch (PatternMatcherException e) {
                throw new TException("Pattern is in bad format " + params.getPattern());
            }
        }
        // database privs should be checked in analysis phrase

        UserIdentity currentUser;
        if (params.isSetCurrentUserIdent()) {
            currentUser = UserIdentity.fromThrift(params.current_user_ident);
        } else {
            currentUser = UserIdentity.createAnalyzedUserIdentWithIp(params.user, params.user_ip);
        }

        String catalogName = InternalCatalog.INTERNAL_CATALOG_NAME;
        if (params.isSetCatalog()) {
            catalogName = params.catalog;
        }
        String dbName = getDbNameFromMysqlTableSchema(catalogName, params.db);
        CatalogIf catalog = Env.getCurrentEnv().getCatalogMgr().getCatalog(catalogName);
        if (catalog != null) {
            DatabaseIf db = catalog.getDbNullable(dbName);
            if (db != null) {
                try {
                    List<TableIf> tables;
                    if (!params.isSetType() || params.getType() == null || params.getType().isEmpty()) {
                        tables = db.getTablesIgnoreException();
                    } else {
                        switch (params.getType()) {
                            case "VIEW":
                                tables = db.getViewsOrEmpty();
                                break;
                            default:
                                tables = db.getTablesIgnoreException();
                        }
                    }
                    for (TableIf table : tables) {
                        if (!Env.getCurrentEnv().getAccessManager()
                                .checkTblPriv(currentUser, catalogName, dbName,
                                        table.getName(), PrivPredicate.SHOW)) {
                            continue;
                        }
                        table.readLock();
                        try {
                            if (matcher != null && !matcher.match(table.getName())) {
                                continue;
                            }
                            long lastCheckTime = table.getLastCheckTime() <= 0 ? 0 : table.getLastCheckTime();
                            TTableStatus status = new TTableStatus();
                            status.setName(table.getName());
                            status.setType(table.getMysqlType());
                            status.setEngine(table.getEngine());
                            status.setComment(table.getComment());
                            status.setCreateTime(table.getCreateTime());
                            status.setLastCheckTime(lastCheckTime / 1000);
                            status.setUpdateTime(table.getUpdateTime() / 1000);
                            status.setCheckTime(lastCheckTime / 1000);
                            status.setCollation("utf-8");
                            status.setRows(table.getCachedRowCount());
                            status.setDataLength(table.getDataLength());
                            status.setAvgRowLength(table.getAvgRowLength());
                            tablesResult.add(status);
                        } finally {
                            table.readUnlock();
                        }
                    }
                } catch (Exception e) {
                    LOG.warn("failed to get tables for db {} in catalog {}", db.getFullName(), catalogName, e);
                }
            }
        }
        return result;
    }

    public TListTableMetadataNameIdsResult listTableMetadataNameIds(TGetTablesParams params) throws TException {
        if (LOG.isDebugEnabled()) {
            LOG.debug("get list simple table request: {}", params);
        }

        TListTableMetadataNameIdsResult result = new TListTableMetadataNameIdsResult();
        List<TTableMetadataNameIds> tablesResult = Lists.newArrayList();
        result.setTables(tablesResult);

        UserIdentity currentUser;
        if (params.isSetCurrentUserIdent()) {
            currentUser = UserIdentity.fromThrift(params.current_user_ident);
        } else {
            currentUser = UserIdentity.createAnalyzedUserIdentWithIp(params.user, params.user_ip);
        }

        String catalogName;
        if (params.isSetCatalog()) {
            catalogName = params.catalog;
        } else {
            catalogName = InternalCatalog.INTERNAL_CATALOG_NAME;
        }

        PatternMatcher matcher = null;
        if (params.isSetPattern()) {
            try {
                matcher = PatternMatcher.createMysqlPattern(params.getPattern(),
                        CaseSensibility.TABLE.getCaseSensibility());
            } catch (PatternMatcherException e) {
                throw new TException("Pattern is in bad format " + params.getPattern());
            }
        }
        PatternMatcher finalMatcher = matcher;

        ExecutorService executor = Executors.newSingleThreadExecutor();
        Future<?> future = executor.submit(() -> {

            CatalogIf catalog = Env.getCurrentEnv().getCatalogMgr().getCatalog(catalogName);
            if (catalog != null) {
                String dbName = getDbNameFromMysqlTableSchema(catalogName, params.db);
                DatabaseIf db = catalog.getDbNullable(dbName);
                if (db != null) {
                    List<TableIf> tables = db.getTables();
                    for (TableIf table : tables) {
                        if (!Env.getCurrentEnv().getAccessManager().checkTblPriv(currentUser, catalogName, dbName,
                                table.getName(), PrivPredicate.SHOW)) {
                            continue;
                        }
                        table.readLock();
                        try {
                            if (finalMatcher != null && !finalMatcher.match(table.getName())) {
                                continue;
                            }
                            TTableMetadataNameIds status = new TTableMetadataNameIds();
                            status.setName(table.getName());
                            status.setId(table.getId());

                            tablesResult.add(status);
                        } finally {
                            table.readUnlock();
                        }
                    }
                }
            }
        });
        try {
            if (catalogName.equals(InternalCatalog.INTERNAL_CATALOG_NAME)) {
                future.get();
            } else {
                future.get(Config.query_metadata_name_ids_timeout, TimeUnit.SECONDS);
            }
        } catch (TimeoutException e) {
            future.cancel(true);
            LOG.info("From catalog:{},db:{} get tables timeout.", catalogName, params.db);
        } catch (InterruptedException | ExecutionException e) {
            future.cancel(true);
        } finally {
            executor.shutdown();
        }
        return result;
    }

    @Override
    public TListPrivilegesResult listTablePrivilegeStatus(TGetTablesParams params) throws TException {
        if (LOG.isDebugEnabled()) {
            LOG.debug("get list table privileges request: {}", params);
        }
        TListPrivilegesResult result = new TListPrivilegesResult();
        List<TPrivilegeStatus> tblPrivResult = Lists.newArrayList();
        result.setPrivileges(tblPrivResult);

        UserIdentity currentUser = null;
        if (params.isSetCurrentUserIdent()) {
            currentUser = UserIdentity.fromThrift(params.current_user_ident);
        } else {
            currentUser = UserIdentity.createAnalyzedUserIdentWithIp(params.user, params.user_ip);
        }
        Env.getCurrentEnv().getAuth().getTablePrivStatus(tblPrivResult, currentUser);
        return result;
    }

    @Override
    public TListPrivilegesResult listSchemaPrivilegeStatus(TGetTablesParams params) throws TException {
        if (LOG.isDebugEnabled()) {
            LOG.debug("get list schema privileges request: {}", params);
        }
        TListPrivilegesResult result = new TListPrivilegesResult();
        List<TPrivilegeStatus> tblPrivResult = Lists.newArrayList();
        result.setPrivileges(tblPrivResult);

        UserIdentity currentUser = null;
        if (params.isSetCurrentUserIdent()) {
            currentUser = UserIdentity.fromThrift(params.current_user_ident);
        } else {
            currentUser = UserIdentity.createAnalyzedUserIdentWithIp(params.user, params.user_ip);
        }
        Env.getCurrentEnv().getAuth().getSchemaPrivStatus(tblPrivResult, currentUser);
        return result;
    }

    @Override
    public TListPrivilegesResult listUserPrivilegeStatus(TGetTablesParams params) throws TException {
        if (LOG.isDebugEnabled()) {
            LOG.debug("get list user privileges request: {}", params);
        }
        TListPrivilegesResult result = new TListPrivilegesResult();
        List<TPrivilegeStatus> userPrivResult = Lists.newArrayList();
        result.setPrivileges(userPrivResult);

        UserIdentity currentUser = null;
        if (params.isSetCurrentUserIdent()) {
            currentUser = UserIdentity.fromThrift(params.current_user_ident);
        } else {
            currentUser = UserIdentity.createAnalyzedUserIdentWithIp(params.user, params.user_ip);
        }
        Env.getCurrentEnv().getAuth().getGlobalPrivStatus(userPrivResult, currentUser);
        return result;
    }

    @Override
    public TFeResult updateExportTaskStatus(TUpdateExportTaskStatusRequest request) throws TException {
        TStatus status = new TStatus(TStatusCode.OK);
        TFeResult result = new TFeResult(FrontendServiceVersion.V1, status);
        return result;
    }

    @Override
    public TDescribeTableResult describeTable(TDescribeTableParams params) throws TException {
        if (LOG.isDebugEnabled()) {
            LOG.debug("get desc table request: {}", params);
        }
        TDescribeTableResult result = new TDescribeTableResult();
        List<TColumnDef> columns = Lists.newArrayList();
        result.setColumns(columns);

        // database privs should be checked in analysis phrase
        UserIdentity currentUser = null;
        if (params.isSetCurrentUserIdent()) {
            currentUser = UserIdentity.fromThrift(params.current_user_ident);
        } else {
            currentUser = UserIdentity.createAnalyzedUserIdentWithIp(params.user, params.user_ip);
        }
        String dbName = getDbNameFromMysqlTableSchema(params.catalog, params.db);
        if (!Env.getCurrentEnv().getAccessManager()
                .checkTblPriv(currentUser, params.catalog, dbName, params.getTableName(), PrivPredicate.SHOW)) {
            return result;
        }

        String catalogName = Strings.isNullOrEmpty(params.catalog) ? InternalCatalog.INTERNAL_CATALOG_NAME
                : params.catalog;
        DatabaseIf<TableIf> db = Env.getCurrentEnv().getCatalogMgr()
                .getCatalogOrException(catalogName, catalog -> new TException("Unknown catalog " + catalog))
                .getDbNullable(dbName);
        if (db != null) {
            TableIf table = db.getTableNullableIfException(params.getTableName());
            if (table != null) {
                table.readLock();
                try {
                    List<Column> baseSchema = table.getBaseSchemaOrEmpty();
                    for (Column column : baseSchema) {
                        final TColumnDesc desc = new TColumnDesc(column.getName(), column.getDataType().toThrift());
                        final Integer precision = column.getOriginType().getPrecision();
                        if (precision != null) {
                            desc.setColumnPrecision(precision);
                        }
                        final Integer columnLength = column.getOriginType().getColumnSize();
                        if (columnLength != null) {
                            desc.setColumnLength(columnLength);
                        }
                        final Integer decimalDigits = column.getOriginType().getDecimalDigits();
                        if (decimalDigits != null) {
                            desc.setColumnScale(decimalDigits);
                        }
                        desc.setIsAllowNull(column.isAllowNull());
                        final TColumnDef colDef = new TColumnDef(desc);
                        final String comment = column.getComment();
                        if (comment != null) {
                            colDef.setComment(comment);
                        }
                        if (column.isKey()) {
                            if (table instanceof OlapTable) {
                                desc.setColumnKey(((OlapTable) table).getKeysType().toMetadata());
                            }
                        }
                        columns.add(colDef);
                    }
                } finally {
                    table.readUnlock();
                }
            }
        }
        return result;
    }

    @Override
    public TDescribeTablesResult describeTables(TDescribeTablesParams params) throws TException {
        if (LOG.isDebugEnabled()) {
            LOG.debug("get desc tables request: {}", params);
        }
        TDescribeTablesResult result = new TDescribeTablesResult();
        List<TColumnDef> columns = Lists.newArrayList();
        List<Integer> tablesOffset = Lists.newArrayList();
        List<String> tables = params.getTablesName();
        result.setColumns(columns);
        result.setTablesOffset(tablesOffset);

        // database privs should be checked in analysis phrase
        UserIdentity currentUser = null;
        if (params.isSetCurrentUserIdent()) {
            currentUser = UserIdentity.fromThrift(params.current_user_ident);
        } else {
            currentUser = UserIdentity.createAnalyzedUserIdentWithIp(params.user, params.user_ip);
        }
        String dbName = getDbNameFromMysqlTableSchema(params.catalog, params.db);
        for (String tableName : tables) {
            if (!Env.getCurrentEnv().getAccessManager()
                    .checkTblPriv(currentUser, params.catalog, dbName, tableName, PrivPredicate.SHOW)) {
                return result;
            }
        }

        String catalogName = Strings.isNullOrEmpty(params.catalog) ? InternalCatalog.INTERNAL_CATALOG_NAME
                : params.catalog;
        DatabaseIf<TableIf> db = Env.getCurrentEnv().getCatalogMgr()
                .getCatalogOrException(catalogName, catalog -> new TException("Unknown catalog " + catalog))
                .getDbNullable(dbName);
        if (db != null) {
            for (String tableName : tables) {
                TableIf table = db.getTableNullableIfException(tableName);
                if (table != null) {
                    table.readLock();
                    try {
                        List<Column> baseSchema = table.getBaseSchemaOrEmpty();
                        for (Column column : baseSchema) {
                            final TColumnDesc desc = getColumnDesc(column);
                            final TColumnDef colDef = new TColumnDef(desc);
                            final String comment = column.getComment();
                            if (comment != null) {
                                colDef.setComment(comment);
                            }
                            if (column.isKey()) {
                                if (table instanceof OlapTable) {
                                    desc.setColumnKey(((OlapTable) table).getKeysType().toMetadata());
                                }
                            }
                            columns.add(colDef);
                        }
                    } finally {
                        table.readUnlock();
                    }
                    tablesOffset.add(columns.size());
                }
            }
        }
        return result;
    }

    private TColumnDesc getColumnDesc(Column column) {
        final TColumnDesc desc = new TColumnDesc(column.getName(), column.getDataType().toThrift());
        final Integer precision = column.getOriginType().getPrecision();
        if (precision != null) {
            desc.setColumnPrecision(precision);
        }
        final Integer columnLength = column.getOriginType().getColumnSize();
        if (columnLength != null) {
            desc.setColumnLength(columnLength);
        }
        final Integer decimalDigits = column.getOriginType().getDecimalDigits();
        if (decimalDigits != null) {
            desc.setColumnScale(decimalDigits);
        }
        desc.setIsAllowNull(column.isAllowNull());
        if (column.getChildren().size() > 0) {
            ArrayList<TColumnDesc> children = new ArrayList<>();
            for (Column child : column.getChildren()) {
                children.add(getColumnDesc(child));
            }
            desc.setChildren(children);
        }
        return desc;
    }

    @Override
    public TShowVariableResult showVariables(TShowVariableRequest params) throws TException {
        TShowVariableResult result = new TShowVariableResult();
        Map<String, String> map = Maps.newHashMap();
        result.setVariables(map);
        // Find connect
        ConnectContext ctx = exeEnv.getScheduler().getContext((int) params.getThreadId());
        if (ctx == null) {
            return result;
        }
        List<List<String>> rows = VariableMgr.dump(SetType.fromThrift(params.getVarType()), ctx.getSessionVariable(),
                null);
        for (List<String> row : rows) {
            map.put(row.get(0), row.get(1));
        }
        return result;
    }

    @Override
    public TReportExecStatusResult reportExecStatus(TReportExecStatusParams params) throws TException {
        return QeProcessorImpl.INSTANCE.reportExecStatus(params, getClientAddr());
    }

    @Override
    public TFetchSplitBatchResult fetchSplitBatch(TFetchSplitBatchRequest request) throws TException {
        TFetchSplitBatchResult result = new TFetchSplitBatchResult();
        SplitSource splitSource =
                Env.getCurrentEnv().getSplitSourceManager().getSplitSource(request.getSplitSourceId());
        if (splitSource == null) {
            throw new TException("Split source " + request.getSplitSourceId() + " is released");
        }
        try {
            List<TScanRangeLocations> locations = splitSource.getNextBatch(request.getMaxNumSplits());
            result.setSplits(locations);
            return result;
        } catch (Exception e) {
            throw new TException("Failed to get split source " + request.getSplitSourceId(), e);
        }
    }

    @Override
    public TStatus updatePartitionStatsCache(TUpdateFollowerPartitionStatsCacheRequest request) {
        UpdatePartitionStatsTarget target = GsonUtils.GSON.fromJson(request.key, UpdatePartitionStatsTarget.class);
        AnalysisManager analysisManager = Env.getCurrentEnv().getAnalysisManager();
        analysisManager.updateLocalPartitionStatsCache(target.catalogId, target.dbId, target.tableId,
                target.indexId, target.partitions, target.columnName);
        return new TStatus(TStatusCode.OK);
    }

    @Override
    public TMasterResult finishTask(TFinishTaskRequest request) throws TException {
        return masterImpl.finishTask(request);
    }

    @Override
    public TMasterResult report(TReportRequest request) throws TException {
        return masterImpl.report(request);
    }

    // This interface is used for keeping backward compatible
    @Override
    public TFetchResourceResult fetchResource() throws TException {
        throw new TException("not supported");
    }

    @Override
    public TMasterOpResult forward(TMasterOpRequest params) throws TException {
        Frontend fe = Env.getCurrentEnv().checkFeExist(params.getClientNodeHost(), params.getClientNodePort());
        if (fe == null) {
            LOG.warn("reject request from invalid host. client: {}", params.getClientNodeHost());
            throw new TException("request from invalid host was rejected.");
        }
        if (params.isSyncJournalOnly()) {
            final TMasterOpResult result = new TMasterOpResult();
            result.setMaxJournalId(Env.getCurrentEnv().getMaxJournalId());
            // just make the protocol happy
            result.setPacket("".getBytes());
            return result;
        }
        if (params.isSetCancelQeury() && params.isCancelQeury()) {
            if (!params.isSetQueryId()) {
                throw new TException("a query id is needed to cancel a query");
            }
            TUniqueId queryId = params.getQueryId();
            ConnectContext ctx = proxyQueryIdToConnCtx.get(queryId);
            if (ctx != null) {
                ctx.cancelQuery();
            }
            final TMasterOpResult result = new TMasterOpResult();
            result.setStatusCode(0);
            result.setMaxJournalId(Env.getCurrentEnv().getMaxJournalId());
            // just make the protocol happy
            result.setPacket("".getBytes());
            return result;
        }

        // add this log so that we can track this stmt
        if (LOG.isDebugEnabled()) {
            LOG.debug("receive forwarded stmt {} from FE: {}", params.getStmtId(), params.getClientNodeHost());
        }
        ConnectContext context = new ConnectContext(null, true);
        // Set current connected FE to the client address, so that we can know where
        // this request come from.
        context.setCurrentConnectedFEIp(params.getClientNodeHost());
        if (Config.isCloudMode() && !Strings.isNullOrEmpty(params.getCloudCluster())) {
            context.setCloudCluster(params.getCloudCluster());
        }

        ConnectProcessor processor = null;
        if (context.getConnectType().equals(ConnectType.MYSQL)) {
            processor = new MysqlConnectProcessor(context);
        } else if (context.getConnectType().equals(ConnectType.ARROW_FLIGHT_SQL)) {
            processor = new FlightSqlConnectProcessor(context);
        } else {
            throw new TException("unknown ConnectType: " + context.getConnectType());
        }
        Runnable clearCallback = () -> {};
        if (params.isSetQueryId()) {
            proxyQueryIdToConnCtx.put(params.getQueryId(), context);
            clearCallback = () -> proxyQueryIdToConnCtx.remove(params.getQueryId());
        }
        TMasterOpResult result = processor.proxyExecute(params);
        if (QueryState.MysqlStateType.ERR.name().equalsIgnoreCase(result.getStatus())) {
            context.getState().setError(result.getStatus());
        } else {
            context.getState().setOk();
        }
        ConnectContext.remove();
        clearCallback.run();
        return result;
    }

    private List<String> getTableNames(String dbName, List<Long> tableIds) throws UserException {
        final String fullDbName = dbName;
        Database db = Env.getCurrentInternalCatalog().getDbNullable(fullDbName);
        if (db == null) {
            throw new UserException(String.format("can't find db named: %s", dbName));
        }
        List<String> tableNames = Lists.newArrayList();
        for (Long id : tableIds) {
            Table table = db.getTableNullable(id);
            if (table == null) {
                throw new UserException(String.format("can't find table id: %d in db: %s", id, dbName));
            }
            tableNames.add(table.getName());
        }

        return tableNames;
    }

    private void checkSingleTablePasswordAndPrivs(String user, String passwd, String db, String tbl,
            String clientIp, PrivPredicate predicate) throws AuthenticationException {
        checkPasswordAndPrivs(user, passwd, db, Lists.newArrayList(tbl), clientIp, predicate);
    }

    private void checkDbPasswordAndPrivs(String user, String passwd, String db, String clientIp,
            PrivPredicate predicate) throws AuthenticationException {
        checkPasswordAndPrivs(user, passwd, db, null, clientIp, predicate);
    }

    private void checkPasswordAndPrivs(String user, String passwd, String db, List<String> tables,
            String clientIp, PrivPredicate predicate) throws AuthenticationException {

        final String fullUserName = ClusterNamespace.getNameFromFullName(user);
        final String fullDbName = db;
        List<UserIdentity> currentUser = Lists.newArrayList();
        Env.getCurrentEnv().getAuth().checkPlainPassword(fullUserName, clientIp, passwd, currentUser);

        Preconditions.checkState(currentUser.size() == 1);
        if (tables == null || tables.isEmpty()) {
            if (!Env.getCurrentEnv().getAccessManager()
                    .checkDbPriv(currentUser.get(0), InternalCatalog.INTERNAL_CATALOG_NAME, fullDbName, predicate)) {
                throw new AuthenticationException(
                        "Access denied; you need (at least one of) the (" + predicate.toString()
                                + ") privilege(s) for this operation");
            }
            return;
        }

        for (String tbl : tables) {
            if (!Env.getCurrentEnv().getAccessManager()
                    .checkTblPriv(currentUser.get(0), InternalCatalog.INTERNAL_CATALOG_NAME, fullDbName, tbl,
                            predicate)) {
                throw new AuthenticationException(
                        "Access denied; you need (at least one of) the (" + predicate.toString()
                                + ") privilege(s) for this operation");
            }
        }
    }

    private void checkPassword(String user, String passwd, String clientIp)
            throws AuthenticationException {
        final String fullUserName = ClusterNamespace.getNameFromFullName(user);
        List<UserIdentity> currentUser = Lists.newArrayList();
        Env.getCurrentEnv().getAuth().checkPlainPassword(fullUserName, clientIp, passwd, currentUser);
        Preconditions.checkState(currentUser.size() == 1);
    }

    @Override
    public TLoadTxnBeginResult loadTxnBegin(TLoadTxnBeginRequest request) throws TException {
        String clientAddr = getClientAddrAsString();
        if (LOG.isDebugEnabled()) {
            LOG.debug("receive txn begin request: {}, backend: {}", request, clientAddr);
        }

        TLoadTxnBeginResult result = new TLoadTxnBeginResult();
        TStatus status = new TStatus(TStatusCode.OK);
        result.setStatus(status);

        if (!Env.getCurrentEnv().isMaster()) {
            status.setStatusCode(TStatusCode.NOT_MASTER);
            status.addToErrorMsgs(NOT_MASTER_ERR_MSG);
            LOG.error("failed to loadTxnBegin:{}, request:{}, backend:{}",
                    NOT_MASTER_ERR_MSG, request, clientAddr);
            return result;
        }

        try {
            TLoadTxnBeginResult tmpRes = loadTxnBeginImpl(request, clientAddr);
            result.setTxnId(tmpRes.getTxnId()).setDbId(tmpRes.getDbId());
        } catch (DuplicatedRequestException e) {
            // this is a duplicate request, just return previous txn id
            LOG.warn("duplicate request for stream load. request id: {}, txn: {}", e.getDuplicatedRequestId(),
                    e.getTxnId());
            result.setTxnId(e.getTxnId());
        } catch (LabelAlreadyUsedException e) {
            status.setStatusCode(TStatusCode.LABEL_ALREADY_EXISTS);
            status.addToErrorMsgs(e.getMessage());
            result.setJobStatus(e.getJobStatus());
        } catch (MetaNotFoundException e) {
            LOG.warn("failed to begin", e);
            status.setStatusCode(TStatusCode.NOT_FOUND);
            status.addToErrorMsgs(e.getMessage());
        } catch (UserException e) {
            LOG.warn("failed to begin: {}", e.getMessage());
            status.setStatusCode(TStatusCode.ANALYSIS_ERROR);
            status.addToErrorMsgs(e.getMessage());
        } catch (Throwable e) {
            LOG.warn("catch unknown result.", e);
            status.setStatusCode(TStatusCode.INTERNAL_ERROR);
            status.addToErrorMsgs(Strings.nullToEmpty(e.getMessage()));
            return result;
        }
        return result;
    }

    private TLoadTxnBeginResult loadTxnBeginImpl(TLoadTxnBeginRequest request, String clientIp) throws UserException {
        if (request.isSetAuthCode()) {
            // TODO(cmy): find a way to check
        } else if (Strings.isNullOrEmpty(request.getToken())) {
            checkSingleTablePasswordAndPrivs(request.getUser(), request.getPasswd(), request.getDb(),
                    request.getTbl(),
                    request.getUserIp(), PrivPredicate.LOAD);
        } else {
            if (!checkToken(request.getToken())) {
                throw new AuthenticationException("Invalid token: " + request.getToken());
            }
        }

        // check label
        if (Strings.isNullOrEmpty(request.getLabel())) {
            throw new UserException("empty label in begin request");
        }
        // check database
        Env env = Env.getCurrentEnv();
        String fullDbName = request.getDb();
        Database db = env.getInternalCatalog().getDbNullable(fullDbName);
        if (db == null) {
            String dbName = fullDbName;
            if (Strings.isNullOrEmpty(request.getCluster())) {
                dbName = request.getDb();
            }
            throw new MetaNotFoundException("unknown database, database=" + dbName);
        }

        OlapTable table = (OlapTable) db.getTableOrMetaException(request.tbl, TableType.OLAP);
        // begin
        long timeoutSecond = request.isSetTimeout() ? request.getTimeout() : Config.stream_load_default_timeout_second;
        Backend backend = Env.getCurrentSystemInfo().getBackend(request.getBackendId());
        long startTime = backend != null ? backend.getLastStartTime() : 0;
        TxnCoordinator txnCoord = new TxnCoordinator(TxnSourceType.BE, request.getBackendId(), clientIp, startTime);
        if (request.isSetToken()) {
            txnCoord.isFromInternal = true;
        }
        long txnId = Env.getCurrentGlobalTransactionMgr().beginTransaction(
                db.getId(), Lists.newArrayList(table.getId()), request.getLabel(), request.getRequestId(),
                txnCoord,
                TransactionState.LoadJobSourceType.BACKEND_STREAMING, -1, timeoutSecond);
        TLoadTxnBeginResult result = new TLoadTxnBeginResult();
        result.setTxnId(txnId).setDbId(db.getId());
        return result;
    }

    @Override
    public TBeginTxnResult beginTxn(TBeginTxnRequest request) throws TException {
        String clientAddr = getClientAddrAsString();
        if (LOG.isDebugEnabled()) {
            LOG.debug("receive txn begin request: {}, client: {}", request, clientAddr);
        }

        TBeginTxnResult result = new TBeginTxnResult();
        TStatus status = new TStatus(TStatusCode.OK);
        result.setStatus(status);

        if (!Env.getCurrentEnv().isMaster()) {
            status.setStatusCode(TStatusCode.NOT_MASTER);
            status.addToErrorMsgs(NOT_MASTER_ERR_MSG);
            result.setMasterAddress(getMasterAddress());
            LOG.error("failed to get beginTxn: {}", NOT_MASTER_ERR_MSG);
            return result;
        }

        try {
            TBeginTxnResult tmpRes = beginTxnImpl(request, clientAddr);
            result.setTxnId(tmpRes.getTxnId()).setDbId(tmpRes.getDbId());
        } catch (DuplicatedRequestException e) {
            // this is a duplicate request, just return previous txn id
            LOG.warn("duplicate request for stream load. request id: {}, txn: {}", e.getDuplicatedRequestId(),
                    e.getTxnId());
            result.setTxnId(e.getTxnId());
        } catch (LabelAlreadyUsedException e) {
            status.setStatusCode(TStatusCode.LABEL_ALREADY_EXISTS);
            status.addToErrorMsgs(e.getMessage());
            result.setJobStatus(e.getJobStatus());
        } catch (UserException e) {
            LOG.warn("failed to begin: {}", e.getMessage());
            status.setStatusCode(TStatusCode.ANALYSIS_ERROR);
            status.addToErrorMsgs(e.getMessage());
        } catch (Throwable e) {
            LOG.warn("catch unknown result.", e);
            status.setStatusCode(TStatusCode.INTERNAL_ERROR);
            status.addToErrorMsgs(Strings.nullToEmpty(e.getMessage()));
            return result;
        }

        return result;
    }

    private TBeginTxnResult beginTxnImpl(TBeginTxnRequest request, String clientIp) throws UserException {
        /// Check required arg: user, passwd, db, tables, label
        if (!request.isSetUser()) {
            throw new UserException("user is not set");
        }
        if (!request.isSetPasswd()) {
            throw new UserException("passwd is not set");
        }
        if (!request.isSetDb()) {
            throw new UserException("db is not set");
        }
        if (!request.isSetTableIds()) {
            throw new UserException("table ids is not set");
        }
        if (!request.isSetLabel()) {
            throw new UserException("label is not set");
        }

        // step 1: check auth
        if (Strings.isNullOrEmpty(request.getToken())) {
            // lookup table ids && convert into tableNameList
            List<String> tableNameList = getTableNames(request.getDb(), request.getTableIds());
            checkPasswordAndPrivs(request.getUser(), request.getPasswd(), request.getDb(), tableNameList,
                    request.getUserIp(), PrivPredicate.LOAD);
        }

        // step 2: check label
        if (Strings.isNullOrEmpty(request.getLabel())) {
            throw new UserException("empty label in begin request");
        }

        // step 3: check database
        Env env = Env.getCurrentEnv();
        String fullDbName = request.getDb();
        Database db = env.getInternalCatalog().getDbNullable(fullDbName);
        if (db == null) {
            String dbName = fullDbName;
            if (Strings.isNullOrEmpty(request.getCluster())) {
                dbName = request.getDb();
            }
            throw new MetaNotFoundException("unknown database, database=" + dbName);
        }

        // step 4: fetch all tableIds
        // table ids is checked at step 1
        List<Long> tableIdList = request.getTableIds();

        // step 5: get timeout
        long timeoutSecond = request.isSetTimeout() ? request.getTimeout() : Config.stream_load_default_timeout_second;

        Backend backend = Env.getCurrentSystemInfo().getBackend(request.getBackendId());
        long startTime = backend != null ? backend.getLastStartTime() : 0;
        TxnCoordinator txnCoord = new TxnCoordinator(TxnSourceType.BE, request.getBackendId(), clientIp, startTime);
        // step 6: begin transaction
        long txnId = Env.getCurrentGlobalTransactionMgr().beginTransaction(
                db.getId(), tableIdList, request.getLabel(), request.getRequestId(), txnCoord,
                TransactionState.LoadJobSourceType.BACKEND_STREAMING, -1, timeoutSecond);

        // step 7: return result
        TBeginTxnResult result = new TBeginTxnResult();
        result.setTxnId(txnId).setDbId(db.getId());
        return result;
    }

    @Override
    public TLoadTxnCommitResult loadTxnPreCommit(TLoadTxnCommitRequest request) throws TException {
        String clientAddr = getClientAddrAsString();
        if (LOG.isDebugEnabled()) {
            LOG.debug("receive txn pre-commit request: {}, backend: {}", request, clientAddr);
        }

        TLoadTxnCommitResult result = new TLoadTxnCommitResult();
        TStatus status = new TStatus(TStatusCode.OK);
        result.setStatus(status);
        if (!Env.getCurrentEnv().isMaster()) {
            status.setStatusCode(TStatusCode.NOT_MASTER);
            status.addToErrorMsgs(NOT_MASTER_ERR_MSG);
            LOG.error("failed to loadTxnPreCommit:{}, request:{}, backend:{}",
                    NOT_MASTER_ERR_MSG, request, clientAddr);
            return result;
        }
        try {
            loadTxnPreCommitImpl(request);
        } catch (UserException e) {
            LOG.warn("failed to pre-commit txn: {}: {}", request.getTxnId(), e.getMessage());
            status.setStatusCode(TStatusCode.ANALYSIS_ERROR);
            status.addToErrorMsgs(e.getMessage());
        } catch (Throwable e) {
            LOG.warn("catch unknown result.", e);
            status.setStatusCode(TStatusCode.INTERNAL_ERROR);
            status.addToErrorMsgs(Strings.nullToEmpty(e.getMessage()));
            return result;
        }
        return result;
    }

    private List<Table> queryLoadCommitTables(TLoadTxnCommitRequest request, Database db) throws UserException {
        if (request.isSetTableId() && request.getTableId() > 0) {
            Table table = Env.getCurrentEnv().getInternalCatalog().getTableByTableId(request.getTableId());
            if (table == null) {
                throw new MetaNotFoundException("unknown table, table_id=" + request.getTableId());
            }
            return Collections.singletonList(table);
        }

        List<String> tbNames;
        // check has multi table
        if (CollectionUtils.isNotEmpty(request.getTbls())) {
            tbNames = request.getTbls();
        } else {
            tbNames = Collections.singletonList(request.getTbl());
        }
        List<Table> tables = new ArrayList<>(tbNames.size());
        for (String tbl : tbNames) {
            OlapTable table = (OlapTable) db.getTableOrMetaException(tbl, TableType.OLAP);
            tables.add(table);
        }
        // if it has multi table, use multi table and update multi table running
        // transaction table ids
        if (CollectionUtils.isNotEmpty(request.getTbls())) {
            List<Long> multiTableIds = tables.stream().map(Table::getId).collect(Collectors.toList());
            Env.getCurrentGlobalTransactionMgr()
                    .updateMultiTableRunningTransactionTableIds(db.getId(), request.getTxnId(), multiTableIds);
            if (LOG.isDebugEnabled()) {
                LOG.debug("txn {} has multi table {}", request.getTxnId(), request.getTbls());
            }
        }
        return tables;
    }

    private void loadTxnPreCommitImpl(TLoadTxnCommitRequest request) throws UserException {
        if (request.isSetAuthCode()) {
            // CHECKSTYLE IGNORE THIS LINE
        } else if (request.isSetToken()) {
            if (!checkToken(request.getToken())) {
                throw new AuthenticationException("Invalid token: " + request.getToken());
            }
        } else {
            // refactoring it
            if (CollectionUtils.isNotEmpty(request.getTbls())) {
                for (String tbl : request.getTbls()) {
                    checkSingleTablePasswordAndPrivs(request.getUser(), request.getPasswd(), request.getDb(),
                            tbl,
                            request.getUserIp(), PrivPredicate.LOAD);
                }
            } else {
                checkSingleTablePasswordAndPrivs(request.getUser(), request.getPasswd(), request.getDb(),
                        request.getTbl(),
                        request.getUserIp(), PrivPredicate.LOAD);
            }
        }

        // get database
        Env env = Env.getCurrentEnv();
        String fullDbName = request.getDb();
        Database db;
        if (request.isSetDbId() && request.getDbId() > 0) {
            db = env.getInternalCatalog().getDbNullable(request.getDbId());
        } else {
            db = env.getInternalCatalog().getDbNullable(fullDbName);
        }
        if (db == null) {
            String dbName = fullDbName;
            if (Strings.isNullOrEmpty(request.getCluster())) {
                dbName = request.getDb();
            }
            throw new UserException("unknown database, database=" + dbName);
        }

        long timeoutMs = request.isSetThriftRpcTimeoutMs() ? request.getThriftRpcTimeoutMs() / 2 : 5000;
        List<Table> tables = queryLoadCommitTables(request, db);
        Env.getCurrentGlobalTransactionMgr()
                .preCommitTransaction2PC(db, tables, request.getTxnId(),
                        TabletCommitInfo.fromThrift(request.getCommitInfos()), timeoutMs,
                        TxnCommitAttachment.fromThrift(request.txnCommitAttachment));
    }

    @Override
    public TLoadTxn2PCResult loadTxn2PC(TLoadTxn2PCRequest request) throws TException {
        String clientAddr = getClientAddrAsString();
        if (LOG.isDebugEnabled()) {
            LOG.debug("receive txn 2PC request: {}, backend: {}", request, clientAddr);
        }

        TLoadTxn2PCResult result = new TLoadTxn2PCResult();
        TStatus status = new TStatus(TStatusCode.OK);
        result.setStatus(status);
        if (!Env.getCurrentEnv().isMaster()) {
            status.setStatusCode(TStatusCode.NOT_MASTER);
            status.addToErrorMsgs(NOT_MASTER_ERR_MSG);
            LOG.error("failed to loadTxn2PC:{}, request:{}, backend:{}",
                    NOT_MASTER_ERR_MSG, request, clientAddr);
            return result;
        }

        try {
            loadTxn2PCImpl(request);
        } catch (UserException e) {
            LOG.warn("failed to {} txn {}: {}", request.getOperation(), request.getTxnId(), e.getMessage());
            status.setStatusCode(TStatusCode.ANALYSIS_ERROR);
            status.addToErrorMsgs(e.getMessage());
        } catch (Throwable e) {
            LOG.warn("catch unknown result.", e);
            status.setStatusCode(TStatusCode.INTERNAL_ERROR);
            status.addToErrorMsgs(Strings.nullToEmpty(e.getMessage()));
            return result;
        }
        return result;
    }

    private void loadTxn2PCImpl(TLoadTxn2PCRequest request) throws UserException {
        String dbName = request.getDb();
        if (Strings.isNullOrEmpty(dbName)) {
            throw new UserException("No database selected.");
        }

        String fullDbName = dbName;

        // get database
        Env env = Env.getCurrentEnv();
        Database database = env.getInternalCatalog().getDbNullable(fullDbName);
        if (database == null) {
            throw new UserException("unknown database, database=" + fullDbName);
        }

        String txnOperation = request.getOperation().trim();
        if (!request.isSetTxnId()) {
            List<TransactionStatus> statusList = new ArrayList<>();
            statusList.add(TransactionStatus.PRECOMMITTED);
            if (txnOperation.equalsIgnoreCase("abort")) {
                statusList.add(TransactionStatus.PREPARE);
            }
            request.setTxnId(Env.getCurrentGlobalTransactionMgr()
                    .getTransactionIdByLabel(database.getId(), request.getLabel(), statusList));
        }
        TransactionState transactionState = Env.getCurrentGlobalTransactionMgr()
                .getTransactionState(database.getId(), request.getTxnId());
        if (transactionState == null) {
            throw new UserException("transaction [" + request.getTxnId() + "] not found");
        }
        if (LOG.isDebugEnabled()) {
            LOG.debug("txn {} has multi table {}", request.getTxnId(), transactionState.getTableIdList());
        }
        List<Long> tableIdList = transactionState.getTableIdList();
        List<Table> tableList = new ArrayList<>();
        // if table was dropped, stream load must can abort.
        if (txnOperation.equalsIgnoreCase("abort")) {
            tableList = database.getTablesOnIdOrderIfExist(tableIdList);
        } else {
            tableList = database.getTablesOnIdOrderOrThrowException(tableIdList);
        }
        for (Table table : tableList) {
            // check auth
            checkSingleTablePasswordAndPrivs(request.getUser(), request.getPasswd(), request.getDb(),
                    table.getName(),
                    request.getUserIp(), PrivPredicate.LOAD);
        }

        if (txnOperation.equalsIgnoreCase("commit")) {
            long timeoutMs = request.isSetThriftRpcTimeoutMs() ? request.getThriftRpcTimeoutMs() / 2 : 5000;
            Env.getCurrentGlobalTransactionMgr()
                    .commitTransaction2PC(database, tableList, request.getTxnId(), timeoutMs);
        } else if (txnOperation.equalsIgnoreCase("abort")) {
            Env.getCurrentGlobalTransactionMgr().abortTransaction2PC(database.getId(), request.getTxnId(), tableList);
        } else {
            throw new UserException("transaction operation should be \'commit\' or \'abort\'");
        }
    }

    @Override
    public TLoadTxnCommitResult loadTxnCommit(TLoadTxnCommitRequest request) throws TException {
        multiTableFragmentInstanceIdIndexMap.remove(request.getTxnId());
        deleteMultiTableStreamLoadJobIndex(request.getTxnId());
        String clientAddr = getClientAddrAsString();
        if (LOG.isDebugEnabled()) {
            LOG.debug("receive txn commit request: {}, backend: {}", request, clientAddr);
        }

        TLoadTxnCommitResult result = new TLoadTxnCommitResult();
        TStatus status = new TStatus(TStatusCode.OK);
        result.setStatus(status);
        if (!Env.getCurrentEnv().isMaster()) {
            status.setStatusCode(TStatusCode.NOT_MASTER);
            status.addToErrorMsgs(NOT_MASTER_ERR_MSG);
            LOG.error("failed to loadTxnCommit:{}, request:{}, backend:{}",
                    NOT_MASTER_ERR_MSG, request, clientAddr);
            return result;
        }

        try {
            if (!loadTxnCommitImpl(request)) {
                // committed success but not visible
                status.setStatusCode(TStatusCode.PUBLISH_TIMEOUT);
                status.addToErrorMsgs("transaction commit successfully, BUT data will be visible later");
            }
        } catch (UserException e) {
            LOG.warn("failed to commit txn: {}", request.getTxnId(), e);
            // DELETE_BITMAP_LOCK_ERR will be retried on be
            if (e.getErrorCode() == InternalErrorCode.DELETE_BITMAP_LOCK_ERR) {
                status.setStatusCode(TStatusCode.DELETE_BITMAP_LOCK_ERROR);
                status.addToErrorMsgs(e.getMessage());
            } else {
                status.setStatusCode(TStatusCode.ANALYSIS_ERROR);
                status.addToErrorMsgs(e.getMessage());
            }
        } catch (Throwable e) {
            LOG.warn("catch unknown result.", e);
            status.setStatusCode(TStatusCode.INTERNAL_ERROR);
            status.addToErrorMsgs(Strings.nullToEmpty(e.getMessage()));
            return result;
        }
        return result;
    }

    // return true if commit success and publish success, return false if publish
    // timeout
    private boolean loadTxnCommitImpl(TLoadTxnCommitRequest request) throws UserException {
        if (request.isSetAuthCode()) {
            // TODO(cmy): find a way to check
        } else if (request.isSetToken()) {
            checkToken(request.getToken());
        } else {
            if (CollectionUtils.isNotEmpty(request.getTbls())) {
                checkPasswordAndPrivs(request.getUser(), request.getPasswd(), request.getDb(),
                        request.getTbls(), request.getUserIp(), PrivPredicate.LOAD);
            } else {
                checkSingleTablePasswordAndPrivs(request.getUser(), request.getPasswd(), request.getDb(),
                        request.getTbl(), request.getUserIp(), PrivPredicate.LOAD);
            }
        }

        // get database
        Env env = Env.getCurrentEnv();
        String fullDbName = request.getDb();
        Database db;
        if (request.isSetDbId() && request.getDbId() > 0) {
            db = env.getInternalCatalog().getDbNullable(request.getDbId());
        } else {
            db = env.getInternalCatalog().getDbNullable(fullDbName);
        }
        if (db == null) {
            String dbName = fullDbName;
            if (Strings.isNullOrEmpty(request.getCluster())) {
                dbName = request.getDb();
            }
            throw new UserException("unknown database, database=" + dbName + " request.isSetDbId(): "
                    + request.isSetDbId() + " id: " + Long.toString(request.isSetDbId() ? request.getDbId() : 0)
                    + " fullDbName: " + fullDbName);
        }
        long timeoutMs = request.isSetThriftRpcTimeoutMs() ? request.getThriftRpcTimeoutMs() / 2 : 5000;
        List<Table> tables = queryLoadCommitTables(request, db);
        return Env.getCurrentGlobalTransactionMgr()
                .commitAndPublishTransaction(db, tables, request.getTxnId(),
                        TabletCommitInfo.fromThrift(request.getCommitInfos()), timeoutMs,
                        TxnCommitAttachment.fromThrift(request.txnCommitAttachment));
    }

    @Override
    public TCommitTxnResult commitTxn(TCommitTxnRequest request) throws TException {
        String clientAddr = getClientAddrAsString();
        if (LOG.isDebugEnabled()) {
            LOG.debug("receive txn commit request: {}, client: {}", request, clientAddr);
        }

        TCommitTxnResult result = new TCommitTxnResult();
        TStatus status = new TStatus(TStatusCode.OK);
        result.setStatus(status);

        if (!Env.getCurrentEnv().isMaster()) {
            status.setStatusCode(TStatusCode.NOT_MASTER);
            status.addToErrorMsgs(NOT_MASTER_ERR_MSG);
            result.setMasterAddress(getMasterAddress());
            LOG.error("failed to get commitTxn: {}", NOT_MASTER_ERR_MSG);
            return result;
        }

        try {
            if (!commitTxnImpl(request)) {
                // committed success but not visible
                status.setStatusCode(TStatusCode.PUBLISH_TIMEOUT);
                status.addToErrorMsgs("transaction commit successfully, BUT data will be visible later");
            }
        } catch (UserException e) {
            LOG.warn("failed to commit txn: {}: {}", request.getTxnId(), e.getMessage());
            status.setStatusCode(TStatusCode.ANALYSIS_ERROR);
            status.addToErrorMsgs(e.getMessage());
        } catch (Throwable e) {
            LOG.warn("catch unknown result.", e);
            status.setStatusCode(TStatusCode.INTERNAL_ERROR);
            status.addToErrorMsgs(Strings.nullToEmpty(e.getMessage()));
            return result;
        }
        return result;
    }

    // return true if commit success and publish success, return false if publish
    // timeout
    private boolean commitTxnImpl(TCommitTxnRequest request) throws UserException {
        /// Check required arg: user, passwd, db, txn_id, commit_infos
        if (!request.isSetUser()) {
            throw new UserException("user is not set");
        }
        if (!request.isSetPasswd()) {
            throw new UserException("passwd is not set");
        }
        if (!request.isSetDb()) {
            throw new UserException("db is not set");
        }
        if (!request.isSetTxnId()) {
            throw new UserException("txn_id is not set");
        }
        if (!request.isSetCommitInfos()) {
            throw new UserException("commit_infos is not set");
        }

        // Step 1: get && check database
        Env env = Env.getCurrentEnv();
        String fullDbName = request.getDb();
        Database db;
        if (request.isSetDbId() && request.getDbId() > 0) {
            db = env.getInternalCatalog().getDbNullable(request.getDbId());
        } else {
            db = env.getInternalCatalog().getDbNullable(fullDbName);
        }
        if (db == null) {
            String dbName = fullDbName;
            if (Strings.isNullOrEmpty(request.getCluster())) {
                dbName = request.getDb();
            }
            throw new UserException("unknown database, database=" + dbName);
        }

        // Step 2: get tables
        TransactionState transactionState = Env.getCurrentGlobalTransactionMgr()
                .getTransactionState(db.getId(), request.getTxnId());

        if (transactionState == null) {
            throw new UserException("transaction [" + request.getTxnId() + "] not found");
        }
        List<Long> tableIdList = transactionState.getTableIdList();
        List<Table> tableList = new ArrayList<>();
        List<String> tables = new ArrayList<>();
        // if table was dropped, transaction must be aborted
        tableList = db.getTablesOnIdOrderOrThrowException(tableIdList);
        for (Table table : tableList) {
            tables.add(table.getName());
        }

        // Step 3: check auth
        if (request.isSetAuthCode()) {
            // TODO(cmy): find a way to check
        } else if (request.isSetToken()) {
            checkToken(request.getToken());
        } else {
            checkPasswordAndPrivs(request.getUser(), request.getPasswd(), request.getDb(), tables,
                    request.getUserIp(), PrivPredicate.LOAD);
        }

        // Step 4: get timeout
        long timeoutMs = request.isSetThriftRpcTimeoutMs() ? request.getThriftRpcTimeoutMs() / 2 : 5000;

        // Step 5: commit and publish
        return Env.getCurrentGlobalTransactionMgr()
                .commitAndPublishTransaction(db, tableList,
                        request.getTxnId(),
                        TabletCommitInfo.fromThrift(request.getCommitInfos()), timeoutMs,
                        TxnCommitAttachment.fromThrift(request.getTxnCommitAttachment()));
    }

    @Override
    public TLoadTxnRollbackResult loadTxnRollback(TLoadTxnRollbackRequest request) throws TException {
        String clientAddr = getClientAddrAsString();
        if (LOG.isDebugEnabled()) {
            LOG.debug("receive txn rollback request: {}, backend: {}", request, clientAddr);
        }
        TLoadTxnRollbackResult result = new TLoadTxnRollbackResult();
        TStatus status = new TStatus(TStatusCode.OK);
        result.setStatus(status);
        if (!Env.getCurrentEnv().isMaster()) {
            status.setStatusCode(TStatusCode.NOT_MASTER);
            status.addToErrorMsgs(NOT_MASTER_ERR_MSG);
            LOG.error("failed to loadTxnRollback:{}, request:{}, backend:{}",
                    NOT_MASTER_ERR_MSG, request, clientAddr);
            return result;
        }
        try {
            loadTxnRollbackImpl(request);
        } catch (MetaNotFoundException e) {
            LOG.warn("failed to rollback txn, id: {}, label: {}", request.getTxnId(), request.getLabel(), e);
            status.setStatusCode(TStatusCode.NOT_FOUND);
            status.addToErrorMsgs(e.getMessage());
        } catch (UserException e) {
            LOG.warn("failed to rollback txn, id: {}, label: {}", request.getTxnId(), request.getLabel(), e);
            status.setStatusCode(TStatusCode.ANALYSIS_ERROR);
            status.addToErrorMsgs(e.getMessage());
        } catch (Throwable e) {
            LOG.warn("catch unknown result.", e);
            status.setStatusCode(TStatusCode.INTERNAL_ERROR);
            status.addToErrorMsgs(Strings.nullToEmpty(e.getMessage()));
            return result;
        }

        return result;
    }

    private void loadTxnRollbackImpl(TLoadTxnRollbackRequest request) throws UserException {
        if (request.isSetAuthCode()) {
            // TODO(cmy): find a way to check
        } else if (request.isSetToken()) {
            checkToken(request.getToken());
        } else {
            // multi table load
            if (CollectionUtils.isNotEmpty(request.getTbls())) {
                for (String tbl : request.getTbls()) {
                    checkSingleTablePasswordAndPrivs(request.getUser(), request.getPasswd(), request.getDb(),
                            tbl,
                            request.getUserIp(), PrivPredicate.LOAD);
                }
            } else {
                checkSingleTablePasswordAndPrivs(request.getUser(), request.getPasswd(), request.getDb(),
                        request.getTbl(),
                        request.getUserIp(), PrivPredicate.LOAD);
            }
        }
        String dbName = request.getDb();
        Database db;
        if (request.isSetDbId() && request.getDbId() > 0) {
            db = Env.getCurrentInternalCatalog().getDbNullable(request.getDbId());
        } else {
            db = Env.getCurrentInternalCatalog().getDbNullable(dbName);
        }
        if (db == null) {
            throw new MetaNotFoundException("db " + request.getDb() + " does not exist");
        }
        long dbId = db.getId();
        if (request.getTxnId() != 0) { // txnId is required in thrift
            TransactionState transactionState = Env.getCurrentGlobalTransactionMgr()
                    .getTransactionState(dbId, request.getTxnId());
            if (transactionState == null) {
                throw new UserException("transaction [" + request.getTxnId() + "] not found");
            }
            List<Table> tableList = db.getTablesOnIdOrderIfExist(transactionState.getTableIdList());
            Env.getCurrentGlobalTransactionMgr().abortTransaction(dbId, request.getTxnId(),
                    request.isSetReason() ? request.getReason() : "system cancel",
                    TxnCommitAttachment.fromThrift(request.getTxnCommitAttachment()), tableList);
        } else if (request.isSetLabel()) {
            Env.getCurrentGlobalTransactionMgr()
                    .abortTransaction(db.getId(), request.getLabel(),
                            request.isSetReason() ? request.getReason() : "system cancel");
        } else {
            throw new UserException("must set txn_id or label");
        }
    }

    @Override
    public TRollbackTxnResult rollbackTxn(TRollbackTxnRequest request) throws TException {
        String clientAddr = getClientAddrAsString();
        if (LOG.isDebugEnabled()) {
            LOG.debug("receive txn rollback request: {}, client: {}", request, clientAddr);
        }
        TRollbackTxnResult result = new TRollbackTxnResult();
        TStatus status = new TStatus(TStatusCode.OK);
        result.setStatus(status);
        if (!Env.getCurrentEnv().isMaster()) {
            status.setStatusCode(TStatusCode.NOT_MASTER);
            status.addToErrorMsgs(NOT_MASTER_ERR_MSG);
            result.setMasterAddress(getMasterAddress());
            LOG.error("failed to get rollbackTxn: {}", NOT_MASTER_ERR_MSG);
            return result;
        }

        try {
            rollbackTxnImpl(request);
        } catch (UserException e) {
            LOG.warn("failed to rollback txn {}: {}", request.getTxnId(), e.getMessage());
            status.setStatusCode(TStatusCode.ANALYSIS_ERROR);
            status.addToErrorMsgs(e.getMessage());
        } catch (Throwable e) {
            LOG.warn("catch unknown result.", e);
            status.setStatusCode(TStatusCode.INTERNAL_ERROR);
            status.addToErrorMsgs(Strings.nullToEmpty(e.getMessage()));
            return result;
        }

        return result;
    }

    private void rollbackTxnImpl(TRollbackTxnRequest request) throws UserException {
        /// Check required arg: user, passwd, db, txn_id
        if (!request.isSetUser()) {
            throw new UserException("user is not set");
        }
        if (!request.isSetPasswd()) {
            throw new UserException("passwd is not set");
        }
        if (!request.isSetDb()) {
            throw new UserException("db is not set");
        }
        if (!request.isSetTxnId()) {
            throw new UserException("txn_id is not set");
        }

        // Step 1: get && check database
        Env env = Env.getCurrentEnv();
        String fullDbName = request.getDb();
        Database db;
        if (request.isSetDbId() && request.getDbId() > 0) {
            db = env.getInternalCatalog().getDbNullable(request.getDbId());
        } else {
            db = env.getInternalCatalog().getDbNullable(fullDbName);
        }
        if (db == null) {
            String dbName = fullDbName;
            if (Strings.isNullOrEmpty(request.getCluster())) {
                dbName = request.getDb();
            }
            throw new UserException("unknown database, database=" + dbName);
        }

        // Step 2: get tables
        TransactionState transactionState = Env.getCurrentGlobalTransactionMgr()
                .getTransactionState(db.getId(), request.getTxnId());
        if (transactionState == null) {
            throw new UserException("transaction [" + request.getTxnId() + "] not found");
        }
        List<Long> tableIdList = transactionState.getTableIdList();
        List<Table> tableList = new ArrayList<>();
        List<String> tables = new ArrayList<>();
        tableList = db.getTablesOnIdOrderOrThrowException(tableIdList);
        for (Table table : tableList) {
            tables.add(table.getName());
        }

        // Step 3: check auth
        if (request.isSetAuthCode()) {
            // TODO(cmy): find a way to check
        } else if (request.isSetToken()) {
            checkToken(request.getToken());
        } else {
            checkPasswordAndPrivs(request.getUser(), request.getPasswd(), request.getDb(), tables,
                    request.getUserIp(), PrivPredicate.LOAD);
        }

        // Step 4: abort txn
        Env.getCurrentGlobalTransactionMgr().abortTransaction(db.getId(), request.getTxnId(),
                request.isSetReason() ? request.getReason() : "system cancel",
                TxnCommitAttachment.fromThrift(request.getTxnCommitAttachment()), tableList);
    }

    @Override
    public TStreamLoadPutResult streamLoadPut(TStreamLoadPutRequest request) {
        String clientAddr = getClientAddrAsString();
        if (LOG.isDebugEnabled()) {
            LOG.debug("receive stream load put request: {}, backend: {}", request, clientAddr);
        }

        TStreamLoadPutResult result = new TStreamLoadPutResult();
        TStatus status = new TStatus(TStatusCode.OK);
        result.setStatus(status);

        StreamLoadHandler streamLoadHandler = new StreamLoadHandler(request, null, result, clientAddr);

        try {
            streamLoadHandler.setCloudCluster();

            List<TPipelineWorkloadGroup> tWorkloadGroupList = null;
            // mysql load request not carry user info, need fix it later.
            boolean hasUserName = !StringUtils.isEmpty(request.getUser());
            if (Config.enable_workload_group && hasUserName) {
                tWorkloadGroupList = Env.getCurrentEnv().getWorkloadGroupMgr()
                        .getWorkloadGroupByUser(ConnectContext.get()
                                .getCurrentUserIdentity(), true);
            }
            if (!Strings.isNullOrEmpty(request.getLoadSql())) {
                httpStreamPutImpl(request, result);
                if (tWorkloadGroupList != null && tWorkloadGroupList.size() > 0) {
                    result.pipeline_params.setWorkloadGroups(tWorkloadGroupList);
                }
                return result;
            } else {
                streamLoadHandler.generatePlan();
                result.setPipelineParams((TPipelineFragmentParams) streamLoadHandler.getFragmentParams().get(0));
            }
            if (tWorkloadGroupList != null && tWorkloadGroupList.size() > 0) {
                result.pipeline_params.setWorkloadGroups(tWorkloadGroupList);
            }
        } catch (MetaNotFoundException e) {
            LOG.warn("failed to rollback txn, id: {}, label: {}", request.getTxnId(), request.getLabel(), e);
            status.setStatusCode(TStatusCode.NOT_FOUND);
            status.addToErrorMsgs(e.getMessage());
        } catch (UserException e) {
            LOG.warn("failed to get stream load plan, label: {}", request.getLabel(), e);
            status.setStatusCode(TStatusCode.ANALYSIS_ERROR);
            status.addToErrorMsgs(e.getMessage());
        } catch (Throwable e) {
            LOG.warn("stream load catch unknown result, label: {}", request.getLabel(), e);
            status.setStatusCode(TStatusCode.INTERNAL_ERROR);
            status.addToErrorMsgs(e.getClass().getSimpleName() + ": " + Strings.nullToEmpty(e.getMessage()));
            return result;
        } finally {
            ConnectContext.remove();
        }
        return result;
    }

    private void deleteMultiTableStreamLoadJobIndex(long txnId) {
        try {
            Env.getCurrentEnv().getRoutineLoadManager().removeMultiLoadTaskTxnIdToRoutineLoadJobId(txnId);
        } catch (Exception e) {
            LOG.warn("failed to delete multi table stream load job index: {}", e.getMessage());
        }
    }

    @Override
    public TStreamLoadMultiTablePutResult streamLoadMultiTablePut(TStreamLoadPutRequest request) {
        TStreamLoadMultiTablePutResult result = new TStreamLoadMultiTablePutResult();
        TStatus status = new TStatus(TStatusCode.OK);
        result.setStatus(status);

        List planFragmentParamsList = new ArrayList<>();
        multiTableFragmentInstanceIdIndexMap.putIfAbsent(request.getTxnId(), new AtomicInteger(1));
        AtomicInteger index = multiTableFragmentInstanceIdIndexMap.get(request.getTxnId());
        StreamLoadHandler streamLoadHandler = new StreamLoadHandler(request, index, null,
                                                                    getClientAddrAsString());
        try {
            streamLoadHandler.generatePlan();
            planFragmentParamsList.addAll(streamLoadHandler.getFragmentParams());
            if (LOG.isDebugEnabled()) {
                LOG.debug("receive stream load multi table put request result: {}", result);
            }
        }  catch (UserException exception) {
            LOG.warn("failed to get stream load plan: {}", exception.getMessage());
            status = new TStatus(TStatusCode.ANALYSIS_ERROR);
            status.addToErrorMsgs(exception.getMessage());
            result.setStatus(status);
            try {
                RoutineLoadJob routineLoadJob = Env.getCurrentEnv().getRoutineLoadManager()
                        .getRoutineLoadJobByMultiLoadTaskTxnId(request.getTxnId());
                routineLoadJob.updateState(JobState.PAUSED, new ErrorReason(InternalErrorCode.CANNOT_RESUME_ERR,
                            "failed to get stream load plan, " + exception.getMessage()), false);
            } catch (Throwable e) {
                LOG.warn("catch update routine load job error.", e);
            }
            return result;
        } catch (Throwable e) {
            LOG.warn("catch unknown result.", e);
            status.setStatusCode(TStatusCode.INTERNAL_ERROR);
            status.addToErrorMsgs(e.getClass().getSimpleName() + ": " + Strings.nullToEmpty(e.getMessage()));
            return result;
        } finally {
            ConnectContext.remove();
        }
<<<<<<< HEAD
        if (Config.enable_pipeline_load) {
            result.setPipelineParams(planFragmentParamsList);
            if (LOG.isDebugEnabled()) {
                LOG.debug("receive stream load multi table put request result: {}", result);
            }
            return result;
        }
        result.setParams(planFragmentParamsList);
        if (LOG.isDebugEnabled()) {
            LOG.debug("receive stream load multi table put request result: {}", result);
        }

=======
        result.setPipelineParams(planFragmentParamsList);
        LOG.info("receive stream load multi table put request result: {}", result);
>>>>>>> f3288047
        return result;
    }

    private HttpStreamParams initHttpStreamPlan(TStreamLoadPutRequest request, ConnectContext ctx)
            throws UserException {
        String originStmt = request.getLoadSql();
        HttpStreamParams httpStreamParams;
        try {
            StmtExecutor executor = new StmtExecutor(ctx, originStmt);
            ctx.setExecutor(executor);
            httpStreamParams = executor.generateHttpStreamPlan(ctx.queryId());

            Analyzer analyzer = new Analyzer(ctx.getEnv(), ctx);
            Coordinator coord = new Coordinator(ctx, analyzer, executor.planner());
            coord.setLoadMemLimit(request.getExecMemLimit());
            coord.setQueryType(TQueryType.LOAD);
            TableIf table = httpStreamParams.getTable();
            if (table instanceof OlapTable) {
                boolean isEnableMemtableOnSinkNode = ((OlapTable) table).getTableProperty().getUseSchemaLightChange()
                        ? coord.getQueryOptions().isEnableMemtableOnSinkNode()
                        : false;
                coord.getQueryOptions().setEnableMemtableOnSinkNode(isEnableMemtableOnSinkNode);
            }
            httpStreamParams.setParams(coord.getStreamLoadPlan());
        } catch (UserException e) {
            LOG.warn("exec sql error", e);
            throw new UserException("exec sql error" + e);
        } catch (Throwable e) {
            LOG.warn("exec sql error catch unknown result.", e);
            throw new UserException("exec sql error catch unknown result." + e);
        }
        return httpStreamParams;
    }

    private void httpStreamPutImpl(TStreamLoadPutRequest request, TStreamLoadPutResult result)
            throws UserException {
        if (LOG.isDebugEnabled()) {
            LOG.debug("receive http stream put request: {}", request);
        }

        ConnectContext ctx = ConnectContext.get();

        if (request.isSetAuthCode()) {
            // TODO(cmy): find a way to check
        } else if (Strings.isNullOrEmpty(request.getToken())) {
            checkSingleTablePasswordAndPrivs(request.getUser(), request.getPasswd(), request.getDb(),
                    request.getTbl(),
                    request.getUserIp(), PrivPredicate.LOAD);
        }
        if (request.isSetMemtableOnSinkNode()) {
            ctx.getSessionVariable().enableMemtableOnSinkNode = request.isMemtableOnSinkNode();
        } else {
            ctx.getSessionVariable().enableMemtableOnSinkNode = Config.stream_load_default_memtable_on_sink_node;
        }
        ctx.getSessionVariable().groupCommit = request.getGroupCommitMode();
        try {
            HttpStreamParams httpStreamParams = initHttpStreamPlan(request, ctx);
            int loadStreamPerNode = 2;
            if (request.getStreamPerNode() > 0) {
                loadStreamPerNode = request.getStreamPerNode();
            }
            httpStreamParams.getParams().setLoadStreamPerNode(loadStreamPerNode);
            httpStreamParams.getParams().setTotalLoadStreams(loadStreamPerNode);
            httpStreamParams.getParams().setNumLocalSink(1);

            TransactionState txnState = Env.getCurrentGlobalTransactionMgr().getTransactionState(
                    httpStreamParams.getDb().getId(), httpStreamParams.getTxnId());
            if (txnState == null) {
                LOG.warn("Not found http stream related txn, txn id = {}", httpStreamParams.getTxnId());
            } else {
                TxnCoordinator txnCoord = txnState.getCoordinator();
                Backend backend = Env.getCurrentSystemInfo().getBackend(request.getBackendId());
                if (backend != null) {
                    // only modify txnCoord in memory, not write editlog yet.
                    txnCoord.sourceType = TxnSourceType.BE;
                    txnCoord.id = backend.getId();
                    txnCoord.ip = backend.getHost();
                    txnCoord.startTime = backend.getLastStartTime();
                    LOG.info("Change http stream related txn {} to coordinator {}",
                            httpStreamParams.getTxnId(), txnCoord);
                }
            }

            result.setPipelineParams(httpStreamParams.getParams());
            result.getPipelineParams().setDbName(httpStreamParams.getDb().getFullName());
            result.getPipelineParams().setTableName(httpStreamParams.getTable().getName());
            result.getPipelineParams().setTxnConf(new TTxnParams().setTxnId(httpStreamParams.getTxnId()));
            result.getPipelineParams().setImportLabel(httpStreamParams.getLabel());
            result.setDbId(httpStreamParams.getDb().getId());
            result.setTableId(httpStreamParams.getTable().getId());
            result.setBaseSchemaVersion(((OlapTable) httpStreamParams.getTable()).getBaseSchemaVersion());
            result.setGroupCommitIntervalMs(((OlapTable) httpStreamParams.getTable()).getGroupCommitIntervalMs());
            result.setGroupCommitDataBytes(((OlapTable) httpStreamParams.getTable()).getGroupCommitDataBytes());
            result.setWaitInternalGroupCommitFinish(Config.wait_internal_group_commit_finish);
        } catch (UserException e) {
            LOG.warn("exec sql error", e);
            throw new UserException("exec sql error" + e);
        } catch (Throwable e) {
            LOG.warn("exec sql error catch unknown result.", e);
            throw new UserException("exec sql error catch unknown result." + e);
        }
    }

    @Override
    public TStatus snapshotLoaderReport(TSnapshotLoaderReportRequest request) throws TException {
        if (Env.getCurrentEnv().getBackupHandler().report(request.getTaskType(), request.getJobId(),
                request.getTaskId(), request.getFinishedNum(), request.getTotalNum())) {
            return new TStatus(TStatusCode.OK);
        }
        return new TStatus(TStatusCode.CANCELLED);
    }

    @Override
    public TFrontendPingFrontendResult ping(TFrontendPingFrontendRequest request) throws TException {
        boolean isReady = Env.getCurrentEnv().isReady();
        TFrontendPingFrontendResult result = new TFrontendPingFrontendResult();
        result.setStatus(TFrontendPingFrontendStatusCode.OK);
        if (isReady) {
            if (request.getClusterId() != Env.getCurrentEnv().getClusterId()) {
                result.setStatus(TFrontendPingFrontendStatusCode.FAILED);
                result.setMsg("invalid cluster id: " + Env.getCurrentEnv().getClusterId());
            }

            if (result.getStatus() == TFrontendPingFrontendStatusCode.OK) {
                if (!request.getToken().equals(Env.getCurrentEnv().getToken())) {
                    result.setStatus(TFrontendPingFrontendStatusCode.FAILED);
                    result.setMsg("invalid token: " + Env.getCurrentEnv().getToken());
                }
            }

            if (result.status == TFrontendPingFrontendStatusCode.OK) {
                // cluster id and token are valid, return replayed journal id
                long replayedJournalId = Env.getCurrentEnv().getReplayedJournalId();
                result.setMsg("success");
                result.setReplayedJournalId(replayedJournalId);
                result.setQueryPort(Config.query_port);
                result.setRpcPort(Config.rpc_port);
                result.setArrowFlightSqlPort(Config.arrow_flight_sql_port);
                result.setVersion(Version.DORIS_BUILD_VERSION + "-" + Version.DORIS_BUILD_SHORT_HASH);
                result.setLastStartupTime(exeEnv.getStartupTime());
                result.setProcessUUID(exeEnv.getProcessUUID());
                if (exeEnv.getDiskInfos() != null) {
                    result.setDiskInfos(FeDiskInfo.toThrifts(exeEnv.getDiskInfos()));
                }
            }
        } else {
            result.setStatus(TFrontendPingFrontendStatusCode.FAILED);
            result.setMsg("not ready");
        }
        return result;
    }

    @Override
    public TFetchSchemaTableDataResult fetchSchemaTableData(TFetchSchemaTableDataRequest request) throws TException {
        try {
            if (!request.isSetSchemaTableName()) {
                return MetadataGenerator.errorResult("Fetch schema table name is not set");
            }
            // tvf queries
            if (request.getSchemaTableName() == TSchemaTableName.METADATA_TABLE) {
                return MetadataGenerator.getMetadataTable(request);
            } else {
                // database information_schema's tables
                return MetadataGenerator.getSchemaTableData(request);
            }
        } catch (Exception e) {
            LOG.warn("Failed to fetchSchemaTableData", e);
            return MetadataGenerator.errorResult(e.getMessage());
        }
    }

    private TNetworkAddress getClientAddr() {
        ThriftServerContext connectionContext = ThriftServerEventProcessor.getConnectionContext();
        // For NonBlockingServer, we can not get client ip.
        if (connectionContext != null) {
            return connectionContext.getClient();
        }
        return null;
    }

    private String getClientAddrAsString() {
        TNetworkAddress addr = getClientAddr();
        return addr == null ? "unknown" : addr.hostname;
    }

    @Override
    public TWaitingTxnStatusResult waitingTxnStatus(TWaitingTxnStatusRequest request) throws TException {
        TWaitingTxnStatusResult result = new TWaitingTxnStatusResult();
        result.setStatus(new TStatus());
        try {
            result = Env.getCurrentGlobalTransactionMgr().getWaitingTxnStatus(request);
            result.status.setStatusCode(TStatusCode.OK);
        } catch (TimeoutException e) {
            result.status.setStatusCode(TStatusCode.INCOMPLETE);
            result.status.addToErrorMsgs(e.getMessage());
        } catch (AnalysisException e) {
            result.status.setStatusCode(TStatusCode.INTERNAL_ERROR);
            result.status.addToErrorMsgs(e.getMessage());
        }
        return result;
    }

    @Override
    public TInitExternalCtlMetaResult initExternalCtlMeta(TInitExternalCtlMetaRequest request) throws TException {
        if (request.isSetCatalogId() && request.isSetDbId()) {
            return initDb(request.catalogId, request.dbId);
        } else if (request.isSetCatalogId()) {
            return initCatalog(request.catalogId);
        } else {
            throw new TException("Catalog name is not set. Init failed.");
        }
    }

    private TInitExternalCtlMetaResult initCatalog(long catalogId) throws TException {
        CatalogIf catalog = Env.getCurrentEnv().getCatalogMgr().getCatalog(catalogId);
        if (!(catalog instanceof ExternalCatalog)) {
            throw new TException("Only support forward ExternalCatalog init operation.");
        }
        TInitExternalCtlMetaResult result = new TInitExternalCtlMetaResult();
        try {
            ((ExternalCatalog) catalog).makeSureInitialized();
            result.setMaxJournalId(Env.getCurrentEnv().getMaxJournalId());
            result.setStatus(MasterCatalogExecutor.STATUS_OK);
        } catch (Throwable t) {
            LOG.warn("init catalog failed. catalog: {}", catalog.getName(), t);
            result.setStatus(Util.getRootCauseStack(t));
        }
        return result;
    }

    private TInitExternalCtlMetaResult initDb(long catalogId, long dbId) throws TException {
        CatalogIf catalog = Env.getCurrentEnv().getCatalogMgr().getCatalog(catalogId);
        if (!(catalog instanceof ExternalCatalog)) {
            throw new TException("Only support forward ExternalCatalog init operation.");
        }
        DatabaseIf db = catalog.getDbNullable(dbId);
        if (db == null) {
            throw new TException("database " + dbId + " is null");
        }
        if (!(db instanceof ExternalDatabase)) {
            throw new TException("Only support forward ExternalDatabase init operation.");
        }

        TInitExternalCtlMetaResult result = new TInitExternalCtlMetaResult();
        try {
            ((ExternalDatabase) db).makeSureInitialized();
            result.setMaxJournalId(Env.getCurrentEnv().getMaxJournalId());
            result.setStatus(MasterCatalogExecutor.STATUS_OK);
        } catch (Throwable t) {
            LOG.warn("init database failed. catalog.database: {}", catalog.getName(), db.getFullName(), t);
            result.setStatus(Util.getRootCauseStack(t));
        }
        return result;
    }

    @Override
    public TMySqlLoadAcquireTokenResult acquireToken() throws TException {
        String clientAddr = getClientAddrAsString();
        if (LOG.isDebugEnabled()) {
            LOG.debug("receive acquire token request from client: {}", clientAddr);
        }
        TMySqlLoadAcquireTokenResult result = new TMySqlLoadAcquireTokenResult();
        TStatus status = new TStatus(TStatusCode.OK);
        result.setStatus(status);
        try {
            String token = Env.getCurrentEnv().getLoadManager().getTokenManager().acquireToken();
            result.setToken(token);
        } catch (Throwable e) {
            LOG.warn("catch unknown result.", e);
            status.setStatusCode(TStatusCode.INTERNAL_ERROR);
            status.addToErrorMsgs(Strings.nullToEmpty(e.getMessage()));
            return result;
        }

        return result;
    }

    @Override
    public boolean checkToken(String token) {
        String clientAddr = getClientAddrAsString();
        if (LOG.isDebugEnabled()) {
            LOG.debug("receive check token request from client: {}", clientAddr);
        }
        try {
            return Env.getCurrentEnv().getLoadManager().getTokenManager().checkAuthToken(token);
        } catch (Throwable e) {
            LOG.warn("catch unknown result.", e);
            return false;
        }
    }

    @Override
    public TCheckAuthResult checkAuth(TCheckAuthRequest request) throws TException {
        String clientAddr = getClientAddrAsString();
        if (LOG.isDebugEnabled()) {
            LOG.debug("receive auth request: {}, backend: {}", request, clientAddr);
        }

        TCheckAuthResult result = new TCheckAuthResult();
        TStatus status = new TStatus(TStatusCode.OK);
        result.setStatus(status);
        // check account and password
        final String fullUserName = ClusterNamespace.getNameFromFullName(request.getUser());
        List<UserIdentity> currentUser = Lists.newArrayList();
        try {
            Env.getCurrentEnv().getAuth().checkPlainPassword(fullUserName, request.getUserIp(), request.getPasswd(),
                    currentUser);
        } catch (AuthenticationException e) {
            status.setStatusCode(TStatusCode.ANALYSIS_ERROR);
            status.addToErrorMsgs(Strings.nullToEmpty(e.getMessage()));
            return result;
        }

        Preconditions.checkState(currentUser.size() == 1);
        PrivPredicate predicate = getPrivPredicate(request.getPrivType());
        if (predicate == null) {
            return result;
        }
        // check privilege
        AccessControllerManager accessManager = Env.getCurrentEnv().getAccessManager();
        TPrivilegeCtrl privCtrl = request.getPrivCtrl();
        TPrivilegeHier privHier = privCtrl.getPrivHier();
        if (privHier == TPrivilegeHier.GLOBAL) {
            if (!accessManager.checkGlobalPriv(currentUser.get(0), predicate)) {
                status.setStatusCode(TStatusCode.ANALYSIS_ERROR);
                status.addToErrorMsgs("Global permissions error");
            }
        } else if (privHier == TPrivilegeHier.CATALOG) {
            if (!accessManager.checkCtlPriv(currentUser.get(0), privCtrl.getCtl(), predicate)) {
                status.setStatusCode(TStatusCode.ANALYSIS_ERROR);
                status.addToErrorMsgs("Catalog permissions error");
            }
        } else if (privHier == TPrivilegeHier.DATABASE) {
            String fullDbName = privCtrl.getDb();
            if (!accessManager.checkDbPriv(currentUser.get(0), privCtrl.getCtl(), fullDbName,
                    predicate)) {
                status.setStatusCode(TStatusCode.ANALYSIS_ERROR);
                status.addToErrorMsgs("Database permissions error");
            }
        } else if (privHier == TPrivilegeHier.TABLE) {
            String fullDbName = privCtrl.getDb();
            if (!accessManager.checkTblPriv(currentUser.get(0), privCtrl.getCtl(), fullDbName, privCtrl.getTbl(),
                    predicate)) {
                status.setStatusCode(TStatusCode.ANALYSIS_ERROR);
                status.addToErrorMsgs("Table permissions error");
            }
        } else if (privHier == TPrivilegeHier.COLUMNS) {
            String fullDbName = privCtrl.getDb();

            try {
                accessManager.checkColumnsPriv(currentUser.get(0), InternalCatalog.INTERNAL_CATALOG_NAME, fullDbName,
                        privCtrl.getTbl(), privCtrl.getCols(),
                        predicate);
            } catch (UserException e) {
                status.setStatusCode(TStatusCode.ANALYSIS_ERROR);
                status.addToErrorMsgs("Columns permissions error:" + e.getMessage());
            }
        } else if (privHier == TPrivilegeHier.RESOURSE) {
            if (!accessManager.checkResourcePriv(currentUser.get(0), privCtrl.getRes(), predicate)) {
                status.setStatusCode(TStatusCode.ANALYSIS_ERROR);
                status.addToErrorMsgs("Resourse permissions error");
            }
        } else {
            status.setStatusCode(TStatusCode.ANALYSIS_ERROR);
            status.addToErrorMsgs("Privilege control error");
        }
        return result;
    }

    private PrivPredicate getPrivPredicate(TPrivilegeType privType) {
        if (privType == null) {
            return null;
        }
        switch (privType) {
            case SHOW:
                return PrivPredicate.SHOW;
            case SHOW_RESOURCES:
                return PrivPredicate.SHOW_RESOURCES;
            case GRANT:
                return PrivPredicate.GRANT;
            case ADMIN:
                return PrivPredicate.ADMIN;
            case LOAD:
                return PrivPredicate.LOAD;
            case ALTER:
                return PrivPredicate.ALTER;
            case USAGE:
                return PrivPredicate.USAGE;
            case CREATE:
                return PrivPredicate.CREATE;
            case ALL:
                return PrivPredicate.ALL;
            case OPERATOR:
                return PrivPredicate.OPERATOR;
            case DROP:
                return PrivPredicate.DROP;
            default:
                return null;
        }
    }

    @Override
    public TQueryStatsResult getQueryStats(TGetQueryStatsRequest request) throws TException {
        TQueryStatsResult result = new TQueryStatsResult();
        result.setStatus(new TStatus(TStatusCode.OK));
        if (!request.isSetType()) {
            TStatus status = new TStatus(TStatusCode.ANALYSIS_ERROR);
            status.addToErrorMsgs("type is not set");
            result.setStatus(status);
            return result;
        }
        try {
            switch (request.getType()) {
                case CATALOG: {
                    if (!request.isSetCatalog()) {
                        TStatus status = new TStatus(TStatusCode.ANALYSIS_ERROR);
                        status.addToErrorMsgs("catalog is not set");
                        result.setStatus(status);
                    } else {
                        result.setSimpleResult(Env.getCurrentEnv().getQueryStats().getCatalogStats(request.catalog));
                    }
                    break;
                }
                case DATABASE: {
                    if (!request.isSetCatalog() || !request.isSetDb()) {
                        TStatus status = new TStatus(TStatusCode.ANALYSIS_ERROR);
                        status.addToErrorMsgs("catalog or db is not set");
                        result.setStatus(status);
                        return result;
                    } else {
                        result.setSimpleResult(
                                Env.getCurrentEnv().getQueryStats().getDbStats(request.catalog, request.db));
                    }
                    break;
                }
                case TABLE: {
                    if (!request.isSetCatalog() || !request.isSetDb() || !request.isSetTbl()) {
                        TStatus status = new TStatus(TStatusCode.ANALYSIS_ERROR);
                        status.addToErrorMsgs("catalog or db or table is not set");
                        result.setStatus(status);
                        return result;
                    } else {
                        Env.getCurrentEnv().getQueryStats().getTblStats(request.catalog, request.db, request.tbl)
                                .forEach((col, stat) -> {
                                    TTableQueryStats colunmStat = new TTableQueryStats();
                                    colunmStat.setField(col);
                                    colunmStat.setQueryStats(stat.first);
                                    colunmStat.setFilterStats(stat.second);
                                    result.addToTableStats(colunmStat);
                                });
                    }
                    break;
                }
                case TABLE_ALL: {
                    if (!request.isSetCatalog() || !request.isSetDb() || !request.isSetTbl()) {
                        TStatus status = new TStatus(TStatusCode.ANALYSIS_ERROR);
                        status.addToErrorMsgs("catalog or db or table is not set");
                        result.setStatus(status);
                    } else {
                        result.setSimpleResult(Env.getCurrentEnv().getQueryStats()
                                .getTblAllStats(request.catalog, request.db, request.tbl));
                    }
                    break;
                }
                case TABLE_ALL_VERBOSE: {
                    if (!request.isSetCatalog() || !request.isSetDb() || !request.isSetTbl()) {
                        TStatus status = new TStatus(TStatusCode.ANALYSIS_ERROR);
                        status.addToErrorMsgs("catalog or db or table is not set");
                        result.setStatus(status);
                    } else {
                        Env.getCurrentEnv().getQueryStats()
                                .getTblAllVerboseStats(request.catalog, request.db, request.tbl)
                                .forEach((indexName, indexStats) -> {
                                    TTableIndexQueryStats indexStat = new TTableIndexQueryStats();
                                    indexStat.setIndexName(indexName);
                                    indexStats.forEach((col, stat) -> {
                                        TTableQueryStats colunmStat = new TTableQueryStats();
                                        colunmStat.setField(col);
                                        colunmStat.setQueryStats(stat.first);
                                        colunmStat.setFilterStats(stat.second);
                                        indexStat.addToTableStats(colunmStat);
                                    });
                                    result.addToTableVerbosStats(indexStat);
                                });
                    }
                    break;
                }
                case TABLET: {
                    if (!request.isSetReplicaId()) {
                        TStatus status = new TStatus(TStatusCode.ANALYSIS_ERROR);
                        status.addToErrorMsgs("Replica Id is not set");
                        result.setStatus(status);
                    } else {
                        Map<Long, Long> tabletStats = new HashMap<>();
                        tabletStats.put(request.getReplicaId(),
                                Env.getCurrentEnv().getQueryStats().getStats(request.getReplicaId()));
                        result.setTabletStats(tabletStats);
                    }
                    break;
                }
                case TABLETS: {
                    if (!request.isSetReplicaIds()) {
                        TStatus status = new TStatus(TStatusCode.ANALYSIS_ERROR);
                        status.addToErrorMsgs("Replica Ids is not set");
                        result.setStatus(status);
                    } else {
                        Map<Long, Long> tabletStats = new HashMap<>();
                        QueryStats qs = Env.getCurrentEnv().getQueryStats();
                        for (long replicaId : request.getReplicaIds()) {
                            tabletStats.put(replicaId, qs.getStats(replicaId));
                        }
                        result.setTabletStats(tabletStats);
                    }
                    break;
                }
                default: {
                    TStatus status = new TStatus(TStatusCode.ANALYSIS_ERROR);
                    status.addToErrorMsgs("unknown type: " + request.getType());
                    result.setStatus(status);
                    break;
                }
            }
        } catch (UserException e) {
            TStatus status = new TStatus(TStatusCode.ANALYSIS_ERROR);
            status.addToErrorMsgs(e.getMessage());
            result.setStatus(status);
        }
        return result;
    }

    public TGetTabletReplicaInfosResult getTabletReplicaInfos(TGetTabletReplicaInfosRequest request) {
        String clientAddr = getClientAddrAsString();
        if (LOG.isDebugEnabled()) {
            LOG.debug("receive get replicas request: {}, backend: {}", request, clientAddr);
        }
        TGetTabletReplicaInfosResult result = new TGetTabletReplicaInfosResult();
        List<Long> tabletIds = request.getTabletIds();
        Map<Long, List<TReplicaInfo>> tabletReplicaInfos = Maps.newHashMap();
        for (Long tabletId : tabletIds) {
            if (DebugPointUtil.isEnable("getTabletReplicaInfos.returnEmpty")) {
                LOG.info("enable getTabletReplicaInfos.returnEmpty");
                continue;
            }
            List<TReplicaInfo> replicaInfos = Lists.newArrayList();
            List<Replica> replicas = Env.getCurrentEnv().getCurrentInvertedIndex()
                    .getReplicasByTabletId(tabletId);
            for (Replica replica : replicas) {
                if (!replica.isNormal()) {
                    LOG.warn("replica {} not normal", replica.getId());
                    continue;
                }
                Backend backend = Env.getCurrentEnv().getCurrentSystemInfo().getBackend(replica.getBackendId());
                if (backend != null) {
                    TReplicaInfo replicaInfo = new TReplicaInfo();
                    replicaInfo.setHost(backend.getHost());
                    replicaInfo.setBePort(backend.getBePort());
                    replicaInfo.setHttpPort(backend.getHttpPort());
                    replicaInfo.setBrpcPort(backend.getBrpcPort());
                    replicaInfo.setReplicaId(replica.getId());
                    replicaInfos.add(replicaInfo);
                }
            }
            tabletReplicaInfos.put(tabletId, replicaInfos);
        }
        result.setTabletReplicaInfos(tabletReplicaInfos);
        result.setToken(Env.getCurrentEnv().getToken());
        result.setStatus(new TStatus(TStatusCode.OK));
        return result;
    }

    @Override
    public TAutoIncrementRangeResult getAutoIncrementRange(TAutoIncrementRangeRequest request) {
        String clientAddr = getClientAddrAsString();
        if (LOG.isDebugEnabled()) {
            LOG.debug("receive get auto-increement range request: {}, backend: {}", request, clientAddr);
        }

        TAutoIncrementRangeResult result = new TAutoIncrementRangeResult();
        TStatus status = new TStatus(TStatusCode.OK);
        result.setStatus(status);
        try {
            Env env = Env.getCurrentEnv();
            Database db = env.getInternalCatalog().getDbOrMetaException(request.getDbId());
            OlapTable olapTable = (OlapTable) db.getTableOrMetaException(request.getTableId(), TableType.OLAP);
            AutoIncrementGenerator autoIncrementGenerator = null;
            autoIncrementGenerator = olapTable.getAutoIncrementGenerator();
            long columnId = request.getColumnId();
            long length = request.getLength();
            long lowerBound = -1;
            if (request.isSetLowerBound()) {
                lowerBound = request.getLowerBound();
            }
            Pair<Long, Long> range = autoIncrementGenerator.getAutoIncrementRange(columnId, length, lowerBound);
            result.setStart(range.first);
            result.setLength(range.second);
        } catch (UserException e) {
            LOG.warn("failed to get auto-increment range of column {}: {}", request.getColumnId(), e.getMessage());
            status.setStatusCode(TStatusCode.ANALYSIS_ERROR);
            status.addToErrorMsgs(e.getMessage());
        } catch (Throwable e) {
            LOG.warn("catch unknown result.", e);
            status.setStatusCode(TStatusCode.INTERNAL_ERROR);
            status.addToErrorMsgs(e.getClass().getSimpleName() + ": " + Strings.nullToEmpty(e.getMessage()));
        }
        return result;
    }

    public TGetBinlogResult getBinlog(TGetBinlogRequest request) throws TException {
        String clientAddr = getClientAddrAsString();
        if (LOG.isDebugEnabled()) {
            LOG.debug("receive get binlog request: {}", request);
        }

        TGetBinlogResult result = new TGetBinlogResult();
        TStatus status = new TStatus(TStatusCode.OK);
        result.setStatus(status);

        if (!Env.getCurrentEnv().isMaster()) {
            status.setStatusCode(TStatusCode.NOT_MASTER);
            status.addToErrorMsgs(NOT_MASTER_ERR_MSG);
            result.setMasterAddress(getMasterAddress());
            LOG.error("failed to get beginTxn: {}", NOT_MASTER_ERR_MSG);
            return result;
        }

        try {
            result = getBinlogImpl(request, clientAddr);
        } catch (UserException e) {
            LOG.warn("failed to get binlog: {}", e.getMessage());
            status.setStatusCode(TStatusCode.ANALYSIS_ERROR);
            status.addToErrorMsgs(e.getMessage());
        } catch (Throwable e) {
            LOG.warn("catch unknown result.", e);
            status.setStatusCode(TStatusCode.INTERNAL_ERROR);
            status.addToErrorMsgs(Strings.nullToEmpty(e.getMessage()));
            return result;
        }

        return result;
    }

    private TGetBinlogResult getBinlogImpl(TGetBinlogRequest request, String clientIp) throws UserException {
        /// Check all required arg: user, passwd, db, prev_commit_seq
        if (!request.isSetUser()) {
            throw new UserException("user is not set");
        }
        if (!request.isSetPasswd()) {
            throw new UserException("passwd is not set");
        }
        if (!request.isSetDb()) {
            throw new UserException("db is not set");
        }
        if (!request.isSetPrevCommitSeq()) {
            throw new UserException("prev_commit_seq is not set");
        }

        // step 1: check auth
        if (Strings.isNullOrEmpty(request.getToken())) {
            checkSingleTablePasswordAndPrivs(request.getUser(), request.getPasswd(), request.getDb(),
                    request.getTable(),
                    request.getUserIp(), PrivPredicate.SELECT);
        }

        // step 3: check database
        Env env = Env.getCurrentEnv();
        String fullDbName = request.getDb();
        Database db = env.getInternalCatalog().getDbNullable(fullDbName);
        if (db == null) {
            String dbName = fullDbName;
            if (Strings.isNullOrEmpty(request.getCluster())) {
                dbName = request.getDb();
            }
            throw new UserException("unknown database, database=" + dbName);
        }

        // step 4: fetch all tableIds
        // lookup tables && convert into tableIdList
        long tableId = -1;
        if (request.isSetTableId()) {
            tableId = request.getTableId();
        } else if (request.isSetTable()) {
            String tableName = request.getTable();
            Table table = db.getTableOrMetaException(tableName, TableType.OLAP);
            if (table == null) {
                throw new UserException("unknown table, table=" + tableName);
            }
            tableId = table.getId();
        }

        // step 6: get binlog
        long dbId = db.getId();
        TGetBinlogResult result = new TGetBinlogResult();
        result.setStatus(new TStatus(TStatusCode.OK));
        long prevCommitSeq = request.getPrevCommitSeq();
        Pair<TStatus, TBinlog> statusBinlogPair = env.getBinlogManager().getBinlog(dbId, tableId, prevCommitSeq);
        TStatus status = statusBinlogPair.first;
        if (status != null && status.getStatusCode() != TStatusCode.OK) {
            result.setStatus(status);
            // TOO_OLD return first exist binlog
            if (status.getStatusCode() != TStatusCode.BINLOG_TOO_OLD_COMMIT_SEQ) {
                return result;
            }
        }
        TBinlog binlog = statusBinlogPair.second;
        if (binlog != null) {
            List<TBinlog> binlogs = Lists.newArrayList();
            binlogs.add(binlog);
            result.setBinlogs(binlogs);
        }
        return result;
    }

    // getSnapshot
    public TGetSnapshotResult getSnapshot(TGetSnapshotRequest request) throws TException {
        String clientAddr = getClientAddrAsString();
        LOG.trace("receive get snapshot info request: {}", request);

        TGetSnapshotResult result = new TGetSnapshotResult();
        TStatus status = new TStatus(TStatusCode.OK);
        result.setStatus(status);

        if (!Env.getCurrentEnv().isMaster()) {
            status.setStatusCode(TStatusCode.NOT_MASTER);
            status.addToErrorMsgs(NOT_MASTER_ERR_MSG);
            result.setMasterAddress(getMasterAddress());
            LOG.error("failed to get getSnapshot: {}", NOT_MASTER_ERR_MSG);
            return result;
        }

        try {
            result = getSnapshotImpl(request, clientAddr);
        } catch (UserException e) {
            LOG.warn("failed to get snapshot info: {}", e.getMessage());
            status.setStatusCode(TStatusCode.ANALYSIS_ERROR);
            status.addToErrorMsgs(e.getMessage());
        } catch (Throwable e) {
            LOG.warn("catch unknown result.", e);
            status.setStatusCode(TStatusCode.INTERNAL_ERROR);
            status.addToErrorMsgs(Strings.nullToEmpty(e.getMessage()));
            return result;
        }

        return result;
    }

    // getSnapshotImpl
    private TGetSnapshotResult getSnapshotImpl(TGetSnapshotRequest request, String clientIp)
            throws UserException {
        // Step 1: Check all required arg: user, passwd, db, label_name, snapshot_name,
        // snapshot_type
        if (!request.isSetUser()) {
            throw new UserException("user is not set");
        }
        if (!request.isSetPasswd()) {
            throw new UserException("passwd is not set");
        }
        if (!request.isSetDb()) {
            throw new UserException("db is not set");
        }
        if (!request.isSetLabelName()) {
            throw new UserException("label_name is not set");
        }
        if (!request.isSetSnapshotName()) {
            throw new UserException("snapshot_name is not set");
        }
        if (!request.isSetSnapshotType()) {
            throw new UserException("snapshot_type is not set");
        } else if (request.getSnapshotType() != TSnapshotType.LOCAL) {
            throw new UserException("snapshot_type is not LOCAL");
        }

        LOG.info("get snapshot info, user: {}, db: {}, label_name: {}, snapshot_name: {}, snapshot_type: {}",
                request.getUser(), request.getDb(), request.getLabelName(), request.getSnapshotName(),
                request.getSnapshotType());
        if (Strings.isNullOrEmpty(request.getToken())) {
            checkSingleTablePasswordAndPrivs(request.getUser(), request.getPasswd(), request.getDb(),
                    request.getTable(), clientIp, PrivPredicate.SELECT);
        }

        // Step 3: get snapshot
        TGetSnapshotResult result = new TGetSnapshotResult();
        result.setStatus(new TStatus(TStatusCode.OK));
        Snapshot snapshot = Env.getCurrentEnv().getBackupHandler().getSnapshot(request.getLabelName());
        if (snapshot == null) {
            result.getStatus().setStatusCode(TStatusCode.SNAPSHOT_NOT_EXIST);
            result.getStatus().addToErrorMsgs("snapshot not exist");
        } else {
            result.setMeta(snapshot.getMeta());
            result.setJobInfo(snapshot.getJobInfo());
        }

        return result;
    }

    // Restore Snapshot
    public TRestoreSnapshotResult restoreSnapshot(TRestoreSnapshotRequest request) throws TException {
        String clientAddr = getClientAddrAsString();
        LOG.trace("receive restore snapshot info request: {}", request);

        TRestoreSnapshotResult result = new TRestoreSnapshotResult();
        TStatus status = new TStatus(TStatusCode.OK);
        result.setStatus(status);

        if (!Env.getCurrentEnv().isMaster()) {
            status.setStatusCode(TStatusCode.NOT_MASTER);
            status.addToErrorMsgs(NOT_MASTER_ERR_MSG);
            result.setMasterAddress(getMasterAddress());
            LOG.error("failed to get restoreSnapshot: {}", NOT_MASTER_ERR_MSG);
            return result;
        }

        try {
            result = restoreSnapshotImpl(request, clientAddr);
        } catch (UserException e) {
            LOG.warn("failed to get snapshot info: {}", e.getMessage());
            status.setStatusCode(TStatusCode.ANALYSIS_ERROR);
            status.addToErrorMsgs(e.getMessage());
        } catch (Throwable e) {
            LOG.warn("catch unknown result.", e);
            status.setStatusCode(TStatusCode.INTERNAL_ERROR);
            status.addToErrorMsgs(Strings.nullToEmpty(e.getMessage()));
            return result;
        }

        return result;
    }

    // restoreSnapshotImpl
    private TRestoreSnapshotResult restoreSnapshotImpl(TRestoreSnapshotRequest request, String clientIp)
            throws UserException {
        // Step 1: Check all required arg: user, passwd, db, label_name, repo_name,
        // meta, info
        if (!request.isSetUser()) {
            throw new UserException("user is not set");
        }
        if (!request.isSetPasswd()) {
            throw new UserException("passwd is not set");
        }
        if (!request.isSetDb()) {
            throw new UserException("db is not set");
        }
        if (!request.isSetLabelName()) {
            throw new UserException("label_name is not set");
        }
        if (!request.isSetRepoName()) {
            throw new UserException("repo_name is not set");
        }
        if (!request.isSetMeta()) {
            throw new UserException("meta is not set");
        }
        if (!request.isSetJobInfo()) {
            throw new UserException("job_info is not set");
        }

        // Step 2: check auth
        if (Strings.isNullOrEmpty(request.getToken())) {
            checkDbPasswordAndPrivs(request.getUser(), request.getPasswd(), request.getDb(), clientIp,
                    PrivPredicate.LOAD);
        }

        // Step 3: get snapshot
        TRestoreSnapshotResult result = new TRestoreSnapshotResult();
        TStatus status = new TStatus(TStatusCode.OK);
        result.setStatus(status);

        LabelName label = new LabelName(request.getDb(), request.getLabelName());
        String repoName = request.getRepoName();
        Map<String, String> properties = request.getProperties();
        AbstractBackupTableRefClause restoreTableRefClause = null;
        if (request.isSetTableRefs()) {
            List<TableRef> tableRefs = new ArrayList<>();
            for (TTableRef tTableRef : request.getTableRefs()) {
                tableRefs.add(new TableRef(new TableName(tTableRef.getTable()), tTableRef.getAliasName()));
            }

            if (tableRefs.size() > 0) {
                boolean isExclude = false;
                restoreTableRefClause = new AbstractBackupTableRefClause(isExclude, tableRefs);
            }
        }
        RestoreStmt restoreStmt = new RestoreStmt(label, repoName, restoreTableRefClause, properties, request.getMeta(),
                request.getJobInfo());
        restoreStmt.setIsBeingSynced();
        LOG.trace("restore snapshot info, restoreStmt: {}", restoreStmt);
        try {
            ConnectContext ctx = new ConnectContext();
            ctx.setQualifiedUser(request.getUser());
            String fullUserName = ClusterNamespace.getNameFromFullName(request.getUser());
            ctx.setCurrentUserIdentity(UserIdentity.createAnalyzedUserIdentWithIp(fullUserName, "%"));
            ctx.setThreadLocalInfo();
            Analyzer analyzer = new Analyzer(ctx.getEnv(), ctx);
            restoreStmt.analyze(analyzer);
            DdlExecutor.execute(Env.getCurrentEnv(), restoreStmt);
        } catch (UserException e) {
            LOG.warn("failed to restore: {}", e.getMessage(), e);
            status.setStatusCode(TStatusCode.ANALYSIS_ERROR);
            status.addToErrorMsgs(e.getMessage());
        } catch (Throwable e) {
            LOG.warn("catch unknown result.", e);
            status.setStatusCode(TStatusCode.INTERNAL_ERROR);
            status.addToErrorMsgs(Strings.nullToEmpty(e.getMessage()));
        } finally {
            ConnectContext.remove();
        }

        return result;
    }

    @Override
    public TPlsqlStoredProcedureResult addPlsqlStoredProcedure(TAddPlsqlStoredProcedureRequest request) {
        TPlsqlStoredProcedureResult result = new TPlsqlStoredProcedureResult();
        TStatus status = new TStatus(TStatusCode.OK);
        result.setStatus(status);
        if (!Env.getCurrentEnv().isMaster()) {
            status.setStatusCode(TStatusCode.NOT_MASTER);
            status.addToErrorMsgs(NOT_MASTER_ERR_MSG);
            LOG.error("failed to addPlsqlStoredProcedure:{}, request:{}, backend:{}",
                    NOT_MASTER_ERR_MSG, request, getClientAddrAsString());
            return result;
        }

        if (!request.isSetPlsqlStoredProcedure()) {
            status.setStatusCode(TStatusCode.INVALID_ARGUMENT);
            status.addToErrorMsgs("missing stored procedure.");
            return result;
        }
        try {
            Env.getCurrentEnv().getPlsqlManager()
                    .addPlsqlStoredProcedure(PlsqlStoredProcedure.fromThrift(request.getPlsqlStoredProcedure()),
                            request.isSetIsForce() && request.isIsForce());
        } catch (RuntimeException e) {
            status.setStatusCode(TStatusCode.ALREADY_EXIST);
            status.addToErrorMsgs(e.getMessage());
            return result;
        }
        return result;
    }

    @Override
    public TPlsqlStoredProcedureResult dropPlsqlStoredProcedure(TDropPlsqlStoredProcedureRequest request) {
        TPlsqlStoredProcedureResult result = new TPlsqlStoredProcedureResult();
        TStatus status = new TStatus(TStatusCode.OK);
        result.setStatus(status);
        if (!Env.getCurrentEnv().isMaster()) {
            status.setStatusCode(TStatusCode.NOT_MASTER);
            status.addToErrorMsgs(NOT_MASTER_ERR_MSG);
            LOG.error("failed to dropPlsqlStoredProcedure:{}, request:{}, backend:{}",
                    NOT_MASTER_ERR_MSG, request, getClientAddrAsString());
            return result;
        }

        if (!request.isSetPlsqlProcedureKey()) {
            status.setStatusCode(TStatusCode.INVALID_ARGUMENT);
            status.addToErrorMsgs("missing stored key.");
            return result;
        }

        Env.getCurrentEnv().getPlsqlManager().dropPlsqlStoredProcedure(PlsqlProcedureKey.fromThrift(
                request.getPlsqlProcedureKey()));
        return result;
    }

    @Override
    public TPlsqlPackageResult addPlsqlPackage(TAddPlsqlPackageRequest request) throws TException {
        TPlsqlPackageResult result = new TPlsqlPackageResult();
        TStatus status = new TStatus(TStatusCode.OK);
        result.setStatus(status);
        if (!Env.getCurrentEnv().isMaster()) {
            status.setStatusCode(TStatusCode.NOT_MASTER);
            status.addToErrorMsgs(NOT_MASTER_ERR_MSG);
            LOG.error("failed to addPlsqlPackage:{}, request:{}, backend:{}",
                    NOT_MASTER_ERR_MSG, request, getClientAddrAsString());
            return result;
        }

        if (!request.isSetPlsqlPackage()) {
            status.setStatusCode(TStatusCode.INVALID_ARGUMENT);
            status.addToErrorMsgs("missing plsql package.");
            return result;
        }

        try {
            Env.getCurrentEnv().getPlsqlManager().addPackage(PlsqlPackage.fromThrift(request.getPlsqlPackage()),
                    request.isSetIsForce() && request.isIsForce());
        } catch (RuntimeException e) {
            status.setStatusCode(TStatusCode.ALREADY_EXIST);
            status.addToErrorMsgs(e.getMessage());
            return result;
        }
        return result;
    }

    @Override
    public TPlsqlPackageResult dropPlsqlPackage(TDropPlsqlPackageRequest request) throws TException {
        TPlsqlPackageResult result = new TPlsqlPackageResult();
        TStatus status = new TStatus(TStatusCode.OK);
        result.setStatus(status);
        if (!Env.getCurrentEnv().isMaster()) {
            status.setStatusCode(TStatusCode.NOT_MASTER);
            status.addToErrorMsgs(NOT_MASTER_ERR_MSG);
            LOG.error("failed to dropPlsqlPackage:{}, request:{}, backend:{}",
                    NOT_MASTER_ERR_MSG, request, getClientAddrAsString());
            return result;
        }

        if (!request.isSetPlsqlProcedureKey()) {
            status.setStatusCode(TStatusCode.INVALID_ARGUMENT);
            status.addToErrorMsgs("missing stored key.");
            return result;
        }

        Env.getCurrentEnv().getPlsqlManager().dropPackage(PlsqlProcedureKey.fromThrift(request.getPlsqlProcedureKey()));
        return result;
    }

    public TGetMasterTokenResult getMasterToken(TGetMasterTokenRequest request) throws TException {
        String clientAddr = getClientAddrAsString();
        if (LOG.isDebugEnabled()) {
            LOG.debug("receive get master token request: {}", request);
        }

        TGetMasterTokenResult result = new TGetMasterTokenResult();
        TStatus status = new TStatus(TStatusCode.OK);
        result.setStatus(status);
        if (!Env.getCurrentEnv().isMaster()) {
            status.setStatusCode(TStatusCode.NOT_MASTER);
            status.addToErrorMsgs(NOT_MASTER_ERR_MSG);
            result.setMasterAddress(getMasterAddress());
            LOG.error("failed to get getMasterToken: {}", NOT_MASTER_ERR_MSG);
            return result;
        }

        try {
            checkPassword(request.getUser(), request.getPassword(), clientAddr);
            result.setToken(Env.getCurrentEnv().getToken());
        } catch (AuthenticationException e) {
            LOG.warn("failed to get master token: {}", e.getMessage());
            status.setStatusCode(TStatusCode.NOT_AUTHORIZED);
            status.addToErrorMsgs(e.getMessage());
        } catch (Throwable e) {
            LOG.warn("catch unknown result.", e);
            status.setStatusCode(TStatusCode.INTERNAL_ERROR);
            status.addToErrorMsgs(Strings.nullToEmpty(e.getMessage()));
        }

        return result;
    }

    // getBinlogLag
    public TGetBinlogLagResult getBinlogLag(TGetBinlogRequest request) throws TException {
        String clientAddr = getClientAddrAsString();
        if (LOG.isDebugEnabled()) {
            LOG.debug("receive get binlog request: {}", request);
        }

        TGetBinlogLagResult result = new TGetBinlogLagResult();
        TStatus status = new TStatus(TStatusCode.OK);
        result.setStatus(status);

        if (!Env.getCurrentEnv().isMaster()) {
            status.setStatusCode(TStatusCode.NOT_MASTER);
            status.addToErrorMsgs(NOT_MASTER_ERR_MSG);
            result.setMasterAddress(getMasterAddress());
            LOG.error("failed to get beginTxn: {}", NOT_MASTER_ERR_MSG);
            return result;
        }

        try {
            result = getBinlogLagImpl(request, clientAddr);
        } catch (UserException e) {
            LOG.warn("failed to get binlog: {}", e.getMessage());
            status.setStatusCode(TStatusCode.ANALYSIS_ERROR);
            status.addToErrorMsgs(e.getMessage());
        } catch (Throwable e) {
            LOG.warn("catch unknown result.", e);
            status.setStatusCode(TStatusCode.INTERNAL_ERROR);
            status.addToErrorMsgs(Strings.nullToEmpty(e.getMessage()));
            return result;
        }

        return result;
    }

    private TGetBinlogLagResult getBinlogLagImpl(TGetBinlogRequest request, String clientIp) throws UserException {
        /// Check all required arg: user, passwd, db, prev_commit_seq
        if (!request.isSetUser()) {
            throw new UserException("user is not set");
        }
        if (!request.isSetPasswd()) {
            throw new UserException("passwd is not set");
        }
        if (!request.isSetDb()) {
            throw new UserException("db is not set");
        }
        if (!request.isSetPrevCommitSeq()) {
            throw new UserException("prev_commit_seq is not set");
        }

        // step 1: check auth
        if (Strings.isNullOrEmpty(request.getToken())) {
            checkSingleTablePasswordAndPrivs(request.getUser(), request.getPasswd(), request.getDb(),
                    request.getTable(),
                    request.getUserIp(), PrivPredicate.SELECT);
        }

        // step 3: check database
        Env env = Env.getCurrentEnv();
        String fullDbName = request.getDb();
        Database db = env.getInternalCatalog().getDbNullable(fullDbName);
        if (db == null) {
            String dbName = fullDbName;
            if (Strings.isNullOrEmpty(request.getCluster())) {
                dbName = request.getDb();
            }
            throw new UserException("unknown database, database=" + dbName);
        }

        // step 4: fetch all tableIds
        // lookup tables && convert into tableIdList
        long tableId = -1;
        if (request.isSetTableId()) {
            tableId = request.getTableId();
        } else if (request.isSetTable()) {
            String tableName = request.getTable();
            Table table = db.getTableOrMetaException(tableName, TableType.OLAP);
            if (table == null) {
                throw new UserException("unknown table, table=" + tableName);
            }
            tableId = table.getId();
        }

        // step 6: get binlog
        long dbId = db.getId();
        TGetBinlogLagResult result = new TGetBinlogLagResult();
        result.setStatus(new TStatus(TStatusCode.OK));
        long prevCommitSeq = request.getPrevCommitSeq();

        Pair<TStatus, Long> statusLagPair = env.getBinlogManager().getBinlogLag(dbId, tableId, prevCommitSeq);
        TStatus status = statusLagPair.first;
        if (status != null && status.getStatusCode() != TStatusCode.OK) {
            result.setStatus(status);
        }
        Long binlogLag = statusLagPair.second;
        if (binlogLag != null) {
            result.setLag(binlogLag);
        }

        return result;
    }

    @Override
    public TStatus updateStatsCache(TUpdateFollowerStatsCacheRequest request) throws TException {
        StatisticsCacheKey k = GsonUtils.GSON.fromJson(request.key, StatisticsCacheKey.class);
        ColStatsData data = GsonUtils.GSON.fromJson(request.colStatsData, ColStatsData.class);
        ColumnStatistic c = data.toColumnStatistic();
        if (c == ColumnStatistic.UNKNOWN) {
            Env.getCurrentEnv().getStatisticsCache().invalidateColumnStatsCache(k.catalogId, k.dbId, k.tableId,
                    k.idxId, k.colName);
        } else {
            Env.getCurrentEnv().getStatisticsCache().updateColStatsCache(
                    k.catalogId, k.dbId, k.tableId, k.idxId, k.colName, c);
        }
        // Return Ok anyway
        return new TStatus(TStatusCode.OK);
    }

    @Override
    public TStatus invalidateStatsCache(TInvalidateFollowerStatsCacheRequest request) throws TException {
        InvalidateStatsTarget target = GsonUtils.GSON.fromJson(request.key, InvalidateStatsTarget.class);
        AnalysisManager analysisManager = Env.getCurrentEnv().getAnalysisManager();
        TableStatsMeta tableStats = analysisManager.findTableStatsStatus(target.tableId);
        if (tableStats == null) {
            return new TStatus(TStatusCode.OK);
        }
        PartitionNames partitionNames = null;
        if (target.partitions != null) {
            partitionNames = new PartitionNames(false, new ArrayList<>(target.partitions));
        }
        analysisManager.invalidateLocalStats(target.catalogId, target.dbId, target.tableId,
                target.columns, tableStats, partitionNames);
        return new TStatus(TStatusCode.OK);
    }

    @Override
    public TCreatePartitionResult createPartition(TCreatePartitionRequest request) throws TException {
        LOG.info("Receive create partition request: {}", request);
        long dbId = request.getDbId();
        long tableId = request.getTableId();
        TCreatePartitionResult result = new TCreatePartitionResult();
        TStatus errorStatus = new TStatus(TStatusCode.RUNTIME_ERROR);
        if (!Env.getCurrentEnv().isMaster()) {
            errorStatus.setStatusCode(TStatusCode.NOT_MASTER);
            errorStatus.addToErrorMsgs(NOT_MASTER_ERR_MSG);
            LOG.warn("failed to createPartition: {}", NOT_MASTER_ERR_MSG);
            return result;
        }

        Database db = Env.getCurrentEnv().getInternalCatalog().getDbNullable(dbId);
        if (db == null) {
            errorStatus.setErrorMsgs(Lists.newArrayList(String.format("dbId=%d is not exists", dbId)));
            result.setStatus(errorStatus);
            LOG.warn("send create partition error status: {}", result);
            return result;
        }

        Table table = db.getTable(tableId).get();
        if (table == null) {
            errorStatus.setErrorMsgs(
                    (Lists.newArrayList(String.format("dbId=%d tableId=%d is not exists", dbId, tableId))));
            result.setStatus(errorStatus);
            LOG.warn("send create partition error status: {}", result);
            return result;
        }

        if (!(table instanceof OlapTable)) {
            errorStatus.setErrorMsgs(
                    Lists.newArrayList(String.format("dbId=%d tableId=%d is not olap table", dbId, tableId)));
            result.setStatus(errorStatus);
            LOG.warn("send create partition error status: {}", result);
            return result;
        }

        if (request.partitionValues == null) {
            errorStatus.setErrorMsgs(Lists.newArrayList("partitionValues should not null."));
            result.setStatus(errorStatus);
            LOG.warn("send create partition error status: {}", result);
            return result;
        }

        OlapTable olapTable = (OlapTable) table;
        PartitionInfo partitionInfo = olapTable.getPartitionInfo();
        ArrayList<List<TNullableStringLiteral>> partitionValues = new ArrayList<>();
        for (int i = 0; i < request.partitionValues.size(); i++) {
            if (partitionInfo.getType() == PartitionType.RANGE && request.partitionValues.get(i).size() != 1) {
                errorStatus.setErrorMsgs(
                        Lists.newArrayList(
                                "Only support single partition of RANGE, partitionValues size should equal 1."));
                result.setStatus(errorStatus);
                LOG.warn("send create partition error status: {}", result);
                return result;
            }
            partitionValues.add(request.partitionValues.get(i));
        }
        Map<String, AddPartitionClause> addPartitionClauseMap;
        try {
            addPartitionClauseMap = PartitionExprUtil.getAddPartitionClauseFromPartitionValues(olapTable,
                    partitionValues, partitionInfo);
        } catch (AnalysisException ex) {
            errorStatus.setErrorMsgs(Lists.newArrayList(ex.getMessage()));
            result.setStatus(errorStatus);
            LOG.warn("send create partition error status: {}", result);
            return result;
        }

        // check partition's number limit.
        int partitionNum = olapTable.getPartitionNum() + addPartitionClauseMap.size();
        if (partitionNum > Config.max_auto_partition_num) {
            String errorMessage = String.format(
                    "create partition failed. partition numbers %d will exceed limit variable "
                            + "max_auto_partition_num %d",
                    partitionNum, Config.max_auto_partition_num);
            LOG.warn(errorMessage);
            errorStatus.setErrorMsgs(Lists.newArrayList(errorMessage));
            result.setStatus(errorStatus);
            LOG.warn("send create partition error status: {}", result);
            return result;
        }

        for (AddPartitionClause addPartitionClause : addPartitionClauseMap.values()) {
            try {
                // here maybe check and limit created partitions num
                Env.getCurrentEnv().addPartition(db, olapTable.getName(), addPartitionClause);
            } catch (DdlException e) {
                LOG.warn(e);
                errorStatus.setErrorMsgs(
                        Lists.newArrayList(String.format("create partition failed. error:%s", e.getMessage())));
                result.setStatus(errorStatus);
                LOG.warn("send create partition error status: {}", result);
                return result;
            }
        }

        // build partition & tablets
        List<TOlapTablePartition> partitions = Lists.newArrayList();
        List<TTabletLocation> tablets = Lists.newArrayList();
        for (String partitionName : addPartitionClauseMap.keySet()) {
            Partition partition = table.getPartition(partitionName);
            TOlapTablePartition tPartition = new TOlapTablePartition();
            tPartition.setId(partition.getId());
            int partColNum = partitionInfo.getPartitionColumns().size();
            try {
                OlapTableSink.setPartitionKeys(tPartition, partitionInfo.getItem(partition.getId()), partColNum);
            } catch (UserException ex) {
                errorStatus.setErrorMsgs(Lists.newArrayList(ex.getMessage()));
                result.setStatus(errorStatus);
                LOG.warn("send create partition error status: {}", result);
                return result;
            }
            for (MaterializedIndex index : partition.getMaterializedIndices(MaterializedIndex.IndexExtState.ALL)) {
                tPartition.addToIndexes(new TOlapTableIndexTablets(index.getId(), Lists.newArrayList(
                        index.getTablets().stream().map(Tablet::getId).collect(Collectors.toList()))));
                tPartition.setNumBuckets(index.getTablets().size());
            }
            tPartition.setIsMutable(olapTable.getPartitionInfo().getIsMutable(partition.getId()));
            partitions.add(tPartition);
            // tablet
            int quorum = olapTable.getPartitionInfo().getReplicaAllocation(partition.getId()).getTotalReplicaNum() / 2
                    + 1;
            for (MaterializedIndex index : partition.getMaterializedIndices(MaterializedIndex.IndexExtState.ALL)) {
                for (Tablet tablet : index.getTablets()) {
                    // we should ensure the replica backend is alive
                    // otherwise, there will be a 'unknown node id, id=xxx' error for stream load
                    // BE id -> path hash
                    Multimap<Long, Long> bePathsMap;
                    try {
                        if (Config.isCloudMode() && request.isSetBeEndpoint()) {
                            bePathsMap = ((CloudTablet) tablet)
                                    .getNormalReplicaBackendPathMapCloud(request.be_endpoint);
                        } else {
                            bePathsMap = tablet.getNormalReplicaBackendPathMap();
                        }
                    } catch (UserException ex) {
                        errorStatus.setErrorMsgs(Lists.newArrayList(ex.getMessage()));
                        result.setStatus(errorStatus);
                        LOG.warn("send create partition error status: {}", result);
                        return result;
                    }
                    if (bePathsMap.keySet().size() < quorum) {
                        LOG.warn("auto go quorum exception");
                    }
                    tablets.add(new TTabletLocation(tablet.getId(), Lists.newArrayList(bePathsMap.keySet())));
                }
            }
        }
        result.setPartitions(partitions);
        result.setTablets(tablets);

        // build nodes
        List<TNodeInfo> nodeInfos = Lists.newArrayList();
        SystemInfoService systemInfoService = Env.getCurrentSystemInfo();
        for (Long id : systemInfoService.getAllBackendIds(false)) {
            Backend backend = systemInfoService.getBackend(id);
            nodeInfos.add(new TNodeInfo(backend.getId(), 0, backend.getHost(), backend.getBrpcPort()));
        }
        result.setNodes(nodeInfos);
        result.setStatus(new TStatus(TStatusCode.OK));
        if (LOG.isDebugEnabled()) {
            LOG.debug("send create partition result: {}", result);
        }
        return result;
    }

    @Override
    public TReplacePartitionResult replacePartition(TReplacePartitionRequest request) throws TException {
        LOG.info("Receive replace partition request: {}", request);
        long dbId = request.getDbId();
        long tableId = request.getTableId();
        List<Long> partitionIds = request.getPartitionIds();
        long taskGroupId = request.getOverwriteGroupId();
        TReplacePartitionResult result = new TReplacePartitionResult();
        TStatus errorStatus = new TStatus(TStatusCode.RUNTIME_ERROR);
        if (!Env.getCurrentEnv().isMaster()) {
            errorStatus.setStatusCode(TStatusCode.NOT_MASTER);
            errorStatus.addToErrorMsgs(NOT_MASTER_ERR_MSG);
            LOG.warn("failed to replace Partition: {}", NOT_MASTER_ERR_MSG);
            return result;
        }

        Database db = Env.getCurrentEnv().getInternalCatalog().getDbNullable(dbId);
        if (db == null) {
            errorStatus.setErrorMsgs(Lists.newArrayList(String.format("dbId=%d is not exists", dbId)));
            result.setStatus(errorStatus);
            LOG.warn("send replace partition error status: {}", result);
            return result;
        }

        Table table = db.getTable(tableId).get();
        if (table == null) {
            errorStatus.setErrorMsgs(
                    (Lists.newArrayList(String.format("dbId=%d tableId=%d is not exists", dbId, tableId))));
            result.setStatus(errorStatus);
            LOG.warn("send replace partition error status: {}", result);
            return result;
        }

        if (!(table instanceof OlapTable)) {
            errorStatus.setErrorMsgs(
                    Lists.newArrayList(String.format("dbId=%d tableId=%d is not olap table", dbId, tableId)));
            result.setStatus(errorStatus);
            LOG.warn("send replace partition error status: {}", result);
            return result;
        }

        OlapTable olapTable = (OlapTable) table;
        InsertOverwriteManager overwriteManager = Env.getCurrentEnv().getInsertOverwriteManager();
        ReentrantLock taskLock = overwriteManager.getLock(taskGroupId);
        List<String> allReqPartNames; // all request partitions
        try {
            taskLock.lock();
            // we dont lock the table. other thread in this txn will be controled by taskLock.
            // if we have already replaced. dont do it again, but acquire the recorded new partition directly.
            // if not by this txn, just let it fail naturally is ok.
            List<Long> replacedPartIds = overwriteManager.tryReplacePartitionIds(taskGroupId, partitionIds);
            // here if replacedPartIds still have null. this will throw exception.
            allReqPartNames = olapTable.uncheckedGetPartNamesById(replacedPartIds);

            List<Long> pendingPartitionIds = IntStream.range(0, partitionIds.size())
                    .filter(i -> partitionIds.get(i) == replacedPartIds.get(i)) // equal means not replaced
                    .mapToObj(partitionIds::get)
                    .collect(Collectors.toList());
            // from here we ONLY deal the pending partitions. not include the dealed(by others).
            if (!pendingPartitionIds.isEmpty()) {
                // below two must have same order inner.
                List<String> pendingPartitionNames = olapTable.uncheckedGetPartNamesById(pendingPartitionIds);
                List<String> tempPartitionNames = InsertOverwriteUtil
                        .generateTempPartitionNames(pendingPartitionNames);

                long taskId = overwriteManager.registerTask(dbId, tableId, tempPartitionNames);
                overwriteManager.registerTaskInGroup(taskGroupId, taskId);
                InsertOverwriteUtil.addTempPartitions(olapTable, pendingPartitionNames, tempPartitionNames);
                InsertOverwriteUtil.replacePartition(olapTable, pendingPartitionNames, tempPartitionNames);
                // now temp partitions are bumped up and use new names. we get their ids and record them.
                List<Long> newPartitionIds = new ArrayList<Long>();
                for (String newPartName : pendingPartitionNames) {
                    newPartitionIds.add(olapTable.getPartition(newPartName).getId());
                }
                overwriteManager.recordPartitionPairs(taskGroupId, pendingPartitionIds, newPartitionIds);
                if (LOG.isDebugEnabled()) {
                    LOG.debug("partition replacement: ");
                    for (int i = 0; i < pendingPartitionIds.size(); i++) {
                        LOG.debug("[" + pendingPartitionIds.get(i) + ", " + newPartitionIds.get(i) + "], ");
                    }
                }
            }
        } catch (DdlException ex) {
            errorStatus.setErrorMsgs(Lists.newArrayList(ex.getMessage()));
            result.setStatus(errorStatus);
            LOG.warn("send create partition error status: {}", result);
            return result;
        } finally {
            taskLock.unlock();
        }

        // build partition & tablets. now all partitions in allReqPartNames are replaced
        // an recorded.
        // so they won't be changed again. if other transaction changing it. just let it
        // fail.
        List<TOlapTablePartition> partitions = Lists.newArrayList();
        List<TTabletLocation> tablets = Lists.newArrayList();
        PartitionInfo partitionInfo = olapTable.getPartitionInfo();
        for (String partitionName : allReqPartNames) {
            Partition partition = table.getPartition(partitionName);
            TOlapTablePartition tPartition = new TOlapTablePartition();
            tPartition.setId(partition.getId());

            // set partition keys
            int partColNum = partitionInfo.getPartitionColumns().size();
            try {
                OlapTableSink.setPartitionKeys(tPartition, partitionInfo.getItem(partition.getId()), partColNum);
            } catch (UserException ex) {
                errorStatus.setErrorMsgs(Lists.newArrayList(ex.getMessage()));
                result.setStatus(errorStatus);
                LOG.warn("send replace partition error status: {}", result);
                return result;
            }
            for (MaterializedIndex index : partition.getMaterializedIndices(MaterializedIndex.IndexExtState.ALL)) {
                tPartition.addToIndexes(new TOlapTableIndexTablets(index.getId(), Lists.newArrayList(
                        index.getTablets().stream().map(Tablet::getId).collect(Collectors.toList()))));
                tPartition.setNumBuckets(index.getTablets().size());
            }
            tPartition.setIsMutable(olapTable.getPartitionInfo().getIsMutable(partition.getId()));
            partitions.add(tPartition);
            // tablet
            int quorum = olapTable.getPartitionInfo().getReplicaAllocation(partition.getId()).getTotalReplicaNum() / 2
                    + 1;
            for (MaterializedIndex index : partition.getMaterializedIndices(MaterializedIndex.IndexExtState.ALL)) {
                for (Tablet tablet : index.getTablets()) {
                    // we should ensure the replica backend is alive
                    // otherwise, there will be a 'unknown node id, id=xxx' error for stream load
                    // BE id -> path hash
                    Multimap<Long, Long> bePathsMap;
                    try {
                        if (Config.isCloudMode() && request.isSetBeEndpoint()) {
                            bePathsMap = ((CloudTablet) tablet)
                                    .getNormalReplicaBackendPathMapCloud(request.be_endpoint);
                        } else {
                            bePathsMap = tablet.getNormalReplicaBackendPathMap();
                        }
                    } catch (UserException ex) {
                        errorStatus.setErrorMsgs(Lists.newArrayList(ex.getMessage()));
                        result.setStatus(errorStatus);
                        LOG.warn("send create partition error status: {}", result);
                        return result;
                    }
                    if (bePathsMap.keySet().size() < quorum) {
                        LOG.warn("auto go quorum exception");
                    }
                    tablets.add(new TTabletLocation(tablet.getId(), Lists.newArrayList(bePathsMap.keySet())));
                }
            }
        }
        result.setPartitions(partitions);
        result.setTablets(tablets);

        // build nodes
        List<TNodeInfo> nodeInfos = Lists.newArrayList();
        SystemInfoService systemInfoService = Env.getCurrentSystemInfo();
        for (Long id : systemInfoService.getAllBackendIds(false)) {
            Backend backend = systemInfoService.getBackend(id);
            nodeInfos.add(new TNodeInfo(backend.getId(), 0, backend.getHost(), backend.getBrpcPort()));
        }
        result.setNodes(nodeInfos);

        // successfully return
        result.setStatus(new TStatus(TStatusCode.OK));
        if (LOG.isDebugEnabled()) {
            LOG.debug("send replace partition result: {}", result);
        }
        return result;
    }

    public TGetMetaResult getMeta(TGetMetaRequest request) throws TException {
        String clientAddr = getClientAddrAsString();
        if (LOG.isDebugEnabled()) {
            LOG.debug("receive get meta request: {}", request);
        }

        TGetMetaResult result = new TGetMetaResult();
        TStatus status = new TStatus(TStatusCode.OK);
        result.setStatus(status);

        if (!Env.getCurrentEnv().isMaster()) {
            status.setStatusCode(TStatusCode.NOT_MASTER);
            status.addToErrorMsgs(NOT_MASTER_ERR_MSG);
            result.setMasterAddress(getMasterAddress());
            LOG.error("failed to get beginTxn: {}", NOT_MASTER_ERR_MSG);
            return result;
        }

        try {
            result = getMetaImpl(request, clientAddr);
        } catch (UserException e) {
            LOG.warn("failed to get meta: {}", e.getMessage());
            status.setStatusCode(TStatusCode.ANALYSIS_ERROR);
            status.addToErrorMsgs(e.getMessage());
        } catch (Throwable e) {
            LOG.warn("catch unknown result.", e);
            status.setStatusCode(TStatusCode.INTERNAL_ERROR);
            status.addToErrorMsgs(Strings.nullToEmpty(e.getMessage()));
        }
        return result;
    }

    private TGetMetaResult getMetaImpl(TGetMetaRequest request, String clientIp)
            throws Exception {
        // Step 1: check fields
        if (!request.isSetUser()) {
            throw new UserException("user is not set");
        }
        if (!request.isSetPasswd()) {
            throw new UserException("passwd is not set");
        }
        if (!request.isSetDb()) {
            throw new UserException("db is not set");
        }

        // Step 2: check auth
        TGetMetaResult result = new TGetMetaResult();
        result.setStatus(new TStatus(TStatusCode.OK));
        Database db = null;
        List<Table> tables = null;

        if (Strings.isNullOrEmpty(request.getToken())) {
            TGetMetaDB getMetaDb = request.getDb();

            if (getMetaDb.isSetId()) {
                db = Env.getCurrentInternalCatalog().getDbNullable(getMetaDb.getId());
            } else if (getMetaDb.isSetName()) {
                db = Env.getCurrentInternalCatalog().getDbNullable(getMetaDb.getName());
            }

            if (db == null) {
                LOG.warn("db not found {}", getMetaDb);
                return result;
            }

            if (getMetaDb.isSetTables()) {
                tables = Lists.newArrayList();
                List<TGetMetaTable> getMetaTables = getMetaDb.getTables();
                for (TGetMetaTable getMetaTable : getMetaTables) {
                    Table table = null;
                    if (getMetaTable.isSetId()) {
                        table = db.getTableNullable(getMetaTable.getId());
                    } else {
                        table = db.getTableNullable(getMetaTable.getName());
                    }

                    if (table == null) {
                        LOG.warn("table not found {}", getMetaTable);
                        continue;
                    }

                    tables.add(table);
                }
            }

            if (tables == null) {
                checkDbPasswordAndPrivs(request.getUser(), request.getPasswd(), db.getFullName(), clientIp,
                        PrivPredicate.SELECT);
            } else {
                List<String> tableList = Lists.newArrayList();
                for (Table table : tables) {
                    tableList.add(table.getName());
                }
                checkPasswordAndPrivs(request.getUser(), request.getPasswd(), db.getFullName(), tableList,
                        clientIp,
                        PrivPredicate.SELECT);
            }
        }

        // Step 3: get meta
        try {
            return Env.getMeta(db, tables);
        } catch (Throwable e) {
            throw e;
        }
    }

    @Override
    public TGetColumnInfoResult getColumnInfo(TGetColumnInfoRequest request) {
        TGetColumnInfoResult result = new TGetColumnInfoResult();
        TStatus status = new TStatus(TStatusCode.OK);
        result.setStatus(status);
        long dbId = request.getDbId();
        long tableId = request.getTableId();
        if (!Env.getCurrentEnv().isMaster()) {
            status.setStatusCode(TStatusCode.NOT_MASTER);
            status.addToErrorMsgs(NOT_MASTER_ERR_MSG);
            LOG.error("failed to getColumnInfo: {}", NOT_MASTER_ERR_MSG);
            return result;
        }

        Database db = Env.getCurrentInternalCatalog().getDbNullable(dbId);
        if (db == null) {
            status.setStatusCode(TStatusCode.NOT_FOUND);
            status.setErrorMsgs(Lists.newArrayList(String.format("dbId=%d is not exists", dbId)));
            return result;
        }
        Table table = db.getTableNullable(tableId);
        if (table == null) {
            status.setStatusCode(TStatusCode.NOT_FOUND);
            status.setErrorMsgs(
                    (Lists.newArrayList(String.format("dbId=%d tableId=%d is not exists", dbId, tableId))));
            return result;
        }
        List<TColumnInfo> columnsResult = Lists.newArrayList();
        for (Column column : table.getBaseSchema(true)) {
            final TColumnInfo info = new TColumnInfo();
            info.setColumnName(column.getName());
            info.setColumnId(column.getUniqueId());
            columnsResult.add(info);
        }
        result.setColumns(columnsResult);
        return result;
    }

    public TGetBackendMetaResult getBackendMeta(TGetBackendMetaRequest request) {
        String clientAddr = getClientAddrAsString();
        if (LOG.isDebugEnabled()) {
            LOG.debug("receive get backend meta request: {}", request);
        }

        TGetBackendMetaResult result = new TGetBackendMetaResult();
        TStatus status = new TStatus(TStatusCode.OK);
        result.setStatus(status);

        if (!Env.getCurrentEnv().isMaster()) {
            status.setStatusCode(TStatusCode.NOT_MASTER);
            status.addToErrorMsgs(NOT_MASTER_ERR_MSG);
            result.setMasterAddress(getMasterAddress());
            LOG.error("failed to get beginTxn: {}", NOT_MASTER_ERR_MSG);
            return result;
        }

        try {
            result = getBackendMetaImpl(request, clientAddr);
        } catch (UserException e) {
            LOG.warn("failed to get backend meta: {}", e.getMessage());
            status.setStatusCode(TStatusCode.ANALYSIS_ERROR);
            status.addToErrorMsgs(e.getMessage());
        } catch (Throwable e) {
            LOG.warn("catch unknown result.", e);
            status.setStatusCode(TStatusCode.INTERNAL_ERROR);
            status.addToErrorMsgs(Strings.nullToEmpty(e.getMessage()));
        }

        return result;
    }

    private TGetBackendMetaResult getBackendMetaImpl(TGetBackendMetaRequest request, String clientAddr)
            throws UserException {
        // Step 1: Check fields
        if (!request.isSetUser()) {
            throw new UserException("user is not set");
        }
        if (!request.isSetPasswd()) {
            throw new UserException("passwd is not set");
        }

        // Step 2: check auth
        checkPassword(request.getUser(), request.getPasswd(), clientAddr);

        // TODO: check getBackendMeta privilege, which privilege should be checked?

        // Step 3: get meta
        try {
            TGetBackendMetaResult result = new TGetBackendMetaResult();
            result.setStatus(new TStatus(TStatusCode.OK));

            final SystemInfoService systemInfoService = Env.getCurrentSystemInfo();
            List<Backend> backends = systemInfoService.getAllBackends();

            for (Backend backend : backends) {
                TBackend tBackend = new TBackend();
                tBackend.setId(backend.getId());
                tBackend.setHost(backend.getHost());
                tBackend.setHttpPort(backend.getHttpPort());
                tBackend.setBrpcPort(backend.getBrpcPort());
                tBackend.setBePort(backend.getBePort());
                tBackend.setIsAlive(backend.isAlive());
                result.addToBackends(tBackend);
            }

            return result;
        } catch (Throwable e) {
            throw e;
        }
    }

    class TableStats {
        public long updatedRowCount;
    }

    public TStatus reportCommitTxnResult(TReportCommitTxnResultRequest request) throws TException {
        String clientAddr = getClientAddrAsString();
        // FE only has one master, this should not be a problem
        if (!Env.getCurrentEnv().isMaster()) {
            LOG.error("failed to handle load stats report: not master, backend:{}",
                    clientAddr);
            return new TStatus(TStatusCode.NOT_MASTER);
        }

        LOG.info("receive load stats report request: {}, backend: {}, dbId: {}, txnId: {}, label: {}",
                request, clientAddr, request.getDbId(), request.getTxnId(), request.getLabel());

        try {
            byte[] receivedProtobufBytes = request.getPayload();
            if (receivedProtobufBytes == null || receivedProtobufBytes.length <= 0) {
                return new TStatus(TStatusCode.INVALID_ARGUMENT);
            }
            CommitTxnResponse commitTxnResponse = CommitTxnResponse.parseFrom(receivedProtobufBytes);
            Env.getCurrentGlobalTransactionMgr().afterCommitTxnResp(commitTxnResponse);
        } catch (InvalidProtocolBufferException e) {
            // Handle the exception, log it, or take appropriate action
            e.printStackTrace();
        }

        return new TStatus(TStatusCode.OK);
    }

    @Override
    public TShowProcessListResult showProcessList(TShowProcessListRequest request) {
        boolean isShowFullSql = false;
        if (request.isSetShowFullSql()) {
            isShowFullSql = request.isShowFullSql();
        }
        List<List<String>> processList = ExecuteEnv.getInstance().getScheduler()
                .listConnectionWithoutAuth(isShowFullSql);
        TShowProcessListResult result = new TShowProcessListResult();
        result.setProcessList(processList);
        return result;
    }

    @Override
    public TShowUserResult showUser(TShowUserRequest request) {
        List<List<String>> userInfo = Env.getCurrentEnv().getAuth().getAllUserInfo();
        TShowUserResult result = new TShowUserResult();
        result.setUserinfoList(userInfo);
        return result;
    }

    public TStatus syncQueryColumns(TSyncQueryColumns request) throws TException {
        Env.getCurrentEnv().getAnalysisManager().mergeFollowerQueryColumns(request.highPriorityColumns,
                request.midPriorityColumns);
        return new TStatus(TStatusCode.OK);
    }

}<|MERGE_RESOLUTION|>--- conflicted
+++ resolved
@@ -2040,7 +2040,6 @@
         } finally {
             ConnectContext.remove();
         }
-<<<<<<< HEAD
         if (Config.enable_pipeline_load) {
             result.setPipelineParams(planFragmentParamsList);
             if (LOG.isDebugEnabled()) {
@@ -2052,11 +2051,6 @@
         if (LOG.isDebugEnabled()) {
             LOG.debug("receive stream load multi table put request result: {}", result);
         }
-
-=======
-        result.setPipelineParams(planFragmentParamsList);
-        LOG.info("receive stream load multi table put request result: {}", result);
->>>>>>> f3288047
         return result;
     }
 
