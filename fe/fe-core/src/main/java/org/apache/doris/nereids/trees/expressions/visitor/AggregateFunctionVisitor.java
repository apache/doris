// Licensed to the Apache Software Foundation (ASF) under one
// or more contributor license agreements.  See the NOTICE file
// distributed with this work for additional information
// regarding copyright ownership.  The ASF licenses this file
// to you under the Apache License, Version 2.0 (the
// "License"); you may not use this file except in compliance
// with the License.  You may obtain a copy of the License at
//
//   http://www.apache.org/licenses/LICENSE-2.0
//
// Unless required by applicable law or agreed to in writing,
// software distributed under the License is distributed on an
// "AS IS" BASIS, WITHOUT WARRANTIES OR CONDITIONS OF ANY
// KIND, either express or implied.  See the License for the
// specific language governing permissions and limitations
// under the License.

package org.apache.doris.nereids.trees.expressions.visitor;

import org.apache.doris.nereids.trees.expressions.functions.agg.AggregateFunction;
import org.apache.doris.nereids.trees.expressions.functions.agg.AnyValue;
import org.apache.doris.nereids.trees.expressions.functions.agg.ArrayAgg;
import org.apache.doris.nereids.trees.expressions.functions.agg.Avg;
import org.apache.doris.nereids.trees.expressions.functions.agg.AvgWeighted;
import org.apache.doris.nereids.trees.expressions.functions.agg.BitmapAgg;
import org.apache.doris.nereids.trees.expressions.functions.agg.BitmapIntersect;
import org.apache.doris.nereids.trees.expressions.functions.agg.BitmapUnion;
import org.apache.doris.nereids.trees.expressions.functions.agg.BitmapUnionCount;
import org.apache.doris.nereids.trees.expressions.functions.agg.BitmapUnionInt;
import org.apache.doris.nereids.trees.expressions.functions.agg.CollectList;
import org.apache.doris.nereids.trees.expressions.functions.agg.CollectSet;
import org.apache.doris.nereids.trees.expressions.functions.agg.Corr;
import org.apache.doris.nereids.trees.expressions.functions.agg.Count;
import org.apache.doris.nereids.trees.expressions.functions.agg.CountByEnum;
import org.apache.doris.nereids.trees.expressions.functions.agg.Covar;
import org.apache.doris.nereids.trees.expressions.functions.agg.CovarSamp;
import org.apache.doris.nereids.trees.expressions.functions.agg.GroupArrayIntersect;
import org.apache.doris.nereids.trees.expressions.functions.agg.GroupBitAnd;
import org.apache.doris.nereids.trees.expressions.functions.agg.GroupBitOr;
import org.apache.doris.nereids.trees.expressions.functions.agg.GroupBitXor;
import org.apache.doris.nereids.trees.expressions.functions.agg.GroupBitmapXor;
import org.apache.doris.nereids.trees.expressions.functions.agg.GroupConcat;
import org.apache.doris.nereids.trees.expressions.functions.agg.Histogram;
import org.apache.doris.nereids.trees.expressions.functions.agg.HllUnion;
import org.apache.doris.nereids.trees.expressions.functions.agg.HllUnionAgg;
import org.apache.doris.nereids.trees.expressions.functions.agg.IntersectCount;
<<<<<<< HEAD
import org.apache.doris.nereids.trees.expressions.functions.agg.LinearHistogram;
=======
import org.apache.doris.nereids.trees.expressions.functions.agg.Kurt;
>>>>>>> ddc21289
import org.apache.doris.nereids.trees.expressions.functions.agg.MapAgg;
import org.apache.doris.nereids.trees.expressions.functions.agg.Max;
import org.apache.doris.nereids.trees.expressions.functions.agg.MaxBy;
import org.apache.doris.nereids.trees.expressions.functions.agg.Min;
import org.apache.doris.nereids.trees.expressions.functions.agg.MinBy;
import org.apache.doris.nereids.trees.expressions.functions.agg.MultiDistinctCount;
import org.apache.doris.nereids.trees.expressions.functions.agg.MultiDistinctGroupConcat;
import org.apache.doris.nereids.trees.expressions.functions.agg.MultiDistinctSum;
import org.apache.doris.nereids.trees.expressions.functions.agg.MultiDistinctSum0;
import org.apache.doris.nereids.trees.expressions.functions.agg.Ndv;
import org.apache.doris.nereids.trees.expressions.functions.agg.NullableAggregateFunction;
import org.apache.doris.nereids.trees.expressions.functions.agg.OrthogonalBitmapIntersect;
import org.apache.doris.nereids.trees.expressions.functions.agg.OrthogonalBitmapIntersectCount;
import org.apache.doris.nereids.trees.expressions.functions.agg.OrthogonalBitmapUnionCount;
import org.apache.doris.nereids.trees.expressions.functions.agg.Percentile;
import org.apache.doris.nereids.trees.expressions.functions.agg.PercentileApprox;
import org.apache.doris.nereids.trees.expressions.functions.agg.PercentileApproxWeighted;
import org.apache.doris.nereids.trees.expressions.functions.agg.PercentileArray;
import org.apache.doris.nereids.trees.expressions.functions.agg.QuantileUnion;
import org.apache.doris.nereids.trees.expressions.functions.agg.Retention;
import org.apache.doris.nereids.trees.expressions.functions.agg.SequenceCount;
import org.apache.doris.nereids.trees.expressions.functions.agg.SequenceMatch;
import org.apache.doris.nereids.trees.expressions.functions.agg.Skew;
import org.apache.doris.nereids.trees.expressions.functions.agg.Stddev;
import org.apache.doris.nereids.trees.expressions.functions.agg.StddevSamp;
import org.apache.doris.nereids.trees.expressions.functions.agg.Sum;
import org.apache.doris.nereids.trees.expressions.functions.agg.Sum0;
import org.apache.doris.nereids.trees.expressions.functions.agg.TopN;
import org.apache.doris.nereids.trees.expressions.functions.agg.TopNArray;
import org.apache.doris.nereids.trees.expressions.functions.agg.TopNWeighted;
import org.apache.doris.nereids.trees.expressions.functions.agg.Variance;
import org.apache.doris.nereids.trees.expressions.functions.agg.VarianceSamp;
import org.apache.doris.nereids.trees.expressions.functions.agg.WindowFunnel;
import org.apache.doris.nereids.trees.expressions.functions.combinator.ForEachCombinator;
import org.apache.doris.nereids.trees.expressions.functions.combinator.MergeCombinator;
import org.apache.doris.nereids.trees.expressions.functions.combinator.UnionCombinator;
import org.apache.doris.nereids.trees.expressions.functions.udf.JavaUdaf;

/** AggregateFunctionVisitor. */
public interface AggregateFunctionVisitor<R, C> {

    R visitAggregateFunction(AggregateFunction function, C context);

    default R visitNullableAggregateFunction(NullableAggregateFunction nullableAggregateFunction, C context) {
        return visitAggregateFunction(nullableAggregateFunction, context);
    }

    default R visitAnyValue(AnyValue anyValue, C context) {
        return visitNullableAggregateFunction(anyValue, context);
    }

    default R visitArrayAgg(ArrayAgg arrayAgg, C context) {
        return visitAggregateFunction(arrayAgg, context);
    }

    default R visitAvg(Avg avg, C context) {
        return visitNullableAggregateFunction(avg, context);
    }

    default R visitAvgWeighted(AvgWeighted avgWeighted, C context) {
        return visitNullableAggregateFunction(avgWeighted, context);
    }

    default R visitBitmapAgg(BitmapAgg bitmapAgg, C context) {
        return visitAggregateFunction(bitmapAgg, context);
    }

    default R visitBitmapIntersect(BitmapIntersect bitmapIntersect, C context) {
        return visitAggregateFunction(bitmapIntersect, context);
    }

    default R visitBitmapUnion(BitmapUnion bitmapUnion, C context) {
        return visitAggregateFunction(bitmapUnion, context);
    }

    default R visitBitmapUnionCount(BitmapUnionCount bitmapUnionCount, C context) {
        return visitAggregateFunction(bitmapUnionCount, context);
    }

    default R visitBitmapUnionInt(BitmapUnionInt bitmapUnionInt, C context) {
        return visitAggregateFunction(bitmapUnionInt, context);
    }

    default R visitCollectList(CollectList collectList, C context) {
        return visitAggregateFunction(collectList, context);
    }

    default R visitCollectSet(CollectSet collectSet, C context) {
        return visitAggregateFunction(collectSet, context);
    }

    default R visitCorr(Corr corr, C context) {
        return visitNullableAggregateFunction(corr, context);
    }

    default R visitCount(Count count, C context) {
        return visitAggregateFunction(count, context);
    }

    default R visitCountByEnum(CountByEnum count, C context) {
        return visitAggregateFunction(count, context);
    }

    default R visitCovar(Covar covar, C context) {
        return visitNullableAggregateFunction(covar, context);
    }

    default R visitCovarSamp(CovarSamp covarSamp, C context) {
        return visitNullableAggregateFunction(covarSamp, context);
    }

    default R visitMultiDistinctCount(MultiDistinctCount multiDistinctCount, C context) {
        return visitAggregateFunction(multiDistinctCount, context);
    }

    default R visitMultiDistinctGroupConcat(MultiDistinctGroupConcat multiDistinctGroupConcat, C context) {
        return visitNullableAggregateFunction(multiDistinctGroupConcat, context);
    }

    default R visitMultiDistinctSum(MultiDistinctSum multiDistinctSum, C context) {
        return visitNullableAggregateFunction(multiDistinctSum, context);
    }

    default R visitMultiDistinctSum0(MultiDistinctSum0 multiDistinctSum0, C context) {
        return visitAggregateFunction(multiDistinctSum0, context);
    }

    default R visitGroupArrayIntersect(GroupArrayIntersect groupArrayIntersect, C context) {
        return visitAggregateFunction(groupArrayIntersect, context);
    }

    default R visitGroupBitAnd(GroupBitAnd groupBitAnd, C context) {
        return visitNullableAggregateFunction(groupBitAnd, context);
    }

    default R visitGroupBitOr(GroupBitOr groupBitOr, C context) {
        return visitNullableAggregateFunction(groupBitOr, context);
    }

    default R visitGroupBitXor(GroupBitXor groupBitXor, C context) {
        return visitNullableAggregateFunction(groupBitXor, context);
    }

    default R visitGroupBitmapXor(GroupBitmapXor groupBitmapXor, C context) {
        return visitNullableAggregateFunction(groupBitmapXor, context);
    }

    default R visitGroupConcat(GroupConcat groupConcat, C context) {
        return visitNullableAggregateFunction(groupConcat, context);
    }

    default R visitHistogram(Histogram histogram, C context) {
        return visitAggregateFunction(histogram, context);
    }

    default R visitHllUnion(HllUnion hllUnion, C context) {
        return visitAggregateFunction(hllUnion, context);
    }

    default R visitHllUnionAgg(HllUnionAgg hllUnionAgg, C context) {
        return visitAggregateFunction(hllUnionAgg, context);
    }

    default R visitIntersectCount(IntersectCount intersectCount, C context) {
        return visitAggregateFunction(intersectCount, context);
    }

<<<<<<< HEAD
    default R visitLinearHistogram(LinearHistogram linearHistogram, C context) {
        return visitAggregateFunction(linearHistogram, context);
=======
    default R visitKurt(Kurt kurt, C context) {
        return visitAggregateFunction(kurt, context);
>>>>>>> ddc21289
    }

    default R visitMapAgg(MapAgg mapAgg, C context) {
        return visitAggregateFunction(mapAgg, context);
    }

    default R visitMax(Max max, C context) {
        return visitNullableAggregateFunction(max, context);
    }

    default R visitMaxBy(MaxBy maxBy, C context) {
        return visitNullableAggregateFunction(maxBy, context);
    }

    default R visitMin(Min min, C context) {
        return visitNullableAggregateFunction(min, context);
    }

    default R visitMinBy(MinBy minBy, C context) {
        return visitNullableAggregateFunction(minBy, context);
    }

    default R visitNdv(Ndv ndv, C context) {
        return visitAggregateFunction(ndv, context);
    }

    default R visitOrthogonalBitmapIntersect(OrthogonalBitmapIntersect function, C context) {
        return visitAggregateFunction(function, context);
    }

    default R visitOrthogonalBitmapIntersectCount(OrthogonalBitmapIntersectCount function, C context) {
        return visitAggregateFunction(function, context);
    }

    default R visitOrthogonalBitmapUnionCount(OrthogonalBitmapUnionCount function, C context) {
        return visitAggregateFunction(function, context);
    }

    default R visitPercentile(Percentile percentile, C context) {
        return visitNullableAggregateFunction(percentile, context);
    }

    default R visitPercentileApprox(PercentileApprox percentileApprox, C context) {
        return visitNullableAggregateFunction(percentileApprox, context);
    }

    default R visitPercentileApprox(PercentileApproxWeighted percentileApprox, C context) {
        return visitNullableAggregateFunction(percentileApprox, context);
    }

    default R visitPercentileArray(PercentileArray percentileArray, C context) {
        return visitAggregateFunction(percentileArray, context);
    }

    default R visitQuantileUnion(QuantileUnion quantileUnion, C context) {
        return visitAggregateFunction(quantileUnion, context);
    }

    default R visitRetention(Retention retention, C context) {
        return visitNullableAggregateFunction(retention, context);
    }

    default R visitSequenceCount(SequenceCount sequenceCount, C context) {
        return visitAggregateFunction(sequenceCount, context);
    }

    default R visitSequenceMatch(SequenceMatch sequenceMatch, C context) {
        return visitNullableAggregateFunction(sequenceMatch, context);
    }

    default R visitSkew(Skew skew, C context) {
        return visitAggregateFunction(skew, context);
    }

    default R visitStddev(Stddev stddev, C context) {
        return visitNullableAggregateFunction(stddev, context);
    }

    default R visitStddevSamp(StddevSamp stddevSamp, C context) {
        return visitNullableAggregateFunction(stddevSamp, context);
    }

    default R visitSum(Sum sum, C context) {
        return visitNullableAggregateFunction(sum, context);
    }

    default R visitSum0(Sum0 sum0, C context) {
        return visitAggregateFunction(sum0, context);
    }

    default R visitTopN(TopN topN, C context) {
        return visitNullableAggregateFunction(topN, context);
    }

    default R visitTopNArray(TopNArray topnArray, C context) {
        return visitNullableAggregateFunction(topnArray, context);
    }

    default R visitTopNWeighted(TopNWeighted topnWeighted, C context) {
        return visitNullableAggregateFunction(topnWeighted, context);
    }

    default R visitVariance(Variance variance, C context) {
        return visitNullableAggregateFunction(variance, context);
    }

    default R visitVarianceSamp(VarianceSamp varianceSamp, C context) {
        return visitNullableAggregateFunction(varianceSamp, context);
    }

    default R visitWindowFunnel(WindowFunnel windowFunnel, C context) {
        return visitNullableAggregateFunction(windowFunnel, context);
    }

    default R visitMergeCombinator(MergeCombinator combinator, C context) {
        return visitAggregateFunction(combinator, context);
    }

    default R visitUnionCombinator(UnionCombinator combinator, C context) {
        return visitAggregateFunction(combinator, context);
    }

    default R visitForEachCombinator(ForEachCombinator combinator, C context) {
        return visitNullableAggregateFunction(combinator, context);
    }

    default R visitJavaUdaf(JavaUdaf javaUdaf, C context) {
        return visitAggregateFunction(javaUdaf, context);
    }

}<|MERGE_RESOLUTION|>--- conflicted
+++ resolved
@@ -44,11 +44,8 @@
 import org.apache.doris.nereids.trees.expressions.functions.agg.HllUnion;
 import org.apache.doris.nereids.trees.expressions.functions.agg.HllUnionAgg;
 import org.apache.doris.nereids.trees.expressions.functions.agg.IntersectCount;
-<<<<<<< HEAD
+import org.apache.doris.nereids.trees.expressions.functions.agg.Kurt;
 import org.apache.doris.nereids.trees.expressions.functions.agg.LinearHistogram;
-=======
-import org.apache.doris.nereids.trees.expressions.functions.agg.Kurt;
->>>>>>> ddc21289
 import org.apache.doris.nereids.trees.expressions.functions.agg.MapAgg;
 import org.apache.doris.nereids.trees.expressions.functions.agg.Max;
 import org.apache.doris.nereids.trees.expressions.functions.agg.MaxBy;
@@ -216,14 +213,12 @@
         return visitAggregateFunction(intersectCount, context);
     }
 
-<<<<<<< HEAD
+    default R visitKurt(Kurt kurt, C context) {
+        return visitAggregateFunction(kurt, context);
+    }
+
     default R visitLinearHistogram(LinearHistogram linearHistogram, C context) {
         return visitAggregateFunction(linearHistogram, context);
-=======
-    default R visitKurt(Kurt kurt, C context) {
-        return visitAggregateFunction(kurt, context);
->>>>>>> ddc21289
-    }
 
     default R visitMapAgg(MapAgg mapAgg, C context) {
         return visitAggregateFunction(mapAgg, context);
