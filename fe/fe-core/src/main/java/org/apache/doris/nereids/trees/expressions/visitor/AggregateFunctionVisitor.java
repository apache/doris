--- conflicted
+++ resolved
@@ -64,14 +64,11 @@
 import org.apache.doris.nereids.trees.expressions.functions.agg.PercentileApproxWeighted;
 import org.apache.doris.nereids.trees.expressions.functions.agg.PercentileArray;
 import org.apache.doris.nereids.trees.expressions.functions.agg.QuantileUnion;
-<<<<<<< HEAD
+import org.apache.doris.nereids.trees.expressions.functions.agg.RegrIntercept;
+import org.apache.doris.nereids.trees.expressions.functions.agg.RegrSlope;
 import org.apache.doris.nereids.trees.expressions.functions.agg.RegrSxx;
 import org.apache.doris.nereids.trees.expressions.functions.agg.RegrSxy;
 import org.apache.doris.nereids.trees.expressions.functions.agg.RegrSyy;
-=======
-import org.apache.doris.nereids.trees.expressions.functions.agg.RegrIntercept;
-import org.apache.doris.nereids.trees.expressions.functions.agg.RegrSlope;
->>>>>>> 5ca03008
 import org.apache.doris.nereids.trees.expressions.functions.agg.Retention;
 import org.apache.doris.nereids.trees.expressions.functions.agg.SequenceCount;
 import org.apache.doris.nereids.trees.expressions.functions.agg.SequenceMatch;
@@ -280,7 +277,14 @@
         return visitAggregateFunction(quantileUnion, context);
     }
 
-<<<<<<< HEAD
+    default R visitRegrIntercept(RegrIntercept regrIntercept, C context) {
+        return visitAggregateFunction(regrIntercept, context);
+    }
+
+    default R visitRegrSlope(RegrSlope regrSlope, C context) {
+        return visitAggregateFunction(regrSlope, context);
+    }
+
     default R visitRegrSxx(RegrSxx regrSxx, C context) {
         return visitAggregateFunction(regrSxx, context);
     }
@@ -291,14 +295,6 @@
 
     default R visitRegrSyy(RegrSyy regrSyy, C context) {
         return visitAggregateFunction(regrSyy, context);
-=======
-    default R visitRegrIntercept(RegrIntercept regrIntercept, C context) {
-        return visitAggregateFunction(regrIntercept, context);
-    }
-
-    default R visitRegrSlope(RegrSlope regrSlope, C context) {
-        return visitAggregateFunction(regrSlope, context);
->>>>>>> 5ca03008
     }
 
     default R visitRetention(Retention retention, C context) {
