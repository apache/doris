// Licensed to the Apache Software Foundation (ASF) under one
// or more contributor license agreements.  See the NOTICE file
// distributed with this work for additional information
// regarding copyright ownership.  The ASF licenses this file
// to you under the Apache License, Version 2.0 (the
// "License"); you may not use this file except in compliance
// with the License.  You may obtain a copy of the License at
//
//   http://www.apache.org/licenses/LICENSE-2.0
//
// Unless required by applicable law or agreed to in writing,
// software distributed under the License is distributed on an
// "AS IS" BASIS, WITHOUT WARRANTIES OR CONDITIONS OF ANY
// KIND, either express or implied.  See the License for the
// specific language governing permissions and limitations
// under the License.

package org.apache.doris.nereids.trees.expressions.visitor;

import org.apache.doris.nereids.trees.expressions.functions.agg.AggregateFunction;
import org.apache.doris.nereids.trees.expressions.functions.agg.AnyValue;
import org.apache.doris.nereids.trees.expressions.functions.agg.ArrayAgg;
import org.apache.doris.nereids.trees.expressions.functions.agg.Avg;
import org.apache.doris.nereids.trees.expressions.functions.agg.AvgWeighted;
import org.apache.doris.nereids.trees.expressions.functions.agg.BitmapAgg;
import org.apache.doris.nereids.trees.expressions.functions.agg.BitmapIntersect;
import org.apache.doris.nereids.trees.expressions.functions.agg.BitmapUnion;
import org.apache.doris.nereids.trees.expressions.functions.agg.BitmapUnionCount;
import org.apache.doris.nereids.trees.expressions.functions.agg.BitmapUnionInt;
import org.apache.doris.nereids.trees.expressions.functions.agg.CollectList;
import org.apache.doris.nereids.trees.expressions.functions.agg.CollectSet;
import org.apache.doris.nereids.trees.expressions.functions.agg.Corr;
import org.apache.doris.nereids.trees.expressions.functions.agg.Count;
import org.apache.doris.nereids.trees.expressions.functions.agg.CountByEnum;
import org.apache.doris.nereids.trees.expressions.functions.agg.Covar;
import org.apache.doris.nereids.trees.expressions.functions.agg.CovarSamp;
import org.apache.doris.nereids.trees.expressions.functions.agg.GroupArrayIntersect;
import org.apache.doris.nereids.trees.expressions.functions.agg.GroupBitAnd;
import org.apache.doris.nereids.trees.expressions.functions.agg.GroupBitOr;
import org.apache.doris.nereids.trees.expressions.functions.agg.GroupBitXor;
import org.apache.doris.nereids.trees.expressions.functions.agg.GroupBitmapXor;
import org.apache.doris.nereids.trees.expressions.functions.agg.GroupConcat;
import org.apache.doris.nereids.trees.expressions.functions.agg.Histogram;
import org.apache.doris.nereids.trees.expressions.functions.agg.HllUnion;
import org.apache.doris.nereids.trees.expressions.functions.agg.HllUnionAgg;
import org.apache.doris.nereids.trees.expressions.functions.agg.IntersectCount;
import org.apache.doris.nereids.trees.expressions.functions.agg.Kurt;
import org.apache.doris.nereids.trees.expressions.functions.agg.LinearHistogram;
import org.apache.doris.nereids.trees.expressions.functions.agg.MapAgg;
import org.apache.doris.nereids.trees.expressions.functions.agg.Max;
import org.apache.doris.nereids.trees.expressions.functions.agg.MaxBy;
import org.apache.doris.nereids.trees.expressions.functions.agg.Min;
import org.apache.doris.nereids.trees.expressions.functions.agg.MinBy;
import org.apache.doris.nereids.trees.expressions.functions.agg.MultiDistinctCount;
import org.apache.doris.nereids.trees.expressions.functions.agg.MultiDistinctGroupConcat;
import org.apache.doris.nereids.trees.expressions.functions.agg.MultiDistinctSum;
import org.apache.doris.nereids.trees.expressions.functions.agg.MultiDistinctSum0;
import org.apache.doris.nereids.trees.expressions.functions.agg.Ndv;
import org.apache.doris.nereids.trees.expressions.functions.agg.NullableAggregateFunction;
import org.apache.doris.nereids.trees.expressions.functions.agg.OrthogonalBitmapIntersect;
import org.apache.doris.nereids.trees.expressions.functions.agg.OrthogonalBitmapIntersectCount;
import org.apache.doris.nereids.trees.expressions.functions.agg.OrthogonalBitmapUnionCount;
import org.apache.doris.nereids.trees.expressions.functions.agg.Percentile;
import org.apache.doris.nereids.trees.expressions.functions.agg.PercentileApprox;
import org.apache.doris.nereids.trees.expressions.functions.agg.PercentileApproxWeighted;
import org.apache.doris.nereids.trees.expressions.functions.agg.PercentileArray;
import org.apache.doris.nereids.trees.expressions.functions.agg.QuantileUnion;
<<<<<<< HEAD
import org.apache.doris.nereids.trees.expressions.functions.agg.RegrAvgX;
import org.apache.doris.nereids.trees.expressions.functions.agg.RegrAvgY;
import org.apache.doris.nereids.trees.expressions.functions.agg.RegrCount;
=======
import org.apache.doris.nereids.trees.expressions.functions.agg.RegrIntercept;
import org.apache.doris.nereids.trees.expressions.functions.agg.RegrSlope;
>>>>>>> 4cf69e4d
import org.apache.doris.nereids.trees.expressions.functions.agg.Retention;
import org.apache.doris.nereids.trees.expressions.functions.agg.SequenceCount;
import org.apache.doris.nereids.trees.expressions.functions.agg.SequenceMatch;
import org.apache.doris.nereids.trees.expressions.functions.agg.Skew;
import org.apache.doris.nereids.trees.expressions.functions.agg.Stddev;
import org.apache.doris.nereids.trees.expressions.functions.agg.StddevSamp;
import org.apache.doris.nereids.trees.expressions.functions.agg.Sum;
import org.apache.doris.nereids.trees.expressions.functions.agg.Sum0;
import org.apache.doris.nereids.trees.expressions.functions.agg.TopN;
import org.apache.doris.nereids.trees.expressions.functions.agg.TopNArray;
import org.apache.doris.nereids.trees.expressions.functions.agg.TopNWeighted;
import org.apache.doris.nereids.trees.expressions.functions.agg.Variance;
import org.apache.doris.nereids.trees.expressions.functions.agg.VarianceSamp;
import org.apache.doris.nereids.trees.expressions.functions.agg.WindowFunnel;
import org.apache.doris.nereids.trees.expressions.functions.combinator.ForEachCombinator;
import org.apache.doris.nereids.trees.expressions.functions.combinator.MergeCombinator;
import org.apache.doris.nereids.trees.expressions.functions.combinator.UnionCombinator;
import org.apache.doris.nereids.trees.expressions.functions.udf.JavaUdaf;

/**
 * AggregateFunctionVisitor.
 */
public interface AggregateFunctionVisitor<R, C> {

    R visitAggregateFunction(AggregateFunction function, C context);

    default R visitNullableAggregateFunction(NullableAggregateFunction nullableAggregateFunction, C context) {
        return visitAggregateFunction(nullableAggregateFunction, context);
    }

    default R visitAnyValue(AnyValue anyValue, C context) {
        return visitNullableAggregateFunction(anyValue, context);
    }

    default R visitArrayAgg(ArrayAgg arrayAgg, C context) {
        return visitAggregateFunction(arrayAgg, context);
    }

    default R visitAvg(Avg avg, C context) {
        return visitNullableAggregateFunction(avg, context);
    }

    default R visitAvgWeighted(AvgWeighted avgWeighted, C context) {
        return visitNullableAggregateFunction(avgWeighted, context);
    }

    default R visitBitmapAgg(BitmapAgg bitmapAgg, C context) {
        return visitAggregateFunction(bitmapAgg, context);
    }

    default R visitBitmapIntersect(BitmapIntersect bitmapIntersect, C context) {
        return visitAggregateFunction(bitmapIntersect, context);
    }

    default R visitBitmapUnion(BitmapUnion bitmapUnion, C context) {
        return visitAggregateFunction(bitmapUnion, context);
    }

    default R visitBitmapUnionCount(BitmapUnionCount bitmapUnionCount, C context) {
        return visitAggregateFunction(bitmapUnionCount, context);
    }

    default R visitBitmapUnionInt(BitmapUnionInt bitmapUnionInt, C context) {
        return visitAggregateFunction(bitmapUnionInt, context);
    }

    default R visitCollectList(CollectList collectList, C context) {
        return visitAggregateFunction(collectList, context);
    }

    default R visitCollectSet(CollectSet collectSet, C context) {
        return visitAggregateFunction(collectSet, context);
    }

    default R visitCorr(Corr corr, C context) {
        return visitNullableAggregateFunction(corr, context);
    }

    default R visitCount(Count count, C context) {
        return visitAggregateFunction(count, context);
    }

    default R visitCountByEnum(CountByEnum count, C context) {
        return visitAggregateFunction(count, context);
    }

    default R visitCovar(Covar covar, C context) {
        return visitNullableAggregateFunction(covar, context);
    }

    default R visitCovarSamp(CovarSamp covarSamp, C context) {
        return visitNullableAggregateFunction(covarSamp, context);
    }

    default R visitMultiDistinctCount(MultiDistinctCount multiDistinctCount, C context) {
        return visitAggregateFunction(multiDistinctCount, context);
    }

    default R visitMultiDistinctGroupConcat(MultiDistinctGroupConcat multiDistinctGroupConcat, C context) {
        return visitNullableAggregateFunction(multiDistinctGroupConcat, context);
    }

    default R visitMultiDistinctSum(MultiDistinctSum multiDistinctSum, C context) {
        return visitNullableAggregateFunction(multiDistinctSum, context);
    }

    default R visitMultiDistinctSum0(MultiDistinctSum0 multiDistinctSum0, C context) {
        return visitAggregateFunction(multiDistinctSum0, context);
    }

    default R visitGroupArrayIntersect(GroupArrayIntersect groupArrayIntersect, C context) {
        return visitAggregateFunction(groupArrayIntersect, context);
    }

    default R visitGroupBitAnd(GroupBitAnd groupBitAnd, C context) {
        return visitNullableAggregateFunction(groupBitAnd, context);
    }

    default R visitGroupBitOr(GroupBitOr groupBitOr, C context) {
        return visitNullableAggregateFunction(groupBitOr, context);
    }

    default R visitGroupBitXor(GroupBitXor groupBitXor, C context) {
        return visitNullableAggregateFunction(groupBitXor, context);
    }

    default R visitGroupBitmapXor(GroupBitmapXor groupBitmapXor, C context) {
        return visitNullableAggregateFunction(groupBitmapXor, context);
    }

    default R visitGroupConcat(GroupConcat groupConcat, C context) {
        return visitNullableAggregateFunction(groupConcat, context);
    }

    default R visitHistogram(Histogram histogram, C context) {
        return visitAggregateFunction(histogram, context);
    }

    default R visitHllUnion(HllUnion hllUnion, C context) {
        return visitAggregateFunction(hllUnion, context);
    }

    default R visitHllUnionAgg(HllUnionAgg hllUnionAgg, C context) {
        return visitAggregateFunction(hllUnionAgg, context);
    }

    default R visitIntersectCount(IntersectCount intersectCount, C context) {
        return visitAggregateFunction(intersectCount, context);
    }

    default R visitKurt(Kurt kurt, C context) {
        return visitAggregateFunction(kurt, context);
    }

    default R visitLinearHistogram(LinearHistogram linearHistogram, C context) {
        return visitAggregateFunction(linearHistogram, context);
    }

    default R visitMapAgg(MapAgg mapAgg, C context) {
        return visitAggregateFunction(mapAgg, context);
    }

    default R visitMax(Max max, C context) {
        return visitNullableAggregateFunction(max, context);
    }

    default R visitMaxBy(MaxBy maxBy, C context) {
        return visitNullableAggregateFunction(maxBy, context);
    }

    default R visitMin(Min min, C context) {
        return visitNullableAggregateFunction(min, context);
    }

    default R visitMinBy(MinBy minBy, C context) {
        return visitNullableAggregateFunction(minBy, context);
    }

    default R visitNdv(Ndv ndv, C context) {
        return visitAggregateFunction(ndv, context);
    }

    default R visitOrthogonalBitmapIntersect(OrthogonalBitmapIntersect function, C context) {
        return visitAggregateFunction(function, context);
    }

    default R visitOrthogonalBitmapIntersectCount(OrthogonalBitmapIntersectCount function, C context) {
        return visitAggregateFunction(function, context);
    }

    default R visitOrthogonalBitmapUnionCount(OrthogonalBitmapUnionCount function, C context) {
        return visitAggregateFunction(function, context);
    }

    default R visitPercentile(Percentile percentile, C context) {
        return visitNullableAggregateFunction(percentile, context);
    }

    default R visitPercentileApprox(PercentileApprox percentileApprox, C context) {
        return visitNullableAggregateFunction(percentileApprox, context);
    }

    default R visitPercentileApprox(PercentileApproxWeighted percentileApprox, C context) {
        return visitNullableAggregateFunction(percentileApprox, context);
    }

    default R visitPercentileArray(PercentileArray percentileArray, C context) {
        return visitAggregateFunction(percentileArray, context);
    }

    default R visitQuantileUnion(QuantileUnion quantileUnion, C context) {
        return visitAggregateFunction(quantileUnion, context);
    }

<<<<<<< HEAD
    default R visitRegrAvgX(RegrAvgX regrAvgX, C context) {
        return visitNullableAggregateFunction(regrAvgX, context);
    }

    default R visitRegrAvgY(RegrAvgY regrAvgY, C context) {
        return visitNullableAggregateFunction(regrAvgY, context);
    }

    default R visitRegrCount(RegrCount regrCount, C context) {
        return visitAggregateFunction(regrCount, context);
=======
    default R visitRegrIntercept(RegrIntercept regrIntercept, C context) {
        return visitAggregateFunction(regrIntercept, context);
    }

    default R visitRegrSlope(RegrSlope regrSlope, C context) {
        return visitAggregateFunction(regrSlope, context);
>>>>>>> 4cf69e4d
    }

    default R visitRetention(Retention retention, C context) {
        return visitNullableAggregateFunction(retention, context);
    }

    default R visitSequenceCount(SequenceCount sequenceCount, C context) {
        return visitAggregateFunction(sequenceCount, context);
    }

    default R visitSequenceMatch(SequenceMatch sequenceMatch, C context) {
        return visitNullableAggregateFunction(sequenceMatch, context);
    }

    default R visitSkew(Skew skew, C context) {
        return visitAggregateFunction(skew, context);
    }

    default R visitStddev(Stddev stddev, C context) {
        return visitNullableAggregateFunction(stddev, context);
    }

    default R visitStddevSamp(StddevSamp stddevSamp, C context) {
        return visitNullableAggregateFunction(stddevSamp, context);
    }

    default R visitSum(Sum sum, C context) {
        return visitNullableAggregateFunction(sum, context);
    }

    default R visitSum0(Sum0 sum0, C context) {
        return visitAggregateFunction(sum0, context);
    }

    default R visitTopN(TopN topN, C context) {
        return visitNullableAggregateFunction(topN, context);
    }

    default R visitTopNArray(TopNArray topnArray, C context) {
        return visitNullableAggregateFunction(topnArray, context);
    }

    default R visitTopNWeighted(TopNWeighted topnWeighted, C context) {
        return visitNullableAggregateFunction(topnWeighted, context);
    }

    default R visitVariance(Variance variance, C context) {
        return visitNullableAggregateFunction(variance, context);
    }

    default R visitVarianceSamp(VarianceSamp varianceSamp, C context) {
        return visitNullableAggregateFunction(varianceSamp, context);
    }

    default R visitWindowFunnel(WindowFunnel windowFunnel, C context) {
        return visitNullableAggregateFunction(windowFunnel, context);
    }

    default R visitMergeCombinator(MergeCombinator combinator, C context) {
        return visitAggregateFunction(combinator, context);
    }

    default R visitUnionCombinator(UnionCombinator combinator, C context) {
        return visitAggregateFunction(combinator, context);
    }

    default R visitForEachCombinator(ForEachCombinator combinator, C context) {
        return visitNullableAggregateFunction(combinator, context);
    }

    default R visitJavaUdaf(JavaUdaf javaUdaf, C context) {
        return visitAggregateFunction(javaUdaf, context);
    }

}<|MERGE_RESOLUTION|>--- conflicted
+++ resolved
@@ -65,14 +65,11 @@
 import org.apache.doris.nereids.trees.expressions.functions.agg.PercentileApproxWeighted;
 import org.apache.doris.nereids.trees.expressions.functions.agg.PercentileArray;
 import org.apache.doris.nereids.trees.expressions.functions.agg.QuantileUnion;
-<<<<<<< HEAD
 import org.apache.doris.nereids.trees.expressions.functions.agg.RegrAvgX;
 import org.apache.doris.nereids.trees.expressions.functions.agg.RegrAvgY;
 import org.apache.doris.nereids.trees.expressions.functions.agg.RegrCount;
-=======
 import org.apache.doris.nereids.trees.expressions.functions.agg.RegrIntercept;
 import org.apache.doris.nereids.trees.expressions.functions.agg.RegrSlope;
->>>>>>> 4cf69e4d
 import org.apache.doris.nereids.trees.expressions.functions.agg.Retention;
 import org.apache.doris.nereids.trees.expressions.functions.agg.SequenceCount;
 import org.apache.doris.nereids.trees.expressions.functions.agg.SequenceMatch;
@@ -287,7 +284,6 @@
         return visitAggregateFunction(quantileUnion, context);
     }
 
-<<<<<<< HEAD
     default R visitRegrAvgX(RegrAvgX regrAvgX, C context) {
         return visitNullableAggregateFunction(regrAvgX, context);
     }
@@ -298,14 +294,14 @@
 
     default R visitRegrCount(RegrCount regrCount, C context) {
         return visitAggregateFunction(regrCount, context);
-=======
+    }
+
     default R visitRegrIntercept(RegrIntercept regrIntercept, C context) {
         return visitAggregateFunction(regrIntercept, context);
     }
 
     default R visitRegrSlope(RegrSlope regrSlope, C context) {
         return visitAggregateFunction(regrSlope, context);
->>>>>>> 4cf69e4d
     }
 
     default R visitRetention(Retention retention, C context) {
