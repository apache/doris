--- conflicted
+++ resolved
@@ -165,13 +165,12 @@
         return visitAggregateFunction(multiDistinctSum, context);
     }
 
-<<<<<<< HEAD
+    default R visitMultiDistinctSum0(MultiDistinctSum0 multiDistinctSum0, C context) {
+        return visitAggregateFunction(multiDistinctSum0, context);
+    }
+
     default R visitGroupArrayIntersect(GroupArrayIntersect groupArrayIntersect, C context) {
         return visitAggregateFunction(groupArrayIntersect, context);
-=======
-    default R visitMultiDistinctSum0(MultiDistinctSum0 multiDistinctSum0, C context) {
-        return visitAggregateFunction(multiDistinctSum0, context);
->>>>>>> 900ca7bd
     }
 
     default R visitGroupBitAnd(GroupBitAnd groupBitAnd, C context) {
