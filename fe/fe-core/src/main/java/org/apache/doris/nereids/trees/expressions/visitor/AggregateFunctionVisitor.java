// Licensed to the Apache Software Foundation (ASF) under one
// or more contributor license agreements.  See the NOTICE file
// distributed with this work for additional information
// regarding copyright ownership.  The ASF licenses this file
// to you under the Apache License, Version 2.0 (the
// "License"); you may not use this file except in compliance
// with the License.  You may obtain a copy of the License at
//
//   http://www.apache.org/licenses/LICENSE-2.0
//
// Unless required by applicable law or agreed to in writing,
// software distributed under the License is distributed on an
// "AS IS" BASIS, WITHOUT WARRANTIES OR CONDITIONS OF ANY
// KIND, either express or implied.  See the License for the
// specific language governing permissions and limitations
// under the License.

package org.apache.doris.nereids.trees.expressions.visitor;

import org.apache.doris.nereids.trees.expressions.functions.agg.AggregateFunction;
import org.apache.doris.nereids.trees.expressions.functions.agg.AnyValue;
import org.apache.doris.nereids.trees.expressions.functions.agg.ApproxTopK;
import org.apache.doris.nereids.trees.expressions.functions.agg.ApproxTopSum;
import org.apache.doris.nereids.trees.expressions.functions.agg.ArrayAgg;
import org.apache.doris.nereids.trees.expressions.functions.agg.Avg;
import org.apache.doris.nereids.trees.expressions.functions.agg.AvgWeighted;
import org.apache.doris.nereids.trees.expressions.functions.agg.BitmapAgg;
import org.apache.doris.nereids.trees.expressions.functions.agg.BitmapIntersect;
import org.apache.doris.nereids.trees.expressions.functions.agg.BitmapUnion;
import org.apache.doris.nereids.trees.expressions.functions.agg.BitmapUnionCount;
import org.apache.doris.nereids.trees.expressions.functions.agg.BitmapUnionInt;
import org.apache.doris.nereids.trees.expressions.functions.agg.CollectList;
import org.apache.doris.nereids.trees.expressions.functions.agg.CollectSet;
import org.apache.doris.nereids.trees.expressions.functions.agg.Corr;
import org.apache.doris.nereids.trees.expressions.functions.agg.Count;
import org.apache.doris.nereids.trees.expressions.functions.agg.CountByEnum;
import org.apache.doris.nereids.trees.expressions.functions.agg.Covar;
import org.apache.doris.nereids.trees.expressions.functions.agg.CovarSamp;
import org.apache.doris.nereids.trees.expressions.functions.agg.GroupArrayIntersect;
import org.apache.doris.nereids.trees.expressions.functions.agg.GroupBitAnd;
import org.apache.doris.nereids.trees.expressions.functions.agg.GroupBitOr;
import org.apache.doris.nereids.trees.expressions.functions.agg.GroupBitXor;
import org.apache.doris.nereids.trees.expressions.functions.agg.GroupBitmapXor;
import org.apache.doris.nereids.trees.expressions.functions.agg.GroupConcat;
import org.apache.doris.nereids.trees.expressions.functions.agg.Histogram;
import org.apache.doris.nereids.trees.expressions.functions.agg.HllUnion;
import org.apache.doris.nereids.trees.expressions.functions.agg.HllUnionAgg;
import org.apache.doris.nereids.trees.expressions.functions.agg.IntersectCount;
import org.apache.doris.nereids.trees.expressions.functions.agg.Kurt;
import org.apache.doris.nereids.trees.expressions.functions.agg.LinearHistogram;
import org.apache.doris.nereids.trees.expressions.functions.agg.MapAgg;
import org.apache.doris.nereids.trees.expressions.functions.agg.Max;
import org.apache.doris.nereids.trees.expressions.functions.agg.MaxBy;
import org.apache.doris.nereids.trees.expressions.functions.agg.Median;
import org.apache.doris.nereids.trees.expressions.functions.agg.Min;
import org.apache.doris.nereids.trees.expressions.functions.agg.MinBy;
import org.apache.doris.nereids.trees.expressions.functions.agg.MultiDistinctCount;
import org.apache.doris.nereids.trees.expressions.functions.agg.MultiDistinctGroupConcat;
import org.apache.doris.nereids.trees.expressions.functions.agg.MultiDistinctSum;
import org.apache.doris.nereids.trees.expressions.functions.agg.MultiDistinctSum0;
import org.apache.doris.nereids.trees.expressions.functions.agg.Ndv;
import org.apache.doris.nereids.trees.expressions.functions.agg.NullableAggregateFunction;
import org.apache.doris.nereids.trees.expressions.functions.agg.OrthogonalBitmapIntersect;
import org.apache.doris.nereids.trees.expressions.functions.agg.OrthogonalBitmapIntersectCount;
import org.apache.doris.nereids.trees.expressions.functions.agg.OrthogonalBitmapUnionCount;
import org.apache.doris.nereids.trees.expressions.functions.agg.Percentile;
import org.apache.doris.nereids.trees.expressions.functions.agg.PercentileApprox;
import org.apache.doris.nereids.trees.expressions.functions.agg.PercentileApproxWeighted;
import org.apache.doris.nereids.trees.expressions.functions.agg.PercentileArray;
import org.apache.doris.nereids.trees.expressions.functions.agg.QuantileUnion;
<<<<<<< HEAD
import org.apache.doris.nereids.trees.expressions.functions.agg.RegrR2;
=======
import org.apache.doris.nereids.trees.expressions.functions.agg.RegrIntercept;
import org.apache.doris.nereids.trees.expressions.functions.agg.RegrSlope;
>>>>>>> 9855f797
import org.apache.doris.nereids.trees.expressions.functions.agg.Retention;
import org.apache.doris.nereids.trees.expressions.functions.agg.SequenceCount;
import org.apache.doris.nereids.trees.expressions.functions.agg.SequenceMatch;
import org.apache.doris.nereids.trees.expressions.functions.agg.Skew;
import org.apache.doris.nereids.trees.expressions.functions.agg.Stddev;
import org.apache.doris.nereids.trees.expressions.functions.agg.StddevSamp;
import org.apache.doris.nereids.trees.expressions.functions.agg.Sum;
import org.apache.doris.nereids.trees.expressions.functions.agg.Sum0;
import org.apache.doris.nereids.trees.expressions.functions.agg.TopN;
import org.apache.doris.nereids.trees.expressions.functions.agg.TopNArray;
import org.apache.doris.nereids.trees.expressions.functions.agg.TopNWeighted;
import org.apache.doris.nereids.trees.expressions.functions.agg.Variance;
import org.apache.doris.nereids.trees.expressions.functions.agg.VarianceSamp;
import org.apache.doris.nereids.trees.expressions.functions.agg.WindowFunnel;
import org.apache.doris.nereids.trees.expressions.functions.combinator.ForEachCombinator;
import org.apache.doris.nereids.trees.expressions.functions.combinator.MergeCombinator;
import org.apache.doris.nereids.trees.expressions.functions.combinator.UnionCombinator;
import org.apache.doris.nereids.trees.expressions.functions.udf.JavaUdaf;

/** AggregateFunctionVisitor. */
public interface AggregateFunctionVisitor<R, C> {

    R visitAggregateFunction(AggregateFunction function, C context);

    default R visitNullableAggregateFunction(NullableAggregateFunction nullableAggregateFunction, C context) {
        return visitAggregateFunction(nullableAggregateFunction, context);
    }

    default R visitAnyValue(AnyValue anyValue, C context) {
        return visitNullableAggregateFunction(anyValue, context);
    }

    default R visitArrayAgg(ArrayAgg arrayAgg, C context) {
        return visitAggregateFunction(arrayAgg, context);
    }

    default R visitAvg(Avg avg, C context) {
        return visitNullableAggregateFunction(avg, context);
    }

    default R visitAvgWeighted(AvgWeighted avgWeighted, C context) {
        return visitNullableAggregateFunction(avgWeighted, context);
    }

    default R visitBitmapAgg(BitmapAgg bitmapAgg, C context) {
        return visitAggregateFunction(bitmapAgg, context);
    }

    default R visitBitmapIntersect(BitmapIntersect bitmapIntersect, C context) {
        return visitAggregateFunction(bitmapIntersect, context);
    }

    default R visitBitmapUnion(BitmapUnion bitmapUnion, C context) {
        return visitAggregateFunction(bitmapUnion, context);
    }

    default R visitBitmapUnionCount(BitmapUnionCount bitmapUnionCount, C context) {
        return visitAggregateFunction(bitmapUnionCount, context);
    }

    default R visitBitmapUnionInt(BitmapUnionInt bitmapUnionInt, C context) {
        return visitAggregateFunction(bitmapUnionInt, context);
    }

    default R visitCollectList(CollectList collectList, C context) {
        return visitAggregateFunction(collectList, context);
    }

    default R visitCollectSet(CollectSet collectSet, C context) {
        return visitAggregateFunction(collectSet, context);
    }

    default R visitCorr(Corr corr, C context) {
        return visitNullableAggregateFunction(corr, context);
    }

    default R visitCount(Count count, C context) {
        return visitAggregateFunction(count, context);
    }

    default R visitCountByEnum(CountByEnum count, C context) {
        return visitAggregateFunction(count, context);
    }

    default R visitCovar(Covar covar, C context) {
        return visitNullableAggregateFunction(covar, context);
    }

    default R visitCovarSamp(CovarSamp covarSamp, C context) {
        return visitNullableAggregateFunction(covarSamp, context);
    }

    default R visitMultiDistinctCount(MultiDistinctCount multiDistinctCount, C context) {
        return visitAggregateFunction(multiDistinctCount, context);
    }

    default R visitMultiDistinctGroupConcat(MultiDistinctGroupConcat multiDistinctGroupConcat, C context) {
        return visitNullableAggregateFunction(multiDistinctGroupConcat, context);
    }

    default R visitMultiDistinctSum(MultiDistinctSum multiDistinctSum, C context) {
        return visitNullableAggregateFunction(multiDistinctSum, context);
    }

    default R visitMultiDistinctSum0(MultiDistinctSum0 multiDistinctSum0, C context) {
        return visitAggregateFunction(multiDistinctSum0, context);
    }

    default R visitGroupArrayIntersect(GroupArrayIntersect groupArrayIntersect, C context) {
        return visitAggregateFunction(groupArrayIntersect, context);
    }

    default R visitGroupBitAnd(GroupBitAnd groupBitAnd, C context) {
        return visitNullableAggregateFunction(groupBitAnd, context);
    }

    default R visitGroupBitOr(GroupBitOr groupBitOr, C context) {
        return visitNullableAggregateFunction(groupBitOr, context);
    }

    default R visitGroupBitXor(GroupBitXor groupBitXor, C context) {
        return visitNullableAggregateFunction(groupBitXor, context);
    }

    default R visitGroupBitmapXor(GroupBitmapXor groupBitmapXor, C context) {
        return visitNullableAggregateFunction(groupBitmapXor, context);
    }

    default R visitGroupConcat(GroupConcat groupConcat, C context) {
        return visitNullableAggregateFunction(groupConcat, context);
    }

    default R visitHistogram(Histogram histogram, C context) {
        return visitAggregateFunction(histogram, context);
    }

    default R visitHllUnion(HllUnion hllUnion, C context) {
        return visitAggregateFunction(hllUnion, context);
    }

    default R visitHllUnionAgg(HllUnionAgg hllUnionAgg, C context) {
        return visitAggregateFunction(hllUnionAgg, context);
    }

    default R visitIntersectCount(IntersectCount intersectCount, C context) {
        return visitAggregateFunction(intersectCount, context);
    }

    default R visitKurt(Kurt kurt, C context) {
        return visitAggregateFunction(kurt, context);
    }

    default R visitLinearHistogram(LinearHistogram linearHistogram, C context) {
        return visitAggregateFunction(linearHistogram, context);
    }

    default R visitMapAgg(MapAgg mapAgg, C context) {
        return visitAggregateFunction(mapAgg, context);
    }

    default R visitMax(Max max, C context) {
        return visitNullableAggregateFunction(max, context);
    }

    default R visitMaxBy(MaxBy maxBy, C context) {
        return visitNullableAggregateFunction(maxBy, context);
    }

    default R visitMin(Min min, C context) {
        return visitNullableAggregateFunction(min, context);
    }

    default R visitMinBy(MinBy minBy, C context) {
        return visitNullableAggregateFunction(minBy, context);
    }

    default R visitNdv(Ndv ndv, C context) {
        return visitAggregateFunction(ndv, context);
    }

    default R visitOrthogonalBitmapIntersect(OrthogonalBitmapIntersect function, C context) {
        return visitAggregateFunction(function, context);
    }

    default R visitOrthogonalBitmapIntersectCount(OrthogonalBitmapIntersectCount function, C context) {
        return visitAggregateFunction(function, context);
    }

    default R visitOrthogonalBitmapUnionCount(OrthogonalBitmapUnionCount function, C context) {
        return visitAggregateFunction(function, context);
    }

    default R visitMedian(Median median, C context) {
        return visitNullableAggregateFunction(median, context);
    }

    default R visitPercentile(Percentile percentile, C context) {
        return visitNullableAggregateFunction(percentile, context);
    }

    default R visitPercentileApprox(PercentileApprox percentileApprox, C context) {
        return visitNullableAggregateFunction(percentileApprox, context);
    }

    default R visitPercentileApprox(PercentileApproxWeighted percentileApprox, C context) {
        return visitNullableAggregateFunction(percentileApprox, context);
    }

    default R visitPercentileArray(PercentileArray percentileArray, C context) {
        return visitAggregateFunction(percentileArray, context);
    }

    default R visitQuantileUnion(QuantileUnion quantileUnion, C context) {
        return visitAggregateFunction(quantileUnion, context);
    }

<<<<<<< HEAD
    default R visitRegrR2(RegrR2 regrR2, C context) {
        return visitNullableAggregateFunction(regrR2, context);
=======
    default R visitRegrIntercept(RegrIntercept regrIntercept, C context) {
        return visitAggregateFunction(regrIntercept, context);
    }

    default R visitRegrSlope(RegrSlope regrSlope, C context) {
        return visitAggregateFunction(regrSlope, context);
>>>>>>> 9855f797
    }

    default R visitRetention(Retention retention, C context) {
        return visitNullableAggregateFunction(retention, context);
    }

    default R visitSequenceCount(SequenceCount sequenceCount, C context) {
        return visitAggregateFunction(sequenceCount, context);
    }

    default R visitSequenceMatch(SequenceMatch sequenceMatch, C context) {
        return visitNullableAggregateFunction(sequenceMatch, context);
    }

    default R visitSkew(Skew skew, C context) {
        return visitAggregateFunction(skew, context);
    }

    default R visitStddev(Stddev stddev, C context) {
        return visitNullableAggregateFunction(stddev, context);
    }

    default R visitStddevSamp(StddevSamp stddevSamp, C context) {
        return visitNullableAggregateFunction(stddevSamp, context);
    }

    default R visitSum(Sum sum, C context) {
        return visitNullableAggregateFunction(sum, context);
    }

    default R visitSum0(Sum0 sum0, C context) {
        return visitAggregateFunction(sum0, context);
    }

    default R visitTopN(TopN topN, C context) {
        return visitNullableAggregateFunction(topN, context);
    }

    default R visitTopNArray(TopNArray topnArray, C context) {
        return visitNullableAggregateFunction(topnArray, context);
    }

    default R visitTopNWeighted(TopNWeighted topnWeighted, C context) {
        return visitNullableAggregateFunction(topnWeighted, context);
    }

    default R visitVariance(Variance variance, C context) {
        return visitNullableAggregateFunction(variance, context);
    }

    default R visitVarianceSamp(VarianceSamp varianceSamp, C context) {
        return visitNullableAggregateFunction(varianceSamp, context);
    }

    default R visitWindowFunnel(WindowFunnel windowFunnel, C context) {
        return visitNullableAggregateFunction(windowFunnel, context);
    }

    default R visitMergeCombinator(MergeCombinator combinator, C context) {
        return visitAggregateFunction(combinator, context);
    }

    default R visitUnionCombinator(UnionCombinator combinator, C context) {
        return visitAggregateFunction(combinator, context);
    }

    default R visitForEachCombinator(ForEachCombinator combinator, C context) {
        return visitNullableAggregateFunction(combinator, context);
    }

    default R visitJavaUdaf(JavaUdaf javaUdaf, C context) {
        return visitAggregateFunction(javaUdaf, context);
    }

    default R visitApproxTopK(ApproxTopK approxTopK, C context) {
        return visitNullableAggregateFunction(approxTopK, context);
    }

    default R visitApproxTopSum(ApproxTopSum approxTopSum, C context) {
        return visitNullableAggregateFunction(approxTopSum, context);
    }

}<|MERGE_RESOLUTION|>--- conflicted
+++ resolved
@@ -68,12 +68,9 @@
 import org.apache.doris.nereids.trees.expressions.functions.agg.PercentileApproxWeighted;
 import org.apache.doris.nereids.trees.expressions.functions.agg.PercentileArray;
 import org.apache.doris.nereids.trees.expressions.functions.agg.QuantileUnion;
-<<<<<<< HEAD
 import org.apache.doris.nereids.trees.expressions.functions.agg.RegrR2;
-=======
 import org.apache.doris.nereids.trees.expressions.functions.agg.RegrIntercept;
 import org.apache.doris.nereids.trees.expressions.functions.agg.RegrSlope;
->>>>>>> 9855f797
 import org.apache.doris.nereids.trees.expressions.functions.agg.Retention;
 import org.apache.doris.nereids.trees.expressions.functions.agg.SequenceCount;
 import org.apache.doris.nereids.trees.expressions.functions.agg.SequenceMatch;
@@ -290,17 +287,16 @@
         return visitAggregateFunction(quantileUnion, context);
     }
 
-<<<<<<< HEAD
     default R visitRegrR2(RegrR2 regrR2, C context) {
         return visitNullableAggregateFunction(regrR2, context);
-=======
+    }
+
     default R visitRegrIntercept(RegrIntercept regrIntercept, C context) {
         return visitAggregateFunction(regrIntercept, context);
     }
 
     default R visitRegrSlope(RegrSlope regrSlope, C context) {
         return visitAggregateFunction(regrSlope, context);
->>>>>>> 9855f797
     }
 
     default R visitRetention(Retention retention, C context) {
