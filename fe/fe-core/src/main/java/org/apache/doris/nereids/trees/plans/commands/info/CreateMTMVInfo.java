--- conflicted
+++ resolved
@@ -153,13 +153,8 @@
                     mvName.getDb() + ": " + mvName.getTbl());
             throw new AnalysisException(message);
         }
-<<<<<<< HEAD
         analyzeProperties(ctx);
-        analyzeQuery(ctx);
-=======
-        analyzeProperties();
         analyzeQuery(ctx, this.mvProperties);
->>>>>>> 909c554e
         // analyze column
         final boolean finalEnableMergeOnWrite = false;
         Set<String> keysSet = Sets.newTreeSet(String.CASE_INSENSITIVE_ORDER);
@@ -191,15 +186,9 @@
         if (DynamicPartitionUtil.checkDynamicPartitionPropertiesExist(properties)) {
             throw new AnalysisException("Not support dynamic partition properties on async materialized view");
         }
-<<<<<<< HEAD
         for (String key : Sets.newHashSet(properties.keySet())) {
             if (MTMVPropertyUtil.isMTMVProperty(key)) {
                 MTMVPropertyUtil.analyzeProperty(key, properties.get(key), ctx, Env.getCurrentEnv());
-=======
-        for (String key : MTMVPropertyUtil.MV_PROPERTY_KEYS) {
-            if (properties.containsKey(key)) {
-                MTMVPropertyUtil.analyzeProperty(key, properties.get(key));
->>>>>>> 909c554e
                 mvProperties.put(key, properties.get(key));
                 properties.remove(key);
             }
