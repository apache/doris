// Licensed to the Apache Software Foundation (ASF) under one
// or more contributor license agreements.  See the NOTICE file
// distributed with this work for additional information
// regarding copyright ownership.  The ASF licenses this file
// to you under the Apache License, Version 2.0 (the
// "License"); you may not use this file except in compliance
// with the License.  You may obtain a copy of the License at
//
//   http://www.apache.org/licenses/LICENSE-2.0
//
// Unless required by applicable law or agreed to in writing,
// software distributed under the License is distributed on an
// "AS IS" BASIS, WITHOUT WARRANTIES OR CONDITIONS OF ANY
// KIND, either express or implied.  See the License for the
// specific language governing permissions and limitations
// under the License.

package org.apache.doris.nereids.trees.plans.commands.info;

import org.apache.doris.analysis.CreateMTMVStmt;
import org.apache.doris.analysis.KeysDesc;
import org.apache.doris.analysis.ListPartitionDesc;
import org.apache.doris.analysis.PartitionDesc;
import org.apache.doris.analysis.RangePartitionDesc;
import org.apache.doris.analysis.TableName;
import org.apache.doris.catalog.Column;
import org.apache.doris.catalog.Env;
import org.apache.doris.catalog.KeysType;
import org.apache.doris.catalog.OlapTable;
import org.apache.doris.catalog.PartitionType;
import org.apache.doris.catalog.TableIf;
import org.apache.doris.catalog.TableIf.TableType;
import org.apache.doris.common.DdlException;
import org.apache.doris.common.ErrorCode;
import org.apache.doris.common.FeNameFormat;
import org.apache.doris.common.util.PropertyAnalyzer;
import org.apache.doris.mtmv.EnvInfo;
import org.apache.doris.mtmv.MTMVPartitionInfo;
import org.apache.doris.mtmv.MTMVPartitionInfo.MTMVPartitionType;
import org.apache.doris.mtmv.MTMVPlanUtil;
import org.apache.doris.mtmv.MTMVRefreshInfo;
import org.apache.doris.mtmv.MTMVRelation;
import org.apache.doris.mtmv.MTMVUtil;
import org.apache.doris.mysql.privilege.PrivPredicate;
import org.apache.doris.nereids.NereidsPlanner;
import org.apache.doris.nereids.exceptions.AnalysisException;
import org.apache.doris.nereids.properties.PhysicalProperties;
import org.apache.doris.nereids.rules.exploration.mv.MaterializedViewUtils;
import org.apache.doris.nereids.rules.exploration.mv.MaterializedViewUtils.RelatedTableInfo;
import org.apache.doris.nereids.trees.TreeNode;
import org.apache.doris.nereids.trees.expressions.Expression;
import org.apache.doris.nereids.trees.expressions.Slot;
import org.apache.doris.nereids.trees.plans.Plan;
import org.apache.doris.nereids.trees.plans.algebra.OneRowRelation;
import org.apache.doris.nereids.trees.plans.commands.ExplainCommand.ExplainLevel;
import org.apache.doris.nereids.trees.plans.logical.LogicalPlan;
import org.apache.doris.nereids.trees.plans.visitor.NondeterministicFunctionCollector;
import org.apache.doris.nereids.trees.plans.visitor.TableCollector;
import org.apache.doris.nereids.trees.plans.visitor.TableCollector.TableCollectorContext;
import org.apache.doris.nereids.util.Utils;
import org.apache.doris.qe.ConnectContext;

import com.google.common.collect.Lists;
import com.google.common.collect.Maps;
import com.google.common.collect.Sets;
import org.apache.commons.collections.CollectionUtils;

import java.util.ArrayList;
import java.util.List;
import java.util.Map;
import java.util.Objects;
import java.util.Optional;
import java.util.Set;
import java.util.TreeMap;
import java.util.stream.Collectors;

/**
 * MTMV info in creating MTMV.
 */
public class CreateMTMVInfo {
    private final boolean ifNotExists;
    private final TableNameInfo mvName;
    private List<String> keys;
    private final String comment;
    private final DistributionDescriptor distribution;
    private Map<String, String> properties;
    private Map<String, String> mvProperties = Maps.newHashMap();

    private final LogicalPlan logicalQuery;
    private final String querySql;
    private final MTMVRefreshInfo refreshInfo;
    private final List<ColumnDefinition> columns = Lists.newArrayList();
    private final List<SimpleColumnDefinition> simpleColumnDefinitions;
    private final EnvInfo envInfo;
    private final MTMVPartitionInfo mvPartitionInfo;
    private PartitionDesc partitionDesc;
    private MTMVRelation relation;

    /**
     * constructor for create MTMV
     */
    public CreateMTMVInfo(boolean ifNotExists, TableNameInfo mvName,
            List<String> keys, String comment,
            DistributionDescriptor distribution, Map<String, String> properties,
            LogicalPlan logicalQuery, String querySql,
            MTMVRefreshInfo refreshInfo,
            List<SimpleColumnDefinition> simpleColumnDefinitions,
            MTMVPartitionInfo mvPartitionInfo) {
        this.ifNotExists = Objects.requireNonNull(ifNotExists, "require ifNotExists object");
        this.mvName = Objects.requireNonNull(mvName, "require mvName object");
        this.keys = Utils.copyRequiredList(keys);
        this.comment = comment;
        this.distribution = Objects.requireNonNull(distribution, "require distribution object");
        this.properties = Objects.requireNonNull(properties, "require properties object");
        this.logicalQuery = Objects.requireNonNull(logicalQuery, "require logicalQuery object");
        this.querySql = Objects.requireNonNull(querySql, "require querySql object");
        this.refreshInfo = Objects.requireNonNull(refreshInfo, "require refreshInfo object");
        this.simpleColumnDefinitions = Objects
                .requireNonNull(simpleColumnDefinitions, "require simpleColumnDefinitions object");
        this.envInfo = new EnvInfo(ConnectContext.get().getCurrentCatalog().getId(),
                ConnectContext.get().getCurrentDbId());
        this.mvPartitionInfo = Objects
                .requireNonNull(mvPartitionInfo, "require mtmvPartitionInfo object");
    }

    /**
     * analyze create table info
     */
    public void analyze(ConnectContext ctx) {
        // analyze table name
        mvName.analyze(ctx);
        if (!Env.getCurrentEnv().getAccessManager().checkTblPriv(ConnectContext.get(), mvName.getDb(),
                mvName.getTbl(), PrivPredicate.CREATE)) {
            String message = ErrorCode.ERR_TABLEACCESS_DENIED_ERROR.formatErrorMsg("CREATE",
                    ConnectContext.get().getQualifiedUser(), ConnectContext.get().getRemoteIP(),
                    mvName.getDb() + ": " + mvName.getTbl());
            throw new AnalysisException(message);
        }
        analyzeProperties();
        analyzeQuery(ctx);
        // analyze column
        final boolean finalEnableMergeOnWrite = false;
        Set<String> keysSet = Sets.newTreeSet(String.CASE_INSENSITIVE_ORDER);
        keysSet.addAll(keys);
        columns.forEach(c -> c.validate(true, keysSet, finalEnableMergeOnWrite, KeysType.DUP_KEYS));

        if (distribution == null) {
            throw new AnalysisException("Create MTMV should contain distribution desc");
        }

        if (properties == null) {
            properties = Maps.newHashMap();
        }

        // analyze distribute
        Map<String, ColumnDefinition> columnMap = new TreeMap<>(String.CASE_INSENSITIVE_ORDER);
        columns.forEach(c -> columnMap.put(c.getName(), c));
        distribution.updateCols(columns.get(0).getName());
        distribution.validate(columnMap, KeysType.DUP_KEYS);
        refreshInfo.validate();

        analyzeProperties();
    }

    private void analyzeProperties() {
        if (properties.containsKey(PropertyAnalyzer.PROPERTIES_GRACE_PERIOD)) {
            String gracePeriod = properties.get(PropertyAnalyzer.PROPERTIES_GRACE_PERIOD);
            try {
                Long.parseLong(gracePeriod);
            } catch (NumberFormatException e) {
                throw new AnalysisException(
                        "valid grace_period: " + properties.get(PropertyAnalyzer.PROPERTIES_GRACE_PERIOD));
            }
            mvProperties.put(PropertyAnalyzer.PROPERTIES_GRACE_PERIOD, gracePeriod);
            properties.remove(PropertyAnalyzer.PROPERTIES_GRACE_PERIOD);
        }
        if (properties.containsKey(PropertyAnalyzer.PROPERTIES_EXCLUDED_TRIGGER_TABLES)) {
            String excludedTriggerTables = properties.get(PropertyAnalyzer.PROPERTIES_EXCLUDED_TRIGGER_TABLES);
            mvProperties.put(PropertyAnalyzer.PROPERTIES_EXCLUDED_TRIGGER_TABLES, excludedTriggerTables);
            properties.remove(PropertyAnalyzer.PROPERTIES_EXCLUDED_TRIGGER_TABLES);
        }
    }

    /**
     * analyzeQuery
     */
    public void analyzeQuery(ConnectContext ctx) {
        // create table as select
        NereidsPlanner planner = new NereidsPlanner(ctx.getStatementContext());
        Plan plan = planner.plan(logicalQuery, PhysicalProperties.ANY, ExplainLevel.ALL_PLAN);
        if (plan.anyMatch(node -> node instanceof OneRowRelation)) {
            throw new AnalysisException("at least contain one table");
        }
        // can not contain VIEW or MTMV
        analyzeBaseTables(plan);
        // can not contain Random function
        analyzeExpressions(planner.getAnalyzedPlan());
        // can not contain partition or tablets
        boolean containTableQueryOperator = MaterializedViewUtils.containTableQueryOperator(planner.getAnalyzedPlan());
        if (containTableQueryOperator) {
            throw new AnalysisException("can not contain invalid expression");
        }
        getRelation(planner);
        getColumns(plan);
        analyzePartition(planner);
    }

    private void getRelation(NereidsPlanner planner) {
        Plan plan = planner.plan(logicalQuery, PhysicalProperties.ANY, ExplainLevel.NONE);
        this.relation = MTMVPlanUtil.generateMTMVRelation(plan);
    }

    private void analyzePartition(NereidsPlanner planner) {
        if (mvPartitionInfo.getPartitionType() == MTMVPartitionType.FOLLOW_BASE_TABLE) {
            Plan mvRewrittenPlan =
                    planner.plan(logicalQuery, PhysicalProperties.ANY, ExplainLevel.REWRITTEN_PLAN);
            Optional<RelatedTableInfo> relatedTableInfo = MaterializedViewUtils
                    .getRelatedTableInfo(mvPartitionInfo.getPartitionCol(), mvRewrittenPlan);
            if (!relatedTableInfo.isPresent() || !relatedTableInfo.get().isPctPossible()) {
                throw new AnalysisException("Unable to find a suitable base table for partitioning");
            }
            TableIf followTable = null;
            try {
                followTable = MTMVUtil.getTable(relatedTableInfo.get().getTableInfo());
            } catch (org.apache.doris.common.AnalysisException e) {
                throw new AnalysisException(e.getMessage(), e);
            }
            if (!(followTable instanceof OlapTable)) {
                throw new AnalysisException("base table for partitioning only can be OlapTable.");
            }
            Set<String> partitionColumnNames;
            try {
                partitionColumnNames = ((OlapTable) followTable).getPartitionColumnNames();
            } catch (DdlException e) {
                throw new AnalysisException(e.getMessage(), e);
            }

            if (!partitionColumnNames.contains(relatedTableInfo.get().getColumn())) {
                throw new AnalysisException("error related column: " + relatedTableInfo.get().getColumn());
            }
            if (partitionColumnNames.size() != 1) {
                throw new AnalysisException("base table for partitioning only support single column.");
            }
            mvPartitionInfo.setRelatedTable(relatedTableInfo.get().getTableInfo());
            mvPartitionInfo.setRelatedCol(relatedTableInfo.get().getColumn());
            partitionDesc = generatePartitionDesc((OlapTable) followTable);
        }
    }

    private PartitionDesc generatePartitionDesc(OlapTable relatedTable) {
        PartitionType type = relatedTable.getPartitionInfo().getType();
        try {
            if (type == PartitionType.RANGE) {
                return new RangePartitionDesc(Lists.newArrayList(mvPartitionInfo.getPartitionCol()),
                        Lists.newArrayList());
            } else if (type == PartitionType.LIST) {
                return new ListPartitionDesc(Lists.newArrayList(mvPartitionInfo.getPartitionCol()),
                        Lists.newArrayList());
            } else {
                return null;
            }
        } catch (org.apache.doris.common.AnalysisException e) {
            throw new AnalysisException("can not generate partitionDesc", e);
        }
    }

    private void analyzeBaseTables(Plan plan) {
        TableCollectorContext collectorContext =
                new TableCollector.TableCollectorContext(Sets.newHashSet(TableType.MATERIALIZED_VIEW, TableType.VIEW));
        plan.accept(TableCollector.INSTANCE, collectorContext);
        List<TableIf> collectedTables = collectorContext.getCollectedTables();
        if (!CollectionUtils.isEmpty(collectedTables)) {
            throw new AnalysisException("can not contain MATERIALIZED_VIEW or VIEW");
        }
    }

    private void analyzeExpressions(Plan plan) {
        List<TreeNode<Expression>> functionCollectResult = new ArrayList<>();
        plan.accept(NondeterministicFunctionCollector.INSTANCE, functionCollectResult);
        if (!CollectionUtils.isEmpty(functionCollectResult)) {
            throw new AnalysisException("can not contain invalid expression");
        }
    }

    private void getColumns(Plan plan) {
        List<Slot> slots = plan.getOutput();
        if (slots.isEmpty()) {
            throw new AnalysisException("table should contain at least one column");
        }
        if (!CollectionUtils.isEmpty(simpleColumnDefinitions) && simpleColumnDefinitions.size() != slots.size()) {
            throw new AnalysisException("simpleColumnDefinitions size is not equal to the query's");
        }
        Set<String> colNames = Sets.newHashSet();
        for (int i = 0; i < slots.size(); i++) {
            String colName = CollectionUtils.isEmpty(simpleColumnDefinitions) ? slots.get(i).getName()
                    : simpleColumnDefinitions.get(i).getName();
            try {
                FeNameFormat.checkColumnName(colName);
            } catch (org.apache.doris.common.AnalysisException e) {
                throw new AnalysisException(e.getMessage());
            }
            if (colNames.contains(colName)) {
                throw new AnalysisException("repeat cols:" + colName);
            } else {
                colNames.add(colName);
            }
            columns.add(new ColumnDefinition(
<<<<<<< HEAD
                    colName, slots.get(i).getDataType(), slots.get(i).isNullLiteral(),
=======
                    colName, slots.get(i).getDataType(), slots.get(i).nullable(),
>>>>>>> 4c51558f
                    CollectionUtils.isEmpty(simpleColumnDefinitions) ? null
                            : simpleColumnDefinitions.get(i).getComment()));
        }
    }

    /**
     * translate to catalog CreateMultiTableMaterializedViewStmt
     */
    public CreateMTMVStmt translateToLegacyStmt() {
        TableName tableName = mvName.transferToTableName();
        KeysDesc keysDesc = new KeysDesc(KeysType.DUP_KEYS, keys);
        List<Column> catalogColumns = columns.stream()
                .map(ColumnDefinition::translateToCatalogStyle)
                .collect(Collectors.toList());
        return new CreateMTMVStmt(ifNotExists, tableName, catalogColumns, refreshInfo, keysDesc,
                distribution.translateToCatalogStyle(), properties, mvProperties, querySql, comment, envInfo,
                partitionDesc, mvPartitionInfo, relation);
    }

}<|MERGE_RESOLUTION|>--- conflicted
+++ resolved
@@ -305,11 +305,7 @@
                 colNames.add(colName);
             }
             columns.add(new ColumnDefinition(
-<<<<<<< HEAD
-                    colName, slots.get(i).getDataType(), slots.get(i).isNullLiteral(),
-=======
                     colName, slots.get(i).getDataType(), slots.get(i).nullable(),
->>>>>>> 4c51558f
                     CollectionUtils.isEmpty(simpleColumnDefinitions) ? null
                             : simpleColumnDefinitions.get(i).getComment()));
         }
