--- conflicted
+++ resolved
@@ -33,11 +33,6 @@
 import org.apache.doris.catalog.View;
 import org.apache.doris.common.ErrorCode;
 import org.apache.doris.common.FeNameFormat;
-<<<<<<< HEAD
-import org.apache.doris.common.util.PropertyAnalyzer;
-=======
-import org.apache.doris.datasource.hive.HMSExternalTable;
->>>>>>> fc7cb330
 import org.apache.doris.mtmv.EnvInfo;
 import org.apache.doris.mtmv.MTMVPartitionInfo;
 import org.apache.doris.mtmv.MTMVPartitionInfo.MTMVPartitionType;
@@ -244,12 +239,7 @@
         List<AllPartitionDesc> allPartitionDescs = null;
         try {
             allPartitionDescs = MTMVPartitionUtil
-<<<<<<< HEAD
                     .getPartitionDescsByRelatedTable(properties, mvPartitionInfo, mvProperties);
-=======
-                    .getPartitionDescsByRelatedTable(relatedTable, properties, mvPartitionInfo.getRelatedCol(),
-                            mvProperties);
->>>>>>> fc7cb330
         } catch (org.apache.doris.common.AnalysisException e) {
             throw new AnalysisException("getPartitionDescsByRelatedTable failed", e);
         }
