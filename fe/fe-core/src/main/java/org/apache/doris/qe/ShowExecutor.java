--- conflicted
+++ resolved
@@ -2613,11 +2613,7 @@
             row.add(Env.getCurrentEnv().getAnalysisManager().getJobProgress(analysisInfo.jobId));
             row.add(analysisInfo.scheduleType.toString());
             LocalDateTime startTime =
-<<<<<<< HEAD
-                    LocalDateTime.ofInstant(Instant.ofEpochMilli(analysisInfo.createTime),
-=======
                     LocalDateTime.ofInstant(Instant.ofEpochMilli(analysisInfo.startTime),
->>>>>>> 9f277a0a
                             java.time.ZoneId.systemDefault());
             LocalDateTime endTime =
                     LocalDateTime.ofInstant(Instant.ofEpochMilli(analysisInfo.endTime),
