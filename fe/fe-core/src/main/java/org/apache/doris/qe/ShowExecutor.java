// Licensed to the Apache Software Foundation (ASF) under one
// or more contributor license agreements.  See the NOTICE file
// distributed with this work for additional information
// regarding copyright ownership.  The ASF licenses this file
// to you under the Apache License, Version 2.0 (the
// "License"); you may not use this file except in compliance
// with the License.  You may obtain a copy of the License at
//
//   http://www.apache.org/licenses/LICENSE-2.0
//
// Unless required by applicable law or agreed to in writing,
// software distributed under the License is distributed on an
// "AS IS" BASIS, WITHOUT WARRANTIES OR CONDITIONS OF ANY
// KIND, either express or implied.  See the License for the
// specific language governing permissions and limitations
// under the License.

package org.apache.doris.qe;

import org.apache.doris.analysis.AdminCopyTabletStmt;
import org.apache.doris.analysis.AdminDiagnoseTabletStmt;
import org.apache.doris.analysis.AdminShowConfigStmt;
import org.apache.doris.analysis.AdminShowReplicaDistributionStmt;
import org.apache.doris.analysis.AdminShowReplicaStatusStmt;
import org.apache.doris.analysis.AdminShowTabletStorageFormatStmt;
import org.apache.doris.analysis.DescribeStmt;
import org.apache.doris.analysis.HelpStmt;
import org.apache.doris.analysis.PartitionNames;
import org.apache.doris.analysis.ShowAlterStmt;
import org.apache.doris.analysis.ShowAnalyzeStmt;
import org.apache.doris.analysis.ShowAuthorStmt;
import org.apache.doris.analysis.ShowBackendsStmt;
import org.apache.doris.analysis.ShowBackupStmt;
import org.apache.doris.analysis.ShowBrokerStmt;
import org.apache.doris.analysis.ShowCatalogRecycleBinStmt;
import org.apache.doris.analysis.ShowCatalogStmt;
import org.apache.doris.analysis.ShowClusterStmt;
import org.apache.doris.analysis.ShowCollationStmt;
import org.apache.doris.analysis.ShowColumnStatsStmt;
import org.apache.doris.analysis.ShowColumnStmt;
import org.apache.doris.analysis.ShowCreateCatalogStmt;
import org.apache.doris.analysis.ShowCreateDbStmt;
import org.apache.doris.analysis.ShowCreateFunctionStmt;
import org.apache.doris.analysis.ShowCreateLoadStmt;
import org.apache.doris.analysis.ShowCreateMaterializedViewStmt;
import org.apache.doris.analysis.ShowCreateRoutineLoadStmt;
import org.apache.doris.analysis.ShowCreateTableStmt;
import org.apache.doris.analysis.ShowDataSkewStmt;
import org.apache.doris.analysis.ShowDataStmt;
import org.apache.doris.analysis.ShowDbIdStmt;
import org.apache.doris.analysis.ShowDbStmt;
import org.apache.doris.analysis.ShowDeleteStmt;
import org.apache.doris.analysis.ShowDynamicPartitionStmt;
import org.apache.doris.analysis.ShowEncryptKeysStmt;
import org.apache.doris.analysis.ShowEnginesStmt;
import org.apache.doris.analysis.ShowExportProfileStmt;
import org.apache.doris.analysis.ShowExportStmt;
import org.apache.doris.analysis.ShowFrontendsStmt;
import org.apache.doris.analysis.ShowFunctionsStmt;
import org.apache.doris.analysis.ShowGrantsStmt;
import org.apache.doris.analysis.ShowIndexStmt;
import org.apache.doris.analysis.ShowLastInsertStmt;
import org.apache.doris.analysis.ShowLoadProfileStmt;
import org.apache.doris.analysis.ShowLoadStmt;
import org.apache.doris.analysis.ShowLoadWarningsStmt;
import org.apache.doris.analysis.ShowMTMVJobStmt;
import org.apache.doris.analysis.ShowMTMVTaskStmt;
import org.apache.doris.analysis.ShowMigrationsStmt;
import org.apache.doris.analysis.ShowPartitionIdStmt;
import org.apache.doris.analysis.ShowPartitionsStmt;
import org.apache.doris.analysis.ShowPluginsStmt;
import org.apache.doris.analysis.ShowPolicyStmt;
import org.apache.doris.analysis.ShowProcStmt;
import org.apache.doris.analysis.ShowProcesslistStmt;
import org.apache.doris.analysis.ShowQueryProfileStmt;
import org.apache.doris.analysis.ShowRepositoriesStmt;
import org.apache.doris.analysis.ShowResourcesStmt;
import org.apache.doris.analysis.ShowRestoreStmt;
import org.apache.doris.analysis.ShowRolesStmt;
import org.apache.doris.analysis.ShowRollupStmt;
import org.apache.doris.analysis.ShowRoutineLoadStmt;
import org.apache.doris.analysis.ShowRoutineLoadTaskStmt;
import org.apache.doris.analysis.ShowSmallFilesStmt;
import org.apache.doris.analysis.ShowSnapshotStmt;
import org.apache.doris.analysis.ShowSqlBlockRuleStmt;
import org.apache.doris.analysis.ShowStmt;
import org.apache.doris.analysis.ShowStreamLoadStmt;
import org.apache.doris.analysis.ShowSyncJobStmt;
import org.apache.doris.analysis.ShowTableCreationStmt;
import org.apache.doris.analysis.ShowTableIdStmt;
import org.apache.doris.analysis.ShowTableStatusStmt;
import org.apache.doris.analysis.ShowTableStmt;
import org.apache.doris.analysis.ShowTabletStmt;
import org.apache.doris.analysis.ShowTransactionStmt;
import org.apache.doris.analysis.ShowTrashDiskStmt;
import org.apache.doris.analysis.ShowTrashStmt;
import org.apache.doris.analysis.ShowTypeCastStmt;
import org.apache.doris.analysis.ShowUserPropertyStmt;
import org.apache.doris.analysis.ShowVariablesStmt;
import org.apache.doris.analysis.ShowViewStmt;
import org.apache.doris.analysis.TableName;
import org.apache.doris.backup.AbstractJob;
import org.apache.doris.backup.BackupJob;
import org.apache.doris.backup.Repository;
import org.apache.doris.backup.RestoreJob;
import org.apache.doris.blockrule.SqlBlockRule;
import org.apache.doris.catalog.BrokerMgr;
import org.apache.doris.catalog.Column;
import org.apache.doris.catalog.Database;
import org.apache.doris.catalog.DatabaseIf;
import org.apache.doris.catalog.DynamicPartitionProperty;
import org.apache.doris.catalog.EncryptKey;
import org.apache.doris.catalog.Env;
import org.apache.doris.catalog.Function;
import org.apache.doris.catalog.HiveMetaStoreClientHelper;
import org.apache.doris.catalog.Index;
import org.apache.doris.catalog.MaterializedIndex;
import org.apache.doris.catalog.MaterializedIndex.IndexExtState;
import org.apache.doris.catalog.MaterializedIndexMeta;
import org.apache.doris.catalog.MetadataViewer;
import org.apache.doris.catalog.OlapTable;
import org.apache.doris.catalog.Partition;
import org.apache.doris.catalog.PrimitiveType;
import org.apache.doris.catalog.Replica;
import org.apache.doris.catalog.ReplicaAllocation;
import org.apache.doris.catalog.ScalarType;
import org.apache.doris.catalog.Table;
import org.apache.doris.catalog.TableIf;
import org.apache.doris.catalog.TableIf.TableType;
import org.apache.doris.catalog.Tablet;
import org.apache.doris.catalog.TabletInvertedIndex;
import org.apache.doris.catalog.TabletMeta;
import org.apache.doris.catalog.View;
import org.apache.doris.catalog.external.HMSExternalTable;
import org.apache.doris.clone.DynamicPartitionScheduler;
import org.apache.doris.cluster.BaseParam;
import org.apache.doris.cluster.ClusterNamespace;
import org.apache.doris.common.AnalysisException;
import org.apache.doris.common.CaseSensibility;
import org.apache.doris.common.ConfigBase;
import org.apache.doris.common.DdlException;
import org.apache.doris.common.ErrorCode;
import org.apache.doris.common.ErrorReport;
import org.apache.doris.common.FeConstants;
import org.apache.doris.common.MarkedCountDownLatch;
import org.apache.doris.common.MetaNotFoundException;
import org.apache.doris.common.Pair;
import org.apache.doris.common.PatternMatcher;
import org.apache.doris.common.PatternMatcherWrapper;
import org.apache.doris.common.proc.BackendsProcDir;
import org.apache.doris.common.proc.FrontendsProcNode;
import org.apache.doris.common.proc.LoadProcDir;
import org.apache.doris.common.proc.PartitionsProcDir;
import org.apache.doris.common.proc.ProcNodeInterface;
import org.apache.doris.common.proc.RollupProcDir;
import org.apache.doris.common.proc.SchemaChangeProcDir;
import org.apache.doris.common.proc.TabletsProcDir;
import org.apache.doris.common.proc.TrashProcDir;
import org.apache.doris.common.proc.TrashProcNode;
import org.apache.doris.common.profile.ProfileTreeNode;
import org.apache.doris.common.profile.ProfileTreePrinter;
import org.apache.doris.common.util.ListComparator;
import org.apache.doris.common.util.LogBuilder;
import org.apache.doris.common.util.LogKey;
import org.apache.doris.common.util.OrderByPair;
import org.apache.doris.common.util.PrintableMap;
import org.apache.doris.common.util.ProfileManager;
import org.apache.doris.common.util.RuntimeProfile;
import org.apache.doris.common.util.TimeUtils;
import org.apache.doris.common.util.Util;
import org.apache.doris.datasource.CatalogIf;
import org.apache.doris.external.iceberg.IcebergTableCreationRecord;
import org.apache.doris.load.DeleteHandler;
import org.apache.doris.load.ExportJob;
import org.apache.doris.load.ExportMgr;
import org.apache.doris.load.Load;
import org.apache.doris.load.LoadJob;
import org.apache.doris.load.LoadJob.JobState;
import org.apache.doris.load.routineload.RoutineLoadJob;
import org.apache.doris.mtmv.MTMVJobManager;
import org.apache.doris.mtmv.metadata.MTMVJob;
import org.apache.doris.mtmv.metadata.MTMVTask;
import org.apache.doris.mysql.privilege.PrivPredicate;
import org.apache.doris.statistics.ColumnStatistic;
import org.apache.doris.statistics.StatisticsRepository;
import org.apache.doris.system.Backend;
import org.apache.doris.system.Diagnoser;
import org.apache.doris.system.SystemInfoService;
import org.apache.doris.task.AgentBatchTask;
import org.apache.doris.task.AgentClient;
import org.apache.doris.task.AgentTaskExecutor;
import org.apache.doris.task.AgentTaskQueue;
import org.apache.doris.task.SnapshotTask;
import org.apache.doris.thrift.TCheckStorageFormatResult;
import org.apache.doris.thrift.TTaskType;
import org.apache.doris.thrift.TUnit;
import org.apache.doris.transaction.GlobalTransactionMgr;
import org.apache.doris.transaction.TransactionStatus;

import com.google.common.base.Preconditions;
import com.google.common.base.Strings;
import com.google.common.collect.ImmutableSetMultimap;
import com.google.common.collect.Lists;
import com.google.common.collect.Sets;
import org.apache.commons.lang3.tuple.Triple;
import org.apache.logging.log4j.LogManager;
import org.apache.logging.log4j.Logger;

import java.io.BufferedReader;
import java.io.InputStream;
import java.io.InputStreamReader;
import java.net.URL;
import java.net.URLConnection;
import java.util.ArrayList;
import java.util.Arrays;
import java.util.Collection;
import java.util.Collections;
import java.util.Comparator;
import java.util.HashSet;
import java.util.List;
import java.util.Set;
import java.util.concurrent.TimeUnit;
import java.util.function.Predicate;
import java.util.stream.Collectors;

// Execute one show statement.
public class ShowExecutor {
    private static final Logger LOG = LogManager.getLogger(ShowExecutor.class);
    private static final List<List<String>> EMPTY_SET = Lists.newArrayList();

    private ConnectContext ctx;
    private ShowStmt stmt;
    private ShowResultSet resultSet;

    public ShowExecutor(ConnectContext ctx, ShowStmt stmt) {
        this.ctx = ctx;
        this.stmt = stmt;
        resultSet = null;
    }

    public ShowResultSet execute() throws AnalysisException {
        if (stmt instanceof ShowRollupStmt) {
            handleShowRollup();
        } else if (stmt instanceof ShowAuthorStmt) {
            handleShowAuthor();
        } else if (stmt instanceof ShowProcStmt) {
            handleShowProc();
        } else if (stmt instanceof HelpStmt) {
            handleHelp();
        } else if (stmt instanceof ShowDbStmt) {
            handleShowDb();
        } else if (stmt instanceof ShowDbIdStmt) {
            handleShowDbId();
        } else if (stmt instanceof ShowTableStmt) {
            handleShowTable();
        } else if (stmt instanceof ShowTableStatusStmt) {
            handleShowTableStatus();
        } else if (stmt instanceof ShowTableIdStmt) {
            handleShowTableId();
        } else if (stmt instanceof DescribeStmt) {
            handleDescribe();
        } else if (stmt instanceof ShowCreateTableStmt) {
            handleShowCreateTable();
        } else if (stmt instanceof ShowCreateDbStmt) {
            handleShowCreateDb();
        } else if (stmt instanceof ShowProcesslistStmt) {
            handleShowProcesslist();
        } else if (stmt instanceof ShowEnginesStmt) {
            handleShowEngines();
        } else if (stmt instanceof ShowFunctionsStmt) {
            handleShowFunctions();
        } else if (stmt instanceof ShowCreateFunctionStmt) {
            handleShowCreateFunction();
        } else if (stmt instanceof ShowEncryptKeysStmt) {
            handleShowEncryptKeys();
        } else if (stmt instanceof ShowVariablesStmt) {
            handleShowVariables();
        } else if (stmt instanceof ShowColumnStmt) {
            handleShowColumn();
        } else if (stmt instanceof ShowLoadStmt) {
            handleShowLoad();
        } else if (stmt instanceof ShowStreamLoadStmt) {
            handleShowStreamLoad();
        } else if (stmt instanceof ShowLoadWarningsStmt) {
            handleShowLoadWarnings();
        } else if (stmt instanceof ShowRoutineLoadStmt) {
            handleShowRoutineLoad();
        } else if (stmt instanceof ShowRoutineLoadTaskStmt) {
            handleShowRoutineLoadTask();
        } else if (stmt instanceof ShowCreateRoutineLoadStmt) {
            handleShowCreateRoutineLoad();
        } else if (stmt instanceof ShowCreateLoadStmt) {
            handleShowCreateLoad();
        }  else if (stmt instanceof ShowDeleteStmt) {
            handleShowDelete();
        } else if (stmt instanceof ShowAlterStmt) {
            handleShowAlter();
        } else if (stmt instanceof ShowUserPropertyStmt) {
            handleShowUserProperty();
        } else if (stmt instanceof ShowDataStmt) {
            handleShowData();
        } else if (stmt instanceof ShowCollationStmt) {
            handleShowCollation();
        } else if (stmt instanceof ShowPartitionsStmt) {
            handleShowPartitions();
        } else if (stmt instanceof ShowPartitionIdStmt) {
            handleShowPartitionId();
        } else if (stmt instanceof ShowTabletStmt) {
            handleShowTablet();
        } else if (stmt instanceof ShowBackupStmt) {
            handleShowBackup();
        } else if (stmt instanceof ShowRestoreStmt) {
            handleShowRestore();
        } else if (stmt instanceof ShowClusterStmt) {
            handleShowCluster();
        } else if (stmt instanceof ShowMigrationsStmt) {
            handleShowMigrations();
        } else if (stmt instanceof ShowBrokerStmt) {
            handleShowBroker();
        } else if (stmt instanceof ShowResourcesStmt) {
            handleShowResources();
        } else if (stmt instanceof ShowExportStmt) {
            handleShowExport();
        } else if (stmt instanceof ShowBackendsStmt) {
            handleShowBackends();
        } else if (stmt instanceof ShowFrontendsStmt) {
            handleShowFrontends();
        } else if (stmt instanceof ShowRepositoriesStmt) {
            handleShowRepositories();
        } else if (stmt instanceof ShowSnapshotStmt) {
            handleShowSnapshot();
        } else if (stmt instanceof ShowGrantsStmt) {
            handleShowGrants();
        } else if (stmt instanceof ShowRolesStmt) {
            handleShowRoles();
        } else if (stmt instanceof ShowTrashStmt) {
            handleShowTrash();
        } else if (stmt instanceof ShowTrashDiskStmt) {
            handleShowTrashDisk();
        } else if (stmt instanceof AdminShowReplicaStatusStmt) {
            handleAdminShowTabletStatus();
        } else if (stmt instanceof AdminShowReplicaDistributionStmt) {
            handleAdminShowTabletDistribution();
        } else if (stmt instanceof AdminShowConfigStmt) {
            handleAdminShowConfig();
        } else if (stmt instanceof ShowSmallFilesStmt) {
            handleShowSmallFiles();
        } else if (stmt instanceof ShowDynamicPartitionStmt) {
            handleShowDynamicPartition();
        } else if (stmt instanceof ShowIndexStmt) {
            handleShowIndex();
        } else if (stmt instanceof ShowViewStmt) {
            handleShowView();
        } else if (stmt instanceof ShowTransactionStmt) {
            handleShowTransaction();
        } else if (stmt instanceof ShowPluginsStmt) {
            handleShowPlugins();
        } else if (stmt instanceof ShowQueryProfileStmt) {
            handleShowQueryProfile();
        } else if (stmt instanceof ShowLoadProfileStmt) {
            handleShowLoadProfile();
        } else if (stmt instanceof ShowExportProfileStmt) {
            handleShowExportProfile();
        } else if (stmt instanceof ShowDataSkewStmt) {
            handleShowDataSkew();
        } else if (stmt instanceof ShowSyncJobStmt) {
            handleShowSyncJobs();
        } else if (stmt instanceof ShowSqlBlockRuleStmt) {
            handleShowSqlBlockRule();
        } else if (stmt instanceof ShowColumnStatsStmt) {
            handleShowColumnStats();
        } else if (stmt instanceof ShowTableCreationStmt) {
            handleShowTableCreation();
        } else if (stmt instanceof ShowLastInsertStmt) {
            handleShowLastInsert();
        } else if (stmt instanceof AdminShowTabletStorageFormatStmt) {
            handleAdminShowTabletStorageFormat();
        } else if (stmt instanceof AdminDiagnoseTabletStmt) {
            handleAdminDiagnoseTablet();
        } else if (stmt instanceof ShowCreateMaterializedViewStmt) {
            handleShowCreateMaterializedView();
        } else if (stmt instanceof ShowPolicyStmt) {
            handleShowPolicy();
        } else if (stmt instanceof ShowCatalogStmt) {
            handleShowCatalogs();
        } else if (stmt instanceof ShowCreateCatalogStmt) {
            handleShowCreateCatalog();
        } else if (stmt instanceof ShowAnalyzeStmt) {
            handleShowAnalyze();
        } else if (stmt instanceof AdminCopyTabletStmt) {
            handleCopyTablet();
        } else if (stmt instanceof ShowCatalogRecycleBinStmt) {
            handleShowCatalogRecycleBin();
        } else if (stmt instanceof ShowMTMVJobStmt) {
            handleMTMVJobs();
        } else if (stmt instanceof ShowMTMVTaskStmt) {
            handleMTMVTasks();
        } else if (stmt instanceof ShowTypeCastStmt) {
            handleShowTypeCastStmt();
        } else {
            handleEmtpy();
        }

        return resultSet;
    }

    private void handleShowRollup() {
        // TODO: not implemented yet
        ShowRollupStmt showRollupStmt = (ShowRollupStmt) stmt;
        List<List<String>> rowSets = Lists.newArrayList();
        resultSet = new ShowResultSet(showRollupStmt.getMetaData(), rowSets);
    }

    // Handle show processlist
    private void handleShowProcesslist() {
        ShowProcesslistStmt showStmt = (ShowProcesslistStmt) stmt;
        List<List<String>> rowSet = Lists.newArrayList();

        List<ConnectContext.ThreadInfo> threadInfos = ctx.getConnectScheduler()
                .listConnection(ctx.getQualifiedUser(), showStmt.isFull());
        long nowMs = System.currentTimeMillis();
        for (ConnectContext.ThreadInfo info : threadInfos) {
            rowSet.add(info.toRow(nowMs));
        }

        resultSet = new ShowResultSet(showStmt.getMetaData(), rowSet);
    }

    // Handle show authors
    private void handleEmtpy() {
        // Only success
        resultSet = new ShowResultSet(stmt.getMetaData(), EMPTY_SET);
    }

    // Handle show authors
    private void handleShowAuthor() {
        ShowAuthorStmt showAuthorStmt = (ShowAuthorStmt) stmt;
        List<List<String>> rowSet = Lists.newArrayList();
        // Only success
        resultSet = new ShowResultSet(showAuthorStmt.getMetaData(), rowSet);
    }

    // Handle show engines
    private void handleShowEngines() {
        ShowEnginesStmt showStmt = (ShowEnginesStmt) stmt;
        List<List<String>> rowSet = Lists.newArrayList();
        rowSet.add(Lists.newArrayList("Olap engine", "YES", "Default storage engine of palo", "NO", "NO", "NO"));
        rowSet.add(Lists.newArrayList("MySQL", "YES", "MySQL server which data is in it", "NO", "NO", "NO"));
        rowSet.add(Lists.newArrayList("ELASTICSEARCH", "YES", "ELASTICSEARCH cluster which data is in it",
                "NO", "NO", "NO"));
        rowSet.add(Lists.newArrayList("HIVE", "YES", "HIVE database which data is in it", "NO", "NO", "NO"));
        rowSet.add(Lists.newArrayList("ICEBERG", "YES", "ICEBERG data lake which data is in it", "NO", "NO", "NO"));
        rowSet.add(Lists.newArrayList("ODBC", "YES", "ODBC driver which data we can connect", "NO", "NO", "NO"));
        rowSet.add(Lists.newArrayList("HUDI", "YES", "HUDI data lake which data is in it", "NO", "NO", "NO"));

        // Only success
        resultSet = new ShowResultSet(showStmt.getMetaData(), rowSet);
    }

    // Handle show functions
    private void handleShowFunctions() throws AnalysisException {
        ShowFunctionsStmt showStmt = (ShowFunctionsStmt) stmt;
        Util.prohibitExternalCatalog(ctx.getDefaultCatalog(), stmt.getClass().getSimpleName());
        DatabaseIf db = ctx.getCurrentCatalog().getDbOrAnalysisException(showStmt.getDbName());

        List<List<String>> resultRowSet = Lists.newArrayList();
        if (db instanceof Database) {
            List<Function> functions = showStmt.getIsBuiltin() ? ctx.getEnv().getBuiltinFunctions()
                    : ((Database) db).getFunctions();

            List<List<Comparable>> rowSet = Lists.newArrayList();
            for (Function function : functions) {
                List<Comparable> row = function.getInfo(showStmt.getIsVerbose());
                // like predicate
                if (showStmt.getWild() == null || showStmt.like(function.functionName())) {
                    rowSet.add(row);
                }
            }

            // sort function rows by first column asc
            ListComparator<List<Comparable>> comparator = null;
            OrderByPair orderByPair = new OrderByPair(0, false);
            comparator = new ListComparator<>(orderByPair);
            Collections.sort(rowSet, comparator);

            Set<String> functionNameSet = new HashSet<>();
            for (List<Comparable> row : rowSet) {
                List<String> resultRow = Lists.newArrayList();
                // if not verbose, remove duplicate function name
                if (functionNameSet.contains(row.get(0).toString())) {
                    continue;
                }
                for (Comparable column : row) {
                    resultRow.add(column.toString());
                }
                resultRowSet.add(resultRow);
                functionNameSet.add(resultRow.get(0));
            }
        }

        // Only success
        ShowResultSetMetaData showMetaData = showStmt.getIsVerbose() ? showStmt.getMetaData() :
                ShowResultSetMetaData.builder()
                        .addColumn(new Column("Function Name", ScalarType.createVarchar(256))).build();
        resultSet = new ShowResultSet(showMetaData, resultRowSet);
    }

    // Handle show create function
    private void handleShowCreateFunction() throws AnalysisException {
        ShowCreateFunctionStmt showCreateFunctionStmt = (ShowCreateFunctionStmt) stmt;
        Util.prohibitExternalCatalog(ctx.getDefaultCatalog(), stmt.getClass().getSimpleName());
        DatabaseIf db = ctx.getCurrentCatalog().getDbOrAnalysisException(showCreateFunctionStmt.getDbName());
        List<List<String>> resultRowSet = Lists.newArrayList();
        if (db instanceof Database) {
            Function function = ((Database) db).getFunction(showCreateFunctionStmt.getFunction());
            List<String> resultRow = Lists.newArrayList();
            resultRow.add(function.signatureString());
            resultRow.add(function.toSql(false));
            resultRowSet.add(resultRow);
        }
        resultSet = new ShowResultSet(showCreateFunctionStmt.getMetaData(), resultRowSet);
    }

    // Handle show encryptkeys
    private void handleShowEncryptKeys() throws AnalysisException {
        ShowEncryptKeysStmt showStmt = (ShowEncryptKeysStmt) stmt;
        Util.prohibitExternalCatalog(ctx.getDefaultCatalog(), stmt.getClass().getSimpleName());
        DatabaseIf db = ctx.getCurrentCatalog().getDbOrAnalysisException(showStmt.getDbName());
        List<List<String>> resultRowSet = Lists.newArrayList();
        if (db instanceof Database) {
            List<EncryptKey> encryptKeys = ((Database) db).getEncryptKeys();
            List<List<Comparable>> rowSet = Lists.newArrayList();
            for (EncryptKey encryptKey : encryptKeys) {
                List<Comparable> row = encryptKey.getInfo();
                // like predicate
                if (showStmt.getWild() == null || showStmt.like(encryptKey.getEncryptKeyName().getKeyName())) {
                    rowSet.add(row);
                }

            }

            // sort function rows by first column asc
            ListComparator<List<Comparable>> comparator = null;
            OrderByPair orderByPair = new OrderByPair(0, false);
            comparator = new ListComparator<>(orderByPair);
            Collections.sort(rowSet, comparator);

            Set<String> encryptKeyNameSet = new HashSet<>();
            for (List<Comparable> row : rowSet) {
                List<String> resultRow = Lists.newArrayList();
                for (Comparable column : row) {
                    resultRow.add(column.toString());
                }
                resultRowSet.add(resultRow);
                encryptKeyNameSet.add(resultRow.get(0));
            }
        }

        ShowResultSetMetaData showMetaData = showStmt.getMetaData();
        resultSet = new ShowResultSet(showMetaData, resultRowSet);
    }

    private void handleShowProc() throws AnalysisException {
        ShowProcStmt showProcStmt = (ShowProcStmt) stmt;
        ShowResultSetMetaData metaData = showProcStmt.getMetaData();
        ProcNodeInterface procNode = showProcStmt.getNode();

        List<List<String>> finalRows = procNode.fetchResult().getRows();
        // if this is superuser, hide ip and host info form backends info proc
        if (procNode instanceof BackendsProcDir) {
            if (!Env.getCurrentEnv().getAccessManager().checkGlobalPriv(ConnectContext.get(), PrivPredicate.OPERATOR)) {
                // hide host info
                for (List<String> row : finalRows) {
                    row.remove(BackendsProcDir.HOSTNAME_INDEX);
                }

                // mod meta data
                metaData.removeColumn(BackendsProcDir.HOSTNAME_INDEX);
            }
        }

        resultSet = new ShowResultSet(metaData, finalRows);
    }

    // Show clusters
    private void handleShowCluster() throws AnalysisException {
        final ShowClusterStmt showStmt = (ShowClusterStmt) stmt;
        final List<List<String>> rows = Lists.newArrayList();
        final List<String> clusterNames = ctx.getEnv().getClusterNames();

        final Set<String> clusterNameSet = Sets.newTreeSet();
        for (String cluster : clusterNames) {
            clusterNameSet.add(cluster);
        }

        for (String clusterName : clusterNameSet) {
            rows.add(Lists.newArrayList(clusterName));
        }

        resultSet = new ShowResultSet(showStmt.getMetaData(), rows);
    }

    // Show migrations
    private void handleShowMigrations() throws AnalysisException {
        final ShowMigrationsStmt showStmt = (ShowMigrationsStmt) stmt;
        final List<List<String>> rows = Lists.newArrayList();
        final Set<BaseParam> infos = ctx.getEnv().getMigrations();

        for (BaseParam param : infos) {
            final int percent = (int) (param.getFloatParam(0) * 100f);
            rows.add(Lists.newArrayList(param.getStringParam(0), param.getStringParam(1), param.getStringParam(2),
                    String.valueOf(percent + "%")));
        }

        resultSet = new ShowResultSet(showStmt.getMetaData(), rows);
    }

    private void handleShowDbId() throws AnalysisException {
        ShowDbIdStmt showStmt = (ShowDbIdStmt) stmt;
        long dbId = showStmt.getDbId();
        List<List<String>> rows = Lists.newArrayList();
        DatabaseIf database = ctx.getCurrentCatalog().getDbNullable(dbId);
        if (database != null) {
            List<String> row = new ArrayList<>();
            row.add(database.getFullName());
            rows.add(row);
        }
        resultSet = new ShowResultSet(showStmt.getMetaData(), rows);
    }

    private void handleShowTableId() throws AnalysisException {
        ShowTableIdStmt showStmt = (ShowTableIdStmt) stmt;
        long tableId = showStmt.getTableId();
        List<List<String>> rows = Lists.newArrayList();
        Env env = ctx.getEnv();
        List<Long> dbIds = env.getInternalCatalog().getDbIds();
        // TODO should use inverted index
        for (long dbId : dbIds) {
            Database database = env.getInternalCatalog().getDbNullable(dbId);
            if (database == null) {
                continue;
            }
            TableIf table = database.getTableNullable(tableId);
            if (table != null) {
                List<String> row = new ArrayList<>();
                row.add(database.getFullName());
                row.add(table.getName());
                row.add(String.valueOf(database.getId()));
                rows.add(row);
                break;
            }
        }
        resultSet = new ShowResultSet(showStmt.getMetaData(), rows);
    }

    private void handleShowPartitionId() throws AnalysisException {
        ShowPartitionIdStmt showStmt = (ShowPartitionIdStmt) stmt;
        long partitionId = showStmt.getPartitionId();
        List<List<String>> rows = Lists.newArrayList();
        Env env = ctx.getEnv();
        List<Long> dbIds = env.getInternalCatalog().getDbIds();
        // TODO should use inverted index
        for (long dbId : dbIds) {
            Database database = env.getInternalCatalog().getDbNullable(dbId);
            if (database == null) {
                continue;
            }
            List<Table> tables = database.getTables();
            for (Table tbl : tables) {
                if (tbl instanceof OlapTable) {
                    tbl.readLock();
                    try {
                        Partition partition = ((OlapTable) tbl).getPartition(partitionId);
                        if (partition != null) {
                            List<String> row = new ArrayList<>();
                            row.add(database.getFullName());
                            row.add(tbl.getName());
                            row.add(partition.getName());
                            row.add(String.valueOf(database.getId()));
                            row.add(String.valueOf(tbl.getId()));
                            rows.add(row);
                            break;
                        }
                    } finally {
                        tbl.readUnlock();
                    }
                }
            }
        }
        resultSet = new ShowResultSet(showStmt.getMetaData(), rows);
    }

    // Show databases statement
    private void handleShowDb() throws AnalysisException {
        ShowDbStmt showDbStmt = (ShowDbStmt) stmt;
        List<List<String>> rows = Lists.newArrayList();
        // cluster feature is deprecated.
        CatalogIf catalogIf = ctx.getCatalog(showDbStmt.getCatalogName());
        if (catalogIf == null) {
            throw new AnalysisException("No catalog found with name " + showDbStmt.getCatalogName());
        }
        List<String> dbNames = catalogIf.getDbNames();
        PatternMatcher matcher = null;
        if (showDbStmt.getPattern() != null) {
            matcher = PatternMatcherWrapper.createMysqlPattern(showDbStmt.getPattern(),
                    CaseSensibility.DATABASE.getCaseSensibility());
        }
        Set<String> dbNameSet = Sets.newTreeSet();
        for (String fullName : dbNames) {
            final String db = ClusterNamespace.getNameFromFullName(fullName);
            // Filter dbname
            if (matcher != null && !matcher.match(db)) {
                continue;
            }

            if (!Env.getCurrentEnv().getAccessManager().checkDbPriv(ConnectContext.get(), showDbStmt.getCatalogName(),
                    fullName, PrivPredicate.SHOW)) {
                continue;
            }

            dbNameSet.add(db);
        }

        for (String dbName : dbNameSet) {
            rows.add(Lists.newArrayList(dbName));
        }

        resultSet = new ShowResultSet(showDbStmt.getMetaData(), rows);
    }

    // Show table statement.
    private void handleShowTable() throws AnalysisException {
        ShowTableStmt showTableStmt = (ShowTableStmt) stmt;
        List<List<String>> rows = Lists.newArrayList();
        DatabaseIf<TableIf> db = ctx.getEnv().getCatalogMgr()
                .getCatalogOrAnalysisException(showTableStmt.getCatalog())
                .getDbOrAnalysisException(showTableStmt.getDb());
        PatternMatcher matcher = null;
        if (showTableStmt.getPattern() != null) {
            matcher = PatternMatcherWrapper.createMysqlPattern(showTableStmt.getPattern(),
                    CaseSensibility.TABLE.getCaseSensibility());
        }
        for (TableIf tbl : db.getTables()) {
            if (tbl.getName().startsWith(FeConstants.TEMP_MATERIZLIZE_DVIEW_PREFIX)) {
                continue;
            }
            if (matcher != null && !matcher.match(tbl.getName())) {
                continue;
            }
            // check tbl privs
            if (!Env.getCurrentEnv().getAccessManager()
                    .checkTblPriv(ConnectContext.get(), showTableStmt.getCatalog(), db.getFullName(), tbl.getName(),
                            PrivPredicate.SHOW)) {
                continue;
            }
            if (showTableStmt.isVerbose()) {
                String storageFormat = "NONE";
                if (tbl instanceof OlapTable) {
                    storageFormat = ((OlapTable) tbl).getStorageFormat().toString();
                }
                rows.add(Lists.newArrayList(tbl.getName(), tbl.getMysqlType(), storageFormat));
            } else {
                rows.add(Lists.newArrayList(tbl.getName()));
            }
        }
        // sort by table name
        rows.sort((x, y) -> {
            return x.get(0).compareTo(y.get(0));
        });

        resultSet = new ShowResultSet(showTableStmt.getMetaData(), rows);
    }

    // Show table status statement.
    private void handleShowTableStatus() throws AnalysisException {
        ShowTableStatusStmt showStmt = (ShowTableStatusStmt) stmt;
        List<List<String>> rows = Lists.newArrayList();
        DatabaseIf<TableIf> db = ctx.getEnv().getCatalogMgr()
                .getCatalogOrAnalysisException(showStmt.getCatalog())
                .getDbOrAnalysisException(showStmt.getDb());
        if (db != null) {
            PatternMatcher matcher = null;
            if (showStmt.getPattern() != null) {
                matcher = PatternMatcherWrapper.createMysqlPattern(showStmt.getPattern(),
                        CaseSensibility.TABLE.getCaseSensibility());
            }
            for (TableIf table : db.getTables()) {
                if (matcher != null && !matcher.match(table.getName())) {
                    continue;
                }

                // check tbl privs
                if (!Env.getCurrentEnv().getAccessManager()
                        .checkTblPriv(ConnectContext.get(), db.getFullName(), table.getName(), PrivPredicate.SHOW)) {
                    continue;
                }
                List<String> row = Lists.newArrayList();
                // Name
                row.add(table.getName());
                // Engine
                row.add(table.getEngine());
                // version
                row.add(null);
                // Row_format
                row.add(null);
                // Rows
                row.add(String.valueOf(table.getRowCount()));
                // Avg_row_length
                row.add(String.valueOf(table.getAvgRowLength()));
                // Data_length
                row.add(String.valueOf(table.getDataLength()));
                // Max_data_length
                row.add(null);
                // Index_length
                row.add(null);
                // Data_free
                row.add(null);
                // Auto_increment
                row.add(null);
                // Create_time
                row.add(TimeUtils.longToTimeString(table.getCreateTime() * 1000));
                // Update_time
                if (table.getUpdateTime() > 0) {
                    row.add(TimeUtils.longToTimeString(table.getUpdateTime()));
                } else {
                    row.add(null);
                }
                // Check_time
                if (table.getLastCheckTime() > 0) {
                    row.add(TimeUtils.longToTimeString(table.getLastCheckTime()));
                } else {
                    row.add(null);
                }
                // Collation
                row.add("utf-8");
                // Checksum
                row.add(null);
                // Create_options
                row.add(null);

                row.add(table.getComment());
                rows.add(row);
            }
        }
        // sort by table name
        rows.sort((x, y) -> {
            return x.get(0).compareTo(y.get(0));
        });
        resultSet = new ShowResultSet(showStmt.getMetaData(), rows);
    }

    // Show variables like
    private void handleShowVariables() throws AnalysisException {
        ShowVariablesStmt showStmt = (ShowVariablesStmt) stmt;
        PatternMatcher matcher = null;
        if (showStmt.getPattern() != null) {
            matcher = PatternMatcherWrapper.createMysqlPattern(showStmt.getPattern(),
                    CaseSensibility.VARIABLES.getCaseSensibility());
        }
        List<List<String>> rows = VariableMgr.dump(showStmt.getType(), ctx.getSessionVariable(), matcher);
        resultSet = new ShowResultSet(showStmt.getMetaData(), rows);
    }

    // Show create database
    private void handleShowCreateDb() throws AnalysisException {
        ShowCreateDbStmt showStmt = (ShowCreateDbStmt) stmt;
        List<List<String>> rows = Lists.newArrayList();
        DatabaseIf db = ctx.getCurrentCatalog().getDbOrAnalysisException(showStmt.getDb());
        StringBuilder sb = new StringBuilder();
        sb.append("CREATE DATABASE `").append(ClusterNamespace.getNameFromFullName(showStmt.getDb())).append("`");
        if (db.getDbProperties().getProperties().size() > 0) {
            sb.append("\nPROPERTIES (\n");
            sb.append(new PrintableMap<>(db.getDbProperties().getProperties(), "=", true, true, false));
            sb.append("\n)");
        }

        rows.add(Lists.newArrayList(ClusterNamespace.getNameFromFullName(showStmt.getDb()), sb.toString()));
        resultSet = new ShowResultSet(showStmt.getMetaData(), rows);
    }

    // Show create table
    private void handleShowCreateTable() throws AnalysisException {
        ShowCreateTableStmt showStmt = (ShowCreateTableStmt) stmt;
        DatabaseIf db = ctx.getEnv().getCatalogMgr().getCatalogOrAnalysisException(showStmt.getCtl())
                .getDbOrAnalysisException(showStmt.getDb());
        TableIf table = db.getTableOrAnalysisException(showStmt.getTable());
        List<List<String>> rows = Lists.newArrayList();

        table.readLock();
        try {
            if (table.getType() == TableType.HMS_EXTERNAL_TABLE) {
                rows.add(Arrays.asList(table.getName(),
                        HiveMetaStoreClientHelper.showCreateTable(((HMSExternalTable) table).getRemoteTable())));
                resultSet = new ShowResultSet(showStmt.getMetaData(), rows);
                return;
            }
            List<String> createTableStmt = Lists.newArrayList();
            Env.getDdlStmt(table, createTableStmt, null, null, false, true /* hide password */, -1L);
            if (createTableStmt.isEmpty()) {
                resultSet = new ShowResultSet(showStmt.getMetaData(), rows);
                return;
            }

            if (table instanceof View) {
                rows.add(Lists.newArrayList(table.getName(), createTableStmt.get(0), "utf8", "utf8_general_ci"));
                resultSet = new ShowResultSet(ShowCreateTableStmt.getViewMetaData(), rows);
            } else {
                if (showStmt.isView()) {
                    ErrorReport.reportAnalysisException(ErrorCode.ERR_WRONG_OBJECT, showStmt.getDb(),
                            showStmt.getTable(), "VIEW");
                }
                rows.add(Lists.newArrayList(table.getName(), createTableStmt.get(0)));
                resultSet = table.getType() != TableType.MATERIALIZED_VIEW
                        ? new ShowResultSet(showStmt.getMetaData(), rows)
                        : new ShowResultSet(ShowCreateTableStmt.getMaterializedViewMetaData(), rows);
            }
        } catch (MetaNotFoundException e) {
            throw new AnalysisException(e.getMessage());
        } finally {
            table.readUnlock();
        }
    }

    // Describe statement
    private void handleDescribe() throws AnalysisException {
        DescribeStmt describeStmt = (DescribeStmt) stmt;
        resultSet = new ShowResultSet(describeStmt.getMetaData(), describeStmt.getResultRows());
    }

    // Show column statement.
    private void handleShowColumn() throws AnalysisException {
        ShowColumnStmt showStmt = (ShowColumnStmt) stmt;
        List<List<String>> rows = Lists.newArrayList();
        DatabaseIf db = ctx.getCurrentCatalog().getDbOrAnalysisException(showStmt.getDb());
        TableIf table = db.getTableOrAnalysisException(showStmt.getTable());
        PatternMatcher matcher = null;
        if (showStmt.getPattern() != null) {
            matcher = PatternMatcherWrapper.createMysqlPattern(showStmt.getPattern(),
                    CaseSensibility.COLUMN.getCaseSensibility());
        }
        table.readLock();
        try {
            List<Column> columns = table.getBaseSchema();
            for (Column col : columns) {
                if (matcher != null && !matcher.match(col.getName())) {
                    continue;
                }
                final String columnName = col.getName();
                final String columnType = col.getOriginType().toString();
                final String isAllowNull = col.isAllowNull() ? "YES" : "NO";
                final String isKey = col.isKey() ? "YES" : "NO";
                final String defaultValue = col.getDefaultValue();
                final String aggType = col.getAggregationType() == null ? "" : col.getAggregationType().toSql();
                if (showStmt.isVerbose()) {
                    // Field Type Collation Null Key Default Extra
                    // Privileges Comment
                    rows.add(Lists.newArrayList(columnName,
                            columnType,
                            "",
                            isAllowNull,
                            isKey,
                            defaultValue,
                            aggType,
                            "",
                            col.getComment()));
                } else {
                    // Field Type Null Key Default Extra
                    rows.add(Lists.newArrayList(columnName,
                            columnType,
                            isAllowNull,
                            isKey,
                            defaultValue,
                            aggType));
                }
            }
        } finally {
            table.readUnlock();
        }
        resultSet = new ShowResultSet(showStmt.getMetaData(), rows);
    }

    // Show index statement.
    private void handleShowIndex() throws AnalysisException {
        ShowIndexStmt showStmt = (ShowIndexStmt) stmt;
        List<List<String>> rows = Lists.newArrayList();
        DatabaseIf db = ctx.getCurrentCatalog().getDbOrAnalysisException(showStmt.getDbName());
        OlapTable table = db.getOlapTableOrAnalysisException(showStmt.getTableName().getTbl());
        table.readLock();
        try {
            List<Index> indexes = table.getIndexes();
            for (Index index : indexes) {
                rows.add(Lists.newArrayList(showStmt.getTableName().toString(), "", index.getIndexName(),
                        "", String.join(",", index.getColumns()), "", "", "", "",
                        "", index.getIndexType().name(), index.getComment(), index.getPropertiesString()));
            }
        } finally {
            table.readUnlock();
        }
        resultSet = new ShowResultSet(showStmt.getMetaData(), rows);
    }

    //Show view statement.
    private void handleShowView() {
        ShowViewStmt showStmt = (ShowViewStmt) stmt;
        List<List<String>> rows = Lists.newArrayList();
        List<View> matchViews = showStmt.getMatchViews();
        for (View view : matchViews) {
            view.readLock();
            try {
                List<String> createViewStmt = Lists.newArrayList();
                Env.getDdlStmt(view, createViewStmt, null, null, false, true /* hide password */, -1L);
                if (!createViewStmt.isEmpty()) {
                    rows.add(Lists.newArrayList(view.getName(), createViewStmt.get(0)));
                }
            } finally {
                view.readUnlock();
            }
        }
        resultSet = new ShowResultSet(showStmt.getMetaData(), rows);
    }

    // Handle help statement.
    private void handleHelp() {
        HelpStmt helpStmt = (HelpStmt) stmt;
        String mark = helpStmt.getMask();
        HelpModule module = HelpModule.getInstance();

        // Get topic
        HelpTopic topic = module.getTopic(mark);
        // Get by Keyword
        if (topic == null) {
            List<String> topics = module.listTopicByKeyword(mark);
            if (topics.size() == 0) {
                // assign to avoid code style problem
                topic = null;
            } else if (topics.size() == 1) {
                topic = module.getTopic(topics.get(0));
            } else {
                // Send topic list and category list
                List<List<String>> rows = Lists.newArrayList();
                for (String str : topics) {
                    rows.add(Lists.newArrayList(str, "N"));
                }
                List<String> categories = module.listCategoryByName(mark);
                for (String str : categories) {
                    rows.add(Lists.newArrayList(str, "Y"));
                }
                resultSet = new ShowResultSet(helpStmt.getKeywordMetaData(), rows);
                return;
            }
        }
        if (topic != null) {
            resultSet = new ShowResultSet(helpStmt.getMetaData(), Lists.<List<String>>newArrayList(
                    Lists.newArrayList(topic.getName(), topic.getDescription(), topic.getExample())));
        } else {
            List<String> categories = module.listCategoryByName(mark);
            if (categories.isEmpty()) {
                // If no category match for this name, return
                resultSet = new ShowResultSet(helpStmt.getKeywordMetaData(), EMPTY_SET);
            } else if (categories.size() > 1) {
                // Send category list
                resultSet = new ShowResultSet(helpStmt.getCategoryMetaData(),
                        Lists.<List<String>>newArrayList(categories));
            } else {
                // Send topic list and sub-category list
                List<List<String>> rows = Lists.newArrayList();
                List<String> topics = module.listTopicByCategory(categories.get(0));
                for (String str : topics) {
                    rows.add(Lists.newArrayList(str, "N"));
                }
                List<String> subCategories = module.listCategoryByCategory(categories.get(0));
                for (String str : subCategories) {
                    rows.add(Lists.newArrayList(str, "Y"));
                }
                resultSet = new ShowResultSet(helpStmt.getKeywordMetaData(), rows);
            }
        }
    }

    // Show load statement.
    private void handleShowLoad() throws AnalysisException {
        ShowLoadStmt showStmt = (ShowLoadStmt) stmt;

        Util.prohibitExternalCatalog(ctx.getDefaultCatalog(), stmt.getClass().getSimpleName());
        Env env = ctx.getEnv();
        DatabaseIf db = ctx.getCurrentCatalog().getDbOrAnalysisException(showStmt.getDbName());
        long dbId = db.getId();

        // combine the List<LoadInfo> of load(v1) and loadManager(v2)
        Load load = env.getLoadInstance();
        List<List<Comparable>> loadInfos = load.getLoadJobInfosByDb(dbId, db.getFullName(), showStmt.getLabelValue(),
                showStmt.isAccurateMatch(), showStmt.getStates());
        Set<String> statesValue = showStmt.getStates() == null ? null : showStmt.getStates().stream()
                .map(entity -> entity.name())
                .collect(Collectors.toSet());
        loadInfos.addAll(env.getLoadManager()
                .getLoadJobInfosByDb(dbId, showStmt.getLabelValue(), showStmt.isAccurateMatch(), statesValue));

        // order the result of List<LoadInfo> by orderByPairs in show stmt
        List<OrderByPair> orderByPairs = showStmt.getOrderByPairs();
        ListComparator<List<Comparable>> comparator = null;
        if (orderByPairs != null) {
            OrderByPair[] orderByPairArr = new OrderByPair[orderByPairs.size()];
            comparator = new ListComparator<List<Comparable>>(orderByPairs.toArray(orderByPairArr));
        } else {
            // sort by id asc
            comparator = new ListComparator<List<Comparable>>(0);
        }
        Collections.sort(loadInfos, comparator);

        List<List<String>> rows = Lists.newArrayList();
        for (List<Comparable> loadInfo : loadInfos) {
            List<String> oneInfo = new ArrayList<String>(loadInfo.size());

            // replace QUORUM_FINISHED -> FINISHED
            if (loadInfo.get(LoadProcDir.STATE_INDEX).equals(JobState.QUORUM_FINISHED.name())) {
                loadInfo.set(LoadProcDir.STATE_INDEX, JobState.FINISHED.name());
            }

            for (Comparable element : loadInfo) {
                oneInfo.add(element.toString());
            }
            rows.add(oneInfo);
        }

        // filter by limit
        long limit = showStmt.getLimit();
        long offset = showStmt.getOffset() == -1L ? 0 : showStmt.getOffset();
        if (offset >= rows.size()) {
            rows = Lists.newArrayList();
        } else if (limit != -1L) {
            if ((limit + offset) < rows.size()) {
                rows = rows.subList((int) offset, (int) (limit + offset));
            } else {
                rows = rows.subList((int) offset, rows.size());
            }
        }

        resultSet = new ShowResultSet(showStmt.getMetaData(), rows);
    }

    // Show stream load statement.
    private void handleShowStreamLoad() throws AnalysisException {
        ShowStreamLoadStmt showStmt = (ShowStreamLoadStmt) stmt;

        Env env = Env.getCurrentEnv();
        Database db = env.getInternalCatalog().getDbOrAnalysisException(showStmt.getDbName());
        long dbId = db.getId();

        List<List<Comparable>> streamLoadRecords = env.getStreamLoadRecordMgr()
                .getStreamLoadRecordByDb(dbId, showStmt.getLabelValue(), showStmt.isAccurateMatch(),
                        showStmt.getState());

        // order the result of List<StreamLoadRecord> by orderByPairs in show stmt
        List<OrderByPair> orderByPairs = showStmt.getOrderByPairs();
        if (orderByPairs == null) {
            orderByPairs = showStmt.getOrderByFinishTime();
        }
        ListComparator<List<Comparable>> comparator = null;
        if (orderByPairs != null) {
            OrderByPair[] orderByPairArr = new OrderByPair[orderByPairs.size()];
            comparator = new ListComparator<List<Comparable>>(orderByPairs.toArray(orderByPairArr));
        } else {
            // sort by id asc
            comparator = new ListComparator<List<Comparable>>(0);
        }
        Collections.sort(streamLoadRecords, comparator);

        List<List<String>> rows = Lists.newArrayList();
        for (List<Comparable> streamLoadRecord : streamLoadRecords) {
            List<String> oneInfo = new ArrayList<String>(streamLoadRecord.size());

            for (Comparable element : streamLoadRecord) {
                oneInfo.add(element.toString());
            }
            rows.add(oneInfo);
        }

        // filter by limit
        long limit = showStmt.getLimit();
        long offset = showStmt.getOffset() == -1L ? 0 : showStmt.getOffset();
        if (offset >= rows.size()) {
            rows = Lists.newArrayList();
        } else if (limit != -1L) {
            if ((limit + offset) < rows.size()) {
                rows = rows.subList((int) offset, (int) (limit + offset));
            } else {
                rows = rows.subList((int) offset, rows.size());
            }
        }
        resultSet = new ShowResultSet(showStmt.getMetaData(), rows);
    }

    private void handleShowLoadWarnings() throws AnalysisException {
        ShowLoadWarningsStmt showWarningsStmt = (ShowLoadWarningsStmt) stmt;

        if (showWarningsStmt.getURL() != null) {
            handleShowLoadWarningsFromURL(showWarningsStmt, showWarningsStmt.getURL());
            return;
        }

        Env env = Env.getCurrentEnv();
        Database db = env.getInternalCatalog().getDbOrAnalysisException(showWarningsStmt.getDbName());

        long dbId = db.getId();
        Load load = env.getLoadInstance();
        long jobId = 0;
        LoadJob job = null;
        String label = null;
        if (showWarningsStmt.isFindByLabel()) {
            label = showWarningsStmt.getLabel();
            jobId = load.getLatestJobIdByLabel(dbId, showWarningsStmt.getLabel());
            job = load.getLoadJob(jobId);
            if (job == null) {
                throw new AnalysisException("job is not exist.");
            }
        } else {
            LOG.debug("load_job_id={}", jobId);
            jobId = showWarningsStmt.getJobId();
            job = load.getLoadJob(jobId);
            if (job == null) {
                throw new AnalysisException("job is not exist.");
            }
            label = job.getLabel();
            LOG.info("label={}", label);
        }

        // check auth
        Set<String> tableNames = job.getTableNames();
        if (tableNames.isEmpty()) {
            // forward compatibility
            if (!Env.getCurrentEnv().getAccessManager()
                    .checkDbPriv(ConnectContext.get(), db.getFullName(), PrivPredicate.SHOW)) {
                ErrorReport.reportAnalysisException(ErrorCode.ERR_DBACCESS_DENIED_ERROR,
                        ConnectContext.get().getQualifiedUser(), db.getFullName());
            }
        } else {
            for (String tblName : tableNames) {
                if (!Env.getCurrentEnv().getAccessManager()
                        .checkTblPriv(ConnectContext.get(), db.getFullName(), tblName, PrivPredicate.SHOW)) {
                    ErrorReport.reportAnalysisException(ErrorCode.ERR_TABLEACCESS_DENIED_ERROR, "SHOW LOAD WARNING",
                            ConnectContext.get().getQualifiedUser(), ConnectContext.get().getRemoteIP(),
                            db.getFullName() + ": " + tblName);
                }
            }
        }
        List<List<String>> rows = Lists.newArrayList();
        long limit = showWarningsStmt.getLimitNum();
        if (limit != -1L && limit < rows.size()) {
            rows = rows.subList(0, (int) limit);
        }

        resultSet = new ShowResultSet(showWarningsStmt.getMetaData(), rows);
    }

    private void handleShowLoadWarningsFromURL(ShowLoadWarningsStmt showWarningsStmt, URL url)
            throws AnalysisException {
        String host = url.getHost();
        if (host.startsWith("[") && host.endsWith("]")) {
            host = host.substring(1, host.length() - 1);
        }
        int port = url.getPort();
        SystemInfoService infoService = Env.getCurrentSystemInfo();
        Backend be = infoService.getBackendWithHttpPort(host, port);
        if (be == null) {
            throw new AnalysisException(host + ":" + port + " is not a valid backend");
        }
        if (!be.isAlive()) {
            throw new AnalysisException("Backend " + host + ":" + port + " is not alive");
        }

        if (!url.getPath().equals("/api/_load_error_log")) {
            throw new AnalysisException(
                    "Invalid error log path: " + url.getPath() + ". path should be: /api/_load_error_log");
        }

        List<List<String>> rows = Lists.newArrayList();
        try {
            URLConnection urlConnection = url.openConnection();
            InputStream inputStream = urlConnection.getInputStream();
            try (BufferedReader reader = new BufferedReader(new InputStreamReader(inputStream))) {
                int limit = 100;
                while (reader.ready() && limit > 0) {
                    String line = reader.readLine();
                    rows.add(Lists.newArrayList("-1", FeConstants.null_string, line));
                    limit--;
                }
            }
        } catch (Exception e) {
            LOG.warn("failed to get error log from url: " + url, e);
            throw new AnalysisException(
                    "failed to get error log from url: " + url + ". reason: " + e.getMessage());
        }

        resultSet = new ShowResultSet(showWarningsStmt.getMetaData(), rows);
    }

    private void handleShowRoutineLoad() throws AnalysisException {
        ShowRoutineLoadStmt showRoutineLoadStmt = (ShowRoutineLoadStmt) stmt;
        List<List<String>> rows = Lists.newArrayList();
        // if job exists
        List<RoutineLoadJob> routineLoadJobList;
        try {
            PatternMatcher matcher = null;
            if (showRoutineLoadStmt.getPattern() != null) {
                matcher = PatternMatcherWrapper.createMysqlPattern(showRoutineLoadStmt.getPattern(),
                        CaseSensibility.ROUTINE_LOAD.getCaseSensibility());
            }
            routineLoadJobList = Env.getCurrentEnv().getRoutineLoadManager()
                    .getJob(showRoutineLoadStmt.getDbFullName(), showRoutineLoadStmt.getName(),
                            showRoutineLoadStmt.isIncludeHistory(), matcher);
        } catch (MetaNotFoundException e) {
            LOG.warn(e.getMessage(), e);
            throw new AnalysisException(e.getMessage());
        }

        if (routineLoadJobList != null) {
            String dbFullName = showRoutineLoadStmt.getDbFullName();
            String tableName = null;
            for (RoutineLoadJob routineLoadJob : routineLoadJobList) {
                // check auth
                try {
                    tableName = routineLoadJob.getTableName();
                } catch (MetaNotFoundException e) {
                    LOG.warn(new LogBuilder(LogKey.ROUTINE_LOAD_JOB, routineLoadJob.getId())
                            .add("error_msg", "The table metadata of job has been changed. "
                                    + "The job will be cancelled automatically")
                            .build(), e);
                }
                if (!Env.getCurrentEnv().getAccessManager()
                        .checkTblPriv(ConnectContext.get(), dbFullName, tableName, PrivPredicate.LOAD)) {
                    LOG.warn(new LogBuilder(LogKey.ROUTINE_LOAD_JOB, routineLoadJob.getId()).add("operator",
                                    "show routine load job").add("user", ConnectContext.get().getQualifiedUser())
                            .add("remote_ip", ConnectContext.get().getRemoteIP()).add("db_full_name", dbFullName)
                            .add("table_name", tableName).add("error_msg", "The table access denied"));
                    continue;
                }

                // get routine load info
                rows.add(routineLoadJob.getShowInfo());
            }
        }

        if (!Strings.isNullOrEmpty(showRoutineLoadStmt.getName()) && rows.size() == 0) {
            // if the jobName has been specified
            throw new AnalysisException("There is no job named " + showRoutineLoadStmt.getName()
                    + " in db " + showRoutineLoadStmt.getDbFullName()
                    + ". Include history? " + showRoutineLoadStmt.isIncludeHistory());
        }
        resultSet = new ShowResultSet(showRoutineLoadStmt.getMetaData(), rows);
    }

    private void handleShowRoutineLoadTask() throws AnalysisException {
        ShowRoutineLoadTaskStmt showRoutineLoadTaskStmt = (ShowRoutineLoadTaskStmt) stmt;
        List<List<String>> rows = Lists.newArrayList();
        // if job exists
        RoutineLoadJob routineLoadJob;
        try {
            routineLoadJob = Env.getCurrentEnv().getRoutineLoadManager()
                    .getJob(showRoutineLoadTaskStmt.getDbFullName(), showRoutineLoadTaskStmt.getJobName());
        } catch (MetaNotFoundException e) {
            LOG.warn(e.getMessage(), e);
            throw new AnalysisException(e.getMessage());
        }
        if (routineLoadJob == null) {
            throw new AnalysisException("The job named " + showRoutineLoadTaskStmt.getJobName() + "does not exists "
                    + "or job state is stopped or cancelled");
        }

        // check auth
        String dbFullName = showRoutineLoadTaskStmt.getDbFullName();
        String tableName;
        try {
            tableName = routineLoadJob.getTableName();
        } catch (MetaNotFoundException e) {
            throw new AnalysisException("The table metadata of job has been changed."
                    + " The job will be cancelled automatically", e);
        }
        if (!Env.getCurrentEnv().getAccessManager()
                .checkTblPriv(ConnectContext.get(), dbFullName, tableName, PrivPredicate.LOAD)) {
            ErrorReport.reportAnalysisException(ErrorCode.ERR_TABLEACCESS_DENIED_ERROR, "LOAD",
                    ConnectContext.get().getQualifiedUser(), ConnectContext.get().getRemoteIP(),
                    dbFullName + ": " + tableName);
        }

        // get routine load task info
        rows.addAll(routineLoadJob.getTasksShowInfo());
        resultSet = new ShowResultSet(showRoutineLoadTaskStmt.getMetaData(), rows);
    }

    // Show user property statement
    private void handleShowUserProperty() throws AnalysisException {
        ShowUserPropertyStmt showStmt = (ShowUserPropertyStmt) stmt;
        resultSet = new ShowResultSet(showStmt.getMetaData(), showStmt.getRows());
    }

    // Show delete statement.
    private void handleShowDelete() throws AnalysisException {
        ShowDeleteStmt showStmt = (ShowDeleteStmt) stmt;

        Env env = Env.getCurrentEnv();
        Database db = env.getInternalCatalog().getDbOrAnalysisException(showStmt.getDbName());
        long dbId = db.getId();

        DeleteHandler deleteHandler = env.getDeleteHandler();
        List<List<Comparable>> deleteInfos = deleteHandler.getDeleteInfosByDb(dbId);
        List<List<String>> rows = Lists.newArrayList();
        for (List<Comparable> deleteInfo : deleteInfos) {
            List<String> oneInfo = new ArrayList<String>(deleteInfo.size());
            for (Comparable element : deleteInfo) {
                oneInfo.add(element.toString());
            }
            rows.add(oneInfo);
        }

        resultSet = new ShowResultSet(showStmt.getMetaData(), rows);
    }

    // Show alter statement.
    private void handleShowAlter() throws AnalysisException {
        ShowAlterStmt showStmt = (ShowAlterStmt) stmt;
        ProcNodeInterface procNodeI = showStmt.getNode();
        Preconditions.checkNotNull(procNodeI);
        List<List<String>> rows;
        //Only SchemaChangeProc support where/order by/limit syntax
        if (procNodeI instanceof SchemaChangeProcDir) {
            rows = ((SchemaChangeProcDir) procNodeI).fetchResultByFilter(showStmt.getFilterMap(),
                    showStmt.getOrderPairs(), showStmt.getLimitElement()).getRows();
        } else if (procNodeI instanceof RollupProcDir) {
            rows = ((RollupProcDir) procNodeI).fetchResultByFilter(showStmt.getFilterMap(),
                    showStmt.getOrderPairs(), showStmt.getLimitElement()).getRows();
        } else {
            rows = procNodeI.fetchResult().getRows();
        }
        resultSet = new ShowResultSet(showStmt.getMetaData(), rows);
    }

    // Show alter statement.
    private void handleShowCollation() throws AnalysisException {
        ShowCollationStmt showStmt = (ShowCollationStmt) stmt;
        List<List<String>> rows = Lists.newArrayList();
        List<String> row = Lists.newArrayList();
        // | utf8_general_ci | utf8 | 33 | Yes | Yes | 1 |
        row.add("utf8_general_ci");
        row.add("utf8");
        row.add("33");
        row.add("Yes");
        row.add("Yes");
        row.add("1");
        rows.add(row);
        resultSet = new ShowResultSet(showStmt.getMetaData(), rows);
    }

    private void handleShowData() throws AnalysisException {
        ShowDataStmt showStmt = (ShowDataStmt) stmt;
        resultSet = new ShowResultSet(showStmt.getMetaData(), showStmt.getResultRows());
    }

    private void handleShowPartitions() throws AnalysisException {
        ShowPartitionsStmt showStmt = (ShowPartitionsStmt) stmt;
        ProcNodeInterface procNodeI = showStmt.getNode();
        Preconditions.checkNotNull(procNodeI);
        List<List<String>> rows = ((PartitionsProcDir) procNodeI).fetchResultByFilter(showStmt.getFilterMap(),
                showStmt.getOrderByPairs(), showStmt.getLimitElement()).getRows();
        resultSet = new ShowResultSet(showStmt.getMetaData(), rows);
    }

    private void handleShowTablet() throws AnalysisException {
        ShowTabletStmt showStmt = (ShowTabletStmt) stmt;
        List<List<String>> rows = Lists.newArrayList();

        Env env = Env.getCurrentEnv();
        if (showStmt.isShowSingleTablet()) {
            long tabletId = showStmt.getTabletId();
            TabletInvertedIndex invertedIndex = Env.getCurrentInvertedIndex();
            TabletMeta tabletMeta = invertedIndex.getTabletMeta(tabletId);
            Long dbId = tabletMeta != null ? tabletMeta.getDbId() : TabletInvertedIndex.NOT_EXIST_VALUE;
            String dbName = FeConstants.null_string;
            Long tableId = tabletMeta != null ? tabletMeta.getTableId() : TabletInvertedIndex.NOT_EXIST_VALUE;
            String tableName = FeConstants.null_string;
            Long partitionId = tabletMeta != null ? tabletMeta.getPartitionId() : TabletInvertedIndex.NOT_EXIST_VALUE;
            String partitionName = FeConstants.null_string;
            Long indexId = tabletMeta != null ? tabletMeta.getIndexId() : TabletInvertedIndex.NOT_EXIST_VALUE;
            String indexName = FeConstants.null_string;
            Boolean isSync = true;

            int tabletIdx = -1;
            // check real meta
            do {
                Database db = env.getInternalCatalog().getDbNullable(dbId);
                if (db == null) {
                    isSync = false;
                    break;
                }
                dbName = db.getFullName();
                Table table = db.getTableNullable(tableId);
                if (!(table instanceof OlapTable)) {
                    isSync = false;
                    break;
                }

                table.readLock();
                try {
                    tableName = table.getName();
                    OlapTable olapTable = (OlapTable) table;
                    Partition partition = olapTable.getPartition(partitionId);
                    if (partition == null) {
                        isSync = false;
                        break;
                    }
                    partitionName = partition.getName();

                    MaterializedIndex index = partition.getIndex(indexId);
                    if (index == null) {
                        isSync = false;
                        break;
                    }
                    indexName = olapTable.getIndexNameById(indexId);

                    Tablet tablet = index.getTablet(tabletId);
                    if (tablet == null) {
                        isSync = false;
                        break;
                    }

                    tabletIdx = index.getTabletOrderIdx(tablet.getId());

                    List<Replica> replicas = tablet.getReplicas();
                    for (Replica replica : replicas) {
                        Replica tmp = invertedIndex.getReplica(tabletId, replica.getBackendId());
                        if (tmp == null) {
                            isSync = false;
                            break;
                        }
                        // use !=, not equals(), because this should be the same object.
                        if (tmp != replica) {
                            isSync = false;
                            break;
                        }
                    }

                } finally {
                    table.readUnlock();
                }
            } while (false);

            String detailCmd = String.format("SHOW PROC '/dbs/%d/%d/partitions/%d/%d/%d';",
                    dbId, tableId, partitionId, indexId, tabletId);
            rows.add(Lists.newArrayList(dbName, tableName, partitionName, indexName,
                    dbId.toString(), tableId.toString(),
                    partitionId.toString(), indexId.toString(),
                    isSync.toString(), String.valueOf(tabletIdx), detailCmd));
        } else {
            Database db = env.getInternalCatalog().getDbOrAnalysisException(showStmt.getDbName());
            OlapTable olapTable = db.getOlapTableOrAnalysisException(showStmt.getTableName());

            olapTable.readLock();
            try {
                long sizeLimit = -1;
                if (showStmt.hasOffset() && showStmt.hasLimit()) {
                    sizeLimit = showStmt.getOffset() + showStmt.getLimit();
                } else if (showStmt.hasLimit()) {
                    sizeLimit = showStmt.getLimit();
                }
                boolean stop = false;
                Collection<Partition> partitions = new ArrayList<Partition>();
                if (showStmt.hasPartition()) {
                    PartitionNames partitionNames = showStmt.getPartitionNames();
                    for (String partName : partitionNames.getPartitionNames()) {
                        Partition partition = olapTable.getPartition(partName, partitionNames.isTemp());
                        if (partition == null) {
                            throw new AnalysisException("Unknown partition: " + partName);
                        }
                        partitions.add(partition);
                    }
                } else {
                    partitions = olapTable.getPartitions();
                }
                List<List<Comparable>> tabletInfos = new ArrayList<>();
                String indexName = showStmt.getIndexName();
                long indexId = -1;
                if (indexName != null) {
                    Long id = olapTable.getIndexIdByName(indexName);
                    if (id == null) {
                        // invalid indexName
                        ErrorReport.reportAnalysisException(ErrorCode.ERR_UNKNOWN_TABLE, showStmt.getIndexName(),
                                showStmt.getDbName());
                    }
                    indexId = id;
                }
                for (Partition partition : partitions) {
                    if (stop) {
                        break;
                    }
                    for (MaterializedIndex index : partition.getMaterializedIndices(IndexExtState.ALL)) {
                        if (indexId > -1 && index.getId() != indexId) {
                            continue;
                        }
                        TabletsProcDir procDir = new TabletsProcDir(olapTable, index);
                        tabletInfos.addAll(procDir.fetchComparableResult(
                                showStmt.getVersion(), showStmt.getBackendId(), showStmt.getReplicaState()));
                        if (sizeLimit > -1 && tabletInfos.size() >= sizeLimit) {
                            stop = true;
                            break;
                        }
                    }
                }
                if (sizeLimit > -1 && tabletInfos.size() < sizeLimit) {
                    tabletInfos.clear();
                } else if (sizeLimit > -1) {
                    tabletInfos = tabletInfos.subList((int) showStmt.getOffset(), (int) sizeLimit);
                }

                // order by
                List<OrderByPair> orderByPairs = showStmt.getOrderByPairs();
                ListComparator<List<Comparable>> comparator = null;
                if (orderByPairs != null) {
                    OrderByPair[] orderByPairArr = new OrderByPair[orderByPairs.size()];
                    comparator = new ListComparator<>(orderByPairs.toArray(orderByPairArr));
                } else {
                    // order by tabletId, replicaId
                    comparator = new ListComparator<>(0, 1);
                }
                Collections.sort(tabletInfos, comparator);

                for (List<Comparable> tabletInfo : tabletInfos) {
                    List<String> oneTablet = new ArrayList<String>(tabletInfo.size());
                    for (Comparable column : tabletInfo) {
                        oneTablet.add(column.toString());
                    }
                    rows.add(oneTablet);
                }
            } finally {
                olapTable.readUnlock();
            }
        }

        resultSet = new ShowResultSet(showStmt.getMetaData(), rows);
    }

    // Handle show brokers
    private void handleShowBroker() {
        ShowBrokerStmt showStmt = (ShowBrokerStmt) stmt;
        List<List<String>> brokersInfo = Env.getCurrentEnv().getBrokerMgr().getBrokersInfo();
        for (List<String> row : brokersInfo) {
            row.remove(BrokerMgr.HOSTNAME_INDEX);
        }

        // Only success
        resultSet = new ShowResultSet(showStmt.getMetaData(), brokersInfo);
    }

    // Handle show resources
    private void handleShowResources() {
        ShowResourcesStmt showStmt = (ShowResourcesStmt) stmt;
        List<List<Comparable>> resourcesInfos = Env.getCurrentEnv().getResourceMgr()
                .getResourcesInfo(showStmt.getNameValue(), showStmt.isAccurateMatch(), showStmt.getTypeSet());

        // order the result of List<LoadInfo> by orderByPairs in show stmt
        List<OrderByPair> orderByPairs = showStmt.getOrderByPairs();
        ListComparator<List<Comparable>> comparator = null;
        if (orderByPairs != null) {
            OrderByPair[] orderByPairArr = new OrderByPair[orderByPairs.size()];
            comparator = new ListComparator<List<Comparable>>(orderByPairs.toArray(orderByPairArr));
        } else {
            // sort by name asc
            comparator = new ListComparator<List<Comparable>>(0);
        }
        Collections.sort(resourcesInfos, comparator);

        List<List<String>> rows = Lists.newArrayList();
        for (List<Comparable> resourceInfo : resourcesInfos) {
            List<String> oneResource = new ArrayList<String>(resourceInfo.size());

            for (Comparable element : resourceInfo) {
                oneResource.add(element.toString());
            }
            rows.add(oneResource);
        }

        // filter by limit
        long limit = showStmt.getLimit();
        long offset = showStmt.getOffset() == -1L ? 0 : showStmt.getOffset();
        if (offset >= rows.size()) {
            rows = Lists.newArrayList();
        } else if (limit != -1L) {
            if ((limit + offset) < rows.size()) {
                rows = rows.subList((int) offset, (int) (limit + offset));
            } else {
                rows = rows.subList((int) offset, rows.size());
            }
        }

        // Only success
        resultSet = new ShowResultSet(showStmt.getMetaData(), rows);
    }

    private void handleShowExport() throws AnalysisException {
        ShowExportStmt showExportStmt = (ShowExportStmt) stmt;
        Env env = Env.getCurrentEnv();
        Database db = env.getInternalCatalog().getDbOrAnalysisException(showExportStmt.getDbName());
        long dbId = db.getId();

        ExportMgr exportMgr = env.getExportMgr();

        Set<ExportJob.JobState> states = null;
        ExportJob.JobState state = showExportStmt.getJobState();
        if (state != null) {
            states = Sets.newHashSet(state);
        }
        List<List<String>> infos = exportMgr.getExportJobInfosByIdOrState(
                dbId, showExportStmt.getJobId(), showExportStmt.getLabel(), showExportStmt.isLabelUseLike(), states,
                showExportStmt.getOrderByPairs(), showExportStmt.getLimit());

        resultSet = new ShowResultSet(showExportStmt.getMetaData(), infos);
    }

    private void handleShowBackends() {
        final ShowBackendsStmt showStmt = (ShowBackendsStmt) stmt;
        List<List<String>> backendInfos = BackendsProcDir.getClusterBackendInfos(showStmt.getClusterName());

        for (List<String> row : backendInfos) {
            row.remove(BackendsProcDir.HOSTNAME_INDEX);
        }

        resultSet = new ShowResultSet(showStmt.getMetaData(), backendInfos);
    }

    private void handleShowFrontends() {
        final ShowFrontendsStmt showStmt = (ShowFrontendsStmt) stmt;
        List<List<String>> infos = Lists.newArrayList();
        FrontendsProcNode.getFrontendsInfo(Env.getCurrentEnv(), infos);

        for (List<String> row : infos) {
            row.remove(FrontendsProcNode.HOSTNAME_INDEX);
        }

        resultSet = new ShowResultSet(showStmt.getMetaData(), infos);
    }

    private void handleShowRepositories() {
        final ShowRepositoriesStmt showStmt = (ShowRepositoriesStmt) stmt;
        List<List<String>> repoInfos = Env.getCurrentEnv().getBackupHandler().getRepoMgr().getReposInfo();
        resultSet = new ShowResultSet(showStmt.getMetaData(), repoInfos);
    }

    private void handleShowSnapshot() throws AnalysisException {
        final ShowSnapshotStmt showStmt = (ShowSnapshotStmt) stmt;
        Repository repo = Env.getCurrentEnv().getBackupHandler().getRepoMgr().getRepo(showStmt.getRepoName());
        if (repo == null) {
            throw new AnalysisException("Repository " + showStmt.getRepoName() + " does not exist");
        }

        List<List<String>> snapshotInfos = repo.getSnapshotInfos(showStmt.getSnapshotName(), showStmt.getTimestamp());
        resultSet = new ShowResultSet(showStmt.getMetaData(), snapshotInfos);
    }

    private void handleShowBackup() throws AnalysisException {
        ShowBackupStmt showStmt = (ShowBackupStmt) stmt;
        Database db = Env.getCurrentInternalCatalog().getDbOrAnalysisException(showStmt.getDbName());

        List<AbstractJob> jobs = Env.getCurrentEnv().getBackupHandler()
                .getJobs(db.getId(), showStmt.getLabelPredicate());

        List<BackupJob> backupJobs = jobs.stream().filter(job -> job instanceof BackupJob)
                .map(job -> (BackupJob) job).collect(Collectors.toList());

        List<List<String>> infos = backupJobs.stream().map(BackupJob::getInfo).collect(Collectors.toList());

        resultSet = new ShowResultSet(showStmt.getMetaData(), infos);
    }

    private void handleShowRestore() throws AnalysisException {
        ShowRestoreStmt showStmt = (ShowRestoreStmt) stmt;
        Database db = Env.getCurrentInternalCatalog().getDbOrAnalysisException(showStmt.getDbName());

        List<AbstractJob> jobs = Env.getCurrentEnv().getBackupHandler()
                .getJobs(db.getId(), showStmt.getLabelPredicate());

        List<RestoreJob> restoreJobs = jobs.stream().filter(job -> job instanceof RestoreJob)
                .map(job -> (RestoreJob) job).collect(Collectors.toList());

        List<List<String>> infos = restoreJobs.stream().map(RestoreJob::getInfo).collect(Collectors.toList());

        resultSet = new ShowResultSet(showStmt.getMetaData(), infos);
    }

    private void handleShowSyncJobs() throws AnalysisException {
        ShowSyncJobStmt showStmt = (ShowSyncJobStmt) stmt;
        Env env = Env.getCurrentEnv();
        DatabaseIf db = Env.getCurrentInternalCatalog().getDbOrAnalysisException(showStmt.getDbName());

        List<List<Comparable>> syncInfos = env.getSyncJobManager().getSyncJobsInfoByDbId(db.getId());
        Collections.sort(syncInfos, new ListComparator<List<Comparable>>(0));

        List<List<String>> rows = Lists.newArrayList();
        for (List<Comparable> syncInfo : syncInfos) {
            List<String> row = new ArrayList<String>(syncInfo.size());

            for (Comparable element : syncInfo) {
                row.add(element.toString());
            }
            rows.add(row);
        }
        resultSet = new ShowResultSet(showStmt.getMetaData(), rows);
    }

    private void handleShowGrants() {
        ShowGrantsStmt showStmt = (ShowGrantsStmt) stmt;
        List<List<String>> infos = Env.getCurrentEnv().getAuth().getAuthInfo(showStmt.getUserIdent());
        resultSet = new ShowResultSet(showStmt.getMetaData(), infos);
    }

    private void handleShowRoles() {
        ShowRolesStmt showStmt = (ShowRolesStmt) stmt;
        List<List<String>> infos = Env.getCurrentEnv().getAuth().getRoleInfo();
        resultSet = new ShowResultSet(showStmt.getMetaData(), infos);
    }

    private void handleShowTrash() {
        ShowTrashStmt showStmt = (ShowTrashStmt) stmt;
        List<List<String>> infos = Lists.newArrayList();
        TrashProcDir.getTrashInfo(showStmt.getBackends(), infos);
        resultSet = new ShowResultSet(showStmt.getMetaData(), infos);
    }

    private void handleShowTrashDisk() {
        ShowTrashDiskStmt showStmt = (ShowTrashDiskStmt) stmt;
        List<List<String>> infos = Lists.newArrayList();
        TrashProcNode.getTrashDiskInfo(showStmt.getBackend(), infos);
        resultSet = new ShowResultSet(showStmt.getMetaData(), infos);
    }

    private void handleAdminShowTabletStatus() throws AnalysisException {
        AdminShowReplicaStatusStmt showStmt = (AdminShowReplicaStatusStmt) stmt;
        List<List<String>> results;
        try {
            results = MetadataViewer.getTabletStatus(showStmt);
        } catch (DdlException e) {
            throw new AnalysisException(e.getMessage());
        }
        resultSet = new ShowResultSet(showStmt.getMetaData(), results);
    }

    private void handleAdminShowTabletDistribution() throws AnalysisException {
        AdminShowReplicaDistributionStmt showStmt = (AdminShowReplicaDistributionStmt) stmt;
        List<List<String>> results;
        try {
            results = MetadataViewer.getTabletDistribution(showStmt);
        } catch (DdlException e) {
            throw new AnalysisException(e.getMessage());
        }
        resultSet = new ShowResultSet(showStmt.getMetaData(), results);
    }

    private void handleAdminShowConfig() throws AnalysisException {
        AdminShowConfigStmt showStmt = (AdminShowConfigStmt) stmt;
        List<List<String>> results;

        PatternMatcher matcher = null;
        if (showStmt.getPattern() != null) {
            matcher = PatternMatcherWrapper.createMysqlPattern(showStmt.getPattern(),
                    CaseSensibility.CONFIG.getCaseSensibility());
        }
        results = ConfigBase.getConfigInfo(matcher);
        // Sort all configs by config key.
        results.sort(Comparator.comparing(o -> o.get(0)));
        resultSet = new ShowResultSet(showStmt.getMetaData(), results);
    }

    private void handleShowSmallFiles() throws AnalysisException {
        ShowSmallFilesStmt showStmt = (ShowSmallFilesStmt) stmt;
        List<List<String>> results;
        try {
            results = Env.getCurrentEnv().getSmallFileMgr().getInfo(showStmt.getDbName());
        } catch (DdlException e) {
            throw new AnalysisException(e.getMessage());
        }
        resultSet = new ShowResultSet(showStmt.getMetaData(), results);
    }

    private void handleShowDynamicPartition() throws AnalysisException {
        ShowDynamicPartitionStmt showDynamicPartitionStmt = (ShowDynamicPartitionStmt) stmt;
        List<List<String>> rows = Lists.newArrayList();
        DatabaseIf db = ctx.getEnv().getInternalCatalog().getDbOrAnalysisException(showDynamicPartitionStmt.getDb());
        if (db != null && (db instanceof Database)) {
            List<Table> tableList = db.getTables();
            for (Table tbl : tableList) {
                if (!(tbl instanceof OlapTable)) {
                    continue;
                }

                DynamicPartitionScheduler dynamicPartitionScheduler = Env.getCurrentEnv()
                        .getDynamicPartitionScheduler();
                OlapTable olapTable = (OlapTable) tbl;
                olapTable.readLock();
                try {
                    if (!olapTable.dynamicPartitionExists()) {
                        dynamicPartitionScheduler.removeRuntimeInfo(olapTable.getId());
                        continue;
                    }

                    // check tbl privs
                    if (!Env.getCurrentEnv().getAccessManager()
                            .checkTblPriv(ConnectContext.get(), db.getFullName(), olapTable.getName(),
                                    PrivPredicate.SHOW)) {
                        continue;
                    }
                    DynamicPartitionProperty dynamicPartitionProperty
                            = olapTable.getTableProperty().getDynamicPartitionProperty();
                    String tableName = olapTable.getName();
                    ReplicaAllocation replicaAlloc = dynamicPartitionProperty.getReplicaAllocation();
                    if (replicaAlloc.isNotSet()) {
                        replicaAlloc = olapTable.getDefaultReplicaAllocation();
                    }
                    String unsortedReservedHistoryPeriods = dynamicPartitionProperty.getReservedHistoryPeriods();
                    rows.add(Lists.newArrayList(
                            tableName,
                            String.valueOf(dynamicPartitionProperty.getEnable()),
                            dynamicPartitionProperty.getTimeUnit().toUpperCase(),
                            String.valueOf(dynamicPartitionProperty.getStart()),
                            String.valueOf(dynamicPartitionProperty.getEnd()),
                            dynamicPartitionProperty.getPrefix(),
                            String.valueOf(dynamicPartitionProperty.getBuckets()),
                            String.valueOf(replicaAlloc.getTotalReplicaNum()),
                            replicaAlloc.toCreateStmt(),
                            dynamicPartitionProperty.getStartOfInfo(),
                            dynamicPartitionScheduler.getRuntimeInfo(olapTable.getId(),
                                    DynamicPartitionScheduler.LAST_UPDATE_TIME),
                            dynamicPartitionScheduler.getRuntimeInfo(olapTable.getId(),
                                    DynamicPartitionScheduler.LAST_SCHEDULER_TIME),
                            dynamicPartitionScheduler.getRuntimeInfo(olapTable.getId(),
                                    DynamicPartitionScheduler.DYNAMIC_PARTITION_STATE),
                            dynamicPartitionScheduler.getRuntimeInfo(olapTable.getId(),
                                    DynamicPartitionScheduler.CREATE_PARTITION_MSG),
                            dynamicPartitionScheduler.getRuntimeInfo(olapTable.getId(),
                                    DynamicPartitionScheduler.DROP_PARTITION_MSG),
                            dynamicPartitionProperty.getSortedReservedHistoryPeriods(unsortedReservedHistoryPeriods,
                                    dynamicPartitionProperty.getTimeUnit().toUpperCase())));
                } catch (DdlException e) {
                    LOG.warn("", e);
                } finally {
                    olapTable.readUnlock();
                }
            }
        }
        resultSet = new ShowResultSet(showDynamicPartitionStmt.getMetaData(), rows);
    }

    // Show transaction statement.
    private void handleShowTransaction() throws AnalysisException {
        ShowTransactionStmt showStmt = (ShowTransactionStmt) stmt;
        DatabaseIf db = ctx.getEnv().getInternalCatalog().getDbOrAnalysisException(showStmt.getDbName());

        TransactionStatus status = showStmt.getStatus();
        GlobalTransactionMgr transactionMgr = Env.getCurrentGlobalTransactionMgr();
        if (status != TransactionStatus.UNKNOWN) {
            resultSet = new ShowResultSet(showStmt.getMetaData(),
                    transactionMgr.getDbTransInfoByStatus(db.getId(), status));
        } else {
            Long txnId = showStmt.getTxnId();
            String label = showStmt.getLabel();
            if (!label.isEmpty()) {
                txnId = transactionMgr.getTransactionId(db.getId(), label);
                if (txnId == null) {
                    throw new AnalysisException("transaction with label " + label + " does not exist");
                }
            }
            resultSet = new ShowResultSet(showStmt.getMetaData(), transactionMgr.getSingleTranInfo(db.getId(), txnId));
        }
    }

    private void handleShowPlugins() throws AnalysisException {
        ShowPluginsStmt pluginsStmt = (ShowPluginsStmt) stmt;
        List<List<String>> rows = Env.getCurrentPluginMgr().getPluginShowInfos();
        resultSet = new ShowResultSet(pluginsStmt.getMetaData(), rows);
    }

    private void handleShowQueryProfile() throws AnalysisException {
        ShowQueryProfileStmt showStmt = (ShowQueryProfileStmt) stmt;
        ShowQueryProfileStmt.PathType pathType = showStmt.getPathType();
        List<List<String>> rows = Lists.newArrayList();
        switch (pathType) {
            case QUERY_IDS: {
                rows = ProfileManager.getInstance().getQueryWithType(ProfileManager.ProfileType.QUERY);
                break;
            }
            case FRAGMENTS: {
                ProfileTreeNode treeRoot = ProfileManager.getInstance().getFragmentProfileTree(showStmt.getQueryId(),
                        showStmt.getQueryId());
                if (treeRoot == null) {
                    throw new AnalysisException("Failed to get fragment tree for query: " + showStmt.getQueryId());
                }
                List<String> row = Lists.newArrayList(ProfileTreePrinter.printFragmentTree(treeRoot));
                rows.add(row);
                break;
            }
            case INSTANCES: {
                // For query profile, there should be only one execution profile,
                // And the execution id is same as query id
                List<Triple<String, String, Long>> instanceList
                        = ProfileManager.getInstance().getFragmentInstanceList(
                        showStmt.getQueryId(), showStmt.getQueryId(), showStmt.getFragmentId());
                if (instanceList == null) {
                    throw new AnalysisException("Failed to get instance list for fragment: "
                            + showStmt.getFragmentId());
                }
                for (Triple<String, String, Long> triple : instanceList) {
                    List<String> row = Lists.newArrayList(triple.getLeft(), triple.getMiddle(),
                            RuntimeProfile.printCounter(triple.getRight(), TUnit.TIME_NS));
                    rows.add(row);
                }
                break;
            }
            case SINGLE_INSTANCE: {
                // For query profile, there should be only one execution profile,
                // And the execution id is same as query id
                ProfileTreeNode treeRoot = ProfileManager.getInstance().getInstanceProfileTree(showStmt.getQueryId(),
                        showStmt.getQueryId(), showStmt.getFragmentId(), showStmt.getInstanceId());
                if (treeRoot == null) {
                    throw new AnalysisException("Failed to get instance tree for instance: "
                            + showStmt.getInstanceId());
                }
                List<String> row = Lists.newArrayList(ProfileTreePrinter.printInstanceTree(treeRoot));
                rows.add(row);
                break;
            }
            default:
                break;
        }

        resultSet = new ShowResultSet(showStmt.getMetaData(), rows);
    }

    private void handleShowLoadProfile() throws AnalysisException {
        ShowLoadProfileStmt showStmt = (ShowLoadProfileStmt) stmt;
        ShowLoadProfileStmt.PathType pathType = showStmt.getPathType();
        List<List<String>> rows = Lists.newArrayList();
        switch (pathType) {
<<<<<<< HEAD
            case JOB_IDS: {
=======
            case QUERY_IDS:
>>>>>>> 9cfa61b4
                rows = ProfileManager.getInstance().getQueryWithType(ProfileManager.ProfileType.LOAD);
                break;
            }
            case TASK_IDS: {
                rows = ProfileManager.getInstance().getLoadJobTaskList(showStmt.getJobId());
                break;
            }
            case INSTANCES: {
                // For load profile, there should be only one fragment in each execution profile
                // And the fragment id is 0.
                List<Triple<String, String, Long>> instanceList
                        = ProfileManager.getInstance().getFragmentInstanceList(showStmt.getJobId(),
                        showStmt.getTaskId(), "0");
                if (instanceList == null) {
                    throw new AnalysisException("Failed to get instance list for task: " + showStmt.getTaskId());
                }
                for (Triple<String, String, Long> triple : instanceList) {
                    List<String> row = Lists.newArrayList(triple.getLeft(), triple.getMiddle(),
                            RuntimeProfile.printCounter(triple.getRight(), TUnit.TIME_NS));
                    rows.add(row);
                }
                break;
            }
            case SINGLE_INSTANCE: {
                // For load profile, there should be only one fragment in each execution profile.
                // And the fragment id is 0.
                ProfileTreeNode treeRoot = ProfileManager.getInstance().getInstanceProfileTree(showStmt.getJobId(),
                        showStmt.getTaskId(), "0", showStmt.getInstanceId());
                if (treeRoot == null) {
                    throw new AnalysisException("Failed to get instance tree for instance: "
                            + showStmt.getInstanceId());
                }
                List<String> row = Lists.newArrayList(ProfileTreePrinter.printInstanceTree(treeRoot));
                rows.add(row);
                break;
            }
            default:
                break;
        }

        resultSet = new ShowResultSet(showStmt.getMetaData(), rows);
    }

    private void handleShowExportProfile() throws AnalysisException {
        ShowExportProfileStmt showStmt = (ShowExportProfileStmt) stmt;
        ShowExportProfileStmt.PathType pathType = showStmt.getPathType();
        List<List<String>> rows = Lists.newArrayList();
        switch (pathType) {
            case JOB_IDS: {
                rows = ProfileManager.getInstance().getQueryWithType(ProfileManager.ProfileType.EXPORT);
                break;
            }
            case TASK_IDS: {
                rows = ProfileManager.getInstance().getLoadJobTaskList(showStmt.getJobId());
                break;
            }
            case INSTANCES: {
                // For export profile, there should be only one fragment in each execution profile
                // And the fragment id is 0.
                List<Triple<String, String, Long>> instanceList
                        = ProfileManager.getInstance().getFragmentInstanceList(showStmt.getJobId(),
                        showStmt.getTaskId(), "0");
                if (instanceList == null) {
                    throw new AnalysisException("Failed to get instance list for task: " + showStmt.getTaskId());
                }
                for (Triple<String, String, Long> triple : instanceList) {
                    List<String> row = Lists.newArrayList(triple.getLeft(), triple.getMiddle(),
                            RuntimeProfile.printCounter(triple.getRight(), TUnit.TIME_NS));
                    rows.add(row);
                }
                break;
            }
            case SINGLE_INSTANCE: {
                // For export profile, there should be only one fragment in each execution profile.
                // And the fragment id is 0.
                ProfileTreeNode treeRoot = ProfileManager.getInstance().getInstanceProfileTree(showStmt.getJobId(),
                        showStmt.getTaskId(), "0", showStmt.getInstanceId());
                if (treeRoot == null) {
                    throw new AnalysisException("Failed to get instance tree for instance: "
                        + showStmt.getInstanceId());
                }
                List<String> row = Lists.newArrayList(ProfileTreePrinter.printInstanceTree(treeRoot));
                rows.add(row);
                break;
            }
            default:
                break;
        }

        resultSet = new ShowResultSet(showStmt.getMetaData(), rows);
    }

    private void handleShowCreateRoutineLoad() throws AnalysisException {
        ShowCreateRoutineLoadStmt showCreateRoutineLoadStmt = (ShowCreateRoutineLoadStmt) stmt;
        List<List<String>> rows = Lists.newArrayList();
        String dbName = showCreateRoutineLoadStmt.getDb();
        String labelName = showCreateRoutineLoadStmt.getLabel();
        // if include history return all create load
        if (showCreateRoutineLoadStmt.isIncludeHistory()) {
            List<RoutineLoadJob> routineLoadJobList = new ArrayList<>();
            try {
                routineLoadJobList = Env.getCurrentEnv().getRoutineLoadManager().getJob(dbName, labelName, true, null);
            } catch (MetaNotFoundException e) {
                LOG.warn(new LogBuilder(LogKey.ROUTINE_LOAD_JOB, labelName)
                        .add("error_msg", "Routine load cannot be found by this name")
                        .build(), e);
            }
            if (routineLoadJobList == null) {
                resultSet = new ShowResultSet(showCreateRoutineLoadStmt.getMetaData(), rows);
                return;
            }
            for (RoutineLoadJob job : routineLoadJobList) {
                String tableName = "";
                try {
                    tableName = job.getTableName();
                } catch (MetaNotFoundException e) {
                    LOG.warn(new LogBuilder(LogKey.ROUTINE_LOAD_JOB, job.getId())
                            .add("error_msg", "The table name for this routine load does not exist")
                            .build(), e);
                }
                if (!Env.getCurrentEnv().getAccessManager()
                        .checkTblPriv(ConnectContext.get(), dbName, tableName, PrivPredicate.LOAD)) {
                    resultSet = new ShowResultSet(showCreateRoutineLoadStmt.getMetaData(), rows);
                    continue;
                }
                rows.add(Lists.newArrayList(String.valueOf(job.getId()),
                        showCreateRoutineLoadStmt.getLabel(), job.getShowCreateInfo()));
            }
        } else {
            // if job exists
            RoutineLoadJob routineLoadJob;
            try {
                routineLoadJob = Env.getCurrentEnv().getRoutineLoadManager().checkPrivAndGetJob(dbName, labelName);
                // get routine load info
                rows.add(Lists.newArrayList(String.valueOf(routineLoadJob.getId()),
                        showCreateRoutineLoadStmt.getLabel(), routineLoadJob.getShowCreateInfo()));
            } catch (MetaNotFoundException | DdlException e) {
                LOG.warn(e.getMessage(), e);
                throw new AnalysisException(e.getMessage());
            }
        }
        resultSet = new ShowResultSet(showCreateRoutineLoadStmt.getMetaData(), rows);
    }

    private void handleShowCreateLoad() throws AnalysisException {
        ShowCreateLoadStmt showCreateLoadStmt = (ShowCreateLoadStmt) stmt;
        List<List<String>> rows = Lists.newArrayList();
        String labelName = showCreateLoadStmt.getLabel();

        Util.prohibitExternalCatalog(ctx.getDefaultCatalog(), stmt.getClass().getSimpleName());
        Env env = ctx.getEnv();
        DatabaseIf db = ctx.getCurrentCatalog().getDbOrAnalysisException(showCreateLoadStmt.getDb());
        long dbId = db.getId();
        try {
            List<Pair<Long, String>> result = env.getLoadManager().getCreateLoadStmt(dbId, labelName);
            rows.addAll(result.stream().map(pair -> Lists.newArrayList(String.valueOf(pair.first), pair.second))
                    .collect(Collectors.toList()));
        } catch (DdlException e) {
            LOG.warn(e.getMessage(), e);
            throw new AnalysisException(e.getMessage());
        }
        resultSet = new ShowResultSet(showCreateLoadStmt.getMetaData(), rows);
    }

    private void handleShowDataSkew() throws AnalysisException {
        ShowDataSkewStmt showStmt = (ShowDataSkewStmt) stmt;
        try {
            List<List<String>> results = MetadataViewer.getDataSkew(showStmt);
            resultSet = new ShowResultSet(showStmt.getMetaData(), results);
        } catch (DdlException e) {
            throw new AnalysisException(e.getMessage());
        }

    }

    private void handleShowColumnStats() throws AnalysisException {
        ShowColumnStatsStmt showColumnStatsStmt = (ShowColumnStatsStmt) stmt;
        TableName tableName = showColumnStatsStmt.getTableName();
        TableIf tableIf = showColumnStatsStmt.getTable();
        if (!Env.getCurrentEnv().getAccessManager()
                .checkTblPriv(ConnectContext.get(), tableName.getDb(), tableName.getTbl(), PrivPredicate.SHOW)) {
            ErrorReport.reportAnalysisException(ErrorCode.ERR_TABLEACCESS_DENIED_ERROR, "Permission denied",
                    ConnectContext.get().getQualifiedUser(), ConnectContext.get().getRemoteIP(),
                    tableName.getDb() + ": " + tableName.getTbl());
        }
        List<Pair<String, ColumnStatistic>> columnStatistics = new ArrayList<>();
        PartitionNames partitionNames = showColumnStatsStmt.getPartitionNames();
        for (Column column : tableIf.getColumns()) {
            String colName = column.getName();
            if (partitionNames == null) {
                ColumnStatistic columnStatistic =
                        StatisticsRepository.queryColumnStatisticsByName(tableIf.getId(), colName);
                columnStatistics.add(Pair.of(column.getName(), columnStatistic));
            } else {
                columnStatistics.addAll(StatisticsRepository.queryColumnStatisticsByPartitions(tableName,
                                colName, showColumnStatsStmt.getPartitionNames().getPartitionNames())
                        .stream().map(s -> Pair.of(colName, s))
                        .collect(Collectors.toList()));
            }

        }
        resultSet = showColumnStatsStmt.constructResultSet(columnStatistics);
    }

    public void handleShowSqlBlockRule() throws AnalysisException {
        ShowSqlBlockRuleStmt showStmt = (ShowSqlBlockRuleStmt) stmt;
        List<List<String>> rows = Lists.newArrayList();
        List<SqlBlockRule> sqlBlockRules = Env.getCurrentEnv().getSqlBlockRuleMgr().getSqlBlockRule(showStmt);
        sqlBlockRules.forEach(rule -> rows.add(rule.getShowInfo()));
        resultSet = new ShowResultSet(showStmt.getMetaData(), rows);
    }

    private void handleShowTableCreation() throws AnalysisException {
        ShowTableCreationStmt showStmt = (ShowTableCreationStmt) stmt;
        String dbName = showStmt.getDbName();
        DatabaseIf db = ctx.getCurrentCatalog().getDbOrAnalysisException(dbName);

        List<IcebergTableCreationRecord> records = ctx.getEnv().getIcebergTableCreationRecordMgr()
                .getTableCreationRecordByDbId(db.getId());

        List<List<Comparable>> rowSet = Lists.newArrayList();
        for (IcebergTableCreationRecord record : records) {
            List<Comparable> row = record.getTableCreationRecord();
            // like predicate
            if (Strings.isNullOrEmpty(showStmt.getWild()) || showStmt.like(record.getTable())) {
                rowSet.add(row);
            }
        }

        // sort function rows by fourth column (Create Time) asc
        ListComparator<List<Comparable>> comparator = null;
        OrderByPair orderByPair = new OrderByPair(3, false);
        comparator = new ListComparator<>(orderByPair);
        Collections.sort(rowSet, comparator);
        List<List<String>> resultRowSet = Lists.newArrayList();

        Set<String> keyNameSet = new HashSet<>();
        for (List<Comparable> row : rowSet) {
            List<String> resultRow = Lists.newArrayList();
            for (Comparable column : row) {
                resultRow.add(column.toString());
            }
            resultRowSet.add(resultRow);
            keyNameSet.add(resultRow.get(0));
        }

        ShowResultSetMetaData showMetaData = showStmt.getMetaData();
        resultSet = new ShowResultSet(showMetaData, resultRowSet);
    }

    private void handleShowLastInsert() {
        ShowLastInsertStmt showStmt = (ShowLastInsertStmt) stmt;
        List<List<String>> resultRowSet = Lists.newArrayList();
        if (ConnectContext.get() != null) {
            InsertResult insertResult = ConnectContext.get().getInsertResult();
            if (insertResult != null) {
                resultRowSet.add(insertResult.toRow());
            }
        }
        ShowResultSetMetaData showMetaData = showStmt.getMetaData();
        resultSet = new ShowResultSet(showMetaData, resultRowSet);
    }

    private void handleAdminShowTabletStorageFormat() throws AnalysisException {
        List<List<String>> resultRowSet = Lists.newArrayList();
        for (Backend be : Env.getCurrentSystemInfo().getIdToBackend().values()) {
            if (be.isQueryAvailable() && be.isLoadAvailable()) {
                AgentClient client = new AgentClient(be.getIp(), be.getBePort());
                TCheckStorageFormatResult result = client.checkStorageFormat();
                if (result == null) {
                    throw new AnalysisException("get tablet data from backend: " + be.getId() + "error.");
                }
                if (stmt.isVerbose()) {
                    for (long tabletId : result.getV1Tablets()) {
                        List<String> row = new ArrayList<>();
                        row.add(String.valueOf(be.getId()));
                        row.add(String.valueOf(tabletId));
                        row.add("V1");
                        resultRowSet.add(row);
                    }
                    for (long tabletId : result.getV2Tablets()) {
                        List<String> row = new ArrayList<>();
                        row.add(String.valueOf(be.getId()));
                        row.add(String.valueOf(tabletId));
                        row.add("V2");
                        resultRowSet.add(row);
                    }
                } else {
                    List<String> row = new ArrayList<>();
                    row.add(String.valueOf(be.getId()));
                    row.add(String.valueOf(result.getV1Tablets().size()));
                    row.add(String.valueOf(result.getV2Tablets().size()));
                    resultRowSet.add(row);
                }
            }
        }
        ShowResultSetMetaData showMetaData = stmt.getMetaData();
        resultSet = new ShowResultSet(showMetaData, resultRowSet);
    }

    private void handleAdminDiagnoseTablet() {
        AdminDiagnoseTabletStmt showStmt = (AdminDiagnoseTabletStmt) stmt;
        List<List<String>> resultRowSet = Diagnoser.diagnoseTablet(showStmt.getTabletId());
        ShowResultSetMetaData showMetaData = showStmt.getMetaData();
        resultSet = new ShowResultSet(showMetaData, resultRowSet);
    }

    private void handleShowCreateMaterializedView() throws AnalysisException {
        List<List<String>> resultRowSet = new ArrayList<>();
        ShowCreateMaterializedViewStmt showStmt = (ShowCreateMaterializedViewStmt) stmt;
        Database db = Env.getCurrentInternalCatalog().getDbOrAnalysisException(showStmt.getTableName().getDb());
        Table table = db.getTableOrAnalysisException(showStmt.getTableName().getTbl());
        if (table instanceof OlapTable) {
            OlapTable baseTable = ((OlapTable) table);
            Long indexIdByName = baseTable.getIndexIdByName(showStmt.getMvName());
            if (indexIdByName != null) {
                MaterializedIndexMeta meta = baseTable.getIndexMetaByIndexId(indexIdByName);
                if (meta != null && meta.getDefineStmt() != null) {
                    String originStmt = meta.getDefineStmt().originStmt;
                    List<String> data = new ArrayList<>();
                    data.add(showStmt.getTableName().getTbl());
                    data.add(showStmt.getMvName());
                    data.add(originStmt);
                    resultRowSet.add(data);
                }
            }
        }
        resultSet = new ShowResultSet(showStmt.getMetaData(), resultRowSet);
    }

    public void handleShowPolicy() throws AnalysisException {
        ShowPolicyStmt showStmt = (ShowPolicyStmt) stmt;
        resultSet = Env.getCurrentEnv().getPolicyMgr().showPolicy(showStmt);
    }

    public void handleShowCatalogs() throws AnalysisException {
        ShowCatalogStmt showStmt = (ShowCatalogStmt) stmt;
        if (ctx.getCurrentCatalog() == null) {
            throw new AnalysisException("Current catalog is not exist, please switch catalog.");
        }
        resultSet = Env.getCurrentEnv().getCatalogMgr().showCatalogs(showStmt, ctx.getCurrentCatalog().getName());
    }

    // Show create catalog
    private void handleShowCreateCatalog() throws AnalysisException {
        ShowCreateCatalogStmt showStmt = (ShowCreateCatalogStmt) stmt;

        resultSet = Env.getCurrentEnv().getCatalogMgr().showCreateCatalog(showStmt);
    }

    private void handleShowAnalyze() {
        ShowAnalyzeStmt showStmt = (ShowAnalyzeStmt) stmt;

        List<List<Comparable>> results;
        List<List<String>> resultRows = Lists.newArrayList();

        try {
            results = Env.getCurrentEnv().getAnalysisManager()
                    .showAnalysisJob(showStmt);
        } catch (DdlException e) {
            resultSet = new ShowResultSet(showStmt.getMetaData(), resultRows);
            return;
        }

        // order the result
        ListComparator<List<Comparable>> comparator;
        List<OrderByPair> orderByPairs = showStmt.getOrderByPairs();
        if (orderByPairs == null) {
            // sort by id asc
            comparator = new ListComparator<>(0);
        } else {
            OrderByPair[] orderByPairArr = new OrderByPair[orderByPairs.size()];
            comparator = new ListComparator<>(orderByPairs.toArray(orderByPairArr));
        }
        results.sort(comparator);

        // convert to result and return it
        for (List<Comparable> result : results) {
            List<String> row = result.stream().map(Object::toString).collect(Collectors.toList());
            resultRows.add(row);
        }

        resultSet = new ShowResultSet(showStmt.getMetaData(), resultRows);
    }

    private void handleCopyTablet() throws AnalysisException {
        AdminCopyTabletStmt copyStmt = (AdminCopyTabletStmt) stmt;
        long tabletId = copyStmt.getTabletId();
        long version = copyStmt.getVersion();
        long backendId = copyStmt.getBackendId();

        TabletInvertedIndex invertedIndex = Env.getCurrentInvertedIndex();
        TabletMeta tabletMeta = invertedIndex.getTabletMeta(tabletId);
        if (tabletMeta == null) {
            throw new AnalysisException("Unknown tablet: " + tabletId);
        }

        // 1. find replica
        Replica replica = null;
        if (backendId != -1) {
            replica = invertedIndex.getReplica(tabletId, backendId);
        } else {
            List<Replica> replicas = invertedIndex.getReplicasByTabletId(tabletId);
            if (!replicas.isEmpty()) {
                replica = replicas.get(0);
            }
        }
        if (replica == null) {
            throw new AnalysisException("Replica not found on backend: " + backendId);
        }
        backendId = replica.getBackendId();
        Backend be = Env.getCurrentSystemInfo().getBackend(backendId);
        if (be == null || !be.isAlive()) {
            throw new AnalysisException("Unavailable backend: " + backendId);
        }

        // 2. find version
        if (version != -1 && replica.getVersion() < version) {
            throw new AnalysisException("Version is larger than replica max version: " + replica.getVersion());
        }
        version = version == -1 ? replica.getVersion() : version;

        // 3. get create table stmt
        Database db = Env.getCurrentInternalCatalog().getDbOrAnalysisException(tabletMeta.getDbId());
        OlapTable tbl = (OlapTable) db.getTableNullable(tabletMeta.getTableId());
        if (tbl == null) {
            throw new AnalysisException("Failed to find table: " + tabletMeta.getTableId());
        }

        List<String> createTableStmt = Lists.newArrayList();
        tbl.readLock();
        try {
            Env.getDdlStmt(tbl, createTableStmt, null, null, false, true /* hide password */, version);
        } finally {
            tbl.readUnlock();
        }

        // 4. create snapshot task
        SnapshotTask task = new SnapshotTask(null, backendId, tabletId, -1, tabletMeta.getDbId(),
                tabletMeta.getTableId(), tabletMeta.getPartitionId(), tabletMeta.getIndexId(), tabletId, version, 0,
                copyStmt.getExpirationMinutes() * 60 * 1000, false);
        task.setIsCopyTabletTask(true);
        MarkedCountDownLatch<Long, Long> countDownLatch = new MarkedCountDownLatch<Long, Long>(1);
        countDownLatch.addMark(backendId, tabletId);
        task.setCountDownLatch(countDownLatch);

        // 5. send task and wait
        AgentBatchTask batchTask = new AgentBatchTask();
        batchTask.addTask(task);
        try {
            AgentTaskQueue.addBatchTask(batchTask);
            AgentTaskExecutor.submit(batchTask);

            boolean ok = false;
            try {
                ok = countDownLatch.await(10, TimeUnit.SECONDS);
            } catch (InterruptedException e) {
                LOG.warn("InterruptedException: ", e);
                ok = false;
            }

            if (!ok) {
                throw new AnalysisException(
                        "Failed to make snapshot for tablet " + tabletId + " on backend: " + backendId);
            }

            // send result
            List<List<String>> resultRowSet = Lists.newArrayList();
            List<String> row = Lists.newArrayList();
            row.add(String.valueOf(tabletId));
            row.add(String.valueOf(backendId));
            row.add(be.getIp());
            row.add(task.getResultSnapshotPath());
            row.add(String.valueOf(copyStmt.getExpirationMinutes()));
            row.add(createTableStmt.get(0));
            resultRowSet.add(row);

            ShowResultSetMetaData showMetaData = copyStmt.getMetaData();
            resultSet = new ShowResultSet(showMetaData, resultRowSet);
        } finally {
            AgentTaskQueue.removeBatchTask(batchTask, TTaskType.MAKE_SNAPSHOT);
        }
    }

    private void handleShowCatalogRecycleBin() throws AnalysisException {
        ShowCatalogRecycleBinStmt showStmt = (ShowCatalogRecycleBinStmt) stmt;

        Predicate<String> predicate = showStmt.getNamePredicate();
        List<List<String>> infos = Env.getCurrentRecycleBin().getInfo().stream()
                .filter(x -> predicate.test(x.get(1)))
                .collect(Collectors.toList());

        resultSet = new ShowResultSet(showStmt.getMetaData(), infos);
    }

    private void handleMTMVJobs() throws AnalysisException {
        ShowMTMVJobStmt showStmt = (ShowMTMVJobStmt) stmt;
        MTMVJobManager jobManager = Env.getCurrentEnv().getMTMVJobManager();
        List<MTMVJob> jobs = Lists.newArrayList();
        if (showStmt.isShowAllJobs()) {
            jobs.addAll(jobManager.showAllJobs());
        } else if (showStmt.isShowAllJobsFromDb()) {
            jobs.addAll(jobManager.showJobs(showStmt.getDbName()));
        } else if (showStmt.isShowAllJobsOnMv()) {
            jobs.addAll(jobManager.showJobs(showStmt.getDbName(), showStmt.getMVName()));
        } else if (showStmt.isSpecificJob()) {
            jobs.add(jobManager.getJob(showStmt.getJobName()));
        }
        List<List<String>> results = Lists.newArrayList();
        for (MTMVJob job : jobs) {
            results.add(job.toStringRow());
        }
        resultSet = new ShowResultSet(showStmt.getMetaData(), results);
    }

    private void handleMTMVTasks() throws AnalysisException {
        ShowMTMVTaskStmt showStmt = (ShowMTMVTaskStmt) stmt;
        MTMVJobManager jobManager = Env.getCurrentEnv().getMTMVJobManager();
        List<MTMVTask> tasks = Lists.newArrayList();
        if (showStmt.isShowAllTasks()) {
            tasks.addAll(jobManager.getTaskManager().showAllTasks());
        } else if (showStmt.isShowAllTasksFromDb()) {
            tasks.addAll(jobManager.getTaskManager().showTasks(showStmt.getDbName()));
        } else if (showStmt.isShowAllTasksOnMv()) {
            tasks.addAll(jobManager.getTaskManager().showTasks(showStmt.getDbName(), showStmt.getMVName()));
        } else if (showStmt.isSpecificTask()) {
            tasks.add(jobManager.getTaskManager().getTask(showStmt.getTaskId()));
        }
        List<List<String>> results = Lists.newArrayList();
        for (MTMVTask task : tasks) {
            results.add(task.toStringRow());
        }
        resultSet = new ShowResultSet(showStmt.getMetaData(), results);
    }

    private void handleShowTypeCastStmt() throws AnalysisException {
        ShowTypeCastStmt showStmt = (ShowTypeCastStmt) stmt;

        Util.prohibitExternalCatalog(ctx.getDefaultCatalog(), stmt.getClass().getSimpleName());
        DatabaseIf db = ctx.getCurrentCatalog().getDbOrAnalysisException(showStmt.getDbName());

        List<List<String>> resultRowSet = Lists.newArrayList();
        ImmutableSetMultimap<PrimitiveType, PrimitiveType> castMap = PrimitiveType.getImplicitCastMap();
        if (db instanceof Database) {
            resultRowSet = castMap.entries().stream().map(primitiveTypePrimitiveTypeEntry -> {
                List<String> list = Lists.newArrayList();
                list.add(primitiveTypePrimitiveTypeEntry.getKey().toString());
                list.add(primitiveTypePrimitiveTypeEntry.getValue().toString());
                return list;
            }).collect(Collectors.toList());
        }

        // Only success
        ShowResultSetMetaData showMetaData = showStmt.getMetaData();
        resultSet = new ShowResultSet(showMetaData, resultRowSet);
    }
}<|MERGE_RESOLUTION|>--- conflicted
+++ resolved
@@ -2037,11 +2037,7 @@
         ShowLoadProfileStmt.PathType pathType = showStmt.getPathType();
         List<List<String>> rows = Lists.newArrayList();
         switch (pathType) {
-<<<<<<< HEAD
-            case JOB_IDS: {
-=======
             case QUERY_IDS:
->>>>>>> 9cfa61b4
                 rows = ProfileManager.getInstance().getQueryWithType(ProfileManager.ProfileType.LOAD);
                 break;
             }
