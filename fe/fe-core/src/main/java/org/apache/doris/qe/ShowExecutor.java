// Licensed to the Apache Software Foundation (ASF) under one
// or more contributor license agreements.  See the NOTICE file
// distributed with this work for additional information
// regarding copyright ownership.  The ASF licenses this file
// to you under the Apache License, Version 2.0 (the
// "License"); you may not use this file except in compliance
// with the License.  You may obtain a copy of the License at
//
//   http://www.apache.org/licenses/LICENSE-2.0
//
// Unless required by applicable law or agreed to in writing,
// software distributed under the License is distributed on an
// "AS IS" BASIS, WITHOUT WARRANTIES OR CONDITIONS OF ANY
// KIND, either express or implied.  See the License for the
// specific language governing permissions and limitations
// under the License.

package org.apache.doris.qe;

import org.apache.doris.analysis.AdminCopyTabletStmt;
import org.apache.doris.analysis.CompoundPredicate.Operator;
import org.apache.doris.analysis.DescribeStmt;
import org.apache.doris.analysis.DiagnoseTabletStmt;
import org.apache.doris.analysis.Expr;
import org.apache.doris.analysis.HelpStmt;
import org.apache.doris.analysis.LimitElement;
import org.apache.doris.analysis.PartitionNames;
import org.apache.doris.analysis.ResourceTypeEnum;
import org.apache.doris.analysis.ShowAlterStmt;
import org.apache.doris.analysis.ShowAnalyzeStmt;
import org.apache.doris.analysis.ShowAnalyzeTaskStatus;
import org.apache.doris.analysis.ShowAuthorStmt;
import org.apache.doris.analysis.ShowBackendsStmt;
import org.apache.doris.analysis.ShowBackupStmt;
import org.apache.doris.analysis.ShowBrokerStmt;
import org.apache.doris.analysis.ShowBuildIndexStmt;
import org.apache.doris.analysis.ShowCatalogRecycleBinStmt;
import org.apache.doris.analysis.ShowCatalogStmt;
import org.apache.doris.analysis.ShowCharsetStmt;
import org.apache.doris.analysis.ShowClusterStmt;
import org.apache.doris.analysis.ShowCollationStmt;
import org.apache.doris.analysis.ShowColumnHistStmt;
import org.apache.doris.analysis.ShowColumnStatsStmt;
import org.apache.doris.analysis.ShowColumnStmt;
import org.apache.doris.analysis.ShowConfigStmt;
import org.apache.doris.analysis.ShowConvertLSCStmt;
import org.apache.doris.analysis.ShowCopyStmt;
import org.apache.doris.analysis.ShowCreateCatalogStmt;
import org.apache.doris.analysis.ShowCreateDbStmt;
import org.apache.doris.analysis.ShowCreateFunctionStmt;
import org.apache.doris.analysis.ShowCreateLoadStmt;
import org.apache.doris.analysis.ShowCreateMaterializedViewStmt;
import org.apache.doris.analysis.ShowCreateRepositoryStmt;
import org.apache.doris.analysis.ShowCreateRoutineLoadStmt;
import org.apache.doris.analysis.ShowCreateTableStmt;
import org.apache.doris.analysis.ShowDataSkewStmt;
import org.apache.doris.analysis.ShowDataStmt;
import org.apache.doris.analysis.ShowDataTypesStmt;
import org.apache.doris.analysis.ShowDbIdStmt;
import org.apache.doris.analysis.ShowDbStmt;
import org.apache.doris.analysis.ShowDeleteStmt;
import org.apache.doris.analysis.ShowDynamicPartitionStmt;
import org.apache.doris.analysis.ShowEncryptKeysStmt;
import org.apache.doris.analysis.ShowEnginesStmt;
import org.apache.doris.analysis.ShowExportStmt;
import org.apache.doris.analysis.ShowFrontendsStmt;
import org.apache.doris.analysis.ShowFunctionsStmt;
import org.apache.doris.analysis.ShowGrantsStmt;
import org.apache.doris.analysis.ShowIndexStmt;
import org.apache.doris.analysis.ShowLastInsertStmt;
import org.apache.doris.analysis.ShowLoadProfileStmt;
import org.apache.doris.analysis.ShowLoadStmt;
import org.apache.doris.analysis.ShowLoadWarningsStmt;
import org.apache.doris.analysis.ShowPartitionIdStmt;
import org.apache.doris.analysis.ShowPartitionsStmt;
import org.apache.doris.analysis.ShowPluginsStmt;
import org.apache.doris.analysis.ShowPolicyStmt;
import org.apache.doris.analysis.ShowPrivilegesStmt;
import org.apache.doris.analysis.ShowProcStmt;
import org.apache.doris.analysis.ShowProcesslistStmt;
import org.apache.doris.analysis.ShowQueryProfileStmt;
import org.apache.doris.analysis.ShowQueryStatsStmt;
import org.apache.doris.analysis.ShowReplicaDistributionStmt;
import org.apache.doris.analysis.ShowReplicaStatusStmt;
import org.apache.doris.analysis.ShowRepositoriesStmt;
import org.apache.doris.analysis.ShowResourcesStmt;
import org.apache.doris.analysis.ShowRestoreStmt;
import org.apache.doris.analysis.ShowRolesStmt;
import org.apache.doris.analysis.ShowRollupStmt;
import org.apache.doris.analysis.ShowRoutineLoadStmt;
import org.apache.doris.analysis.ShowRoutineLoadTaskStmt;
import org.apache.doris.analysis.ShowSmallFilesStmt;
import org.apache.doris.analysis.ShowSnapshotStmt;
import org.apache.doris.analysis.ShowSqlBlockRuleStmt;
import org.apache.doris.analysis.ShowStageStmt;
import org.apache.doris.analysis.ShowStmt;
import org.apache.doris.analysis.ShowStorageVaultStmt;
import org.apache.doris.analysis.ShowStreamLoadStmt;
import org.apache.doris.analysis.ShowSyncJobStmt;
import org.apache.doris.analysis.ShowTableCreationStmt;
import org.apache.doris.analysis.ShowTableIdStmt;
import org.apache.doris.analysis.ShowTableStatsStmt;
import org.apache.doris.analysis.ShowTableStatusStmt;
import org.apache.doris.analysis.ShowTableStmt;
import org.apache.doris.analysis.ShowTabletStmt;
import org.apache.doris.analysis.ShowTabletStorageFormatStmt;
import org.apache.doris.analysis.ShowTabletsBelongStmt;
import org.apache.doris.analysis.ShowTransactionStmt;
import org.apache.doris.analysis.ShowTrashDiskStmt;
import org.apache.doris.analysis.ShowTrashStmt;
import org.apache.doris.analysis.ShowTypeCastStmt;
import org.apache.doris.analysis.ShowUserPropertyStmt;
import org.apache.doris.analysis.ShowVariablesStmt;
import org.apache.doris.analysis.ShowViewStmt;
import org.apache.doris.analysis.ShowWorkloadGroupsStmt;
import org.apache.doris.analysis.ShowWorkloadSchedPolicyStmt;
import org.apache.doris.analysis.TableName;
import org.apache.doris.backup.AbstractJob;
import org.apache.doris.backup.BackupJob;
import org.apache.doris.backup.Repository;
import org.apache.doris.backup.RestoreJob;
import org.apache.doris.blockrule.SqlBlockRule;
import org.apache.doris.catalog.Column;
import org.apache.doris.catalog.ColumnIdFlushDaemon;
import org.apache.doris.catalog.Database;
import org.apache.doris.catalog.DatabaseIf;
import org.apache.doris.catalog.DynamicPartitionProperty;
import org.apache.doris.catalog.EncryptKey;
import org.apache.doris.catalog.Env;
import org.apache.doris.catalog.Function;
import org.apache.doris.catalog.FunctionUtil;
import org.apache.doris.catalog.Index;
import org.apache.doris.catalog.MaterializedIndex;
import org.apache.doris.catalog.MaterializedIndex.IndexExtState;
import org.apache.doris.catalog.MaterializedIndexMeta;
import org.apache.doris.catalog.MetadataViewer;
import org.apache.doris.catalog.OlapTable;
import org.apache.doris.catalog.Partition;
import org.apache.doris.catalog.PrimitiveType;
import org.apache.doris.catalog.Replica;
import org.apache.doris.catalog.ReplicaAllocation;
import org.apache.doris.catalog.ScalarType;
import org.apache.doris.catalog.StorageVault;
import org.apache.doris.catalog.Table;
import org.apache.doris.catalog.TableIf;
import org.apache.doris.catalog.TableIf.TableType;
import org.apache.doris.catalog.Tablet;
import org.apache.doris.catalog.TabletInvertedIndex;
import org.apache.doris.catalog.TabletMeta;
import org.apache.doris.catalog.View;
import org.apache.doris.clone.DynamicPartitionScheduler;
import org.apache.doris.cloud.proto.Cloud;
<<<<<<< HEAD
=======
import org.apache.doris.cloud.rpc.MetaServiceProxy;
>>>>>>> 45b7eee4
import org.apache.doris.cloud.system.CloudSystemInfoService;
import org.apache.doris.cluster.ClusterNamespace;
import org.apache.doris.common.AnalysisException;
import org.apache.doris.common.CaseSensibility;
import org.apache.doris.common.ClientPool;
import org.apache.doris.common.Config;
import org.apache.doris.common.ConfigBase;
import org.apache.doris.common.DdlException;
import org.apache.doris.common.ErrorCode;
import org.apache.doris.common.ErrorReport;
import org.apache.doris.common.FeConstants;
import org.apache.doris.common.MarkedCountDownLatch;
import org.apache.doris.common.MetaNotFoundException;
import org.apache.doris.common.Pair;
import org.apache.doris.common.PatternMatcher;
import org.apache.doris.common.PatternMatcherWrapper;
import org.apache.doris.common.proc.BackendsProcDir;
import org.apache.doris.common.proc.BuildIndexProcDir;
import org.apache.doris.common.proc.FrontendsProcNode;
import org.apache.doris.common.proc.LoadProcDir;
import org.apache.doris.common.proc.PartitionsProcDir;
import org.apache.doris.common.proc.ProcNodeInterface;
import org.apache.doris.common.proc.RollupProcDir;
import org.apache.doris.common.proc.SchemaChangeProcDir;
import org.apache.doris.common.proc.TabletsProcDir;
import org.apache.doris.common.proc.TrashProcDir;
import org.apache.doris.common.proc.TrashProcNode;
import org.apache.doris.common.util.DebugUtil;
import org.apache.doris.common.util.ListComparator;
import org.apache.doris.common.util.LogBuilder;
import org.apache.doris.common.util.LogKey;
import org.apache.doris.common.util.NetUtils;
import org.apache.doris.common.util.OrderByPair;
import org.apache.doris.common.util.PrintableMap;
import org.apache.doris.common.util.TimeUtils;
import org.apache.doris.common.util.Util;
import org.apache.doris.datasource.CatalogIf;
import org.apache.doris.datasource.InternalCatalog;
import org.apache.doris.datasource.hive.HMSExternalCatalog;
import org.apache.doris.datasource.hive.HMSExternalTable;
import org.apache.doris.datasource.hive.HiveMetaStoreClientHelper;
import org.apache.doris.datasource.maxcompute.MaxComputeExternalCatalog;
import org.apache.doris.job.manager.JobManager;
import org.apache.doris.load.DeleteHandler;
import org.apache.doris.load.EtlJobType;
import org.apache.doris.load.ExportJobState;
import org.apache.doris.load.ExportMgr;
import org.apache.doris.load.Load;
import org.apache.doris.load.LoadJob;
import org.apache.doris.load.LoadJob.JobState;
import org.apache.doris.load.loadv2.LoadManager;
import org.apache.doris.load.routineload.RoutineLoadJob;
import org.apache.doris.mysql.privilege.Auth;
import org.apache.doris.mysql.privilege.PrivBitSet;
import org.apache.doris.mysql.privilege.PrivPredicate;
import org.apache.doris.mysql.privilege.Privilege;
import org.apache.doris.qe.help.HelpModule;
import org.apache.doris.qe.help.HelpTopic;
import org.apache.doris.rpc.RpcException;
import org.apache.doris.statistics.AnalysisInfo;
import org.apache.doris.statistics.ColumnStatistic;
import org.apache.doris.statistics.Histogram;
import org.apache.doris.statistics.ResultRow;
import org.apache.doris.statistics.StatisticsRepository;
import org.apache.doris.statistics.TableStatsMeta;
import org.apache.doris.statistics.query.QueryStatsUtil;
import org.apache.doris.statistics.util.StatisticsUtil;
import org.apache.doris.system.Backend;
import org.apache.doris.system.Diagnoser;
import org.apache.doris.system.SystemInfoService;
import org.apache.doris.task.AgentBatchTask;
import org.apache.doris.task.AgentClient;
import org.apache.doris.task.AgentTaskExecutor;
import org.apache.doris.task.AgentTaskQueue;
import org.apache.doris.task.SnapshotTask;
import org.apache.doris.thrift.FrontendService;
import org.apache.doris.thrift.TCheckStorageFormatResult;
import org.apache.doris.thrift.TNetworkAddress;
import org.apache.doris.thrift.TShowProcessListRequest;
import org.apache.doris.thrift.TShowProcessListResult;
import org.apache.doris.thrift.TTaskType;
import org.apache.doris.transaction.GlobalTransactionMgrIface;
import org.apache.doris.transaction.TransactionStatus;

import com.google.common.base.Joiner;
import com.google.common.base.Preconditions;
import com.google.common.base.Strings;
import com.google.common.collect.ImmutableSetMultimap;
import com.google.common.collect.Lists;
import com.google.common.collect.Sets;
import com.google.gson.GsonBuilder;
import org.apache.commons.collections.CollectionUtils;
import org.apache.commons.lang3.StringUtils;
import org.apache.logging.log4j.LogManager;
import org.apache.logging.log4j.Logger;

import java.io.BufferedReader;
import java.io.InputStream;
import java.io.InputStreamReader;
import java.net.MalformedURLException;
import java.net.URL;
import java.net.URLConnection;
import java.text.SimpleDateFormat;
import java.time.Instant;
import java.time.LocalDateTime;
import java.time.ZoneId;
import java.time.format.DateTimeFormatter;
import java.util.ArrayList;
import java.util.Arrays;
import java.util.Collection;
import java.util.Collections;
import java.util.Comparator;
import java.util.Date;
import java.util.EnumSet;
import java.util.HashMap;
import java.util.HashSet;
import java.util.List;
import java.util.Locale;
import java.util.Map;
import java.util.Objects;
import java.util.Optional;
import java.util.Set;
import java.util.concurrent.TimeUnit;
import java.util.function.Predicate;
import java.util.stream.Collectors;

// Execute one show statement.
public class ShowExecutor {
    private static final Logger LOG = LogManager.getLogger(ShowExecutor.class);
    private static final List<List<String>> EMPTY_SET = Lists.newArrayList();

    private ConnectContext ctx;
    private ShowStmt stmt;
    private ShowResultSet resultSet;

    public ShowExecutor(ConnectContext ctx, ShowStmt stmt) {
        this.ctx = ctx;
        this.stmt = stmt;
        resultSet = null;
    }

    public ShowResultSet execute() throws AnalysisException {
        if (stmt instanceof ShowRollupStmt) {
            handleShowRollup();
        } else if (stmt instanceof ShowAuthorStmt) {
            handleShowAuthor();
        } else if (stmt instanceof ShowProcStmt) {
            handleShowProc();
        } else if (stmt instanceof HelpStmt) {
            handleHelp();
        } else if (stmt instanceof ShowDbStmt) {
            handleShowDb();
        } else if (stmt instanceof ShowDbIdStmt) {
            handleShowDbId();
        } else if (stmt instanceof ShowTableStmt) {
            handleShowTable();
        } else if (stmt instanceof ShowTableStatusStmt) {
            handleShowTableStatus();
        } else if (stmt instanceof ShowTableIdStmt) {
            handleShowTableId();
        } else if (stmt instanceof DescribeStmt) {
            handleDescribe();
        } else if (stmt instanceof ShowCreateTableStmt) {
            handleShowCreateTable();
        } else if (stmt instanceof ShowCreateDbStmt) {
            handleShowCreateDb();
        } else if (stmt instanceof ShowProcesslistStmt) {
            handleShowProcesslist();
        } else if (stmt instanceof ShowEnginesStmt) {
            handleShowEngines();
        } else if (stmt instanceof ShowFunctionsStmt) {
            handleShowFunctions();
        } else if (stmt instanceof ShowDataTypesStmt) {
            handleShowDataTypes();
        } else if (stmt instanceof ShowCreateFunctionStmt) {
            handleShowCreateFunction();
        } else if (stmt instanceof ShowEncryptKeysStmt) {
            handleShowEncryptKeys();
        } else if (stmt instanceof ShowVariablesStmt) {
            handleShowVariables();
        } else if (stmt instanceof ShowColumnStmt) {
            handleShowColumn();
        } else if (stmt instanceof ShowCopyStmt) {
            handleShowCopy();
        } else if (stmt instanceof ShowLoadStmt) {
            handleShowLoad();
        } else if (stmt instanceof ShowStreamLoadStmt) {
            handleShowStreamLoad();
        } else if (stmt instanceof ShowLoadWarningsStmt) {
            handleShowLoadWarnings();
        } else if (stmt instanceof ShowRoutineLoadStmt) {
            handleShowRoutineLoad();
        } else if (stmt instanceof ShowRoutineLoadTaskStmt) {
            handleShowRoutineLoadTask();
        } else if (stmt instanceof ShowCreateRoutineLoadStmt) {
            handleShowCreateRoutineLoad();
        } else if (stmt instanceof ShowCreateLoadStmt) {
            handleShowCreateLoad();
        } else if (stmt instanceof ShowCreateRepositoryStmt) {
            handleShowCreateRepository();
        } else if (stmt instanceof ShowDeleteStmt) {
            handleShowDelete();
        } else if (stmt instanceof ShowAlterStmt) {
            handleShowAlter();
        } else if (stmt instanceof ShowUserPropertyStmt) {
            handleShowUserProperty();
        } else if (stmt instanceof ShowDataStmt) {
            handleShowData();
        } else if (stmt instanceof ShowQueryStatsStmt) {
            handleShowQueryStats();
        } else if (stmt instanceof ShowCharsetStmt) {
            handleShowCharset();
        } else if (stmt instanceof ShowCollationStmt) {
            handleShowCollation();
        } else if (stmt instanceof ShowPartitionsStmt) {
            handleShowPartitions();
        } else if (stmt instanceof ShowPartitionIdStmt) {
            handleShowPartitionId();
        } else if (stmt instanceof ShowTabletStmt) {
            handleShowTablet();
        } else if (stmt instanceof ShowBackupStmt) {
            handleShowBackup();
        } else if (stmt instanceof ShowRestoreStmt) {
            handleShowRestore();
        } else if (stmt instanceof ShowBrokerStmt) {
            handleShowBroker();
        } else if (stmt instanceof ShowResourcesStmt) {
            handleShowResources();
        } else if (stmt instanceof ShowWorkloadGroupsStmt) {
            handleShowWorkloadGroups();
        } else if (stmt instanceof ShowWorkloadSchedPolicyStmt) {
            handleShowWorkloadSchedPolicy();
        } else if (stmt instanceof ShowExportStmt) {
            handleShowExport();
        } else if (stmt instanceof ShowBackendsStmt) {
            handleShowBackends();
        } else if (stmt instanceof ShowFrontendsStmt) {
            handleShowFrontends();
        } else if (stmt instanceof ShowRepositoriesStmt) {
            handleShowRepositories();
        } else if (stmt instanceof ShowSnapshotStmt) {
            handleShowSnapshot();
        } else if (stmt instanceof ShowGrantsStmt) {
            handleShowGrants();
        } else if (stmt instanceof ShowRolesStmt) {
            handleShowRoles();
        } else if (stmt instanceof ShowPrivilegesStmt) {
            handleShowPrivileges();
        } else if (stmt instanceof ShowTrashStmt) {
            handleShowTrash();
        } else if (stmt instanceof ShowTrashDiskStmt) {
            handleShowTrashDisk();
        } else if (stmt instanceof ShowReplicaStatusStmt) {
            handleAdminShowTabletStatus();
        } else if (stmt instanceof ShowReplicaDistributionStmt) {
            handleAdminShowTabletDistribution();
        } else if (stmt instanceof ShowConfigStmt) {
            handleAdminShowConfig();
        } else if (stmt instanceof ShowSmallFilesStmt) {
            handleShowSmallFiles();
        } else if (stmt instanceof ShowDynamicPartitionStmt) {
            handleShowDynamicPartition();
        } else if (stmt instanceof ShowIndexStmt) {
            handleShowIndex();
        } else if (stmt instanceof ShowViewStmt) {
            handleShowView();
        } else if (stmt instanceof ShowTransactionStmt) {
            handleShowTransaction();
        } else if (stmt instanceof ShowPluginsStmt) {
            handleShowPlugins();
        } else if (stmt instanceof ShowQueryProfileStmt) {
            handleShowQueryProfile();
        } else if (stmt instanceof ShowLoadProfileStmt) {
            handleShowLoadProfile();
        } else if (stmt instanceof ShowDataSkewStmt) {
            handleShowDataSkew();
        } else if (stmt instanceof ShowSyncJobStmt) {
            handleShowSyncJobs();
        } else if (stmt instanceof ShowSqlBlockRuleStmt) {
            handleShowSqlBlockRule();
        } else if (stmt instanceof ShowTableStatsStmt) {
            handleShowTableStats();
        } else if (stmt instanceof ShowColumnStatsStmt) {
            handleShowColumnStats();
        } else if (stmt instanceof ShowColumnHistStmt) {
            handleShowColumnHist();
        } else if (stmt instanceof ShowTableCreationStmt) {
            handleShowTableCreation();
        } else if (stmt instanceof ShowLastInsertStmt) {
            handleShowLastInsert();
        } else if (stmt instanceof ShowTabletStorageFormatStmt) {
            handleAdminShowTabletStorageFormat();
        } else if (stmt instanceof DiagnoseTabletStmt) {
            handleAdminDiagnoseTablet();
        } else if (stmt instanceof ShowCreateMaterializedViewStmt) {
            handleShowCreateMaterializedView();
        } else if (stmt instanceof ShowPolicyStmt) {
            handleShowPolicy();
        } else if (stmt instanceof ShowCatalogStmt) {
            handleShowCatalogs();
        } else if (stmt instanceof ShowCreateCatalogStmt) {
            handleShowCreateCatalog();
        } else if (stmt instanceof ShowAnalyzeStmt) {
            handleShowAnalyze();
        } else if (stmt instanceof ShowTabletsBelongStmt) {
            handleShowTabletsBelong();
        } else if (stmt instanceof AdminCopyTabletStmt) {
            handleCopyTablet();
        } else if (stmt instanceof ShowCatalogRecycleBinStmt) {
            handleShowCatalogRecycleBin();
        } else if (stmt instanceof ShowTypeCastStmt) {
            handleShowTypeCastStmt();
        } else if (stmt instanceof ShowBuildIndexStmt) {
            handleShowBuildIndexStmt();
        } else if (stmt instanceof ShowAnalyzeTaskStatus) {
            handleShowAnalyzeTaskStatus();
        } else if (stmt instanceof ShowConvertLSCStmt) {
            handleShowConvertLSC();
        } else if (stmt instanceof ShowClusterStmt) {
            handleShowCluster();
<<<<<<< HEAD
        } else if (stmt instanceof ShowStageStmt) {
            handleShowStage();
=======
        } else if (stmt instanceof ShowStorageVaultStmt) {
            handleShowStorageVault();
>>>>>>> 45b7eee4
        } else {
            handleEmtpy();
        }

        return resultSet;
    }

    private void handleShowRollup() {
        // TODO: not implemented yet
        ShowRollupStmt showRollupStmt = (ShowRollupStmt) stmt;
        List<List<String>> rowSets = Lists.newArrayList();
        resultSet = new ShowResultSet(showRollupStmt.getMetaData(), rowSets);
    }

    // Handle show processlist
    private void handleShowProcesslist() {
        ShowProcesslistStmt showStmt = (ShowProcesslistStmt) stmt;
        boolean isShowFullSql = showStmt.isFull();
        boolean isShowAllFe = showStmt.isShowAllFe();

        List<List<String>> rowSet = Lists.newArrayList();
        List<ConnectContext.ThreadInfo> threadInfos = ctx.getConnectScheduler()
                .listConnection(ctx.getQualifiedUser(), isShowFullSql);
        long nowMs = System.currentTimeMillis();
        for (ConnectContext.ThreadInfo info : threadInfos) {
            rowSet.add(info.toRow(ctx.getConnectionId(), nowMs, isShowAllFe));
        }

        if (isShowAllFe) {
            try {
                TShowProcessListRequest request = new TShowProcessListRequest();
                request.setShowFullSql(isShowFullSql);
                List<Pair<String, Integer>> frontends = FrontendsProcNode.getFrontendWithRpcPort(Env.getCurrentEnv(),
                        false);
                FrontendService.Client client = null;
                for (Pair<String, Integer> fe : frontends) {
                    TNetworkAddress thriftAddress = new TNetworkAddress(fe.key(), fe.value());
                    try {
                        client = ClientPool.frontendPool.borrowObject(thriftAddress, 3000);
                    } catch (Exception e) {
                        LOG.warn("Failed to get frontend {} client. exception: {}", fe.key(), e);
                        continue;
                    }

                    boolean isReturnToPool = false;
                    try {
                        TShowProcessListResult result = client.showProcessList(request);
                        if (result.process_list != null && result.process_list.size() > 0) {
                            rowSet.addAll(result.process_list);
                        }
                        isReturnToPool = true;
                    } catch (Exception e) {
                        LOG.warn("Failed to request processlist to fe: {} . exception: {}", fe.key(), e);
                    } finally {
                        if (isReturnToPool) {
                            ClientPool.frontendPool.returnObject(thriftAddress, client);
                        } else {
                            ClientPool.frontendPool.invalidateObject(thriftAddress, client);
                        }
                    }
                }
            } catch (Throwable t) {
                LOG.warn(" fetch process list from other fe failed, ", t);
            }
        }

        resultSet = new ShowResultSet(showStmt.getMetaData(), rowSet);
    }

    // Handle show authors
    private void handleEmtpy() {
        // Only success
        resultSet = new ShowResultSet(stmt.getMetaData(), EMPTY_SET);
    }

    // Handle show authors
    private void handleShowAuthor() {
        ShowAuthorStmt showAuthorStmt = (ShowAuthorStmt) stmt;
        List<List<String>> rowSet = Lists.newArrayList();
        // Only success
        resultSet = new ShowResultSet(showAuthorStmt.getMetaData(), rowSet);
    }

    // Handle show engines
    private void handleShowEngines() {
        ShowEnginesStmt showStmt = (ShowEnginesStmt) stmt;
        List<List<String>> rowSet = Lists.newArrayList();
        rowSet.add(Lists.newArrayList("Olap engine", "YES", "Default storage engine of palo", "NO", "NO", "NO"));
        rowSet.add(Lists.newArrayList("MySQL", "YES", "MySQL server which data is in it", "NO", "NO", "NO"));
        rowSet.add(Lists.newArrayList("ELASTICSEARCH", "YES", "ELASTICSEARCH cluster which data is in it",
                "NO", "NO", "NO"));
        rowSet.add(Lists.newArrayList("HIVE", "YES", "HIVE database which data is in it", "NO", "NO", "NO"));
        rowSet.add(Lists.newArrayList("ICEBERG", "YES", "ICEBERG data lake which data is in it", "NO", "NO", "NO"));
        rowSet.add(Lists.newArrayList("ODBC", "YES", "ODBC driver which data we can connect", "NO", "NO", "NO"));
        rowSet.add(Lists.newArrayList("HUDI", "YES", "HUDI data lake which data is in it", "NO", "NO", "NO"));

        // Only success
        resultSet = new ShowResultSet(showStmt.getMetaData(), rowSet);
    }

    // Handle show functions
    private void handleShowFunctions() throws AnalysisException {
        ShowFunctionsStmt showStmt = (ShowFunctionsStmt) stmt;

        List<List<String>> resultRowSet = getResultRowSet(showStmt);

        // Only success
        ShowResultSetMetaData showMetaData = showStmt.getIsVerbose() ? showStmt.getMetaData() :
                ShowResultSetMetaData.builder()
                        .addColumn(new Column("Function Name", ScalarType.createVarchar(256))).build();
        resultSet = new ShowResultSet(showMetaData, resultRowSet);
    }

    private void handleShowDataTypes() throws AnalysisException {
        ShowDataTypesStmt showStmt = (ShowDataTypesStmt) stmt;
        List<List<String>> rows = showStmt.getTypesAvailableInDdl();
        showStmt.sortMetaData(rows);
        resultSet = new ShowResultSet(showStmt.getMetaData(), rows);
    }

    /***
     * get resultRowSet by showFunctionsStmt
     * @param showStmt
     * @return
     * @throws AnalysisException
     */
    private List<List<String>> getResultRowSet(ShowFunctionsStmt showStmt) throws AnalysisException {
        List<Function> functions = getFunctions(showStmt);
        return getResultRowSetByFunctions(showStmt, functions);
    }

    /***
     * get functions by showFunctionsStmt
     * @param showStmt
     * @return
     * @throws AnalysisException
     */
    private List<Function> getFunctions(ShowFunctionsStmt showStmt) throws AnalysisException {
        List<Function> functions = Lists.newArrayList();
        if (!FunctionUtil.isGlobalFunction(showStmt.getType())) {
            Util.prohibitExternalCatalog(ctx.getDefaultCatalog(), stmt.getClass().getSimpleName());
            DatabaseIf db = ctx.getCurrentCatalog().getDbOrAnalysisException(showStmt.getDbName());
            if (db instanceof Database) {
                functions = showStmt.getIsBuiltin() ? ctx.getEnv().getBuiltinFunctions()
                        : ((Database) db).getFunctions();
            }
        } else {
            functions = Env.getCurrentEnv().getGlobalFunctionMgr().getFunctions();
        }
        return functions;
    }

    /***
     * get resultRowSet By showFunctionsStmt and functions
     * @param showStmt
     * @param functions
     * @return
     */
    private List<List<String>> getResultRowSetByFunctions(ShowFunctionsStmt showStmt, List<Function> functions) {
        List<List<String>> resultRowSet = Lists.newArrayList();
        List<List<Comparable>> rowSet = Lists.newArrayList();
        for (Function function : functions) {
            List<Comparable> row = function.getInfo(showStmt.getIsVerbose());
            // like predicate
            if (showStmt.getWild() == null || showStmt.like(function.functionName())) {
                rowSet.add(row);
            }
        }

        // sort function rows by first column asc
        ListComparator<List<Comparable>> comparator = null;
        OrderByPair orderByPair = new OrderByPair(0, false);
        comparator = new ListComparator<>(orderByPair);
        Collections.sort(rowSet, comparator);

        Set<String> functionNameSet = new HashSet<>();
        for (List<Comparable> row : rowSet) {
            List<String> resultRow = Lists.newArrayList();
            // if not verbose, remove duplicate function name
            if (functionNameSet.contains(row.get(0).toString())) {
                continue;
            }
            for (Comparable column : row) {
                resultRow.add(column.toString());
            }
            resultRowSet.add(resultRow);
            functionNameSet.add(resultRow.get(0));
        }
        return resultRowSet;
    }

    // Handle show create function
    private void handleShowCreateFunction() throws AnalysisException {
        ShowCreateFunctionStmt showCreateFunctionStmt = (ShowCreateFunctionStmt) stmt;
        List<List<String>> resultRowSet = getResultRowSet(showCreateFunctionStmt);
        resultSet = new ShowResultSet(showCreateFunctionStmt.getMetaData(), resultRowSet);
    }

    /***
     * get resultRowSet by showCreateFunctionStmt
     * @param showCreateFunctionStmt
     * @return
     * @throws AnalysisException
     */
    private List<List<String>> getResultRowSet(ShowCreateFunctionStmt showCreateFunctionStmt) throws AnalysisException {
        Function function = getFunction(showCreateFunctionStmt);
        return getResultRowSetByFunction(function);
    }

    private Function getFunction(ShowCreateFunctionStmt showCreateFunctionStmt) throws AnalysisException {
        if (!FunctionUtil.isGlobalFunction(showCreateFunctionStmt.getType())) {
            Util.prohibitExternalCatalog(ctx.getDefaultCatalog(), stmt.getClass().getSimpleName());
            DatabaseIf db = ctx.getCurrentCatalog().getDbOrAnalysisException(showCreateFunctionStmt.getDbName());
            if (db instanceof Database) {
                return ((Database) db).getFunction(showCreateFunctionStmt.getFunction());
            }
        } else {
            return Env.getCurrentEnv().getGlobalFunctionMgr().getFunction(showCreateFunctionStmt.getFunction());
        }
        return null;
    }

    /***
     * get resultRowSet by function
     * @param function
     * @return
     */
    private List<List<String>> getResultRowSetByFunction(Function function) {
        if (Objects.isNull(function)) {
            return Lists.newArrayList();
        }
        List<List<String>> resultRowSet = Lists.newArrayList();
        List<String> resultRow = Lists.newArrayList();
        resultRow.add(function.signatureString());
        resultRow.add(function.toSql(false));
        resultRowSet.add(resultRow);
        return resultRowSet;
    }

    // Handle show encryptkeys
    private void handleShowEncryptKeys() throws AnalysisException {
        ShowEncryptKeysStmt showStmt = (ShowEncryptKeysStmt) stmt;
        Util.prohibitExternalCatalog(ctx.getDefaultCatalog(), stmt.getClass().getSimpleName());
        DatabaseIf db = ctx.getCurrentCatalog().getDbOrAnalysisException(showStmt.getDbName());
        List<List<String>> resultRowSet = Lists.newArrayList();
        if (db instanceof Database) {
            List<EncryptKey> encryptKeys = ((Database) db).getEncryptKeys();
            List<List<Comparable>> rowSet = Lists.newArrayList();
            for (EncryptKey encryptKey : encryptKeys) {
                List<Comparable> row = encryptKey.getInfo();
                // like predicate
                if (showStmt.getWild() == null || showStmt.like(encryptKey.getEncryptKeyName().getKeyName())) {
                    rowSet.add(row);
                }

            }

            // sort function rows by first column asc
            ListComparator<List<Comparable>> comparator = null;
            OrderByPair orderByPair = new OrderByPair(0, false);
            comparator = new ListComparator<>(orderByPair);
            Collections.sort(rowSet, comparator);

            Set<String> encryptKeyNameSet = new HashSet<>();
            for (List<Comparable> row : rowSet) {
                List<String> resultRow = Lists.newArrayList();
                for (Comparable column : row) {
                    resultRow.add(column.toString());
                }
                resultRowSet.add(resultRow);
                encryptKeyNameSet.add(resultRow.get(0));
            }
        }

        ShowResultSetMetaData showMetaData = showStmt.getMetaData();
        resultSet = new ShowResultSet(showMetaData, resultRowSet);
    }

    private void handleShowProc() throws AnalysisException {
        ShowProcStmt showProcStmt = (ShowProcStmt) stmt;
        ShowResultSetMetaData metaData = showProcStmt.getMetaData();
        ProcNodeInterface procNode = showProcStmt.getNode();

        List<List<String>> finalRows = procNode.fetchResult().getRows();
        resultSet = new ShowResultSet(metaData, finalRows);
    }

    // Show clusters
    private void handleShowCluster() throws AnalysisException {
        if (!Config.isCloudMode()) {
            ErrorReport.reportAnalysisException(ErrorCode.ERR_NOT_CLOUD_MODE);
            return;
        }

        final ShowClusterStmt showStmt = (ShowClusterStmt) stmt;
        final List<List<String>> rows = Lists.newArrayList();
        List<String> clusterNames = null;
        clusterNames = ((CloudSystemInfoService) Env.getCurrentSystemInfo()).getCloudClusterNames();

        final Set<String> clusterNameSet = Sets.newTreeSet();
        clusterNameSet.addAll(clusterNames);

        for (String clusterName : clusterNameSet) {
            ArrayList<String> row = Lists.newArrayList(clusterName);
            // current_used, users
            if (!Env.getCurrentEnv().getAuth()
                    .checkCloudPriv(ConnectContext.get().getCurrentUserIdentity(), clusterName,
                            PrivPredicate.USAGE, ResourceTypeEnum.CLUSTER)) {
                continue;
            }
            row.add(clusterName.equals(ctx.getCloudCluster()) ? "TRUE" : "FALSE");
            List<String> users = Env.getCurrentEnv().getAuth().getCloudClusterUsers(clusterName);
            // non-root do not display root information
            if (!Auth.ROOT_USER.equals(ctx.getQualifiedUser())) {
                users.remove(Auth.ROOT_USER);
            }
            // common user, not admin
            if (!Env.getCurrentEnv().getAuth().checkGlobalPriv(ConnectContext.get().currentUserIdentity,
                    PrivPredicate.of(PrivBitSet.of(Privilege.ADMIN_PRIV), Operator.OR))) {
                users.removeIf(user -> !user.equals(ClusterNamespace.getNameFromFullName(ctx.getQualifiedUser())));
            }
            String result = Joiner.on(", ").join(users);
            row.add(result);
            rows.add(row);
        }

        resultSet = new ShowResultSet(showStmt.getMetaData(), rows);
    }


    private void handleShowDbId() {
        ShowDbIdStmt showStmt = (ShowDbIdStmt) stmt;
        long dbId = showStmt.getDbId();
        List<List<String>> rows = Lists.newArrayList();
        DatabaseIf database = ctx.getCurrentCatalog().getDbNullable(dbId);
        if (database != null) {
            List<String> row = new ArrayList<>();
            row.add(database.getFullName());
            rows.add(row);
        }
        resultSet = new ShowResultSet(showStmt.getMetaData(), rows);
    }

    private void handleShowTableId() throws AnalysisException {
        ShowTableIdStmt showStmt = (ShowTableIdStmt) stmt;
        long tableId = showStmt.getTableId();
        List<List<String>> rows = Lists.newArrayList();
        Env env = ctx.getEnv();
        List<Long> dbIds = env.getInternalCatalog().getDbIds();
        // TODO should use inverted index
        for (long dbId : dbIds) {
            Database database = env.getInternalCatalog().getDbNullable(dbId);
            if (database == null) {
                continue;
            }
            TableIf table = database.getTableNullable(tableId);
            if (table != null) {
                List<String> row = new ArrayList<>();
                row.add(database.getFullName());
                row.add(table.getName());
                row.add(String.valueOf(database.getId()));
                rows.add(row);
                break;
            }
        }
        resultSet = new ShowResultSet(showStmt.getMetaData(), rows);
    }

    private void handleShowPartitionId() throws AnalysisException {
        ShowPartitionIdStmt showStmt = (ShowPartitionIdStmt) stmt;
        long partitionId = showStmt.getPartitionId();
        List<List<String>> rows = Lists.newArrayList();
        Env env = ctx.getEnv();
        List<Long> dbIds = env.getInternalCatalog().getDbIds();
        // TODO should use inverted index
        for (long dbId : dbIds) {
            Database database = env.getInternalCatalog().getDbNullable(dbId);
            if (database == null) {
                continue;
            }
            List<Table> tables = database.getTables();
            for (Table tbl : tables) {
                if (tbl instanceof OlapTable) {
                    tbl.readLock();
                    try {
                        Partition partition = ((OlapTable) tbl).getPartition(partitionId);
                        if (partition != null) {
                            List<String> row = new ArrayList<>();
                            row.add(database.getFullName());
                            row.add(tbl.getName());
                            row.add(partition.getName());
                            row.add(String.valueOf(database.getId()));
                            row.add(String.valueOf(tbl.getId()));
                            rows.add(row);
                            break;
                        }
                    } finally {
                        tbl.readUnlock();
                    }
                }
            }
        }
        resultSet = new ShowResultSet(showStmt.getMetaData(), rows);
    }

    // Show databases statement
    private void handleShowDb() throws AnalysisException {
        ShowDbStmt showDbStmt = (ShowDbStmt) stmt;
        List<List<String>> rows = Lists.newArrayList();
        // cluster feature is deprecated.
        CatalogIf catalogIf = ctx.getCatalog(showDbStmt.getCatalogName());
        if (catalogIf == null) {
            throw new AnalysisException("No catalog found with name " + showDbStmt.getCatalogName());
        }
        List<String> dbNames = catalogIf.getDbNames();
        PatternMatcher matcher = null;
        if (showDbStmt.getPattern() != null) {
            matcher = PatternMatcherWrapper.createMysqlPattern(showDbStmt.getPattern(),
                    CaseSensibility.DATABASE.getCaseSensibility());
        }
        Set<String> dbNameSet = Sets.newTreeSet();
        for (String fullName : dbNames) {
            final String db = ClusterNamespace.getNameFromFullName(fullName);
            // Filter dbname
            if (matcher != null && !matcher.match(db)) {
                continue;
            }

            if (!Env.getCurrentEnv().getAccessManager().checkDbPriv(ConnectContext.get(), showDbStmt.getCatalogName(),
                    fullName, PrivPredicate.SHOW)) {
                continue;
            }

            dbNameSet.add(db);
        }

        for (String dbName : dbNameSet) {
            rows.add(Lists.newArrayList(dbName));
        }

        resultSet = new ShowResultSet(showDbStmt.getMetaData(), rows);
    }

    // Show table statement.
    private void handleShowTable() throws AnalysisException {
        ShowTableStmt showTableStmt = (ShowTableStmt) stmt;
        List<List<String>> rows = Lists.newArrayList();
        DatabaseIf<TableIf> db = ctx.getEnv().getCatalogMgr()
                .getCatalogOrAnalysisException(showTableStmt.getCatalog())
                .getDbOrAnalysisException(showTableStmt.getDb());
        PatternMatcher matcher = null;
        if (showTableStmt.getPattern() != null) {
            matcher = PatternMatcherWrapper.createMysqlPattern(showTableStmt.getPattern(),
                    CaseSensibility.TABLE.getCaseSensibility());
        }
        for (TableIf tbl : db.getTables()) {
            if (tbl.getName().startsWith(FeConstants.TEMP_MATERIZLIZE_DVIEW_PREFIX)) {
                continue;
            }
            if (showTableStmt.getType() != null && tbl.getType() != showTableStmt.getType()) {
                continue;
            }
            if (matcher != null && !matcher.match(tbl.getName())) {
                continue;
            }
            // check tbl privs
            if (!Env.getCurrentEnv().getAccessManager()
                    .checkTblPriv(ConnectContext.get(), showTableStmt.getCatalog(), db.getFullName(), tbl.getName(),
                            PrivPredicate.SHOW)) {
                continue;
            }
            if (showTableStmt.isVerbose()) {
                String storageFormat = "NONE";
                String invertedIndexStorageFormat = "NONE";
                if (tbl instanceof OlapTable) {
                    storageFormat = ((OlapTable) tbl).getStorageFormat().toString();
                    invertedIndexStorageFormat = ((OlapTable) tbl).getInvertedIndexStorageFormat().toString();
                }
                rows.add(Lists.newArrayList(tbl.getName(), tbl.getMysqlType(), storageFormat,
                        invertedIndexStorageFormat));
            } else {
                rows.add(Lists.newArrayList(tbl.getName()));
            }
        }
        // sort by table name
        rows.sort((x, y) -> {
            return x.get(0).compareTo(y.get(0));
        });

        resultSet = new ShowResultSet(showTableStmt.getMetaData(), rows);
    }

    // Show table status statement.
    private void handleShowTableStatus() throws AnalysisException {
        ShowTableStatusStmt showStmt = (ShowTableStatusStmt) stmt;
        List<List<String>> rows = Lists.newArrayList();
        DatabaseIf<TableIf> db = ctx.getEnv().getCatalogMgr()
                .getCatalogOrAnalysisException(showStmt.getCatalog())
                .getDbOrAnalysisException(showStmt.getDb());
        if (db != null) {
            PatternMatcher matcher = null;
            if (showStmt.getPattern() != null) {
                matcher = PatternMatcherWrapper.createMysqlPattern(showStmt.getPattern(),
                        CaseSensibility.TABLE.getCaseSensibility());
            }
            for (TableIf table : db.getTables()) {
                if (matcher != null && !matcher.match(table.getName())) {
                    continue;
                }

                // check tbl privs
                if (!Env.getCurrentEnv().getAccessManager()
                        .checkTblPriv(ConnectContext.get(), showStmt.getCatalog(),
                                db.getFullName(), table.getName(), PrivPredicate.SHOW)) {
                    continue;
                }
                List<String> row = Lists.newArrayList();
                // Name
                row.add(table.getName());
                // Engine
                row.add(table.getEngine());
                // version
                row.add(null);
                // Row_format
                row.add(null);
                // Rows
                row.add(String.valueOf(table.getRowCount()));
                // Avg_row_length
                row.add(String.valueOf(table.getAvgRowLength()));
                // Data_length
                row.add(String.valueOf(table.getDataLength()));
                // Max_data_length
                row.add(null);
                // Index_length
                row.add(null);
                // Data_free
                row.add(null);
                // Auto_increment
                row.add(null);
                // Create_time
                row.add(TimeUtils.longToTimeString(table.getCreateTime() * 1000));
                // Update_time
                if (table.getUpdateTime() > 0) {
                    row.add(TimeUtils.longToTimeString(table.getUpdateTime()));
                } else {
                    row.add(null);
                }
                // Check_time
                if (table.getLastCheckTime() > 0) {
                    row.add(TimeUtils.longToTimeString(table.getLastCheckTime()));
                } else {
                    row.add(null);
                }
                // Collation
                row.add("utf-8");
                // Checksum
                row.add(null);
                // Create_options
                row.add(null);

                row.add(table.getComment());
                rows.add(row);
            }
        }
        // sort by table name
        rows.sort((x, y) -> {
            return x.get(0).compareTo(y.get(0));
        });
        resultSet = new ShowResultSet(showStmt.getMetaData(), rows);
    }

    // Show variables like
    private void handleShowVariables() throws AnalysisException {
        ShowVariablesStmt showStmt = (ShowVariablesStmt) stmt;
        PatternMatcher matcher = null;
        if (showStmt.getPattern() != null) {
            matcher = PatternMatcherWrapper.createMysqlPattern(showStmt.getPattern(),
                    CaseSensibility.VARIABLES.getCaseSensibility());
        }
        List<List<String>> rows = VariableMgr.dump(showStmt.getType(), ctx.getSessionVariable(), matcher);
        resultSet = new ShowResultSet(showStmt.getMetaData(), rows);
    }

    // Show create database
    private void handleShowCreateDb() throws AnalysisException {
        ShowCreateDbStmt showStmt = (ShowCreateDbStmt) stmt;
        List<List<String>> rows = Lists.newArrayList();

        StringBuilder sb = new StringBuilder();
        String catalogName = showStmt.getCtl();
        if (Strings.isNullOrEmpty(catalogName)) {
            catalogName = Env.getCurrentEnv().getCurrentCatalog().getName();
        }
        CatalogIf<?> catalog = Env.getCurrentEnv().getCatalogMgr().getCatalogOrAnalysisException(catalogName);
        if (catalog instanceof HMSExternalCatalog) {
            String simpleDBName = ClusterNamespace.getNameFromFullName(showStmt.getDb());
            org.apache.hadoop.hive.metastore.api.Database db = ((HMSExternalCatalog) catalog).getClient()
                    .getDatabase(simpleDBName);
            sb.append("CREATE DATABASE `").append(simpleDBName).append("`")
                    .append(" LOCATION '")
                    .append(db.getLocationUri())
                    .append("'");
        } else {
            DatabaseIf db = catalog.getDbOrAnalysisException(showStmt.getDb());
            sb.append("CREATE DATABASE `").append(ClusterNamespace.getNameFromFullName(showStmt.getDb())).append("`");
            if (db.getDbProperties().getProperties().size() > 0) {
                sb.append("\nPROPERTIES (\n");
                sb.append(new PrintableMap<>(db.getDbProperties().getProperties(), "=", true, true, false));
                sb.append("\n)");
            }
        }


        rows.add(Lists.newArrayList(ClusterNamespace.getNameFromFullName(showStmt.getDb()), sb.toString()));
        resultSet = new ShowResultSet(showStmt.getMetaData(), rows);
    }

    // Show create table
    private void handleShowCreateTable() throws AnalysisException {
        ShowCreateTableStmt showStmt = (ShowCreateTableStmt) stmt;
        DatabaseIf db = ctx.getEnv().getCatalogMgr().getCatalogOrAnalysisException(showStmt.getCtl())
                .getDbOrAnalysisException(showStmt.getDb());
        TableIf table = db.getTableOrAnalysisException(showStmt.getTable());
        List<List<String>> rows = Lists.newArrayList();

        table.readLock();
        try {
            if (table.getType() == TableType.HMS_EXTERNAL_TABLE) {
                rows.add(Arrays.asList(table.getName(),
                        HiveMetaStoreClientHelper.showCreateTable(((HMSExternalTable) table).getRemoteTable())));
                resultSet = new ShowResultSet(showStmt.getMetaData(), rows);
                return;
            }
            List<String> createTableStmt = Lists.newArrayList();
            Env.getDdlStmt(null, null, table, createTableStmt, null, null, false,
                    true /* hide password */, false, -1L, showStmt.isNeedBriefDdl(), false);
            if (createTableStmt.isEmpty()) {
                resultSet = new ShowResultSet(showStmt.getMetaData(), rows);
                return;
            }

            if (table instanceof View) {
                rows.add(Lists.newArrayList(table.getName(), createTableStmt.get(0), "utf8mb4", "utf8mb4_0900_bin"));
                resultSet = new ShowResultSet(ShowCreateTableStmt.getViewMetaData(), rows);
            } else {
                if (showStmt.isView()) {
                    ErrorReport.reportAnalysisException(ErrorCode.ERR_WRONG_OBJECT, showStmt.getDb(),
                            showStmt.getTable(), "VIEW");
                }
                rows.add(Lists.newArrayList(table.getName(), createTableStmt.get(0)));
                resultSet = table.getType() != TableType.MATERIALIZED_VIEW
                        ? new ShowResultSet(showStmt.getMetaData(), rows)
                        : new ShowResultSet(ShowCreateTableStmt.getMaterializedViewMetaData(), rows);
            }
        } finally {
            table.readUnlock();
        }
    }

    // Describe statement
    private void handleDescribe() throws AnalysisException {
        DescribeStmt describeStmt = (DescribeStmt) stmt;
        resultSet = new ShowResultSet(describeStmt.getMetaData(), describeStmt.getResultRows());
    }

    // Show column statement.
    private void handleShowColumn() throws AnalysisException {
        ShowColumnStmt showStmt = (ShowColumnStmt) stmt;
        List<List<String>> rows = Lists.newArrayList();
        String ctl = showStmt.getCtl();
        DatabaseIf db = Env.getCurrentEnv().getCatalogMgr().getCatalogOrAnalysisException(ctl)
                .getDbOrAnalysisException(showStmt.getDb());
        TableIf table = db.getTableOrAnalysisException(showStmt.getTable());
        PatternMatcher matcher = null;
        if (showStmt.getPattern() != null) {
            matcher = PatternMatcherWrapper.createMysqlPattern(showStmt.getPattern(),
                    CaseSensibility.COLUMN.getCaseSensibility());
        }
        table.readLock();
        try {
            List<Column> columns = table.getBaseSchema();
            for (Column col : columns) {
                if (matcher != null && !matcher.match(col.getName())) {
                    continue;
                }
                final String columnName = col.getName();
                final String columnType = col.getOriginType().toString().toLowerCase(Locale.ROOT);
                final String isAllowNull = col.isAllowNull() ? "YES" : "NO";
                final String isKey = col.isKey() ? "YES" : "NO";
                final String defaultValue = col.getDefaultValue();
                final String aggType = col.getAggregationType() == null ? "" : col.getAggregationType().toSql();
                if (showStmt.isVerbose()) {
                    // Field Type Collation Null Key Default Extra
                    // Privileges Comment
                    rows.add(Lists.newArrayList(columnName,
                            columnType,
                            "",
                            isAllowNull,
                            isKey,
                            defaultValue,
                            aggType,
                            "",
                            col.getComment()));
                } else {
                    // Field Type Null Key Default Extra
                    rows.add(Lists.newArrayList(columnName,
                            columnType,
                            isAllowNull,
                            isKey,
                            defaultValue,
                            aggType));
                }
            }
        } finally {
            table.readUnlock();
        }
        resultSet = new ShowResultSet(showStmt.getMetaData(), rows);
    }

    // Show index statement.
    private void handleShowIndex() throws AnalysisException {
        ShowIndexStmt showStmt = (ShowIndexStmt) stmt;
        List<List<String>> rows = Lists.newArrayList();
        DatabaseIf db = Env.getCurrentEnv().getCatalogMgr()
                .getCatalogOrAnalysisException(showStmt.getTableName().getCtl())
                .getDbOrAnalysisException(showStmt.getDbName());
        if (db instanceof Database) {
            OlapTable table = db.getOlapTableOrAnalysisException(showStmt.getTableName().getTbl());
            table.readLock();
            try {
                List<Index> indexes = table.getIndexes();
                for (Index index : indexes) {
                    rows.add(Lists.newArrayList(showStmt.getTableName().toString(), "", index.getIndexName(),
                            "", String.join(",", index.getColumns()), "", "", "", "",
                            "", index.getIndexType().name(), index.getComment(), index.getPropertiesString()));
                }
            } finally {
                table.readUnlock();
            }
        }
        resultSet = new ShowResultSet(showStmt.getMetaData(), rows);
    }

    // Show view statement.
    private void handleShowView() {
        ShowViewStmt showStmt = (ShowViewStmt) stmt;
        List<List<String>> rows = Lists.newArrayList();
        List<View> matchViews = showStmt.getMatchViews();
        for (View view : matchViews) {
            view.readLock();
            try {
                List<String> createViewStmt = Lists.newArrayList();
                Env.getDdlStmt(view, createViewStmt, null, null, false, true /* hide password */, -1L);
                if (!createViewStmt.isEmpty()) {
                    rows.add(Lists.newArrayList(view.getName(), createViewStmt.get(0)));
                }
            } finally {
                view.readUnlock();
            }
        }
        resultSet = new ShowResultSet(showStmt.getMetaData(), rows);
    }

    // Handle help statement.
    private void handleHelp() {
        HelpStmt helpStmt = (HelpStmt) stmt;
        String mark = helpStmt.getMask();
        HelpModule module = HelpModule.getInstance();

        // Get topic
        HelpTopic topic = module.getTopic(mark);
        // Get by Keyword
        if (topic == null) {
            List<String> topics = module.listTopicByKeyword(mark);
            if (topics.size() == 0) {
                // assign to avoid code style problem
                topic = null;
            } else if (topics.size() == 1) {
                topic = module.getTopic(topics.get(0));
            } else {
                // Send topic list and category list
                List<List<String>> rows = Lists.newArrayList();
                for (String str : topics) {
                    rows.add(Lists.newArrayList(str, "N"));
                }
                List<String> categories = module.listCategoryByName(mark);
                for (String str : categories) {
                    rows.add(Lists.newArrayList(str, "Y"));
                }
                resultSet = new ShowResultSet(helpStmt.getKeywordMetaData(), rows);
                return;
            }
        }
        if (topic != null) {
            resultSet = new ShowResultSet(helpStmt.getMetaData(), Lists.<List<String>>newArrayList(
                    Lists.newArrayList(topic.getName(), topic.getDescription(), topic.getExample())));
        } else {
            List<String> categories = module.listCategoryByName(mark);
            if (categories.isEmpty()) {
                // If no category match for this name, return
                resultSet = new ShowResultSet(helpStmt.getKeywordMetaData(), EMPTY_SET);
            } else if (categories.size() > 1) {
                // Send category list
                resultSet = new ShowResultSet(helpStmt.getCategoryMetaData(),
                        Lists.<List<String>>newArrayList(categories));
            } else {
                // Send topic list and sub-category list
                List<List<String>> rows = Lists.newArrayList();
                List<String> topics = module.listTopicByCategory(categories.get(0));
                for (String str : topics) {
                    rows.add(Lists.newArrayList(str, "N"));
                }
                List<String> subCategories = module.listCategoryByCategory(categories.get(0));
                for (String str : subCategories) {
                    rows.add(Lists.newArrayList(str, "Y"));
                }
                resultSet = new ShowResultSet(helpStmt.getKeywordMetaData(), rows);
            }
        }
    }

    // Show copy statement.
    private void handleShowCopy() throws AnalysisException {
        Set<EtlJobType> jobTypes = Sets.newHashSet(EtlJobType.COPY);
        handleShowLoad(jobTypes);
    }

    // Show load statement.
    private void handleShowLoad() throws AnalysisException {
        Set<EtlJobType> jobTypes = Sets.newHashSet(EnumSet.allOf(EtlJobType.class));
        jobTypes.remove(EtlJobType.COPY);
        handleShowLoad(jobTypes);
    }

    // Show load statement.
    private void handleShowLoad(Set<EtlJobType> jobTypes) throws AnalysisException {
        ShowLoadStmt showStmt = (ShowLoadStmt) stmt;

        Util.prohibitExternalCatalog(ctx.getDefaultCatalog(), stmt.getClass().getSimpleName());
        Env env = ctx.getEnv();
        DatabaseIf db = ctx.getCurrentCatalog().getDbOrAnalysisException(showStmt.getDbName());
        long dbId = db.getId();
        List<List<Comparable>> loadInfos;
        // combine the List<LoadInfo> of load(v1) and loadManager(v2)
        Load load = env.getLoadInstance();
        loadInfos = load.getLoadJobInfosByDb(dbId, db.getFullName(), showStmt.getLabelValue(),
                showStmt.isAccurateMatch(), showStmt.getStates());
        Set<String> statesValue = showStmt.getStates() == null ? null : showStmt.getStates().stream()
                .map(entity -> entity.name())
                .collect(Collectors.toSet());
        loadInfos.addAll(env.getLoadManager().getLoadJobInfosByDb(dbId, showStmt.getLabelValue(),
                        showStmt.isAccurateMatch(), statesValue, jobTypes, showStmt.getCopyIdValue(),
                        showStmt.isCopyIdAccurateMatch(), showStmt.getTableNameValue(),
                        showStmt.isTableNameAccurateMatch(),
                        showStmt.getFileValue(), showStmt.isFileAccurateMatch()));
        // add the nerieds load info
        JobManager loadMgr = env.getJobManager();
        loadInfos.addAll(loadMgr.getLoadJobInfosByDb(dbId, db.getFullName(), showStmt.getLabelValue(),
                showStmt.isAccurateMatch(), showStmt.getStateV2(), db.getCatalog().getName()));

        // order the result of List<LoadInfo> by orderByPairs in show stmt
        List<OrderByPair> orderByPairs = showStmt.getOrderByPairs();
        ListComparator<List<Comparable>> comparator;
        if (orderByPairs != null) {
            OrderByPair[] orderByPairArr = new OrderByPair[orderByPairs.size()];
            comparator = new ListComparator<>(orderByPairs.toArray(orderByPairArr));
        } else {
            // sort by id asc
            comparator = new ListComparator<>(0);
        }
        Collections.sort(loadInfos, comparator);

        List<List<String>> rows = Lists.newArrayList();
        for (List<Comparable> loadInfo : loadInfos) {
            List<String> oneInfo = new ArrayList<>(loadInfo.size());

            // replace QUORUM_FINISHED -> FINISHED
            if (loadInfo.get(LoadProcDir.STATE_INDEX).equals(JobState.QUORUM_FINISHED.name())) {
                loadInfo.set(LoadProcDir.STATE_INDEX, JobState.FINISHED.name());
            }

            for (Comparable element : loadInfo) {
                oneInfo.add(element.toString());
            }
            rows.add(oneInfo);
        }

        // filter by limit
        long limit = showStmt.getLimit();
        long offset = showStmt.getOffset() == -1L ? 0 : showStmt.getOffset();
        if (offset >= rows.size()) {
            rows = Lists.newArrayList();
        } else if (limit != -1L) {
            if ((limit + offset) < rows.size()) {
                rows = rows.subList((int) offset, (int) (limit + offset));
            } else {
                rows = rows.subList((int) offset, rows.size());
            }
        }

        resultSet = new ShowResultSet(showStmt.getMetaData(), rows);
    }

    // Show stream load statement.
    private void handleShowStreamLoad() throws AnalysisException {
        ShowStreamLoadStmt showStmt = (ShowStreamLoadStmt) stmt;

        Env env = Env.getCurrentEnv();
        Database db = env.getInternalCatalog().getDbOrAnalysisException(showStmt.getDbName());
        long dbId = db.getId();

        List<List<Comparable>> streamLoadRecords = env.getStreamLoadRecordMgr()
                .getStreamLoadRecordByDb(dbId, showStmt.getLabelValue(), showStmt.isAccurateMatch(),
                        showStmt.getState());

        // order the result of List<StreamLoadRecord> by orderByPairs in show stmt
        List<OrderByPair> orderByPairs = showStmt.getOrderByPairs();
        if (orderByPairs == null) {
            orderByPairs = showStmt.getOrderByFinishTime();
        }
        ListComparator<List<Comparable>> comparator = null;
        if (orderByPairs != null) {
            OrderByPair[] orderByPairArr = new OrderByPair[orderByPairs.size()];
            comparator = new ListComparator<List<Comparable>>(orderByPairs.toArray(orderByPairArr));
        } else {
            // sort by id asc
            comparator = new ListComparator<List<Comparable>>(0);
        }
        Collections.sort(streamLoadRecords, comparator);

        List<List<String>> rows = Lists.newArrayList();
        for (List<Comparable> streamLoadRecord : streamLoadRecords) {
            List<String> oneInfo = new ArrayList<String>(streamLoadRecord.size());

            for (Comparable element : streamLoadRecord) {
                oneInfo.add(element.toString());
            }
            rows.add(oneInfo);
        }

        // filter by limit
        long limit = showStmt.getLimit();
        long offset = showStmt.getOffset() == -1L ? 0 : showStmt.getOffset();
        if (offset >= rows.size()) {
            rows = Lists.newArrayList();
        } else if (limit != -1L) {
            if ((limit + offset) < rows.size()) {
                rows = rows.subList((int) offset, (int) (limit + offset));
            } else {
                rows = rows.subList((int) offset, rows.size());
            }
        }
        resultSet = new ShowResultSet(showStmt.getMetaData(), rows);
    }

    private void handleShowLoadWarnings() throws AnalysisException {
        ShowLoadWarningsStmt showWarningsStmt = (ShowLoadWarningsStmt) stmt;

        if (showWarningsStmt.getURL() != null) {
            handleShowLoadWarningsFromURL(showWarningsStmt, showWarningsStmt.getURL());
            return;
        }

        Env env = Env.getCurrentEnv();
        // try to fetch load id from mysql load first and mysql load only support find by label.
        if (showWarningsStmt.isFindByLabel()) {
            String label = showWarningsStmt.getLabel();
            String urlString = env.getLoadManager().getMysqlLoadManager().getErrorUrlByLoadId(label);
            if (urlString != null && !urlString.isEmpty()) {
                URL url;
                try {
                    url = new URL(urlString);
                } catch (MalformedURLException e) {
                    throw new AnalysisException("Invalid url: " + e.getMessage());
                }
                handleShowLoadWarningsFromURL(showWarningsStmt, url);
                return;
            }
        }

        Database db = env.getInternalCatalog().getDbOrAnalysisException(showWarningsStmt.getDbName());
        ShowResultSet showResultSet = handleShowLoadWarningV2(showWarningsStmt, db);
        if (showResultSet != null) {
            resultSet = showResultSet;
            return;
        }

        long dbId = db.getId();
        Load load = env.getLoadInstance();
        long jobId = 0;
        LoadJob job = null;
        String label = null;
        if (showWarningsStmt.isFindByLabel()) {
            jobId = load.getLatestJobIdByLabel(dbId, showWarningsStmt.getLabel());
            job = load.getLoadJob(jobId);
            if (job == null) {
                throw new AnalysisException("job is not exist.");
            }
        } else {
            if (LOG.isDebugEnabled()) {
                LOG.debug("load_job_id={}", jobId);
            }
            jobId = showWarningsStmt.getJobId();
            job = load.getLoadJob(jobId);
            if (job == null) {
                throw new AnalysisException("job is not exist.");
            }
            label = job.getLabel();
            LOG.info("label={}", label);
        }

        // check auth
        Set<String> tableNames = job.getTableNames();
        if (tableNames.isEmpty()) {
            // forward compatibility
            if (!Env.getCurrentEnv().getAccessManager()
                    .checkDbPriv(ConnectContext.get(), InternalCatalog.INTERNAL_CATALOG_NAME, db.getFullName(),
                            PrivPredicate.SHOW)) {
                ErrorReport.reportAnalysisException(ErrorCode.ERR_DBACCESS_DENIED_ERROR,
                        ConnectContext.get().getQualifiedUser(), db.getFullName());
            }
        } else {
            for (String tblName : tableNames) {
                if (!Env.getCurrentEnv().getAccessManager()
                        .checkTblPriv(ConnectContext.get(), InternalCatalog.INTERNAL_CATALOG_NAME, db.getFullName(),
                                tblName, PrivPredicate.SHOW)) {
                    ErrorReport.reportAnalysisException(ErrorCode.ERR_TABLEACCESS_DENIED_ERROR, "SHOW LOAD WARNING",
                            ConnectContext.get().getQualifiedUser(), ConnectContext.get().getRemoteIP(),
                            db.getFullName() + ": " + tblName);
                }
            }
        }
        List<List<String>> rows = Lists.newArrayList();
        long limit = showWarningsStmt.getLimitNum();
        if (limit != -1L && limit < rows.size()) {
            rows = rows.subList(0, (int) limit);
        }

        resultSet = new ShowResultSet(showWarningsStmt.getMetaData(), rows);
    }

    private ShowResultSet handleShowLoadWarningV2(ShowLoadWarningsStmt showWarningsStmt, Database db)
            throws AnalysisException {
        LoadManager loadManager = Env.getCurrentEnv().getLoadManager();
        if (showWarningsStmt.isFindByLabel()) {
            List<List<Comparable>> loadJobInfosByDb = loadManager.getLoadJobInfosByDb(db.getId(),
                    showWarningsStmt.getLabel(),
                    true, null, null, null, false, null, false, null, false);
            if (CollectionUtils.isEmpty(loadJobInfosByDb)) {
                return null;
            }
            List<List<String>> infoList = Lists.newArrayListWithCapacity(loadJobInfosByDb.size());
            for (List<Comparable> comparables : loadJobInfosByDb) {
                List<String> singleInfo = comparables.stream().map(Object::toString).collect(Collectors.toList());
                infoList.add(singleInfo);
            }
            return new ShowResultSet(showWarningsStmt.getMetaData(), infoList);
        }
        org.apache.doris.load.loadv2.LoadJob loadJob = loadManager.getLoadJob(showWarningsStmt.getJobId());
        if (loadJob == null) {
            return null;
        }
        List<String> singleInfo;
        try {
            singleInfo = loadJob
                    .getShowInfo()
                    .stream()
                    .map(Objects::toString)
                    .collect(Collectors.toList());
        } catch (DdlException e) {
            throw new AnalysisException(e.getMessage());
        }
        return new ShowResultSet(showWarningsStmt.getMetaData(), Lists.newArrayList(Collections.singleton(singleInfo)));
    }

    private void handleShowLoadWarningsFromURL(ShowLoadWarningsStmt showWarningsStmt, URL url)
            throws AnalysisException {
        String host = url.getHost();
        if (host.startsWith("[") && host.endsWith("]")) {
            host = host.substring(1, host.length() - 1);
        }
        int port = url.getPort();
        SystemInfoService infoService = Env.getCurrentSystemInfo();
        Backend be = infoService.getBackendWithHttpPort(host, port);
        if (be == null) {
            throw new AnalysisException(NetUtils.getHostPortInAccessibleFormat(host, port) + " is not a valid backend");
        }
        if (!be.isAlive()) {
            throw new AnalysisException(
                    "Backend " + NetUtils.getHostPortInAccessibleFormat(host, port) + " is not alive");
        }

        if (!url.getPath().equals("/api/_load_error_log")) {
            throw new AnalysisException(
                    "Invalid error log path: " + url.getPath() + ". path should be: /api/_load_error_log");
        }

        List<List<String>> rows = Lists.newArrayList();
        try {
            URLConnection urlConnection = url.openConnection();
            InputStream inputStream = urlConnection.getInputStream();
            try (BufferedReader reader = new BufferedReader(new InputStreamReader(inputStream))) {
                int limit = 100;
                while (reader.ready() && limit > 0) {
                    String line = reader.readLine();
                    rows.add(Lists.newArrayList("-1", FeConstants.null_string, line));
                    limit--;
                }
            }
        } catch (Exception e) {
            LOG.warn("failed to get error log from url: " + url, e);
            throw new AnalysisException(
                    "failed to get error log from url: " + url + ". reason: " + e.getMessage());
        }

        resultSet = new ShowResultSet(showWarningsStmt.getMetaData(), rows);
    }

    private void handleShowRoutineLoad() throws AnalysisException {
        ShowRoutineLoadStmt showRoutineLoadStmt = (ShowRoutineLoadStmt) stmt;
        List<List<String>> rows = Lists.newArrayList();
        // if job exists
        List<RoutineLoadJob> routineLoadJobList;
        try {
            PatternMatcher matcher = null;
            if (showRoutineLoadStmt.getPattern() != null) {
                matcher = PatternMatcherWrapper.createMysqlPattern(showRoutineLoadStmt.getPattern(),
                        CaseSensibility.ROUTINE_LOAD.getCaseSensibility());
            }
            routineLoadJobList = Env.getCurrentEnv().getRoutineLoadManager()
                    .getJob(showRoutineLoadStmt.getDbFullName(), showRoutineLoadStmt.getName(),
                            showRoutineLoadStmt.isIncludeHistory(), matcher);
        } catch (MetaNotFoundException e) {
            LOG.warn(e.getMessage(), e);
            throw new AnalysisException(e.getMessage());
        }

        if (routineLoadJobList != null) {
            String dbFullName = showRoutineLoadStmt.getDbFullName();
            String tableName = null;
            for (RoutineLoadJob routineLoadJob : routineLoadJobList) {
                // check auth
                try {
                    tableName = routineLoadJob.getTableName();
                } catch (MetaNotFoundException e) {
                    LOG.warn(new LogBuilder(LogKey.ROUTINE_LOAD_JOB, routineLoadJob.getId())
                            .add("error_msg", "The table metadata of job has been changed. "
                                    + "The job will be cancelled automatically")
                            .build(), e);
                }
                if (routineLoadJob.isMultiTable()) {
                    if (!Env.getCurrentEnv().getAccessManager()
                            .checkDbPriv(ConnectContext.get(), InternalCatalog.INTERNAL_CATALOG_NAME, dbFullName,
                                    PrivPredicate.LOAD)) {
                        LOG.warn(new LogBuilder(LogKey.ROUTINE_LOAD_JOB, routineLoadJob.getId()).add("operator",
                                        "show routine load job").add("user", ConnectContext.get().getQualifiedUser())
                                .add("remote_ip", ConnectContext.get().getRemoteIP()).add("db_full_name", dbFullName)
                                .add("table_name", tableName).add("error_msg", "The database access denied"));
                        continue;
                    }
                    rows.add(routineLoadJob.getShowInfo());
                    continue;
                }
                if (!Env.getCurrentEnv().getAccessManager()
                        .checkTblPriv(ConnectContext.get(), InternalCatalog.INTERNAL_CATALOG_NAME, dbFullName,
                                tableName, PrivPredicate.LOAD)) {
                    LOG.warn(new LogBuilder(LogKey.ROUTINE_LOAD_JOB, routineLoadJob.getId()).add("operator",
                                    "show routine load job").add("user", ConnectContext.get().getQualifiedUser())
                            .add("remote_ip", ConnectContext.get().getRemoteIP()).add("db_full_name", dbFullName)
                            .add("table_name", tableName).add("error_msg", "The table access denied"));
                    continue;
                }
                // get routine load info
                rows.add(routineLoadJob.getShowInfo());
            }
        }

        if (!Strings.isNullOrEmpty(showRoutineLoadStmt.getName()) && rows.size() == 0) {
            // if the jobName has been specified
            throw new AnalysisException("There is no job named " + showRoutineLoadStmt.getName()
                    + " in db " + showRoutineLoadStmt.getDbFullName()
                    + ". Include history? " + showRoutineLoadStmt.isIncludeHistory());
        }
        resultSet = new ShowResultSet(showRoutineLoadStmt.getMetaData(), rows);
    }

    private void handleShowRoutineLoadTask() throws AnalysisException {
        ShowRoutineLoadTaskStmt showRoutineLoadTaskStmt = (ShowRoutineLoadTaskStmt) stmt;
        List<List<String>> rows = Lists.newArrayList();
        // if job exists
        RoutineLoadJob routineLoadJob;
        try {
            routineLoadJob = Env.getCurrentEnv().getRoutineLoadManager()
                    .getJob(showRoutineLoadTaskStmt.getDbFullName(), showRoutineLoadTaskStmt.getJobName());
        } catch (MetaNotFoundException e) {
            LOG.warn(e.getMessage(), e);
            throw new AnalysisException(e.getMessage());
        }
        if (routineLoadJob == null) {
            throw new AnalysisException("The job named " + showRoutineLoadTaskStmt.getJobName() + "does not exists "
                    + "or job state is stopped or cancelled");
        }

        // check auth
        String dbFullName = showRoutineLoadTaskStmt.getDbFullName();
        String tableName;
        try {
            tableName = routineLoadJob.getTableName();
        } catch (MetaNotFoundException e) {
            throw new AnalysisException("The table metadata of job has been changed."
                    + " The job will be cancelled automatically", e);
        }
        if (routineLoadJob.isMultiTable()) {
            if (!Env.getCurrentEnv().getAccessManager()
                    .checkDbPriv(ConnectContext.get(), InternalCatalog.INTERNAL_CATALOG_NAME, dbFullName,
                            PrivPredicate.LOAD)) {
                ErrorReport.reportAnalysisException(ErrorCode.ERR_DBACCESS_DENIED_ERROR, "LOAD",
                        ConnectContext.get().getQualifiedUser(), ConnectContext.get().getRemoteIP(),
                        dbFullName);
            }
            rows.addAll(routineLoadJob.getTasksShowInfo());
            resultSet = new ShowResultSet(showRoutineLoadTaskStmt.getMetaData(), rows);
            return;
        }
        if (!Env.getCurrentEnv().getAccessManager()
                .checkTblPriv(ConnectContext.get(), InternalCatalog.INTERNAL_CATALOG_NAME, dbFullName, tableName,
                        PrivPredicate.LOAD)) {
            ErrorReport.reportAnalysisException(ErrorCode.ERR_TABLEACCESS_DENIED_ERROR, "LOAD",
                    ConnectContext.get().getQualifiedUser(), ConnectContext.get().getRemoteIP(),
                    dbFullName + ": " + tableName);
        }

        // get routine load task info
        rows.addAll(routineLoadJob.getTasksShowInfo());
        resultSet = new ShowResultSet(showRoutineLoadTaskStmt.getMetaData(), rows);
    }

    // Show user property statement
    private void handleShowUserProperty() throws AnalysisException {
        ShowUserPropertyStmt showStmt = (ShowUserPropertyStmt) stmt;
        resultSet = new ShowResultSet(showStmt.getMetaData(), showStmt.getRows());
    }

    // Show delete statement.
    private void handleShowDelete() throws AnalysisException {
        ShowDeleteStmt showStmt = (ShowDeleteStmt) stmt;

        Env env = Env.getCurrentEnv();
        Database db = env.getInternalCatalog().getDbOrAnalysisException(showStmt.getDbName());
        long dbId = db.getId();

        DeleteHandler deleteHandler = env.getDeleteHandler();
        List<List<Comparable>> deleteInfos = deleteHandler.getDeleteInfosByDb(dbId);
        List<List<String>> rows = Lists.newArrayList();
        for (List<Comparable> deleteInfo : deleteInfos) {
            List<String> oneInfo = new ArrayList<String>(deleteInfo.size());
            for (Comparable element : deleteInfo) {
                oneInfo.add(element.toString());
            }
            rows.add(oneInfo);
        }

        resultSet = new ShowResultSet(showStmt.getMetaData(), rows);
    }

    // Show alter statement.
    private void handleShowAlter() throws AnalysisException {
        ShowAlterStmt showStmt = (ShowAlterStmt) stmt;
        ProcNodeInterface procNodeI = showStmt.getNode();
        Preconditions.checkNotNull(procNodeI);
        List<List<String>> rows;
        // Only SchemaChangeProc support where/order by/limit syntax
        if (procNodeI instanceof SchemaChangeProcDir) {
            rows = ((SchemaChangeProcDir) procNodeI).fetchResultByFilter(showStmt.getFilterMap(),
                    showStmt.getOrderPairs(), showStmt.getLimitElement()).getRows();
        } else if (procNodeI instanceof RollupProcDir) {
            rows = ((RollupProcDir) procNodeI).fetchResultByFilter(showStmt.getFilterMap(),
                    showStmt.getOrderPairs(), showStmt.getLimitElement()).getRows();
        } else {
            rows = procNodeI.fetchResult().getRows();
        }
        resultSet = new ShowResultSet(showStmt.getMetaData(), rows);
    }

    // Show character set.
    private void handleShowCharset() throws AnalysisException {
        ShowCharsetStmt showStmt = (ShowCharsetStmt) stmt;
        List<List<String>> rows = Lists.newArrayList();
        List<String> row = Lists.newArrayList();
        // | utf8mb4 | UTF-8 Unicode | utf8mb4_general_ci | 4|
        row.add(ctx.getSessionVariable().getCharsetServer());
        row.add("UTF-8 Unicode");
        row.add(ctx.getSessionVariable().getCollationConnection());
        row.add("4");
        rows.add(row);
        resultSet = new ShowResultSet(showStmt.getMetaData(), rows);
    }

    // Show alter statement.
    private void handleShowCollation() throws AnalysisException {
        ShowCollationStmt showStmt = (ShowCollationStmt) stmt;
        List<List<String>> rows = Lists.newArrayList();
        List<String> row = Lists.newArrayList();
        // | utf8mb4_0900_bin | utf8mb4 | 309 | Yes | Yes | 1 |
        row.add(ctx.getSessionVariable().getCollationConnection());
        row.add(ctx.getSessionVariable().getCharsetServer());
        row.add("309");
        row.add("Yes");
        row.add("Yes");
        row.add("1");
        rows.add(row);
        resultSet = new ShowResultSet(showStmt.getMetaData(), rows);
    }

    private void handleShowData() throws AnalysisException {
        ShowDataStmt showStmt = (ShowDataStmt) stmt;
        resultSet = new ShowResultSet(showStmt.getMetaData(), showStmt.getResultRows());
    }

    private void handleShowQueryStats() throws AnalysisException {
        ShowQueryStatsStmt showStmt = (ShowQueryStatsStmt) stmt;
        resultSet = new ShowResultSet(showStmt.getMetaData(), showStmt.getResultRows());
    }

    private void handleShowPartitions() throws AnalysisException {
        ShowPartitionsStmt showStmt = (ShowPartitionsStmt) stmt;
        if (showStmt.getCatalog().isInternalCatalog()) {
            ProcNodeInterface procNodeI = showStmt.getNode();
            Preconditions.checkNotNull(procNodeI);
            List<List<String>> rows = ((PartitionsProcDir) procNodeI).fetchResultByFilter(showStmt.getFilterMap(),
                    showStmt.getOrderByPairs(), showStmt.getLimitElement()).getRows();
            resultSet = new ShowResultSet(showStmt.getMetaData(), rows);
        } else if (showStmt.getCatalog() instanceof MaxComputeExternalCatalog) {
            handleShowMaxComputeTablePartitions(showStmt);
        } else {
            handleShowHMSTablePartitions(showStmt);
        }
    }

    private void handleShowMaxComputeTablePartitions(ShowPartitionsStmt showStmt) {
        MaxComputeExternalCatalog catalog = (MaxComputeExternalCatalog) (showStmt.getCatalog());
        List<List<String>> rows = new ArrayList<>();
        String dbName = ClusterNamespace.getNameFromFullName(showStmt.getTableName().getDb());
        List<String> partitionNames;
        LimitElement limit = showStmt.getLimitElement();
        if (limit != null && limit.hasLimit()) {
            partitionNames = catalog.listPartitionNames(dbName,
                    showStmt.getTableName().getTbl(), limit.getOffset(), limit.getLimit());
        } else {
            partitionNames = catalog.listPartitionNames(dbName, showStmt.getTableName().getTbl());
        }
        for (String partition : partitionNames) {
            List<String> list = new ArrayList<>();
            list.add(partition);
            rows.add(list);
        }
        // sort by partition name
        rows.sort(Comparator.comparing(x -> x.get(0)));
        resultSet = new ShowResultSet(showStmt.getMetaData(), rows);
    }

    private void handleShowHMSTablePartitions(ShowPartitionsStmt showStmt) throws AnalysisException {
        HMSExternalCatalog catalog = (HMSExternalCatalog) (showStmt.getCatalog());
        List<List<String>> rows = new ArrayList<>();
        String dbName = ClusterNamespace.getNameFromFullName(showStmt.getTableName().getDb());

        List<String> partitionNames;
        LimitElement limit = showStmt.getLimitElement();
        Map<String, Expr> filterMap = showStmt.getFilterMap();
        List<OrderByPair> orderByPairs = showStmt.getOrderByPairs();

        if (limit != null && limit.hasLimit() && limit.getOffset() == 0
                && (orderByPairs == null || !orderByPairs.get(0).isDesc())) {
            // hmsClient returns unordered partition list, hence if offset > 0 cannot pass limit
            partitionNames = catalog.getClient()
                    .listPartitionNames(dbName, showStmt.getTableName().getTbl(), limit.getLimit());
        } else {
            partitionNames = catalog.getClient().listPartitionNames(dbName, showStmt.getTableName().getTbl());
        }

        /* Filter add rows */
        for (String partition : partitionNames) {
            List<String> list = new ArrayList<>();

            if (filterMap != null && !filterMap.isEmpty()) {
                if (!PartitionsProcDir.filter(ShowPartitionsStmt.FILTER_PARTITION_NAME, partition, filterMap)) {
                    continue;
                }
            }
            list.add(partition);
            rows.add(list);
        }

        // sort by partition name
        if (orderByPairs != null && orderByPairs.get(0).isDesc()) {
            rows.sort(Comparator.comparing(x -> x.get(0), Comparator.reverseOrder()));
        } else {
            rows.sort(Comparator.comparing(x -> x.get(0)));
        }

        if (limit != null && limit.hasLimit()) {
            int beginIndex = (int) limit.getOffset();
            int endIndex = (int) (beginIndex + limit.getLimit());
            if (endIndex > rows.size()) {
                endIndex = rows.size();
            }
            rows = rows.subList(beginIndex, endIndex);
        }

        resultSet = new ShowResultSet(showStmt.getMetaData(), rows);
    }

    private void handleShowTablet() throws AnalysisException {
        ShowTabletStmt showStmt = (ShowTabletStmt) stmt;
        List<List<String>> rows = Lists.newArrayList();

        Env env = Env.getCurrentEnv();
        if (showStmt.isShowSingleTablet()) {
            long tabletId = showStmt.getTabletId();
            TabletInvertedIndex invertedIndex = Env.getCurrentInvertedIndex();
            TabletMeta tabletMeta = invertedIndex.getTabletMeta(tabletId);
            Long dbId = tabletMeta != null ? tabletMeta.getDbId() : TabletInvertedIndex.NOT_EXIST_VALUE;
            String dbName = FeConstants.null_string;
            Long tableId = tabletMeta != null ? tabletMeta.getTableId() : TabletInvertedIndex.NOT_EXIST_VALUE;
            String tableName = FeConstants.null_string;
            Long partitionId = tabletMeta != null ? tabletMeta.getPartitionId() : TabletInvertedIndex.NOT_EXIST_VALUE;
            String partitionName = FeConstants.null_string;
            Long indexId = tabletMeta != null ? tabletMeta.getIndexId() : TabletInvertedIndex.NOT_EXIST_VALUE;
            String indexName = FeConstants.null_string;
            Boolean isSync = true;
            long queryHits = 0L;

            int tabletIdx = -1;
            // check real meta
            do {
                Database db = env.getInternalCatalog().getDbNullable(dbId);
                if (db == null) {
                    isSync = false;
                    break;
                }
                dbName = db.getFullName();
                Table table = db.getTableNullable(tableId);
                if (!(table instanceof OlapTable)) {
                    isSync = false;
                    break;
                }
                if (Config.enable_query_hit_stats) {
                    MaterializedIndex mi = ((OlapTable) table).getPartition(partitionId).getIndex(indexId);
                    if (mi != null) {
                        Tablet t = mi.getTablet(tabletId);
                        for (Replica r : t.getReplicas()) {
                            queryHits += QueryStatsUtil.getMergedReplicaStats(r.getId());
                        }
                    }
                }

                table.readLock();
                try {
                    tableName = table.getName();
                    OlapTable olapTable = (OlapTable) table;
                    Partition partition = olapTable.getPartition(partitionId);
                    if (partition == null) {
                        isSync = false;
                        break;
                    }
                    partitionName = partition.getName();

                    MaterializedIndex index = partition.getIndex(indexId);
                    if (index == null) {
                        isSync = false;
                        break;
                    }
                    indexName = olapTable.getIndexNameById(indexId);

                    Tablet tablet = index.getTablet(tabletId);
                    if (tablet == null) {
                        isSync = false;
                        break;
                    }

                    tabletIdx = index.getTabletOrderIdx(tablet.getId());

                    List<Replica> replicas = tablet.getReplicas();
                    for (Replica replica : replicas) {
                        Replica tmp = invertedIndex.getReplica(tabletId, replica.getBackendId());
                        if (tmp == null) {
                            isSync = false;
                            break;
                        }
                        // use !=, not equals(), because this should be the same object.
                        if (tmp != replica) {
                            isSync = false;
                            break;
                        }
                    }

                } finally {
                    table.readUnlock();
                }
            } while (false);

            String detailCmd = String.format("SHOW PROC '/dbs/%d/%d/partitions/%d/%d/%d';",
                    dbId, tableId, partitionId, indexId, tabletId);
            rows.add(Lists.newArrayList(dbName, tableName, partitionName, indexName,
                    dbId.toString(), tableId.toString(),
                    partitionId.toString(), indexId.toString(),
                    isSync.toString(), String.valueOf(tabletIdx), String.valueOf(queryHits), detailCmd));
        } else {
            Database db = env.getInternalCatalog().getDbOrAnalysisException(showStmt.getDbName());
            OlapTable olapTable = db.getOlapTableOrAnalysisException(showStmt.getTableName());

            olapTable.readLock();
            try {
                long sizeLimit = -1;
                if (showStmt.hasOffset() && showStmt.hasLimit()) {
                    sizeLimit = showStmt.getOffset() + showStmt.getLimit();
                } else if (showStmt.hasLimit()) {
                    sizeLimit = showStmt.getLimit();
                }
                boolean stop = false;
                Collection<Partition> partitions = new ArrayList<Partition>();
                if (showStmt.hasPartition()) {
                    PartitionNames partitionNames = showStmt.getPartitionNames();
                    for (String partName : partitionNames.getPartitionNames()) {
                        Partition partition = olapTable.getPartition(partName, partitionNames.isTemp());
                        if (partition == null) {
                            throw new AnalysisException("Unknown partition: " + partName);
                        }
                        partitions.add(partition);
                    }
                } else {
                    partitions = olapTable.getPartitions();
                }
                List<List<Comparable>> tabletInfos = new ArrayList<>();
                String indexName = showStmt.getIndexName();
                long indexId = -1;
                if (indexName != null) {
                    Long id = olapTable.getIndexIdByName(indexName);
                    if (id == null) {
                        // invalid indexName
                        ErrorReport.reportAnalysisException(ErrorCode.ERR_UNKNOWN_TABLE, showStmt.getIndexName(),
                                showStmt.getDbName());
                    }
                    indexId = id;
                }
                for (Partition partition : partitions) {
                    if (stop) {
                        break;
                    }
                    for (MaterializedIndex index : partition.getMaterializedIndices(IndexExtState.ALL)) {
                        if (indexId > -1 && index.getId() != indexId) {
                            continue;
                        }
                        TabletsProcDir procDir = new TabletsProcDir(olapTable, index);
                        tabletInfos.addAll(procDir.fetchComparableResult(
                                showStmt.getVersion(), showStmt.getBackendId(), showStmt.getReplicaState()));
                        if (sizeLimit > -1 && tabletInfos.size() >= sizeLimit) {
                            stop = true;
                            break;
                        }
                    }
                }
                if (sizeLimit > -1 && tabletInfos.size() < sizeLimit) {
                    tabletInfos.clear();
                } else if (sizeLimit > -1) {
                    tabletInfos = tabletInfos.subList((int) showStmt.getOffset(), (int) sizeLimit);
                }

                // order by
                List<OrderByPair> orderByPairs = showStmt.getOrderByPairs();
                ListComparator<List<Comparable>> comparator = null;
                if (orderByPairs != null) {
                    OrderByPair[] orderByPairArr = new OrderByPair[orderByPairs.size()];
                    comparator = new ListComparator<>(orderByPairs.toArray(orderByPairArr));
                } else {
                    // order by tabletId, replicaId
                    comparator = new ListComparator<>(0, 1);
                }
                Collections.sort(tabletInfos, comparator);

                for (List<Comparable> tabletInfo : tabletInfos) {
                    List<String> oneTablet = new ArrayList<String>(tabletInfo.size());
                    for (Comparable column : tabletInfo) {
                        oneTablet.add(column.toString());
                    }
                    rows.add(oneTablet);
                }
            } finally {
                olapTable.readUnlock();
            }
        }

        resultSet = new ShowResultSet(showStmt.getMetaData(), rows);
    }

    // Handle show brokers
    private void handleShowBroker() {
        ShowBrokerStmt showStmt = (ShowBrokerStmt) stmt;
        List<List<String>> brokersInfo = Env.getCurrentEnv().getBrokerMgr().getBrokersInfo();

        // Only success
        resultSet = new ShowResultSet(showStmt.getMetaData(), brokersInfo);
    }

    // Handle show resources
    private void handleShowResources() throws AnalysisException {
        ShowResourcesStmt showStmt = (ShowResourcesStmt) stmt;
        PatternMatcher matcher = null;
        if (showStmt.getPattern() != null) {
            matcher = PatternMatcherWrapper.createMysqlPattern(showStmt.getPattern(),
                    CaseSensibility.RESOURCE.getCaseSensibility());
        }

        List<List<Comparable>> resourcesInfos = Env.getCurrentEnv().getResourceMgr()
                .getResourcesInfo(matcher, showStmt.getNameValue(), showStmt.isAccurateMatch(), showStmt.getTypeSet());

        // order the result of List<LoadInfo> by orderByPairs in show stmt
        List<OrderByPair> orderByPairs = showStmt.getOrderByPairs();
        ListComparator<List<Comparable>> comparator = null;
        if (orderByPairs != null) {
            OrderByPair[] orderByPairArr = new OrderByPair[orderByPairs.size()];
            comparator = new ListComparator<List<Comparable>>(orderByPairs.toArray(orderByPairArr));
        } else {
            // sort by name asc
            comparator = new ListComparator<List<Comparable>>(0);
        }
        Collections.sort(resourcesInfos, comparator);

        List<List<String>> rows = Lists.newArrayList();
        for (List<Comparable> resourceInfo : resourcesInfos) {
            List<String> oneResource = new ArrayList<String>(resourceInfo.size());

            for (Comparable element : resourceInfo) {
                oneResource.add(element.toString());
            }
            rows.add(oneResource);
        }

        // filter by limit
        long limit = showStmt.getLimit();
        long offset = showStmt.getOffset() == -1L ? 0 : showStmt.getOffset();
        if (offset >= rows.size()) {
            rows = Lists.newArrayList();
        } else if (limit != -1L) {
            if ((limit + offset) < rows.size()) {
                rows = rows.subList((int) offset, (int) (limit + offset));
            } else {
                rows = rows.subList((int) offset, rows.size());
            }
        }

        // Only success
        resultSet = new ShowResultSet(showStmt.getMetaData(), rows);
    }

    private void handleShowWorkloadGroups() throws AnalysisException {
        ShowWorkloadGroupsStmt showStmt = (ShowWorkloadGroupsStmt) stmt;
        PatternMatcher matcher = null;
        if (showStmt.getPattern() != null) {
            matcher = PatternMatcherWrapper.createMysqlPattern(showStmt.getPattern(),
                    CaseSensibility.WORKLOAD_GROUP.getCaseSensibility());
        }
        List<List<String>> workloadGroupsInfos = Env.getCurrentEnv().getWorkloadGroupMgr().getResourcesInfo(matcher);
        resultSet = new ShowResultSet(showStmt.getMetaData(), workloadGroupsInfos);
    }

    private void handleShowWorkloadSchedPolicy() {
        ShowWorkloadSchedPolicyStmt showStmt = (ShowWorkloadSchedPolicyStmt) stmt;
        List<List<String>> workloadSchedInfo = Env.getCurrentEnv().getWorkloadSchedPolicyMgr().getShowPolicyInfo();
        resultSet = new ShowResultSet(showStmt.getMetaData(), workloadSchedInfo);
    }

    private void handleShowExport() throws AnalysisException {
        ShowExportStmt showExportStmt = (ShowExportStmt) stmt;
        Env env = Env.getCurrentEnv();
        DatabaseIf db = env.getCurrentCatalog().getDbOrAnalysisException(showExportStmt.getDbName());
        long dbId = db.getId();

        ExportMgr exportMgr = env.getExportMgr();

        Set<ExportJobState> states = null;
        ExportJobState state = showExportStmt.getJobState();
        if (state != null) {
            states = Sets.newHashSet(state);
        }
        List<List<String>> infos = exportMgr.getExportJobInfosByIdOrState(
                dbId, showExportStmt.getJobId(), showExportStmt.getLabel(), showExportStmt.isLabelUseLike(), states,
                showExportStmt.getOrderByPairs(), showExportStmt.getLimit());

        resultSet = new ShowResultSet(showExportStmt.getMetaData(), infos);
    }

    private void handleShowBackends() {
        final ShowBackendsStmt showStmt = (ShowBackendsStmt) stmt;
        List<List<String>> backendInfos = BackendsProcDir.getBackendInfos();

        backendInfos.sort(new Comparator<List<String>>() {
            @Override
            public int compare(List<String> o1, List<String> o2) {
                return Integer.parseInt(o1.get(0)) - Integer.parseInt(o2.get(0));
            }
        });

        resultSet = new ShowResultSet(showStmt.getMetaData(), backendInfos);
    }

    private void handleShowFrontends() {
        final ShowFrontendsStmt showStmt = (ShowFrontendsStmt) stmt;

        List<List<String>> infos = Lists.newArrayList();
        FrontendsProcNode.getFrontendsInfo(Env.getCurrentEnv(), showStmt.getDetailType(), infos);

        resultSet = new ShowResultSet(showStmt.getMetaData(), infos);
    }

    private void handleShowRepositories() {
        final ShowRepositoriesStmt showStmt = (ShowRepositoriesStmt) stmt;
        List<List<String>> repoInfos = Env.getCurrentEnv().getBackupHandler().getRepoMgr().getReposInfo();
        resultSet = new ShowResultSet(showStmt.getMetaData(), repoInfos);
    }

    private void handleShowSnapshot() throws AnalysisException {
        final ShowSnapshotStmt showStmt = (ShowSnapshotStmt) stmt;
        Repository repo = Env.getCurrentEnv().getBackupHandler().getRepoMgr().getRepo(showStmt.getRepoName());
        if (repo == null) {
            throw new AnalysisException("Repository " + showStmt.getRepoName() + " does not exist");
        }

        List<List<String>> snapshotInfos = repo.getSnapshotInfos(showStmt.getSnapshotName(), showStmt.getTimestamp());
        resultSet = new ShowResultSet(showStmt.getMetaData(), snapshotInfos);
    }

    private void handleShowBackup() throws AnalysisException {
        ShowBackupStmt showStmt = (ShowBackupStmt) stmt;
        Database db = Env.getCurrentInternalCatalog().getDbOrAnalysisException(showStmt.getDbName());

        List<AbstractJob> jobs = Env.getCurrentEnv().getBackupHandler()
                .getJobs(db.getId(), showStmt.getSnapshotPredicate());

        List<BackupJob> backupJobs = jobs.stream().filter(job -> job instanceof BackupJob)
                .map(job -> (BackupJob) job).collect(Collectors.toList());

        List<List<String>> infos = backupJobs.stream().map(BackupJob::getInfo).collect(Collectors.toList());

        resultSet = new ShowResultSet(showStmt.getMetaData(), infos);
    }

    private void handleShowRestore() throws AnalysisException {
        ShowRestoreStmt showStmt = (ShowRestoreStmt) stmt;
        Database db = Env.getCurrentInternalCatalog().getDbOrAnalysisException(showStmt.getDbName());

        List<AbstractJob> jobs = Env.getCurrentEnv().getBackupHandler()
                .getJobs(db.getId(), showStmt.getLabelPredicate());

        List<RestoreJob> restoreJobs = jobs.stream().filter(job -> job instanceof RestoreJob)
                .map(job -> (RestoreJob) job).collect(Collectors.toList());

        List<List<String>> infos;
        if (showStmt.isNeedBriefResult()) {
            infos = restoreJobs.stream().map(RestoreJob::getBriefInfo).collect(Collectors.toList());
        } else {
            infos = restoreJobs.stream().map(RestoreJob::getFullInfo).collect(Collectors.toList());
        }

        resultSet = new ShowResultSet(showStmt.getMetaData(), infos);
    }

    private void handleShowSyncJobs() throws AnalysisException {
        ShowSyncJobStmt showStmt = (ShowSyncJobStmt) stmt;
        Env env = Env.getCurrentEnv();
        DatabaseIf db = Env.getCurrentInternalCatalog().getDbOrAnalysisException(showStmt.getDbName());

        List<List<Comparable>> syncInfos = env.getSyncJobManager().getSyncJobsInfoByDbId(db.getId());
        Collections.sort(syncInfos, new ListComparator<List<Comparable>>(0));

        List<List<String>> rows = Lists.newArrayList();
        for (List<Comparable> syncInfo : syncInfos) {
            List<String> row = new ArrayList<String>(syncInfo.size());

            for (Comparable element : syncInfo) {
                row.add(element.toString());
            }
            rows.add(row);
        }
        resultSet = new ShowResultSet(showStmt.getMetaData(), rows);
    }

    private void handleShowGrants() {
        ShowGrantsStmt showStmt = (ShowGrantsStmt) stmt;
        List<List<String>> infos = Env.getCurrentEnv().getAuth().getAuthInfo(showStmt.getUserIdent());
        resultSet = new ShowResultSet(showStmt.getMetaData(), infos);
    }

    private void handleShowRoles() {
        ShowRolesStmt showStmt = (ShowRolesStmt) stmt;
        List<List<String>> infos = Env.getCurrentEnv().getAuth().getRoleInfo();
        resultSet = new ShowResultSet(showStmt.getMetaData(), infos);
    }

    private void handleShowPrivileges() {
        ShowPrivilegesStmt showStmt = (ShowPrivilegesStmt) stmt;
        List<List<String>> infos = Lists.newArrayList();
        Privilege[] values = Privilege.values();
        for (Privilege privilege : values) {
            if (!privilege.isDeprecated()) {
                infos.add(Lists.newArrayList(privilege.getName(), privilege.getContext(), privilege.getDesc()));
            }
        }
        resultSet = new ShowResultSet(showStmt.getMetaData(), infos);
    }

    private void handleShowTrash() {
        ShowTrashStmt showStmt = (ShowTrashStmt) stmt;
        List<List<String>> infos = Lists.newArrayList();
        TrashProcDir.getTrashInfo(showStmt.getBackends(), infos);
        resultSet = new ShowResultSet(showStmt.getMetaData(), infos);
    }

    private void handleShowTrashDisk() {
        ShowTrashDiskStmt showStmt = (ShowTrashDiskStmt) stmt;
        List<List<String>> infos = Lists.newArrayList();
        TrashProcNode.getTrashDiskInfo(showStmt.getBackend(), infos);
        resultSet = new ShowResultSet(showStmt.getMetaData(), infos);
    }

    private void handleAdminShowTabletStatus() throws AnalysisException {
        ShowReplicaStatusStmt showStmt = (ShowReplicaStatusStmt) stmt;
        List<List<String>> results;
        try {
            results = MetadataViewer.getTabletStatus(showStmt);
        } catch (DdlException e) {
            throw new AnalysisException(e.getMessage());
        }
        resultSet = new ShowResultSet(showStmt.getMetaData(), results);
    }

    private void handleAdminShowTabletDistribution() throws AnalysisException {
        ShowReplicaDistributionStmt showStmt = (ShowReplicaDistributionStmt) stmt;
        List<List<String>> results;
        try {
            results = MetadataViewer.getTabletDistribution(showStmt);
        } catch (DdlException e) {
            throw new AnalysisException(e.getMessage());
        }
        resultSet = new ShowResultSet(showStmt.getMetaData(), results);
    }

    private void handleAdminShowConfig() throws AnalysisException {
        ShowConfigStmt showStmt = (ShowConfigStmt) stmt;
        List<List<String>> results;

        PatternMatcher matcher = null;
        if (showStmt.getPattern() != null) {
            matcher = PatternMatcherWrapper.createMysqlPattern(showStmt.getPattern(),
                    CaseSensibility.CONFIG.getCaseSensibility());
        }
        results = ConfigBase.getConfigInfo(matcher);
        // Sort all configs by config key.
        results.sort(Comparator.comparing(o -> o.get(0)));
        resultSet = new ShowResultSet(showStmt.getMetaData(), results);
    }

    private void handleShowSmallFiles() throws AnalysisException {
        ShowSmallFilesStmt showStmt = (ShowSmallFilesStmt) stmt;
        List<List<String>> results;
        try {
            results = Env.getCurrentEnv().getSmallFileMgr().getInfo(showStmt.getDbName());
        } catch (DdlException e) {
            throw new AnalysisException(e.getMessage());
        }
        resultSet = new ShowResultSet(showStmt.getMetaData(), results);
    }

    private void handleShowDynamicPartition() throws AnalysisException {
        ShowDynamicPartitionStmt showDynamicPartitionStmt = (ShowDynamicPartitionStmt) stmt;
        List<List<String>> rows = Lists.newArrayList();
        DatabaseIf db = ctx.getEnv().getInternalCatalog().getDbOrAnalysisException(showDynamicPartitionStmt.getDb());
        if (db != null && (db instanceof Database)) {
            List<Table> tableList = db.getTables();
            for (Table tbl : tableList) {
                if (!(tbl instanceof OlapTable)) {
                    continue;
                }

                DynamicPartitionScheduler dynamicPartitionScheduler = Env.getCurrentEnv()
                        .getDynamicPartitionScheduler();
                OlapTable olapTable = (OlapTable) tbl;
                olapTable.readLock();
                try {
                    if (!olapTable.dynamicPartitionExists()) {
                        dynamicPartitionScheduler.removeRuntimeInfo(olapTable.getId());
                        continue;
                    }

                    // check tbl privs
                    if (!Env.getCurrentEnv().getAccessManager()
                            .checkTblPriv(ConnectContext.get(), InternalCatalog.INTERNAL_CATALOG_NAME, db.getFullName(),
                                    olapTable.getName(),
                                    PrivPredicate.SHOW)) {
                        continue;
                    }
                    DynamicPartitionProperty dynamicPartitionProperty
                            = olapTable.getTableProperty().getDynamicPartitionProperty();
                    String tableName = olapTable.getName();
                    ReplicaAllocation replicaAlloc = dynamicPartitionProperty.getReplicaAllocation();
                    if (replicaAlloc.isNotSet()) {
                        replicaAlloc = olapTable.getDefaultReplicaAllocation();
                    }
                    String unsortedReservedHistoryPeriods = dynamicPartitionProperty.getReservedHistoryPeriods();
                    rows.add(Lists.newArrayList(
                            tableName,
                            String.valueOf(dynamicPartitionProperty.getEnable()),
                            dynamicPartitionProperty.getTimeUnit().toUpperCase(),
                            String.valueOf(dynamicPartitionProperty.getStart()),
                            String.valueOf(dynamicPartitionProperty.getEnd()),
                            dynamicPartitionProperty.getPrefix(),
                            String.valueOf(dynamicPartitionProperty.getBuckets()),
                            String.valueOf(replicaAlloc.getTotalReplicaNum()),
                            replicaAlloc.toCreateStmt(),
                            dynamicPartitionProperty.getStartOfInfo(),
                            dynamicPartitionScheduler.getRuntimeInfo(olapTable.getId(),
                                    DynamicPartitionScheduler.LAST_UPDATE_TIME),
                            dynamicPartitionScheduler.getRuntimeInfo(olapTable.getId(),
                                    DynamicPartitionScheduler.LAST_SCHEDULER_TIME),
                            dynamicPartitionScheduler.getRuntimeInfo(olapTable.getId(),
                                    DynamicPartitionScheduler.DYNAMIC_PARTITION_STATE),
                            dynamicPartitionScheduler.getRuntimeInfo(olapTable.getId(),
                                    DynamicPartitionScheduler.CREATE_PARTITION_MSG),
                            dynamicPartitionScheduler.getRuntimeInfo(olapTable.getId(),
                                    DynamicPartitionScheduler.DROP_PARTITION_MSG),
                            dynamicPartitionProperty.getSortedReservedHistoryPeriods(unsortedReservedHistoryPeriods,
                                    dynamicPartitionProperty.getTimeUnit().toUpperCase())));
                } catch (DdlException e) {
                    LOG.warn("", e);
                } finally {
                    olapTable.readUnlock();
                }
            }
        }
        resultSet = new ShowResultSet(showDynamicPartitionStmt.getMetaData(), rows);
    }

    // Show transaction statement.
    private void handleShowTransaction() throws AnalysisException {
        ShowTransactionStmt showStmt = (ShowTransactionStmt) stmt;
        DatabaseIf db = ctx.getEnv().getInternalCatalog().getDbOrAnalysisException(showStmt.getDbName());

        TransactionStatus status = showStmt.getStatus();
        GlobalTransactionMgrIface transactionMgr = Env.getCurrentGlobalTransactionMgr();
        if (status != TransactionStatus.UNKNOWN) {
            resultSet = new ShowResultSet(showStmt.getMetaData(),
                    transactionMgr.getDbTransInfoByStatus(db.getId(), status));
        } else if (showStmt.labelMatch() && !showStmt.getLabel().isEmpty()) {
            resultSet = new ShowResultSet(showStmt.getMetaData(),
                    transactionMgr.getDbTransInfoByLabelMatch(db.getId(), showStmt.getLabel()));
        } else {
            Long txnId = showStmt.getTxnId();
            String label = showStmt.getLabel();
            if (!label.isEmpty()) {
                txnId = transactionMgr.getTransactionId(db.getId(), label);
                if (txnId == null) {
                    throw new AnalysisException("transaction with label " + label + " does not exist");
                }
            }
            resultSet = new ShowResultSet(showStmt.getMetaData(), transactionMgr.getSingleTranInfo(db.getId(), txnId));
        }
    }

    private void handleShowPlugins() throws AnalysisException {
        ShowPluginsStmt pluginsStmt = (ShowPluginsStmt) stmt;
        List<List<String>> rows = Env.getCurrentPluginMgr().getPluginShowInfos();
        resultSet = new ShowResultSet(pluginsStmt.getMetaData(), rows);
    }

    private void handleShowQueryProfile() throws AnalysisException {
        String selfHost = Env.getCurrentEnv().getSelfNode().getHost();
        int httpPort = Config.http_port;
        String terminalMsg = String.format(
                "try visit http://%s:%d/QueryProfile, show query/load profile syntax is a deprecated feature",
                selfHost, httpPort);
        throw new AnalysisException(terminalMsg);
    }

    private void handleShowLoadProfile() throws AnalysisException {
        String selfHost = Env.getCurrentEnv().getSelfNode().getHost();
        int httpPort = Config.http_port;
        String terminalMsg = String.format(
                "try visit http://%s:%d/QueryProfile, show query/load profile syntax is a deprecated feature",
                selfHost, httpPort);
        throw new AnalysisException(terminalMsg);
    }

    private void handleShowCreateRepository() throws AnalysisException {
        ShowCreateRepositoryStmt showCreateRepositoryStmt = (ShowCreateRepositoryStmt) stmt;

        String repoName = showCreateRepositoryStmt.getRepoName();
        List<List<String>> rows = Lists.newArrayList();

        Repository repo = Env.getCurrentEnv().getBackupHandler().getRepoMgr().getRepo(repoName);
        if (repo == null) {
            throw new AnalysisException("repository not exist.");
        }
        rows.add(Lists.newArrayList(repoName, repo.getCreateStatement()));
        resultSet = new ShowResultSet(showCreateRepositoryStmt.getMetaData(), rows);
    }

    private void handleShowCreateRoutineLoad() throws AnalysisException {
        ShowCreateRoutineLoadStmt showCreateRoutineLoadStmt = (ShowCreateRoutineLoadStmt) stmt;
        List<List<String>> rows = Lists.newArrayList();
        String dbName = showCreateRoutineLoadStmt.getDb();
        String labelName = showCreateRoutineLoadStmt.getLabel();
        // if include history return all create load
        if (showCreateRoutineLoadStmt.isIncludeHistory()) {
            List<RoutineLoadJob> routineLoadJobList = new ArrayList<>();
            try {
                routineLoadJobList = Env.getCurrentEnv().getRoutineLoadManager().getJob(dbName, labelName, true, null);
            } catch (MetaNotFoundException e) {
                LOG.warn(new LogBuilder(LogKey.ROUTINE_LOAD_JOB, labelName)
                        .add("error_msg", "Routine load cannot be found by this name")
                        .build(), e);
            }
            if (routineLoadJobList == null) {
                resultSet = new ShowResultSet(showCreateRoutineLoadStmt.getMetaData(), rows);
                return;
            }
            for (RoutineLoadJob job : routineLoadJobList) {
                String tableName = "";
                try {
                    tableName = job.getTableName();
                } catch (MetaNotFoundException e) {
                    LOG.warn(new LogBuilder(LogKey.ROUTINE_LOAD_JOB, job.getId())
                            .add("error_msg", "The table name for this routine load does not exist")
                            .build(), e);
                }
                if (!Env.getCurrentEnv().getAccessManager()
                        .checkTblPriv(ConnectContext.get(), InternalCatalog.INTERNAL_CATALOG_NAME, dbName, tableName,
                                PrivPredicate.LOAD)) {
                    resultSet = new ShowResultSet(showCreateRoutineLoadStmt.getMetaData(), rows);
                    continue;
                }
                rows.add(Lists.newArrayList(String.valueOf(job.getId()),
                        showCreateRoutineLoadStmt.getLabel(), job.getShowCreateInfo()));
            }
        } else {
            // if job exists
            RoutineLoadJob routineLoadJob;
            try {
                routineLoadJob = Env.getCurrentEnv().getRoutineLoadManager().checkPrivAndGetJob(dbName, labelName);
                // get routine load info
                rows.add(Lists.newArrayList(String.valueOf(routineLoadJob.getId()),
                        showCreateRoutineLoadStmt.getLabel(), routineLoadJob.getShowCreateInfo()));
            } catch (MetaNotFoundException | DdlException e) {
                LOG.warn(e.getMessage(), e);
                throw new AnalysisException(e.getMessage());
            }
        }
        resultSet = new ShowResultSet(showCreateRoutineLoadStmt.getMetaData(), rows);
    }

    private void handleShowCreateLoad() throws AnalysisException {
        ShowCreateLoadStmt showCreateLoadStmt = (ShowCreateLoadStmt) stmt;
        List<List<String>> rows = Lists.newArrayList();
        String labelName = showCreateLoadStmt.getLabel();

        Util.prohibitExternalCatalog(ctx.getDefaultCatalog(), stmt.getClass().getSimpleName());
        Env env = ctx.getEnv();
        DatabaseIf db = ctx.getCurrentCatalog().getDbOrAnalysisException(showCreateLoadStmt.getDb());
        long dbId = db.getId();
        try {
            List<Pair<Long, String>> result = env.getLoadManager().getCreateLoadStmt(dbId, labelName);
            rows.addAll(result.stream().map(pair -> Lists.newArrayList(String.valueOf(pair.first), pair.second))
                    .collect(Collectors.toList()));
        } catch (DdlException e) {
            LOG.warn(e.getMessage(), e);
            throw new AnalysisException(e.getMessage());
        }
        resultSet = new ShowResultSet(showCreateLoadStmt.getMetaData(), rows);
    }

    private void handleShowDataSkew() throws AnalysisException {
        ShowDataSkewStmt showStmt = (ShowDataSkewStmt) stmt;
        try {
            List<List<String>> results = MetadataViewer.getDataSkew(showStmt);
            resultSet = new ShowResultSet(showStmt.getMetaData(), results);
        } catch (DdlException e) {
            throw new AnalysisException(e.getMessage());
        }

    }

    private void handleShowTableStats() {
        ShowTableStatsStmt showTableStatsStmt = (ShowTableStatsStmt) stmt;
        TableIf tableIf = showTableStatsStmt.getTable();
        TableStatsMeta tableStats = Env.getCurrentEnv().getAnalysisManager().findTableStatsStatus(tableIf.getId());
        /*
           tableStats == null means it's not analyzed, in this case show the estimated row count.
         */
        if (tableStats == null) {
            resultSet = showTableStatsStmt.constructResultSet(tableIf.getRowCount());
        } else {
            resultSet = showTableStatsStmt.constructResultSet(tableStats);
        }
    }

    private void handleShowColumnStats() throws AnalysisException {
        ShowColumnStatsStmt showColumnStatsStmt = (ShowColumnStatsStmt) stmt;
        TableName tableName = showColumnStatsStmt.getTableName();
        TableIf tableIf = showColumnStatsStmt.getTable();
        List<Pair<Pair<String, String>, ColumnStatistic>> columnStatistics = new ArrayList<>();
        Set<String> columnNames = showColumnStatsStmt.getColumnNames();
        PartitionNames partitionNames = showColumnStatsStmt.getPartitionNames();
        boolean showCache = showColumnStatsStmt.isCached();
        boolean isAllColumns = showColumnStatsStmt.isAllColumns();
        if (isAllColumns && !showCache && partitionNames == null) {
            getStatsForAllColumns(columnStatistics, tableIf);
        } else {
            getStatsForSpecifiedColumns(columnStatistics, columnNames, tableIf, showCache, tableName, partitionNames);
        }
        resultSet = showColumnStatsStmt.constructResultSet(columnStatistics);
    }

    private void getStatsForAllColumns(List<Pair<Pair<String, String>, ColumnStatistic>> columnStatistics,
            TableIf tableIf) throws AnalysisException {
        List<ResultRow> resultRows = StatisticsRepository.queryColumnStatisticsForTable(tableIf.getId());
        // row[4] is index id, row[5] is column name.
        for (ResultRow row : resultRows) {
            String indexName = tableIf.getName();
            long indexId = Long.parseLong(row.get(4));
            if (tableIf instanceof OlapTable) {
                OlapTable olapTable = (OlapTable) tableIf;
                indexName = olapTable.getIndexNameById(indexId == -1 ? olapTable.getBaseIndexId() : indexId);
            }
            if (indexName == null) {
                continue;
            }
            columnStatistics.add(Pair.of(Pair.of(indexName, row.get(5)), ColumnStatistic.fromResultRow(row)));
        }
    }

    private void getStatsForSpecifiedColumns(List<Pair<Pair<String, String>, ColumnStatistic>> columnStatistics,
            Set<String> columnNames, TableIf tableIf, boolean showCache,
            TableName tableName, PartitionNames partitionNames)
            throws AnalysisException {
        for (String colName : columnNames) {
            // Olap base index use -1 as index id.
            List<Long> indexIds = Lists.newArrayList();
            if (tableIf instanceof OlapTable) {
                indexIds = ((OlapTable) tableIf).getMvColumnIndexIds(colName);
            } else {
                indexIds.add(-1L);
            }
            for (long indexId : indexIds) {
                String indexName = tableIf.getName();
                if (tableIf instanceof OlapTable) {
                    OlapTable olapTable = (OlapTable) tableIf;
                    indexName = olapTable.getIndexNameById(indexId == -1 ? olapTable.getBaseIndexId() : indexId);
                }
                if (indexName == null) {
                    continue;
                }
                // Show column statistics in columnStatisticsCache.
                if (showCache) {
                    ColumnStatistic columnStatistic = Env.getCurrentEnv().getStatisticsCache().getColumnStatistics(
                            tableIf.getDatabase().getCatalog().getId(),
                            tableIf.getDatabase().getId(), tableIf.getId(), indexId, colName);
                    columnStatistics.add(Pair.of(Pair.of(indexName, colName), columnStatistic));
                } else if (partitionNames == null) {
                    ColumnStatistic columnStatistic =
                            StatisticsRepository.queryColumnStatisticsByName(tableIf.getId(), indexId, colName);
                    columnStatistics.add(Pair.of(Pair.of(indexName, colName), columnStatistic));
                } else {
                    String finalIndexName = indexName;
                    columnStatistics.addAll(StatisticsRepository.queryColumnStatisticsByPartitions(tableName,
                                    colName, partitionNames.getPartitionNames())
                            .stream().map(s -> Pair.of(Pair.of(finalIndexName, colName), s))
                            .collect(Collectors.toList()));
                }
            }
        }
    }

    public void handleShowColumnHist() {
        // TODO: support histogram in the future.
        ShowColumnHistStmt showColumnHistStmt = (ShowColumnHistStmt) stmt;
        List<Pair<String, Histogram>> columnStatistics = Lists.newArrayList();
        resultSet = showColumnHistStmt.constructResultSet(columnStatistics);
    }

    public void handleShowSqlBlockRule() throws AnalysisException {
        ShowSqlBlockRuleStmt showStmt = (ShowSqlBlockRuleStmt) stmt;
        List<List<String>> rows = Lists.newArrayList();
        List<SqlBlockRule> sqlBlockRules = Env.getCurrentEnv().getSqlBlockRuleMgr().getSqlBlockRule(showStmt);
        sqlBlockRules.forEach(rule -> rows.add(rule.getShowInfo()));
        resultSet = new ShowResultSet(showStmt.getMetaData(), rows);
    }

    private void handleShowTableCreation() throws AnalysisException {
        ShowTableCreationStmt showStmt = (ShowTableCreationStmt) stmt;

        List<List<Comparable>> rowSet = Lists.newArrayList();
        // sort function rows by fourth column (Create Time) asc
        ListComparator<List<Comparable>> comparator = null;
        OrderByPair orderByPair = new OrderByPair(3, false);
        comparator = new ListComparator<>(orderByPair);
        Collections.sort(rowSet, comparator);
        List<List<String>> resultRowSet = Lists.newArrayList();

        Set<String> keyNameSet = new HashSet<>();
        for (List<Comparable> row : rowSet) {
            List<String> resultRow = Lists.newArrayList();
            for (Comparable column : row) {
                resultRow.add(column.toString());
            }
            resultRowSet.add(resultRow);
            keyNameSet.add(resultRow.get(0));
        }

        ShowResultSetMetaData showMetaData = showStmt.getMetaData();
        resultSet = new ShowResultSet(showMetaData, resultRowSet);
    }

    private void handleShowLastInsert() {
        ShowLastInsertStmt showStmt = (ShowLastInsertStmt) stmt;
        List<List<String>> resultRowSet = Lists.newArrayList();
        if (ConnectContext.get() != null) {
            InsertResult insertResult = ConnectContext.get().getInsertResult();
            if (insertResult != null) {
                resultRowSet.add(insertResult.toRow());
            }
        }
        ShowResultSetMetaData showMetaData = showStmt.getMetaData();
        resultSet = new ShowResultSet(showMetaData, resultRowSet);
    }

    private void handleAdminShowTabletStorageFormat() throws AnalysisException {
        List<List<String>> resultRowSet = Lists.newArrayList();
        for (Backend be : Env.getCurrentSystemInfo().getIdToBackend().values()) {
            if (be.isQueryAvailable() && be.isLoadAvailable()) {
                AgentClient client = new AgentClient(be.getHost(), be.getBePort());
                TCheckStorageFormatResult result = client.checkStorageFormat();
                if (result == null) {
                    throw new AnalysisException("get tablet data from backend: " + be.getId() + "error.");
                }
                if (stmt.isVerbose()) {
                    for (long tabletId : result.getV1Tablets()) {
                        List<String> row = new ArrayList<>();
                        row.add(String.valueOf(be.getId()));
                        row.add(String.valueOf(tabletId));
                        row.add("V1");
                        resultRowSet.add(row);
                    }
                    for (long tabletId : result.getV2Tablets()) {
                        List<String> row = new ArrayList<>();
                        row.add(String.valueOf(be.getId()));
                        row.add(String.valueOf(tabletId));
                        row.add("V2");
                        resultRowSet.add(row);
                    }
                } else {
                    List<String> row = new ArrayList<>();
                    row.add(String.valueOf(be.getId()));
                    row.add(String.valueOf(result.getV1Tablets().size()));
                    row.add(String.valueOf(result.getV2Tablets().size()));
                    resultRowSet.add(row);
                }
            }
        }
        ShowResultSetMetaData showMetaData = stmt.getMetaData();
        resultSet = new ShowResultSet(showMetaData, resultRowSet);
    }

    private void handleAdminDiagnoseTablet() {
        DiagnoseTabletStmt showStmt = (DiagnoseTabletStmt) stmt;
        List<List<String>> resultRowSet = Diagnoser.diagnoseTablet(showStmt.getTabletId());
        ShowResultSetMetaData showMetaData = showStmt.getMetaData();
        resultSet = new ShowResultSet(showMetaData, resultRowSet);
    }

    private void handleShowCreateMaterializedView() throws AnalysisException {
        List<List<String>> resultRowSet = new ArrayList<>();
        ShowCreateMaterializedViewStmt showStmt = (ShowCreateMaterializedViewStmt) stmt;
        Database db = Env.getCurrentInternalCatalog().getDbOrAnalysisException(showStmt.getTableName().getDb());
        Table table = db.getTableOrAnalysisException(showStmt.getTableName().getTbl());
        if (table instanceof OlapTable) {
            OlapTable baseTable = ((OlapTable) table);
            Long indexIdByName = baseTable.getIndexIdByName(showStmt.getMvName());
            if (indexIdByName != null) {
                MaterializedIndexMeta meta = baseTable.getIndexMetaByIndexId(indexIdByName);
                if (meta != null && meta.getDefineStmt() != null) {
                    String originStmt = meta.getDefineStmt().originStmt;
                    List<String> data = new ArrayList<>();
                    data.add(showStmt.getTableName().getTbl());
                    data.add(showStmt.getMvName());
                    data.add(originStmt);
                    resultRowSet.add(data);
                }
            }
        }
        resultSet = new ShowResultSet(showStmt.getMetaData(), resultRowSet);
    }

    public void handleShowPolicy() throws AnalysisException {
        ShowPolicyStmt showStmt = (ShowPolicyStmt) stmt;
        resultSet = Env.getCurrentEnv().getPolicyMgr().showPolicy(showStmt);
    }

    public void handleShowCatalogs() throws AnalysisException {
        ShowCatalogStmt showStmt = (ShowCatalogStmt) stmt;
        resultSet = Env.getCurrentEnv().getCatalogMgr().showCatalogs(showStmt, ctx.getCurrentCatalog() != null
                ? ctx.getCurrentCatalog().getName() : null);
    }

    // Show create catalog
    private void handleShowCreateCatalog() throws AnalysisException {
        ShowCreateCatalogStmt showStmt = (ShowCreateCatalogStmt) stmt;

        resultSet = Env.getCurrentEnv().getCatalogMgr().showCreateCatalog(showStmt);
    }

    private void handleShowAnalyze() {
        ShowAnalyzeStmt showStmt = (ShowAnalyzeStmt) stmt;
        List<AnalysisInfo> results = Env.getCurrentEnv().getAnalysisManager().showAnalysisJob(showStmt);
        List<List<String>> resultRows = Lists.newArrayList();
        DateTimeFormatter formatter = DateTimeFormatter.ofPattern("yyyy-MM-dd HH:mm:ss");
        for (AnalysisInfo analysisInfo : results) {
            try {
                List<String> row = new ArrayList<>();
                row.add(String.valueOf(analysisInfo.jobId));
                CatalogIf<? extends DatabaseIf<? extends TableIf>> c
                        = StatisticsUtil.findCatalog(analysisInfo.catalogId);
                row.add(c.getName());
                Optional<? extends DatabaseIf<? extends TableIf>> databaseIf = c.getDb(analysisInfo.dbId);
                row.add(databaseIf.isPresent() ? databaseIf.get().getFullName() : "DB may get deleted");
                if (databaseIf.isPresent()) {
                    Optional<? extends TableIf> table = databaseIf.get().getTable(analysisInfo.tblId);
                    row.add(table.isPresent() ? table.get().getName() : "Table may get deleted");
                } else {
                    row.add("DB may get deleted");
                }
                row.add(analysisInfo.colName);
                row.add(analysisInfo.jobType.toString());
                row.add(analysisInfo.analysisType.toString());
                row.add(analysisInfo.message);
                row.add(TimeUtils.DATETIME_FORMAT.format(
                        LocalDateTime.ofInstant(Instant.ofEpochMilli(analysisInfo.lastExecTimeInMs),
                                ZoneId.systemDefault())));
                row.add(analysisInfo.state.toString());
                row.add(Env.getCurrentEnv().getAnalysisManager().getJobProgress(analysisInfo.jobId));
                row.add(analysisInfo.scheduleType.toString());
                LocalDateTime startTime =
                        LocalDateTime.ofInstant(Instant.ofEpochMilli(analysisInfo.startTime),
                                java.time.ZoneId.systemDefault());
                LocalDateTime endTime =
                        LocalDateTime.ofInstant(Instant.ofEpochMilli(analysisInfo.endTime),
                                java.time.ZoneId.systemDefault());
                row.add(startTime.format(formatter));
                row.add(endTime.format(formatter));
                resultRows.add(row);
            } catch (Exception e) {
                LOG.warn("Failed to get analyze info for table {}.{}.{}, reason: {}",
                        analysisInfo.catalogId, analysisInfo.dbId, analysisInfo.tblId, e.getMessage());
                continue;
            }
        }
        resultSet = new ShowResultSet(showStmt.getMetaData(), resultRows);
    }

    private void handleShowTabletsBelong() {
        ShowTabletsBelongStmt showStmt = (ShowTabletsBelongStmt) stmt;
        List<List<String>> rows = new ArrayList<>();

        Env env = Env.getCurrentEnv();

        TabletInvertedIndex invertedIndex = Env.getCurrentInvertedIndex();
        Map<Long, HashSet<Long>> tableToTabletIdsMap = new HashMap<>();
        for (long tabletId : showStmt.getTabletIds()) {
            TabletMeta tabletMeta = invertedIndex.getTabletMeta(tabletId);
            if (tabletMeta == null) {
                continue;
            }
            Database db = env.getInternalCatalog().getDbNullable(tabletMeta.getDbId());
            if (db == null) {
                continue;
            }
            long tableId = tabletMeta.getTableId();
            Table table = db.getTableNullable(tableId);
            if (table == null) {
                continue;
            }

            if (!tableToTabletIdsMap.containsKey(tableId)) {
                tableToTabletIdsMap.put(tableId, new HashSet<>());
            }
            tableToTabletIdsMap.get(tableId).add(tabletId);
        }

        for (long tableId : tableToTabletIdsMap.keySet()) {
            Table table = env.getInternalCatalog().getTableByTableId(tableId);
            List<String> line = new ArrayList<>();
            line.add(table.getDatabase().getFullName());
            line.add(table.getName());

            OlapTable olapTable = (OlapTable) table;
            Pair<Double, String> tableSizePair = DebugUtil.getByteUint((long) olapTable.getDataSize());
            String readableSize = DebugUtil.DECIMAL_FORMAT_SCALE_3.format(tableSizePair.first) + " "
                    + tableSizePair.second;
            line.add(readableSize);
            line.add(new Long(olapTable.getPartitionNum()).toString());
            int totalBucketNum = 0;
            Set<String> partitionNamesSet = table.getPartitionNames();
            for (String partitionName : partitionNamesSet) {
                totalBucketNum += table.getPartition(partitionName).getDistributionInfo().getBucketNum();
            }
            line.add(new Long(totalBucketNum).toString());
            line.add(new Long(olapTable.getReplicaCount()).toString());
            line.add(tableToTabletIdsMap.get(tableId).toString());

            rows.add(line);
        }

        resultSet = new ShowResultSet(showStmt.getMetaData(), rows);
    }

    private void handleCopyTablet() throws AnalysisException {
        AdminCopyTabletStmt copyStmt = (AdminCopyTabletStmt) stmt;
        long tabletId = copyStmt.getTabletId();
        long version = copyStmt.getVersion();
        long backendId = copyStmt.getBackendId();

        TabletInvertedIndex invertedIndex = Env.getCurrentInvertedIndex();
        TabletMeta tabletMeta = invertedIndex.getTabletMeta(tabletId);
        if (tabletMeta == null) {
            throw new AnalysisException("Unknown tablet: " + tabletId);
        }

        // 1. find replica
        Replica replica = null;
        if (backendId != -1) {
            replica = invertedIndex.getReplica(tabletId, backendId);
        } else {
            List<Replica> replicas = invertedIndex.getReplicasByTabletId(tabletId);
            if (!replicas.isEmpty()) {
                replica = replicas.get(0);
            }
        }
        if (replica == null) {
            throw new AnalysisException("Replica not found on backend: " + backendId);
        }
        backendId = replica.getBackendId();
        Backend be = Env.getCurrentSystemInfo().getBackend(backendId);
        if (be == null || !be.isAlive()) {
            throw new AnalysisException("Unavailable backend: " + backendId);
        }

        // 2. find version
        if (version != -1 && replica.getVersion() < version) {
            throw new AnalysisException("Version is larger than replica max version: " + replica.getVersion());
        }
        version = version == -1 ? replica.getVersion() : version;

        // 3. get create table stmt
        Database db = Env.getCurrentInternalCatalog().getDbOrAnalysisException(tabletMeta.getDbId());
        OlapTable tbl = (OlapTable) db.getTableNullable(tabletMeta.getTableId());
        if (tbl == null) {
            throw new AnalysisException("Failed to find table: " + tabletMeta.getTableId());
        }

        List<String> createTableStmt = Lists.newArrayList();
        tbl.readLock();
        try {
            Env.getDdlStmt(tbl, createTableStmt, null, null, false, true /* hide password */, version);
        } finally {
            tbl.readUnlock();
        }

        // 4. create snapshot task
        SnapshotTask task = new SnapshotTask(null, backendId, tabletId, -1, tabletMeta.getDbId(),
                tabletMeta.getTableId(), tabletMeta.getPartitionId(), tabletMeta.getIndexId(), tabletId, version, 0,
                copyStmt.getExpirationMinutes() * 60 * 1000, false);
        task.setIsCopyTabletTask(true);
        MarkedCountDownLatch<Long, Long> countDownLatch = new MarkedCountDownLatch<Long, Long>(1);
        countDownLatch.addMark(backendId, tabletId);
        task.setCountDownLatch(countDownLatch);

        // 5. send task and wait
        AgentBatchTask batchTask = new AgentBatchTask();
        batchTask.addTask(task);
        try {
            AgentTaskQueue.addBatchTask(batchTask);
            AgentTaskExecutor.submit(batchTask);

            boolean ok = false;
            try {
                ok = countDownLatch.await(10, TimeUnit.SECONDS);
            } catch (InterruptedException e) {
                LOG.warn("InterruptedException: ", e);
                ok = false;
            }

            if (!ok) {
                throw new AnalysisException(
                        "Failed to make snapshot for tablet " + tabletId + " on backend: " + backendId);
            }

            // send result
            List<List<String>> resultRowSet = Lists.newArrayList();
            List<String> row = Lists.newArrayList();
            row.add(String.valueOf(tabletId));
            row.add(String.valueOf(backendId));
            row.add(be.getHost());
            row.add(task.getResultSnapshotPath());
            row.add(String.valueOf(copyStmt.getExpirationMinutes()));
            row.add(createTableStmt.get(0));
            resultRowSet.add(row);

            ShowResultSetMetaData showMetaData = copyStmt.getMetaData();
            resultSet = new ShowResultSet(showMetaData, resultRowSet);
        } finally {
            AgentTaskQueue.removeBatchTask(batchTask, TTaskType.MAKE_SNAPSHOT);
        }
    }

    private void handleShowCatalogRecycleBin() throws AnalysisException {
        ShowCatalogRecycleBinStmt showStmt = (ShowCatalogRecycleBinStmt) stmt;

        Predicate<String> predicate = showStmt.getNamePredicate();
        List<List<String>> infos = Env.getCurrentRecycleBin().getInfo().stream()
                .filter(x -> predicate.test(x.get(1)))
                .collect(Collectors.toList());

        resultSet = new ShowResultSet(showStmt.getMetaData(), infos);
    }

    private void handleShowTypeCastStmt() throws AnalysisException {
        ShowTypeCastStmt showStmt = (ShowTypeCastStmt) stmt;

        Util.prohibitExternalCatalog(ctx.getDefaultCatalog(), stmt.getClass().getSimpleName());
        DatabaseIf db = ctx.getCurrentCatalog().getDbOrAnalysisException(showStmt.getDbName());

        List<List<String>> resultRowSet = Lists.newArrayList();
        ImmutableSetMultimap<PrimitiveType, PrimitiveType> castMap = PrimitiveType.getImplicitCastMap();
        if (db instanceof Database) {
            resultRowSet = castMap.entries().stream().map(primitiveTypePrimitiveTypeEntry -> {
                List<String> list = Lists.newArrayList();
                list.add(primitiveTypePrimitiveTypeEntry.getKey().toString());
                list.add(primitiveTypePrimitiveTypeEntry.getValue().toString());
                return list;
            }).collect(Collectors.toList());
        }

        // Only success
        ShowResultSetMetaData showMetaData = showStmt.getMetaData();
        resultSet = new ShowResultSet(showMetaData, resultRowSet);
    }

    private void handleShowBuildIndexStmt() throws AnalysisException {
        ShowBuildIndexStmt showStmt = (ShowBuildIndexStmt) stmt;
        ProcNodeInterface procNodeI = showStmt.getNode();
        Preconditions.checkNotNull(procNodeI);
        // List<List<String>> rows = ((BuildIndexProcDir) procNodeI).fetchResult().getRows();
        List<List<String>> rows = ((BuildIndexProcDir) procNodeI).fetchResultByFilter(showStmt.getFilterMap(),
                showStmt.getOrderPairs(), showStmt.getLimitElement()).getRows();
        resultSet = new ShowResultSet(showStmt.getMetaData(), rows);
    }

    private void handleShowAnalyzeTaskStatus() {
        ShowAnalyzeTaskStatus showStmt = (ShowAnalyzeTaskStatus) stmt;
        AnalysisInfo jobInfo = Env.getCurrentEnv().getAnalysisManager().findJobInfo(showStmt.getJobId());
        TableIf table = StatisticsUtil.findTable(jobInfo.catalogId, jobInfo.dbId, jobInfo.tblId);
        List<AnalysisInfo> analysisInfos = Env.getCurrentEnv().getAnalysisManager().findTasks(showStmt.getJobId());
        List<List<String>> rows = new ArrayList<>();
        for (AnalysisInfo analysisInfo : analysisInfos) {
            List<String> row = new ArrayList<>();
            row.add(String.valueOf(analysisInfo.taskId));
            row.add(analysisInfo.colName);
            if (table instanceof OlapTable && analysisInfo.indexId != -1) {
                row.add(((OlapTable) table).getIndexNameById(analysisInfo.indexId));
            } else {
                row.add(table.getName());
            }
            row.add(analysisInfo.message);
            row.add(TimeUtils.DATETIME_FORMAT.format(
                    LocalDateTime.ofInstant(Instant.ofEpochMilli(analysisInfo.lastExecTimeInMs),
                            ZoneId.systemDefault())));
            row.add(String.valueOf(analysisInfo.timeCostInMs));
            row.add(analysisInfo.state.toString());
            rows.add(row);
        }
        resultSet = new ShowResultSet(showStmt.getMetaData(), rows);
    }


    private void handleShowConvertLSC() {
        ShowConvertLSCStmt showStmt = (ShowConvertLSCStmt) stmt;
        ColumnIdFlushDaemon columnIdFlusher = Env.getCurrentEnv().getColumnIdFlusher();
        columnIdFlusher.readLock();
        List<List<String>> rows;
        try {
            Map<String, Map<String, ColumnIdFlushDaemon.FlushStatus>> resultCollector =
                    columnIdFlusher.getResultCollector();
            rows = new ArrayList<>();
            String db = ((ShowConvertLSCStmt) stmt).getDbName();
            if (db != null) {
                Map<String, ColumnIdFlushDaemon.FlushStatus> tblNameToStatus = resultCollector.get(db);
                if (tblNameToStatus != null) {
                    tblNameToStatus.forEach((tblName, status) -> {
                        List<String> row = new ArrayList<>();
                        row.add(db);
                        row.add(tblName);
                        row.add(status.getMsg());
                        rows.add(row);
                    });
                }
            } else {
                resultCollector.forEach((dbName, tblNameToStatus) ->
                        tblNameToStatus.forEach((tblName, status) -> {
                            List<String> row = new ArrayList<>();
                            row.add(dbName);
                            row.add(tblName);
                            row.add(status.getMsg());
                            rows.add(row);
                        }));
            }
        } finally {
            columnIdFlusher.readUnlock();
        }
        resultSet = new ShowResultSet(showStmt.getMetaData(), rows);
    }

<<<<<<< HEAD
    private void handleShowStage() throws AnalysisException {
        ShowStageStmt showStmt = (ShowStageStmt) stmt;
        try {
            List<Cloud.StagePB> stages = Env.getCurrentInternalCatalog()
                                            .getStage(Cloud.StagePB.StageType.EXTERNAL, null, null, null);
            if (stages == null) {
                throw new AnalysisException("get stage err");
            }
            List<List<String>> results = new ArrayList<>();
            for (Cloud.StagePB stage : stages) {
                // todo(copy into): check priv
                // if (!Env.getCurrentEnv().getAuth()
                //         .checkCloudPriv(ConnectContext.get().getCurrentUserIdentity(), stage.getName(),
                //                 PrivPredicate.USAGE, ResourceTypeEnum.STAGE)) {
                //     continue;
                // }
                List<String> result = new ArrayList<>();
                result.add(stage.getName());
                result.add(stage.getStageId());
                result.add(stage.getObjInfo().getEndpoint());
                result.add(stage.getObjInfo().getRegion());
                result.add(stage.getObjInfo().getBucket());
                result.add(stage.getObjInfo().getPrefix());
                result.add(StringUtils.isEmpty(stage.getObjInfo().getAk()) ? "" : "**********");
                result.add(StringUtils.isEmpty(stage.getObjInfo().getSk()) ? "" : "**********");
                result.add(stage.getObjInfo().getProvider().name());
                Map<String, String> propertiesMap = new HashMap<>();
                propertiesMap.putAll(stage.getPropertiesMap());
                result.add(new GsonBuilder().disableHtmlEscaping().create().toJson(propertiesMap));
                result.add(stage.getComment());
                result.add(new SimpleDateFormat("yyyy-MM-dd HH:mm:ss").format(new Date(stage.getCreateTime())));
                result.add(stage.hasAccessType() ? stage.getAccessType().name()
                        : (StringUtils.isEmpty(stage.getObjInfo().getSk()) ? "" : "AKSK"));
                result.add(stage.getRoleName());
                result.add(stage.getArn());
                results.add(result);
            }
            resultSet = new ShowResultSet(showStmt.getMetaData(), results);
        } catch (DdlException e) {
            throw new AnalysisException(e.getMessage());
        }
=======
    private void handleShowStorageVault() throws AnalysisException {
        ShowStorageVaultStmt showStmt = (ShowStorageVaultStmt) stmt;
        List<List<String>> rows;
        try {
            Cloud.GetObjStoreInfoResponse resp = MetaServiceProxy.getInstance()
                    .getObjStoreInfo(Cloud.GetObjStoreInfoRequest.newBuilder().build());
            rows = resp.getStorageVaultList().stream()
                            .map(StorageVault::convertToShowStorageVaultProperties)
                    .collect(Collectors.toList());
        } catch (RpcException e) {
            throw new AnalysisException(e.getMessage());
        }
        resultSet = new ShowResultSet(showStmt.getMetaData(), rows);
>>>>>>> 45b7eee4
    }

}<|MERGE_RESOLUTION|>--- conflicted
+++ resolved
@@ -150,10 +150,7 @@
 import org.apache.doris.catalog.View;
 import org.apache.doris.clone.DynamicPartitionScheduler;
 import org.apache.doris.cloud.proto.Cloud;
-<<<<<<< HEAD
-=======
 import org.apache.doris.cloud.rpc.MetaServiceProxy;
->>>>>>> 45b7eee4
 import org.apache.doris.cloud.system.CloudSystemInfoService;
 import org.apache.doris.cluster.ClusterNamespace;
 import org.apache.doris.common.AnalysisException;
@@ -474,13 +471,10 @@
             handleShowConvertLSC();
         } else if (stmt instanceof ShowClusterStmt) {
             handleShowCluster();
-<<<<<<< HEAD
         } else if (stmt instanceof ShowStageStmt) {
             handleShowStage();
-=======
         } else if (stmt instanceof ShowStorageVaultStmt) {
-            handleShowStorageVault();
->>>>>>> 45b7eee4
+            handleShowStorageVault()
         } else {
             handleEmtpy();
         }
@@ -3110,7 +3104,6 @@
         resultSet = new ShowResultSet(showStmt.getMetaData(), rows);
     }
 
-<<<<<<< HEAD
     private void handleShowStage() throws AnalysisException {
         ShowStageStmt showStmt = (ShowStageStmt) stmt;
         try {
@@ -3152,7 +3145,8 @@
         } catch (DdlException e) {
             throw new AnalysisException(e.getMessage());
         }
-=======
+    }
+  
     private void handleShowStorageVault() throws AnalysisException {
         ShowStorageVaultStmt showStmt = (ShowStorageVaultStmt) stmt;
         List<List<String>> rows;
@@ -3166,7 +3160,6 @@
             throw new AnalysisException(e.getMessage());
         }
         resultSet = new ShowResultSet(showStmt.getMetaData(), rows);
->>>>>>> 45b7eee4
     }
 
 }