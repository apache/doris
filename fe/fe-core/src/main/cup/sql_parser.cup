--- conflicted
+++ resolved
@@ -1290,25 +1290,6 @@
     {:
         RESULT = new AlterTableStmt(tbl, clauses);
     :}
-<<<<<<< HEAD
-    | KW_ALTER KW_ROUTINE KW_LOAD KW_FOR job_label:jobLabel opt_properties:jobProperties
-      opt_datasource_properties:datasourceProperties
-    {:
-        RESULT = new AlterRoutineLoadStmt(jobLabel, jobProperties, datasourceProperties);
-=======
-    | KW_ALTER KW_COLOCATE KW_GROUP colocate_group_name:colocateGroupName KW_SET LPAREN key_value_map:properties RPAREN
-    {:
-        RESULT = new AlterColocateGroupStmt(colocateGroupName, properties);
-    :}
-    | KW_ALTER KW_WORKLOAD KW_GROUP ident_or_text:workloadGroupName opt_properties:properties
-    {:
-        RESULT = new AlterWorkloadGroupStmt(workloadGroupName, properties);
-    :}
-    | KW_ALTER KW_WORKLOAD KW_POLICY ident_or_text:policyName opt_properties:properties
-    {:
-        RESULT = new AlterWorkloadSchedPolicyStmt(policyName, properties);
->>>>>>> 09a76f7b
-    :}
     | KW_ALTER KW_SQL_BLOCK_RULE ident:ruleName
     opt_properties:properties
     {:
