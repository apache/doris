// Licensed to the Apache Software Foundation (ASF) under one
// or more contributor license agreements.  See the NOTICE file
// distributed with this work for additional information
// regarding copyright ownership.  The ASF licenses this file
// to you under the Apache License, Version 2.0 (the
// "License"); you may not use this file except in compliance
// with the License.  You may obtain a copy of the License at
//
//   http://www.apache.org/licenses/LICENSE-2.0
//
// Unless required by applicable law or agreed to in writing,
// software distributed under the License is distributed on an
// "AS IS" BASIS, WITHOUT WARRANTIES ORF CONDITIONS OF ANY
// KIND, either express or implied.  See the License for the
// specific language governing permissions and limitations
// under the License.

package org.apache.doris.analysis;

import java.math.BigDecimal;
import java.util.ArrayList;
import java.util.HashSet;
import java.util.HashMap;
import java.util.List;
import java.util.Map;

import org.apache.doris.analysis.AlterDatabaseQuotaStmt.QuotaType;
import org.apache.doris.analysis.SetOperationStmt.Qualifier;
import org.apache.doris.analysis.SetOperationStmt.Operation;
import org.apache.doris.analysis.SetOperationStmt.SetOperand;
import org.apache.doris.catalog.AccessPrivilege;
import org.apache.doris.catalog.AggregateType;
import org.apache.doris.catalog.KeysType;
import org.apache.doris.catalog.PrimitiveType;
import org.apache.doris.catalog.ScalarType;
import org.apache.doris.catalog.Type;
import org.apache.doris.catalog.ArrayType;
import org.apache.doris.catalog.MapType;
import org.apache.doris.catalog.StructField;
import org.apache.doris.catalog.StructType;
import org.apache.doris.catalog.View;
import org.apache.doris.common.AnalysisException;
import org.apache.doris.common.Version;
import org.apache.doris.mysql.MysqlPassword;
import org.apache.doris.load.loadv2.LoadTask;

import com.google.common.collect.Lists;
import com.google.common.collect.Maps;

import java_cup.runtime.Symbol;

// Commented by Zhao Chun
// Now we have 2 shift/reduce conflict
// between TIMESTAMP "20100101" and TIMESTAMP "alias"
// between DATE "20100101" and DATE "alias"

parser code {:
    private Symbol errorToken;
    public boolean isVerbose = false;
    public String wild;
    public Expr where;

    // List of expected tokens ids from current parsing state for generating syntax error message
    private final List<Integer> expectedTokenIds = Lists.newArrayList();

    // To avoid reporting trivial tokens as expected tokens in error messages
    private boolean reportExpectedToken(Integer tokenId) {
        if (SqlScanner.isKeyword(tokenId) ||
                tokenId.intValue() == SqlParserSymbols.COMMA ||
                tokenId.intValue() == SqlParserSymbols.DOT ||
                tokenId.intValue() == SqlParserSymbols.IDENT) {
            return true;
        } else {
            return false;
        }
    }

    private String getErrorTypeMessage(int lastTokenId) {
        String msg = null;
        switch(lastTokenId) {
            case SqlParserSymbols.UNMATCHED_STRING_LITERAL:
                msg = "Unmatched string literal";
                break;
            case SqlParserSymbols.NUMERIC_OVERFLOW:
                msg = "Numeric overflow";
                break;
            default:
                msg = "Syntax error";
                break;
        }
        return msg;
    }

    // Override to save error token, just update error information.
    @Override
    public void syntax_error(Symbol token) {
        errorToken = token;

        // derive expected tokens from current parsing state
        expectedTokenIds.clear();
        int state = ((Symbol)stack.peek()).parse_state;
        // get row of actions table corresponding to current parsing state
        // the row consists of pairs of <tokenId, actionId>
        // a pair is stored as row[i] (tokenId) and row[i+1] (actionId)
        // the last pair is a special error action
        short[] row = action_tab[state];
        short tokenId;
        // the expected tokens are all the symbols with a
        // corresponding action from the current parsing state
        for (int i = 0; i < row.length-2; ++i) {
            // Get tokenId and skip actionId
            tokenId = row[i++];
            expectedTokenIds.add(Integer.valueOf(tokenId));
        }
    }

    // Override to keep it from calling report_fatal_error()
    // This exception is not AnalysisException because we don't want this report to client.
    @Override
    public void unrecovered_syntax_error(Symbol cur_token) throws AnalysisException {
        throw new AnalysisException(getErrorTypeMessage(cur_token.sym));
    }


    // Manually throw a parse error on a given symbol for special circumstances.
    public void parseError(String symbolName, int symbolId) throws AnalysisException {
        Symbol errorToken = getSymbolFactory().newSymbol(symbolName, symbolId,
                ((Symbol) stack.peek()), ((Symbol) stack.peek()), null);
        // Call syntax error to gather information about expected tokens, etc.
        // syntax_error does not throw an exception
        syntax_error(errorToken);

        unrecovered_syntax_error(errorToken);
    }

    // Returns error string, consisting of the original
    // stmt with a '^' under the offending token. Assumes
    // that parse() has been called and threw an exception
    public String getErrorMsg(String stmt) {
        if (errorToken == null || stmt == null) {
            return null;
        }
        String[] lines = stmt.split("\n", -1);
        StringBuffer result = new StringBuffer();
        result.append(getErrorTypeMessage(errorToken.sym) + " in line ");
        result.append(errorToken.left);
        result.append(":\n");

        // errorToken_.left is the line number of error.
        // errorToken_.right is the column number of the error.
        // index is start from 0, so "minus 1" is the real error line idx
        String errorLine = lines[errorToken.left - 1];
        // If the error is that additional tokens are expected past the end,
        // errorToken_.right will be past the end of the string.
        int lastCharIndex = Math.min(errorLine.length(), errorToken.right);
        int maxPrintLength = 60;
        int errorLoc = 0;
        if (errorLine.length() <= maxPrintLength) {
            // The line is short. Print the entire line.
            result.append(errorLine);
            result.append('\n');
            errorLoc = errorToken.right;
        } else {
            // The line is too long. Print maxPrintLength/2 characters before the error and
            // after the error.
            int contextLength = maxPrintLength / 2 - 3;
            String leftSubStr;
            if (errorToken.right > maxPrintLength / 2) {
                leftSubStr = "..." + errorLine.substring(errorToken.right - contextLength,
                        lastCharIndex);
            } else {
                leftSubStr = errorLine.substring(0, errorToken.right);
            }
            errorLoc = leftSubStr.length();
            result.append(leftSubStr);
            if (errorLine.length() - errorToken.right > maxPrintLength / 2) {
                result.append(errorLine.substring(errorToken.right,
                            errorToken.right + contextLength) + "...");
            } else {
                result.append(errorLine.substring(lastCharIndex));
            }
            result.append("\n");
        }

        // print error indicator
        for (int i = 0; i < errorLoc - 1; ++i) {
            result.append(' ');
        }
        result.append("^\n");

        // only report encountered and expected tokens for syntax errors
        if (errorToken.sym == SqlParserSymbols.UNMATCHED_STRING_LITERAL ||
                errorToken.sym == SqlParserSymbols.NUMERIC_OVERFLOW) {
            return result.toString();
        }

        // append last encountered token
        result.append("Encountered: ");
        String lastToken = SqlScanner.tokenIdMap.get(Integer.valueOf(errorToken.sym));
        if (lastToken != null) {
            result.append(lastToken);
        } else if (SqlScanner.isKeyword((String) errorToken.value)) {
            result.append("A reserved word cannot be used as an identifier: ").append((String) errorToken.value);
        } else {
            result.append("Unknown last token with id: " + errorToken.sym);
        }

        // Append expected tokens
        result.append('\n');
        result.append("Expected: ");
        String expectedToken = null;
        Integer tokenId = null;
        for (int i = 0; i < expectedTokenIds.size(); ++i) {
            tokenId = expectedTokenIds.get(i);
            // keywords hints
            if (SqlScanner.isKeyword(lastToken) && tokenId.intValue() == SqlParserSymbols.IDENT) {
                result.append(String.format("%s is keyword, maybe `%s`", lastToken, lastToken) + ", ");
                continue;
            }

            if (reportExpectedToken(tokenId)) {
                expectedToken = SqlScanner.tokenIdMap.get(tokenId);
                result.append(expectedToken + ", ");
            }
        }
        // remove trailing ", "
        result.delete(result.length() - 2, result.length());
        result.append('\n');

        return result.toString();
    }

:};

// Total keywords of doris
terminal String KW_ADD, KW_ADMIN, KW_AFTER, KW_AGGREGATE, KW_ALIAS, KW_ALL, KW_ALTER, KW_AND, KW_ANTI, KW_APPEND, KW_AS, KW_ASC, KW_AUTHORS, KW_ARRAY,
    KW_BACKEND, KW_BACKUP, KW_BETWEEN, KW_BEGIN, KW_BIGINT, KW_BINLOG, KW_BITMAP, KW_BITMAP_UNION, KW_BOOLEAN, KW_BROKER, KW_BACKENDS, KW_BY, KW_BUILTIN,
    KW_CANCEL, KW_CASE, KW_CAST, KW_CHAIN, KW_CHAR, KW_CHARSET, KW_CHECK, KW_CLUSTER, KW_CLUSTERS, KW_CLEAN,
    KW_COLLATE, KW_COLLATION, KW_COLUMN, KW_COLON, KW_COLUMNS, KW_COMMENT, KW_COMMIT, KW_COMMITTED,
    KW_CONFIG, KW_CONNECTION, KW_CONNECTION_ID, KW_CONSISTENT, KW_CONVERT, KW_COUNT, KW_CREATE, KW_CROSS, KW_CUBE, KW_CURRENT, KW_CURRENT_USER,
    KW_DATA, KW_DATABASE, KW_DATABASES, KW_DATE, KW_DATETIME, KW_DAY, KW_DECIMAL, KW_DECOMMISSION, KW_DEFAULT, KW_DESC, KW_DESCRIBE,
    KW_DELETE, KW_UPDATE, KW_DISTINCT, KW_DISTINCTPC, KW_DISTINCTPCSA, KW_DISTRIBUTED, KW_DISTRIBUTION, KW_DYNAMIC, KW_BUCKETS, KW_DIV, KW_DOUBLE, KW_DROP, KW_DROPP, KW_DUPLICATE,
    KW_ELSE, KW_ENABLE, KW_ENCRYPTKEY, KW_ENCRYPTKEYS, KW_END, KW_ENGINE, KW_ENGINES, KW_ENTER, KW_ERRORS, KW_EVENTS, KW_EXCEPT, KW_EXCLUDE,
    KW_EXISTS, KW_EXPORT, KW_EXTERNAL, KW_EXTRACT,
    KW_FALSE, KW_FEATURE, KW_FOLLOWER, KW_FOLLOWING, KW_FREE, KW_FROM, KW_FILE, KW_FILTER, KW_FIRST, KW_FLOAT, KW_FOR, KW_FORCE, KW_FORMAT, KW_FRONTEND, KW_FRONTENDS, KW_FULL, KW_FUNCTION, KW_FUNCTIONS,
    KW_GLOBAL, KW_GRANT, KW_GRANTS, KW_GRAPH, KW_GROUP, KW_GROUPING,
    KW_HASH, KW_HAVING, KW_HDFS, KW_HELP,KW_HLL, KW_HLL_UNION, KW_HOUR, KW_HUB,
    KW_IDENTIFIED, KW_IF, KW_IN, KW_INDEX, KW_INDEXES, KW_INFILE, KW_INSTALL,
    KW_INNER, KW_INSERT, KW_INT, KW_INTERMEDIATE, KW_INTERSECT, KW_INTERVAL, KW_INTO, KW_IS, KW_ISNULL, KW_ISOLATION,
    KW_JOB, KW_JOIN,
    KW_KEY, KW_KEYS, KW_KILL,
    KW_LABEL, KW_LARGEINT, KW_LAST, KW_LEFT, KW_LESS, KW_LEVEL, KW_LIKE, KW_LIMIT, KW_LINK, KW_LIST, KW_LOAD,
    KW_LOCAL, KW_LOCATION,
    KW_MAP, KW_MATERIALIZED, KW_MAX, KW_MAX_VALUE, KW_MERGE, KW_MIN, KW_MINUTE, KW_MINUS, KW_MIGRATE, KW_MIGRATIONS, KW_MODIFY, KW_MONTH,
    KW_NAME, KW_NAMED_STRUCT, KW_NAMES, KW_NEGATIVE, KW_NO, KW_NOT, KW_NULL, KW_NULLS,
    KW_OBSERVER, KW_OFFSET, KW_ON, KW_ONLY, KW_OPEN, KW_OR, KW_ORDER, KW_OUTER, KW_OUTFILE, KW_OVER,
    KW_PARAMETER, KW_PARTITION, KW_PARTITIONS, KW_PASSWORD, KW_LDAP_ADMIN_PASSWORD, KW_PATH, KW_PAUSE, KW_PIPE, KW_PRECEDING,
    KW_PLUGIN, KW_PLUGINS,
    KW_PROC, KW_PROCEDURE, KW_PROCESSLIST, KW_PROFILE, KW_PROPERTIES, KW_PROPERTY,
    KW_QUERY, KW_QUOTA,
    KW_RANDOM, KW_RANGE, KW_READ, KW_RECOVER, KW_REGEXP, KW_RELEASE, KW_RENAME,
    KW_REPAIR, KW_REPEATABLE, KW_REPOSITORY, KW_REPOSITORIES, KW_REPLACE, KW_REPLACE_IF_NOT_NULL, KW_REPLICA, KW_RESOURCE, KW_RESOURCES, KW_RESTORE, KW_RETURNS, KW_RESUME, KW_REVOKE,
    KW_RIGHT, KW_ROLE, KW_ROLES, KW_ROLLBACK, KW_ROLLUP, KW_ROUTINE, KW_ROW, KW_ROWS,
    KW_S3, KW_SCHEMA, KW_SCHEMAS, KW_SECOND, KW_SELECT, KW_SEMI, KW_SERIALIZABLE, KW_SESSION, KW_SET, KW_SETS, KW_SET_VAR, KW_SHOW, KW_SIGNED,
    KW_SKEW,
    KW_SMALLINT, KW_SNAPSHOT, KW_SONAME, KW_SPLIT, KW_START, KW_STATUS, KW_STATS, KW_STOP, KW_STORAGE, KW_STREAM, KW_STRING, KW_STRUCT,
    KW_SUM, KW_SUPERUSER, KW_SYNC, KW_SYSTEM,
    KW_TABLE, KW_TABLES, KW_TABLET, KW_TASK, KW_TEMPORARY, KW_TERMINATED, KW_THAN, KW_TIME, KW_THEN, KW_TIMESTAMP, KW_TINYINT,KW_TRASH,
    KW_TO, KW_TRANSACTION, KW_TRIGGERS, KW_TRIM, KW_TRUE, KW_TRUNCATE, KW_TYPE, KW_TYPES,
    KW_UNCOMMITTED, KW_UNBOUNDED, KW_UNION, KW_UNIQUE, KW_UNSIGNED, KW_USE, KW_USER, KW_USING, KW_UNINSTALL,
    KW_VALUE, KW_VALUES, KW_VARCHAR, KW_VARIABLES, KW_VERBOSE, KW_VIEW,
    KW_WARNINGS, KW_WEEK, KW_WHEN, KW_WHITELIST, KW_WHERE, KW_WITH, KW_WORK, KW_WRITE,
    KW_YEAR, KW_SQL_BLOCK_RULE;

terminal COMMA, COLON, DOT, DOTDOTDOT, AT, STAR, LPAREN, RPAREN, SEMICOLON, LBRACKET, RBRACKET, DIVIDE, MOD, ADD, SUBTRACT;
terminal BITAND, BITOR, BITXOR, BITNOT;
terminal EQUAL, NOT, LESSTHAN, GREATERTHAN, SET_VAR;
terminal COMMENTED_PLAN_HINT_START, COMMENTED_PLAN_HINT_END;
terminal String IDENT;
terminal String NUMERIC_OVERFLOW;
terminal Long INTEGER_LITERAL;
terminal String LARGE_INTEGER_LITERAL;
terminal Double FLOATINGPOINT_LITERAL;
terminal BigDecimal DECIMAL_LITERAL;
terminal String STRING_LITERAL;
terminal String UNMATCHED_STRING_LITERAL;
terminal String COMMENTED_PLAN_HINTS;

// Statement that the result of this parser.
nonterminal List<StatementBase> stmts;
nonterminal StatementBase stmt, show_stmt, show_param, help_stmt, load_stmt,
    create_routine_load_stmt, pause_routine_load_stmt, resume_routine_load_stmt, stop_routine_load_stmt,
    show_routine_load_stmt, show_routine_load_task_stmt, show_create_routine_load_stmt,
    describe_stmt, alter_stmt,
    use_stmt, kill_stmt, drop_stmt, recover_stmt, grant_stmt, revoke_stmt, create_stmt, set_stmt, sync_stmt, cancel_stmt, cancel_param, delete_stmt,
    link_stmt, migrate_stmt, enter_stmt, transaction_stmt, unsupported_stmt, export_stmt, admin_stmt, truncate_stmt,
    import_columns_stmt, import_delete_on_stmt, import_sequence_stmt, import_where_stmt, install_plugin_stmt, uninstall_plugin_stmt,
    import_preceding_filter_stmt;

nonterminal String transaction_label;
nonterminal ImportColumnDesc import_column_desc;
nonterminal List<ImportColumnDesc> import_column_descs;

// unsupported statement
nonterminal opt_with_consistent_snapshot, opt_work, opt_chain, opt_release;

// Single select statement.
nonterminal SelectStmt select_stmt;
nonterminal ValueList value_clause;

// No return.
nonterminal describe_command, opt_full, opt_inner, opt_outer, from_or_in, keys_or_index, opt_storage, opt_wild_where,
            charset, equal, transaction_characteristics, isolation_level,
            transaction_access_mode, isolation_types;

// String
nonterminal String user, opt_user;
nonterminal UserIdentity user_identity;
nonterminal String quantity;

// Description of user
nonterminal UserDesc grant_user;

// Select or set operation(union/intersect/except) statement.
nonterminal QueryStmt query_stmt;
// Single select_stmt or parenthesized query_stmt.
nonterminal QueryStmt set_operand;
// List of select or set operation(union/intersect/except) blocks connected by  set operators or a single select block.
nonterminal List<SetOperand> set_operand_list;
// List of select blocks connected by set operators, with order by or limit.
nonterminal QueryStmt set_operation_with_order_by_or_limit;
nonterminal InsertStmt insert_stmt;
nonterminal InsertTarget insert_target;
nonterminal InsertSource insert_source;
nonterminal UpdateStmt update_stmt;

nonterminal BackupStmt backup_stmt;
nonterminal AbstractBackupTableRefClause opt_backup_table_ref_list;
nonterminal Boolean backup_exclude_or_not;
nonterminal RestoreStmt restore_stmt;

nonterminal SelectList select_clause, select_list, select_sublist;
nonterminal SelectListItem select_list_item, star_expr;
nonterminal Expr expr, non_pred_expr, arithmetic_expr, timestamp_arithmetic_expr, expr_or_default;
nonterminal Expr set_expr_or_default;
nonterminal ArrayList<Expr> expr_list, values, row_value, opt_values;
nonterminal ArrayList<Expr> func_arg_list;
nonterminal ArrayList<Expr> expr_pipe_list;
nonterminal String select_alias, opt_table_alias;
nonterminal ArrayList<String> ident_list;
nonterminal PartitionNames opt_partition_names, partition_names;
nonterminal ClusterName cluster_name;
nonterminal ClusterName des_cluster_name;
nonterminal TableName table_name, opt_table_name;
nonterminal FunctionName function_name;
nonterminal EncryptKeyName encryptkey_name;
nonterminal Expr pre_filter_clause;
nonterminal Expr where_clause;
nonterminal Expr delete_on_clause;
nonterminal String sequence_col_clause;
nonterminal Predicate predicate, between_predicate, comparison_predicate,
  compound_predicate, in_predicate, like_predicate, exists_predicate;
nonterminal ArrayList<Expr> opt_partition_by_clause;
nonterminal Expr having_clause;
nonterminal ArrayList<OrderByElement> order_by_elements, order_by_clause;
nonterminal OrderByElement order_by_element;
nonterminal Boolean opt_order_param;
nonterminal Boolean opt_nulls_order_param;
nonterminal LimitElement limit_clause;
nonterminal TypeDef type_def, opt_intermediate_type;
nonterminal List<TypeDef> type_def_list;
nonterminal FunctionArgsDef func_args_def;
nonterminal Type type;
nonterminal Expr cast_expr, case_else_clause, analytic_expr;
nonterminal LiteralExpr literal;
nonterminal CaseExpr case_expr;
nonterminal ArrayList<CaseWhenClause> case_when_clause_list;
nonterminal FunctionParams function_params;
nonterminal Expr function_call_expr, array_expr;
nonterminal StructField struct_field;
nonterminal ArrayList<StructField> struct_field_list;
nonterminal AnalyticWindow opt_window_clause;
nonterminal AnalyticWindow.Type window_type;
nonterminal AnalyticWindow.Boundary window_boundary;
nonterminal SlotRef column_ref;
nonterminal FunctionCallExpr column_subscript;
nonterminal ArrayList<TableRef> table_ref_list, base_table_ref_list;
nonterminal FromClause from_clause;
nonterminal TableRef table_ref;
nonterminal TableRef base_table_ref;
nonterminal WithClause opt_with_clause;
nonterminal ArrayList<View> with_view_def_list;
nonterminal View with_view_def;
nonterminal Subquery subquery;
nonterminal InlineViewRef inline_view_ref;
nonterminal JoinOperator join_operator;
nonterminal ArrayList<String> opt_plan_hints;
nonterminal ArrayList<String> opt_sort_hints;
nonterminal HashMap<String, String> select_hints_list, opt_select_hints;
nonterminal Expr sign_chain_expr;
nonterminal Qualifier opt_set_qualifier;
nonterminal Operation set_op;
nonterminal ArrayList<String> opt_common_hints;

nonterminal LoadTask.MergeType opt_merge_type, opt_with_merge_type;

// Set type
nonterminal SetType option_type, opt_var_type, var_ident_type;

// Set variable
nonterminal SetVar option_value, option_value_follow_option_type, option_value_no_option_type,
        user_property;

// List of set variable
nonterminal List<SetVar> option_value_list, option_value_list_continued, start_option_value_list,
        start_option_value_list_following_option_type, user_property_list;

nonterminal Map<String, String> key_value_map, opt_key_value_map, opt_properties,
            opt_ext_properties, opt_enable_feature_properties, properties;
nonterminal ColumnDef column_definition;
nonterminal IndexDef index_definition;
nonterminal ArrayList<ColumnDef> column_definition_list;
nonterminal ArrayList<IndexDef> index_definition_list;
nonterminal AggregateType opt_agg_type;
nonterminal PartitionDesc opt_partition;
nonterminal DistributionDesc opt_distribution;
nonterminal Integer opt_distribution_number;
nonterminal Long opt_field_length;
nonterminal KeysDesc opt_keys;

nonterminal PartitionKeyDesc partition_key_desc;
nonterminal PartitionKeyDesc list_partition_key_desc;
nonterminal PartitionKeyDesc fixed_partition_key_desc;
nonterminal List<PartitionValue> partition_key_list;
nonterminal List<PartitionValue> partition_value_list;
nonterminal List<PartitionValue> partition_key_item_list;
nonterminal List<List<PartitionValue>> list_partition_values_list;
nonterminal SinglePartitionDesc single_partition_desc;
nonterminal List<SinglePartitionDesc> opt_single_partition_desc_list;
nonterminal List<SinglePartitionDesc> single_partition_desc_list;

nonterminal List<AccessPrivilege> privilege_list;
nonterminal List<String> string_list;
nonterminal List<Long> integer_list, cancel_rollup_job_id_list;
nonterminal AccessPrivilege privilege_type;

nonterminal DataDescription data_desc;
nonterminal List<DataDescription> data_desc_list;
nonterminal LabelName job_label;
nonterminal String opt_with_label;
nonterminal String opt_system;
nonterminal BrokerDesc opt_broker;
nonterminal ResourceDesc resource_desc;
nonterminal List<String> opt_col_list, opt_dup_keys, opt_columns_from_path;
nonterminal List<ColWithComment> opt_col_with_comment_list, col_with_comment_list;
nonterminal ColWithComment col_with_comment;
nonterminal List<Expr> opt_col_mapping_list;
nonterminal Separator opt_field_term, separator;
nonterminal String opt_user_role;
nonterminal TablePattern tbl_pattern;
nonterminal ResourcePattern resource_pattern;
nonterminal String ident_or_star;

// Routine load
nonterminal ParseNode load_property;
nonterminal List<ParseNode> opt_load_property_list;

// Boolean
nonterminal Boolean opt_negative, opt_is_allow_null, opt_is_key, opt_read_only, opt_aggregate;
nonterminal String opt_from_rollup, opt_to_rollup;
nonterminal ColumnPosition opt_col_pos;

// Alter statement
nonterminal AlterClause alter_system_clause, alter_table_clause;
nonterminal List<AlterClause> alter_table_clause_list, opt_rollup, add_rollup_clause_list, drop_rollup_clause_list;
nonterminal AddRollupClause add_rollup_clause;
nonterminal DropRollupClause drop_rollup_clause;

// grouping sets
nonterminal List<ArrayList<Expr>> grouping_set_list;
nonterminal ArrayList<Expr> grouping_set;
nonterminal GroupByClause group_by_clause, grouping_elements;
//
nonterminal String keyword, ident, ident_or_text, variable_name, text_or_password,
        charset_name_or_default, old_or_new_charset_name_or_default, opt_collate,
        collation_name_or_default, type_func_name_keyword, type_function_name, opt_file_format, time_unit,
        literal_or_ident;

// sync job
nonterminal List<ChannelDescription> channel_desc_list;
nonterminal ChannelDescription channel_desc;
nonterminal BinlogDesc binlog_desc;
nonterminal ResumeSyncJobStmt resume_sync_job_stmt;
nonterminal PauseSyncJobStmt pause_sync_job_stmt;
nonterminal StopSyncJobStmt stop_sync_job_stmt;
nonterminal JobName job_name;

nonterminal String opt_db, procedure_or_function, opt_comment, opt_engine;
nonterminal ColumnDef.DefaultValue opt_default_value;
nonterminal Boolean opt_if_exists, opt_if_not_exists;
nonterminal Boolean opt_external;
nonterminal Boolean opt_force;
nonterminal IndexDef.IndexType opt_index_type;

nonterminal ShowAlterStmt.AlterType opt_alter_type;
nonterminal Boolean opt_builtin;
nonterminal ExplainOptions opt_explain_options;

nonterminal Boolean opt_tmp;

nonterminal OutFileClause opt_outfile;
nonterminal RoutineLoadDataSourceProperties opt_datasource_properties;

nonterminal Boolean opt_signed_unsigned;

nonterminal StorageBackend storage_backend;

precedence nonassoc COMMA;
precedence nonassoc STRING_LITERAL;
precedence nonassoc KW_COLUMNS;
precedence nonassoc KW_WITH;

precedence left KW_FULL, KW_MERGE;
precedence left DOT;
precedence left SET_VAR;
precedence left KW_OR;
precedence left KW_AND;
precedence left KW_NOT, NOT;
precedence left KW_BETWEEN, KW_IN, KW_IS, KW_EXISTS;
precedence left KW_LIKE, KW_REGEXP;
precedence left EQUAL, LESSTHAN, GREATERTHAN;
precedence left ADD, SUBTRACT;
precedence left AT, STAR, DIVIDE, MOD, KW_DIV;
precedence left BITAND, BITOR, BITXOR;
precedence left KW_PIPE;
precedence left BITNOT;
precedence left KW_ORDER, KW_BY, KW_LIMIT;
precedence right KW_PROPERTIES;
precedence left LPAREN, RPAREN;
// Support chaining of timestamp arithmetic exprs.
precedence left KW_INTERVAL;
precedence left KW_OVER;
precedence left KW_COLLATE;
precedence left KW_PARTITION;
precedence left KW_PARTITIONS;
precedence right KW_TEMPORARY;
precedence right LBRACKET;

// unused
// nonterminal Expr where_clause_without_null, List<String> col_list, opt_charset_name, AlterClause alter_cluster_clause;

start with stmts;

stmts ::=
    stmt:stmt
    {:
        RESULT = Lists.newArrayList(stmt);
    :}
    | stmts:stmts SEMICOLON stmt:stmt
    {:
        stmts.add(stmt);
        RESULT = stmts;
    :}
    | import_columns_stmt:stmt
    {:
        RESULT = Lists.newArrayList(stmt);
    :}
    | import_where_stmt:stmt
    {:
        RESULT = Lists.newArrayList(stmt);
    :}
    | import_delete_on_stmt:stmt
    {:
        RESULT = Lists.newArrayList(stmt);
    :}
    | import_sequence_stmt:stmt
    {:
        RESULT = Lists.newArrayList(stmt);
    :}
    | import_preceding_filter_stmt:stmt
    {:
        RESULT = Lists.newArrayList(stmt);
    :}
    ;

import_columns_stmt ::=
    KW_COLUMNS LPAREN import_column_descs:columns RPAREN
    {:
        RESULT = new ImportColumnsStmt(columns);
    :}
    ;

import_column_descs ::=
    import_column_desc:column
    {:
        RESULT = Lists.newArrayList(column);
    :}
    | import_column_descs:columns COMMA import_column_desc:column
    {:
        columns.add(column);
        RESULT = columns;
    :}
    ;

import_column_desc ::=
    ident:name
    {:
        RESULT = new ImportColumnDesc(name, null);
    :}
    | ident:name EQUAL expr:expr
    {:
        RESULT = new ImportColumnDesc(name, expr);
    :}
    ;

import_where_stmt ::=
    KW_WHERE expr:expr
    {:
        RESULT = new ImportWhereStmt(expr, false);
    :}
    ;

import_delete_on_stmt ::=
    KW_DELETE KW_ON expr:expr
    {:
        RESULT = new ImportDeleteOnStmt(expr);
    :}
    ;

import_sequence_stmt ::=
    KW_ORDER KW_BY ident:s
    {:
        RESULT = new ImportSequenceStmt(s);
    :}
    ;

import_preceding_filter_stmt ::=
    KW_PRECEDING KW_FILTER expr:expr
    {:
        RESULT = new ImportWhereStmt(expr, true);
    :}
    ;

stmt ::=
     alter_stmt:stmt
    {: RESULT = stmt; :}
    | create_stmt:query
    {: RESULT = query; :}
    | link_stmt:query
    {: RESULT = query; :}
    | migrate_stmt:query
    {: RESULT = query; :}
    | enter_stmt:enter
    {: RESULT = enter; :}
    | query_stmt:query
    {: RESULT = query; :}
    | drop_stmt:stmt
    {: RESULT = stmt; :}
    | recover_stmt:stmt
    {: RESULT = stmt; :}
    | use_stmt:use
    {: RESULT = use; :}
    | set_stmt:set
    {: RESULT = set; :}
    | kill_stmt:kill
    {: RESULT = kill; :}
    | describe_stmt:describe
    {: RESULT = describe; :}
    | show_stmt:show
    {: RESULT = show; :}
    | grant_stmt:grant
    {: RESULT = grant; :}
    | revoke_stmt:revoke
    {: RESULT = revoke; :}
    | help_stmt : stmt
    {: RESULT = stmt; :}
    | load_stmt : stmt
    {: RESULT = stmt; :}
    | create_routine_load_stmt : stmt
    {: RESULT = stmt; :}
    | pause_routine_load_stmt : stmt
    {: RESULT = stmt; :}
    | resume_routine_load_stmt : stmt
    {: RESULT = stmt; :}
    | pause_sync_job_stmt : stmt
    {: RESULT = stmt; :}
    | resume_sync_job_stmt : stmt
    {: RESULT = stmt; :}
    | stop_sync_job_stmt : stmt
    {: RESULT = stmt; :}
    | stop_routine_load_stmt : stmt
    {: RESULT = stmt; :}
    | show_routine_load_stmt : stmt
    {: RESULT = stmt; :}
    | show_routine_load_task_stmt : stmt
    {: RESULT = stmt; :}
    | show_create_routine_load_stmt : stmt
    {: RESULT = stmt; :}
    | cancel_stmt : stmt
    {: RESULT = stmt; :}
    | delete_stmt : stmt
    {: RESULT = stmt; :}
    | sync_stmt : stmt
    {: RESULT = stmt; :}
    | insert_stmt : stmt
    {: RESULT = stmt; :}
    | update_stmt : stmt
    {: RESULT = stmt; :}
    | backup_stmt : stmt
    {: RESULT = stmt; :}
    | restore_stmt : stmt
    {: RESULT = stmt; :}
    | transaction_stmt : stmt
    {: RESULT = stmt; :}
    | unsupported_stmt : stmt
    {: RESULT = stmt; :}
    | export_stmt : stmt
    {: RESULT = stmt; :}
    | admin_stmt : stmt
    {: RESULT = stmt; :}
    | truncate_stmt : stmt
    {: RESULT = stmt; :}
    | install_plugin_stmt : stmt
    {: RESULT = stmt; :}
    | uninstall_plugin_stmt : stmt
    {: RESULT = stmt; :}
    | /* empty: query only has comments */
    {:
        RESULT = new EmptyStmt();
    :}
    ;

cluster_name ::=
    ident:cluster
    {:
        RESULT = new ClusterName(cluster, "");
    :}
    | ident:cluster DOT ident:db
    {:
        RESULT = new ClusterName(cluster, db);
    :}
    ;

des_cluster_name ::=
    ident:cluster
    {:
        RESULT = new ClusterName(cluster, "");
    :}
    | ident:cluster DOT ident:db
    {:
        RESULT = new ClusterName(cluster, db);
    :}
    ;

// plugin statement
install_plugin_stmt ::=
    KW_INSTALL KW_PLUGIN KW_FROM ident_or_text:source opt_properties:properties
    {:
        RESULT = new InstallPluginStmt(source, properties);
    :}
    ;

uninstall_plugin_stmt ::=
    KW_UNINSTALL KW_PLUGIN ident_or_text:name
    {:
        RESULT = new UninstallPluginStmt(name);
    :}
    ;

// link statement
link_stmt ::=
    KW_LINK KW_DATABASE cluster_name:src_name des_cluster_name:des_name
    {:
        RESULT = new LinkDbStmt(src_name, des_name);
    :}
    ;

// migrate statement
migrate_stmt ::=
    KW_MIGRATE KW_DATABASE cluster_name:src_name des_cluster_name:des_name
    {:
        RESULT = new MigrateDbStmt(src_name, des_name);
    :}
    ;

// Alter Statement
alter_stmt ::=
    KW_ALTER KW_TABLE table_name:tbl
    alter_table_clause_list:clauses
    {:
        RESULT = new AlterTableStmt(tbl, clauses);
    :}
    | KW_ALTER KW_TABLE table_name:tbl KW_ADD KW_ROLLUP add_rollup_clause_list:clauses
    {:
        RESULT = new AlterTableStmt(tbl, clauses);
    :}
    | KW_ALTER KW_TABLE table_name:tbl KW_DROP KW_ROLLUP drop_rollup_clause_list:clauses
    {:
        RESULT = new AlterTableStmt(tbl, clauses);
    :}
    | KW_ALTER KW_VIEW table_name:tbl
    opt_col_with_comment_list:columns KW_AS query_stmt:view_def
    {:
        RESULT = new AlterViewStmt(tbl, columns, view_def);
    :}
    | KW_ALTER KW_SYSTEM alter_system_clause:clause
    {:
        RESULT = new AlterSystemStmt(clause);
    :}
    | KW_ALTER KW_CLUSTER ident:name opt_properties:properties
    {:
        RESULT = new AlterClusterStmt(name, properties);
    :}
    | KW_ALTER KW_DATABASE ident:dbName KW_SET KW_DATA KW_QUOTA quantity:quota_quantity
    {:
        RESULT = new AlterDatabaseQuotaStmt(dbName, QuotaType.DATA, quota_quantity);
    :}
    | KW_ALTER KW_DATABASE ident:dbName KW_SET KW_REPLICA KW_QUOTA INTEGER_LITERAL:number
    {:
        RESULT = new AlterDatabaseQuotaStmt(dbName, QuotaType.REPLICA, String.valueOf(number));
    :}
    | KW_ALTER KW_DATABASE ident:dbName KW_RENAME ident:newDbName
    {:
        RESULT = new AlterDatabaseRename(dbName, newDbName);
    :}
    | KW_ALTER KW_DATABASE ident:dbName KW_SET KW_PROPERTIES LPAREN key_value_map:map RPAREN
    {:
        RESULT = new AlterDatabasePropertyStmt(dbName, map);
    :}
    | KW_ALTER KW_ROUTINE KW_LOAD KW_FOR job_label:jobLabel opt_properties:jobProperties
      opt_datasource_properties:datasourceProperties
    {:
        RESULT = new AlterRoutineLoadStmt(jobLabel, jobProperties, datasourceProperties);
    :}
    | KW_ALTER KW_SQL_BLOCK_RULE ident:ruleName
    opt_properties:properties
    {:
        RESULT = new AlterSqlBlockRuleStmt(ruleName, properties);
    :}
    | KW_ALTER KW_TABLE table_name:tbl KW_SET KW_STATS LPAREN key_value_map:map RPAREN
    {:
        RESULT = new AlterTableStatsStmt(tbl, map);
    :}
    | KW_ALTER KW_TABLE table_name:tbl KW_MODIFY KW_COLUMN ident:columnName
      KW_SET KW_STATS LPAREN key_value_map:map RPAREN
    {:
        RESULT = new AlterColumnStatsStmt(tbl, columnName, map);
    :}
    | KW_ALTER KW_TABLE table_name:tbl KW_SET LPAREN key_value_map:properties RPAREN
    {:
        ModifyTablePropertiesClause clause = new ModifyTablePropertiesClause(properties);
        RESULT = new AlterTableStmt(tbl, Lists.newArrayList(clause));
    :}
    ;

opt_datasource_properties ::=
    // empty
    {:
        RESULT = new RoutineLoadDataSourceProperties();
    :}
    | KW_FROM ident:type LPAREN key_value_map:customProperties RPAREN
    {:
        // the 3rd parameter "true" means this is for AlterRoutineLoad operation.
        RESULT = new RoutineLoadDataSourceProperties(type, customProperties, true);
    :}
    ;

quantity ::=
    INTEGER_LITERAL:number
    {:
        RESULT = number.toString();
    :}
    | ident:number_unit
    {:
        RESULT = number_unit;
    :}
    ;

opt_user ::=
    /* empty */
    | KW_FOR user:user

    {:
        RESULT = user;

    :}
    ;

add_rollup_clause ::=
    ident:rollupName LPAREN ident_list:cols RPAREN opt_dup_keys:dup_keys opt_from_rollup:baseRollup opt_properties:properties
    {:
        RESULT = new AddRollupClause(rollupName, cols, dup_keys, baseRollup, properties);
    :}
    ;

add_rollup_clause_list ::=
    add_rollup_clause:clause
    {:
        RESULT = Lists.newArrayList(clause);
    :}
    | add_rollup_clause_list:list COMMA add_rollup_clause:clause
    {:
        list.add(clause);
        RESULT = list;
    :}
    ;

drop_rollup_clause ::=
    ident:rollupName opt_properties:properties
    {:
        RESULT = new DropRollupClause(rollupName, properties);
    :}
    ;

drop_rollup_clause_list ::=
    drop_rollup_clause:clause
    {:
        RESULT = Lists.newArrayList(clause);
    :}
    | drop_rollup_clause_list:list COMMA drop_rollup_clause:clause
    {:
        list.add(clause);
        RESULT = list;
    :}
    ;

alter_table_clause_list ::=
    alter_table_clause:clause
    {:
        RESULT = Lists.newArrayList(clause);
    :}
    | alter_table_clause_list:list COMMA alter_table_clause:clause
    {:
        list.add(clause);
        RESULT = list;
    :}
    ;

opt_to_rollup ::=
    {:
        RESULT = null;
    :}
    | KW_TO ident:rollup
    {:
        RESULT = rollup;
    :}
    | KW_IN ident:rollup
    {:
        RESULT = rollup;
    :}
    ;

opt_from_rollup ::=
    {:
        RESULT = null;
    :}
    | KW_FROM ident:rollup
    {:
        RESULT = rollup;
    :}
    ;

opt_col_pos ::=
    {:
        RESULT = null;
    :}
    | KW_FIRST
    {:
        RESULT = ColumnPosition.FIRST;
    :}
    | KW_AFTER ident:col
    {:
        RESULT = new ColumnPosition(col);
    :}
    ;

opt_dup_keys ::=
    {:
        RESULT = null;
    :}
    | KW_DUPLICATE KW_KEY LPAREN ident_list:cols RPAREN
    {:
        RESULT = cols;
    :}
    ;

alter_table_clause ::=
    KW_ADD KW_COLUMN column_definition:col opt_col_pos:col_pos opt_to_rollup:rollup opt_properties:properties
    {:
        RESULT = new AddColumnClause(col, col_pos, rollup, properties);
    :}
    | KW_ADD KW_COLUMN LPAREN column_definition_list:cols RPAREN opt_to_rollup:rollup opt_properties:properties
    {:
        RESULT = new AddColumnsClause(cols, rollup, properties);
    :}
    | KW_DROP KW_COLUMN ident:col opt_from_rollup:rollup opt_properties:properties
    {:
        RESULT = new DropColumnClause(col, rollup, properties);
    :}
    | KW_MODIFY KW_COLUMN column_definition:col opt_col_pos:col_pos opt_from_rollup:rollup opt_properties:properties
    {:
        RESULT = new ModifyColumnClause(col, col_pos, rollup, properties);
    :}
    | KW_ORDER KW_BY LPAREN ident_list:cols RPAREN opt_from_rollup:rollup opt_properties:properties
    {:
        RESULT = new ReorderColumnsClause(cols, rollup, properties);
    :}
    | KW_ADD opt_tmp:isTempPartition single_partition_desc:desc opt_distribution:distribution opt_properties:properties
    {:
        RESULT = new AddPartitionClause(desc, distribution, properties, isTempPartition);
    :}
    | KW_DROP opt_tmp:isTempPartition KW_PARTITION opt_if_exists:ifExists ident:partitionName opt_force:force
    {:
        RESULT = new DropPartitionClause(ifExists, partitionName, isTempPartition, force ? force : isTempPartition);
    :}
    | KW_MODIFY KW_PARTITION ident:partitionName KW_SET LPAREN key_value_map:properties RPAREN
    {:
        ArrayList<String> partitions = new ArrayList<String>();
        partitions.add(partitionName);
        RESULT = new ModifyPartitionClause(partitions, properties);
    :}
    | KW_MODIFY KW_PARTITION LPAREN ident_list:partitions RPAREN KW_SET LPAREN key_value_map:properties RPAREN
    {:
        RESULT = new ModifyPartitionClause(partitions, properties);
    :}
    | KW_MODIFY KW_PARTITION LPAREN STAR RPAREN KW_SET LPAREN key_value_map:properties RPAREN
    {:
        RESULT = ModifyPartitionClause.createStarClause(properties);
    :}
    | KW_REPLACE opt_partition_names:partitions KW_WITH opt_partition_names:tempPartitions opt_properties:properties
    {:
        RESULT = new ReplacePartitionClause(partitions, tempPartitions, properties);
    :}
    | KW_REPLACE KW_WITH KW_TABLE ident:tblName opt_properties:properties
    {:
        RESULT = new ReplaceTableClause(tblName, properties);
    :}
    | KW_RENAME ident:newTableName
    {:
        RESULT = new TableRenameClause(newTableName);
    :}
    | KW_RENAME KW_ROLLUP ident:rollupName ident:newRollupName
    {:
        RESULT = new RollupRenameClause(rollupName, newRollupName);
    :}
    | KW_RENAME KW_PARTITION ident:partitionName ident:newPartitionName
    {:
        RESULT = new PartitionRenameClause(partitionName, newPartitionName);
    :}
    | KW_RENAME KW_COLUMN ident:colName ident:newColName
    {:
        RESULT = new ColumnRenameClause(colName, newColName);
    :}
    | KW_ADD index_definition:indexDef
    {:
        RESULT = new CreateIndexClause(null, indexDef, true);
    :}
    | KW_DROP KW_INDEX ident:indexName
    {:
        RESULT = new DropIndexClause(indexName, null, true);
    :}
    | KW_ENABLE KW_FEATURE STRING_LITERAL:featureName opt_enable_feature_properties:properties
    {:
        RESULT = new EnableFeatureClause(featureName, properties);
    :}
    | KW_MODIFY KW_DISTRIBUTION opt_distribution:distribution
    {:
        RESULT = new ModifyDistributionClause(distribution);
    :}
    | KW_MODIFY KW_COMMENT STRING_LITERAL:comment
    {:
        RESULT = new ModifyTableCommentClause(comment);
    :}
    | KW_MODIFY KW_COLUMN ident:colName KW_COMMENT STRING_LITERAL:comment
    {:
        RESULT = new ModifyColumnCommentClause(colName, comment);
    :}
    ;

opt_enable_feature_properties ::=
    {:
    RESULT = null;
    :}
    | KW_WITH properties:properties
    {:
    RESULT = properties;
    :}
    ;

alter_system_clause ::=
    KW_ADD KW_BACKEND string_list:hostPorts opt_properties:properties
    {:
        RESULT = new AddBackendClause(hostPorts, false, properties);
    :}
    | KW_ADD KW_FREE KW_BACKEND string_list:hostPorts
    {:
        RESULT = new AddBackendClause(hostPorts, true, Maps.newHashMap());
    :}
    | KW_ADD KW_BACKEND KW_TO ident:clusterName string_list:hostPorts
    {:
        RESULT = new AddBackendClause(hostPorts, clusterName);
    :}
    | KW_DROP KW_BACKEND string_list:hostPorts
    {:
        RESULT = new DropBackendClause(hostPorts, false);
    :}
    | KW_DROPP KW_BACKEND string_list:hostPorts
    {:
        RESULT = new DropBackendClause(hostPorts, true);
    :}
    | KW_DECOMMISSION KW_BACKEND string_list:hostPorts
    {:
        RESULT = new DecommissionBackendClause(hostPorts);
    :}
    | KW_ADD KW_OBSERVER STRING_LITERAL:hostPort
    {:
        RESULT = new AddObserverClause(hostPort);
    :}
    | KW_DROP KW_OBSERVER STRING_LITERAL:hostPort
    {:
        RESULT = new DropObserverClause(hostPort);
    :}
    | KW_ADD KW_FOLLOWER STRING_LITERAL:hostPort
    {:
        RESULT = new AddFollowerClause(hostPort);
    :}
    | KW_DROP KW_FOLLOWER STRING_LITERAL:hostPort
    {:
        RESULT = new DropFollowerClause(hostPort);
    :}
    /* Broker manipulation */
    | KW_ADD KW_BROKER ident_or_text:brokerName string_list:hostPorts
    {:
        RESULT = ModifyBrokerClause.createAddBrokerClause(brokerName, hostPorts);
    :}
    | KW_DROP KW_BROKER ident_or_text:brokerName string_list:hostPorts
    {:
        RESULT = ModifyBrokerClause.createDropBrokerClause(brokerName, hostPorts);
    :}
    | KW_DROP KW_ALL KW_BROKER ident_or_text:brokerName
    {:
        RESULT = ModifyBrokerClause.createDropAllBrokerClause(brokerName);
    :}
    // set load errors hub
    | KW_SET KW_LOAD KW_ERRORS KW_HUB opt_properties:properties
    {:
        RESULT = new AlterLoadErrorUrlClause(properties);
    :}
	| KW_MODIFY KW_BACKEND string_list:hostPorts KW_SET LPAREN key_value_map:properties RPAREN
	{:
		RESULT = new ModifyBackendClause(hostPorts, properties);
	:}
    ;

// Sync Stmt
sync_stmt ::=
    KW_SYNC
    {:
        RESULT = new SyncStmt();
    :}
    ;

opt_intermediate_type ::=
    {:
        RESULT = null;
    :}
    | KW_INTERMEDIATE type_def:intermediateType
    {:
        RESULT = intermediateType;
    :}
    ;

// Create Statement
create_stmt ::=
    /* Database */
    KW_CREATE KW_DATABASE opt_if_not_exists:ifNotExists ident:db
    {:
        RESULT = new CreateDbStmt(ifNotExists, db);
    :}
    | KW_CREATE KW_SCHEMA opt_if_not_exists:ifNotExists ident:db
    {:
        RESULT = new CreateDbStmt(ifNotExists, db);
    :}
    /* cluster */
   /* KW_CREATE KW_CLUSTER ident:name  opt_properties:properties KW_IDENTIFIED KW_BY STRING_LITERAL:password
    {:
        RESULT = new CreateClusterStmt(name, properties, password);
    :}*/
    /* Function */
    | KW_CREATE opt_aggregate:isAggregate KW_FUNCTION function_name:functionName LPAREN func_args_def:args RPAREN
            KW_RETURNS type_def:returnType opt_intermediate_type:intermediateType opt_properties:properties
    {:
        RESULT = new CreateFunctionStmt(isAggregate, functionName, args, returnType, intermediateType, properties);
    :}
    | KW_CREATE KW_ALIAS KW_FUNCTION function_name:functionName LPAREN func_args_def:args RPAREN
            KW_WITH KW_PARAMETER LPAREN ident_list:parameters RPAREN KW_AS expr:func
    {:
        RESULT = new CreateFunctionStmt(functionName, args, parameters, func);
    :}
    /* Table */
<<<<<<< HEAD
    | KW_CREATE opt_external:isExternal KW_TABLE opt_if_not_exists:ifNotExists table_name:name KW_LIKE table_name:existed_name KW_WITH KW_ROLLUP LPAREN ident_list:rollupNames RPAREN
    {:
        RESULT = new CreateTableLikeStmt(ifNotExists, name, existed_name, rollupNames, false);
    :}
    | KW_CREATE opt_external:isExternal KW_TABLE opt_if_not_exists:ifNotExists table_name:name KW_LIKE table_name:existed_name KW_WITH KW_ROLLUP
=======
    | KW_CREATE opt_external:isExternal KW_TABLE opt_if_not_exists:ifNotExists table_name:name KW_LIKE table_name:existed_name KW_WITH KW_ROLLUP ident_list:rollupNames
    {:
        RESULT = new CreateTableLikeStmt(ifNotExists, name, existed_name, rollupNames, false);
    :}
    | KW_CREATE opt_external:isExternal KW_TABLE opt_if_not_exists:ifNotExists table_name:name KW_LIKE table_name:existed_name KW_WITH KW_ROLLUP KW_ALL
>>>>>>> 56b2a33a
    {:
        RESULT = new CreateTableLikeStmt(ifNotExists, name, existed_name, null, true);
    :}
    | KW_CREATE opt_external:isExternal KW_TABLE opt_if_not_exists:ifNotExists table_name:name KW_LIKE table_name:existed_name
    {:
        RESULT = new CreateTableLikeStmt(ifNotExists, name, existed_name, null, false);
    :}
    | KW_CREATE opt_external:isExternal KW_TABLE opt_if_not_exists:ifNotExists table_name:name
            LPAREN column_definition_list:columns RPAREN opt_engine:engineName
            opt_keys:keys
            opt_comment:tableComment
            opt_partition:partition
            opt_distribution:distribution
            opt_rollup:index
            opt_properties:tblProperties
            opt_ext_properties:extProperties
    {:
        RESULT = new CreateTableStmt(ifNotExists, isExternal, name, columns, engineName, keys, partition,
        distribution, tblProperties, extProperties, tableComment, index);
    :}
    | KW_CREATE opt_external:isExternal KW_TABLE opt_if_not_exists:ifNotExists table_name:name
            LPAREN column_definition_list:columns COMMA index_definition_list:indexes RPAREN opt_engine:engineName
            opt_keys:keys
            opt_comment:tableComment
            opt_partition:partition
            opt_distribution:distribution
            opt_rollup:index
            opt_properties:tblProperties
            opt_ext_properties:extProperties
    {:
        RESULT = new CreateTableStmt(ifNotExists, isExternal, name, columns, indexes, engineName, keys, partition,
        distribution, tblProperties, extProperties, tableComment, index);
    :}
    /* User */
    | KW_CREATE KW_USER opt_if_not_exists:ifNotExists grant_user:user opt_user_role:userRole
    {:
        RESULT = new CreateUserStmt(ifNotExists, user, userRole);
    :}
    | KW_CREATE KW_VIEW opt_if_not_exists:ifNotExists table_name:viewName
        opt_col_with_comment_list:columns opt_comment:comment KW_AS query_stmt:view_def
    {:
        RESULT = new CreateViewStmt(ifNotExists, viewName, columns, comment, view_def);
    :}
    /* cluster */
    | KW_CREATE KW_CLUSTER ident:name opt_properties:properties KW_IDENTIFIED KW_BY STRING_LITERAL:password
    {:
        RESULT = new CreateClusterStmt(name, properties, password);
    :}
    | KW_CREATE opt_read_only:isReadOnly KW_REPOSITORY ident:repoName KW_WITH storage_backend:storage
    {:
        RESULT = new CreateRepositoryStmt(isReadOnly, repoName, storage);
    :}
    | KW_CREATE KW_ROLE ident:role
    {:
        RESULT = new CreateRoleStmt(role);
    :}
    | KW_CREATE KW_FILE STRING_LITERAL:fileName opt_db:db KW_PROPERTIES LPAREN key_value_map:properties RPAREN
    {:
        RESULT = new CreateFileStmt(fileName, db, properties);
    :}
    | KW_CREATE KW_MATERIALIZED KW_VIEW ident:mvName KW_AS select_stmt:selectStmt opt_properties:properties
    {:
        RESULT = new CreateMaterializedViewStmt(mvName, selectStmt, properties);
    :}
    | KW_CREATE KW_INDEX ident:indexName KW_ON table_name:tableName LPAREN ident_list:cols RPAREN opt_index_type:indexType opt_comment:comment
    {:
        RESULT = new AlterTableStmt(tableName, Lists.newArrayList(new CreateIndexClause(tableName, new IndexDef(indexName, cols, indexType, comment), false)));
    :}
    /* resource */
    | KW_CREATE opt_external:isExternal KW_RESOURCE ident_or_text:resourceName opt_properties:properties
    {:
        RESULT = new CreateResourceStmt(isExternal, resourceName, properties);
    :}
    /* encryptkey */
    | KW_CREATE KW_ENCRYPTKEY encryptkey_name:keyName KW_AS STRING_LITERAL:keyString
    {:
        RESULT = new CreateEncryptKeyStmt(keyName, keyString);
    :}
    /* sync job */
    | KW_CREATE KW_SYNC ident:db DOT ident_or_text:jobName LPAREN channel_desc_list:channelDescList RPAREN binlog_desc:binlog opt_properties:properties
    {:
        RESULT = new CreateDataSyncJobStmt(jobName, db, channelDescList, binlog, properties);
    :}
    /* sql_block_rule */
    | KW_CREATE KW_SQL_BLOCK_RULE ident:ruleName opt_properties:properties
    {:
        RESULT = new CreateSqlBlockRuleStmt(ruleName, properties);
    :}
    ;

channel_desc_list ::=
    channel_desc:desc
    {:
        RESULT = Lists.newArrayList(desc);
    :}
    | channel_desc_list:list COMMA channel_desc:desc
    {:
        list.add(desc);
        RESULT = list;
    :}
    ;

channel_desc ::=
    KW_FROM ident:srcDatabase DOT ident:srcTableName KW_INTO ident:desTableName opt_partition_names:partitionNames opt_col_list:colList
    {:
        RESULT = new ChannelDescription(srcDatabase, srcTableName, desTableName, partitionNames, colList);
    :}
    ;

binlog_desc ::=
    KW_FROM KW_BINLOG LPAREN key_value_map:properties RPAREN
    {:
        RESULT = new BinlogDesc(properties);
    :}
;

resume_sync_job_stmt ::=
    KW_RESUME KW_SYNC KW_JOB job_name:jobName
    {:
        RESULT = new ResumeSyncJobStmt(jobName);
    :}
    ;

pause_sync_job_stmt ::=
    KW_PAUSE KW_SYNC KW_JOB job_name:jobName
    {:
        RESULT = new PauseSyncJobStmt(jobName);
    :}
    ;

stop_sync_job_stmt ::=
    KW_STOP KW_SYNC KW_JOB job_name:jobName
    {:
        RESULT = new StopSyncJobStmt(jobName);
    :}
    ;

job_name ::=
    ident:jobName
    {:
        RESULT = new JobName("", jobName);
    :}
    | ident:db DOT ident:jobName
    {:
        RESULT = new JobName(db, jobName);
    :}
    ;

opt_aggregate ::=
    {:
        RESULT = false;
    :}
    | KW_AGGREGATE
    {:
        RESULT = true;
    :}
    ;

storage_backend ::=
    | KW_BROKER ident:brokerName KW_ON KW_LOCATION STRING_LITERAL:location opt_properties:properties
    {:
        RESULT = new StorageBackend(brokerName, location, StorageBackend.StorageType.BROKER, properties);
    :}
    | KW_S3 KW_ON KW_LOCATION STRING_LITERAL:location opt_properties:properties
    {:
        RESULT = new StorageBackend("", location, StorageBackend.StorageType.S3, properties);
    :}
    | KW_HDFS KW_ON KW_LOCATION STRING_LITERAL:location opt_properties:properties
    {:
        RESULT = new StorageBackend("", location, StorageBackend.StorageType.HDFS, properties);
    :}
    | KW_LOCAL KW_ON KW_LOCATION STRING_LITERAL:location opt_properties:properties
    {:
        RESULT = new StorageBackend("", location, StorageBackend.StorageType.LOCAL, properties);
    :}
    ;

opt_read_only ::=
    {:
        RESULT = false;
    :}
    | KW_READ KW_ONLY
    {:
        RESULT = true;
    :}
    ;

grant_user ::=
    user_identity:user_id
    {:
        /* No password */
        RESULT = new UserDesc(user_id);
    :}
    | user_identity:user_id KW_IDENTIFIED KW_BY STRING_LITERAL:password
    {:
        /* plain text password */
        RESULT = new UserDesc(user_id, password, true);
    :}
    | user_identity:user_id KW_IDENTIFIED KW_BY KW_PASSWORD STRING_LITERAL:password
    {:
        /* hashed password */
        RESULT = new UserDesc(user_id, password, false);
    :}
    ;

opt_user_role ::=
    /* Empty */
    {:
        RESULT = null;
    :}
    | KW_SUPERUSER /* for forward compatibility*/
    {:
        RESULT = "superuser";
    :}
    | KW_DEFAULT KW_ROLE STRING_LITERAL:role
    {:
        RESULT = role;
    :}
    ;

user ::=
    ident_or_text:user
    {:
        RESULT = user;
    :}
    ;

user_identity ::=
    ident_or_text:user
    {:
        RESULT = new UserIdentity(user, "%", false);
    :}
    | ident_or_text:user AT ident_or_text:host
    {:
        RESULT = new UserIdentity(user, host, false);
    :}
    | ident_or_text:user AT LBRACKET ident_or_text:host RBRACKET
    {:
        RESULT = new UserIdentity(user, host, true);
    :}
    ;

// Help statement
help_stmt ::=
    KW_HELP ident_or_text:mark
    {:
        RESULT = new HelpStmt(mark);
    :}
    ;

// Export statement
export_stmt ::=
    KW_EXPORT KW_TABLE base_table_ref:tblRef
    where_clause:whereExpr
    KW_TO STRING_LITERAL:path
    opt_properties:properties
    opt_broker:broker
    {:
        RESULT = new ExportStmt(tblRef, whereExpr, path, properties, broker);
    :}
    ;

// Load
load_stmt ::=
    KW_LOAD KW_LABEL job_label:label
    LPAREN data_desc_list:dataDescList RPAREN
    opt_broker:broker
    opt_system:system
    opt_properties:properties
    {:
        RESULT = new LoadStmt(label, dataDescList, broker, system, properties);
    :}
    | KW_LOAD KW_LABEL job_label:label
    LPAREN data_desc_list:dataDescList RPAREN
    resource_desc:resource
    opt_properties:properties
    {:
        RESULT = new LoadStmt(label, dataDescList, resource, properties);
    :}
    ;

job_label ::=
    ident:label
    {:
        RESULT = new LabelName("", label);
    :}
    | ident:db DOT ident:label
    {:
        RESULT = new LabelName(db, label);
    :}
    ;

data_desc_list ::=
    data_desc:desc
    {:
        RESULT = Lists.newArrayList(desc);
    :}
    | data_desc_list:list COMMA data_desc:desc
    {:
        list.add(desc);
        RESULT = list;
    :}
    ;

opt_merge_type ::=
    {:
        RESULT = LoadTask.MergeType.APPEND;
    :}
    | KW_APPEND
    {:
        RESULT = LoadTask.MergeType.APPEND;
    :}
    | KW_DELETE
    {:
        RESULT = LoadTask.MergeType.DELETE;
    :}
    | KW_MERGE
    {:
        RESULT = LoadTask.MergeType.MERGE;
    :}
    | KW_WITH KW_APPEND
    {:
        RESULT = LoadTask.MergeType.APPEND;
    :}
    | KW_WITH KW_DELETE
    {:
        RESULT = LoadTask.MergeType.DELETE;
    :}
    | KW_WITH KW_MERGE
    {:
        RESULT = LoadTask.MergeType.MERGE;
    :}
    ;

opt_with_merge_type ::=
    {:
        RESULT = LoadTask.MergeType.APPEND;
    :}
    | KW_WITH KW_APPEND
    {:
        RESULT = LoadTask.MergeType.APPEND;
    :}
    | KW_WITH KW_DELETE
    {:
        RESULT = LoadTask.MergeType.DELETE;
    :}
    | KW_WITH KW_MERGE
    {:
        RESULT = LoadTask.MergeType.MERGE;
    :}
    ;

data_desc ::=
    opt_merge_type:mergeType
    KW_DATA KW_INFILE LPAREN string_list:files RPAREN
    opt_negative:isNeg
    KW_INTO KW_TABLE ident:tableName
    opt_partition_names:partitionNames
    opt_field_term:colSep
    opt_file_format:fileFormat
    opt_col_list:colList
    opt_columns_from_path:columnsFromPath
    opt_col_mapping_list:colMappingList
    pre_filter_clause:preFilterExpr
    where_clause:whereExpr
    delete_on_clause:deleteExpr
    sequence_col_clause:sequenceColName
    opt_properties:properties
    {:
        RESULT = new DataDescription(tableName, partitionNames, files, colList, colSep, fileFormat,
        columnsFromPath, isNeg, colMappingList, preFilterExpr, whereExpr, mergeType, deleteExpr, sequenceColName, properties);
    :}
    | opt_merge_type:mergeType KW_DATA KW_FROM KW_TABLE ident:srcTableName
    opt_negative:isNeg
    KW_INTO KW_TABLE ident:tableName
    opt_partition_names:partitionNames
    opt_col_mapping_list:colMappingList
    where_clause:whereExpr
    delete_on_clause:deleteExpr
    opt_properties:properties
    {:
        RESULT = new DataDescription(tableName, partitionNames, srcTableName, isNeg, colMappingList, whereExpr,
        mergeType, deleteExpr, properties);
    :}
    ;

opt_negative ::=
    {:
        RESULT = false;
    :}
    | KW_NEGATIVE
    {:
        RESULT = true;
    :}
    ;

opt_field_term ::=
    /* Empty */
    {:
        RESULT = null;
    :}
    | KW_COLUMNS KW_TERMINATED KW_BY STRING_LITERAL:sep
    {:
        RESULT = new Separator(sep);
    :}
    ;

separator ::=
    KW_COLUMNS KW_TERMINATED KW_BY STRING_LITERAL:sep
    {:
        RESULT = new Separator(sep);
    :}
    ;

opt_file_format ::=
    /* Empty */
    {: RESULT = null; :}
    | KW_FORMAT KW_AS ident_or_text:format
    {: RESULT = format; :}
    ;

opt_columns_from_path ::=
    /* Empty */
    {: RESULT = null; :}
    | KW_COLUMNS KW_FROM KW_PATH KW_AS LPAREN ident_list:columnsFromPath RPAREN
    {: RESULT = columnsFromPath; :}
    ;

opt_col_list ::=
    {:
        RESULT = null;
    :}
    | LPAREN ident_list:colList RPAREN
    {:
        RESULT = colList;
    :}
    ;

opt_col_with_comment_list ::=
    {:
        RESULT = null;
    :}
    | LPAREN col_with_comment_list:colList RPAREN
    {:
        RESULT = colList;
    :}
    ;

col_with_comment_list ::=
    col_with_comment:col
    {:
        ArrayList<ColWithComment> list = new ArrayList<ColWithComment>();
        list.add(col);
        RESULT = list;
    :}
    | col_with_comment_list:list COMMA col_with_comment:col
    {:
        list.add(col);
        RESULT = list;
    :}
    ;

col_with_comment ::=
    ident:col opt_comment:comment
    {:
        RESULT = new ColWithComment(col, comment);
    :}
    ;

opt_col_mapping_list ::=
    /* Empty */
    {:
        RESULT = null;
    :}
    | KW_SET LPAREN expr_list:list RPAREN
    {:
        RESULT = list;
    :}
    ;

opt_system ::=
    {:
        RESULT = null;
    :}
    | KW_BY ident_or_text:system
    {:
        RESULT = system;
    :}
    ;

opt_broker ::=
    {:
        RESULT = null;
    :}
    | KW_WITH KW_S3 LPAREN key_value_map:properties RPAREN
    {:
        RESULT = new BrokerDesc("S3", StorageBackend.StorageType.S3, properties);
    :}
    | KW_WITH KW_HDFS LPAREN key_value_map:properties RPAREN
    {:
        RESULT = new BrokerDesc("HDFS", StorageBackend.StorageType.HDFS, properties);
    :}
    | KW_WITH KW_LOCAL LPAREN key_value_map:properties RPAREN
    {:
        RESULT = new BrokerDesc("LOCAL", StorageBackend.StorageType.LOCAL, properties);
    :}
    | KW_WITH KW_BROKER ident_or_text:name
    {:
        RESULT = new BrokerDesc(name, null);
    :}
    | KW_WITH KW_BROKER ident_or_text:name LPAREN key_value_map:properties RPAREN
    {:
        RESULT = new BrokerDesc(name, properties);
    :}
    ;

resource_desc ::=                                                               
    KW_WITH KW_RESOURCE ident_or_text:resourceName                                 
    {:                                                                               
        RESULT = new ResourceDesc(resourceName, null);                               
    :}                                                                               
    | KW_WITH KW_RESOURCE ident_or_text:resourceName LPAREN key_value_map:properties RPAREN
    {:                                                                               
        RESULT = new ResourceDesc(resourceName, properties);                         
    :}                                                                               
    ; 

// Routine load statement
create_routine_load_stmt ::=
    KW_CREATE KW_ROUTINE KW_LOAD job_label:jobLabel KW_ON ident:tableName
    opt_with_merge_type:mergeType
    opt_load_property_list:loadPropertyList
    opt_properties:properties
    KW_FROM ident:type LPAREN key_value_map:customProperties RPAREN
    {:
        RESULT = new CreateRoutineLoadStmt(jobLabel, tableName, loadPropertyList,
         properties, type, customProperties, mergeType);
    :}
    ;

opt_load_property_list ::=
    {:
        RESULT = null;
    :}
    | load_property:loadProperty
    {:
        RESULT = Lists.newArrayList(loadProperty);
    :}
    | opt_load_property_list:list COMMA load_property:loadProperty
    {:
        list.add(loadProperty);
        RESULT = list;
    :}
    ;

load_property ::=
    separator:colSep
    {:
        RESULT = colSep;
    :}
    | import_columns_stmt:columnsInfo
    {:
        RESULT = columnsInfo;
    :}
    | import_preceding_filter_stmt:preFilter
    {:
        RESULT = preFilter;
    :}
    | import_where_stmt:wherePredicate
    {:
        RESULT = wherePredicate;
    :}
    | import_delete_on_stmt:deletePredicate
    {:
        RESULT = deletePredicate;
    :}
    | import_sequence_stmt:sequenceColumn
    {:
        RESULT = sequenceColumn;
    :}
    | partition_names:partitionNames
    {:
        RESULT = partitionNames;
    :}
    ;

pause_routine_load_stmt ::=
    KW_PAUSE KW_ROUTINE KW_LOAD KW_FOR job_label:jobLabel
    {:
        RESULT = new PauseRoutineLoadStmt(jobLabel);
    :}
    | KW_PAUSE KW_ALL KW_ROUTINE KW_LOAD
    {:
        RESULT = new PauseRoutineLoadStmt(null);
    :}
    ;

resume_routine_load_stmt ::=
    KW_RESUME KW_ROUTINE KW_LOAD KW_FOR job_label:jobLabel
    {:
        RESULT = new ResumeRoutineLoadStmt(jobLabel);
    :}
    | KW_RESUME KW_ALL KW_ROUTINE KW_LOAD
    {:
        RESULT = new ResumeRoutineLoadStmt(null);
    :}
    ;

stop_routine_load_stmt ::=
    KW_STOP KW_ROUTINE KW_LOAD KW_FOR job_label:jobLabel
    {:
        RESULT = new StopRoutineLoadStmt(jobLabel);
    :}
    ;

show_routine_load_stmt ::=
    KW_SHOW KW_ROUTINE KW_LOAD KW_FOR job_label:jobLabel
    {:
        RESULT = new ShowRoutineLoadStmt(jobLabel, false);
    :}
    | KW_SHOW KW_ALL KW_ROUTINE KW_LOAD KW_FOR job_label:jobLabel
    {:
        RESULT = new ShowRoutineLoadStmt(jobLabel, true);
    :}
    | KW_SHOW KW_ROUTINE KW_LOAD
    {:
        RESULT = new ShowRoutineLoadStmt(null, false);
    :}
    | KW_SHOW KW_ALL KW_ROUTINE KW_LOAD
    {:
        RESULT = new ShowRoutineLoadStmt(null, true);
    :}
    ;

show_routine_load_task_stmt ::=
    KW_SHOW KW_ROUTINE KW_LOAD KW_TASK opt_db:dbName opt_wild_where
    {:
        RESULT = new ShowRoutineLoadTaskStmt(dbName, parser.where);
    :}
    ;

show_create_routine_load_stmt ::=
    KW_SHOW KW_CREATE KW_ROUTINE KW_LOAD KW_FOR job_label:jobLabel
    {:
        RESULT = new ShowCreateRoutineLoadStmt(jobLabel, false);
    :}
    | KW_SHOW KW_ALL KW_CREATE KW_ROUTINE KW_LOAD KW_FOR job_label:jobLabel
    {:
        RESULT = new ShowCreateRoutineLoadStmt(jobLabel, true);
    :}
    ;

// Grant statement
grant_stmt ::=
    KW_GRANT privilege_list:privs KW_ON tbl_pattern:tblPattern KW_TO user_identity:userId
    {:
        RESULT = new GrantStmt(userId, null, tblPattern, privs);
    :}
    | KW_GRANT privilege_list:privs KW_ON tbl_pattern:tblPattern KW_TO KW_ROLE STRING_LITERAL:role
    {:
        RESULT = new GrantStmt(null, role, tblPattern, privs);
    :}
    | KW_GRANT privilege_list:privs KW_ON KW_RESOURCE resource_pattern:resourcePattern KW_TO user_identity:userId
    {:
        RESULT = new GrantStmt(userId, null, resourcePattern, privs);
    :}
    | KW_GRANT privilege_list:privs KW_ON KW_RESOURCE resource_pattern:resourcePattern KW_TO KW_ROLE STRING_LITERAL:role
    {:
        RESULT = new GrantStmt(null, role, resourcePattern, privs);
    :}
    ;

tbl_pattern ::=
    ident_or_star:db
    {:
        RESULT = new TablePattern(db, "*");
    :}
    | ident_or_star:db DOT ident_or_star:tbl
    {:
        RESULT = new TablePattern(db, tbl);
    :}
    ;

resource_pattern ::=
    ident_or_star:resourceName
    {:
        RESULT = new ResourcePattern(resourceName);
    :}
    | STRING_LITERAL:resourceName
    {:
        RESULT = new ResourcePattern(resourceName);
    :}
    ;

ident_or_star ::=
    STAR
    {:
        RESULT = "*";
    :}
    | ident:ident
    {:
        RESULT = ident;
    :}
    ;

// Revoke statement
revoke_stmt ::=
    KW_REVOKE privilege_list:privs KW_ON tbl_pattern:tblPattern KW_FROM user_identity:userId
    {:
        RESULT = new RevokeStmt(userId, null, tblPattern, privs);
    :}
    | KW_REVOKE privilege_list:privs KW_ON tbl_pattern:tblPattern KW_FROM KW_ROLE STRING_LITERAL:role
    {:
        RESULT = new RevokeStmt(null, role, tblPattern, privs);
    :}
    | KW_REVOKE privilege_list:privs KW_ON KW_RESOURCE resource_pattern:resourcePattern KW_FROM user_identity:userId
    {:
        RESULT = new RevokeStmt(userId, null, resourcePattern, privs);
    :}
    | KW_REVOKE privilege_list:privs KW_ON KW_RESOURCE resource_pattern:resourcePattern KW_FROM KW_ROLE STRING_LITERAL:role
    {:
        RESULT = new RevokeStmt(null, role, resourcePattern, privs);
    :}
    ;

// Drop statement
drop_stmt ::=
    /* Database */
    KW_DROP KW_DATABASE opt_if_exists:ifExists ident:db opt_force:force
    {:
        RESULT = new DropDbStmt(ifExists, db, force);
    :}
    | KW_DROP KW_SCHEMA opt_force:force opt_if_exists:ifExists ident:db
    {:
        RESULT = new DropDbStmt(ifExists, db, !force);
    :}
    /* cluster */
    | KW_DROP KW_CLUSTER opt_if_exists:ifExists ident:cluster
    {:
        RESULT = new DropClusterStmt(ifExists, cluster);
    :}
    /* Function */
    | KW_DROP KW_FUNCTION function_name:functionName LPAREN func_args_def:args RPAREN
    {:
        RESULT = new DropFunctionStmt(functionName, args);
    :}
    /* Table */
    | KW_DROP KW_TABLE opt_if_exists:ifExists table_name:name opt_force:force
    {:
        RESULT = new DropTableStmt(ifExists, name, force);
    :}
    /* User */
    | KW_DROP KW_USER user_identity:userId
    {:
        RESULT = new DropUserStmt(userId);
    :}
    /* View */
    | KW_DROP KW_VIEW opt_if_exists:ifExists table_name:name
    {:
        RESULT = new DropTableStmt(ifExists, name, true, false);
    :}
    | KW_DROP KW_REPOSITORY ident:repoName
    {:
        RESULT = new DropRepositoryStmt(repoName);
    :}
    | KW_DROP KW_ROLE ident:role
    {:
        RESULT = new DropRoleStmt(role);
    :}
    | KW_DROP KW_FILE STRING_LITERAL:fileName opt_db:dbName KW_PROPERTIES LPAREN key_value_map:properties RPAREN
    {:
        RESULT = new DropFileStmt(fileName, dbName, properties);
    :}
    | KW_DROP KW_INDEX ident:indexName KW_ON table_name:tableName
    {:
        RESULT = new AlterTableStmt(tableName, Lists.newArrayList(new DropIndexClause(indexName, tableName, false)));
    :}
    | KW_DROP KW_MATERIALIZED KW_VIEW opt_if_exists:ifExists ident:mvName KW_ON table_name:tableName
    {:
        RESULT = new DropMaterializedViewStmt(ifExists, mvName, tableName);
    :}
    | KW_DROP KW_RESOURCE ident_or_text:resourceName
    {:
        RESULT = new DropResourceStmt(resourceName);
    :}
    | KW_DROP KW_ENCRYPTKEY encryptkey_name:keyName
    {:
        RESULT = new DropEncryptKeyStmt(keyName);
    :}
    | KW_DROP KW_SQL_BLOCK_RULE ident_list:ruleNames
    {:
        RESULT = new DropSqlBlockRuleStmt(ruleNames);
    :}
    ;

// Recover statement
recover_stmt ::=
    KW_RECOVER KW_DATABASE ident:dbName
    {:
        RESULT = new RecoverDbStmt(dbName);
    :}
    | KW_RECOVER KW_TABLE table_name:dbTblName
    {:
        RESULT = new RecoverTableStmt(dbTblName);
    :}
    | KW_RECOVER KW_PARTITION ident:partitionName KW_FROM table_name:dbTblName
    {:
        RESULT = new RecoverPartitionStmt(dbTblName, partitionName);
    :}
    ;

opt_agg_type ::=
    /* not set */
    {: RESULT = null; :}
    | KW_SUM
    {:
    RESULT = AggregateType.SUM;
    :}
    | KW_MAX
    {:
    RESULT = AggregateType.MAX;
    :}
    | KW_MIN
    {:
    RESULT = AggregateType.MIN;
    :}
    | KW_REPLACE
    {:
    RESULT = AggregateType.REPLACE;
    :}
    | KW_REPLACE_IF_NOT_NULL
    {:
    RESULT = AggregateType.REPLACE_IF_NOT_NULL;
    :}
    | KW_HLL_UNION
    {:
    RESULT = AggregateType.HLL_UNION;
    :}
    | KW_BITMAP_UNION
    {:
    RESULT = AggregateType.BITMAP_UNION;
    :}
    ;

opt_partition ::=
    /* Empty: no partition */
    {:
        RESULT = null;
    :}
    /* Range partition */
    | KW_PARTITION KW_BY KW_RANGE LPAREN ident_list:columns RPAREN
            LPAREN opt_single_partition_desc_list:list RPAREN
    {:
        RESULT = new RangePartitionDesc(columns, list);
    :}
    /* List partition */
    | KW_PARTITION KW_BY KW_LIST LPAREN ident_list:columns RPAREN
            LPAREN opt_single_partition_desc_list:list RPAREN
    {:
        RESULT = new ListPartitionDesc(columns, list);
    :}
    ;

opt_distribution ::=
    /* Empty: no distributed */
    {:
        RESULT = null;
    :}
    /* Hash distributed */
    | KW_DISTRIBUTED KW_BY KW_HASH LPAREN ident_list:columns RPAREN opt_distribution_number:numDistribution
    {:
        RESULT = new HashDistributionDesc(numDistribution, columns);
    :}
    /* Random distributed */
    | KW_DISTRIBUTED KW_BY KW_RANDOM opt_distribution_number:numDistribution
    {:
        RESULT = new RandomDistributionDesc(numDistribution);
    :}
    ;

opt_rollup ::=
    /* Empty: no rollup */
    {:
        RESULT = new ArrayList<>();
    :}
    | KW_ROLLUP LPAREN add_rollup_clause_list:list RPAREN
    {:
        RESULT = list;
    :}
    ;

opt_distribution_number ::=
    /* Empty */
    {:
        /* If distribution number is null, default distribution number is 10. */
        RESULT = 10;
    :}
    | KW_BUCKETS INTEGER_LITERAL:numDistribution
    {:
        RESULT = numDistribution.intValue();
    :}
    ;

opt_keys ::=
    /* Empty */
    {:
        RESULT = null;
    :}
    /* dup_keys */
    | KW_DUPLICATE KW_KEY LPAREN ident_list:keys RPAREN
    {:
        RESULT = new KeysDesc(KeysType.DUP_KEYS, keys);
    :}
    /* unique_keys */
    | KW_UNIQUE KW_KEY LPAREN ident_list:keys RPAREN
    {:
        RESULT = new KeysDesc(KeysType.UNIQUE_KEYS, keys);
    :}
    /* agg_keys */
    | KW_AGGREGATE KW_KEY LPAREN ident_list:keys RPAREN
    {:
        RESULT = new KeysDesc(KeysType.AGG_KEYS, keys);
    :}
    ;

opt_single_partition_desc_list ::=
    /* Empty */
    {:
        RESULT = null;
    :}
    | single_partition_desc_list:list
    {:
        RESULT = list;
    :}
    ;

single_partition_desc_list ::=
    single_partition_desc_list:list COMMA single_partition_desc:desc
    {:
        list.add(desc);
        RESULT = list;
    :}
    | single_partition_desc:desc
    {:
        RESULT = Lists.newArrayList(desc);
    :}
    ;

single_partition_desc ::=
    KW_PARTITION opt_if_not_exists:ifNotExists ident:partName KW_VALUES KW_LESS KW_THAN partition_key_desc:desc
        opt_key_value_map:properties
    {:
        RESULT = new SinglePartitionDesc(ifNotExists, partName, desc, properties);
    :}
    | KW_PARTITION opt_if_not_exists:ifNotExists ident:partName KW_VALUES fixed_partition_key_desc:desc
        opt_key_value_map:properties
    {:
        RESULT = new SinglePartitionDesc(ifNotExists, partName, desc, properties);
    :}
    /* list partition */
    | KW_PARTITION opt_if_not_exists:ifNotExists ident:partName KW_VALUES KW_IN list_partition_key_desc:desc
        opt_key_value_map:properties
    {:
        RESULT = new SinglePartitionDesc(ifNotExists, partName, desc, properties);
    :}
    ;

partition_key_desc ::=
    KW_MAX_VALUE
    {:
        RESULT = PartitionKeyDesc.createMaxKeyDesc();
    :}
    | LPAREN partition_key_list:keys RPAREN
    {:
        RESULT = PartitionKeyDesc.createLessThan(keys);
    :}
    ;

/* list partition PartitionKeyDesc */
list_partition_key_desc ::=
    LPAREN list_partition_values_list:keys RPAREN
    {:
        RESULT = PartitionKeyDesc.createIn(keys);
    :}
    ;

/* List<List<PartitionValue>> inValues */
list_partition_values_list ::=
    partition_value_list:item
    {:
        ArrayList<List<PartitionValue>> l = new ArrayList();
        l.add(item);
        RESULT = l;
    :}
    | list_partition_values_list:l COMMA partition_value_list:item
    {:
        l.add(item);
        RESULT = l;
    :}
    ;

/* List<PartitionValue> */
partition_value_list ::=
    /* single partition key */
    STRING_LITERAL:item
    {:
        RESULT = Lists.newArrayList(new PartitionValue(item));
    :}
    /* multi partition keys : (1, "beijing") */
    | LPAREN partition_key_item_list:l RPAREN
    {:
        RESULT = l;
    :}
    ;

/* List<PartitionValue> */
partition_key_item_list ::=
    STRING_LITERAL:item
    {:
        RESULT = Lists.newArrayList(new PartitionValue(item));
    :}
    | partition_key_item_list:l COMMA STRING_LITERAL:item
    {:
        l.add(new PartitionValue(item));
        RESULT = l;
    :}
    ;

partition_key_list ::=
    /* empty */
    {:
        List<PartitionValue> l = new ArrayList<PartitionValue>();
        RESULT = l;
    :}
    | partition_key_list:l COMMA STRING_LITERAL:item
    {:
        l.add(new PartitionValue(item));
        RESULT = l;
    :}
    | partition_key_list:l COMMA KW_MAX_VALUE
    {:
        l.add(PartitionValue.MAX_VALUE);
        RESULT = l;
    :}
    | STRING_LITERAL:item
    {:
        RESULT = Lists.newArrayList(new PartitionValue(item));
    :}
    | KW_MAX_VALUE
    {:
        RESULT = Lists.newArrayList(PartitionValue.MAX_VALUE);
    :}
    ;

fixed_partition_key_desc ::=
    /* format: [(lower), (upper))*/
    LBRACKET LPAREN partition_key_list:lower RPAREN COMMA LPAREN partition_key_list:upper RPAREN RPAREN
    {:
        RESULT = PartitionKeyDesc.createFixed(lower, upper);
    :}
    ;

opt_engine ::=
    {: RESULT = null; :}
    | KW_ENGINE EQUAL ident:engineName
    {: RESULT = engineName; :}
    ;

opt_key_value_map ::=
    {:
    RESULT = Maps.newHashMap();
    :}
    | LPAREN key_value_map:map RPAREN
    {:
    RESULT = map;
    :}
    ;

key_value_map ::=
    STRING_LITERAL:name EQUAL STRING_LITERAL:value
    {:
    RESULT = Maps.newHashMap();
    RESULT.put(name, value);
    :}
    | key_value_map:map COMMA STRING_LITERAL:name EQUAL STRING_LITERAL:value
    {:
    map.put(name, value);
    RESULT = map;
    :}
    ;

opt_properties ::=
    {:
    RESULT = null;
    :}
    | properties:properties
    {:
    RESULT = properties;
    :}
    ;

opt_ext_properties ::=
    {:
    RESULT = null;
    :}
    | KW_BROKER properties:properties
    {:
    RESULT = properties;
    :}
    ;

properties ::=
    KW_PROPERTIES LPAREN key_value_map:map RPAREN
    {:
    RESULT = map;
    :}
    ;

column_definition_list ::=
    column_definition:column
    {:
    RESULT = Lists.newArrayList();
    RESULT.add(column);
    :}
    | column_definition_list:list COMMA column_definition:column
    {:
    list.add(column);
    RESULT = list;
    :}
    ;

index_definition_list ::=
    index_definition:index
    {:
        RESULT = Lists.newArrayList();
        RESULT.add(index);
    :}
    | index_definition_list:list COMMA index_definition:index
    {:
        list.add(index);
        RESULT = list;
    :}
    ;

opt_default_value ::=
    /* Empty */
    {:
        RESULT = ColumnDef.DefaultValue.NOT_SET;
    :}
    | KW_DEFAULT STRING_LITERAL:value
    {:
        RESULT = new ColumnDef.DefaultValue(true, value);
    :}
    | KW_DEFAULT KW_NULL
    {:
        RESULT = ColumnDef.DefaultValue.NULL_DEFAULT_VALUE;
    :}
    ;

opt_is_key ::=
    {:
        RESULT = false;
    :}
    | KW_KEY:key
    {:
        RESULT = true;
    :}
    ;

column_definition ::=
    ident:columnName type_def:typeDef opt_is_key:isKey opt_agg_type:aggType opt_is_allow_null:isAllowNull opt_default_value:defaultValue opt_comment:comment
    {:
        ColumnDef columnDef = new ColumnDef(columnName, typeDef, isKey, aggType, isAllowNull, defaultValue, comment);
        RESULT = columnDef;
    :}
    ;

index_definition ::=
    KW_INDEX ident:indexName LPAREN ident_list:cols RPAREN opt_index_type:indexType opt_comment:comment
    {:
        RESULT = new IndexDef(indexName, cols, indexType, comment);
    :}
    ;

opt_is_allow_null ::=
    {:
        RESULT = true;
    :}
    | KW_NULL
    {:
        RESULT = true;
    :}
    | KW_NOT KW_NULL
    {:
        RESULT = false;
    :}
    ;

opt_comment ::=
    /* empty */
    {:
        RESULT = "";
    :}
    | KW_COMMENT STRING_LITERAL:comment
    {:
        RESULT = comment;
    :}
    ;

opt_index_type ::=
    {:
        RESULT = null;
    :}
    | KW_USING KW_BITMAP
    {:
        RESULT = IndexDef.IndexType.BITMAP;
    :}
    ;

opt_if_exists ::=
    {:
        RESULT = false;
    :}
    | KW_IF KW_EXISTS
    {:
        RESULT = true;
    :}
    ;

opt_if_not_exists ::=
    {:
        RESULT = false;
    :}
    | KW_IF KW_NOT KW_EXISTS
    {:
        RESULT = true;
    :}
    ;

opt_external ::=
    /* empty */
    {:
        RESULT = false;
    :}
    | KW_EXTERNAL
    {:
        RESULT = true;
    :}
    ;

opt_force ::=
     /* empty */
    {:
        RESULT = false;
    :}
    | KW_FORCE
    {:
        RESULT = true;
    :}
    ;

// Show statement
show_stmt ::=
    KW_SHOW show_param:stmt
    {:
        RESULT = stmt;
    :}
    | KW_SHOW KW_SQL_BLOCK_RULE KW_FOR ident:ruleName
    {:
        RESULT = new ShowSqlBlockRuleStmt(ruleName);
    :}
    | KW_SHOW KW_SQL_BLOCK_RULE
    {:
        RESULT = new ShowSqlBlockRuleStmt(null);
    :}
    ;

show_param ::=
    KW_WHITELIST
    {:
        RESULT = new ShowWhiteListStmt();
    :}
    /* show variables */
    | opt_var_type:type KW_VARIABLES opt_wild_where
    {:
        RESULT = new ShowVariablesStmt(type, parser.wild, parser.where);
    :}
    /* show open tables */
    | KW_OPEN KW_TABLES opt_db:db opt_wild_where
    {:
        RESULT = new ShowOpenTableStmt();
    :}
    /* show table status */
    | KW_TABLE KW_STATUS opt_db:db opt_wild_where
    {:
        RESULT = new ShowTableStatusStmt(db, parser.wild, parser.where);
    :}
    /* show table status */
    | opt_full KW_TABLES opt_db:db opt_wild_where
    {:
        RESULT = new ShowTableStmt(db, parser.isVerbose, parser.wild, parser.where);
    :}
    /* show table id */
    | KW_TABLE INTEGER_LITERAL:tableId
    {:
        RESULT = new ShowTableIdStmt(tableId);
    :}
    /* show processlist */
    | opt_full KW_PROCESSLIST
    {:
        RESULT = new ShowProcesslistStmt();
    :}
    /* routine */
    | procedure_or_function KW_STATUS opt_wild_where
    {:
        RESULT = new ShowProcedureStmt();
    :}
    /* status */
    | opt_var_type KW_STATUS opt_wild_where
    {:
        RESULT = new ShowStatusStmt();
    :}
    /* triggers */
    | opt_full KW_TRIGGERS opt_db:db opt_wild_where
    {:
        RESULT = new ShowTriggersStmt();
    :}
    /* events */
    | KW_EVENTS opt_db:db opt_wild_where
    {:
        RESULT = new ShowEventsStmt();
    :}
    /* plugins */
    | KW_PLUGINS
    {:
        RESULT = new ShowPluginsStmt();
    :}
    /* engines */
    | opt_storage KW_ENGINES
    {:
        RESULT = new ShowEnginesStmt();
    :}
    /* Authors */
    | KW_AUTHORS
    {:
        RESULT = new ShowAuthorStmt();
    :}
    /* Create table */
    | KW_CREATE KW_TABLE table_name:table
    {:
        RESULT = new ShowCreateTableStmt(table);
    :}
    | KW_CREATE KW_VIEW table_name:table
    {:
        RESULT = new ShowCreateTableStmt(table, true);
    :}
    /* Create database */
    | KW_CREATE KW_DATABASE ident:db
    {:
        RESULT = new ShowCreateDbStmt(db);
    :}
    | KW_CREATE KW_SCHEMA ident:db
    {:
        RESULT = new ShowCreateDbStmt(db);
    :}
    /* Create Function */
    | KW_CREATE KW_FUNCTION function_name:functionName LPAREN func_args_def:args RPAREN opt_db:dbName
    {:
        RESULT = new ShowCreateFunctionStmt(dbName, functionName, args);
    :}
    /* Cluster */
    | KW_CLUSTERS
    {:
        RESULT = new ShowClusterStmt();
    :}
    | KW_MIGRATIONS
    {:
        RESULT = new ShowMigrationsStmt();
    :}
    /* Database */
    | KW_DATABASES opt_wild_where
    {:
        RESULT = new ShowDbStmt(parser.wild, parser.where);
    :}
    /* show database id */
    | KW_DATABASE INTEGER_LITERAL:dbId
    {:
        RESULT = new ShowDbIdStmt(dbId);
    :}
    | KW_SCHEMAS opt_wild_where
    {:
        RESULT = new ShowDbStmt(parser.wild, parser.where);
    :}
    /* Dynamic Partition */
    | KW_DYNAMIC KW_PARTITION KW_TABLES opt_db:db
    {:
        RESULT = new ShowDynamicPartitionStmt(db);
    :}
    /* Columns */
    | opt_full KW_COLUMNS from_or_in table_name:table opt_db:db opt_wild_where
    {:
        RESULT = new ShowColumnStmt(table, db, parser.wild, parser.isVerbose, parser.where);
    :}
    /* collation */
    | KW_COLLATION opt_wild_where
    {:
        RESULT = new ShowCollationStmt(parser.wild);
    :}
    /* Show charset */
    | charset opt_wild_where
    {:
        RESULT = new ShowCharsetStmt(parser.wild);
    :}
    /* Show proc */
    | KW_PROC STRING_LITERAL:path
    {:
        RESULT = new ShowProcStmt(path);
    :}
    /* Show Warnings */
    | KW_COUNT LPAREN STAR RPAREN KW_WARNINGS
    {:
        SelectList list = new SelectList();
        list.addItem(new SelectListItem(new IntLiteral((long)0), null));
        RESULT = new SelectStmt(list, null, null, null, null, null, null);
    :}
    | KW_COUNT LPAREN STAR RPAREN KW_ERRORS
    {:
        SelectList list = new SelectList();
        list.addItem(new SelectListItem(new IntLiteral((long)0), null));
        RESULT = new SelectStmt(list, null, null, null, null, null, null);
    :}
    | KW_WARNINGS limit_clause
    {:
        RESULT = new ShowWarningStmt();
    :}
    | KW_ERRORS limit_clause
    {:
        RESULT = new ShowWarningStmt();
    :}
    // show load warnings
    | KW_LOAD KW_WARNINGS opt_db:db opt_wild_where limit_clause:limitClause
    {:
        RESULT = new ShowLoadWarningsStmt(db, null, parser.where, limitClause);
    :}
    | KW_LOAD KW_WARNINGS KW_ON STRING_LITERAL:url
    {:
        RESULT = new ShowLoadWarningsStmt(null, url, null, null);
    :}
    /* Show load statement */
    | KW_LOAD opt_db:db opt_wild_where order_by_clause:orderByClause limit_clause:limitClause
    {:
        RESULT = new ShowLoadStmt(db, parser.where, orderByClause, limitClause);
    :}
    /* Show stream load statement */
    | KW_STREAM KW_LOAD opt_db:db opt_wild_where order_by_clause:orderByClause limit_clause:limitClause
    {:
        RESULT = new ShowStreamLoadStmt(db, parser.where, orderByClause, limitClause);
    :}
    /* Show export statement */
    | KW_EXPORT opt_db:db opt_wild_where order_by_clause:orderByClause limit_clause:limitClause
    {:
        RESULT = new ShowExportStmt(db, parser.where, orderByClause, limitClause);
    :}
    /* Show delete statement */
    | KW_DELETE opt_db:db
    {:
        RESULT = new ShowDeleteStmt(db);
    :}
    /* Show alter table statement: used to show process of alter table statement */
    | KW_ALTER KW_TABLE opt_alter_type:type opt_db:db opt_wild_where order_by_clause:orderByClause limit_clause:limitClause
    {:
        RESULT = new ShowAlterStmt(type, db, parser.where, orderByClause, limitClause);
    :}
    /* Show data statement: used to show data size of specified range */
     | KW_DATA order_by_clause:orderByClause
    {:
        RESULT = new ShowDataStmt(null, null, orderByClause);
    :}
    | KW_DATA KW_FROM table_name:dbTblName order_by_clause:orderByClause
    {:
        RESULT = new ShowDataStmt(dbTblName.getDb(), dbTblName.getTbl(), orderByClause);
    :}
    | opt_tmp:tmp KW_PARTITIONS KW_FROM table_name:tblName opt_wild_where order_by_clause:orderByClause limit_clause: limitClause
    {:
        RESULT = new ShowPartitionsStmt(tblName, parser.where, orderByClause, limitClause, tmp);
    :}
    /* show partition id */
    | KW_PARTITION INTEGER_LITERAL:partitionId
    {:
        RESULT = new ShowPartitionIdStmt(partitionId);
    :}
    | KW_TABLET INTEGER_LITERAL:tabletId
    {:
        RESULT = new ShowTabletStmt(null, tabletId);
    :}
    | KW_TABLET KW_FROM table_name:dbTblName opt_partition_names:partitionNames opt_wild_where order_by_clause:orderByClause limit_clause:limitClause
    {:
        RESULT = new ShowTabletStmt(dbTblName, -1L, partitionNames, parser.where, orderByClause, limitClause);
    :}
    | KW_PROPERTY opt_user:user opt_wild_where
    {:
        RESULT = new ShowUserPropertyStmt(user, parser.wild);
    :}
    | KW_BACKUP opt_db:db opt_wild_where
    {:
        RESULT = new ShowBackupStmt(db, parser.where);
    :}
    | KW_RESTORE opt_db:db opt_wild_where
    {:
        RESULT = new ShowRestoreStmt(db, parser.where);
    :}
    | KW_BROKER
    {:
        RESULT = new ShowBrokerStmt();
    :}
    | KW_RESOURCES opt_wild_where order_by_clause:orderByClause limit_clause:limitClause
    {:
        RESULT = new ShowResourcesStmt(parser.where, orderByClause, limitClause);
    :}
    | KW_BACKENDS
    {:
        RESULT = new ShowBackendsStmt();
    :}
    | KW_TRASH KW_ON STRING_LITERAL:backend
    {:
        RESULT = new ShowTrashDiskStmt(backend);
    :}
    | KW_TRASH 
    {:
        RESULT = new ShowTrashStmt();
    :}
    | KW_FRONTENDS
    {:
        RESULT = new ShowFrontendsStmt();
    :}
    | KW_USER
    {:
        RESULT = new ShowUserStmt();
    :}
    | KW_REPOSITORIES
    {:
       RESULT = new ShowRepositoriesStmt();
    :}
    | KW_SNAPSHOT KW_ON ident:repo opt_wild_where
    {:
        RESULT = new ShowSnapshotStmt(repo, parser.where);
    :}
    | KW_ALL KW_GRANTS
    {:
        RESULT = new ShowGrantsStmt(null, true);
    :}
    | KW_GRANTS
    {:
        RESULT = new ShowGrantsStmt(null, false);
    :}
    | KW_GRANTS KW_FOR user_identity:userIdent
    {:
        RESULT = new ShowGrantsStmt(userIdent, false);
    :}
    | KW_ROLES
    {:
        RESULT = new ShowRolesStmt();
    :}
    | opt_full opt_builtin:isBuiltin KW_FUNCTIONS opt_db:dbName opt_wild_where
    {:
        RESULT = new ShowFunctionsStmt(dbName, isBuiltin, parser.isVerbose, parser.wild, parser.where);
    :}
    | KW_FILE opt_db:dbName
    {:
        RESULT = new ShowSmallFilesStmt(dbName);
    :}
    | keys_or_index from_or_in table_name:dbTblName opt_db:dbName
    {:
        RESULT = new ShowIndexStmt(dbName, dbTblName);
    :}
    | KW_VIEW from_or_in table_name:dbTblName opt_db:dbName
    {:
        RESULT = new ShowViewStmt(dbName, dbTblName);
    :}
    | KW_TRANSACTION opt_db:dbName opt_wild_where
    {:
        RESULT = new ShowTransactionStmt(dbName, parser.where);
    :}
    | KW_QUERY KW_PROFILE STRING_LITERAL:queryIdPath
    {:
        RESULT = new ShowQueryProfileStmt(queryIdPath);
    :}
    | KW_LOAD KW_PROFILE STRING_LITERAL:loadIdPath
    {:
        RESULT = new ShowLoadProfileStmt(loadIdPath);
    :}
    | KW_ENCRYPTKEYS opt_db:dbName opt_wild_where
    {:
        RESULT = new ShowEncryptKeysStmt(dbName, parser.wild);
    :}
    /* Show Sync Job */
    | KW_SYNC KW_JOB opt_db:dbName
    {:
        RESULT = new ShowSyncJobStmt(dbName);
    :}
    /* show table stats */
    | KW_TABLE KW_STATS opt_table_name:tbl
    {:
        RESULT = new ShowTableStatsStmt(tbl);
    :}
    /* show column stats */
    | KW_COLUMN KW_STATS table_name:tbl
    {:
        RESULT = new ShowColumnStatsStmt(tbl);
    :}
    ;

opt_tmp ::=
    /* empty */
    {:
        RESULT = false;
    :}
    | KW_TEMPORARY
    {:
        RESULT = true;
    :}
    ;

keys_or_index ::=
    KW_KEY
    | KW_KEYS
    | KW_INDEX
    | KW_INDEXES
    ;

opt_db ::=
    /* empty */
    {:
        RESULT = null;
    :}
    | from_or_in ident:db
    {:
        RESULT = db;
    :}
    ;

charset ::=
    KW_CHAR KW_SET
    | KW_CHARSET
    ;

charset_name_or_default ::=
    ident_or_text:id
    {:
        RESULT = id;
    :}
    | KW_DEFAULT
    {:
        RESULT = null;
    :}
    ;

old_or_new_charset_name_or_default ::=
    ident_or_text:id
    {:
        RESULT = id;
    :}
    | KW_DEFAULT
    {:
        RESULT = null;
    :}
    ;

opt_collate ::=
    /* Empty */
    {:
        RESULT = null;
    :}
    | KW_COLLATE collation_name_or_default:collate
    {:
        RESULT = collate;
    :}
    ;

collation_name_or_default ::=
    ident_or_text:id
    {:
        RESULT = id;
    :}
    | KW_DEFAULT
    {:
        RESULT = null;
    :}
    ;

opt_storage ::=
    /* Empty */
    | KW_STORAGE
    ;

procedure_or_function ::=
    KW_PROCEDURE
    | KW_FUNCTION
    ;

from_or_in ::=
    KW_FROM
    | KW_IN
    ;

opt_full ::=
    /* empty */
    {:
        parser.isVerbose = false;
    :}
    | KW_FULL
    {:
        parser.isVerbose = true;
    :}
    ;

opt_wild_where ::=
    /* empty */
    | KW_LIKE STRING_LITERAL:wild
    {:
        parser.wild = wild;
    :}
    | KW_WHERE expr:where
    {:
        parser.where = where;
    :}
    ;

opt_alter_type ::=
    KW_ROLLUP
    {:
        RESULT = ShowAlterStmt.AlterType.ROLLUP;
    :}
    | KW_MATERIALIZED KW_VIEW
    {:
        RESULT =  ShowAlterStmt.AlterType.ROLLUP;
    :}
    | KW_COLUMN
    {:
        RESULT = ShowAlterStmt.AlterType.COLUMN;
    :}
    ;

opt_builtin ::=
    {:
        RESULT = false;
    :}
    | KW_BUILTIN
    {:
        RESULT = true;
    :}
    ;

opt_explain_options ::=
    {:
        RESULT = new ExplainOptions(false, false);
    :}
    | KW_VERBOSE
    {:
        RESULT = new ExplainOptions(true, false);
    :}
    | KW_GRAPH
    {:
        RESULT = new ExplainOptions(false, true);
    :}
    ;

// Describe statement
describe_stmt ::=
    describe_command table_name:table
    {:
        RESULT = new DescribeStmt(table, false);
    :}
    | describe_command table_name:table KW_ALL
    {:
        RESULT = new DescribeStmt(table, true);
    :}
    | describe_command opt_explain_options:options query_stmt:query
    {:
        query.setIsExplain(options);
        RESULT = query;
    :}   
    | describe_command insert_stmt:stmt
    {:
        stmt.getQueryStmt().setIsExplain(new ExplainOptions(true, false));
        RESULT = stmt;
    :}
    ;

describe_command ::=
    KW_DESCRIBE
    | KW_DESC
    ;

// Cancel statement
cancel_stmt ::=
    KW_CANCEL cancel_param:stmt
    {:
        RESULT = stmt;
    :}
    ;

cancel_rollup_job_id_list ::=
    {:
        RESULT = null;
    :}
    | LPAREN integer_list:list RPAREN
    {:
        RESULT = list;
    :}
    ;

cancel_param ::=
    KW_LOAD opt_db:db opt_wild_where
    {:
        RESULT = new CancelLoadStmt(db, parser.where);
    :}
    | KW_ALTER KW_TABLE opt_alter_type:type KW_FROM table_name:table cancel_rollup_job_id_list:list
    {:
        RESULT = new CancelAlterTableStmt(type, table, list);
    :}
    | KW_DECOMMISSION KW_BACKEND string_list:hostPorts
    {:
        RESULT = new CancelAlterSystemStmt(hostPorts);
    :}
    | KW_BACKUP opt_db:db
    {:
        RESULT = new CancelBackupStmt(db, false);
    :}
    | KW_RESTORE opt_db:db
    {:
        RESULT = new CancelBackupStmt(db, true);
    :}
    ;

// Delete stmt
delete_stmt ::=
    KW_DELETE KW_FROM table_name:table opt_partition_names:partitionNames where_clause:wherePredicate
    {:
        RESULT = new DeleteStmt(table, partitionNames, wherePredicate);
    :}
    ;

// Our parsing of UNION is slightly different from MySQL's:
// http://dev.mysql.com/doc/refman/5.5/en/union.html
//
// Imo, MySQL's parsing of union is not very clear.
// For example, MySQL cannot parse this query:
// select 3 order by 1 limit 1 union all select 1;
//
// On the other hand, MySQL does parse this query, but associates
// the order by and limit with the union, not the select:
// select 3 as g union all select 1 order by 1 limit 2;
//
// MySQL also allows some combinations of select blocks
// with and without parenthesis, but also disallows others.
//
// Our parsing:
// Select blocks may or may not be in parenthesis,
// even if the union has order by and limit.
// ORDER BY and LIMIT bind to the preceding select statement by default.
query_stmt ::=
    opt_with_clause:w set_operand_list:operands opt_outfile:outfile
    {:
        QueryStmt queryStmt = null;
        if (operands.size() == 1) {
          queryStmt = operands.get(0).getQueryStmt();
        } else {
          queryStmt = new SetOperationStmt(operands, null, LimitElement.NO_LIMIT);
        }
        queryStmt.setWithClause(w);
        queryStmt.setOutFileClause(outfile);
        RESULT = queryStmt;
    :}
    | opt_with_clause:w set_operation_with_order_by_or_limit:set_operation opt_outfile:outfile
    {:
        set_operation.setWithClause(w);
        set_operation.setOutFileClause(outfile);
        RESULT = set_operation;
    :}
    ;

opt_outfile ::=
    {:
        RESULT = null;
    :}
    | KW_INTO KW_OUTFILE STRING_LITERAL:file opt_file_format:fileFormat opt_properties:properties
    {:
        RESULT = new OutFileClause(file, fileFormat, properties);
    :}
    ;

opt_with_clause ::=
    KW_WITH with_view_def_list:list
    {: RESULT = new WithClause(list); :}
    | /* empty */
    {: RESULT = null; :}
    ;

with_view_def ::=
    ident:alias KW_AS LPAREN query_stmt:query RPAREN
    {: RESULT = new View(alias, query, null); :}
    | STRING_LITERAL:alias KW_AS LPAREN query_stmt:query RPAREN
    {: RESULT = new View(alias, query, null); :}
    | ident:alias LPAREN ident_list:col_names RPAREN KW_AS LPAREN
      query_stmt:query RPAREN
    {: RESULT = new View(alias, query, col_names); :}
    | STRING_LITERAL:alias LPAREN ident_list:col_names RPAREN
      KW_AS LPAREN query_stmt:query RPAREN
    {: RESULT = new View(alias, query, col_names); :}
    ;

with_view_def_list ::=
    with_view_def:v
    {:
        ArrayList<View> list = new ArrayList<View>();
        list.add(v);
        RESULT = list;
    :}
    | with_view_def_list:list COMMA with_view_def:v
    {:
        list.add(v);
        RESULT = list;
    :}
    ;

// We must have a non-empty order by or limit for them to bind to the union.
// We cannot reuse the existing order_by_clause or
// limit_clause because they would introduce conflicts with EOF,
// which, unfortunately, cannot be accessed in the parser as a nonterminal
// making this issue unresolvable.
// We rely on the left precedence of KW_ORDER, KW_BY, and KW_LIMIT,
// to resolve the ambiguity with select_stmt in favor of select_stmt
// (i.e., ORDER BY and LIMIT bind to the select_stmt by default, and not the set operation).
// There must be at least two set operands for ORDER BY or LIMIT to bind to a set operation,
// and we manually throw a parse error if we reach this production
// with only a single operand.
set_operation_with_order_by_or_limit ::=
    set_operand_list:operands
    KW_LIMIT INTEGER_LITERAL:limit
  {:
    if (operands.size() == 1) {
      parser.parseError("limit", SqlParserSymbols.KW_LIMIT);
    }
    RESULT = new SetOperationStmt(operands, null, new LimitElement(limit.longValue()));
  :}
  |
    set_operand_list:operands
    KW_LIMIT INTEGER_LITERAL:offset COMMA INTEGER_LITERAL:limit
  {:
    if (operands.size() == 1) {
      parser.parseError("limit", SqlParserSymbols.KW_LIMIT);
    }
    RESULT = new SetOperationStmt(operands, null, new LimitElement(offset.longValue(), limit.longValue()));
  :}
  |
    set_operand_list:operands
    KW_LIMIT INTEGER_LITERAL:limit KW_OFFSET INTEGER_LITERAL:offset
  {:
    if (operands.size() == 1) {
      parser.parseError("limit", SqlParserSymbols.KW_LIMIT);
    }
    RESULT = new SetOperationStmt(operands, null, new LimitElement(offset.longValue(), limit.longValue()));
  :}
  |
    set_operand_list:operands
    KW_ORDER KW_BY order_by_elements:orderByClause
  {:
    if (operands.size() == 1) {
      parser.parseError("order", SqlParserSymbols.KW_ORDER);
    }
    RESULT = new SetOperationStmt(operands, orderByClause, LimitElement.NO_LIMIT);
  :}
  |
    set_operand_list:operands
    KW_ORDER KW_BY order_by_elements:orderByClause
    KW_LIMIT INTEGER_LITERAL:limit
  {:
    if (operands.size() == 1) {
      parser.parseError("order", SqlParserSymbols.KW_ORDER);
    }
    RESULT = new SetOperationStmt(operands, orderByClause, new LimitElement(limit.longValue()));
  :}
  |
    set_operand_list:operands
    KW_ORDER KW_BY order_by_elements:orderByClause
    KW_LIMIT INTEGER_LITERAL:offset COMMA INTEGER_LITERAL:limit
  {:
    if (operands.size() == 1) {
      parser.parseError("order", SqlParserSymbols.KW_ORDER);
    }
    RESULT = new SetOperationStmt(operands, orderByClause, new LimitElement(offset.longValue(), limit.longValue()));
  :}
  |
    set_operand_list:operands
    KW_ORDER KW_BY order_by_elements:orderByClause
    KW_LIMIT INTEGER_LITERAL:limit KW_OFFSET INTEGER_LITERAL:offset
  {:
    if (operands.size() == 1) {
      parser.parseError("order", SqlParserSymbols.KW_ORDER);
    }
    RESULT = new SetOperationStmt(operands, orderByClause, new LimitElement(offset.longValue(), limit.longValue()));
  :}
  ;


set_operand ::=
  select_stmt:select
  {:
    RESULT = select;
  :}
  | LPAREN query_stmt:query RPAREN
  {:
    RESULT = query;
  :}
  ;

set_operand_list ::=
  set_operand:operand
  {:
    List<SetOperand> operands = new ArrayList<SetOperand>();
    operands.add(new SetOperand(operand, null, null));
    RESULT = operands;
  :}
  | set_operand_list:operands set_op:op opt_set_qualifier:qualifier set_operand:operand
  {:
    operands.add(new SetOperand(operand, op, qualifier));
    RESULT = operands;
  :}
  ;

set_op ::=
  KW_UNION
  {: RESULT = Operation.UNION; :}
  | KW_INTERSECT
  {: RESULT = Operation.INTERSECT; :}
  | KW_EXCEPT
  {: RESULT = Operation.EXCEPT; :}
  | KW_MINUS
  {: RESULT = Operation.EXCEPT; :}
  ;

opt_set_qualifier ::=
  {: RESULT = Qualifier.DISTINCT; :}
  | KW_DISTINCT
  {: RESULT = Qualifier.DISTINCT; :}
  | KW_ALL
  {: RESULT = Qualifier.ALL; :}
  ;

// Change cluster
enter_stmt ::=
    KW_ENTER ident:cluster
    {:
        RESULT = new EnterStmt(cluster);
    :}
    ;
// Change database
use_stmt ::=
    KW_USE ident:db
    {:
        RESULT = new UseStmt(db);
    :}
    ;

// Insert statement
insert_stmt ::=
    KW_INSERT KW_INTO insert_target:target opt_with_label:label opt_col_list:cols opt_plan_hints:hints insert_source:source
    {:
        RESULT = new InsertStmt(target, label, cols, source, hints);
    :}
    // TODO(zc) add default value for SQL-2003
    // | KW_INSERT KW_INTO insert_target:target KW_DEFAULT KW_VALUES
    ;

insert_target ::=
    table_name:tbl opt_partition_names:partitionNames
    {:
        RESULT = new InsertTarget(tbl, partitionNames);
    :}
    ;

opt_with_label ::=
    /* empty */
    {:
        RESULT = null;
    :}
    | KW_WITH KW_LABEL ident:label
    {:
        RESULT = label;
    :}
    ;

insert_source ::=
    query_stmt:query
    {:
        RESULT = new InsertSource(query);
    :}
    ;

// update stmt
update_stmt ::=
    KW_UPDATE table_name:tbl KW_SET expr_list:setExprs where_clause:whereClause
    {:
        RESULT = new UpdateStmt(tbl, setExprs, whereClause);
    :}
    ;

// backup stmt
backup_stmt ::=
    KW_BACKUP KW_SNAPSHOT job_label:label
    KW_TO ident:repoName
    opt_backup_table_ref_list:tblRefClause
    opt_properties:properties
    {:
        RESULT = new BackupStmt(label, repoName, tblRefClause, properties);
    :}
    ;

opt_backup_table_ref_list ::=
    backup_exclude_or_not:isExclude LPAREN base_table_ref_list:tbls RPAREN
    {:
        RESULT = new AbstractBackupTableRefClause(isExclude, tbls);
    :}
    | /* empty */
    {:
        RESULT = null;
    :}
    ;

backup_exclude_or_not ::=
    KW_ON
    {:
        RESULT = false;
    :}
    | KW_EXCLUDE
    {:
        RESULT = true;
    :}
    ;

// Restore statement
restore_stmt ::=
    KW_RESTORE KW_SNAPSHOT job_label:label
    KW_FROM ident:repoName
    opt_backup_table_ref_list:tblRefClause
    opt_properties:properties
    {:
        RESULT = new RestoreStmt(label, repoName, tblRefClause, properties);
    :}
    ;

// Kill statement
kill_stmt ::=
    KW_KILL INTEGER_LITERAL:value
    {:
        RESULT = new KillStmt(true, value.longValue());
    :}
    | KW_KILL KW_CONNECTION INTEGER_LITERAL:value
    {:
        RESULT = new KillStmt(true, value.longValue());
    :}
    | KW_KILL KW_QUERY INTEGER_LITERAL:value
    {:
        RESULT = new KillStmt(false, value.longValue());
    :}
    ;

// TODO(zhaochun): stolen from MySQL. Why not use value list, maybe avoid shift/reduce conflict
// Set statement
set_stmt ::=
    KW_SET start_option_value_list:list
    {:
        RESULT = new SetStmt(list);
    :}
    | KW_SET KW_PROPERTY opt_user:user user_property_list:property_list
    {:
        RESULT = new SetUserPropertyStmt(user, property_list);
    :}
    ;

user_property_list ::=
    user_property:property
    {:
        RESULT = Lists.newArrayList(property);
    :}
    | user_property_list:list COMMA user_property:property
    {:
        list.add(property);
        RESULT = list;
    :}
    ;

user_property ::=
    STRING_LITERAL:key equal STRING_LITERAL:value
    {:
        RESULT = new SetUserPropertyVar(key, value);
    :}
    | STRING_LITERAL:key equal KW_NULL
    {:
        RESULT = new SetUserPropertyVar(key, null);
    :}
    ;

// Start of set value list
start_option_value_list ::=
    /* Variable starts with keyword and have no option */
    option_value_no_option_type:value option_value_list_continued:list
    {:
        if (list == null) {
            list = Lists.newArrayList(value);
        } else {
            list.add(value);
        }
        RESULT = list;
    :}
    /* Do not support transaction, return null */
    | KW_TRANSACTION transaction_characteristics
    {:
        RESULT = Lists.newArrayList((SetVar) new SetTransaction());
    :}
    | option_type:type start_option_value_list_following_option_type:list
    {:
        if (list == null || list.isEmpty()) {
        } else {
            list.get(0).setType(type);
        }
        RESULT = list;
    :}
    ;

// Following the start of value list with option
start_option_value_list_following_option_type ::=
    option_value_follow_option_type:var option_value_list_continued:list
    {:
        list.add(var);
        RESULT = list;
    :}
    | KW_TRANSACTION transaction_characteristics
    {:
        RESULT = Lists.newArrayList((SetVar) new SetTransaction());
    :}
    ;

// option values after first value;
option_value_list_continued ::=
    /* empty */
    {:
        RESULT = Lists.newArrayList();
    :}
    | COMMA option_value_list:list
    {:
        RESULT = list;
    :}
    ;

option_value_list ::=
    option_value:var
    {:
        RESULT = Lists.newArrayList(var);
    :}
    | option_value_list:list COMMA option_value:item
    {:
        list.add(item);
        RESULT = list;
    :}
    ;

option_value ::=
    option_type:type option_value_follow_option_type:var
    {:
        var.setType(type);
        RESULT = var;
    :}
    | option_value_no_option_type:var
    {:
        RESULT = var;
    :}
    ;

option_value_follow_option_type ::=
    variable_name:variable equal set_expr_or_default:expr
    {:
        RESULT = new SetVar(variable, expr);
    :}
    ;

option_value_no_option_type ::=
    /* Normal set value */
    variable_name:variable equal set_expr_or_default:expr
    {:
        RESULT = new SetVar(variable, expr);
    :}
    | AT ident_or_text:var equal literal:expr
    {:
        RESULT = new SetVar(var, expr);
    :}
    /* Ident */
    | AT AT variable_name:variable equal set_expr_or_default:expr
    {:
        RESULT = new SetVar(variable, expr);
    :}
    | AT AT var_ident_type:type variable_name:variable equal set_expr_or_default:expr
    {:
        RESULT = new SetVar(type, variable, expr);
    :}
    /* charset */
    | charset old_or_new_charset_name_or_default:charset
    {:
        RESULT = new SetNamesVar(charset);
    :}
    | KW_NAMES equal expr
    {:
        parser.parseError("names", SqlParserSymbols.KW_NAMES);
    :}
    | KW_NAMES charset_name_or_default:charset opt_collate:collate
    {:
        RESULT = new SetNamesVar(charset, collate);
    :}
    /* Password */
    | KW_PASSWORD equal text_or_password:passwd
    {:
        RESULT = new SetPassVar(null, passwd);
    :}
    | KW_PASSWORD KW_FOR user_identity:userId equal text_or_password:passwd
    {:
        RESULT = new SetPassVar(userId, passwd);
    :}
    | KW_LDAP_ADMIN_PASSWORD equal text_or_password:passwd
    {:
        RESULT = new SetLdapPassVar(passwd);
    :}
    ;

variable_name ::=
    ident:name
    {:
        RESULT = name;
    :}
    ;

text_or_password ::=
    STRING_LITERAL:text
    {:
        // This is hashed text
        RESULT = text;
    :}
    | KW_PASSWORD LPAREN STRING_LITERAL:passwd RPAREN
    {:
        // This is plain text
        RESULT = new String(MysqlPassword.makeScrambledPassword(passwd));
    :}
    ;

option_type ::=
    KW_GLOBAL
    {:
        RESULT = SetType.GLOBAL;
    :}
    | KW_LOCAL
    {:
        RESULT = SetType.SESSION;
    :}
    | KW_SESSION
    {:
        RESULT = SetType.SESSION;
    :}
    ;

opt_var_type ::=
    /* empty */
    {: RESULT = SetType.DEFAULT; :}
    | KW_GLOBAL
    {: RESULT = SetType.GLOBAL; :}
    | KW_LOCAL
    {: RESULT = SetType.SESSION; :}
    | KW_SESSION
    {: RESULT = SetType.SESSION; :}
    ;

var_ident_type ::=
    KW_GLOBAL DOT
    {:
        RESULT = SetType.GLOBAL;
    :}
    | KW_LOCAL DOT
    {:
        RESULT = SetType.SESSION;
    :}
    | KW_SESSION DOT
    {:
        RESULT = SetType.SESSION;
    :}
    ;

equal ::=
    EQUAL
    | SET_VAR
    ;

transaction_characteristics ::=
    transaction_access_mode
    | isolation_level
    | transaction_access_mode COMMA isolation_level
    | isolation_level COMMA transaction_access_mode
    ;

transaction_access_mode ::=
    KW_READ KW_ONLY
    | KW_READ KW_WRITE
    ;

isolation_level ::=
    KW_ISOLATION KW_LEVEL isolation_types
    ;

isolation_types ::=
    KW_READ KW_UNCOMMITTED
    | KW_READ KW_COMMITTED
    | KW_REPEATABLE KW_READ
    | KW_SERIALIZABLE
    ;

set_expr_or_default ::=
    KW_DEFAULT
    {:
        RESULT = null;
    :}
    | KW_ON
    {:
        RESULT = new StringLiteral("ON");
    :}
    | KW_ALL
    {:
        RESULT = new StringLiteral("ALL");
    :}
    | expr:expr
    {:
        RESULT = expr;
    :}
    ;

select_stmt ::=
  select_clause:selectList
    limit_clause:limitClause
  {: RESULT = new SelectStmt(selectList, null, null, null, null, null, limitClause); :}
  | select_clause:selectList
    from_clause:fromClause
    where_clause:wherePredicate
    group_by_clause:groupByClause
    having_clause:havingPredicate
    order_by_clause:orderByClause
    limit_clause:limitClause
  {:
    RESULT = new SelectStmt(selectList, fromClause, wherePredicate,
                            groupByClause, havingPredicate, orderByClause,
                            limitClause);
  :}
  | value_clause:valueClause order_by_clause:orderByClause limit_clause:limitClause
  {:
      RESULT = new SelectStmt(valueClause, orderByClause, limitClause);
  :}
  ;

value_clause ::=
    KW_VALUES row_value:value
    {:
        RESULT = new ValueList(value);
    :}
    | value_clause:valueClause COMMA row_value:value
    {:
        valueClause.addRow(value);
        RESULT = valueClause;
    :}
    ;

row_value ::=
    LPAREN opt_values:values RPAREN
    {:
        RESULT = values;
    :}
    ;

opt_values ::=
    values:valueList
    {:
        RESULT = valueList;
    :}
    |
    {:
        RESULT = Lists.newArrayList();
    :}
    ;

values ::=
    expr_or_default:value
    {:
        RESULT = Lists.newArrayList(value);
    :}
    | values:valueList COMMA expr_or_default:value
    {:
        valueList.add(value);
        RESULT = valueList;
    :}
    ;

expr_or_default ::=
    expr:expr
    {:
        RESULT = expr;
    :}
    | KW_DEFAULT
    {:
        RESULT = new DefaultValueExpr();
    :}
    ;

select_clause ::=
    KW_SELECT opt_select_hints:hints select_list:l
    {:
        l.setOptHints(hints);
        RESULT = l;
    :}
    | KW_SELECT opt_select_hints:hints KW_ALL select_list:l
    {:
        l.setOptHints(hints);
        RESULT = l;
    :}
    | KW_SELECT opt_select_hints:hints KW_DISTINCT select_list:l
    {:
        l.setOptHints(hints);
        l.setIsDistinct(true);
        RESULT = l;
    :}
    ;

select_hints_list ::=
    select_hints_list:map COMMA variable_name:k equal literal_or_ident:v
    {:
        map.put(k, v);
        RESULT = map;
    :}
    | variable_name:k equal literal_or_ident:v
    {:
        HashMap<String, String> map = new HashMap<String, String>();
        map.put(k, v);
        RESULT = map;
    :}
    ;

literal_or_ident ::=
    literal:l
    {:
        RESULT = l.getStringValue();
    :}
    | ident:i
    {:
        RESULT = i;
    :}
    ;

opt_select_hints ::=
    COMMENTED_PLAN_HINT_START KW_SET_VAR LPAREN select_hints_list:map RPAREN COMMENTED_PLAN_HINT_END
    {:
        RESULT = map;
    :}
    | /* empty */
    {:
        RESULT = null;
    :}
    ;

select_list ::=
    select_sublist:list
    {:
        RESULT = list;
    :}
    | STAR
    {:
        SelectList list = new SelectList();
        list.addItem(SelectListItem.createStarItem(null));
        RESULT = list;
    :}
    ;

select_sublist ::=
    select_sublist:list COMMA select_list_item:item
    {:
        list.addItem(item);
        RESULT = list;
    :}
    | select_sublist:list COMMA STAR
    {:
        list.addItem(SelectListItem.createStarItem(null));
        RESULT = list;
    :}
    // why not use "STAR COMMA select_sublist",for we analyze from left to right
    | STAR COMMA select_list_item:item
    {:
        SelectList list = new SelectList();
        list.addItem(SelectListItem.createStarItem(null));
        list.addItem(item);
        RESULT = list;
    :}
    | select_list_item:item
    {:
        SelectList list = new SelectList();
        list.addItem(item);
        RESULT = list;
    :}
    ;

select_list_item ::=
    expr:expr select_alias:alias
    {:
        RESULT = new SelectListItem(expr, alias);
    :}
    | star_expr:expr
    {:
        RESULT = expr;
    :}
    ;

select_alias ::=
    /* empty */
    {:
        RESULT = null;
    :}
    | KW_AS ident:ident
    {:
        RESULT = ident;
    :}
    | ident:ident
    {:
        RESULT = ident;
    :}
    | KW_AS STRING_LITERAL:l
    {:
        RESULT = l;
    :}
    | STRING_LITERAL:l
    {:
        RESULT = l;
    :}
    ;

star_expr ::=
    // table_name DOT STAR doesn't work because of a reduce-reduce conflict
    // on IDENT [DOT]
    ident:tbl DOT STAR
    {:
        RESULT = SelectListItem.createStarItem(new TableName(null, tbl));
    :}
    | ident:db DOT ident:tbl DOT STAR
    {:
        RESULT = SelectListItem.createStarItem(new TableName(db, tbl));
    :}
    ;

opt_table_name ::=
    {:
        RESULT = null;
    :}
    | table_name:tbl
    {:
        RESULT = tbl;
    :}
    ;

table_name ::=
    ident:tbl
    {: RESULT = new TableName(null, tbl); :}
    | ident:db DOT ident:tbl
    {: RESULT = new TableName(db, tbl); :}
    ;

encryptkey_name ::=
    ident:name
    {:
        RESULT = new EncryptKeyName(name);
    :}
    | ident:db DOT ident:name
    {:
        RESULT = new EncryptKeyName(db, name);
    :}
    ;

function_name ::=
    type_function_name:fn
    {: RESULT = new FunctionName(null, fn); :}
    | ident:db DOT type_function_name:fn
    {: RESULT = new FunctionName(db, fn); :}
    ;

type_function_name ::=
    ident:id
    {: RESULT = id; :}
    | type_func_name_keyword:id
    {: RESULT = id; :}
    ;

from_clause ::=
    KW_FROM table_ref_list:l
    {: RESULT = new FromClause(l); :}
    ;

table_ref_list ::=
  table_ref:t opt_sort_hints:h
  {:
    ArrayList<TableRef> list = new ArrayList<TableRef>();
    t.setSortHints(h);
    list.add(t);
    RESULT = list;
  :}
  | table_ref_list:list COMMA table_ref:table opt_sort_hints:h
  {:
    table.setSortHints(h);
    list.add(table);
    RESULT = list;
  :}
  | table_ref_list:list join_operator:op opt_plan_hints:hints table_ref:table opt_sort_hints:h
  {:
    table.setJoinOp((JoinOperator) op);
    table.setJoinHints(hints);
    table.setSortHints(h);
    list.add(table);
    RESULT = list;
  :}
  | table_ref_list:list join_operator:op opt_plan_hints:hints table_ref:table opt_sort_hints:h
    KW_ON expr:e
  {:
    table.setJoinOp((JoinOperator) op);
    table.setJoinHints(hints);
    table.setOnClause(e);
    table.setSortHints(h);
    list.add(table);
    RESULT = list;
  :}
  | table_ref_list:list join_operator:op opt_plan_hints:hints table_ref:table opt_sort_hints:h
    KW_USING LPAREN ident_list:colNames RPAREN
  {:
    table.setJoinOp((JoinOperator) op);
    table.setJoinHints(hints);
    table.setUsingClause(colNames);
    table.setSortHints(h);
    list.add(table);
    RESULT = list;
  :}
  ;

table_ref ::=
  base_table_ref:b
  {: RESULT = b; :}
  | inline_view_ref:s
  {: RESULT = s; :}
  ;

inline_view_ref ::=
    LPAREN query_stmt:query RPAREN opt_table_alias:alias
    {:
        RESULT = new InlineViewRef(alias, query);
    :}
    ;

base_table_ref_list ::=
  base_table_ref:tbl
  {:
    ArrayList<TableRef> list = new ArrayList<TableRef>();
    list.add(tbl);
    RESULT = list;
  :}
  | base_table_ref_list:list COMMA base_table_ref:tbl
  {:
    list.add(tbl);
    RESULT = list;
  :}
  ;

base_table_ref ::=
    table_name:name opt_partition_names:partitionNames opt_table_alias:alias opt_common_hints:commonHints
    {:
        RESULT = new TableRef(name, alias, partitionNames, commonHints);
    :}
    ;

opt_common_hints ::=
    COMMENTED_PLAN_HINT_START ident_list:l COMMENTED_PLAN_HINT_END
    {:
        RESULT = l;
    :}
    | LBRACKET ident_list:l RBRACKET
    {:
        RESULT = l;
    :}
    |
    {:
        RESULT = null;
    :}
    ;

opt_table_alias ::=
    /* empty */
    {:
        RESULT = null;
    :}
    | ident:alias
    {:
        RESULT = alias;
    :}
    | KW_AS ident:alias
    {:
        RESULT = alias;
    :}
    | EQUAL ident:alias
    {:
        RESULT = alias;
    :}
    ;

opt_partition_names ::=
    /* empty */
    {:
        RESULT = null;
    :}
    | partition_names:partitionNames
    {:
        RESULT = partitionNames;
    :}
    ;

partition_names ::=
    KW_PARTITION LPAREN ident_list:partitions RPAREN
    {:
        RESULT = new PartitionNames(false, partitions);  
    :}
    | KW_TEMPORARY KW_PARTITION LPAREN ident_list:partitions RPAREN
    {:
        RESULT = new PartitionNames(true, partitions);  
    :}
    | KW_PARTITIONS LPAREN ident_list:partitions RPAREN
    {:
        RESULT = new PartitionNames(false, partitions);  
    :}
    | KW_TEMPORARY KW_PARTITIONS LPAREN ident_list:partitions RPAREN
    {:
        RESULT = new PartitionNames(true, partitions);  
    :}
    | KW_PARTITION ident:partName
    {:
        RESULT = new PartitionNames(false, Lists.newArrayList(partName));
    :}
    | KW_TEMPORARY KW_PARTITION ident:partName
    {:
        RESULT = new PartitionNames(true, Lists.newArrayList(partName));
    :}
    ;

join_operator ::=
  opt_inner KW_JOIN
  {: RESULT = JoinOperator.INNER_JOIN; :}
  | KW_LEFT opt_outer KW_JOIN
  {: RESULT = JoinOperator.LEFT_OUTER_JOIN; :}
  | KW_MERGE KW_JOIN
  {: RESULT = JoinOperator.MERGE_JOIN; :}
  | KW_RIGHT opt_outer KW_JOIN
  {: RESULT = JoinOperator.RIGHT_OUTER_JOIN; :}
  | KW_FULL opt_outer KW_JOIN
  {: RESULT = JoinOperator.FULL_OUTER_JOIN; :}
  | KW_LEFT KW_SEMI KW_JOIN
  {: RESULT = JoinOperator.LEFT_SEMI_JOIN; :}
  | KW_RIGHT KW_SEMI KW_JOIN
  {: RESULT = JoinOperator.RIGHT_SEMI_JOIN; :}
  | KW_LEFT KW_ANTI KW_JOIN
  {: RESULT = JoinOperator.LEFT_ANTI_JOIN; :}
  | KW_RIGHT KW_ANTI KW_JOIN
  {: RESULT = JoinOperator.RIGHT_ANTI_JOIN; :}
  | KW_CROSS KW_JOIN
  {: RESULT = JoinOperator.CROSS_JOIN; :}
  ;

opt_inner ::=
  KW_INNER
  |
  ;

opt_outer ::=
  KW_OUTER
  |
  ;

opt_plan_hints ::=
    COMMENTED_PLAN_HINTS:l
    {:
        ArrayList<String> hints = Lists.newArrayList();
        String[] tokens = l.split(",");
        for (String token: tokens) {
            String trimmedToken = token.trim();
            if (trimmedToken.length() > 0) {
                hints.add(trimmedToken);
            }
        }
        RESULT = hints;
    :}
    | COMMENTED_PLAN_HINT_START ident_list:l COMMENTED_PLAN_HINT_END
    {:
        RESULT = l;
    :}
    | LBRACKET ident_list:l RBRACKET
    {:
        RESULT = l;
    :}
    | /* empty */
    {:
        RESULT = null;
    :}
    ;

opt_sort_hints ::=
  LBRACKET ident_list:l RBRACKET
  {: RESULT = l; :}
  |
  {: RESULT = null; :}
  ;

ident_list ::=
    ident:ident
    {:
      ArrayList<String> list = new ArrayList<String>();
      list.add(ident);
      RESULT = list;
    :}
    | ident_list:list COMMA ident:ident
    {:
      list.add(ident);
      RESULT = list;
    :}
    ;

expr_list ::=
  expr:e
  {:
    ArrayList<Expr> list = new ArrayList<Expr>();
    list.add(e);
    RESULT = list;
  :}
  | expr_list:list COMMA expr:e
  {:
    list.add(e);
    RESULT = list;
  :}
  ;

where_clause ::=
   /* empty */
  {: RESULT = null; :}
  | KW_WHERE expr:e
  {: RESULT = e; :}
  ;

delete_on_clause ::=
   /* empty */
  {: RESULT = null; :}
  | KW_DELETE KW_ON expr:e
  {: RESULT = e; :}
  ;

sequence_col_clause ::=
  /* empty */
  {: RESULT = null; :}
  | KW_ORDER KW_BY ident:s
  {: RESULT = s; :}
  ;

pre_filter_clause ::=
  /* empty */
  {: RESULT = null; :}
  | KW_PRECEDING KW_FILTER expr:e
  {: RESULT = e; :}
  ;

grouping_set ::=
  LPAREN RPAREN
  {:
    ArrayList<Expr> list = Lists.newArrayList();
    RESULT = list;
  :}
  | LPAREN expr_list:l RPAREN
  {: RESULT = l; :}
  ;

grouping_set_list ::=
  grouping_set:l
  {:
    List<ArrayList<Expr>> list = Lists.newArrayList();
    list.add(l);
    RESULT = list;
  :}
  | grouping_set_list:list COMMA grouping_set:l
  {:
    list.add(l);
    RESULT = list;
  :}
  ;

grouping_elements ::=
  expr_list:l
  {:
    RESULT = new GroupByClause(l, GroupByClause.GroupingType.GROUP_BY);
  :}
  | KW_GROUPING KW_SETS LPAREN grouping_set_list:ls RPAREN
  {:
    RESULT = new GroupByClause(ls, GroupByClause.GroupingType.GROUPING_SETS);
  :}
  | KW_CUBE LPAREN expr_list:l RPAREN
  {:
    RESULT = new GroupByClause(l, GroupByClause.GroupingType.CUBE);
  :}
  | KW_ROLLUP LPAREN expr_list:l RPAREN
  {:
    RESULT = new GroupByClause(l, GroupByClause.GroupingType.ROLLUP);
  :}
  ;

group_by_clause ::=
  KW_GROUP KW_BY grouping_elements:e
  {: RESULT = e; :}
  | /* empty */
  {: RESULT = null; :}
  ;

having_clause ::=
  KW_HAVING expr:e
  {: RESULT = e; :}
  | /* empty */
  {: RESULT = null; :}
  ;

order_by_clause ::=
  KW_ORDER KW_BY order_by_elements:l
  {: RESULT = l; :}
  | /* empty */
  {: RESULT = null; :}
  ;

order_by_elements ::=
  order_by_element:e
  {:
    ArrayList<OrderByElement> list = new ArrayList<OrderByElement>();
    list.add(e);
    RESULT = list;
  :}
  | order_by_elements:list COMMA order_by_element:e
  {:
    list.add(e);
    RESULT = list;
  :}
  ;

order_by_element ::=
  expr:e opt_order_param:o opt_nulls_order_param:n
  {:
    if (n == null) {
      RESULT = new OrderByElement(e, o, o);
    } else {
      RESULT = new OrderByElement(e, o, n);
    }
  :}
  ;

opt_order_param ::=
  KW_ASC
  {: RESULT = true; :}
  | KW_DESC
  {: RESULT = false; :}
  | /* empty */
  {: RESULT = true; :}
  ;

opt_nulls_order_param ::=
  KW_NULLS KW_FIRST
  {: RESULT = true; :}
  | KW_NULLS KW_LAST
  {: RESULT = false; :}
  | /* empty */
  {: RESULT = null; :}
  ;

limit_clause ::=
  KW_LIMIT INTEGER_LITERAL:limit
  {: RESULT = new LimitElement(limit.longValue()); :}
  | /* empty */
  {: RESULT = LimitElement.NO_LIMIT; :}
  | KW_LIMIT INTEGER_LITERAL:offset COMMA INTEGER_LITERAL:limit
  {: RESULT = new LimitElement(offset.longValue(), limit.longValue()); :}
  | KW_LIMIT INTEGER_LITERAL:limit KW_OFFSET INTEGER_LITERAL:offset
  {: RESULT = new LimitElement(offset.longValue(), limit.longValue()); :}
  ;

type ::=
  KW_TINYINT opt_field_length
  {: RESULT = Type.TINYINT; :}
  | KW_SMALLINT opt_field_length
  {: RESULT = Type.SMALLINT; :}
  | opt_signed_unsigned KW_INT opt_field_length
  {: RESULT = Type.INT; :}
  | KW_BIGINT opt_field_length
  {: RESULT = Type.BIGINT; :}
  | KW_LARGEINT opt_field_length
  {: RESULT = Type.LARGEINT; :}
  | KW_BOOLEAN
  {: RESULT = Type.BOOLEAN; :}
  | KW_FLOAT
  {: RESULT = Type.FLOAT; :}
  | KW_DOUBLE
  {: RESULT = Type.DOUBLE; :}
  | KW_DATE
  {: RESULT = Type.DATE; :}
  | KW_DATETIME
  {: RESULT = Type.DATETIME; :}
  | KW_TIME
  {: RESULT = Type.TIME; :}
  | KW_BITMAP
  {: RESULT = Type.BITMAP; :}
  | KW_STRING
  {: RESULT = ScalarType.createStringType(); :}
  | KW_VARCHAR LPAREN INTEGER_LITERAL:len RPAREN
  {: ScalarType type = ScalarType.createVarcharType(len.intValue());
     type.setAssignedStrLenInColDefinition();
     RESULT = type;
  :}
  | KW_VARCHAR
  {: RESULT = ScalarType.createVarcharType(-1); :}
  | KW_ARRAY LESSTHAN type:value_type GREATERTHAN
  {: RESULT = new ArrayType(value_type); :}
  | KW_MAP LESSTHAN type:key_type COMMA type:value_type GREATERTHAN
  {: RESULT = new MapType(key_type,value_type); :}
  | KW_STRUCT LESSTHAN struct_field_list:fields GREATERTHAN
  {: RESULT = new StructType(fields); :}
  | KW_CHAR LPAREN INTEGER_LITERAL:len RPAREN
  {: ScalarType type = ScalarType.createCharType(len.intValue());
     type.setAssignedStrLenInColDefinition();
     RESULT = type;
  :}
  | KW_CHAR
  {: RESULT = ScalarType.createCharType(-1); :}
  | KW_DECIMAL LPAREN INTEGER_LITERAL:precision RPAREN
  {: RESULT = ScalarType.createDecimalV2Type(precision.intValue()); :}
  | KW_DECIMAL LPAREN INTEGER_LITERAL:precision COMMA INTEGER_LITERAL:scale RPAREN
  {: RESULT = ScalarType.createDecimalV2Type(precision.intValue(), scale.intValue()); :}
  | KW_DECIMAL
  {: RESULT = ScalarType.createDecimalV2Type(); :}
  | KW_HLL
  {: ScalarType type = ScalarType.createHllType();
     type.setAssignedStrLenInColDefinition();
     RESULT = type;
  :}
  ;

opt_field_length ::=
  LPAREN INTEGER_LITERAL:length RPAREN
  {: RESULT = length; :}
  |
  {: RESULT = null; :}
  ;

// signed and unsigned is meaningless for Doris.
// This is just for MySQL compatibility now.
opt_signed_unsigned ::=
  /* empty */
  {: RESULT = true; :}
  | KW_SIGNED
  {: RESULT = true; :}
  | KW_UNSIGNED
  {: RESULT = false; :}
  ;

type_def ::=
  type:t
  {: RESULT = new TypeDef(t); :}
  ;

type_def_list ::=
  type_def:typeDef
  {:
    RESULT = Lists.newArrayList(typeDef);
  :}
  | type_def_list:types COMMA type_def:typeDef
  {:
    types.add(typeDef);
    RESULT = types;
  :}
  ;

func_args_def ::=
  type_def_list:argTypes
  {:
    RESULT = new FunctionArgsDef(argTypes, false);
  :}
  | DOTDOTDOT
  {:
    RESULT = new FunctionArgsDef(Lists.newArrayList(), true);
  :}
  | type_def_list:argTypes COMMA DOTDOTDOT
  {:
    RESULT = new FunctionArgsDef(argTypes, true);
  :}
  ;

cast_expr ::=
  KW_CAST LPAREN expr:e KW_AS type_def:targetType RPAREN
  {: RESULT = new CastExpr(targetType, e); :}
  ;

case_expr ::=
  KW_CASE expr:caseExpr
    case_when_clause_list:whenClauseList
    case_else_clause:elseExpr
    KW_END
  {: RESULT = new CaseExpr(caseExpr, whenClauseList, elseExpr); :}
  | KW_CASE
    case_when_clause_list:whenClauseList
    case_else_clause:elseExpr
    KW_END
  {: RESULT = new CaseExpr(null, whenClauseList, elseExpr); :}
  ;

case_when_clause_list ::=
  KW_WHEN expr:whenExpr KW_THEN expr:thenExpr
  {:
    ArrayList<CaseWhenClause> list = new ArrayList<CaseWhenClause>();
    list.add(new CaseWhenClause(whenExpr, thenExpr));
    RESULT = list;
  :}
  | case_when_clause_list:list KW_WHEN expr:whenExpr
    KW_THEN expr:thenExpr
  {:
    list.add(new CaseWhenClause(whenExpr, thenExpr));
    RESULT = list;
  :}
  ;

case_else_clause ::=
  KW_ELSE expr:e
  {: RESULT = e; :}
  | /* emtpy */
  {: RESULT = null; :}
  ;

sign_chain_expr ::=
  SUBTRACT expr:e
  {:
    // integrate signs into literals
    if (e.isLiteral() && e.getType().isNumericType()) {
      ((LiteralExpr)e).swapSign();
      RESULT = e;
    } else {
      RESULT = new ArithmeticExpr(ArithmeticExpr.Operator.MULTIPLY, new IntLiteral((long)-1), e);
    }
  :}
  | ADD expr:e
  {: RESULT = e; :}
  ;

expr ::=
  non_pred_expr:e opt_collate:collate
  {: RESULT = e; :}
  | predicate:p
  {: RESULT = p; :}
  ;

function_call_expr ::=
  function_name:fn_name LPAREN RPAREN
  {: RESULT = new FunctionCallExpr(fn_name, new ArrayList<Expr>()); :}
  | function_name:fn_name LPAREN function_params:params RPAREN
  {:
    if ("grouping".equalsIgnoreCase(fn_name.getFunction())) {
      if (params.exprs().size() > 1) {
        throw new AnalysisException("GROUPING requires exactly one column parameter.");
      }
      RESULT = new GroupingFunctionCallExpr(fn_name, params);
    } else if ("grouping_id".equalsIgnoreCase(fn_name.getFunction())) {
      RESULT = new GroupingFunctionCallExpr(fn_name, params);
    } else {
      RESULT = new FunctionCallExpr(fn_name, params);
    }
  :}
  ;

array_expr ::=
  KW_ARRAY LPAREN function_params:params RPAREN
  {:
    RESULT = new FunctionCallExpr("array", params);
  :}
  | KW_ARRAY LPAREN RPAREN
  {:
    RESULT = new ArrayLiteral();
  :}
  ;

struct_field ::=
  ident:name COLON type:type
  {: RESULT = new StructField(name, type); :}
  ;

struct_field_list ::=
    struct_field:field
    {:
      RESULT = Lists.newArrayList(field);
    :}
    | struct_field_list:fields COMMA struct_field:field
    {:
       fields.add(field);
       RESULT = fields;
    :}
    ;

exists_predicate ::=
  KW_EXISTS subquery:s
  {: RESULT = new ExistsPredicate(s, false); :}
  ;

non_pred_expr ::=
  sign_chain_expr:e
  {: RESULT = e; :}
  | AT AT ident:l
  {:
    RESULT = new SysVariableDesc(l);
  :}
  | AT AT var_ident_type:type ident:l
  {:
    RESULT = new SysVariableDesc(l, type);
  :}
  | literal:l
  {: RESULT = l; :}
  | array_expr:a
  {: RESULT = a; :}
  | function_call_expr:e
  {: RESULT = e; :}
  | KW_DATE STRING_LITERAL:l
  {: RESULT = new StringLiteral(l); :}
  | KW_TIMESTAMP STRING_LITERAL:l
  {: RESULT = new StringLiteral(l); :}
  | KW_EXTRACT LPAREN function_name:fn_name KW_FROM func_arg_list:exprs RPAREN
  {: RESULT = new FunctionCallExpr(fn_name, exprs); :}
  //| function_name:fn_name LPAREN RPAREN
  //{: RESULT = new FunctionCallExpr(fn_name, new ArrayList<Expr>()); :}
  //| function_name:fn_name LPAREN function_params:params RPAREN
  //{: RESULT = new FunctionCallExpr(fn_name, params); :}
  | analytic_expr:e
  {: RESULT = e; :}
  /* Since "IF" is a keyword, need to special case this function */
  | KW_IF LPAREN expr_list:exprs RPAREN
  {: RESULT = new FunctionCallExpr("if", exprs); :}
  /* For the case like e1 || e2 || e3 ... */
  | expr_pipe_list:exprs
  {:
    RESULT = new FunctionCallExpr("concat", exprs);
  :}
  | cast_expr:c
  {: RESULT = c; :}
  | case_expr:c
  {: RESULT = c; :}
  | column_ref:c
  {: RESULT = c; :}
  | column_subscript:c
  {: RESULT = c; :}
  | timestamp_arithmetic_expr:e
  {: RESULT = e; :}
  | arithmetic_expr:e
  {: RESULT = e; :}
  | LPAREN non_pred_expr:e RPAREN
  {:
    e.setPrintSqlInParens(true);
    RESULT = e;
  :}
  /* TODO(zc): add other trim function */
  | KW_TRIM:id LPAREN function_params:params RPAREN
  {: RESULT = new FunctionCallExpr(new FunctionName(null, id), params); :}
  | KW_DATABASE LPAREN RPAREN
  {: RESULT = new InformationFunction("DATABASE"); :}
  | KW_SCHEMA LPAREN RPAREN
  {: RESULT = new InformationFunction("SCHEMA"); :}
  | KW_USER LPAREN RPAREN
  {: RESULT = new InformationFunction("USER"); :}
  | KW_CURRENT_USER LPAREN RPAREN
  {: RESULT = new InformationFunction("CURRENT_USER"); :}
  | KW_CONNECTION_ID LPAREN RPAREN
  {: RESULT = new InformationFunction("CONNECTION_ID"); :}
  | KW_PASSWORD LPAREN STRING_LITERAL:text RPAREN
  {:
    RESULT = new StringLiteral(new String(MysqlPassword.makeScrambledPassword(text)));
  :}
  | subquery:s
  {: RESULT = s; :}
  |  KW_NULL KW_IS KW_NULL
  {: RESULT = new BoolLiteral(true); :}
  | KW_NULL KW_IS KW_NOT KW_NULL
  {: RESULT = new BoolLiteral(false); :}
  | KW_CONVERT LPAREN expr:e COMMA type_def:targetType RPAREN
  {: RESULT = new CastExpr(targetType, e); :}
  | KW_KEY encryptkey_name:name
  {: RESULT = new EncryptKeyRef(name); :}
  ;

expr_pipe_list ::=
  expr:e1 KW_PIPE expr:e2
  {:
    ArrayList<Expr> list = new ArrayList<Expr>();
    list.add(e1);
    list.add(e2);
    RESULT = list;
  :}
  | expr_pipe_list:list KW_PIPE expr:e
  {:
    list.add(e);
    RESULT = list;
  :}
  ;

func_arg_list ::=
  expr:item
  {:
    ArrayList<Expr> list = new ArrayList<Expr>();
    list.add(item);
    RESULT = list;
  :}
  | func_arg_list:list COMMA expr:item
  {:
    list.add(item);
    RESULT = list;
  :}
  ;

analytic_expr ::=
  function_call_expr:e KW_OVER LPAREN opt_partition_by_clause:p order_by_clause:o opt_window_clause:w RPAREN
  {:
    // Handle cases where function_call_expr resulted in a plain Expr
    if (!(e instanceof FunctionCallExpr)) {
      parser.parseError("over", SqlParserSymbols.KW_OVER);
    }
    FunctionCallExpr f = (FunctionCallExpr)e;
    f.setIsAnalyticFnCall(true);
    RESULT = new AnalyticExpr(f, p, o, w);
  :}
  %prec KW_OVER
  ;

opt_partition_by_clause ::=
  KW_PARTITION KW_BY expr_list:l
  {: RESULT = l; :}
  | /* empty */
  {: RESULT = null; :}
  ;

opt_window_clause ::=
  window_type:t window_boundary:b
  {: RESULT = new AnalyticWindow(t, b); :}
  | window_type:t KW_BETWEEN window_boundary:l KW_AND window_boundary:r
  {: RESULT = new AnalyticWindow(t, l, r); :}
  | /* empty */
  {: RESULT = null; :}
  ;

window_type ::=
  KW_ROWS
  {: RESULT = AnalyticWindow.Type.ROWS; :}
  | KW_RANGE
  {: RESULT = AnalyticWindow.Type.RANGE; :}
  ;

window_boundary ::=
  KW_UNBOUNDED KW_PRECEDING
  {:
    RESULT = new AnalyticWindow.Boundary(
        AnalyticWindow.BoundaryType.UNBOUNDED_PRECEDING, null);
  :}
  | KW_UNBOUNDED KW_FOLLOWING
  {:
    RESULT = new AnalyticWindow.Boundary(
        AnalyticWindow.BoundaryType.UNBOUNDED_FOLLOWING, null);
  :}
  | KW_CURRENT KW_ROW
  {:
    RESULT = new AnalyticWindow.Boundary(AnalyticWindow.BoundaryType.CURRENT_ROW, null);
  :}
  | expr:e KW_PRECEDING
  {: RESULT = new AnalyticWindow.Boundary(AnalyticWindow.BoundaryType.PRECEDING, e); :}
  | expr:e KW_FOLLOWING
  {: RESULT = new AnalyticWindow.Boundary(AnalyticWindow.BoundaryType.FOLLOWING, e); :}
  ;

arithmetic_expr ::=
  expr:e1 STAR expr:e2
  {: RESULT = new ArithmeticExpr(ArithmeticExpr.Operator.MULTIPLY, e1, e2); :}
  | expr:e1 DIVIDE expr:e2
  {: RESULT = new ArithmeticExpr(ArithmeticExpr.Operator.DIVIDE, e1, e2); :}
  | expr:e1 MOD expr:e2
  {: RESULT = new ArithmeticExpr(ArithmeticExpr.Operator.MOD, e1, e2); :}
  | expr:e1 KW_DIV expr:e2
  {: RESULT = new ArithmeticExpr(ArithmeticExpr.Operator.INT_DIVIDE, e1, e2); :}
  | expr:e1 ADD expr:e2
  {: RESULT = new ArithmeticExpr(ArithmeticExpr.Operator.ADD, e1, e2); :}
  | expr:e1 SUBTRACT expr:e2
  {: RESULT = new ArithmeticExpr(ArithmeticExpr.Operator.SUBTRACT, e1, e2); :}
  | expr:e1 BITAND expr:e2
  {: RESULT = new ArithmeticExpr(ArithmeticExpr.Operator.BITAND, e1, e2); :}
  | expr:e1 BITOR expr:e2
  {: RESULT = new ArithmeticExpr(ArithmeticExpr.Operator.BITOR, e1, e2); :}
  | expr:e1 BITXOR expr:e2
  {: RESULT = new ArithmeticExpr(ArithmeticExpr.Operator.BITXOR, e1, e2); :}
  | BITNOT expr:e
  {: RESULT = new ArithmeticExpr(ArithmeticExpr.Operator.BITNOT, e, null); :}
  ;

// We use IDENT for the temporal unit to avoid making DAY, YEAR, etc. keywords.
// This way we do not need to change existing uses of IDENT.
// We chose not to make DATE_ADD and DATE_SUB keywords for the same reason.
timestamp_arithmetic_expr ::=
  KW_INTERVAL expr:v ident:u ADD expr:t
  {: RESULT = new TimestampArithmeticExpr(ArithmeticExpr.Operator.ADD, t, v, u, true); :}
  | expr:t ADD KW_INTERVAL expr:v ident:u
  {:
    RESULT = new TimestampArithmeticExpr(ArithmeticExpr.Operator.ADD, t, v, u, false);
  :}
  // Set precedence to KW_INTERVAL (which is higher than ADD) for chaining.
  %prec KW_INTERVAL
  | expr:t SUBTRACT KW_INTERVAL expr:v ident:u
  {:
    RESULT =
        new TimestampArithmeticExpr(ArithmeticExpr.Operator.SUBTRACT, t, v, u, false);
  :}
  // Set precedence to KW_INTERVAL (which is higher than ADD) for chaining.
  %prec KW_INTERVAL
  // Timestamp arithmetic expr that looks like a function call.
  // We use func_arg_list instead of expr to avoid a shift/reduce conflict with
  // func_arg_list on COMMA, and report an error if the list contains more than one expr.
  // Although we don't want to accept function names as the expr, we can't parse it
  // it as just an IDENT due to the precedence conflict with function_name.
  | function_name:functionName LPAREN expr_list:l COMMA
    KW_INTERVAL expr:v ident:u RPAREN
  {:
    if (l.size() > 1) {
      // Report parsing failure on keyword interval.
      parser.parseError("interval", SqlParserSymbols.KW_INTERVAL);
    }
    if (functionName.getDb() != null) {
      // This function should not fully qualified
      throw new Exception("interval should not be qualified by database name");
    }

    RESULT = new TimestampArithmeticExpr(functionName.getFunction(), l.get(0), v, u);
  :}
  | function_name:functionName LPAREN time_unit:u COMMA expr:e1 COMMA expr:e2 RPAREN
  {:
    RESULT = new TimestampArithmeticExpr(functionName.getFunction(), e2, e1, u);
  :}
  ;

literal ::=
  INTEGER_LITERAL:l
  {: RESULT = new IntLiteral(l); :}
  | LARGE_INTEGER_LITERAL:l
  {: RESULT = new LargeIntLiteral(l); :}
  | FLOATINGPOINT_LITERAL:l
  {: RESULT = new FloatLiteral(l); :}
  | DECIMAL_LITERAL:l
  {: RESULT = new DecimalLiteral(l); :}
  | STRING_LITERAL:l
  {: RESULT = new StringLiteral(l); :}
  | KW_TRUE
  {: RESULT = new BoolLiteral(true); :}
  | KW_FALSE
  {: RESULT = new BoolLiteral(false); :}
  | KW_NULL
  {: RESULT = new NullLiteral(); :}
  | UNMATCHED_STRING_LITERAL:l expr:e
  {:
    // we have an unmatched string literal.
    // to correctly report the root cause of this syntax error
    // we must force parsing to fail at this point,
    // and generate an unmatched string literal symbol
    // to be passed as the last seen token in the
    // error handling routine (otherwise some other token could be reported)
    parser.parseError("literal", SqlParserSymbols.UNMATCHED_STRING_LITERAL);
  :}
  | NUMERIC_OVERFLOW:l
  {:
    // similar to the unmatched string literal case
    // we must terminate parsing at this point
    // and generate a corresponding symbol to be reported
    parser.parseError("literal", SqlParserSymbols.NUMERIC_OVERFLOW);
  :}
  ;

function_params ::=
  STAR
  {: RESULT = FunctionParams.createStarParam(); :}
  | KW_ALL STAR
  {: RESULT = FunctionParams.createStarParam(); :}
  | expr_list:exprs
  {: RESULT = new FunctionParams(false, exprs); :}
  | KW_ALL expr_list:exprs
  {: RESULT = new FunctionParams(false, exprs); :}
  | KW_DISTINCT:distinct expr_list:exprs
  {: RESULT = new FunctionParams(true, exprs); :}
  ;

predicate ::=
  expr:e KW_IS KW_NULL
  {: RESULT = new IsNullPredicate(e, false); :}
  | KW_ISNULL LPAREN expr:e RPAREN
  {: RESULT = new IsNullPredicate(e, false); :}
  | expr:e KW_IS KW_NOT KW_NULL
  {: RESULT = new IsNullPredicate(e, true); :}
  | between_predicate:p
  {: RESULT = p; :}
  | comparison_predicate:p
  {: RESULT = p; :}
  | compound_predicate:p
  {: RESULT = p; :}
  | in_predicate:p
  {: RESULT = p; :}
  | exists_predicate:p
  {: RESULT = p; :}
  | like_predicate:p
  {: RESULT = p; :}
  | LPAREN predicate:p RPAREN
  {:
    p.setPrintSqlInParens(true);
    RESULT = p;
  :}
  ;

comparison_predicate ::=
  expr:e1 EQUAL:op expr:e2
  {: RESULT = new BinaryPredicate(BinaryPredicate.Operator.EQ, e1, e2); :}
  | expr:e1 NOT EQUAL:op expr:e2
  {: RESULT = new BinaryPredicate(BinaryPredicate.Operator.NE, e1, e2); :}
  | expr:e1 LESSTHAN GREATERTHAN:op expr:e2
  {: RESULT = new BinaryPredicate(BinaryPredicate.Operator.NE, e1, e2); :}
  | expr:e1 LESSTHAN EQUAL:op expr:e2
  {: RESULT = new BinaryPredicate(BinaryPredicate.Operator.LE, e1, e2); :}
  | expr:e1 GREATERTHAN EQUAL:op expr:e2
  {: RESULT = new BinaryPredicate(BinaryPredicate.Operator.GE, e1, e2); :}
  | expr:e1 LESSTHAN:op expr:e2
  {: RESULT = new BinaryPredicate(BinaryPredicate.Operator.LT, e1, e2); :}
  | expr:e1 GREATERTHAN:op expr:e2
  {: RESULT = new BinaryPredicate(BinaryPredicate.Operator.GT, e1, e2); :}
  | expr:e1 LESSTHAN EQUAL GREATERTHAN:op expr:e2
  {: RESULT = new BinaryPredicate(BinaryPredicate.Operator.EQ_FOR_NULL, e1, e2); :}
  ;

like_predicate ::=
  expr:e1 KW_LIKE expr:e2
  {: RESULT = new LikePredicate(LikePredicate.Operator.LIKE, e1, e2); :}
  | expr:e1 KW_REGEXP expr:e2
  {: RESULT = new LikePredicate(LikePredicate.Operator.REGEXP, e1, e2); :}
  | expr:e1 KW_NOT KW_LIKE expr:e2
  {: RESULT = new CompoundPredicate(CompoundPredicate.Operator.NOT,
    new LikePredicate(LikePredicate.Operator.LIKE, e1, e2), null); :}
  | expr:e1 KW_NOT KW_REGEXP expr:e2
  {: RESULT = new CompoundPredicate(CompoundPredicate.Operator.NOT,
    new LikePredicate(LikePredicate.Operator.REGEXP, e1, e2), null); :}
  ;

// Avoid a reduce/reduce conflict with compound_predicate by explicitly
// using non_pred_expr and predicate separately instead of expr.
between_predicate ::=
  expr:e1 KW_BETWEEN non_pred_expr:e2 KW_AND expr:e3
  {: RESULT = new BetweenPredicate(e1, e2, e3, false); :}
  | expr:e1 KW_BETWEEN predicate:e2 KW_AND expr:e3
  {: RESULT = new BetweenPredicate(e1, e2, e3, false); :}
  | expr:e1 KW_NOT KW_BETWEEN non_pred_expr:e2 KW_AND expr:e3
  {: RESULT = new BetweenPredicate(e1, e2, e3, true); :}
  | expr:e1 KW_NOT KW_BETWEEN predicate:e2 KW_AND expr:e3
  {: RESULT = new BetweenPredicate(e1, e2, e3, true); :}
  ;

in_predicate ::=
  expr:e KW_IN LPAREN expr_list:l RPAREN
  {: RESULT = new InPredicate(e, l, false); :}
  | expr:e KW_NOT KW_IN LPAREN expr_list:l RPAREN
  {: RESULT = new InPredicate(e, l, true); :}
  | expr:e KW_IN subquery:s
  {: RESULT = new InPredicate(e, s, false); :}
  | expr:e KW_NOT KW_IN subquery:s
  {: RESULT = new InPredicate(e, s, true); :}
  ;

subquery ::=
  LPAREN subquery:query RPAREN
  {: RESULT = query; :}
  | LPAREN query_stmt:query RPAREN
  {: RESULT = new Subquery(query); :}
  ;

compound_predicate ::=
  expr:e1 KW_AND expr:e2
  {: RESULT = new CompoundPredicate(CompoundPredicate.Operator.AND, e1, e2); :}
  | expr:e1 KW_OR expr:e2
  {: RESULT = new CompoundPredicate(CompoundPredicate.Operator.OR, e1, e2); :}
  | KW_NOT expr:e
  {: RESULT = new CompoundPredicate(CompoundPredicate.Operator.NOT, e, null); :}
  | NOT expr:e
  {: RESULT = new CompoundPredicate(CompoundPredicate.Operator.NOT, e, null); :}
  ;

column_ref ::=
  ident:col
  {: RESULT = new SlotRef(null, col); :}
  // table_name:tblName DOT IDENT:col causes reduce/reduce conflicts
  | ident:tbl DOT ident:col
  {: RESULT = new SlotRef(new TableName(null, tbl), col); :}
  | ident:db DOT ident:tbl DOT ident:col
  {: RESULT = new SlotRef(new TableName(db, tbl), col); :}
  ;

column_subscript ::=
  expr:e LBRACKET expr:index RBRACKET
  {: ArrayList<Expr> list = new ArrayList<Expr>();
     list.add(e);
     list.add(index);
     RESULT = new FunctionCallExpr("%element_extract%", list);
  :}
  ;

privilege_type ::=
    ident:name
    {:
        RESULT = AccessPrivilege.fromName(name);
        if (RESULT == null) {
            throw new AnalysisException("Unknown privilege type " + name);
        }
    :}
    | KW_ALL:id
    {:
        RESULT = AccessPrivilege.ALL;
    :}
    ;

privilege_list ::=
    privilege_list:l COMMA privilege_type:priv
    {:
        l.add(priv);
        RESULT = l;
    :}
    | privilege_type:priv
    {:
        RESULT = Lists.newArrayList(priv);
    :}
    ;

string_list ::=
    string_list:l COMMA STRING_LITERAL:item
    {:
        l.add(item);
        RESULT = l;
    :}
    | STRING_LITERAL:item
    {:
        RESULT = Lists.newArrayList(item);
    :}
    ;

integer_list ::=
    integer_list:l COMMA INTEGER_LITERAL:item
    {:
        l.add(item);
        RESULT = l;
    :}
    | INTEGER_LITERAL:item
    {:
        RESULT = Lists.newArrayList(item);
    :}
    ;

admin_stmt ::=
    KW_ADMIN KW_SHOW KW_REPLICA KW_STATUS KW_FROM base_table_ref:table_ref opt_wild_where
    {:
        RESULT = new AdminShowReplicaStatusStmt(table_ref, parser.where);
    :}
    | KW_ADMIN KW_SHOW KW_REPLICA KW_DISTRIBUTION KW_FROM base_table_ref:table_ref
    {:
        RESULT = new AdminShowReplicaDistributionStmt(table_ref);
    :}
    | KW_ADMIN KW_SET KW_REPLICA KW_STATUS KW_PROPERTIES LPAREN key_value_map:prop RPAREN
    {:
        RESULT = new AdminSetReplicaStatusStmt(prop);
    :}
    | KW_ADMIN KW_REPAIR KW_TABLE base_table_ref:table_ref
    {:
        RESULT = new AdminRepairTableStmt(table_ref);
    :}
    | KW_ADMIN KW_CANCEL KW_REPAIR KW_TABLE base_table_ref:table_ref
    {:
        RESULT = new AdminCancelRepairTableStmt(table_ref);
    :}
    | KW_ADMIN KW_SET KW_FRONTEND KW_CONFIG opt_key_value_map:configs
    {:
        RESULT = new AdminSetConfigStmt(AdminSetConfigStmt.ConfigType.FRONTEND, configs);
    :}
    | KW_ADMIN KW_SHOW KW_FRONTEND KW_CONFIG opt_wild_where
    {:
        RESULT = new AdminShowConfigStmt(AdminSetConfigStmt.ConfigType.FRONTEND, parser.wild);
    :}
    | KW_ADMIN KW_CHECK KW_TABLET LPAREN integer_list:tabletIds RPAREN opt_properties:properties
    {:
        RESULT = new AdminCheckTabletsStmt(tabletIds, properties);
    :}
    | KW_ADMIN KW_SHOW KW_DATA KW_SKEW KW_FROM base_table_ref:table_ref
    {:
        RESULT = new AdminShowDataSkewStmt(table_ref);
    :}
    | KW_ADMIN KW_CLEAN KW_TRASH KW_ON LPAREN string_list:backends RPAREN
    {:
        RESULT = new AdminCleanTrashStmt(backends);
    :}
    | KW_ADMIN KW_CLEAN KW_TRASH
    {:
        RESULT = new AdminCleanTrashStmt(null);
    :}
    ;

truncate_stmt ::=
    KW_TRUNCATE KW_TABLE base_table_ref:tblRef
    {:
        RESULT = new TruncateTableStmt(tblRef);
    :}
    ;

transaction_stmt ::=
    KW_BEGIN
    {:
        RESULT = new TransactionBeginStmt();
    :}
    | KW_BEGIN KW_WITH KW_LABEL transaction_label:label
    {:
        RESULT = new TransactionBeginStmt(label);
    :}
    | KW_COMMIT opt_work opt_chain opt_release
    {:
        RESULT = new TransactionCommitStmt();
    :}
    | KW_ROLLBACK opt_work opt_chain opt_release
    {:
        RESULT = new TransactionRollbackStmt();
    :}
    ;

transaction_label ::=
    /* empty */
    {:
        RESULT = null;
    :}
    | ident:label
    {:
        RESULT = label;
    :}
    ;

unsupported_stmt ::=
    KW_START KW_TRANSACTION opt_with_consistent_snapshot:v
    {:
        RESULT = new UnsupportedStmt();
    :}
    ;

opt_with_consistent_snapshot ::=
    {:
        RESULT = null;
    :}
    | KW_WITH KW_CONSISTENT KW_SNAPSHOT
    {:
        RESULT = null;
    :}
    ;

opt_work ::=
    {:
        RESULT = null;
    :}
    | KW_WORK
    {:
        RESULT = null;
    :}
    ;

opt_chain ::=
    {:
        RESULT = null;
    :}
    | KW_AND KW_NO KW_CHAIN
    {:
        RESULT = null;
    :}
    | KW_AND KW_CHAIN
    {:
        RESULT = null;
    :}
    ;

opt_release ::=
    {:
        RESULT = null;
    :}
    | KW_RELEASE
    {:
        RESULT = null;
    :}
    | KW_NO KW_RELEASE
    {:
        RESULT = null;
    :}
    ;

type_func_name_keyword ::=
    KW_LEFT:id
    {: RESULT = id; :}
    | KW_RIGHT:id
    {: RESULT = id; :}
    ;

// Keyword that we allow for identifiers
keyword ::=
    KW_AFTER:id
    {: RESULT = id; :}
    | KW_AGGREGATE:id
    {: RESULT = id; :}
    | KW_ALIAS:id
    {: RESULT = id; :}
    | KW_AUTHORS:id
    {: RESULT = id; :}
    | KW_ARRAY:id
    {: RESULT = id; :}
    | KW_BACKUP:id
    {: RESULT = id; :}
    | KW_BEGIN:id
    {: RESULT = id; :}
    | KW_BITMAP:id
    {: RESULT = id; :}
    | KW_BITMAP_UNION:id
    {: RESULT = id; :}
    | KW_BOOLEAN:id
    {: RESULT = id; :}
    | KW_BROKER:id
    {: RESULT = id; :}
    | KW_S3:id
    {: RESULT = id; :}
    | KW_HDFS:id
    {: RESULT = id; :}
    | KW_BACKENDS:id
    {: RESULT = id; :}
    | KW_BUILTIN:id
    {: RESULT = id; :}
    | KW_CHAIN:id
    {: RESULT = id; :}
    | KW_CHARSET:id
    {: RESULT = id; :}
    | KW_CHECK:id
    {: RESULT = id; :}
    | KW_COLUMNS:id
    {: RESULT = id; :}
    | KW_COMMENT:id
    {: RESULT = id; :}
    | KW_COMMITTED:id
    {: RESULT = id; :}
    | KW_CONSISTENT:id
    {: RESULT = id; :}
    | KW_COLLATION:id
    {: RESULT = id; :}
    | KW_COMMIT:id
    {: RESULT = id; :}
    | KW_CONFIG:id
    {: RESULT = id; :}
    | KW_CONNECTION:id
    {: RESULT = id; :}
    | KW_CONNECTION_ID:id
    {: RESULT = id; :}
    | KW_CONVERT:id
    {: RESULT = id; :}
    | KW_DATA:id
    {: RESULT = id; :}
    | KW_DATE:id
    {: RESULT = id; :}
    | KW_DATETIME:id
    {: RESULT = id; :}
    | KW_DISTINCTPC:id
    {: RESULT = id; :}
    | KW_DISTINCTPCSA:id
    {: RESULT = id; :}
    | KW_BUCKETS:id
    {: RESULT = id; :}
    | KW_FILE:id
    {: RESULT = id; :}
    | KW_FILTER:id
    {: RESULT = id; :}
    | KW_FIRST:id
    {: RESULT = id; :}
    | KW_FORMAT:id
    {: RESULT = id; :}
    | KW_HLL_UNION:id
    {: RESULT = id; :}
    | KW_PATH:id
    {: RESULT = id; :}
    | KW_PROFILE:id
    {: RESULT = id; :}
    | KW_FUNCTION:id
    {: RESULT = id; :}
    | KW_END:id
    {: RESULT = id; :}
    | KW_ENGINE:id
    {: RESULT = id; :}
    | KW_ENGINES:id
    {: RESULT = id; :}
    | KW_ERRORS:id
    {: RESULT = id; :}
    | KW_EXCLUDE:id
    {: RESULT = id; :}
    | KW_EVENTS:id
    {: RESULT = id; :}
    | KW_EXTERNAL:id
    {: RESULT = id; :}
    | KW_GLOBAL:id
    {: RESULT = id; :}
    | KW_GRAPH:id
    {: RESULT = id; :}
    | KW_HASH:id
    {: RESULT = id; :}
    | KW_HELP:id
    {: RESULT = id; :}
    | KW_HUB:id
    {: RESULT = id; :}
    | KW_IDENTIFIED:id
    {: RESULT = id; :}
    | KW_INDEXES:id
    {: RESULT = id; :}
    | KW_ISNULL:id
    {: RESULT = id; :}
    | KW_ISOLATION:id
    {: RESULT = id; :}
    | KW_ENCRYPTKEY:id
    {: RESULT = id; :}
    | KW_ENCRYPTKEYS:id
    {: RESULT = id; :}
    | KW_LABEL:id
    {: RESULT = id; :}
    | KW_LAST:id
    {: RESULT = id; :}
    | KW_LESS:id
    {: RESULT = id; :}
    | KW_LEVEL:id
    {: RESULT = id; :}
    | KW_LOCAL:id
    {: RESULT = id; :}
    | KW_LOCATION:id
    {: RESULT = id; :}
    | KW_MATERIALIZED:id
    {: RESULT = id; :}
    | KW_MERGE:id
    {: RESULT = id; :}
    | KW_MODIFY:id
    {: RESULT = id; :}
    | KW_NAME:id
    {: RESULT = id; :}
    | KW_NAMES:id
    {: RESULT = id; :}
    | KW_NEGATIVE:id
    {: RESULT = id; :}
    | KW_NO:id
    {: RESULT = id; :}
    | KW_NULLS:id
    {: RESULT = id; :}
    | KW_OFFSET:id
    {: RESULT = id; :}
    | KW_ONLY:id
    {: RESULT = id; :}
    | KW_OPEN:id
    {: RESULT = id; :}
    | KW_PARAMETER:id
    {: RESULT = id; :}
    | KW_PARTITIONS:id
    {: RESULT = id; :}
    | KW_PASSWORD:id
    {: RESULT = id; :}
    | KW_LDAP_ADMIN_PASSWORD:id
    {: RESULT = id; :}
    | KW_PLUGIN:id
    {: RESULT = id; :}
    | KW_PLUGINS:id
    {: RESULT = id; :}
    | KW_PROC:id
    {: RESULT = id; :}
    | KW_PROCESSLIST:id
    {: RESULT = id; :}
    | KW_PROPERTIES:id
    {: RESULT = id; :}
    | KW_PROPERTY:id
    {: RESULT = id; :}
    | KW_QUERY:id
    {: RESULT = id; :}
    | KW_QUOTA:id
    {: RESULT = id; :}
    | KW_RANDOM:id
    {: RESULT = id; :}
    | KW_RECOVER:id
    {: RESULT = id; :}
    | KW_REPEATABLE:id
    {: RESULT = id; :}
    | KW_REPLACE:id
    {: RESULT = id; :}
    | KW_REPLACE_IF_NOT_NULL:id
    {: RESULT = id; :}
    | KW_REPOSITORY:id
    {: RESULT = id; :}
    | KW_REPOSITORIES:id
    {: RESULT = id; :}
    | KW_RESOURCE:id
    {: RESULT = id; :}
    | KW_RESOURCES:id
    {: RESULT = id; :}
    | KW_RESTORE:id
    {: RESULT = id; :}
    | KW_RETURNS:id
    {: RESULT = id; :}
    | KW_ROLLBACK:id
    {: RESULT = id; :}
    | KW_ROLLUP:id
    {: RESULT = id; :}
    | KW_SCHEMA:id
    {: RESULT = id; :}
    | KW_SERIALIZABLE:id
    {: RESULT = id; :}
    | KW_SESSION:id
    {: RESULT = id; :}
    | KW_SKEW:id
    {: RESULT = id; :}
    | KW_SNAPSHOT:id
    {: RESULT = id; :}
    | KW_SONAME:id
    {: RESULT = id; :}
    | KW_SPLIT:id
    {: RESULT = id; :}
    | KW_START:id
    {: RESULT = id; :}
    | KW_STATUS:id
    {: RESULT = id; :}
    | KW_STATS:id
    {: RESULT = id; :}
    | KW_STORAGE:id
    {: RESULT = id; :}
    | KW_STRING:id
    {: RESULT = id; :}
    | KW_TABLES:id
    {: RESULT = id; :}
    | KW_TEMPORARY:id
    {: RESULT = id; :}
    | KW_THAN:id
    {: RESULT = id; :}
    | KW_TIMESTAMP:id
    {: RESULT = id; :}
    | KW_TRANSACTION:id
    {: RESULT = id; :}
    | KW_TRIGGERS:id
    {: RESULT = id; :}
    | KW_TRUNCATE:id
    {: RESULT = id; :}
    | KW_TYPE:id
    {: RESULT = id; :}
    | KW_TYPES:id
    {: RESULT = id; :}
    | KW_UNCOMMITTED:id
    {: RESULT = id; :}
    | KW_USER:id
    {: RESULT = id; :}
    | KW_VARIABLES:id
    {: RESULT = id; :}
    | KW_VALUE:id
    {: RESULT = id; :}
    | KW_VERBOSE:id
    {: RESULT = id; :}
    | KW_VIEW:id
    {: RESULT = id; :}
    | KW_WARNINGS:id
    {: RESULT = id; :}
    | KW_WORK:id
    {: RESULT = id; :}
    | KW_CLUSTER:id
    {: RESULT = id; :}
    | KW_CLUSTERS:id
    {: RESULT = id; :}
    | KW_LINK:id
    {: RESULT = id; :}
    | KW_MIGRATE:id
    {: RESULT = id; :}
    | KW_MIGRATIONS:id
    {: RESULT = id; :}
    | KW_COUNT:id
    {: RESULT = id; :}
    | KW_SUM:id
    {: RESULT = id; :}
    | KW_MIN:id
    {: RESULT = id; :}
    | KW_MAX:id
    {: RESULT = id; :}
    | KW_FREE:id
    {: RESULT = id; :}
    | KW_TASK:id
    {: RESULT = id; :}
    | KW_ROUTINE:id
    {: RESULT = id; :}
    | KW_PAUSE:id
    {: RESULT = id; :}
    | KW_RESUME:id
    {: RESULT = id; :}
    | KW_STOP:id
    {: RESULT = id; :}
    | KW_GROUPING:id
    {: RESULT = id; :}
    | KW_DYNAMIC:id
    {: RESULT = id; :}
    | time_unit:id
    {: RESULT = id; :}
    | KW_ENABLE:id
    {: RESULT = id; :}
    | KW_FEATURE:id
    {: RESULT = id; :}
    | KW_MAP:id
    {: RESULT = id; :}
    ;

// Identifier that contain keyword
ident ::=
    IDENT:id
    {:
        RESULT = id;
    :}
    | keyword:id
    {:
        RESULT = id;
    :}
    ;

// Identifier or text
ident_or_text ::=
    ident:id
    {:
        RESULT = id;
    :}
    | STRING_LITERAL:text
    {:
        RESULT = text;
    :}
    ;

time_unit ::=
    KW_YEAR:id
    {: RESULT = id; :}
    | KW_MONTH:id
    {: RESULT = id; :}
    | KW_WEEK:id
    {: RESULT = id; :}
    | KW_DAY:id
    {: RESULT = id; :}
    | KW_HOUR:id
    {: RESULT = id; :}
    | KW_MINUTE:id
    {: RESULT = id; :}
    | KW_SECOND:id
    {: RESULT = id; :}
    ;

// TODO(zhaochun): Select for SQL-2003 (http://savage.net.au/SQL/sql-2003-2.bnf.html)

// Specify a table derived from the result of a <table expression>.
// query_spec ::=
//     KW_SELECT opt_set_quantifier select_list table_expr
//
// opt_set_quantifier ::=
//     KW_DISTINCT
//     | KW_ALL
//     ;
//
// select_list ::=
//     STAR
//     | select_sublist
//     ;
//
// select_sublist ::=
//     derived_column
//     | qualified_star
//     ;
//
// table_expr ::=
//     from_clause where_clause group_by_clause having_clause order_by_clause limit_clause
//     ;
//
// // Specify a table derived from one or more tables.
// from_clause ::=
//     table_ref_list
//     ;
//
// table_ref_list ::=
//     table_ref
//     | table_ref_list COMMA table_ref
//     ;
//
// // Reference a table.
// table_ref ::=
//     table_primary
//     | joined_table
//     ;
//
// table_primary ::=
//     table_name
//     | subquery opt_as ident
//     | LPAREN joined_table RPAREN
//     ;
//
// opt_as ::=
//     /* Empty */
//     | KW_AS
//     ;
//
// // Specify a table.
// // TODO(zhaochun): Do not support EXCEPT INTERSECT and joined table
// query_expr_body ::=
//     query_term
//     | query_expr_body KW_UNION opt_set_quantifier query_term;
//     ;
//
// query_term ::=
//     query_spec
//     | LPAREN query_expr_body RPAREN
//     ;
//
// // Specify a scalar value, a row, or a table derived from a <query expression>.
// subquery ::=
//     LPAREN query_expr_body RPAREN;

// unused
//
// where_clause_without_null ::=
//   KW_WHERE expr:e
//   {: RESULT = e; :}
//   ;
//
// alter_cluster_clause ::=
//     KW_MODIFY opt_properties:properties
//     {:
//         RESULT = new AlterClusterClause(AlterClusterType.ALTER_CLUSTER_PROPERTIES, properties);
//     :}
//     ;
//
// col_list ::=
//     KW_COLUMNS LPAREN ident_list:colList RPAREN
//     {:
//         RESULT = colList;
//     :}
//     ;
//
// opt_charset_name ::=
//     /* empty */
//     | charset old_or_new_charset_name_or_default
//     ;<|MERGE_RESOLUTION|>--- conflicted
+++ resolved
@@ -1198,19 +1198,11 @@
         RESULT = new CreateFunctionStmt(functionName, args, parameters, func);
     :}
     /* Table */
-<<<<<<< HEAD
     | KW_CREATE opt_external:isExternal KW_TABLE opt_if_not_exists:ifNotExists table_name:name KW_LIKE table_name:existed_name KW_WITH KW_ROLLUP LPAREN ident_list:rollupNames RPAREN
     {:
         RESULT = new CreateTableLikeStmt(ifNotExists, name, existed_name, rollupNames, false);
     :}
     | KW_CREATE opt_external:isExternal KW_TABLE opt_if_not_exists:ifNotExists table_name:name KW_LIKE table_name:existed_name KW_WITH KW_ROLLUP
-=======
-    | KW_CREATE opt_external:isExternal KW_TABLE opt_if_not_exists:ifNotExists table_name:name KW_LIKE table_name:existed_name KW_WITH KW_ROLLUP ident_list:rollupNames
-    {:
-        RESULT = new CreateTableLikeStmt(ifNotExists, name, existed_name, rollupNames, false);
-    :}
-    | KW_CREATE opt_external:isExternal KW_TABLE opt_if_not_exists:ifNotExists table_name:name KW_LIKE table_name:existed_name KW_WITH KW_ROLLUP KW_ALL
->>>>>>> 56b2a33a
     {:
         RESULT = new CreateTableLikeStmt(ifNotExists, name, existed_name, null, true);
     :}
