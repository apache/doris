// Licensed to the Apache Software Foundation (ASF) under one
// or more contributor license agreements.  See the NOTICE file
// distributed with this work for additional information
// regarding copyright ownership.  The ASF licenses this file
// to you under the Apache License, Version 2.0 (the
// "License"); you may not use this file except in compliance
// with the License.  You may obtain a copy of the License at
//
//   http://www.apache.org/licenses/LICENSE-2.0
//
// Unless required by applicable law or agreed to in writing,
// software distributed under the License is distributed on an
// "AS IS" BASIS, WITHOUT WARRANTIES OR CONDITIONS OF ANY
// KIND, either express or implied.  See the License for the
// specific language governing permissions and limitations
// under the License.
// This file is copied from
// https://github.com/cloudera/Impala/blob/v0.7refresh/fe/src/main/cup/sql-parser.y
// and modified by Doris

package org.apache.doris.analysis;

import java.math.BigDecimal;
import java.util.AbstractMap;
import java.util.ArrayList;
import java.util.HashSet;
import java.util.HashMap;
import java.util.List;
import java.util.Locale;
import java.util.Map;

import org.apache.doris.alter.QuotaType;
import org.apache.doris.analysis.ColumnNullableType;
import org.apache.doris.analysis.LoadType;
import org.apache.doris.catalog.AccessPrivilege;
import org.apache.doris.catalog.AccessPrivilegeWithCols;
import org.apache.doris.catalog.AggregateType;
import org.apache.doris.catalog.KeysType;
import org.apache.doris.catalog.PrimitiveType;
import org.apache.doris.catalog.ScalarType;
import org.apache.doris.catalog.Type;
import org.apache.doris.catalog.ArrayType;
import org.apache.doris.catalog.GeneratedColumnInfo;
import org.apache.doris.catalog.MapType;
import org.apache.doris.catalog.StructField;
import org.apache.doris.catalog.StructType;
import org.apache.doris.catalog.TableIf.TableType;
import org.apache.doris.catalog.View;
import org.apache.doris.common.AnalysisException;
import org.apache.doris.common.Config;
import org.apache.doris.common.FeConstants;
import org.apache.doris.common.Version;
import org.apache.doris.cloud.analysis.UseCloudClusterStmt;
import org.apache.doris.cloud.proto.Cloud.StagePB;
import org.apache.doris.indexpolicy.IndexPolicyTypeEnum;
import org.apache.doris.mysql.MysqlPassword;
import org.apache.doris.load.loadv2.LoadTask;
import org.apache.doris.policy.PolicyTypeEnum;
import org.apache.doris.resource.workloadschedpolicy.WorkloadConditionMeta;
import org.apache.doris.resource.workloadschedpolicy.WorkloadActionMeta;
import org.apache.doris.system.NodeType;

import com.google.common.collect.Lists;
import com.google.common.collect.Maps;
import java.util.Optional;
import java.util.stream.Collectors;

import java_cup.runtime.Symbol;

// Commented by Zhao Chun
// Now we have 2 shift/reduce conflict
// between TIMESTAMP "20100101" and TIMESTAMP "alias"
// between DATE "20100101" and DATE "alias"

parser code {:
    private Symbol errorToken;
    public boolean isVerbose = false;
    public String wild;
    public Expr where;
    public ArrayList<PlaceHolderExpr> placeholder_expr_list = Lists.newArrayList();

    // List of expected tokens ids from current parsing state for generating syntax error message
    private final List<Integer> expectedTokenIds = Lists.newArrayList();

    // To avoid reporting trivial tokens as expected tokens in error messages
    private boolean reportExpectedToken(Integer tokenId) {
        if (SqlScanner.isKeyword(tokenId) ||
                tokenId.intValue() == SqlParserSymbols.COMMA ||
                tokenId.intValue() == SqlParserSymbols.DOT ||
                tokenId.intValue() == SqlParserSymbols.IDENT) {
            return true;
        } else {
            return false;
        }
    }

    private String getErrorTypeMessage(int lastTokenId) {
        String msg = null;
        switch(lastTokenId) {
            case SqlParserSymbols.UNMATCHED_STRING_LITERAL:
                msg = "Unmatched string literal";
                break;
            case SqlParserSymbols.NUMERIC_OVERFLOW:
                msg = "Numeric overflow";
                break;
            default:
                msg = "Syntax error";
                break;
        }
        return msg;
    }

    // Override to save error token, just update error information.
    @Override
    public void syntax_error(Symbol token) {
        errorToken = token;

        // derive expected tokens from current parsing state
        expectedTokenIds.clear();
        int state = ((Symbol)stack.peek()).parse_state;
        // get row of actions table corresponding to current parsing state
        // the row consists of pairs of <tokenId, actionId>
        // a pair is stored as row[i] (tokenId) and row[i+1] (actionId)
        // the last pair is a special error action
        short[] row = action_tab[state];
        short tokenId;
        // the expected tokens are all the symbols with a
        // corresponding action from the current parsing state
        for (int i = 0; i < row.length-2; ++i) {
            // Get tokenId and skip actionId
            tokenId = row[i++];
            expectedTokenIds.add(Integer.valueOf(tokenId));
        }
    }

    // Override to keep it from calling report_fatal_error()
    // This exception is not AnalysisException because we don't want this report to client.
    @Override
    public void unrecovered_syntax_error(Symbol cur_token) throws AnalysisException {
        throw new AnalysisException(getErrorTypeMessage(cur_token.sym));
    }


    // Manually throw a parse error on a given symbol for special circumstances.
    public void parseError(String symbolName, int symbolId) throws AnalysisException {
        Symbol errorToken = getSymbolFactory().newSymbol(symbolName, symbolId,
                ((Symbol) stack.peek()), ((Symbol) stack.peek()), null);
        // Call syntax error to gather information about expected tokens, etc.
        // syntax_error does not throw an exception
        syntax_error(errorToken);

        unrecovered_syntax_error(errorToken);
    }

    // Returns error string, consisting of the original
    // stmt with a '^' under the offending token. Assumes
    // that parse() has been called and threw an exception
    public String getErrorMsg(String stmt) {
        if (errorToken == null || stmt == null) {
            return null;
        }
        String[] lines = stmt.split("\n", -1);
        StringBuilder result = new StringBuilder();
        result.append(getErrorTypeMessage(errorToken.sym) + " in line ");
        result.append(errorToken.left);
        result.append(":\n");

        // errorToken_.left is the line number of error.
        // errorToken_.right is the column number of the error.
        // index is start from 0, so "minus 1" is the real error line idx
        String errorLine = lines[errorToken.left - 1];
        // If the error is that additional tokens are expected past the end,
        // errorToken_.right will be past the end of the string.
        int lastCharIndex = Math.min(errorLine.length(), errorToken.right);
        int maxPrintLength = 60;
        int errorLoc = 0;
        if (errorLine.length() <= maxPrintLength) {
            // The line is short. Print the entire line.
            result.append(errorLine);
            result.append('\n');
            errorLoc = errorToken.right;
        } else {
            // The line is too long. Print maxPrintLength/2 characters before the error and
            // after the error.
            int contextLength = maxPrintLength / 2 - 3;
            String leftSubStr;
            if (errorToken.right > maxPrintLength / 2) {
                leftSubStr = "..." + errorLine.substring(errorToken.right - contextLength,
                        lastCharIndex);
            } else {
                leftSubStr = errorLine.substring(0, errorToken.right);
            }
            errorLoc = leftSubStr.length();
            result.append(leftSubStr);
            if (errorLine.length() - errorToken.right > maxPrintLength / 2) {
                result.append(errorLine.substring(errorToken.right,
                            errorToken.right + contextLength) + "...");
            } else {
                result.append(errorLine.substring(lastCharIndex));
            }
            result.append("\n");
        }

        // print error indicator
        for (int i = 0; i < errorLoc - 1; ++i) {
            result.append(' ');
        }
        result.append("^\n");

        // only report encountered and expected tokens for syntax errors
        if (errorToken.sym == SqlParserSymbols.UNMATCHED_STRING_LITERAL ||
                errorToken.sym == SqlParserSymbols.NUMERIC_OVERFLOW) {
            return result.toString();
        }

        // append last encountered token
        result.append("Encountered: ");
        String lastToken = SqlScanner.tokenIdMap.get(Integer.valueOf(errorToken.sym));
        if (lastToken != null) {
            result.append(lastToken);
        } else if (SqlScanner.isKeyword((String) errorToken.value)) {
            result.append("A reserved word cannot be used as an identifier: ").append((String) errorToken.value);
        } else {
            result.append("Unknown last token with id: " + errorToken.sym);
        }

        // Append expected tokens
        result.append('\n');
        result.append("Expected: ");
        String expectedToken = null;
        Integer tokenId = null;
        for (int i = 0; i < expectedTokenIds.size(); ++i) {
            tokenId = expectedTokenIds.get(i);
            // keywords hints
            if (SqlScanner.isKeyword(lastToken) && tokenId.intValue() == SqlParserSymbols.IDENT) {
                result.append(String.format("%s is keyword, maybe `%s`", lastToken, lastToken) + ", ");
                continue;
            }

            if (reportExpectedToken(tokenId)) {
                expectedToken = SqlScanner.tokenIdMap.get(tokenId);
                result.append(expectedToken + ", ");
            }
        }
        // remove trailing ", "
        result.delete(result.length() - 2, result.length());
        result.append('\n');

        return result.toString();
    }

:};

// Total keywords of doris, keep them in lexicographical order
terminal String
    KW_ACCOUNT_LOCK,
    KW_ACCOUNT_UNLOCK,
    KW_ADD,
    KW_ADMIN,
    KW_AFTER,
    KW_AGGREGATE,
    KW_ALIAS,
    KW_ALL,
    KW_ALTER,
    KW_ALWAYS,
    KW_ANALYZE,
    KW_ANALYZER,
    KW_AND,
    KW_ANTI,
    KW_APPEND,
    KW_ARRAY,
    KW_AUTO_INCREMENT,
    KW_AS,
    KW_ASC,
    KW_AT,
    KW_AUTHORS,
    KW_BACKEND,
    KW_BACKENDS,
    KW_BACKUP,
    KW_BEGIN,
    KW_BELONG,
    KW_BETWEEN,
    KW_BIGINT,
    KW_BIN,
    KW_BINLOG,
    KW_BITMAP,
    KW_BITMAP_EMPTY,
    KW_BITMAP_UNION,
    KW_BLOB,
    KW_BOOLEAN,
    KW_BRIEF,
    KW_BROKER,
    KW_BUCKETS,
    KW_BUILD,
    KW_BUILTIN,
    KW_BY,
    KW_CACHE,
    KW_CACHED,
    KW_CANCEL,
    KW_CASE,
    KW_CAST,
    KW_CATALOG,
    KW_CATALOGS,
    KW_CHAIN,
    KW_CHAR,
    KW_CHARSET,
    KW_CHECK,
    KW_CLEAN,
    KW_CLUSTER,
    KW_CLUSTERS,
    KW_COLLATE,
    KW_COLLATION,
    KW_COLOCATE,
    KW_COLUMN,
    KW_COLUMNS,
    KW_COMMENT,
    KW_COMMIT,
    KW_COMMITTED,
    KW_COMPACT,
    KW_COMPLETE,
    KW_COMPRESS_TYPE,
    KW_COMPUTE,
    KW_CONFIG,
    KW_CONNECTION,
    KW_CONNECTION_ID,
    KW_CONSISTENT,
    KW_CONVERT,
    KW_COPY,
    KW_COUNT,
    KW_CREATE,
    KW_CREATION,
    KW_CROSS,
    KW_CUBE,
    KW_CURRENT,
    KW_CURRENT_CATALOG,
    KW_CURRENT_TIMESTAMP,
    KW_CURRENT_USER,
    KW_DATA,
    KW_DATABASE,
    KW_DATABASES,
    KW_DATE,
    KW_DATETIME,
    KW_DATETIMEV2,
    KW_DATEV2,
    KW_DATETIMEV1,
    KW_DATEV1,
    KW_DAY,
    KW_DECIMAL,
    KW_DECIMALV2,
    KW_DECIMALV3,
    KW_DECOMMISSION,
    KW_DEFAULT,
    KW_DEFERRED,
    KW_DELETE,
    KW_DEMAND,
    KW_DESC,
    KW_DESCRIBE,
    KW_DIAGNOSE,
    KW_DIAGNOSIS,
    KW_DISK,
    KW_DISTINCT,
    KW_DISTINCTPC,
    KW_DISTINCTPCSA,
    KW_DISTRIBUTED,
    KW_DISTRIBUTION,
    KW_DIV,
    KW_DO,
    KW_DORIS_INTERNAL_TABLE_ID,
    KW_DOUBLE,
    KW_DROP,
    KW_DROPP,
    KW_DUAL,
    KW_DUPLICATE,
    KW_DYNAMIC,
    KW_ELSE,
    KW_ENABLE,
    KW_ENCRYPTKEY,
    KW_ENCRYPTKEYS,
    KW_END,
    KW_ENDS,
    KW_ENGINE,
    KW_ENGINES,
    KW_ENTER,
    KW_ERRORS,
    KW_EVENTS,
    KW_EVERY,
    KW_EXCEPT,
    KW_EXCLUDE,
    KW_EXISTS,
    KW_EXPIRED,
    KW_EXPORT,
    KW_EXTENDED,
    KW_EXTERNAL,
    KW_EXTRACT,
    KW_FAILED_LOGIN_ATTEMPTS,
    KW_FALSE,
    KW_FAST,
    KW_FEATURE,
    KW_FIELDS,
    KW_FILE,
    KW_FILTER,
    KW_FIRST,
    KW_FLOAT,
    KW_FOLLOWER,
    KW_FOLLOWING,
    KW_FOR,
    KW_FORCE,
    KW_FORMAT,
    KW_FREE,
    KW_FROM,
    KW_FRONTEND,
    KW_FRONTENDS,
    KW_FULL,
    KW_FUNCTION,
    KW_FUNCTIONS,
    KW_GENERATED,
    KW_GENERIC,
    KW_GLOBAL,
    KW_GRANT,
    KW_GRANTS,
    KW_GRAPH,
    KW_GROUP,
    KW_GROUPING,
    KW_GROUPS,
    KW_HASH,
    KW_HAVING,
    KW_HDFS,
    KW_HELP,
    KW_HLL,
    KW_HLL_UNION,
    KW_HOTSPOT,
    KW_HOSTNAME,
    KW_HOUR,
    KW_HUB,
    KW_IDENTIFIED,
    KW_IF,
    KW_IMMEDIATE,
    KW_IN,
    KW_INCREMENTAL,
    KW_INDEX,
    KW_INDEXES,
    KW_INFILE,
    KW_INNER,
    KW_INSERT,
    KW_INSTALL,
    KW_INT,
    KW_INTERMEDIATE,
    KW_INTERSECT,
    KW_INTERVAL,
    KW_INTO,
    KW_IPV4,
    KW_IPV6,
    KW_IS,
    KW_ISNULL,
    KW_ISOLATION,
    KW_INVERTED,
    KW_JOB,
    KW_JOBS,    
    KW_JOIN,
    KW_JSON,
    KW_JSONB,
    KW_VARIANT,
    KW_KEY,
    KW_KEYS,
    KW_KILL,
    KW_LABEL,
    KW_LARGEINT,
    KW_LAST,
    KW_LATERAL,
    KW_LDAP,
    KW_LDAP_ADMIN_PASSWORD,
    KW_LEFT,
    KW_LESS,
    KW_LEVEL,
    KW_LIKE,
    KW_LIMIT,
    KW_LINK,
    KW_LIST,
    KW_LOAD,
    KW_LOCAL,
    KW_LOCATION,
    KW_LOCK,
    KW_LOW_PRIORITY,
    KW_MAP,
    KW_MATERIALIZED,
    KW_MAX,
    KW_MAX_VALUE,
    KW_MERGE,
    KW_MIGRATE,
    KW_MIGRATIONS,
    KW_MIN,
    KW_MINUS,
    KW_MINUTE,
    KW_MODIFY,
    KW_MONTH,
    KW_MATCH,
    KW_MATCH_ANY,
    KW_MATCH_ALL,
    KW_MATCH_PHRASE,
    KW_MATCH_PHRASE_PREFIX,
    KW_MATCH_REGEXP,
    KW_MATCH_PHRASE_EDGE,
    KW_NAME,
    KW_NAMES,
    KW_NATURAL,
    KW_NEGATIVE,
    KW_NEVER,
    KW_NEXT,
    KW_NGRAM_BF,
    KW_NO,
    KW_NOT,
    KW_NULL,
    KW_NULLS,
    KW_OBSERVER,
    KW_OF,
    KW_OFFSET,
    KW_ON,
    KW_ONLY,
    KW_OPEN,
    KW_OR,
    KW_ORDER,
    KW_OUTER,
    KW_OUTFILE,
    KW_OVER,
    KW_OVERWRITE,
    KW_PARAMETER,
    KW_PARTITION,
    KW_PARTITIONS,
    KW_PASSWORD,
    KW_PASSWORD_EXPIRE,
    KW_PASSWORD_HISTORY,
    KW_PASSWORD_LOCK_TIME,
    KW_PASSWORD_REUSE,
    KW_PATH,
    KW_PAUSE,
    KW_PERIOD,
    KW_PIPE,
    KW_PLUGIN,
    KW_PLUGINS,
    KW_POLICY,
    KW_PRECEDING,
    KW_PERCENT,
    KW_RECYCLE,
    KW_PRIVILEGES,
    KW_PROC,
    KW_PROCEDURE,
    KW_PROCESSLIST,
    KW_PROFILE,
    KW_PROPERTIES,
    KW_CONDITIONS,
    KW_ACTIONS,
    KW_SET_SESSION_VAR,
    KW_PROPERTY,
    KW_QUANTILE_STATE,
    KW_QUANTILE_UNION,
    KW_AGG_STATE,
    KW_QUERY,
    KW_QUEUED,
    KW_QUOTA,
    KW_RANDOM,
    KW_RANGE,
    KW_RECENT,
    KW_READ,
    KW_REBALANCE,
    KW_RECOVER,
    KW_REFRESH,
    KW_REGEXP,
    KW_RELEASE,
    KW_RENAME,
    KW_REPAIR,
    KW_REPEATABLE,
    KW_REPLACE,
    KW_REPLACE_IF_NOT_NULL,
    KW_REPLICA,
    KW_REPOSITORIES,
    KW_REPOSITORY,
    KW_RESOURCE,
    KW_RESOURCES,
    KW_RESTORE,
    KW_RESUME,
    KW_RETURNS,
    KW_REVOKE,
    KW_RIGHT,
    KW_ROLE,
    KW_ROLES,
    KW_ROLLBACK,
    KW_ROLLUP,
    KW_ROUTINE,
    KW_ROW,
    KW_ROWS,
    KW_S3,
    KW_SAMPLE,
    KW_SCHEDULE,    
    KW_SCHEMA,
    KW_SCHEMAS,
    KW_SECOND,
    KW_SELECT,
    KW_SEMI,
    KW_SERIALIZABLE,
    KW_SESSION,
    KW_SET,
    KW_SETS,
    KW_SHOW,
    KW_SIGNED,
    KW_SKEW,
    KW_SMALLINT,
    KW_SNAPSHOT,
    KW_SONAME,
    KW_SPLIT,
    KW_SQL,
    KW_SQL_BLOCK_RULE,
    KW_STAGE,
    KW_STAGES,
    KW_START,
    KW_STARTS,    
    KW_STATS,
    KW_STATUS,
    KW_STOP,
    KW_STORAGE,
    KW_STREAM,
    KW_STREAMING,
    KW_STRING,
    KW_STRUCT,
    KW_SUM,
    KW_SUPERUSER,
    KW_SWITCH,
    KW_SYNC,
    KW_SYSTEM,
    KW_TABLE,
    KW_TABLES,
    KW_TABLESAMPLE,
    KW_TABLET,
    KW_TABLETS,
    KW_TASK,
    KW_TASKS,
    KW_TEMPORARY,
    KW_TERMINATED,
    KW_TEXT,
    KW_THAN,
    KW_THEN,
    KW_TIME,
    KW_TIMESTAMP,
    KW_TINYINT,
    KW_TO,
    KW_TOKENIZER,
    KW_TOKEN_FILTER,
    KW_TRANSACTION,
    KW_TRASH,
    KW_TREE,
    KW_TRIGGERS,
    KW_TRIM,
    KW_TRUE,
    KW_TRUNCATE,
    KW_TYPE,
    KW_TYPES,
    KW_UNBOUNDED,
    KW_UNCOMMITTED,
    KW_UNINSTALL,
    KW_UNION,
    KW_UNIQUE,
    KW_UNLOCK,
    KW_UNSET,
    KW_UNSIGNED,
    KW_UPDATE,
    KW_USE,
    KW_USER,
    KW_USING,
    KW_VALUE,
    KW_VALUES,
    KW_VARCHAR,
    KW_VARIABLE,
    KW_VARIABLES,
    KW_VERBOSE,
    KW_VERSION,
    KW_VIEW,
    KW_VIEWS,
    KW_WARNINGS,
    KW_WEEK,
    KW_WHEN,
    KW_WHERE,
    KW_WHITELIST,
    KW_WITH,
    KW_WORK,
    KW_WORKLOAD,
    KW_WRITE,
    KW_YEAR,
    KW_MTMV,
    KW_TYPECAST,
    KW_HISTOGRAM,
    KW_AUTO,
    KW_PREPARE,
    KW_EXECUTE,
    KW_WARM,
    KW_UP,
    KW_LINES,
    KW_IGNORE,
    KW_CONVERT_LSC,
    KW_VAULT,
    KW_VAULTS;

terminal COMMA, COLON, DOT, DOTDOTDOT, AT, STAR, LPAREN, RPAREN, SEMICOLON, LBRACKET, RBRACKET, LBRACE, RBRACE, DIVIDE, MOD, ADD, SUBTRACT, PLACEHOLDER, ARROW;
terminal BITAND, BITOR, BITXOR, BITNOT;
terminal EQUAL, NOT, LESSTHAN, GREATERTHAN, SET_VAR;
terminal COMMENTED_PLAN_HINT_START, COMMENTED_PLAN_HINT_END;
terminal String IDENT;
terminal String NUMERIC_OVERFLOW;
terminal Long INTEGER_LITERAL;
terminal String LARGE_INTEGER_LITERAL;
terminal Double FLOATINGPOINT_LITERAL;
terminal BigDecimal DECIMAL_LITERAL;
terminal String STRING_LITERAL;
terminal String UNMATCHED_STRING_LITERAL;
terminal String COMMENTED_PLAN_HINTS;
terminal String KW_CRON;

// Statement that the result of this parser.
nonterminal List<StatementBase> stmts;
nonterminal StatementBase stmt, show_stmt, show_param, help_stmt, load_stmt,
    create_routine_load_stmt, pause_routine_load_stmt, resume_routine_load_stmt, stop_routine_load_stmt,
    show_routine_load_stmt, show_routine_load_task_stmt, show_create_routine_load_stmt, show_create_load_stmt, show_create_reporitory_stmt,
    describe_stmt, alter_stmt, unset_var_stmt, unset_default_storage_vault_stmt,
    create_job_stmt, pause_job_stmt, resume_job_stmt,stop_job_stmt, cancel_job_task_stmt,
    use_stmt, use_cloud_cluster_stmt, kill_stmt, drop_stmt, recover_stmt, grant_stmt, revoke_stmt, create_stmt, set_stmt, sync_stmt, cancel_stmt, cancel_param,
    switch_stmt, transaction_stmt, unsupported_stmt, export_stmt, admin_stmt, truncate_stmt,
    import_columns_stmt, import_delete_on_stmt, import_sequence_stmt, import_where_stmt, install_plugin_stmt, uninstall_plugin_stmt,
    import_preceding_filter_stmt, unlock_tables_stmt, lock_tables_stmt, refresh_stmt, clean_stmt, analyze_stmt, kill_analysis_job_stmt, copy_stmt,
    warm_up_stmt;

nonterminal String transaction_label;
nonterminal ImportColumnDesc import_column_desc;
nonterminal List<ImportColumnDesc> import_column_descs;

// unsupported statement
nonterminal opt_with_consistent_snapshot, opt_work, opt_chain, opt_release;

// No return.
nonterminal describe_command, opt_full, opt_inner, opt_outer, from_or_in, keys_or_index, opt_storage, opt_wild_where,
            charset, equal, transaction_characteristics, isolation_level,
            transaction_access_mode, isolation_types, opt_where;

// String
nonterminal String user, opt_user, opt_using_charset;
nonterminal UserIdentity user_identity;
nonterminal String quantity;

// Description of user
nonterminal UserDesc grant_user;

// List of select blocks connected by set operators, with order by or limit.
nonterminal InsertTarget insert_target;
nonterminal List<BinaryPredicate> set_clause;
nonterminal List<BinaryPredicate> assignment_list;
nonterminal BinaryPredicate assignment;

nonterminal AbstractBackupTableRefClause opt_backup_table_ref_list;
nonterminal Boolean backup_exclude_or_not;

nonterminal Expr expr, non_pred_expr, arithmetic_expr, timestamp_arithmetic_expr, expr_or_default;
nonterminal Expr set_expr_or_default;
nonterminal ArrayList<Expr> expr_list, values, row_value, opt_values, kv_list;
nonterminal ArrayList<LiteralExpr> literal_values, args_list;
nonterminal ArrayList<Expr> func_arg_list;
nonterminal ArrayList<Expr> expr_pipe_list;
nonterminal String select_alias, opt_table_alias, lock_alias, opt_alias;
nonterminal ArrayList<String> ident_list, opt_ident_list;
nonterminal PartitionNames opt_partition_names, partition_names;
nonterminal ArrayList<Long> opt_tablet_list, tablet_list;
nonterminal TableSample opt_table_sample, table_sample;
nonterminal TableSnapshot opt_table_snapshot, table_snapshot;
nonterminal TableName table_name, opt_table_name;
nonterminal DbName db_name;
nonterminal FunctionName function_name;
nonterminal EncryptKeyName encryptkey_name;
nonterminal Expr pre_filter_clause;
nonterminal Expr where_clause;
nonterminal Expr delete_on_clause;
nonterminal String sequence_col_clause;
nonterminal Predicate predicate, between_predicate, comparison_predicate,
  compound_predicate, in_predicate, like_predicate, exists_predicate, match_predicate;
nonterminal ArrayList<Expr> opt_partition_by_clause;
nonterminal ArrayList<String> sub_column_path;
nonterminal Expr having_clause;
nonterminal ArrayList<OrderByElement> order_by_elements, order_by_clause;
nonterminal OrderByElement order_by_element;
nonterminal Boolean opt_order_param;
nonterminal Boolean opt_nulls_order_param;
nonterminal LimitElement limit_clause;
nonterminal TypeDef type_def, type_def_nullable, opt_intermediate_type;
nonterminal List<TypeDef> type_def_list, type_def_nullable_list;
nonterminal FunctionArgsDef func_args_def;
nonterminal Type type;
nonterminal Expr cast_expr, case_else_clause, analytic_expr;
nonterminal LiteralExpr literal;
nonterminal CaseExpr case_expr;
nonterminal ArrayList<CaseWhenClause> case_when_clause_list;
nonterminal FunctionParams function_params;
nonterminal Expr function_call_expr, array_expr, map_expr;
nonterminal ArrayLiteral array_literal;
nonterminal MapLiteral map_literal;
nonterminal StructField struct_field;
nonterminal ArrayList<StructField> struct_field_list;
nonterminal StructLiteral struct_literal;
nonterminal AnalyticWindow opt_window_clause;
nonterminal AnalyticWindow.Type window_type;
nonterminal AnalyticWindow.Boundary window_boundary;
nonterminal SlotRef column_ref;
nonterminal ArrayList<SlotRef> column_ref_list;
nonterminal FunctionCallExpr column_subscript;
nonterminal FunctionCallExpr column_slice;
nonterminal ArrayList<TableRef> table_ref_list, base_table_ref_list;
nonterminal ArrayList<LateralViewRef> opt_lateral_view_ref_list, lateral_view_ref_list;
nonterminal TableRef table_ref;
nonterminal TableRef base_table_ref;
nonterminal LateralViewRef lateral_view_ref;
nonterminal ArrayList<View> with_view_def_list;
nonterminal View with_view_def;
nonterminal TableValuedFunctionRef table_valued_function_ref;
nonterminal JoinOperator join_operator;
nonterminal ArrayList<String> opt_plan_hints;
nonterminal ArrayList<String> opt_sort_hints;
nonterminal Map<String, Map<String, String>> opt_select_hints;
nonterminal Map<String, Map<String, String>> query_hints;
nonterminal Map.Entry<String, Map<String, String>> query_hint;
nonterminal Map<String, String> query_hint_parameters;
nonterminal Map.Entry<String, String> query_hint_parameter;
nonterminal String query_hint_parameter_key;
nonterminal Expr sign_chain_expr;
nonterminal ArrayList<String> opt_common_hints;
nonterminal String optional_on_ident;
nonterminal String opt_job_starts;
nonterminal String opt_job_ends;
nonterminal String job_at_time;
nonterminal ColocateGroupName colocate_group_name;
nonterminal TableScanParams opt_scan_params_ref;

nonterminal LoadTask.MergeType opt_merge_type, opt_with_merge_type;

// Set type
nonterminal SetType option_type, opt_var_type, var_ident_type;

// Set variable
nonterminal SetVar option_value, option_value_follow_option_type, option_value_no_option_type,
        user_property;

// List of set variable
nonterminal List<SetVar> option_value_list, option_value_list_continued, start_option_value_list,
        start_option_value_list_following_option_type, user_property_list;
nonterminal List<WorkloadConditionMeta> workload_policy_condition_list, conditions, opt_conditions;
nonterminal List<WorkloadActionMeta> workload_policy_action_list, opt_actions, actions;

nonterminal Map<String, String> key_value_map, opt_key_value_map, opt_key_value_map_in_paren, opt_properties,
            opt_ext_properties, opt_enable_feature_properties, properties;
nonterminal ColumnDef column_definition;
nonterminal IndexDef index_definition;
nonterminal ArrayList<ColumnDef> column_definition_list;
nonterminal ArrayList<IndexDef> index_definition_list;
nonterminal AggregateType opt_agg_type;
nonterminal PartitionDesc opt_partition;
nonterminal DistributionDesc opt_distribution;
nonterminal Integer opt_distribution_number;
nonterminal Long opt_field_length;
nonterminal KeysDesc opt_keys;
nonterminal List<String> opt_cluster_keys;
nonterminal Long opt_id;

nonterminal PartitionKeyDesc partition_key_desc;
nonterminal PartitionKeyDesc list_partition_key_desc;
nonterminal PartitionKeyDesc fixed_partition_key_desc;
nonterminal List<PartitionValue> partition_key_list;
nonterminal List<PartitionValue> partition_value_list;
nonterminal List<PartitionValue> partition_key_item_list;
nonterminal List<List<PartitionValue>> list_partition_values_list;
nonterminal SinglePartitionDesc single_partition_desc;
nonterminal List<AllPartitionDesc> opt_all_partition_desc_list;
nonterminal List<AllPartitionDesc> all_partition_desc_list;
nonterminal PartitionKeyDesc fixed_multi_partition_key_desc;
nonterminal MultiPartitionDesc multi_partition_desc;

nonterminal List<AccessPrivilegeWithCols> privilege_list;
nonterminal List<String> string_list;
nonterminal List<Long> integer_list, job_id_list;
nonterminal AccessPrivilegeWithCols privilege_type;

nonterminal DataDescription data_desc, mysql_data_desc;
nonterminal List<DataDescription> data_desc_list;
nonterminal LabelName job_label;
nonterminal String opt_with_label;
nonterminal BrokerDesc opt_broker;
nonterminal ResourceDesc resource_desc;
nonterminal List<String> opt_col_list, opt_dup_keys, opt_columns_from_path;
nonterminal List<ColWithComment> opt_col_with_comment_list, col_with_comment_list;
nonterminal ColWithComment col_with_comment;
nonterminal List<Expr> opt_col_mapping_list;
nonterminal Separator opt_field_term, opt_line_term, separator;
nonterminal String opt_user_role;
nonterminal TablePattern tbl_pattern;
nonterminal ResourcePattern resource_pattern;
nonterminal WorkloadGroupPattern workload_group_pattern;
nonterminal String ident_or_star;
nonterminal Integer opt_skip_lines;

// password policy
nonterminal PasswordOptions opt_password_option;
nonterminal Integer opt_passwd_history_policy, opt_passwd_reuse_policy;
nonterminal Integer opt_failed_login_attempts, passwd_history_opt, passwd_reuse_opt, opt_lock_account, passwd_time_unit;
nonterminal Long opt_passwd_expire_policy, opt_password_lock_time, passwd_expire_opt, passwd_lock_time_opt;

// Routine load
nonterminal ParseNode load_property;
nonterminal List<ParseNode> opt_load_property_list;

nonterminal ColumnNullableType opt_nullable_type;


// Boolean
nonterminal Boolean opt_negative, opt_is_allow_null, opt_is_key, opt_read_only, opt_aggregate, opt_local;
nonterminal String opt_from_rollup, opt_to_rollup;
nonterminal ColumnPosition opt_col_pos;

// Alter statement
nonterminal AlterClause alter_system_clause, alter_table_clause;
nonterminal List<AlterClause> alter_table_clause_list, opt_rollup, add_rollup_clause_list, drop_rollup_clause_list;
nonterminal AddRollupClause add_rollup_clause;
nonterminal DropRollupClause drop_rollup_clause;

// grouping sets
nonterminal List<ArrayList<Expr>> grouping_set_list;
nonterminal ArrayList<Expr> grouping_set;
nonterminal GroupByClause group_by_clause, grouping_elements;
//
nonterminal String keyword, ident, ident_or_text, variable_name,
        charset_name_or_default, old_or_new_charset_name_or_default, opt_collate,
        collation_name_or_default, type_func_name_keyword, type_function_name, opt_file_format, opt_file_compress_type,
        time_unit, literal_or_ident;
nonterminal PassVar text_or_password;

// analyze
nonterminal Map<String, String> with_analysis_properties;
nonterminal List<Map<String, String>> opt_with_analysis_properties;

nonterminal String opt_db, procedure_or_function, opt_comment, opt_comment_null, opt_engine;
nonterminal ColumnDef.DefaultValue opt_default_value;
nonterminal Boolean opt_or_replace;
nonterminal Boolean opt_if_exists, opt_if_not_exists;
nonterminal Boolean opt_external;
nonterminal Boolean opt_force;
nonterminal Boolean opt_cached;
nonterminal IndexDef.IndexType opt_index_type;

nonterminal ShowAlterStmt.AlterType opt_alter_type;
nonterminal Boolean opt_builtin;
nonterminal ExplainOptions opt_explain_options;

nonterminal Boolean opt_tmp;

nonterminal OutFileClause opt_outfile;
nonterminal Map<String, String> opt_datasource_properties;
nonterminal List<Map<TableName, String>> warm_up_list;
nonterminal Map<TableName, String> warm_up_item;

nonterminal Boolean opt_signed_unsigned;

nonterminal StorageBackend storage_backend;

nonterminal ArrayList<LockTable> opt_lock_tables_list;
nonterminal LockTable lock_table;
nonterminal Long opt_auto_inc_init_value;

// workload policy/group
nonterminal String policy_condition_op, policy_condition_value;

// copy into
nonterminal CopyFromParam copy_from_param;
nonterminal String stage_name;
nonterminal StageAndPattern stage_and_pattern;
nonterminal List<Expr> copy_select_expr_list;

//genearted column
nonterminal Boolean opt_generated_always;

nonterminal Boolean opt_detailed;

precedence nonassoc COMMA;
precedence nonassoc STRING_LITERAL;
precedence nonassoc KW_COLUMNS;
precedence nonassoc KW_WITH;

precedence left KW_FULL, KW_MERGE;
precedence left DOT;
precedence left COLON;
precedence left SET_VAR;
precedence left KW_OR;
precedence left KW_AND;
precedence left KW_NOT, NOT;
precedence left KW_BETWEEN, KW_IN, KW_IS, KW_EXISTS;
precedence left KW_LIKE, KW_REGEXP;
precedence left KW_MATCH_ANY, KW_MATCH_ALL, KW_MATCH_PHRASE, KW_MATCH_PHRASE_PREFIX, KW_MATCH_REGEXP, KW_MATCH_PHRASE_EDGE, KW_MATCH;
precedence left EQUAL, LESSTHAN, GREATERTHAN;
precedence left ADD, SUBTRACT;
precedence left AT, STAR, DIVIDE, MOD, KW_DIV;
precedence left KW_EXCEPT;
precedence left BITAND, BITOR, BITXOR;
precedence left KW_PIPE;
precedence left BITNOT;
precedence left KW_ORDER, KW_BY, KW_LIMIT;
precedence right KW_PROPERTIES, KW_CONDITIONS, KW_ACTIONS;
precedence left LPAREN, RPAREN;
precedence left KW_PREPARE, KW_EXECUTE;
// Support chaining of timestamp arithmetic exprs.
precedence left KW_INTERVAL;
precedence left KW_OVER;
precedence left KW_COLLATE;
precedence left KW_PARTITION;
precedence left KW_PARTITIONS;
precedence right KW_TEMPORARY;
precedence right LBRACKET;
precedence right LBRACE;
precedence left KW_ENGINE;

// unused
// nonterminal Expr where_clause_without_null, List<String> col_list, opt_charset_name;

start with stmts;

stmts ::=
    stmt:stmt
    {:
        RESULT = Lists.newArrayList(stmt);
    :}
    | stmts:stmts SEMICOLON stmt:stmt
    {:
        stmts.add(stmt);
        RESULT = stmts;
    :}
    | import_columns_stmt:stmt
    {:
        RESULT = Lists.newArrayList(stmt);
    :}
    | import_where_stmt:stmt
    {:
        RESULT = Lists.newArrayList(stmt);
    :}
    | import_delete_on_stmt:stmt
    {:
        RESULT = Lists.newArrayList(stmt);
    :}
    | import_sequence_stmt:stmt
    {:
        RESULT = Lists.newArrayList(stmt);
    :}
    | import_preceding_filter_stmt:stmt
    {:
        RESULT = Lists.newArrayList(stmt);
    :}
    ;

import_columns_stmt ::=
    KW_COLUMNS LPAREN import_column_descs:columns RPAREN
    {:
        RESULT = new ImportColumnsStmt(columns);
    :}
    ;

import_column_descs ::=
    import_column_desc:column
    {:
        RESULT = Lists.newArrayList(column);
    :}
    | import_column_descs:columns COMMA import_column_desc:column
    {:
        columns.add(column);
        RESULT = columns;
    :}
    | import_column_descs:columns COMMA LPAREN import_column_desc:column RPAREN
    {:
        columns.add(column);
        RESULT = columns;
    :}
    ;

import_column_desc ::=
    ident:name
    {:
        RESULT = new ImportColumnDesc(name, null);
    :}
    | ident:name EQUAL expr:expr
    {:
        RESULT = new ImportColumnDesc(name, expr);
    :}
    ;

import_where_stmt ::=
    KW_WHERE expr:expr
    {:
        RESULT = new ImportWhereStmt(expr, false);
    :}
    ;

import_delete_on_stmt ::=
    KW_DELETE KW_ON expr:expr
    {:
        RESULT = new ImportDeleteOnStmt(expr);
    :}
    ;

import_sequence_stmt ::=
    KW_ORDER KW_BY ident:s
    {:
        RESULT = new ImportSequenceStmt(s);
    :}
    ;

import_preceding_filter_stmt ::=
    KW_PRECEDING KW_FILTER expr:expr
    {:
        RESULT = new ImportWhereStmt(expr, true);
    :}
    ;

stmt ::=
     alter_stmt:stmt
    {: RESULT = stmt; :}
    | create_stmt:query
    {: RESULT = query; :}
    | switch_stmt:stmt
    {: RESULT = stmt; :}
    | drop_stmt:stmt
    {: RESULT = stmt; :}
    | recover_stmt:stmt
    {: RESULT = stmt; :}
    | use_stmt:use
    {: RESULT = use; :}
    | use_cloud_cluster_stmt:use
    {: RESULT = use; :}
    | set_stmt:set
    {: RESULT = set; :}
    | unset_var_stmt:stmt
    {: RESULT = stmt; :}
    | unset_default_storage_vault_stmt:stmt
    {: RESULT = stmt; :}
    | kill_stmt:kill
    {: RESULT = kill; :}
    | kill_analysis_job_stmt: k
    {: RESULT = k; :}
    | describe_stmt:describe
    {: RESULT = describe; :}
    | show_stmt:show
    {: RESULT = show; :}
    | grant_stmt:grant
    {: RESULT = grant; :}
    | revoke_stmt:revoke
    {: RESULT = revoke; :}
    | help_stmt : stmt
    {: RESULT = stmt; :}
    | load_stmt : stmt
    {: RESULT = stmt; :}
    | create_routine_load_stmt : stmt
    {: RESULT = stmt; :}
    | pause_routine_load_stmt : stmt
    {: RESULT = stmt; :}
    | resume_routine_load_stmt : stmt
    {: RESULT = stmt; :}
    | stop_routine_load_stmt : stmt
    {: RESULT = stmt; :}
    | show_routine_load_stmt : stmt
    {: RESULT = stmt; :}
    | show_routine_load_task_stmt : stmt
    {: RESULT = stmt; :}
    | show_create_routine_load_stmt : stmt
    {: RESULT = stmt; :}
    | create_job_stmt : stmt   
    {: RESULT = stmt; :}
    | pause_job_stmt : stmt   
    {: RESULT = stmt; :}
    | cancel_job_task_stmt : stmt
    {: RESULT = stmt; :}       
    | stop_job_stmt : stmt   
    {: RESULT = stmt; :}
    | resume_job_stmt : stmt                    
    {: RESULT = stmt; :}   
    | show_create_load_stmt : stmt
    {: RESULT = stmt; :}
    | show_create_reporitory_stmt : stmt
    {: RESULT = stmt; :}
    | cancel_stmt : stmt
    {: RESULT = stmt; :}
    | sync_stmt : stmt
    {: RESULT = stmt; :}
    | transaction_stmt : stmt
    {: RESULT = stmt; :}
    | unsupported_stmt : stmt
    {: RESULT = stmt; :}
    | export_stmt : stmt
    {: RESULT = stmt; :}
    | admin_stmt : stmt
    {: RESULT = stmt; :}
    | truncate_stmt : stmt
    {: RESULT = stmt; :}
    | install_plugin_stmt : stmt
    {: RESULT = stmt; :}
    | uninstall_plugin_stmt : stmt
    {: RESULT = stmt; :}
    | lock_tables_stmt:stmt
    {: RESULT = stmt; :}
    | unlock_tables_stmt:stmt
    {: RESULT = stmt; :}
    | refresh_stmt:stmt
    {: RESULT = stmt; :}
    | clean_stmt:stmt
    {: RESULT = stmt; :}
    | analyze_stmt:stmt
    {: RESULT = stmt; :}
    | warm_up_stmt:stmt
    {: RESULT = stmt; :}
    | /* empty: query only has comments */
    {:
        RESULT = new EmptyStmt();
    :}
    | copy_stmt:stmt
    {: RESULT = stmt; :}
    ;

refresh_stmt ::=
    KW_REFRESH KW_TABLE table_name:tbl
    {:
        RESULT = new RefreshTableStmt(tbl);
    :}
    | KW_REFRESH KW_DATABASE ident:db opt_properties:properties
    {:
        RESULT = new RefreshDbStmt(db, properties);
    :}
    | KW_REFRESH KW_DATABASE ident:ctl DOT ident:db opt_properties:properties
    {:
        RESULT = new RefreshDbStmt(ctl, db, properties);
    :}
    | KW_REFRESH KW_CATALOG ident:catalogName opt_properties:properties
    {:
        RESULT = new RefreshCatalogStmt(catalogName, properties);
    :}
    ;

// plugin statement
install_plugin_stmt ::=
    KW_INSTALL KW_PLUGIN KW_FROM ident_or_text:source opt_properties:properties
    {:
        RESULT = new InstallPluginStmt(source, properties);
    :}
    ;

uninstall_plugin_stmt ::=
    KW_UNINSTALL KW_PLUGIN ident_or_text:name
    {:
        RESULT = new UninstallPluginStmt(name);
    :}
    ;

// Alter Statement
alter_stmt ::=
    KW_ALTER KW_TABLE table_name:tbl
    alter_table_clause_list:clauses
    {:
        RESULT = new AlterTableStmt(tbl, clauses);
    :}
    | KW_ALTER KW_TABLE table_name:tbl KW_ADD KW_ROLLUP add_rollup_clause_list:clauses
    {:
        RESULT = new AlterTableStmt(tbl, clauses);
    :}
    | KW_ALTER KW_TABLE table_name:tbl KW_DROP KW_ROLLUP drop_rollup_clause_list:clauses
    {:
        RESULT = new AlterTableStmt(tbl, clauses);
    :}
    | KW_ALTER KW_TABLE table_name:tbl KW_SET LPAREN key_value_map:properties RPAREN
    {:
        ModifyTablePropertiesClause clause = new ModifyTablePropertiesClause(properties);
        RESULT = new AlterTableStmt(tbl, Lists.newArrayList(clause));
    :}
    ;

opt_datasource_properties ::=
    // empty
    {:
        RESULT = new HashMap<String, String>();
    :}
    | KW_FROM ident:type LPAREN key_value_map:customProperties RPAREN
    {:
        Map<String, String> properties = new HashMap<String, String>(customProperties);
        RESULT = properties;
    :}
    ;
quantity ::=
    INTEGER_LITERAL:number
    {:
        RESULT = number.toString();
    :}
    | ident:number_unit
    {:
        RESULT = number_unit;
    :}
    ;

opt_user ::=
    /* empty */
    | KW_FOR user:user

    {:
        RESULT = user;

    :}
    ;

add_rollup_clause ::=
    ident:rollupName LPAREN ident_list:cols RPAREN opt_dup_keys:dup_keys opt_from_rollup:baseRollup opt_properties:properties
    {:
        RESULT = new AddRollupClause(rollupName, cols, dup_keys, baseRollup, properties);
    :}
    ;

add_rollup_clause_list ::=
    add_rollup_clause:clause
    {:
        RESULT = Lists.newArrayList(clause);
    :}
    | add_rollup_clause_list:list COMMA add_rollup_clause:clause
    {:
        list.add(clause);
        RESULT = list;
    :}
    ;

drop_rollup_clause ::=
    ident:rollupName opt_properties:properties
    {:
        RESULT = new DropRollupClause(rollupName, properties);
    :}
    ;

drop_rollup_clause_list ::=
    drop_rollup_clause:clause
    {:
        RESULT = Lists.newArrayList(clause);
    :}
    | drop_rollup_clause_list:list COMMA drop_rollup_clause:clause
    {:
        list.add(clause);
        RESULT = list;
    :}
    ;

alter_table_clause_list ::=
    alter_table_clause:clause
    {:
        RESULT = Lists.newArrayList(clause);
    :}
    | alter_table_clause_list:list COMMA alter_table_clause:clause
    {:
        list.add(clause);
        RESULT = list;
    :}
    ;

opt_to_rollup ::=
    {:
        RESULT = null;
    :}
    | KW_TO ident:rollup
    {:
        RESULT = rollup;
    :}
    | KW_IN ident:rollup
    {:
        RESULT = rollup;
    :}
    ;

opt_from_rollup ::=
    {:
        RESULT = null;
    :}
    | KW_FROM ident:rollup
    {:
        RESULT = rollup;
    :}
    ;

opt_col_pos ::=
    {:
        RESULT = null;
    :}
    | KW_FIRST
    {:
        RESULT = ColumnPosition.FIRST;
    :}
    | KW_AFTER ident:col
    {:
        RESULT = new ColumnPosition(col);
    :}
    ;

opt_dup_keys ::=
    {:
        RESULT = null;
    :}
    | KW_DUPLICATE KW_KEY LPAREN ident_list:cols RPAREN
    {:
        RESULT = cols;
    :}
    ;

alter_table_clause ::=
    KW_ADD KW_COLUMN column_definition:col opt_col_pos:col_pos opt_to_rollup:rollup opt_properties:properties
    {:
        RESULT = new AddColumnClause(col, col_pos, rollup, properties);
    :}
    | KW_ADD KW_COLUMN LPAREN column_definition_list:cols RPAREN opt_to_rollup:rollup opt_properties:properties
    {:
        RESULT = new AddColumnsClause(cols, rollup, properties);
    :}
    | KW_DROP KW_COLUMN ident:col opt_from_rollup:rollup opt_properties:properties
    {:
        RESULT = new DropColumnClause(col, rollup, properties);
    :}
    | KW_MODIFY KW_COLUMN column_definition:col opt_col_pos:col_pos opt_from_rollup:rollup opt_properties:properties
    {:
        RESULT = new ModifyColumnClause(col, col_pos, rollup, properties);
    :}
    | KW_ORDER KW_BY LPAREN ident_list:cols RPAREN opt_from_rollup:rollup opt_properties:properties
    {:
        RESULT = new ReorderColumnsClause(cols, rollup, properties);
    :}
    | KW_ADD opt_tmp:isTempPartition single_partition_desc:desc opt_distribution:distribution opt_properties:properties
    {:
        RESULT = new AddPartitionClause(desc, distribution, properties, isTempPartition);
    :}
    | KW_DROP opt_tmp:isTempPartition KW_PARTITION opt_if_exists:ifExists ident:partitionName opt_force:force
    {:
        RESULT = new DropPartitionClause(ifExists, partitionName, isTempPartition, force ? force : isTempPartition);
    :}
    | KW_DROP opt_tmp:isTempPartition KW_PARTITION opt_if_exists:ifExists ident:partitionName opt_force:force KW_FROM KW_INDEX ident:indexName
    {:
        RESULT = new DropPartitionFromIndexClause(ifExists, partitionName, isTempPartition, force ? force : isTempPartition, indexName);
    :}
    | KW_MODIFY opt_tmp:isTempPartition KW_PARTITION ident:partitionName KW_SET LPAREN key_value_map:properties RPAREN
    {:
        ArrayList<String> partitions = new ArrayList<String>();
        partitions.add(partitionName);
        RESULT = new ModifyPartitionClause(partitions, properties, isTempPartition);
    :}
    | KW_MODIFY opt_tmp:isTempPartition KW_PARTITION LPAREN ident_list:partitions RPAREN KW_SET LPAREN key_value_map:properties RPAREN
    {:
        RESULT = new ModifyPartitionClause(partitions, properties, isTempPartition);
    :}
    | KW_MODIFY opt_tmp:isTempPartition KW_PARTITION LPAREN STAR RPAREN KW_SET LPAREN key_value_map:properties RPAREN
    {:
        RESULT = ModifyPartitionClause.createStarClause(properties, isTempPartition);
    :}
    | KW_REPLACE opt_partition_names:partitions KW_WITH opt_partition_names:tempPartitions opt_force:isForce opt_properties:properties
    {:
        RESULT = new ReplacePartitionClause(partitions, tempPartitions, isForce, properties);
    :}
    | KW_REPLACE KW_WITH KW_TABLE ident:tblName opt_properties:properties opt_force:force
    {:
        RESULT = new ReplaceTableClause(tblName, properties, force);
    :}
    | KW_RENAME ident:newTableName
    {:
        RESULT = new TableRenameClause(newTableName);
    :}
    | KW_RENAME KW_ROLLUP ident:rollupName ident:newRollupName
    {:
        RESULT = new RollupRenameClause(rollupName, newRollupName);
    :}
    | KW_RENAME KW_PARTITION ident:partitionName ident:newPartitionName
    {:
        RESULT = new PartitionRenameClause(partitionName, newPartitionName);
    :}
    | KW_RENAME KW_COLUMN ident:colName ident:newColName
    {:
        RESULT = new ColumnRenameClause(colName, newColName);
    :}
    | KW_ADD index_definition:indexDef
    {:
        RESULT = new CreateIndexClause(null, indexDef, true);
    :}
    | KW_DROP KW_INDEX opt_if_exists:ifExists ident:indexName
    {:
        RESULT = new DropIndexClause(indexName, ifExists, null, true);
    :}
    | KW_ENABLE KW_FEATURE STRING_LITERAL:featureName opt_enable_feature_properties:properties
    {:
        RESULT = new EnableFeatureClause(featureName, properties);
    :}
    | KW_MODIFY KW_DISTRIBUTION opt_distribution:distribution
    {:
        RESULT = new ModifyDistributionClause(distribution);
    :}
    | KW_MODIFY KW_COMMENT STRING_LITERAL:comment
    {:
        RESULT = new ModifyTableCommentClause(comment);
    :}
    | KW_MODIFY KW_COLUMN ident:colName KW_COMMENT STRING_LITERAL:comment
    {:
        RESULT = new ModifyColumnCommentClause(colName, comment);
    :}
    | KW_MODIFY KW_ENGINE KW_TO ident:engine opt_properties:properties
    {:
        RESULT = new ModifyEngineClause(engine, properties);
    :}
    | KW_ADD opt_tmp:isTempPartition KW_PARTITIONS KW_FROM LPAREN partition_key_list:lower RPAREN KW_TO LPAREN partition_key_list:upper RPAREN KW_INTERVAL INTEGER_LITERAL:time_interval ident:time_unit opt_properties:properties
    {:
        RESULT = new AlterMultiPartitionClause(PartitionKeyDesc.createMultiFixed(lower, upper, time_interval, time_unit), properties, isTempPartition);
    :}
    | KW_ADD opt_tmp:isTempPartition KW_PARTITIONS KW_FROM LPAREN partition_key_list:lower RPAREN KW_TO LPAREN partition_key_list:upper RPAREN KW_INTERVAL INTEGER_LITERAL:num_interval opt_properties:properties
    {:
        RESULT = new AlterMultiPartitionClause(PartitionKeyDesc.createMultiFixed(lower, upper, num_interval), properties, isTempPartition);
    :}
    ;

opt_enable_feature_properties ::=
    {:
    RESULT = null;
    :}
    | KW_WITH properties:properties
    {:
    RESULT = properties;
    :}
    ;

alter_system_clause ::=
    KW_ADD KW_BACKEND string_list:hostPorts opt_properties:properties
    {:
        RESULT = new AddBackendClause(hostPorts, properties);
    :}
    | KW_DROP KW_BACKEND string_list:hostPorts
    {:
        RESULT = new DropBackendClause(hostPorts, false);
    :}
    | KW_DROPP KW_BACKEND string_list:hostPorts
    {:
        RESULT = new DropBackendClause(hostPorts, true);
    :}
    | KW_DECOMMISSION KW_BACKEND string_list:hostPorts
    {:
        RESULT = new DecommissionBackendClause(hostPorts);
    :}
    | KW_ADD KW_OBSERVER STRING_LITERAL:hostPort
    {:
        RESULT = new AddObserverClause(hostPort);
    :}
    | KW_DROP KW_OBSERVER STRING_LITERAL:hostPort
    {:
        RESULT = new DropObserverClause(hostPort);
    :}
    | KW_ADD KW_FOLLOWER STRING_LITERAL:hostPort
    {:
        RESULT = new AddFollowerClause(hostPort);
    :}
    | KW_DROP KW_FOLLOWER STRING_LITERAL:hostPort
    {:
        RESULT = new DropFollowerClause(hostPort);
    :}
    /* Broker manipulation */
    | KW_ADD KW_BROKER ident_or_text:brokerName string_list:hostPorts
    {:
        RESULT = ModifyBrokerClause.createAddBrokerClause(brokerName, hostPorts);
    :}
    | KW_DROP KW_BROKER ident_or_text:brokerName string_list:hostPorts
    {:
        RESULT = ModifyBrokerClause.createDropBrokerClause(brokerName, hostPorts);
    :}
    | KW_DROP KW_ALL KW_BROKER ident_or_text:brokerName
    {:
        RESULT = ModifyBrokerClause.createDropAllBrokerClause(brokerName);
    :}
    // set load errors hub
    | KW_SET KW_LOAD KW_ERRORS KW_HUB opt_properties:properties
    {:
        RESULT = new AlterLoadErrorUrlClause(properties);
    :}
	| KW_MODIFY KW_BACKEND string_list:hostPorts KW_SET LPAREN key_value_map:properties RPAREN
	{:
		RESULT = new ModifyBackendClause(hostPorts, properties);
	:}
    | KW_MODIFY KW_FRONTEND STRING_LITERAL:hostPort KW_HOSTNAME STRING_LITERAL:hostName
    {:
        RESULT = new ModifyFrontendHostNameClause(hostPort, hostName);
    :}
    | KW_MODIFY KW_BACKEND STRING_LITERAL:hostPort KW_HOSTNAME STRING_LITERAL:hostName
    {:
        RESULT = new ModifyBackendHostNameClause(hostPort, hostName);
    :}
    ;

// Sync Stmt
sync_stmt ::=
    KW_SYNC
    {:
        RESULT = new SyncStmt();
    :}
    ;

opt_intermediate_type ::=
    {:
        RESULT = null;
    :}
    | KW_INTERMEDIATE type_def:intermediateType
    {:
        RESULT = intermediateType;
    :}
    ;

// Create Statement
create_stmt ::=
    /* Table */
    KW_CREATE opt_external:isExternal KW_TABLE opt_if_not_exists:ifNotExists table_name:name KW_LIKE table_name:existed_name KW_WITH KW_ROLLUP LPAREN ident_list:rollupNames RPAREN
    {:
        RESULT = new CreateTableLikeStmt(ifNotExists, name, existed_name, rollupNames, false);
    :}
    | KW_CREATE opt_external:isExternal KW_TABLE opt_if_not_exists:ifNotExists table_name:name KW_LIKE table_name:existed_name KW_WITH KW_ROLLUP
    {:
        RESULT = new CreateTableLikeStmt(ifNotExists, name, existed_name, null, true);
    :}
    | KW_CREATE opt_external:isExternal KW_TABLE opt_if_not_exists:ifNotExists table_name:name KW_LIKE table_name:existed_name
    {:
        RESULT = new CreateTableLikeStmt(ifNotExists, name, existed_name, null, false);
    :}
    | KW_CREATE opt_external:isExternal KW_TABLE opt_if_not_exists:ifNotExists table_name:name
            LPAREN column_definition_list:columns RPAREN opt_engine:engineName
            opt_keys:keys
            opt_comment:tableComment
            opt_partition:partition
            opt_distribution:distribution
            opt_rollup:index
            opt_properties:tblProperties
            opt_ext_properties:extProperties
    {:
        RESULT = new CreateTableStmt(ifNotExists, isExternal, name, columns, engineName, keys, partition,
        distribution, tblProperties, extProperties, tableComment, index);
    :}
    | KW_CREATE opt_external:isExternal KW_TABLE opt_if_not_exists:ifNotExists table_name:name
            LPAREN column_definition_list:columns COMMA RPAREN opt_engine:engineName
            opt_keys:keys
            opt_comment:tableComment
            opt_partition:partition
            opt_distribution:distribution
            opt_rollup:index
            opt_properties:tblProperties
            opt_ext_properties:extProperties
    {:
        RESULT = new CreateTableStmt(ifNotExists, isExternal, name, columns, null, engineName, keys, partition,
        distribution, tblProperties, extProperties, tableComment, index);
    :}
    | KW_CREATE opt_external:isExternal KW_TABLE opt_if_not_exists:ifNotExists table_name:name
            LPAREN column_definition_list:columns COMMA index_definition_list:indexes RPAREN opt_engine:engineName
            opt_keys:keys
            opt_comment:tableComment
            opt_partition:partition
            opt_distribution:distribution
            opt_rollup:index
            opt_properties:tblProperties
            opt_ext_properties:extProperties
    {:
        RESULT = new CreateTableStmt(ifNotExists, isExternal, name, columns, indexes, engineName, keys, partition,
        distribution, tblProperties, extProperties, tableComment, index);
    :}
    | KW_CREATE opt_external:isExternal KW_TABLE opt_if_not_exists:ifNotExists table_name:name
            LPAREN column_definition_list:columns COMMA index_definition_list:indexes COMMA RPAREN opt_engine:engineName
            opt_keys:keys
            opt_comment:tableComment
            opt_partition:partition
            opt_distribution:distribution
            opt_rollup:index
            opt_properties:tblProperties
            opt_ext_properties:extProperties
    {:
        RESULT = new CreateTableStmt(ifNotExists, isExternal, name, columns, indexes, engineName, keys, partition,
        distribution, tblProperties, extProperties, tableComment, index);
    :}
    | KW_ALTER KW_ROLE ident:role KW_COMMENT STRING_LITERAL:comment
    {:
        RESULT = new AlterRoleStmt(role, comment);
    :}
    | KW_CREATE KW_INDEX opt_if_not_exists:ifNotExists ident:indexName KW_ON table_name:tableName LPAREN ident_list:cols RPAREN opt_index_type:indexType opt_properties:properties opt_comment:comment
    {:
        RESULT = new AlterTableStmt(tableName, Lists.newArrayList(new CreateIndexClause(tableName, new IndexDef(indexName, ifNotExists, cols, indexType, properties, comment), false)));
    :}
    /* encryptkey */
    | KW_CREATE KW_ENCRYPTKEY opt_if_not_exists:ifNotExists encryptkey_name:keyName KW_AS STRING_LITERAL:keyString
    {:
        RESULT = new CreateEncryptKeyStmt(ifNotExists, keyName, keyString);
    :}
<<<<<<< HEAD
    | KW_CREATE KW_INVERTED KW_INDEX KW_ANALYZER opt_if_not_exists:ifNotExists ident:policyName opt_properties:properties
    {:
        RESULT = new CreateIndexPolicyStmt(ifNotExists, policyName, IndexPolicyTypeEnum.ANALYZER, properties);
    :}
    | KW_CREATE KW_INVERTED KW_INDEX KW_TOKENIZER opt_if_not_exists:ifNotExists ident:policyName opt_properties:properties
    {:
        RESULT = new CreateIndexPolicyStmt(ifNotExists, policyName, IndexPolicyTypeEnum.TOKENIZER, properties);
    :}
    | KW_CREATE KW_INVERTED KW_INDEX KW_TOKEN_FILTER opt_if_not_exists:ifNotExists ident:policyName opt_properties:properties
    {:
        RESULT = new CreateIndexPolicyStmt(ifNotExists, policyName, IndexPolicyTypeEnum.TOKEN_FILTER, properties);
=======
    /* sql_block_rule */
    | KW_CREATE KW_SQL_BLOCK_RULE opt_if_not_exists:ifNotExists ident:ruleName opt_properties:properties
    {:
        RESULT = new CreateSqlBlockRuleStmt(ifNotExists, ruleName, properties);
>>>>>>> e9f7df39
    :}
    | KW_BUILD KW_INDEX ident:indexName KW_ON table_name:tableName opt_partition_names:partitionNames
    {:
        RESULT = new AlterTableStmt(tableName, Lists.newArrayList(new BuildIndexClause(tableName, indexName, partitionNames, false)));
    :}
    ;

opt_aggregate ::=
    {:
        RESULT = false;
    :}
    | KW_AGGREGATE
    {:
        RESULT = true;
    :}
    ;

storage_backend ::=
    | KW_BROKER ident:brokerName KW_ON KW_LOCATION STRING_LITERAL:location opt_properties:properties
    {:
        RESULT = new StorageBackend(brokerName, location, StorageBackend.StorageType.BROKER, properties);
    :}
    | KW_S3 KW_ON KW_LOCATION STRING_LITERAL:location opt_properties:properties
    {:
        RESULT = new StorageBackend("", location, StorageBackend.StorageType.S3, properties);
    :}
    | KW_HDFS KW_ON KW_LOCATION STRING_LITERAL:location opt_properties:properties
    {:
        RESULT = new StorageBackend("", location, StorageBackend.StorageType.HDFS, properties);
    :}
    | KW_LOCAL KW_ON KW_LOCATION STRING_LITERAL:location opt_properties:properties
    {:
        RESULT = new StorageBackend("", location, StorageBackend.StorageType.LOCAL, properties);
    :}
    ;

opt_read_only ::=
    {:
        RESULT = false;
    :}
    | KW_READ KW_ONLY
    {:
        RESULT = true;
    :}
    ;

grant_user ::=
    user_identity:user_id
    {:
        /* No password */
        RESULT = new UserDesc(user_id);
    :}
    | user_identity:user_id KW_IDENTIFIED KW_BY STRING_LITERAL:password
    {:
        /* plain text password */
        RESULT = new UserDesc(user_id, new PassVar(password, true));
    :}
    | user_identity:user_id KW_IDENTIFIED KW_BY KW_PASSWORD STRING_LITERAL:password
    {:
        /* hashed password */
        RESULT = new UserDesc(user_id, new PassVar(password, false));
    :}
    ;

opt_user_role ::=
    /* Empty */
    {:
        RESULT = null;
    :}
    | KW_SUPERUSER /* for forward compatibility*/
    {:
        RESULT = "superuser";
    :}
    | KW_DEFAULT KW_ROLE STRING_LITERAL:role
    {:
        RESULT = role;
    :}
    ;

opt_password_option ::=
    opt_passwd_history_policy:historyPolicy
    opt_passwd_expire_policy:expirePolicy
    opt_passwd_reuse_policy:reusePolicy
    opt_failed_login_attempts:loginAttempts
    opt_password_lock_time:passwdLockTime
    opt_lock_account:lockAccount
    {:
        RESULT = new PasswordOptions(expirePolicy, historyPolicy, reusePolicy, loginAttempts, passwdLockTime, lockAccount);
    :}
    ;

opt_passwd_expire_policy ::=
    {:
        RESULT = (long) PasswordOptions.UNSET;
    :}
    | KW_PASSWORD_EXPIRE passwd_expire_opt:opt
    {:
        RESULT = opt;
    :}
    ;

opt_passwd_history_policy ::=
    {:
        RESULT = PasswordOptions.UNSET;
    :}
    | KW_PASSWORD_HISTORY passwd_history_opt:opt
    {:
        RESULT = opt;
    :}
    ;

opt_passwd_reuse_policy ::=
    {:
        RESULT = PasswordOptions.UNSET;
    :}
    | KW_PASSWORD_REUSE KW_INTERVAL passwd_reuse_opt:opt
    {:
        RESULT = opt;
    :}
    ;

opt_lock_account ::=
    {:
        RESULT = PasswordOptions.UNSET;
    :}
    | KW_ACCOUNT_LOCK
    {:
        RESULT = -1;
    :}
    | KW_ACCOUNT_UNLOCK
    {:
        RESULT = 1;
    :}
    ;

passwd_expire_opt ::=
    KW_DEFAULT
    {:
        RESULT = -1L;
    :}
    | KW_NEVER
    {:
        RESULT = 0L;
    :}
    | KW_INTERVAL INTEGER_LITERAL:n passwd_time_unit:unit
    {:
        RESULT = n * unit;
    :}
    ;

passwd_time_unit ::=
    KW_DAY
    {:
        RESULT = 86400;
    :}
    | KW_HOUR
    {:
        RESULT = 3600;
    :}
    | KW_SECOND
    {:
        RESULT = 1;
    :}
    ;

passwd_history_opt ::=
    KW_DEFAULT
    {:
        RESULT = -1;
    :}
    | INTEGER_LITERAL:n
    {:
        RESULT = n.intValue();
    :}
    ;

passwd_reuse_opt ::=
    KW_DEFAULT
    {:
        RESULT = -1;
    :}
    | INTEGER_LITERAL:n KW_DAY
    {:
        RESULT = n.intValue();
    :}
    ;

opt_failed_login_attempts ::=
    {:
        RESULT = PasswordOptions.UNSET;
    :}
    | KW_FAILED_LOGIN_ATTEMPTS INTEGER_LITERAL:n
    {:
        RESULT = n.intValue();
    :}
    ;

opt_password_lock_time ::=
    {:
        RESULT = (long) PasswordOptions.UNSET;
    :}
    | KW_PASSWORD_LOCK_TIME passwd_lock_time_opt:opt
    {:
        RESULT = opt;
    :}
    ;

passwd_lock_time_opt ::=
    INTEGER_LITERAL:n passwd_time_unit:unit
    {:
        RESULT = n * unit;
    :}
    | KW_UNBOUNDED
    {:
        RESULT = -1L;
    :}
    ;

user ::=
    ident_or_text:user
    {:
        RESULT = user;
    :}
    ;

user_identity ::=
    ident_or_text:user
    {:
        RESULT = new UserIdentity(user, "%", false);
    :}
    | ident_or_text:user AT ident_or_text:host
    {:
        RESULT = new UserIdentity(user, host, false);
    :}
    | ident_or_text:user AT LBRACKET ident_or_text:host RBRACKET
    {:
        RESULT = new UserIdentity(user, host, true);
    :}
    ;

// Help statement
help_stmt ::=
    KW_HELP ident_or_text:mark
    {:
        RESULT = new HelpStmt(mark);
    :}
    ;

// Export statement
export_stmt ::=
    KW_EXPORT KW_TABLE base_table_ref:tblRef
    where_clause:whereExpr
    KW_TO STRING_LITERAL:path
    opt_properties:properties
    opt_broker:broker
    {:
        RESULT = new ExportStmt(tblRef, whereExpr, path, properties, broker);
    :}
    ;

// Load
load_stmt ::=
    KW_LOAD KW_LABEL job_label:label
    LPAREN data_desc_list:dataDescList RPAREN
    opt_broker:broker
    opt_properties:properties
    opt_comment:comment
    {:
        RESULT = UnifiedLoadStmt.buildBrokerLoadStmt(label, dataDescList, broker, properties, comment);
    :}
    | KW_LOAD KW_LABEL job_label:label
    LPAREN data_desc_list:dataDescList RPAREN
    resource_desc:resource
    opt_properties:properties
    opt_comment:comment
    {:
        RESULT = new LoadStmt(label, dataDescList, resource, properties, comment);
    :}
    | KW_LOAD mysql_data_desc:desc opt_properties:properties opt_comment:comment
    {:
        RESULT = UnifiedLoadStmt.buildMysqlLoadStmt(desc, properties, comment);
    :}
    ;

job_label ::=
    ident:label
    {:
        RESULT = new LabelName("", label);
    :}
    | ident:db DOT ident:label
    {:
        RESULT = new LabelName(db, label);
    :}
    ;

copy_from_param ::=
    stage_and_pattern:stage
    {:
        RESULT = new CopyFromParam(stage);
    :}
    | LPAREN KW_SELECT copy_select_expr_list:exprList KW_FROM stage_and_pattern:stage where_clause:whereExpr RPAREN
    {:
        RESULT = new CopyFromParam(stage, exprList, whereExpr);
    :}
    ;

stage_name ::=
    AT ident:stage
    {:
        RESULT = stage;
    :}
    | AT BITNOT
    {:
        RESULT = "~";
    :}
    ;

stage_and_pattern ::=
    stage_name:name
    {:
        RESULT = new StageAndPattern(name, null);
    :}
    | stage_name:name LPAREN STRING_LITERAL:pattern RPAREN
    {:
        RESULT = new StageAndPattern(name, pattern);
    :}
    ;

copy_select_expr_list ::=
    {:
        RESULT = null;
    :}
    | STAR {:
        RESULT = null;
    :}
    | expr_list:exprList {:
        RESULT = exprList;
    :};

data_desc_list ::=
    data_desc:desc
    {:
        RESULT = Lists.newArrayList(desc);
    :}
    | data_desc_list:list COMMA data_desc:desc
    {:
        list.add(desc);
        RESULT = list;
    :}
    ;

opt_merge_type ::=
    {:
        RESULT = LoadTask.MergeType.APPEND;
    :}
    | KW_APPEND
    {:
        RESULT = LoadTask.MergeType.APPEND;
    :}
    | KW_DELETE
    {:
        RESULT = LoadTask.MergeType.DELETE;
    :}
    | KW_MERGE
    {:
        RESULT = LoadTask.MergeType.MERGE;
    :}
    | KW_WITH KW_APPEND
    {:
        RESULT = LoadTask.MergeType.APPEND;
    :}
    | KW_WITH KW_DELETE
    {:
        RESULT = LoadTask.MergeType.DELETE;
    :}
    | KW_WITH KW_MERGE
    {:
        RESULT = LoadTask.MergeType.MERGE;
    :}
    ;

opt_with_merge_type ::=
    {:
        RESULT = LoadTask.MergeType.APPEND;
    :}
    | KW_WITH KW_APPEND
    {:
        RESULT = LoadTask.MergeType.APPEND;
    :}
    | KW_WITH KW_DELETE
    {:
        RESULT = LoadTask.MergeType.DELETE;
    :}
    | KW_WITH KW_MERGE
    {:
        RESULT = LoadTask.MergeType.MERGE;
    :}
    ;

data_desc ::=
    opt_merge_type:mergeType
    KW_DATA KW_INFILE LPAREN string_list:files RPAREN
    opt_negative:isNeg
    KW_INTO KW_TABLE ident:tableName
    opt_partition_names:partitionNames
    opt_field_term:colSep
    opt_line_term:lineDelimiter
    opt_file_format:fileFormat
    opt_file_compress_type:fileCompressType
    opt_col_list:colList
    opt_columns_from_path:columnsFromPath
    opt_col_mapping_list:colMappingList
    pre_filter_clause:preFilterExpr
    where_clause:whereExpr
    delete_on_clause:deleteExpr
    sequence_col_clause:sequenceColName
    opt_properties:properties
    {:
        RESULT = new DataDescription(tableName, partitionNames, files, colList, colSep, lineDelimiter, fileFormat, fileCompressType,
        columnsFromPath, isNeg, colMappingList, preFilterExpr, whereExpr, mergeType, deleteExpr, sequenceColName, properties);
    :}
    | opt_merge_type:mergeType KW_DATA KW_FROM KW_TABLE ident:srcTableName
    opt_negative:isNeg
    KW_INTO KW_TABLE ident:tableName
    opt_partition_names:partitionNames
    opt_col_mapping_list:colMappingList
    where_clause:whereExpr
    delete_on_clause:deleteExpr
    opt_properties:properties
    {:
        RESULT = new DataDescription(tableName, partitionNames, srcTableName, isNeg, colMappingList, whereExpr,
        mergeType, deleteExpr, properties);
    :}
    ;

/* MySQL LOAD DATA Statement */
mysql_data_desc ::=
    KW_DATA
    opt_local:clientLocal
    KW_INFILE STRING_LITERAL:file
    KW_INTO KW_TABLE table_name:tableName
    opt_partition_names:partitionNames
    opt_field_term:colSep
    opt_line_term:lineDelimiter
    opt_skip_lines:skipLines
    opt_col_list:colList
    opt_col_mapping_list:colMappingList
    opt_properties:properties
    {:
        RESULT = new DataDescription(tableName, partitionNames, file, clientLocal, colList, colSep, lineDelimiter,
        skipLines, colMappingList, properties);
    :}
    ;

opt_negative ::=
    {:
        RESULT = false;
    :}
    | KW_NEGATIVE
    {:
        RESULT = true;
    :}
    ;

opt_local ::=
    {:
        RESULT = false;
    :}
    | KW_LOCAL
    {:
        RESULT = true;
    :}
    ;

opt_field_term ::=
    /* Empty */
    {:
        RESULT = null;
    :}
    | KW_COLUMNS KW_TERMINATED KW_BY STRING_LITERAL:sep
    {:
        RESULT = new Separator(sep);
    :}
    ;

opt_line_term ::=
    /* Empty */
    {:
        RESULT = null;
    :}
    | KW_LINES KW_TERMINATED KW_BY STRING_LITERAL:sep
    {:
        RESULT = new Separator(sep);
    :}
    ;

opt_skip_lines ::=
    /* Empty */
    {:
        RESULT = 0;
    :}
    | KW_IGNORE INTEGER_LITERAL:number KW_LINES
    {:
        RESULT = number.intValue();
    :}
    | KW_IGNORE INTEGER_LITERAL:number KW_ROWS
    {:
        RESULT = number.intValue();
    :}
    ;

separator ::=
    KW_COLUMNS KW_TERMINATED KW_BY STRING_LITERAL:sep
    {:
        RESULT = new Separator(sep);
    :}
    ;

opt_file_format ::=
    /* Empty */
    {: RESULT = null; :}
    | KW_FORMAT KW_AS ident_or_text:format
    {: RESULT = format; :}
    ;

opt_file_compress_type ::=
    /* Empty */
    {: RESULT = null; :}
    | KW_COMPRESS_TYPE KW_AS ident_or_text:compress_type
    {: RESULT = compress_type; :}
    ;

opt_columns_from_path ::=
    /* Empty */
    {: RESULT = null; :}
    | KW_COLUMNS KW_FROM KW_PATH KW_AS LPAREN ident_list:columnsFromPath RPAREN
    {: RESULT = columnsFromPath; :}
    ;

opt_col_list ::=
    {:
        RESULT = null;
    :}
    | LPAREN ident_list:colList RPAREN
    {:
        RESULT = colList;
    :}
    ;

opt_col_with_comment_list ::=
    {:
        RESULT = null;
    :}
    | LPAREN col_with_comment_list:colList RPAREN
    {:
        RESULT = colList;
    :}
    ;

col_with_comment_list ::=
    col_with_comment:col
    {:
        ArrayList<ColWithComment> list = new ArrayList<ColWithComment>();
        list.add(col);
        RESULT = list;
    :}
    | col_with_comment_list:list COMMA col_with_comment:col
    {:
        list.add(col);
        RESULT = list;
    :}
    ;

col_with_comment ::=
    ident:col opt_comment:comment
    {:
        RESULT = new ColWithComment(col, comment);
    :}
    ;

opt_col_mapping_list ::=
    /* Empty */
    {:
        RESULT = null;
    :}
    | KW_SET LPAREN expr_list:list RPAREN
    {:
        RESULT = list;
    :}
    ;

opt_broker ::=
    {:
        RESULT = null;
    :}
    | KW_WITH KW_S3 LPAREN key_value_map:properties RPAREN
    {:
        RESULT = new BrokerDesc("S3", StorageBackend.StorageType.S3, properties);
    :}
    | KW_WITH KW_HDFS LPAREN key_value_map:properties RPAREN
    {:
        RESULT = new BrokerDesc("HDFS", StorageBackend.StorageType.HDFS, properties);
    :}
    | KW_WITH KW_LOCAL LPAREN key_value_map:properties RPAREN
    {:
        RESULT = new BrokerDesc("LOCAL", StorageBackend.StorageType.LOCAL, properties);
    :}
    | KW_WITH KW_BROKER ident_or_text:name
    {:
        RESULT = new BrokerDesc(name, null);
    :}
    | KW_WITH KW_BROKER ident_or_text:name LPAREN key_value_map:properties RPAREN
    {:
        RESULT = new BrokerDesc(name, properties);
    :}
    ;

resource_desc ::=                                                               
    KW_WITH KW_RESOURCE ident_or_text:resourceName                                 
    {:                                                                               
        RESULT = new ResourceDesc(resourceName, null);                               
    :}                                                                               
    | KW_WITH KW_RESOURCE ident_or_text:resourceName LPAREN key_value_map:properties RPAREN
    {:                                                                               
        RESULT = new ResourceDesc(resourceName, properties);                         
    :}                                                                               
    ; 
create_job_stmt ::=
     KW_CREATE KW_JOB job_label:jobLabel KW_ON KW_SCHEDULE KW_EVERY INTEGER_LITERAL:time_interval ident:time_unit opt_job_starts:startsTime opt_job_ends:endsTime opt_comment:comment KW_DO stmt:executeSql  
    {:
        CreateJobStmt stmt = new CreateJobStmt(jobLabel,org.apache.doris.job.base.JobExecuteType.RECURRING,null,time_interval,time_unit, startsTime, endsTime,comment,executeSql);
        RESULT = stmt;
    :}
/*  support in future  | KW_CREATE KW_JOB job_label:jobLabel KW_ON KW_SCHEDULE KW_STREAMING KW_AT STRING_LITERAL:atTime opt_comment:comment KW_DO stmt:executeSql  
    {:
        CreateJobStmt stmt = new CreateJobStmt(jobLabel,org.apache.doris.job.base.JobExecuteType.STREAMING,atTime,null,null,null,null,comment,executeSql);
        RESULT = stmt;
    :}   */ 
    | KW_CREATE KW_JOB job_label:jobLabel KW_ON KW_SCHEDULE job_at_time:atTime opt_comment:comment KW_DO stmt:executeSql  
    {:
        CreateJobStmt stmt = new CreateJobStmt(jobLabel,org.apache.doris.job.base.JobExecuteType.ONE_TIME,atTime,null,null,null,null,comment,executeSql);
        RESULT = stmt;
    :}
    ;                           
 opt_job_starts ::= 
     {:
         RESULT = null;
     :}
     | KW_STARTS STRING_LITERAL:startTime 
     {: 
        RESULT = startTime;    
     :}
     |KW_STARTS KW_CURRENT_TIMESTAMP
     {: 
        RESULT = CreateJobStmt.CURRENT_TIMESTAMP_STRING;
     :}   
     ;
     
 job_at_time ::= 
     | KW_AT STRING_LITERAL:atTime 
     {: 
        RESULT = atTime;    
     :}
     |KW_AT KW_CURRENT_TIMESTAMP
     {: 
        RESULT = CreateJobStmt.CURRENT_TIMESTAMP_STRING;
     :}   
     ;
 opt_job_ends ::= 
     {:
         RESULT = null;
     :}    
     | KW_ENDS STRING_LITERAL:endTime 
     {:  
          RESULT = endTime;  
     :}
     ;
// Routine load statement
create_routine_load_stmt ::=
    KW_CREATE KW_ROUTINE KW_LOAD job_label:jobLabel optional_on_ident:tableName
    opt_with_merge_type:mergeType
    opt_load_property_list:loadPropertyList
    opt_properties:properties
    KW_FROM ident:type LPAREN key_value_map:customProperties RPAREN
    opt_comment:comment
    {:
        RESULT = new CreateRoutineLoadStmt(jobLabel, tableName, loadPropertyList,
         properties, type, customProperties, mergeType, comment);
    :}
    ;
optional_on_ident ::= KW_ON ident:tableName 
                    {: RESULT = tableName; :}
                  | {: RESULT = null; :};
opt_load_property_list ::=
    {:
        RESULT = null;
    :}
    | load_property:loadProperty
    {:
        RESULT = Lists.newArrayList(loadProperty);
    :}
    | opt_load_property_list:list COMMA load_property:loadProperty
    {:
        list.add(loadProperty);
        RESULT = list;
    :}
    ;

load_property ::=
    separator:colSep
    {:
        RESULT = colSep;
    :}
    | import_columns_stmt:columnsInfo
    {:
        RESULT = columnsInfo;
    :}
    | import_preceding_filter_stmt:preFilter
    {:
        RESULT = preFilter;
    :}
    | import_where_stmt:wherePredicate
    {:
        RESULT = wherePredicate;
    :}
    | import_delete_on_stmt:deletePredicate
    {:
        RESULT = deletePredicate;
    :}
    | import_sequence_stmt:sequenceColumn
    {:
        RESULT = sequenceColumn;
    :}
    | partition_names:partitionNames
    {:
        RESULT = partitionNames;
    :}
    ;

tbl_pattern ::=
    ident_or_star:db
    {:
        RESULT = new TablePattern(db, "*");
    :}
    | ident_or_star:db DOT ident_or_star:tbl
    {:
        RESULT = new TablePattern(db, tbl);
    :}
    | ident_or_star:ctl DOT ident_or_star:db DOT ident_or_star:tbl
    {:
        RESULT = new TablePattern(ctl, db, tbl);
    :}
    ;

resource_pattern ::=
    ident_or_star:resourceName
    {:
        RESULT = new ResourcePattern(resourceName, ResourceTypeEnum.GENERAL);
    :}
    | STRING_LITERAL:resourceName
    {:
        RESULT = new ResourcePattern(resourceName, ResourceTypeEnum.GENERAL);
    :}
    ;

workload_group_pattern ::=
    ident_or_star:workloadGroupName
    {:
        RESULT = new WorkloadGroupPattern(workloadGroupName);
    :}
    | STRING_LITERAL:workloadGroupName
    {:
        RESULT = new WorkloadGroupPattern(workloadGroupName);
    :}
    ;

ident_or_star ::=
    STAR
    {:
        RESULT = "*";
    :}
    | ident:ident
    {:
        RESULT = ident;
    :}
    ;

// Drop statement
drop_stmt ::=
    /* Table */
    KW_DROP KW_TABLE opt_if_exists:ifExists table_name:name opt_force:force
    {:
        RESULT = new DropTableStmt(ifExists, name, force);
    :}
    /* User */
    | KW_DROP KW_USER opt_if_exists:ifExists user_identity:userId
    {:
        RESULT = new DropUserStmt(ifExists, userId);
    :}
    /* View */
    | KW_DROP KW_VIEW opt_if_exists:ifExists table_name:name
    {:
        RESULT = new DropTableStmt(ifExists, name, true, false);
    :}
    | KW_DROP KW_INDEX opt_if_exists:ifExists ident:indexName KW_ON table_name:tableName
    {:
        RESULT = new AlterTableStmt(tableName, Lists.newArrayList(new DropIndexClause(indexName, ifExists, tableName, false)));
    :}
    | KW_DROP KW_WORKLOAD KW_POLICY opt_if_exists:ifExists ident_or_text:policyName
    {:
        RESULT = new DropWorkloadSchedPolicyStmt(ifExists, policyName);
    :}
    | KW_DROP KW_INVERTED KW_INDEX KW_ANALYZER opt_if_exists:ifExists ident:policyName
    {:
        RESULT = new DropIndexPolicyStmt(ifExists, IndexPolicyTypeEnum.ANALYZER, policyName);
    :}
    | KW_DROP KW_INVERTED KW_INDEX KW_TOKENIZER opt_if_exists:ifExists ident:policyName
    {:
        RESULT = new DropIndexPolicyStmt(ifExists, IndexPolicyTypeEnum.TOKENIZER, policyName);
    :}
    | KW_DROP KW_INVERTED KW_INDEX KW_TOKEN_FILTER opt_if_exists:ifExists ident:policyName
    {:
        RESULT = new DropIndexPolicyStmt(ifExists, IndexPolicyTypeEnum.TOKEN_FILTER, policyName);
    :}
    ;

// Recover statement
recover_stmt ::=
    KW_RECOVER KW_DATABASE ident:dbName opt_id:dbId opt_alias:alias
    {:
        RESULT = new RecoverDbStmt(dbName, dbId, alias);
    :}
    | KW_RECOVER KW_TABLE table_name:dbTblName opt_id:tableId opt_alias:alias
    {:
        RESULT = new RecoverTableStmt(dbTblName, tableId, alias);
    :}
    | KW_RECOVER KW_PARTITION ident:partitionName opt_id:partitionId opt_alias:alias KW_FROM table_name:dbTblName
    {:
        RESULT = new RecoverPartitionStmt(dbTblName, partitionName, partitionId, alias);
    :}
    ;

opt_agg_type ::=
    KW_SUM
    {:
    RESULT = AggregateType.SUM;
    :}
    | KW_MAX
    {:
    RESULT = AggregateType.MAX;
    :}
    | KW_MIN
    {:
    RESULT = AggregateType.MIN;
    :}
    | KW_REPLACE
    {:
    RESULT = AggregateType.REPLACE;
    :}
    | KW_REPLACE_IF_NOT_NULL
    {:
    RESULT = AggregateType.REPLACE_IF_NOT_NULL;
    :}
    | KW_HLL_UNION
    {:
    RESULT = AggregateType.HLL_UNION;
    :}
    | KW_BITMAP_UNION
    {:
    RESULT = AggregateType.BITMAP_UNION;
    :}
    | KW_QUANTILE_UNION
    {:
    RESULT = AggregateType.QUANTILE_UNION;
    :}
    | KW_GENERIC
    {:
    RESULT = AggregateType.GENERIC;
    :}
    ;

opt_partition ::=
    /* Empty: no partition */
    {:
        RESULT = null;
    :}
    /* Range partition */
    | KW_PARTITION KW_BY KW_RANGE LPAREN ident_list:columns RPAREN
            LPAREN opt_all_partition_desc_list:list RPAREN
    {:
        RESULT = new RangePartitionDesc(columns, list);
    :}
    /* List partition */
    | KW_PARTITION KW_BY KW_LIST LPAREN ident_list:columns RPAREN
            LPAREN opt_all_partition_desc_list:list RPAREN
    {:
         RESULT = new ListPartitionDesc(columns, list);
    :}
    /* expr range partition */
    | KW_AUTO KW_PARTITION KW_BY KW_RANGE LPAREN function_call_expr:fnExpr RPAREN
            LPAREN opt_all_partition_desc_list:list RPAREN
    {:
        ArrayList<Expr> exprs = new ArrayList<Expr>();
        exprs.add(fnExpr);
        RESULT = RangePartitionDesc.createRangePartitionDesc(exprs, list);
    :}
    | KW_AUTO KW_PARTITION KW_BY KW_RANGE LPAREN function_name:functionName LPAREN expr_list:l COMMA
        KW_INTERVAL expr:v ident:u RPAREN RPAREN LPAREN opt_all_partition_desc_list:list RPAREN
    {:
        Expr fnExpr = FunctionCallExpr.functionWithIntervalConvert(functionName.getFunction().toLowerCase(), l.get(0), v, u); 
        ArrayList<Expr> exprs = new ArrayList<Expr>();
        exprs.add(fnExpr);
        RESULT = RangePartitionDesc.createRangePartitionDesc(exprs, list);
    :}

    /* expr list partition */
    | KW_AUTO KW_PARTITION KW_BY KW_LIST LPAREN expr_list:exprs RPAREN
            LPAREN opt_all_partition_desc_list:list RPAREN
    {:
        RESULT = ListPartitionDesc.createListPartitionDesc(exprs, list);
    :}
    | KW_AUTO KW_PARTITION KW_BY KW_LIST function_call_expr:fnExpr
            LPAREN opt_all_partition_desc_list:list RPAREN
    {:
        ArrayList<Expr> exprs = new ArrayList<Expr>();
        exprs.add(fnExpr);
        RESULT = ListPartitionDesc.createListPartitionDesc(exprs, list);
    :}
    ;

opt_distribution ::=
    /* Empty: no distributed */
    {:
        RESULT = null;
    :}
    /* Hash distributed */
    | KW_DISTRIBUTED KW_BY KW_HASH LPAREN ident_list:columns RPAREN opt_distribution_number:numDistribution
    {:
        int bucketNum = (numDistribution == null ? -1 : numDistribution);
        boolean is_auto_bucket = (numDistribution == null);
        RESULT = new HashDistributionDesc(bucketNum, is_auto_bucket, columns);
    :}
    /* Random distributed */
    | KW_DISTRIBUTED KW_BY KW_RANDOM opt_distribution_number:numDistribution
    {:
        int bucketNum = (numDistribution == null ? -1 : numDistribution);
        boolean is_auto_bucket = (numDistribution == null);
        RESULT = new RandomDistributionDesc(bucketNum, is_auto_bucket);
    :}
    ;

opt_rollup ::=
    /* Empty: no rollup */
    {:
        RESULT = new ArrayList<>();
    :}
    | KW_ROLLUP LPAREN add_rollup_clause_list:list RPAREN
    {:
        RESULT = list;
    :}
    ;

opt_distribution_number ::=
    /* Empty */
    {:
        /* If distribution number is null, default distribution number is FeConstants.default_bucket_num. */
        RESULT = FeConstants.default_bucket_num;
    :}
    | KW_BUCKETS INTEGER_LITERAL:numDistribution
    {:
        RESULT = numDistribution.intValue();
    :}
    | KW_BUCKETS KW_AUTO
    {:
        RESULT = null;
    :}
    ;

opt_keys ::=
    /* Empty */
    {:
        RESULT = null;
    :}
    /* dup_keys */
    | KW_DUPLICATE KW_KEY LPAREN ident_list:keys RPAREN
    {:
        RESULT = new KeysDesc(KeysType.DUP_KEYS, keys);
    :}
    /* unique_keys */
    | KW_UNIQUE KW_KEY LPAREN ident_list:keys RPAREN
    opt_cluster_keys:cluster_keys
    {:
        RESULT = new KeysDesc(KeysType.UNIQUE_KEYS, keys, cluster_keys);
    :}
    /* agg_keys */
    | KW_AGGREGATE KW_KEY LPAREN ident_list:keys RPAREN
    {:
        RESULT = new KeysDesc(KeysType.AGG_KEYS, keys);
    :}
    ;

opt_cluster_keys ::=
    /* Empty */
    {:
        RESULT = null;
    :}
    | KW_CLUSTER KW_BY LPAREN ident_list:keys RPAREN
    {:
        RESULT = keys;
    :}
    ;

opt_all_partition_desc_list ::=
    /* Empty */
    {:
        RESULT = null;
    :}
    | all_partition_desc_list:list
    {:
        RESULT = list;
    :}
    ;

all_partition_desc_list ::=
    all_partition_desc_list:list COMMA single_partition_desc:desc
    {:
        list.add(desc);
        RESULT = list;
    :}
    | single_partition_desc:desc
    {:
        RESULT = Lists.newArrayList(desc);
    :}
    | all_partition_desc_list:list COMMA multi_partition_desc:desc
    {:
        list.add(desc);
        RESULT = list;
    :}
    | multi_partition_desc:desc
    {:
        RESULT = Lists.newArrayList(desc);
    :}
    ;

single_partition_desc ::=
    KW_PARTITION opt_if_not_exists:ifNotExists ident:partName KW_VALUES KW_LESS KW_THAN partition_key_desc:desc
        opt_key_value_map:properties
    {:
        RESULT = new SinglePartitionDesc(ifNotExists, partName, desc, properties);
    :}
    | KW_PARTITION opt_if_not_exists:ifNotExists ident:partName KW_VALUES fixed_partition_key_desc:desc
        opt_key_value_map:properties
    {:
        RESULT = new SinglePartitionDesc(ifNotExists, partName, desc, properties);
    :}
    /* list partition */
    | KW_PARTITION opt_if_not_exists:ifNotExists ident:partName list_partition_key_desc:desc
            opt_key_value_map:properties
    {:
        RESULT = new SinglePartitionDesc(ifNotExists, partName, desc, properties);
    :}
    | KW_PARTITION opt_if_not_exists:ifNotExists ident:partName KW_VALUES KW_IN list_partition_key_desc:desc
        opt_key_value_map:properties
    {:
        RESULT = new SinglePartitionDesc(ifNotExists, partName, desc, properties);
    :}
    ;

multi_partition_desc ::=
    fixed_multi_partition_key_desc:desc
        opt_key_value_map:properties
    {:
        RESULT = new MultiPartitionDesc(desc, properties);
    :}
    ;

fixed_multi_partition_key_desc ::=
    // FROM (lower) TO (upper) INTERVAL time_interval time_type
    KW_FROM LPAREN partition_key_list:lower RPAREN KW_TO LPAREN partition_key_list:upper RPAREN KW_INTERVAL INTEGER_LITERAL:time_interval ident:time_unit
    {:
        RESULT = PartitionKeyDesc.createMultiFixed(lower, upper, time_interval, time_unit);
    :}
    | KW_FROM LPAREN partition_key_list:lower RPAREN KW_TO LPAREN partition_key_list:upper RPAREN KW_INTERVAL INTEGER_LITERAL:num_interval
      {:
          RESULT = PartitionKeyDesc.createMultiFixed(lower, upper, num_interval);
      :}
    ;

partition_key_desc ::=
    KW_MAX_VALUE
    {:
        RESULT = PartitionKeyDesc.createMaxKeyDesc();
    :}
    | LPAREN partition_key_list:keys RPAREN
    {:
        RESULT = PartitionKeyDesc.createLessThan(keys);
    :}
    ;

/* list partition PartitionKeyDesc */
list_partition_key_desc ::=
    /* empty */
    {:
        ArrayList<List<PartitionValue>> keys = new ArrayList();
        keys.add(new ArrayList());
        RESULT = PartitionKeyDesc.createIn(keys);
    :}
    | LPAREN list_partition_values_list:keys RPAREN
    {:
        RESULT = PartitionKeyDesc.createIn(keys);
    :}
    ;

/* List<List<PartitionValue>> inValues */
list_partition_values_list ::=
    partition_value_list:item
    {:
        ArrayList<List<PartitionValue>> l = new ArrayList();
        l.add(item);
        RESULT = l;
    :}
    | list_partition_values_list:l COMMA partition_value_list:item
    {:
        l.add(item);
        RESULT = l;
    :}
    ;

/* List<PartitionValue> */
partition_value_list ::=
    /* single partition key */
    STRING_LITERAL:item
    {:
        RESULT = Lists.newArrayList(new PartitionValue(item));
    :}
    | INTEGER_LITERAL:item
    {:
        RESULT = Lists.newArrayList(new PartitionValue(item));
    :}
    /* multi partition keys : (1, "beijing") */
    | LPAREN partition_key_item_list:l RPAREN
    {:
        RESULT = l;
    :}
    | KW_NULL
    {:
        RESULT = Lists.newArrayList(new PartitionValue("", true));
    :}
    ;

/* List<PartitionValue> */
partition_key_item_list ::=
    STRING_LITERAL:item
    {:
        RESULT = Lists.newArrayList(new PartitionValue(item));
    :}
    | partition_key_item_list:l COMMA STRING_LITERAL:item
    {:
        l.add(new PartitionValue(item));
        RESULT = l;
    :}
    | INTEGER_LITERAL:item
    {:
        RESULT = Lists.newArrayList(new PartitionValue(item));
    :}
    | partition_key_item_list:l COMMA INTEGER_LITERAL:item
    {:
        l.add(new PartitionValue(item));
        RESULT = l;
    :}
    | KW_NULL
    {:
        RESULT = Lists.newArrayList(new PartitionValue("", true));
    :}
    | partition_key_item_list:l COMMA KW_NULL
    {:
        l.add(new PartitionValue("", true));
        RESULT = l;
    :}
    | KW_MAX_VALUE
    {:
        RESULT = Lists.newArrayList(PartitionValue.MAX_VALUE);
    :}
    | partition_key_item_list:l COMMA KW_MAX_VALUE
    {:
        l.add(PartitionValue.MAX_VALUE);
        RESULT = l;
    :}
    ;

partition_key_list ::=
    /* empty */
    {:
        List<PartitionValue> l = new ArrayList<PartitionValue>();
        RESULT = l;
    :}
    | partition_key_list:l COMMA STRING_LITERAL:item
    {:
        l.add(new PartitionValue(item));
        RESULT = l;
    :}
    | partition_key_list:l COMMA INTEGER_LITERAL:item
    {:
        l.add(new PartitionValue(item));
        RESULT = l;
    :}
    | partition_key_list:l COMMA KW_MAX_VALUE
    {:
        l.add(PartitionValue.MAX_VALUE);
        RESULT = l;
    :}
    | STRING_LITERAL:item
    {:
        RESULT = Lists.newArrayList(new PartitionValue(item));
    :}
    | INTEGER_LITERAL:item
    {:
        RESULT = Lists.newArrayList(new PartitionValue(item));
    :}
    | KW_MAX_VALUE
    {:
        RESULT = Lists.newArrayList(PartitionValue.MAX_VALUE);
    :}
    | KW_NULL
    {:
        RESULT = Lists.newArrayList(new PartitionValue("", true));
    :}
    ;

fixed_partition_key_desc ::=
    /* format: [(lower), (upper))*/
    LBRACKET LPAREN partition_key_list:lower RPAREN COMMA LPAREN partition_key_list:upper RPAREN RPAREN
    {:
        RESULT = PartitionKeyDesc.createFixed(lower, upper);
    :}
    ;

opt_engine ::=
    {: RESULT = null; :}
    | KW_ENGINE EQUAL ident:engineName
    {: RESULT = engineName; :}
    ;

opt_key_value_map ::=
    {:
    RESULT = Maps.newHashMap();
    :}
    | LPAREN key_value_map:map RPAREN
    {:
    RESULT = map;
    :}
    ;

opt_key_value_map_in_paren ::=
    /* empty */
    {:
    RESULT = Maps.newHashMap();
    :}
    | STRING_LITERAL:name EQUAL STRING_LITERAL:value
    {:
    RESULT = Maps.newHashMap();
    RESULT.put(name.trim(), value);
    :}
    | opt_key_value_map_in_paren:map COMMA STRING_LITERAL:name EQUAL STRING_LITERAL:value
    {:
    map.put(name.trim(), value);
    RESULT = map;
    :}
    ;

key_value_map ::=
    STRING_LITERAL:name EQUAL STRING_LITERAL:value
    {:
    RESULT = Maps.newHashMap();
    RESULT.put(name.trim(), value);
    :}
    | key_value_map:map COMMA STRING_LITERAL:name EQUAL STRING_LITERAL:value
    {:
    map.put(name.trim(), value);
    RESULT = map;
    :}
    ;

opt_properties ::=
    {:
    RESULT = Maps.newHashMap();
    :}
    | properties:properties
    {:
    RESULT = properties;
    :}
    ;

policy_condition_op ::=
    EQUAL
    {:
    RESULT = "=";
    :}
    | GREATERTHAN
    {:
    RESULT = ">";
    :}
    | LESSTHAN
    {:
    RESULT = "<";
    :}
    | GREATERTHAN EQUAL
    {:
    RESULT = ">=";
    :}
    | LESSTHAN EQUAL
    {:
    RESULT = "<=";
    :};

policy_condition_value ::=
    INTEGER_LITERAL:val
    {:
    RESULT = String.valueOf(val);
    :}
    | STRING_LITERAL:val
    {:
    RESULT = val;
    :}
    | FLOATINGPOINT_LITERAL:val
    {:
    RESULT = String.valueOf(val);
    :}
    | DECIMAL_LITERAL:val
    {:
    RESULT = val.toString();
    :}
    ;

workload_policy_condition_list ::=
    ident:metricName policy_condition_op:op policy_condition_value:value
    {:
    RESULT = new ArrayList<>();
    WorkloadConditionMeta cm = new WorkloadConditionMeta(metricName, op, value);
    RESULT.add(cm);
    :}
    | workload_policy_condition_list:list COMMA ident:metricName policy_condition_op:op policy_condition_value:value
    {:
    WorkloadConditionMeta cm = new WorkloadConditionMeta(metricName, op, value);
    list.add(cm);
    RESULT = list;
    :};

conditions ::=
    KW_CONDITIONS LPAREN workload_policy_condition_list:list RPAREN
    {:
    RESULT = list;
    :}
    ;

opt_conditions ::=
    {:
    RESULT = null;
    :}
    | conditions:conditions
    {:
    RESULT = conditions;
    :}
    ;

workload_policy_action_list ::=
    KW_SET_SESSION_VAR STRING_LITERAL:args
    {:
    RESULT = Lists.newArrayList();
    WorkloadActionMeta wam = new WorkloadActionMeta("set_session_variable", args);
    RESULT.add(wam);
    :}
    | workload_policy_action_list:list COMMA KW_SET_SESSION_VAR STRING_LITERAL:args
    {:
    WorkloadActionMeta wam = new WorkloadActionMeta("set_session_variable", args);
    list.add(wam);
    RESULT = list;
    :}
    | ident:firstArgs
    {:
    RESULT = Lists.newArrayList();
    WorkloadActionMeta wam = new WorkloadActionMeta(firstArgs, "");
    RESULT.add(wam);
    :}
    | ident:firstArgs STRING_LITERAL:secondArgs
    {:
    RESULT = Lists.newArrayList();
    WorkloadActionMeta wam = new WorkloadActionMeta(firstArgs, secondArgs);
    RESULT.add(wam);
    :}
    | workload_policy_action_list:list COMMA ident:firstArgs
    {:
    WorkloadActionMeta wam = new WorkloadActionMeta(firstArgs, "");
    list.add(wam);
    RESULT = list;
    :}
    | workload_policy_action_list:list COMMA ident:firstArgs STRING_LITERAL:secondArgs
    {:
    WorkloadActionMeta wam = new WorkloadActionMeta(firstArgs, secondArgs);
    list.add(wam);
    RESULT = list;
    :}
    ;


actions ::=
    KW_ACTIONS LPAREN workload_policy_action_list:list RPAREN
    {:
    RESULT = list;
    :}
    ;

opt_actions ::=
    {:
    RESULT = null;
    :}
    | actions:actions
    {:
    RESULT = actions;
    :}
    ;

opt_ext_properties ::=
    {:
    RESULT = Maps.newHashMap();
    :}
    | KW_BROKER properties:properties
    {:
    RESULT = properties;
    :}
    ;

properties ::=
    KW_PROPERTIES LPAREN key_value_map:map RPAREN
    {:
    RESULT = map;
    :}
    ;

column_definition_list ::=
    column_definition:column
    {:
    RESULT = Lists.newArrayList();
    RESULT.add(column);
    :}
    | column_definition_list:list COMMA column_definition:column
    {:
    list.add(column);
    RESULT = list;
    :}
    ;

index_definition_list ::=
    index_definition:index
    {:
        RESULT = Lists.newArrayList();
        RESULT.add(index);
    :}
    | index_definition_list:list COMMA index_definition:index
    {:
        list.add(index);
        RESULT = list;
    :}
    ;

opt_default_value ::=
    /* Empty */
    {:
        RESULT = ColumnDef.DefaultValue.NOT_SET;
    :}
    | KW_DEFAULT STRING_LITERAL:value
    {:
        RESULT = new ColumnDef.DefaultValue(true, value);
    :}
    | KW_DEFAULT KW_NULL
    {:
        RESULT = ColumnDef.DefaultValue.NULL_DEFAULT_VALUE;
    :}
    | KW_DEFAULT KW_CURRENT_TIMESTAMP
    {:
        RESULT = ColumnDef.DefaultValue.CURRENT_TIMESTAMP_DEFAULT_VALUE;
    :}
    | KW_DEFAULT KW_CURRENT_TIMESTAMP LPAREN INTEGER_LITERAL:precision RPAREN
    {:
        RESULT = ColumnDef.DefaultValue.currentTimeStampDefaultValueWithPrecision(precision);
    :}
    | KW_DEFAULT KW_BITMAP_EMPTY
    {:
        RESULT = ColumnDef.DefaultValue.BITMAP_EMPTY_DEFAULT_VALUE;
    :}
    | KW_DEFAULT INTEGER_LITERAL:value
    {:
        RESULT = new ColumnDef.DefaultValue(true, value);
    :}
    | KW_DEFAULT LARGE_INTEGER_LITERAL:value
    {:
        RESULT = new ColumnDef.DefaultValue(true, value);
    :}
    | KW_DEFAULT DECIMAL_LITERAL:value
    {:
        RESULT = new ColumnDef.DefaultValue(true, value);
    :}
    ;

opt_is_key ::=
    {:
        RESULT = false;
    :}
    | KW_KEY:key
    {:
        RESULT = true;
    :}
    ;

column_definition ::=
    ident:columnName type_def:typeDef opt_is_key:isKey opt_nullable_type:nullable_type opt_auto_inc_init_value:autoIncInitValue opt_default_value:defaultValue opt_comment:comment
    {:
        ColumnDef columnDef = new ColumnDef(columnName, typeDef, isKey, null, nullable_type, autoIncInitValue, defaultValue, comment);
        RESULT = columnDef;
    :}
    | ident:columnName type_def:typeDef opt_is_key:isKey opt_agg_type:aggType opt_nullable_type:nullable_type opt_auto_inc_init_value:autoIncInitValue opt_default_value:defaultValue opt_comment:comment
    {:
        ColumnDef columnDef = new ColumnDef(columnName, typeDef, isKey, aggType, nullable_type, autoIncInitValue, defaultValue, comment);
        RESULT = columnDef;
    :}
    | ident:columnName type_def:typeDef opt_is_key:isKey opt_generated_always KW_AS LPAREN expr:expr RPAREN opt_nullable_type:nullable_type opt_comment:comment
    {:
        ColumnDef columnDef =  new ColumnDef(columnName, typeDef, isKey, nullable_type, comment, Optional.of(new GeneratedColumnInfo(null, expr)));
        RESULT = columnDef;
    :}
    ;

index_definition ::=
    KW_INDEX opt_if_not_exists:ifNotExists ident:indexName LPAREN ident_list:cols RPAREN opt_index_type:indexType opt_properties:properties opt_comment:comment
    {:
        RESULT = new IndexDef(indexName, ifNotExists, cols, indexType, properties, comment);
    :}
    ;

opt_nullable_type ::=
    {:
        RESULT = ColumnNullableType.DEFAULT;
    :}
    | KW_NULL
    {:
        RESULT = ColumnNullableType.NULLABLE;
    :}
    | KW_NOT KW_NULL
    {:
        RESULT = ColumnNullableType.NOT_NULLABLE;
    :}
    ;

opt_is_allow_null ::=
    {:
        RESULT = true;
    :}
    | KW_NULL
    {:
        RESULT = true;
    :}
    | KW_NOT KW_NULL
    {:
        RESULT = false;
    :}
    ;

opt_auto_inc_init_value ::=
    {:
        RESULT = Long.valueOf(-1);
    :}
    | KW_AUTO_INCREMENT
    {:
        RESULT = Long.valueOf(1);
    :}
    | KW_AUTO_INCREMENT LPAREN INTEGER_LITERAL:auto_inc_initial_value RPAREN
    {:
        if (auto_inc_initial_value.longValue() < 0) {
            throw new AnalysisException("AUTO_INCREMENT start value can not be negative.");
        }
        RESULT = auto_inc_initial_value.longValue();
    :}
    ;

opt_comment ::=
    /* empty */
    {:
        RESULT = "";
    :}
    | KW_COMMENT STRING_LITERAL:comment
    {:
        RESULT = comment;
    :}
    ;

opt_comment_null ::=
    /* empty */
    {:
        RESULT = null;
    :}
    | KW_COMMENT STRING_LITERAL:comment
    {:
        RESULT = comment;
    :}
    ;

opt_index_type ::=
    {:
        RESULT = null;
    :}
    | KW_USING KW_BITMAP
    {:
        if (Config.enable_create_bitmap_index_as_inverted_index) {
            RESULT = IndexDef.IndexType.INVERTED;
        } else {
            RESULT = IndexDef.IndexType.BITMAP;
        }
    :}
    | KW_USING KW_NGRAM_BF
    {:
        RESULT = IndexDef.IndexType.NGRAM_BF;
    :}
    | KW_USING KW_INVERTED
    {:
        RESULT = IndexDef.IndexType.INVERTED;
    :}
    ;

opt_or_replace ::=
    {:
        RESULT = false;
    :}
    | KW_OR KW_REPLACE
    {:
        RESULT = true;
    :}
    ;

opt_if_exists ::=
    {:
        RESULT = false;
    :}
    | KW_IF KW_EXISTS
    {:
        RESULT = true;
    :}
    ;

opt_if_not_exists ::=
    {:
        RESULT = false;
    :}
    | KW_IF KW_NOT KW_EXISTS
    {:
        RESULT = true;
    :}
    ;

opt_external ::=
    /* empty */
    {:
        RESULT = false;
    :}
    | KW_EXTERNAL
    {:
        RESULT = true;
    :}
    ;

opt_cached ::=
    /* empty */
    {:
        RESULT = false;
    :}
    | KW_CACHED
    {:
        RESULT = true;
    :}
    ;

opt_force ::=
     /* empty */
    {:
        RESULT = false;
    :}
    | KW_FORCE
    {:
        RESULT = true;
    :}
    ;

// Show statement
show_stmt ::=
    KW_SHOW show_param:stmt
    {:
        RESULT = stmt;
    :}
    | KW_SHOW KW_INVERTED KW_INDEX KW_ANALYZER
    {:
        RESULT = new ShowIndexPolicyStmt(IndexPolicyTypeEnum.ANALYZER);
    :}
    | KW_SHOW KW_INVERTED KW_INDEX KW_TOKENIZER
    {:
        RESULT = new ShowIndexPolicyStmt(IndexPolicyTypeEnum.TOKENIZER);
    :}
    | KW_SHOW KW_INVERTED KW_INDEX KW_TOKEN_FILTER
    {:
        RESULT = new ShowIndexPolicyStmt(IndexPolicyTypeEnum.TOKEN_FILTER);
    :}
    ;

show_param ::=
    /* routine */
    procedure_or_function KW_STATUS opt_wild_where
    {:
        RESULT = new ShowProcedureStmt();
    :}
    /* engines */
    | opt_storage KW_ENGINES
    {:
        RESULT = new ShowEnginesStmt();
    :}
    /* Show alter table statement: used to show process of alter table statement */
    | KW_ALTER KW_TABLE opt_alter_type:type opt_db:db opt_wild_where order_by_clause:orderByClause limit_clause:limitClause
    {:
        RESULT = new ShowAlterStmt(type, db, parser.where, orderByClause, limitClause);
    :}
    | KW_TABLET KW_DIAGNOSIS INTEGER_LITERAL:tabletId
    {:
        RESULT = new DiagnoseTabletStmt(tabletId);
    :}
    ;

opt_tmp ::=
    /* empty */
    {:
        RESULT = false;
    :}
    | KW_TEMPORARY
    {:
        RESULT = true;
    :}
    ;

keys_or_index ::=
    KW_KEY
    | KW_KEYS
    | KW_INDEX
    | KW_INDEXES
    ;

opt_db ::=
    /* empty */
    {:
        RESULT = null;
    :}
    | from_or_in ident:db
    {:
        RESULT = db;
    :}
    ;

charset ::=
    KW_CHAR KW_SET
    | KW_CHARSET
    ;

charset_name_or_default ::=
    ident_or_text:id
    {:
        RESULT = id;
    :}
    | KW_DEFAULT
    {:
        RESULT = null;
    :}
    ;

old_or_new_charset_name_or_default ::=
    ident_or_text:id
    {:
        RESULT = id;
    :}
    | KW_DEFAULT
    {:
        RESULT = null;
    :}
    ;

opt_collate ::=
    /* Empty */
    {:
        RESULT = null;
    :}
    | KW_COLLATE collation_name_or_default:collate
    {:
        RESULT = collate;
    :}
    ;

collation_name_or_default ::=
    ident_or_text:id
    {:
        RESULT = id;
    :}
    | KW_DEFAULT
    {:
        RESULT = null;
    :}
    ;

opt_storage ::=
    /* Empty */
    | KW_STORAGE
    ;

procedure_or_function ::=
    KW_PROCEDURE
    | KW_FUNCTION
    ;

from_or_in ::=
    KW_FROM
    | KW_IN
    ;

opt_full ::=
    /* empty */
    {:
        parser.isVerbose = false;
    :}
    | KW_FULL
    {:
        parser.isVerbose = true;
    :}
    | KW_EXTENDED
    {:
        parser.isVerbose = true;
    :}
    ;

opt_wild_where ::=
    /* empty */
    | KW_LIKE STRING_LITERAL:wild
    {:
        parser.wild = wild;
    :}
    | KW_WHERE expr:where
    {:
        parser.where = where;
    :}
    ;

opt_where ::=
    /* empty */
    | KW_WHERE expr:where
    {:
        parser.where = where;
    :}
    ;

opt_id ::=
    /* empty */
    {:
        RESULT = (long)-1;
    :}
    | INTEGER_LITERAL:id
    {:
        RESULT = id;
    :}
    ;

opt_alter_type ::=
    KW_ROLLUP
    {:
        RESULT = ShowAlterStmt.AlterType.ROLLUP;
    :}
    | KW_MATERIALIZED KW_VIEW
    {:
        RESULT =  ShowAlterStmt.AlterType.ROLLUP;
    :}
    | KW_COLUMN
    {:
        RESULT = ShowAlterStmt.AlterType.COLUMN;
    :}
    ;

opt_builtin ::=
    {:
        RESULT = false;
    :}
    | KW_BUILTIN
    {:
        RESULT = true;
    :}
    ;

opt_explain_options ::=
    {:
        RESULT = new ExplainOptions(false, false, false);
    :}
    | KW_VERBOSE
    {:
        RESULT = new ExplainOptions(true, false, false);
    :}
    | KW_TREE
    {:
        RESULT = new ExplainOptions(false, true, false);
    :}
    | KW_GRAPH
    {:
        RESULT = new ExplainOptions(false, false, true);
    :}
    ;

describe_command ::=
    KW_DESCRIBE
    | KW_DESC
    ;

// Cancel statement
cancel_stmt ::=
    KW_CANCEL cancel_param:stmt
    {:
        RESULT = stmt;
    :}
    ;

job_id_list ::=
    {:
        RESULT = null;
    :}
    | LPAREN integer_list:list RPAREN
    {:
        RESULT = list;
    :}
    ;

cancel_param ::=
    KW_LOAD opt_db:db opt_wild_where
    {:
        RESULT = new CancelLoadStmt(db, parser.where);
    :}
    | KW_EXPORT opt_db:db opt_wild_where
    {:
        RESULT = new CancelExportStmt(db, parser.where);
    :}
    ;

opt_detailed ::=
     /* empty */
    {:
        RESULT = false;
    :}
    | KW_ALL
    {:
        RESULT = true;
    :}
    ;

opt_using_clause ::=
    /* empty */
    {:
        RESULT = null;
    :}
    ;

opt_outfile ::=
    {:
        RESULT = null;
    :}
    | KW_INTO KW_OUTFILE STRING_LITERAL:file opt_file_format:fileFormat opt_properties:properties
    {:
        RESULT = new OutFileClause(file, fileFormat, properties);
    :}
    ;

with_view_def_list ::=
    with_view_def:v
    {:
        ArrayList<View> list = new ArrayList<View>();
        list.add(v);
        RESULT = list;
    :}
    | with_view_def_list:list COMMA with_view_def:v
    {:
        list.add(v);
        RESULT = list;
    :}
    ;

// Change catalog
switch_stmt ::=
    KW_SWITCH ident:catalog
    {:
        RESULT = new SwitchStmt(catalog);
    :}
    ;

// Change database
use_stmt ::=
    KW_USE ident:db
    {:
        RESULT = new UseStmt(db);
    :}
    | KW_USE ident:ctl DOT ident:db
    {:
        RESULT = new UseStmt(ctl, db);
    :}
    ;

// Change cloud cluster
use_cloud_cluster_stmt ::=
    KW_USE AT ident:cluster
    {:
        RESULT = new UseCloudClusterStmt(cluster);
    :}
    | KW_USE ident:db AT ident:cluster
    {:
        RESULT = new UseCloudClusterStmt(cluster, db);
    :}
    | KW_USE ident:ctl DOT ident:db AT ident:cluster
    {:
        RESULT = new UseCloudClusterStmt(cluster, db, ctl);
    :}
    ;

insert_target ::=
    table_name:tbl opt_partition_names:partitionNames
    {:
        RESULT = new InsertTarget(tbl, partitionNames);
    :}
    ;

opt_with_label ::=
    /* empty */
    {:
        RESULT = null;
    :}
    | KW_WITH KW_LABEL ident:label
    {:
        RESULT = label;
    :}
    ;

set_clause ::=
    KW_SET assignment_list:list
    {:
        RESULT = list;
    :}
    ;

assignment_list ::=
    assignment:a
    {:
      List<BinaryPredicate> list = new ArrayList<>();
      list.add(a);
      RESULT = list;
    :}
    | assignment_list:list COMMA assignment:a
    {:
      list.add(a);
      RESULT = list;
    :}
    ;

assignment ::=
    column_ref:columnRef EQUAL expr:value
    {:
        RESULT = new BinaryPredicate(BinaryPredicate.Operator.EQ, columnRef, value);
    :}
    ;

unlock_tables_stmt ::=
    KW_UNLOCK KW_TABLES
    {:
        RESULT = new UnlockTablesStmt();
    :}
    ;
lock_alias ::=
    /* empty */
    {:
        RESULT = null;
    :}
    | KW_AS ident:ident
    {:
        RESULT = ident;
    :}
    | KW_AS STRING_LITERAL:l
    {:
        RESULT = l;
    :}
    ;

lock_table ::=
    table_name:name lock_alias:alias KW_READ
    {:
        RESULT = new LockTable(name, alias, LockTable.LockType.READ);
    :}
    |
    table_name:name lock_alias:alias KW_READ KW_LOCAL
    {:
        RESULT = new LockTable(name, alias, LockTable.LockType.READ_LOCAL);
    :}
    |
    table_name:name lock_alias:alias KW_WRITE
    {:
        RESULT = new LockTable(name, alias, LockTable.LockType.WRITE);
    :}
    |
    table_name:name lock_alias:alias KW_LOW_PRIORITY KW_WRITE
    {:
        RESULT = new LockTable(name, alias, LockTable.LockType.LOW_PRIORITY_WRITE);
    :}
    ;

opt_lock_tables_list ::=
  lock_table: table
  {:
    ArrayList<LockTable> lock_tables = new ArrayList<LockTable>();
    lock_tables.add(table);
    RESULT = lock_tables;
  :}
  | opt_lock_tables_list:lock_tables COMMA lock_table:table
  {:
    lock_tables.add(table);
    RESULT = lock_tables;
  :}
  |
  {:
       RESULT = new ArrayList<LockTable>();
  :}
  ;

lock_tables_stmt ::=
    KW_LOCK KW_TABLES opt_lock_tables_list:lock_tables
    {:
        RESULT = new LockTablesStmt(lock_tables);
    :}
    ;

opt_backup_table_ref_list ::=
    backup_exclude_or_not:isExclude LPAREN base_table_ref_list:tbls RPAREN
    {:
        RESULT = new AbstractBackupTableRefClause(isExclude, tbls);
    :}
    | /* empty */
    {:
        RESULT = null;
    :}
    ;

backup_exclude_or_not ::=
    KW_ON
    {:
        RESULT = false;
    :}
    | KW_EXCLUDE
    {:
        RESULT = true;
    :}
    ;

// TODO(zhaochun): stolen from MySQL. Why not use value list, maybe avoid shift/reduce conflict
// Set statement
set_stmt ::=
    KW_SET start_option_value_list:list
    {:
        RESULT = new SetStmt(list);
    :}
    | KW_SET KW_PROPERTY opt_user:user user_property_list:property_list
    {:
        RESULT = new SetUserPropertyStmt(user, property_list);
    :}
    ;

// Unset variable statement
unset_var_stmt ::=
    KW_UNSET opt_var_type:type KW_VARIABLE variable_name:variable
    {:
        RESULT = new UnsetVariableStmt(type, variable);
    :}
    | KW_UNSET opt_var_type:type KW_VARIABLE KW_ALL
    {:
        RESULT = new UnsetVariableStmt(type, true);
    :}
    ;

user_property_list ::=
    user_property:property
    {:
        RESULT = Lists.newArrayList(property);
    :}
    | user_property_list:list COMMA user_property:property
    {:
        list.add(property);
        RESULT = list;
    :}
    ;

user_property ::=
    STRING_LITERAL:key equal STRING_LITERAL:value
    {:
        RESULT = new SetUserPropertyVar(key, value);
    :}
    | STRING_LITERAL:key equal KW_NULL
    {:
        RESULT = new SetUserPropertyVar(key, null);
    :}
    ;

// Start of set value list
start_option_value_list ::=
    /* Variable starts with keyword and have no option */
    option_value_no_option_type:value option_value_list_continued:list
    {:
        if (list == null) {
            list = Lists.newArrayList(value);
        } else {
            list.add(value);
        }
        RESULT = list;
    :}
    /* Do not support transaction, return null */
    | KW_TRANSACTION transaction_characteristics
    {:
        RESULT = Lists.newArrayList((SetVar) new SetTransaction());
    :}
    | option_type:type start_option_value_list_following_option_type:list
    {:
        if (list == null || list.isEmpty()) {
        } else {
            list.get(0).setType(type);
        }
        RESULT = list;
    :}
    ;

// Following the start of value list with option
start_option_value_list_following_option_type ::=
    option_value_follow_option_type:var option_value_list_continued:list
    {:
        list.add(var);
        RESULT = list;
    :}
    | KW_TRANSACTION transaction_characteristics
    {:
        RESULT = Lists.newArrayList((SetVar) new SetTransaction());
    :}
    ;

// option values after first value;
option_value_list_continued ::=
    /* empty */
    {:
        RESULT = Lists.newArrayList();
    :}
    | COMMA option_value_list:list
    {:
        RESULT = list;
    :}
    ;

option_value_list ::=
    option_value:var
    {:
        RESULT = Lists.newArrayList(var);
    :}
    | option_value_list:list COMMA option_value:item
    {:
        list.add(item);
        RESULT = list;
    :}
    ;

option_value ::=
    option_type:type option_value_follow_option_type:var
    {:
        var.setType(type);
        RESULT = var;
    :}
    | option_value_no_option_type:var
    {:
        RESULT = var;
    :}
    ;

option_value_follow_option_type ::=
    variable_name:variable equal set_expr_or_default:expr
    {:
        RESULT = new SetVar(variable, expr);
    :}
    ;

option_value_no_option_type ::=
    /* Normal set value */
    variable_name:variable equal set_expr_or_default:expr
    {:
        RESULT = new SetVar(variable, expr);
    :}
    | AT ident_or_text:var equal expr:expr
    {:
        RESULT = new SetUserDefinedVar(var, expr);
    :}
    /* Ident */
    | AT AT variable_name:variable equal set_expr_or_default:expr
    {:
        RESULT = new SetVar(variable, expr);
    :}
    | AT AT var_ident_type:type variable_name:variable equal set_expr_or_default:expr
    {:
        RESULT = new SetVar(type, variable, expr);
    :}
    /* charset */
    | charset old_or_new_charset_name_or_default:charset
    {:
        RESULT = new SetNamesVar(charset);
    :}
    | KW_NAMES equal expr
    {:
        parser.parseError("names", SqlParserSymbols.KW_NAMES);
    :}
    | KW_NAMES charset_name_or_default:charset opt_collate:collate
    {:
        RESULT = new SetNamesVar(charset, collate);
    :}
    /* Password */
    | KW_PASSWORD equal text_or_password:passwd
    {:
        RESULT = new SetPassVar(null, passwd);
    :}
    | KW_PASSWORD KW_FOR user_identity:userId equal text_or_password:passwd
    {:
        RESULT = new SetPassVar(userId, passwd);
    :}
    | KW_LDAP_ADMIN_PASSWORD equal text_or_password:passwd
    {:
        RESULT = new SetLdapPassVar(passwd);
    :}
    ;

variable_name ::=
    ident:name
    {:
        RESULT = name;
    :}
    ;

text_or_password ::=
    STRING_LITERAL:text
    {:
        // This is hashed text
        RESULT = new PassVar(text, false);
    :}
    | KW_PASSWORD LPAREN STRING_LITERAL:text RPAREN
    {:
        // This is plain text
        RESULT = new PassVar(text, true);
    :}
    ;

option_type ::=
    KW_GLOBAL
    {:
        RESULT = SetType.GLOBAL;
    :}
    | KW_LOCAL
    {:
        RESULT = SetType.SESSION;
    :}
    | KW_SESSION
    {:
        RESULT = SetType.SESSION;
    :}
    ;

opt_var_type ::=
    /* empty */
    {: RESULT = SetType.DEFAULT; :}
    | KW_GLOBAL
    {: RESULT = SetType.GLOBAL; :}
    | KW_LOCAL
    {: RESULT = SetType.SESSION; :}
    | KW_SESSION
    {: RESULT = SetType.SESSION; :}
    ;

var_ident_type ::=
    KW_GLOBAL DOT
    {:
        RESULT = SetType.GLOBAL;
    :}
    | KW_LOCAL DOT
    {:
        RESULT = SetType.SESSION;
    :}
    | KW_SESSION DOT
    {:
        RESULT = SetType.SESSION;
    :}
    ;

equal ::=
    EQUAL
    | SET_VAR
    ;

transaction_characteristics ::=
    transaction_access_mode
    | isolation_level
    | transaction_access_mode COMMA isolation_level
    | isolation_level COMMA transaction_access_mode
    ;

transaction_access_mode ::=
    KW_READ KW_ONLY
    | KW_READ KW_WRITE
    ;

isolation_level ::=
    KW_ISOLATION KW_LEVEL isolation_types
    ;

isolation_types ::=
    KW_READ KW_UNCOMMITTED
    | KW_READ KW_COMMITTED
    | KW_REPEATABLE KW_READ
    | KW_SERIALIZABLE
    ;

set_expr_or_default ::=
    KW_DEFAULT
    {:
        RESULT = null;
    :}
    | KW_ON
    {:
        RESULT = new StringLiteral("ON");
    :}
    | KW_ALL
    {:
        RESULT = new StringLiteral("ALL");
    :}
    | expr:expr
    {:
        RESULT = expr;
    :}
    ;

row_value ::=
    LPAREN opt_values:values RPAREN
    {:
        RESULT = values;
    :}
    ;

opt_values ::=
    {:
        RESULT = Lists.newArrayList();
    :}
    ;

values ::=
    expr_or_default:value
    {:
        RESULT = Lists.newArrayList(value);
    :}
    ;

expr_or_default ::=
    expr:expr
    {:
        RESULT = expr;
    :}
    | KW_DEFAULT
    {:
        RESULT = new DefaultValueExpr();
    :}
    ;

literal_values ::=
    literal:value
    {:
        RESULT = Lists.newArrayList(value);
    :}
    | literal_values:valueList COMMA literal:value
    {:
        valueList.add(value);
        RESULT = valueList;
    :}
    ;

args_list ::=
    {:
        RESULT = Lists.newArrayList();     
    :}
    | KW_USING LPAREN literal_values:values RPAREN 
    {:
        RESULT = values;
    :}
    ;

query_hint_parameter_key ::=
    literal:k
    {:
        RESULT = k.getStringValue();
    :}
    | variable_name:k
    {:
        RESULT = k;
    :}
    ;

query_hint_parameter ::=
    query_hint_parameter_key:k
    {:
        RESULT = new AbstractMap.SimpleEntry<String, String>(k, null);
    :}
    | query_hint_parameter_key:k equal literal_or_ident:v
    {:
        RESULT = new AbstractMap.SimpleEntry<String, String>(k, v);
    :}
    ;


query_hint_parameters ::=
    query_hint_parameters:map COMMA query_hint_parameter:kv
    {:
        map.put(kv.getKey(), kv.getValue());
        RESULT = map;
    :}
    |  query_hint_parameter:kv
    {:
        Map<String, String> map = new HashMap<>();
        map.put(kv.getKey(), kv.getValue());
        RESULT = map;
    :}
    |
    {:
        RESULT = new HashMap<String, String>();
    :}
    ;

query_hint ::=
    ident:k LPAREN query_hint_parameters:v RPAREN
    {:
        RESULT = new AbstractMap.SimpleEntry<String, Map<String, String>>(k.toLowerCase(Locale.ROOT), v);
    :}
    ;

query_hints ::=
    query_hints:map query_hint:kv
    {:
        map.computeIfAbsent(kv.getKey(), k -> new HashMap<>());
        map.get(kv.getKey()).putAll(kv.getValue());
        RESULT = map;
    :}
    | query_hint:kv
    {:
        Map<String, Map<String, String>> map = new HashMap<>();
        map.put(kv.getKey(), kv.getValue());
        RESULT = map;
    :}
    ;

literal_or_ident ::=
    literal:l
    {:
        RESULT = l.getStringValue();
    :}
    | ident:i
    {:
        RESULT = i;
    :}
    ;

opt_select_hints ::=
    COMMENTED_PLAN_HINT_START query_hints:map COMMENTED_PLAN_HINT_END
    {:
        RESULT = map;
    :}
    | /* empty */
    {:
        RESULT = null;
    :}
    ;

select_alias ::=
    /* empty */
    {:
        RESULT = null;
    :}
    | KW_AS ident:ident
    {:
        RESULT = ident;
    :}
    | ident:ident
    {:
        RESULT = ident;
    :}
    | KW_AS STRING_LITERAL:l
    {:
        RESULT = l;
    :}
    | STRING_LITERAL:l
    {:
        RESULT = l;
    :}
    ;

opt_table_name ::=
    {:
        RESULT = null;
    :}
    | table_name:tbl
    {:
        RESULT = tbl;
    :}
    ;

table_name ::=
    ident:tbl
    {: RESULT = new TableName(null, null, tbl); :}
    | ident:db DOT ident:tbl
    {: RESULT = new TableName(null, db, tbl); :}
    | ident:ctl DOT ident:db DOT ident:tbl
    {: RESULT = new TableName(ctl, db, tbl); :}
    ;

db_name ::=
    ident:db
    {: RESULT = new DbName(null, db); :}
    | ident:ctl DOT ident:db
    {: RESULT = new DbName(ctl, db); :}
    ;

colocate_group_name ::=
    ident:group
    {:
        RESULT = new ColocateGroupName(null, group);
    :}
    | ident:db DOT ident:group
    {:
        RESULT = new ColocateGroupName(db, group);
    :}
    ;

opt_scan_params_ref ::=
    /* empty */
    {:
        RESULT = null;
    :}
    | AT ident:func_name LPAREN opt_key_value_map_in_paren:properties RPAREN
    {:
        RESULT = new TableScanParams(func_name, properties, new ArrayList<String>());
    :}
    ;

encryptkey_name ::=
    ident:name
    {:
        RESULT = new EncryptKeyName(name);
    :}
    | ident:db DOT ident:name
    {:
        RESULT = new EncryptKeyName(db, name);
    :}
    ;

function_name ::=
    type_function_name:fn
    {: RESULT = new FunctionName(null, fn); :}
    | ident:db DOT type_function_name:fn
    {: RESULT = new FunctionName(db, fn); :}
    ;

type_function_name ::=
    ident:id
    {: RESULT = id; :}
    | type_func_name_keyword:id
    {: RESULT = id; :}
    ;

table_ref_list ::=
  table_ref:t opt_sort_hints:h
  {:
    ArrayList<TableRef> list = new ArrayList<TableRef>();
    t.setSortHints(h);
    list.add(t);
    RESULT = list;
  :}
  | table_ref_list:list COMMA table_ref:table opt_sort_hints:h
  {:
    table.setSortHints(h);
    list.add(table);
    RESULT = list;
  :}
  | table_ref_list:list join_operator:op opt_plan_hints:hints table_ref:table opt_sort_hints:h
  {:
    table.setJoinOp((JoinOperator) op);
    table.setJoinHints(hints);
    table.setSortHints(h);
    list.add(table);
    RESULT = list;
  :}
  | table_ref_list:list join_operator:op opt_plan_hints:hints table_ref:table opt_sort_hints:h
    KW_ON expr:e
  {:
    table.setJoinOp((JoinOperator) op);
    table.setJoinHints(hints);
    table.setOnClause(e);
    table.setSortHints(h);
    list.add(table);
    RESULT = list;
  :}
  | table_ref_list:list join_operator:op opt_plan_hints:hints table_ref:table opt_sort_hints:h
    KW_USING LPAREN ident_list:colNames RPAREN
  {:
    table.setJoinOp((JoinOperator) op);
    table.setJoinHints(hints);
    table.setUsingClause(colNames);
    table.setSortHints(h);
    list.add(table);
    RESULT = list;
  :}
  ;

table_ref ::=
  base_table_ref:b opt_lateral_view_ref_list:lateralViewRefList
  {:
    b.setLateralViewRefs(lateralViewRefList);
    RESULT = b;
  :}
  | table_valued_function_ref:f
  {:
  	RESULT = f;
  :}
  ;

table_valued_function_ref ::=
  ident:func_name LPAREN opt_key_value_map_in_paren:properties RPAREN opt_table_alias:alias
  {:
    RESULT = new TableValuedFunctionRef(func_name, alias, properties);
  :}
  ;

base_table_ref_list ::=
  base_table_ref:tbl
  {:
    ArrayList<TableRef> list = new ArrayList<TableRef>();
    list.add(tbl);
    RESULT = list;
  :}
  | base_table_ref_list:list COMMA base_table_ref:tbl
  {:
    list.add(tbl);
    RESULT = list;
  :}
  ;

base_table_ref ::=
    table_name:name  opt_scan_params_ref:scanParams opt_table_snapshot:tableSnapshot opt_partition_names:partitionNames opt_tablet_list:tabletIds opt_table_alias:alias opt_table_sample:tableSample opt_common_hints:commonHints
    {:
        RESULT = new TableRef(name, alias, partitionNames, tabletIds, tableSample, commonHints, tableSnapshot, scanParams);
    :}
    ;

opt_table_snapshot ::=
    /* empty */
    {:
        RESULT = null;
    :}
    | table_snapshot:tableSnapshot
    {:
        RESULT = tableSnapshot;
    :}
    ;

table_snapshot ::=
    KW_FOR KW_VERSION KW_AS KW_OF INTEGER_LITERAL:version
    {:
        RESULT = TableSnapshot.versionOf(String.valueOf(version));
    :}
    | KW_FOR KW_TIME KW_AS KW_OF STRING_LITERAL:time
    {:
        RESULT = TableSnapshot.timeOf(time);
    :}
    ;

opt_common_hints ::=
    COMMENTED_PLAN_HINT_START ident_list:l COMMENTED_PLAN_HINT_END
    {:
        RESULT = l;
    :}
    | LBRACKET ident_list:l RBRACKET
    {:
        RESULT = l;
    :}
    |
    {:
        RESULT = null;
    :}
    ;

opt_alias ::=
    /* empty */
    {:
        RESULT = null;
    :}
    | KW_AS ident:alias
    {:
        RESULT = alias;
    :}
    ;

opt_table_alias ::=
    /* empty */
    {:
        RESULT = null;
    :}
    | ident:alias
    {:
        RESULT = alias;
    :}
    | KW_AS ident:alias
    {:
        RESULT = alias;
    :}
    | EQUAL ident:alias
    {:
        RESULT = alias;
    :}
    ;

opt_partition_names ::=
    /* empty */
    {:
        RESULT = null;
    :}
    | partition_names:partitionNames
    {:
        RESULT = partitionNames;
    :}
    ;

opt_tablet_list ::=
    /* empty */
    {:
        RESULT = null;
    :}
    | tablet_list:tabletList
    {:
        RESULT = tabletList;
    :}
    ;

tablet_list ::=
    KW_TABLET LPAREN integer_list:tabletIds RPAREN
    {:
        RESULT = Lists.newArrayList(tabletIds);
    :}
    ;

partition_names ::=
    KW_PARTITION LPAREN ident_list:partitions RPAREN
    {:
        RESULT = new PartitionNames(false, partitions);  
    :}
    | KW_TEMPORARY KW_PARTITION LPAREN ident_list:partitions RPAREN
    {:
        RESULT = new PartitionNames(true, partitions);  
    :}
    | KW_PARTITIONS LPAREN ident_list:partitions RPAREN
    {:
        RESULT = new PartitionNames(false, partitions);  
    :}
    | KW_TEMPORARY KW_PARTITIONS LPAREN ident_list:partitions RPAREN
    {:
        RESULT = new PartitionNames(true, partitions);  
    :}
    | KW_PARTITION ident:partName
    {:
        RESULT = new PartitionNames(false, Lists.newArrayList(partName));
    :}
    | KW_TEMPORARY KW_PARTITION ident:partName
    {:
        RESULT = new PartitionNames(true, Lists.newArrayList(partName));
    :}
    | KW_PARTITIONS LPAREN STAR RPAREN
    {:
        RESULT = new PartitionNames(true);
    :}
    | KW_PARTITION LPAREN STAR RPAREN
    {:
        RESULT = new PartitionNames(true);
    :}
    | KW_PARTITIONS KW_WITH KW_RECENT INTEGER_LITERAL:count
    {:
        RESULT = new PartitionNames(count);
    :}
    ;

opt_table_sample ::=
    /* empty */
    {:
        RESULT = null;
    :}
    | table_sample:tableSample
    {:
        RESULT = tableSample;
    :}
    ;

table_sample ::=
    KW_TABLESAMPLE LPAREN INTEGER_LITERAL:sampleValue KW_PERCENT RPAREN
    {:
        RESULT = new TableSample(true, sampleValue);
    :}
    | KW_TABLESAMPLE LPAREN INTEGER_LITERAL:sampleValue KW_ROWS RPAREN
    {:
        RESULT = new TableSample(false, sampleValue);
    :}
    | KW_TABLESAMPLE LPAREN INTEGER_LITERAL:sampleValue KW_PERCENT RPAREN KW_REPEATABLE INTEGER_LITERAL:seek
    {:
        RESULT = new TableSample(true, sampleValue, seek);
    :}
    | KW_TABLESAMPLE LPAREN INTEGER_LITERAL:sampleValue KW_ROWS RPAREN KW_REPEATABLE INTEGER_LITERAL:seek
    {:
        RESULT = new TableSample(false, sampleValue, seek);
    :}
    ;

opt_lateral_view_ref_list ::=
    /* empty */
    {:
        RESULT = null;
    :}
    | lateral_view_ref_list:lateralViewRefList
    {:
        RESULT = lateralViewRefList;
    :}
    ;

lateral_view_ref_list ::=
    lateral_view_ref:lateralViewRef
    {:
        ArrayList<LateralViewRef> list = new ArrayList<LateralViewRef>();
        list.add(lateralViewRef);
        RESULT = list;
    :}
    |  lateral_view_ref:lateralViewRef lateral_view_ref_list:lateralViewRefList
    {:
        lateralViewRefList.add(lateralViewRef);
        RESULT = lateralViewRefList;
    :}
    ;

lateral_view_ref ::=
    KW_LATERAL KW_VIEW function_call_expr:fnExpr ident:viewName KW_AS ident:columnName
    {:
        RESULT = new LateralViewRef(fnExpr, viewName, columnName);
    :}
    ;

join_operator ::=
  opt_inner KW_JOIN
  {: RESULT = JoinOperator.INNER_JOIN; :}
  | KW_LEFT opt_outer KW_JOIN
  {: RESULT = JoinOperator.LEFT_OUTER_JOIN; :}
  | KW_RIGHT opt_outer KW_JOIN
  {: RESULT = JoinOperator.RIGHT_OUTER_JOIN; :}
  | KW_FULL opt_outer KW_JOIN
  {: RESULT = JoinOperator.FULL_OUTER_JOIN; :}
  | KW_LEFT KW_SEMI KW_JOIN
  {: RESULT = JoinOperator.LEFT_SEMI_JOIN; :}
  | KW_RIGHT KW_SEMI KW_JOIN
  {: RESULT = JoinOperator.RIGHT_SEMI_JOIN; :}
  | KW_LEFT KW_ANTI KW_JOIN
  {: RESULT = JoinOperator.LEFT_ANTI_JOIN; :}
  | KW_RIGHT KW_ANTI KW_JOIN
  {: RESULT = JoinOperator.RIGHT_ANTI_JOIN; :}
  | KW_CROSS KW_JOIN
  {: RESULT = JoinOperator.CROSS_JOIN; :}
  | KW_NATURAL KW_JOIN
  {:
      if (RESULT == null) {
          throw new AnalysisException("natural join is not supported, please use inner join instead.");
      }
  :}
  ;

opt_inner ::=
  KW_INNER
  |
  ;

opt_outer ::=
  KW_OUTER
  |
  ;

opt_plan_hints ::=
    COMMENTED_PLAN_HINTS:l
    {:
        ArrayList<String> hints = Lists.newArrayList();
        String[] tokens = l.split(",");
        for (String token: tokens) {
            String trimmedToken = token.trim();
            if (trimmedToken.length() > 0) {
                hints.add(trimmedToken);
            }
        }
        RESULT = hints;
    :}
    | COMMENTED_PLAN_HINT_START ident_list:l COMMENTED_PLAN_HINT_END
    {:
        RESULT = l;
    :}
    | LBRACKET ident_list:l RBRACKET
    {:
        RESULT = l;
    :}
    | /* empty */
    {:
        RESULT = null;
    :}
    ;

opt_sort_hints ::=
  LBRACKET ident_list:l RBRACKET
  {: RESULT = l; :}
  |
  {: RESULT = null; :}
  ;

ident_list ::=
    ident:ident
    {:
      ArrayList<String> list = new ArrayList<String>();
      list.add(ident);
      RESULT = list;
    :}
    | ident_list:list COMMA ident:ident
    {:
      list.add(ident);
      RESULT = list;
    :}
    ;

opt_ident_list ::=
    {:
        RESULT = Lists.newArrayList();
    :}
    | ident_list:list
    {:
        RESULT = list;
    :}
    ;

with_analysis_properties ::=
    KW_SYNC
    {:
        RESULT = new HashMap<String, String>() {{
            put("sync", "true");
        }};
    :}
    | KW_INCREMENTAL
    {:
        RESULT = new HashMap<String, String>() {{
            put("incremental", "true");
        }};
    :}
    | KW_SAMPLE KW_PERCENT INTEGER_LITERAL:samplePercent
    {:
        RESULT = new HashMap<String, String>() {{
            put("sample.percent", String.valueOf(samplePercent.intValue()));
        }};
    :}
    | KW_SAMPLE KW_ROWS INTEGER_LITERAL:sampleRows
    {:
        RESULT = new HashMap<String, String>() {{
            put("sample.rows", String.valueOf(sampleRows.intValue()));
        }};
    :}
    | KW_BUCKETS INTEGER_LITERAL:numBuckets
    {:
        RESULT = new HashMap<String, String>() {{
            put("num.buckets", String.valueOf(numBuckets.intValue()));
        }};
    :}
    | KW_PERIOD INTEGER_LITERAL:periodInSec
    {:
        RESULT = new HashMap<String, String>() {{
            put("period.seconds", String.valueOf(periodInSec.intValue()));
        }};
    :}
    | KW_HISTOGRAM
    {:
        RESULT = new HashMap<String, String>() {{
            put("analysis.type", "HISTOGRAM");
        }};
    :}
    | KW_CRON STRING_LITERAL:cron_expr
    {:
        RESULT = new HashMap<String, String>() {{
            put("period.cron", cron_expr);
        }};
    :}
    | KW_FULL
    {:
        RESULT = new HashMap<String, String>() {{
             put(AnalyzeProperties.PROPERTY_FORCE_FULL, "true");
        }};
    :}
    | KW_SQL
    {:
        RESULT = new HashMap<String, String>() {{
             put(AnalyzeProperties.PROPERTY_EXTERNAL_TABLE_USE_SQL, "true");
        }};
    :}

    ;

opt_with_analysis_properties ::=
    /* empty */
    {:
        RESULT = Lists.newArrayList();
    :}
    | opt_with_analysis_properties:withAnalysisProperties
      KW_WITH with_analysis_properties:property
    {:
        withAnalysisProperties.add(property);
        RESULT = withAnalysisProperties;
    :}
    ;


expr_list ::=
  expr:e
  {:
    ArrayList<Expr> list = new ArrayList<Expr>();
    list.add(e);
    RESULT = list;
  :}
  | expr_list:list COMMA expr:e
  {:
    list.add(e);
    RESULT = list;
  :}
  ;

where_clause ::=
   /* empty */
  {: RESULT = null; :}
  | KW_WHERE expr:e
  {: RESULT = e; :}
  ;

delete_on_clause ::=
   /* empty */
  {: RESULT = null; :}
  | KW_DELETE KW_ON expr:e
  {: RESULT = e; :}
  ;

sequence_col_clause ::=
  /* empty */
  {: RESULT = null; :}
  | KW_ORDER KW_BY ident:s
  {: RESULT = s; :}
  ;

pre_filter_clause ::=
  /* empty */
  {: RESULT = null; :}
  | KW_PRECEDING KW_FILTER expr:e
  {: RESULT = e; :}
  ;

grouping_set ::=
  LPAREN RPAREN
  {:
    ArrayList<Expr> list = Lists.newArrayList();
    RESULT = list;
  :}
  | LPAREN expr_list:l RPAREN
  {: RESULT = l; :}
  ;

grouping_set_list ::=
  grouping_set:l
  {:
    List<ArrayList<Expr>> list = Lists.newArrayList();
    list.add(l);
    RESULT = list;
  :}
  | grouping_set_list:list COMMA grouping_set:l
  {:
    list.add(l);
    RESULT = list;
  :}
  ;

grouping_elements ::=
  expr_list:l
  {:
    RESULT = new GroupByClause(l, GroupByClause.GroupingType.GROUP_BY);
  :}
  | KW_GROUPING KW_SETS LPAREN grouping_set_list:ls RPAREN
  {:
    RESULT = new GroupByClause(ls, GroupByClause.GroupingType.GROUPING_SETS);
  :}
  | KW_CUBE LPAREN expr_list:l RPAREN
  {:
    RESULT = new GroupByClause(l, GroupByClause.GroupingType.CUBE);
  :}
  | KW_ROLLUP LPAREN expr_list:l RPAREN
  {:
    RESULT = new GroupByClause(l, GroupByClause.GroupingType.ROLLUP);
  :}
  ;

group_by_clause ::=
  KW_GROUP KW_BY grouping_elements:e
  {: RESULT = e; :}
  | /* empty */
  {: RESULT = null; :}
  ;

having_clause ::=
  KW_HAVING expr:e
  {: RESULT = e; :}
  | /* empty */
  {: RESULT = null; :}
  ;

order_by_clause ::=
  KW_ORDER KW_BY order_by_elements:l
  {: RESULT = l; :}
  | /* empty */
  {: RESULT = null; :}
  ;

order_by_elements ::=
  order_by_element:e
  {:
    ArrayList<OrderByElement> list = new ArrayList<OrderByElement>();
    if (!(e.getExpr() instanceof NullLiteral)) {
        list.add(e);
    }
    RESULT = list;
  :}
  | order_by_elements:list COMMA order_by_element:e
  {:
    if (!(e.getExpr() instanceof NullLiteral)) {
        list.add(e);
    }
    RESULT = list;
  :}
  ;

order_by_element ::=
  expr:e opt_order_param:o opt_nulls_order_param:n
  {:
    if (n == null) {
      RESULT = new OrderByElement(e, o, o);
    } else {
      RESULT = new OrderByElement(e, o, n);
    }
  :}
  ;

opt_order_param ::=
  KW_ASC
  {: RESULT = true; :}
  | KW_DESC
  {: RESULT = false; :}
  | /* empty */
  {: RESULT = true; :}
  ;

opt_nulls_order_param ::=
  KW_NULLS KW_FIRST
  {: RESULT = true; :}
  | KW_NULLS KW_LAST
  {: RESULT = false; :}
  | /* empty */
  {: RESULT = null; :}
  ;

limit_clause ::=
  KW_LIMIT INTEGER_LITERAL:limit
  {: RESULT = new LimitElement(limit.longValue()); :}
  | /* empty */
  {: RESULT = LimitElement.NO_LIMIT; :}
  | KW_LIMIT INTEGER_LITERAL:offset COMMA INTEGER_LITERAL:limit
  {: RESULT = new LimitElement(offset.longValue(), limit.longValue()); :}
  | KW_LIMIT INTEGER_LITERAL:limit KW_OFFSET INTEGER_LITERAL:offset
  {: RESULT = new LimitElement(offset.longValue(), limit.longValue()); :}
  ;

type ::=
  KW_TINYINT opt_field_length
  {: RESULT = Type.TINYINT; :}
  | KW_SMALLINT opt_field_length
  {: RESULT = Type.SMALLINT; :}
  | opt_signed_unsigned KW_INT opt_field_length
  {: RESULT = Type.INT; :}
  // This is just for MySQL compatibility now.
  | KW_UNSIGNED KW_INT opt_field_length
  {: RESULT = Type.BIGINT; :}
  | KW_BIGINT opt_field_length
  {: RESULT = Type.BIGINT; :}
  | KW_LARGEINT opt_field_length
  {: RESULT = Type.LARGEINT; :}
  | KW_BOOLEAN
  {: RESULT = Type.BOOLEAN; :}
  | KW_FLOAT
  {: RESULT = Type.FLOAT; :}
  | KW_DOUBLE
  {: RESULT = Type.DOUBLE; :}
  | KW_DATE
  {: RESULT = ScalarType.createDateType(); :}
  | KW_DATETIME LPAREN INTEGER_LITERAL:precision RPAREN
  {: RESULT = ScalarType.createDatetimeV2Type(precision.intValue()); :}
  | KW_DATETIME
  {: RESULT = ScalarType.createDatetimeType(); :}
  | KW_DATEV1
  {: RESULT = ScalarType.createDateV1Type(); :}
  | KW_DATETIMEV1
  {: RESULT = ScalarType.createDatetimeV1Type(); :}
  | KW_TIME LPAREN INTEGER_LITERAL:precision RPAREN
  {: RESULT = ScalarType.createTimeV2Type(precision.intValue()); :}
  | KW_TIME
  {: RESULT = ScalarType.createTimeType(); :}
  | KW_DATEV2
  {: RESULT = ScalarType.createDateV2Type(); :}
  | KW_DATETIMEV2 LPAREN INTEGER_LITERAL:precision RPAREN
  {: RESULT = ScalarType.createDatetimeV2Type(precision.intValue()); :}
  | KW_DATETIMEV2
  {: RESULT = ScalarType.createDatetimeV2Type(0); :}
  | KW_IPV4
  {: RESULT = Type.IPV4; :}
  | KW_IPV6
  {: RESULT = Type.IPV6; :}
  | KW_BITMAP
  {: RESULT = Type.BITMAP; :}
  | KW_QUANTILE_STATE
  {: RESULT = Type.QUANTILE_STATE; :}
  | KW_STRING
  {: RESULT = ScalarType.createStringType(); :}
  | KW_JSON
  {: RESULT = ScalarType.createJsonbType(); :}
  | KW_JSONB
  {: RESULT = ScalarType.createJsonbType(); :}
  | KW_TEXT
  {: RESULT = ScalarType.createStringType(); :}
  | KW_VARIANT
  {: RESULT = ScalarType.createVariantType(); :}
  | KW_VARCHAR LPAREN INTEGER_LITERAL:len RPAREN
  {: ScalarType type = ScalarType.createVarcharType(len.intValue());
     RESULT = type;
  :}
  | KW_VARCHAR LPAREN ident_or_text:lenStr RPAREN
  {: ScalarType type = ScalarType.createVarcharType(lenStr);
     RESULT = type;
  :}
  | KW_VARCHAR LPAREN STAR RPAREN
  {: RESULT = ScalarType.createVarcharType(-1); :}
  | KW_VARCHAR
  {: RESULT = ScalarType.createVarcharType(-1); :}
  | KW_ARRAY LESSTHAN type:value_type GREATERTHAN
  {: RESULT = new ArrayType(value_type); :}
  | KW_MAP LESSTHAN type:key_type COMMA type:value_type GREATERTHAN
  {: RESULT = new MapType(key_type,value_type); :}
  | KW_STRUCT LESSTHAN struct_field_list:fields GREATERTHAN
  {: RESULT = new StructType(fields); :}
  | KW_CHAR LPAREN INTEGER_LITERAL:len RPAREN
  {: ScalarType type = ScalarType.createCharType(len.intValue());
     RESULT = type;
  :}
  | KW_CHAR LPAREN ident_or_text:lenStr RPAREN
  {: ScalarType type = ScalarType.createCharType(lenStr);
     RESULT = type;
  :}
  | KW_CHAR
  {: RESULT = ScalarType.createCharType(-1); :}
  | KW_DECIMAL LPAREN INTEGER_LITERAL:precision RPAREN
  {: RESULT = ScalarType.createDecimalType(precision.intValue()); :}
  | KW_DECIMAL LPAREN INTEGER_LITERAL:precision COMMA INTEGER_LITERAL:scale RPAREN
  {: RESULT = ScalarType.createDecimalType(precision.intValue(), scale.intValue()); :}
  | KW_DECIMAL
  {: RESULT = ScalarType.createDecimalType(); :}
  | KW_DECIMAL LPAREN ident_or_text:precision RPAREN
  {: RESULT = ScalarType.createDecimalType(precision); :}
  | KW_DECIMAL LPAREN ident_or_text:precision COMMA ident_or_text:scale RPAREN
  {: RESULT = ScalarType.createDecimalType(precision, scale); :}
  | KW_DECIMALV3 LPAREN INTEGER_LITERAL:precision RPAREN
  {: RESULT = ScalarType.createDecimalV3Type(precision.intValue()); :}
  | KW_DECIMALV3 LPAREN INTEGER_LITERAL:precision COMMA INTEGER_LITERAL:scale RPAREN
  {: RESULT = ScalarType.createDecimalV3Type(precision.intValue(), scale.intValue()); :}
  | KW_DECIMALV3
  {: RESULT = ScalarType.createDecimalV3Type(); :}
  | KW_DECIMALV3 LPAREN ident_or_text:precision RPAREN
  {: RESULT = ScalarType.createDecimalV3Type(precision); :}
  | KW_DECIMALV3 LPAREN ident_or_text:precision COMMA ident_or_text:scale RPAREN
  {: RESULT = ScalarType.createDecimalV3Type(precision, scale); :}
  | KW_DECIMALV2 LPAREN INTEGER_LITERAL:precision RPAREN
  {: RESULT = ScalarType.createDecimalV2Type(precision.intValue()); :}
  | KW_DECIMALV2 LPAREN INTEGER_LITERAL:precision COMMA INTEGER_LITERAL:scale RPAREN
  {: RESULT = ScalarType.createDecimalV2Type(precision.intValue(), scale.intValue()); :}
  | KW_DECIMALV2
  {: RESULT = ScalarType.createDecimalV2Type(); :}
  | KW_DECIMALV2 LPAREN ident_or_text:precision RPAREN
  {: RESULT = ScalarType.createDecimalV2Type(precision); :}
  | KW_DECIMALV2 LPAREN ident_or_text:precision COMMA ident_or_text:scale RPAREN
  {: RESULT = ScalarType.createDecimalV2Type(precision, scale); :}
  | KW_HLL
  {: ScalarType type = ScalarType.createHllType();
     RESULT = type;
  :}
  | KW_AGG_STATE LESSTHAN IDENT:fnName LPAREN type_def_nullable_list:list RPAREN GREATERTHAN
  {:
    RESULT = Expr.createAggStateType(fnName,
            list.stream().map(TypeDef::getType).collect(Collectors.toList()),
            list.stream().map(TypeDef::getNullable).collect(Collectors.toList()));
  :}
  | KW_ALL
  {: RESULT = Type.ALL; :}
  ;

opt_field_length ::=
  LPAREN INTEGER_LITERAL:length RPAREN
  {: RESULT = length; :}
  |
  {: RESULT = null; :}
  ;

// signed and unsigned is meaningless for Doris.
// This is just for MySQL compatibility now.
opt_signed_unsigned ::=
  /* empty */
  {: RESULT = true; :}
  | KW_SIGNED
  {: RESULT = true; :}
  ;

type_def ::=
  type:t
  {: RESULT = new TypeDef(t); :}
  ;

type_def_list ::=
  type_def:typeDef
  {:
    RESULT = Lists.newArrayList(typeDef);
  :}
  | type_def_list:types COMMA type_def:typeDef
  {:
    types.add(typeDef);
    RESULT = types;
  :}
  ;

type_def_nullable ::=
  type:t opt_is_allow_null:isAllowNull
  {: RESULT = new TypeDef(t, isAllowNull); :}
  ;

type_def_nullable_list ::=
  type_def_nullable:typeDef
  {:
    RESULT = Lists.newArrayList(typeDef);
  :}
  | type_def_nullable_list:types COMMA type_def_nullable:typeDef
  {:
    types.add(typeDef);
    RESULT = types;
  :}
  ;


func_args_def ::=
  {: RESULT = new FunctionArgsDef(Lists.newArrayList(), false); :}
  | type_def_list:argTypes
  {:
    RESULT = new FunctionArgsDef(argTypes, false);
  :}
  | DOTDOTDOT
  {:
    RESULT = new FunctionArgsDef(Lists.newArrayList(), true);
  :}
  | type_def_list:argTypes COMMA DOTDOTDOT
  {:
    RESULT = new FunctionArgsDef(argTypes, true);
  :}
  ;

cast_expr ::=
  KW_CAST LPAREN expr:e KW_AS type_def:targetType RPAREN
  {:
    CastExpr castExpr = new CastExpr(targetType, e);
    if (targetType.getType().getRawLength() != -1
        && (targetType.getType().getPrimitiveType() == PrimitiveType.VARCHAR
        || targetType.getType().getPrimitiveType() == PrimitiveType.CHAR)) {
        // transfer cast(xx as char(N)/varchar(N)) to substr(cast(xx as char), 1, N)
        // this is just a workaround to make the result correct
        ArrayList<Expr> exprs = new ArrayList<>();
        exprs.add(castExpr);
        exprs.add(new IntLiteral(1));
        exprs.add(new IntLiteral(targetType.getType().getLength()));
        RESULT = new FunctionCallExpr("substr", new FunctionParams(exprs));
    }
    else {
        RESULT = castExpr;
    }
  :}
  ;

case_expr ::=
  KW_CASE expr:caseExpr
    case_when_clause_list:whenClauseList
    case_else_clause:elseExpr
    KW_END
  {: RESULT = new CaseExpr(caseExpr, whenClauseList, elseExpr); :}
  | KW_CASE
    case_when_clause_list:whenClauseList
    case_else_clause:elseExpr
    KW_END
  {: RESULT = new CaseExpr(null, whenClauseList, elseExpr); :}
  ;

case_when_clause_list ::=
  KW_WHEN expr:whenExpr KW_THEN expr:thenExpr
  {:
    ArrayList<CaseWhenClause> list = new ArrayList<CaseWhenClause>();
    list.add(new CaseWhenClause(whenExpr, thenExpr));
    RESULT = list;
  :}
  | case_when_clause_list:list KW_WHEN expr:whenExpr
    KW_THEN expr:thenExpr
  {:
    list.add(new CaseWhenClause(whenExpr, thenExpr));
    RESULT = list;
  :}
  ;

case_else_clause ::=
  KW_ELSE expr:e
  {: RESULT = e; :}
  | /* emtpy */
  {: RESULT = null; :}
  ;

sign_chain_expr ::=
  SUBTRACT expr:e
  {:
    // integrate signs into literals
    if (e.isLiteral() && e.getType().isNumericType()) {
      ((LiteralExpr)e).swapSign();
      RESULT = e;
    } else {
      RESULT = new ArithmeticExpr(ArithmeticExpr.Operator.MULTIPLY, new IntLiteral((long)-1), e);
    }
  :}
  | ADD expr:e
  {: RESULT = e; :}
  ;

expr ::=
  non_pred_expr:e opt_collate:collate
  {: RESULT = e; :}
  | predicate:p
  {: RESULT = p; :}
  ;

function_call_expr ::=
  function_name:fn_name LPAREN RPAREN
  {: RESULT = new FunctionCallExpr(fn_name, new ArrayList<Expr>()); :}
  | KW_ADD LPAREN function_params:params RPAREN
  {: RESULT = new FunctionCallExpr("add", params); :}
  | function_name:fn_name LPAREN function_params:params RPAREN
  {:
    if ("grouping".equalsIgnoreCase(fn_name.getFunction())) {
      if (params.exprs().size() > 1) {
        throw new AnalysisException("GROUPING requires exactly one column parameter.");
      }
      RESULT = new GroupingFunctionCallExpr(fn_name, params);
    } else if ("grouping_id".equalsIgnoreCase(fn_name.getFunction())) {
      RESULT = new GroupingFunctionCallExpr(fn_name, params);
    } else {
      RESULT = new FunctionCallExpr(fn_name, params);
    }
  :}
  | KW_LIKE LPAREN function_params:params RPAREN
  {: RESULT = new FunctionCallExpr("like", params); :}
  | KW_REGEXP LPAREN function_params:params RPAREN
  {: RESULT = new FunctionCallExpr("regexp", params); :}
  | function_name:fn_name LPAREN ident:id ARROW expr:e COMMA function_params:params RPAREN
  {: 
    List<Expr> exprs = params.exprs();
    LambdaFunctionExpr lambda = new LambdaFunctionExpr(e, id, exprs);
    exprs.add(lambda);
    RESULT = new LambdaFunctionCallExpr(fn_name, exprs); 
  :}
  | function_name:fn_name LPAREN LPAREN ident:id COMMA ident_list:idList RPAREN ARROW expr:e COMMA function_params:params RPAREN
  {:
    List<Expr> exprs = params.exprs();
    idList.add(0, id);
    LambdaFunctionExpr lambda = new LambdaFunctionExpr(e, idList, exprs);
    exprs.add(lambda);
    RESULT = new LambdaFunctionCallExpr(fn_name, exprs);
  :}
  ;

array_literal ::=
  LBRACKET RBRACKET
  {:
    RESULT = new ArrayLiteral();
  :}
  | LBRACKET expr_list:list RBRACKET
  {:
    RESULT = new ArrayLiteral(list.toArray(new LiteralExpr[0]));
  :}
  ;

array_expr ::=
  KW_ARRAY LPAREN function_params:params RPAREN
  {:
    RESULT = new FunctionCallExpr("array", params);
  :}
  | KW_ARRAY LPAREN RPAREN
  {:
    RESULT = new ArrayLiteral();
  :}
  ;

kv_list ::=
  expr:k COLON expr:v
  {:
     ArrayList<Expr> list = new ArrayList<Expr>();
     list.add(k);
     list.add(v);
     RESULT = list ;
  :}
  |kv_list:list COMMA expr:k COLON expr:v
  {:
       list.add(k);
       list.add(v);
       RESULT = list;
  :}
  ;

map_literal ::=
  LBRACE RBRACE
  {:
    RESULT = new MapLiteral();
  :}
  | LBRACE kv_list:list RBRACE
  {:
    RESULT = new MapLiteral(list.toArray(new LiteralExpr[0]));
  :}
  ;

map_expr ::=
  KW_MAP LPAREN function_params:params RPAREN
  {:
    RESULT = new FunctionCallExpr("map", params);
  :}
  | KW_MAP LPAREN RPAREN
  {:
    RESULT = new MapLiteral();
  :}
  ;

struct_field ::=
  ident:name COLON type:type opt_comment:comment
  {: RESULT = new StructField(name, type, comment); :}
  ;

struct_field_list ::=
  struct_field:field
  {:
    RESULT = Lists.newArrayList(field);
  :}
  | struct_field_list:fields COMMA struct_field:field
  {:
     fields.add(field);
     RESULT = fields;
  :}
  ;

struct_literal ::=
  LBRACE expr_list:list RBRACE
  {:
    RESULT = new StructLiteral(list.toArray(new LiteralExpr[0]));
  :}
  ;

non_pred_expr ::=
  sign_chain_expr:e
  {: RESULT = e; :}
  | AT ident:l
  {:
    RESULT = new VariableExpr(l, SetType.USER);
  :}
  | AT AT ident:l
  {:
    RESULT = new VariableExpr(l);
  :}
  | AT AT var_ident_type:type ident:l
  {:
    RESULT = new VariableExpr(l, type);
  :}
  | literal:l
  {: RESULT = l; :}
  | array_expr:a
  {: RESULT = a; :}
  | array_literal:a
  {: RESULT = a; :}
  | map_expr:a
  {: RESULT = a; :}
  | map_literal:a
  {: RESULT = a; :}
  | struct_literal:s
  {: RESULT = s; :}
  | function_call_expr:e
  {: RESULT = e; :}
  | KW_DATE STRING_LITERAL:l
  {: RESULT = new CastExpr(TypeDef.create(PrimitiveType.DATE), new StringLiteral(l)); :}
  | KW_DATEV1 STRING_LITERAL:l
  {: RESULT = new CastExpr(TypeDef.create(PrimitiveType.DATE), new StringLiteral(l)); :}
  | KW_DATEV2 STRING_LITERAL:l
  {: RESULT = new CastExpr(TypeDef.create(PrimitiveType.DATEV2), new StringLiteral(l)); :}
  | KW_TIMESTAMP STRING_LITERAL:l
  {: RESULT = new CastExpr(TypeDef.create(PrimitiveType.DATETIME), new StringLiteral(l)); :}
  | KW_EXTRACT LPAREN function_name:fn_name KW_FROM func_arg_list:exprs RPAREN
  {: RESULT = new FunctionCallExpr(fn_name, exprs); :}
  //| function_name:fn_name LPAREN RPAREN
  //{: RESULT = new FunctionCallExpr(fn_name, new ArrayList<Expr>()); :}
  | function_name:fn_name LPAREN function_params:params order_by_clause:o RPAREN
  {: RESULT = new FunctionCallExpr(fn_name, params, o); :}
  | analytic_expr:e
  {: RESULT = e; :}
  /* Since "IF" is a keyword, need to special case this function */
  | KW_IF LPAREN expr_list:exprs RPAREN
  {: RESULT = new FunctionCallExpr("if", exprs); :}
  /* For the case like e1 || e2 || e3 ... */
  | expr_pipe_list:exprs
  {:
    RESULT = new FunctionCallExpr("concat", exprs);
  :}
  | cast_expr:c
  {: RESULT = c; :}
  | case_expr:c
  {: RESULT = c; :}
  | column_ref:c
  {: RESULT = c; :}
  | column_subscript:c
  {: RESULT = c; :}
  | column_slice:c
  {: RESULT = c; :}
  | timestamp_arithmetic_expr:e
  {: RESULT = e; :}
  | arithmetic_expr:e
  {: RESULT = e; :}
  | LPAREN non_pred_expr:e RPAREN
  {:
    e.setPrintSqlInParens(true);
    RESULT = e;
  :}
  /* TODO(zc): add other trim function */
  | KW_TRIM:id LPAREN function_params:params RPAREN
  {: RESULT = new FunctionCallExpr(new FunctionName(null, id), params); :}
  | KW_DATABASE LPAREN RPAREN
  {: RESULT = new InformationFunction("DATABASE"); :}
  | KW_SCHEMA LPAREN RPAREN
  {: RESULT = new InformationFunction("SCHEMA"); :}
  | KW_USER LPAREN RPAREN
  {: RESULT = new InformationFunction("USER"); :}
  | KW_CURRENT_USER LPAREN RPAREN
  {: RESULT = new InformationFunction("CURRENT_USER"); :}
  | KW_CURRENT_CATALOG LPAREN RPAREN
  {: RESULT = new InformationFunction("CURRENT_CATALOG"); :}
  | KW_CONNECTION_ID LPAREN RPAREN
  {: RESULT = new InformationFunction("CONNECTION_ID"); :}
  | KW_PASSWORD LPAREN STRING_LITERAL:text RPAREN
  {:
    RESULT = new StringLiteral(new String(MysqlPassword.makeScrambledPassword(text)));
  :}
  |  KW_NULL KW_IS KW_NULL
  {: RESULT = new BoolLiteral(true); :}
  | KW_NULL KW_IS KW_NOT KW_NULL
  {: RESULT = new BoolLiteral(false); :}
  | KW_CONVERT LPAREN expr:e COMMA type_def:targetType RPAREN
  {: RESULT = new CastExpr(targetType, e); :}
  | KW_KEY encryptkey_name:name
  {: RESULT = new EncryptKeyRef(name); :}
  | expr:e KW_IS KW_TRUE
  {: RESULT = new CastExpr(TypeDef.create(PrimitiveType.BOOLEAN), e); :}
  | expr:e KW_IS KW_NOT KW_TRUE
  {:
    e = new CastExpr(TypeDef.create(PrimitiveType.BOOLEAN), e);
    RESULT = new CompoundPredicate(CompoundPredicate.Operator.NOT, e, null);
  :}
  | expr:e KW_IS KW_FALSE
  {:
    e = new CastExpr(TypeDef.create(PrimitiveType.BOOLEAN), e);
    RESULT = new CompoundPredicate(CompoundPredicate.Operator.NOT, e, null);
  :}
  | expr:e KW_IS KW_NOT KW_FALSE
  {: RESULT = new CastExpr(TypeDef.create(PrimitiveType.BOOLEAN), e); :}
  | KW_CONVERT LPAREN expr:e KW_USING ident:character RPAREN
  {: 
    ArrayList<Expr> exprs = new ArrayList<>();
    exprs.add(e);
    exprs.add(new StringLiteral(character));
    RESULT = new FunctionCallExpr("convert_to", new FunctionParams(exprs)); 
  :}
  | KW_CHAR LPAREN expr_list:exprs opt_using_charset:charset_name RPAREN
  {: 
    exprs.add(0, new StringLiteral(charset_name));
    RESULT = new FunctionCallExpr("char", new FunctionParams(exprs)); 
  :}
  ;

opt_using_charset ::=
    /* empty */
    {:
        RESULT = "utf8";
    :}
    | KW_USING ident:charset_name
    {:
        RESULT = charset_name;
    :}
    ;

expr_pipe_list ::=
  expr:e1 KW_PIPE expr:e2
  {:
    ArrayList<Expr> list = new ArrayList<Expr>();
    list.add(e1);
    list.add(e2);
    RESULT = list;
  :}
  | expr_pipe_list:list KW_PIPE expr:e
  {:
    list.add(e);
    RESULT = list;
  :}
  ;

func_arg_list ::=
  expr:item
  {:
    ArrayList<Expr> list = new ArrayList<Expr>();
    list.add(item);
    RESULT = list;
  :}
  | func_arg_list:list COMMA expr:item
  {:
    list.add(item);
    RESULT = list;
  :}
  ;

analytic_expr ::=
  function_call_expr:e KW_OVER LPAREN opt_partition_by_clause:p order_by_clause:o opt_window_clause:w RPAREN
  {:
    // Handle cases where function_call_expr resulted in a plain Expr
    if (!(e instanceof FunctionCallExpr)) {
      parser.parseError("over", SqlParserSymbols.KW_OVER);
    }
    FunctionCallExpr f = (FunctionCallExpr)e;
    f.setIsAnalyticFnCall(true);
    RESULT = new AnalyticExpr(f, p, o, w);
  :}
  %prec KW_OVER
  ;

opt_partition_by_clause ::=
  KW_PARTITION KW_BY expr_list:l
  {: RESULT = l; :}
  | /* empty */
  {: RESULT = null; :}
  ;

opt_window_clause ::=
  window_type:t window_boundary:b
  {: RESULT = new AnalyticWindow(t, b); :}
  | window_type:t KW_BETWEEN window_boundary:l KW_AND window_boundary:r
  {: RESULT = new AnalyticWindow(t, l, r); :}
  | /* empty */
  {: RESULT = null; :}
  ;

window_type ::=
  KW_ROWS
  {: RESULT = AnalyticWindow.Type.ROWS; :}
  | KW_RANGE
  {: RESULT = AnalyticWindow.Type.RANGE; :}
  ;

window_boundary ::=
  KW_UNBOUNDED KW_PRECEDING
  {:
    RESULT = new AnalyticWindow.Boundary(
        AnalyticWindow.BoundaryType.UNBOUNDED_PRECEDING, null);
  :}
  | KW_UNBOUNDED KW_FOLLOWING
  {:
    RESULT = new AnalyticWindow.Boundary(
        AnalyticWindow.BoundaryType.UNBOUNDED_FOLLOWING, null);
  :}
  | KW_CURRENT KW_ROW
  {:
    RESULT = new AnalyticWindow.Boundary(AnalyticWindow.BoundaryType.CURRENT_ROW, null);
  :}
  | expr:e KW_PRECEDING
  {: RESULT = new AnalyticWindow.Boundary(AnalyticWindow.BoundaryType.PRECEDING, e); :}
  | expr:e KW_FOLLOWING
  {: RESULT = new AnalyticWindow.Boundary(AnalyticWindow.BoundaryType.FOLLOWING, e); :}
  ;

arithmetic_expr ::=
  expr:e1 STAR expr:e2
  {: RESULT = new ArithmeticExpr(ArithmeticExpr.Operator.MULTIPLY, e1, e2); :}
  | expr:e1 DIVIDE expr:e2
  {: RESULT = new ArithmeticExpr(ArithmeticExpr.Operator.DIVIDE, e1, e2); :}
  | expr:e1 MOD expr:e2
  {: RESULT = new ArithmeticExpr(ArithmeticExpr.Operator.MOD, e1, e2); :}
  | expr:e1 KW_DIV expr:e2
  {: RESULT = new ArithmeticExpr(ArithmeticExpr.Operator.INT_DIVIDE, e1, e2); :}
  | expr:e1 ADD expr:e2
  {: RESULT = new ArithmeticExpr(ArithmeticExpr.Operator.ADD, e1, e2); :}
  | expr:e1 SUBTRACT expr:e2
  {: RESULT = new ArithmeticExpr(ArithmeticExpr.Operator.SUBTRACT, e1, e2); :}
  | expr:e1 BITAND expr:e2
  {: RESULT = new ArithmeticExpr(ArithmeticExpr.Operator.BITAND, e1, e2); :}
  | expr:e1 BITOR expr:e2
  {: RESULT = new ArithmeticExpr(ArithmeticExpr.Operator.BITOR, e1, e2); :}
  | expr:e1 BITXOR expr:e2
  {: RESULT = new ArithmeticExpr(ArithmeticExpr.Operator.BITXOR, e1, e2); :}
  | BITNOT expr:e
  {: RESULT = new ArithmeticExpr(ArithmeticExpr.Operator.BITNOT, e, null); :}
  ;

// We use IDENT for the temporal unit to avoid making DAY, YEAR, etc. keywords.
// This way we do not need to change existing uses of IDENT.
// We chose not to make DATE_ADD and DATE_SUB keywords for the same reason.
timestamp_arithmetic_expr ::=
  KW_INTERVAL expr:v ident:u ADD expr:t
  {: RESULT = new TimestampArithmeticExpr(ArithmeticExpr.Operator.ADD, t, v, u, true); :}
  | expr:t ADD KW_INTERVAL expr:v ident:u
  {:
    RESULT = new TimestampArithmeticExpr(ArithmeticExpr.Operator.ADD, t, v, u, false);
  :}
  // Set precedence to KW_INTERVAL (which is higher than ADD) for chaining.
  %prec KW_INTERVAL
  | expr:t SUBTRACT KW_INTERVAL expr:v ident:u
  {:
    RESULT =
        new TimestampArithmeticExpr(ArithmeticExpr.Operator.SUBTRACT, t, v, u, false);
  :}
  // Set precedence to KW_INTERVAL (which is higher than ADD) for chaining.
  %prec KW_INTERVAL
  // Timestamp arithmetic expr that looks like a function call.
  // We use func_arg_list instead of expr to avoid a shift/reduce conflict with
  // func_arg_list on COMMA, and report an error if the list contains more than one expr.
  // Although we don't want to accept function names as the expr, we can't parse it
  // it as just an IDENT due to the precedence conflict with function_name.
  | function_name:functionName LPAREN expr_list:l COMMA
    KW_INTERVAL expr:v ident:u RPAREN
  {:
    if (l.size() > 1) {
      // Report parsing failure on keyword interval.
      parser.parseError("interval", SqlParserSymbols.KW_INTERVAL);
    }
    if (functionName.getDb() != null) {
      // This function should not fully qualified
      throw new Exception("interval should not be qualified by database name");
    }
    //eg: date_floor("0001-01-01 00:00:18",interval 5 second) convert to
    //second_floor("0001-01-01 00:00:18", 5, "0001-01-01 00:00:00");
    if ("date_floor".equalsIgnoreCase(functionName.getFunction()) || 
        "date_ceil".equalsIgnoreCase(functionName.getFunction())) {
      RESULT = FunctionCallExpr.functionWithIntervalConvert(functionName.getFunction().toLowerCase(), l.get(0), v, u); 
    } else {
      RESULT = new TimestampArithmeticExpr(functionName.getFunction(), l.get(0), v, u);
    }
  :}
  | function_name:functionName LPAREN time_unit:u COMMA expr:e1 COMMA expr:e2 RPAREN
  {:
    RESULT = new TimestampArithmeticExpr(functionName.getFunction(), e2, e1, u);
  :}
  ;

literal ::=
  INTEGER_LITERAL:l
  {: RESULT = new IntLiteral(l); :}
  | LARGE_INTEGER_LITERAL:l
  {: RESULT = new LargeIntLiteral(l); :}
  | FLOATINGPOINT_LITERAL:l
  {: RESULT = new FloatLiteral(l); :}
  | DECIMAL_LITERAL:l
  {: RESULT = new DecimalLiteral(l); :}
  | STRING_LITERAL:l
  {: RESULT = new StringLiteral(l); :}
  | KW_TRUE
  {: RESULT = new BoolLiteral(true); :}
  | KW_FALSE
  {: RESULT = new BoolLiteral(false); :}
  | KW_NULL
  {: RESULT = new NullLiteral(); :}
  | PLACEHOLDER
  {: RESULT = new PlaceHolderExpr(); parser.placeholder_expr_list.add((PlaceHolderExpr) RESULT); :}
  | MOD 
  {: RESULT = new PlaceHolderExpr(); parser.placeholder_expr_list.add((PlaceHolderExpr) RESULT); :}
  | UNMATCHED_STRING_LITERAL:l expr:e
  {:
    // we have an unmatched string literal.
    // to correctly report the root cause of this syntax error
    // we must force parsing to fail at this point,
    // and generate an unmatched string literal symbol
    // to be passed as the last seen token in the
    // error handling routine (otherwise some other token could be reported)
    parser.parseError("literal", SqlParserSymbols.UNMATCHED_STRING_LITERAL);
  :}
  | NUMERIC_OVERFLOW:l
  {:
    // similar to the unmatched string literal case
    // we must terminate parsing at this point
    // and generate a corresponding symbol to be reported
    parser.parseError("literal", SqlParserSymbols.NUMERIC_OVERFLOW);
  :}
  ;

function_params ::=
  STAR
  {: RESULT = FunctionParams.createStarParam(); :}
  | KW_ALL STAR
  {: RESULT = FunctionParams.createStarParam(); :}
  | expr_list:exprs
  {: RESULT = new FunctionParams(false, exprs); :}
  | KW_ALL expr_list:exprs
  {: RESULT = new FunctionParams(false, exprs); :}
  | KW_DISTINCT:distinct expr_list:exprs
  {: RESULT = new FunctionParams(true, exprs); :}
  ;

predicate ::=
  expr:e KW_IS KW_NULL
  {: RESULT = new IsNullPredicate(e, false); :}
  | KW_ISNULL LPAREN expr:e RPAREN
  {: RESULT = new IsNullPredicate(e, false); :}
  | expr:e KW_IS KW_NOT KW_NULL
  {: RESULT = new IsNullPredicate(e, true); :}
  | between_predicate:p
  {: RESULT = p; :}
  | comparison_predicate:p
  {: RESULT = p; :}
  | compound_predicate:p
  {: RESULT = p; :}
  | in_predicate:p
  {: RESULT = p; :}
  | exists_predicate:p
  {: RESULT = p; :}
  | like_predicate:p
  {: RESULT = p; :}
  | match_predicate:p
  {: RESULT = p; :}
  | LPAREN predicate:p RPAREN
  {:
    p.setPrintSqlInParens(true);
    RESULT = p;
  :}
  ;

comparison_predicate ::=
  expr:e1 EQUAL:op expr:e2
  {: RESULT = new BinaryPredicate(BinaryPredicate.Operator.EQ, e1, e2); :}
  | expr:e1 NOT EQUAL:op expr:e2
  {: RESULT = new BinaryPredicate(BinaryPredicate.Operator.NE, e1, e2); :}
  | expr:e1 LESSTHAN GREATERTHAN:op expr:e2
  {: RESULT = new BinaryPredicate(BinaryPredicate.Operator.NE, e1, e2); :}
  | expr:e1 LESSTHAN EQUAL:op expr:e2
  {: RESULT = new BinaryPredicate(BinaryPredicate.Operator.LE, e1, e2); :}
  | expr:e1 GREATERTHAN EQUAL:op expr:e2
  {: RESULT = new BinaryPredicate(BinaryPredicate.Operator.GE, e1, e2); :}
  | expr:e1 LESSTHAN:op expr:e2
  {: RESULT = new BinaryPredicate(BinaryPredicate.Operator.LT, e1, e2); :}
  | expr:e1 GREATERTHAN:op expr:e2
  {: RESULT = new BinaryPredicate(BinaryPredicate.Operator.GT, e1, e2); :}
  | expr:e1 LESSTHAN EQUAL GREATERTHAN:op expr:e2
  {: RESULT = new BinaryPredicate(BinaryPredicate.Operator.EQ_FOR_NULL, e1, e2); :}
  ;

like_predicate ::=
  expr:e1 KW_LIKE expr:e2
  {: RESULT = new LikePredicate(LikePredicate.Operator.LIKE, e1, e2); :}
  | expr:e1 KW_REGEXP expr:e2
  {: RESULT = new LikePredicate(LikePredicate.Operator.REGEXP, e1, e2); :}
  | expr:e1 KW_NOT KW_LIKE expr:e2
  {: RESULT = new CompoundPredicate(CompoundPredicate.Operator.NOT,
    new LikePredicate(LikePredicate.Operator.LIKE, e1, e2), null); :}
  | expr:e1 KW_NOT KW_REGEXP expr:e2
  {: RESULT = new CompoundPredicate(CompoundPredicate.Operator.NOT,
    new LikePredicate(LikePredicate.Operator.REGEXP, e1, e2), null); :}
  ;

match_predicate ::=
  expr:e1 KW_MATCH_ANY expr:e2
  {: RESULT = new MatchPredicate(MatchPredicate.Operator.MATCH_ANY, e1, e2); :}
  | expr:e1 KW_MATCH expr:e2
  {: RESULT = new MatchPredicate(MatchPredicate.Operator.MATCH_ANY, e1, e2); :}
  | expr:e1 KW_MATCH_ALL expr:e2
  {: RESULT = new MatchPredicate(MatchPredicate.Operator.MATCH_ALL, e1, e2); :}
  | expr:e1 KW_MATCH_PHRASE expr:e2
  {: RESULT = new MatchPredicate(MatchPredicate.Operator.MATCH_PHRASE, e1, e2); :}
  | expr:e1 KW_MATCH_PHRASE_PREFIX expr:e2
  {: RESULT = new MatchPredicate(MatchPredicate.Operator.MATCH_PHRASE_PREFIX, e1, e2); :}
  | expr:e1 KW_MATCH_REGEXP expr:e2
  {: RESULT = new MatchPredicate(MatchPredicate.Operator.MATCH_REGEXP, e1, e2); :}
  | expr:e1 KW_MATCH_PHRASE_EDGE expr:e2
  {: RESULT = new MatchPredicate(MatchPredicate.Operator.MATCH_PHRASE_EDGE, e1, e2); :}
  ;

// Avoid a reduce/reduce conflict with compound_predicate by explicitly
// using non_pred_expr and predicate separately instead of expr.
between_predicate ::=
  expr:e1 KW_BETWEEN non_pred_expr:e2 KW_AND expr:e3
  {: RESULT = new BetweenPredicate(e1, e2, e3, false); :}
  | expr:e1 KW_BETWEEN predicate:e2 KW_AND expr:e3
  {: RESULT = new BetweenPredicate(e1, e2, e3, false); :}
  | expr:e1 KW_NOT KW_BETWEEN non_pred_expr:e2 KW_AND expr:e3
  {: RESULT = new BetweenPredicate(e1, e2, e3, true); :}
  | expr:e1 KW_NOT KW_BETWEEN predicate:e2 KW_AND expr:e3
  {: RESULT = new BetweenPredicate(e1, e2, e3, true); :}
  ;

in_predicate ::=
  expr:e KW_IN LPAREN expr_list:l RPAREN
  {: RESULT = new InPredicate(e, l, false); :}
  | expr:e KW_NOT KW_IN LPAREN expr_list:l RPAREN
  {: RESULT = new InPredicate(e, l, true); :}
  ;

compound_predicate ::=
  expr:e1 KW_AND expr:e2
  {: RESULT = new CompoundPredicate(CompoundPredicate.Operator.AND, e1, e2); :}
  | expr:e1 KW_OR expr:e2
  {: RESULT = new CompoundPredicate(CompoundPredicate.Operator.OR, e1, e2); :}
  | KW_NOT expr:e
  {: RESULT = new CompoundPredicate(CompoundPredicate.Operator.NOT, e, null); :}
  | NOT expr:e
  {: RESULT = new CompoundPredicate(CompoundPredicate.Operator.NOT, e, null); :}
  ;

sub_column_path ::=
    ident: subcol
    {:
        RESULT = Lists.newArrayList(subcol);
    :}
    | sub_column_path:list DOT ident:subcol
    {:
        list.add(subcol);
        RESULT = list;
    :}
    ;

column_ref ::=
  ident:col
  {: RESULT = new SlotRef(null, col); :}
  // table_name:tblName DOT IDENT:col causes reduce/reduce conflicts
  | ident:tbl DOT ident:col
  {: RESULT = new SlotRef(new TableName(null, null, tbl), col); :}
  | ident:db DOT ident:tbl DOT ident:col
  {: RESULT = new SlotRef(new TableName(null, db, tbl), col); :}
  | ident:ctl DOT ident:db DOT ident:tbl DOT ident:col
  {: RESULT = new SlotRef(new TableName(ctl, db, tbl), col); :}

  | ident:pcol COLON sub_column_path:lables
  {: RESULT = new SlotRef(null, pcol, lables); :} 
  // table_name:tblName DOT IDENT:pcol causes reduce/reduce conflicts
  | ident:tbl DOT ident:pcol COLON sub_column_path:lables
  {: RESULT = new SlotRef(new TableName(null, null, tbl), pcol, lables); :}
  | ident:db DOT ident:tbl DOT ident:pcol COLON sub_column_path:lables
  {: RESULT = new SlotRef(new TableName(null, db, tbl), pcol, lables); :}
  | ident:ctl DOT ident:db DOT ident:tbl DOT ident:pcol COLON sub_column_path:lables
  {: RESULT = new SlotRef(new TableName(ctl, db, tbl), pcol, lables); :}
  ;

column_ref_list ::=
  column_ref:ref
  {:
    ArrayList<SlotRef> refs = new ArrayList<SlotRef>();
    refs.add(ref);
    RESULT = refs;
  :}
  | column_ref_list:list COMMA column_ref:ref
  {:
    list.add(ref);
    RESULT = list;
  :}
  ;

column_subscript ::=
  expr:e LBRACKET expr:index RBRACKET
  {: ArrayList<Expr> list = new ArrayList<Expr>();
     list.add(e);
     list.add(index);
     RESULT = new FunctionCallExpr("element_at", list);
  :}
  ;

column_slice ::=
  expr:e LBRACKET expr:offset COLON RBRACKET
  {: ArrayList<Expr> list = new ArrayList<Expr>();
       list.add(e);
       list.add(offset);
       RESULT = new FunctionCallExpr("array_slice", list);
  :}
  | expr:e LBRACKET expr:offset COLON expr:length RBRACKET
  {: ArrayList<Expr> list = new ArrayList<Expr>();
     list.add(e);
     list.add(offset);
     list.add(length);
     RESULT = new FunctionCallExpr("array_slice", list);
  :}
  ;

privilege_type ::=
    ident:name opt_col_list:cols
    {:
        AccessPrivilege accessPrivilege = AccessPrivilege.fromName(name);
        if (accessPrivilege == null) {
            throw new AnalysisException("Unknown privilege type " + name);
        }
        RESULT = new AccessPrivilegeWithCols(accessPrivilege, cols);
    :}
    | KW_ALL:id
    {:
        RESULT = new AccessPrivilegeWithCols(AccessPrivilege.ALL);
    :}
    ;

privilege_list ::=
    privilege_list:l COMMA privilege_type:priv
    {:
        l.add(priv);
        RESULT = l;
    :}
    | privilege_type:priv
    {:
        RESULT = Lists.newArrayList(priv);
    :}
    ;

string_list ::=
    string_list:l COMMA STRING_LITERAL:item
    {:
        l.add(item);
        RESULT = l;
    :}
    | STRING_LITERAL:item
    {:
        RESULT = Lists.newArrayList(item);
    :}
    ;

integer_list ::=
    integer_list:l COMMA INTEGER_LITERAL:item
    {:
        l.add(item);
        RESULT = l;
    :}
    | INTEGER_LITERAL:item
    {:
        RESULT = Lists.newArrayList(item);
    :}
    ;

admin_stmt ::=
    KW_ADMIN KW_SET KW_TABLE table_name:name KW_PARTITION KW_VERSION opt_properties:properties
    {:
        RESULT = new AdminSetPartitionVersionStmt(name, properties);
    :}
    // deprecated
    | KW_ADMIN KW_DIAGNOSE KW_TABLET INTEGER_LITERAL:tabletId
    {:
        RESULT = new DiagnoseTabletStmt(tabletId);
    :}
    ;

transaction_label ::=
    /* empty */
    {:
        RESULT = null;
    :}
    | ident:label
    {:
        RESULT = label;
    :}
    ;

unsupported_stmt ::=
    KW_START KW_TRANSACTION opt_with_consistent_snapshot:v
    {:
        RESULT = new UnsupportedStmt();
    :}
    ;

opt_with_consistent_snapshot ::=
    {:
        RESULT = null;
    :}
    | KW_WITH KW_CONSISTENT KW_SNAPSHOT
    {:
        RESULT = null;
    :}
    ;

opt_work ::=
    {:
        RESULT = null;
    :}
    | KW_WORK
    {:
        RESULT = null;
    :}
    ;
opt_generated_always ::=
    /* empty */
    {:
        RESULT = null;
    :}
    | KW_GENERATED KW_ALWAYS
    {:
        RESULT = null;
    :}
    ;
opt_chain ::=
    {:
        RESULT = null;
    :}
    | KW_AND KW_NO KW_CHAIN
    {:
        RESULT = null;
    :}
    | KW_AND KW_CHAIN
    {:
        RESULT = null;
    :}
    ;

opt_release ::=
    {:
        RESULT = null;
    :}
    | KW_RELEASE
    {:
        RESULT = null;
    :}
    | KW_NO KW_RELEASE
    {:
        RESULT = null;
    :}
    ;

type_func_name_keyword ::=
    KW_LEFT:id
    {: RESULT = id; :}
    | KW_RIGHT:id
    {: RESULT = id; :}
    ;

// Keyword that we allow for identifiers
keyword ::=
    KW_AFTER:id
    {: RESULT = id; :}
    | KW_ALWAYS:id
    {: RESULT = id; :}
    | KW_AGGREGATE:id
    {: RESULT = id; :}
    | KW_ALIAS:id
    {: RESULT = id; :}
    | KW_AUTHORS:id
    {: RESULT = id; :}
    | KW_ARRAY:id
    {: RESULT = id; :}
    | KW_AUTO_INCREMENT:id
    {: RESULT = id; :}
    | KW_BACKUP:id
    {: RESULT = id; :}
    | KW_BEGIN:id
    {: RESULT = id; :}
    | KW_BIN:id
    {: RESULT = id; :}
    | KW_BITMAP:id
    {: RESULT = id; :}
    | KW_BITMAP_EMPTY:id
    {: RESULT = id; :}
    | KW_QUANTILE_STATE:id
    {: RESULT = id; :}
    | KW_AGG_STATE:id
    {: RESULT = id; :}
    | KW_BITMAP_UNION:id
    {: RESULT = id; :}
    | KW_NGRAM_BF:id
    {: RESULT = id; :}
    | KW_QUANTILE_UNION:id
    {: RESULT = id; :}
    | KW_BLOB:id
    {: RESULT = id; :}
    | KW_BOOLEAN:id
    {: RESULT = id; :}
    | KW_BRIEF:id
    {: RESULT = id; :}
    | KW_BROKER:id
    {: RESULT = id; :}
    | KW_S3:id
    {: RESULT = id; :}
    | KW_HDFS:id
    {: RESULT = id; :}
    | KW_BACKENDS:id
    {: RESULT = id; :}
    | KW_BUILTIN:id
    {: RESULT = id; :}
    | KW_BUILD:id
    {: RESULT = id; :}
    | KW_CACHED:id
    {: RESULT = id; :}
    | KW_CHAIN:id
    {: RESULT = id; :}
    | KW_CHAR:id
    {: RESULT = id; :}
    | KW_CHARSET:id
    {: RESULT = id; :}
    | KW_CHECK:id
    {: RESULT = id; :}
    | KW_COLUMNS:id
    {: RESULT = id; :}
    | KW_COMMENT:id
    {: RESULT = id; :}
    | KW_COMMITTED:id
    {: RESULT = id; :}
    | KW_COMPLETE:id
    {: RESULT = id; :}
    | KW_CONSISTENT:id
    {: RESULT = id; :}
    | KW_COLLATION:id
    {: RESULT = id; :}
    | KW_COMMIT:id
    {: RESULT = id; :}
    | KW_COMPACT:id
    {: RESULT = id; :}
    | KW_CONFIG:id
    {: RESULT = id; :}
    | KW_CONNECTION:id
    {: RESULT = id; :}
    | KW_CONNECTION_ID:id
    {: RESULT = id; :}
    | KW_CONVERT:id
    {: RESULT = id; :}
    | KW_COPY:id
    {: RESULT = id; :}
    | KW_CREATION:id
    {: RESULT = id; :}
    | KW_DATA:id
    {: RESULT = id; :}
    | KW_DATE:id
    {: RESULT = id; :}
    | KW_DATETIME:id
    {: RESULT = id; :}
    | KW_DATEV2:id
    {: RESULT = id; :}
    | KW_DATETIMEV2:id
    {: RESULT = id; :}
    | KW_DATEV1:id
    {: RESULT = id; :}
    | KW_DATETIMEV1:id
    {: RESULT = id; :}
    | KW_DECIMAL:id
    {: RESULT = id; :}
    | KW_DEFERRED:id
    {: RESULT = id; :}
    | KW_DEMAND:id
    {: RESULT = id; :}
    | KW_DECIMALV2:id
    {: RESULT = id; :}
    | KW_DECIMALV3:id
    {: RESULT = id; :}
    | KW_DIAGNOSE:id
    {: RESULT = id; :}
    | KW_DIAGNOSIS:id
    {: RESULT = id; :}
    | KW_DISTINCTPC:id
    {: RESULT = id; :}
    | KW_DISTINCTPCSA:id
    {: RESULT = id; :}
    | KW_DO:id
    {: RESULT = id; :}
    | KW_BUCKETS:id
    {: RESULT = id; :}
    | KW_FAST:id
    {: RESULT = id; :}
    | KW_FAILED_LOGIN_ATTEMPTS:id
    {: RESULT = id; :}
    | KW_FILE:id
    {: RESULT = id; :}
    | KW_FIELDS:id
    {: RESULT = id; :}
    | KW_FILTER:id
    {: RESULT = id; :}
    | KW_FIRST:id
    {: RESULT = id; :}
    | KW_FORMAT:id
    {: RESULT = id; :}
    | KW_HLL_UNION:id
    {: RESULT = id; :}
    | KW_IMMEDIATE:id
    {: RESULT = id; :}
    | KW_PATH:id
    {: RESULT = id; :}
    | KW_PROFILE:id
    {: RESULT = id; :}
    | KW_FUNCTION:id
    {: RESULT = id; :}
    | KW_END:id
    {: RESULT = id; :}
    | KW_ENGINE:id
    {: RESULT = id; :}
    | KW_ENGINES:id
    {: RESULT = id; :}
    | KW_ERRORS:id
    {: RESULT = id; :}
    | KW_EXCLUDE:id
    {: RESULT = id; :}
    | KW_EVENTS:id
    {: RESULT = id; :}
    | KW_EXTERNAL:id
    {: RESULT = id; :}
    | KW_GLOBAL:id
    {: RESULT = id; :}
    | KW_GENERATED:id
    {: RESULT = id; :}
    | KW_GENERIC:id
    {: RESULT = id; :}
    | KW_GRAPH:id
    {: RESULT = id; :}
    | KW_HASH:id
    {: RESULT = id; :}
    | KW_HELP:id
    {: RESULT = id; :}
    | KW_HOSTNAME:id
    {: RESULT = id; :}
    | KW_HUB:id
    {: RESULT = id; :}
    | KW_IDENTIFIED:id
    {: RESULT = id; :}
    | KW_INDEXES:id
    {: RESULT = id; :}
    | KW_INVERTED:id
    {: RESULT = id; :}
    | KW_ISNULL:id
    {: RESULT = id; :}
    | KW_ISOLATION:id
    {: RESULT = id; :}
    | KW_JOB:id
    {: RESULT = id; :}
    | KW_JOBS:id    
    {: RESULT = id; :}
    | KW_JSON:id
    {: RESULT = id; :}
    | KW_JSONB:id
    {: RESULT = id; :}
    | KW_ENCRYPTKEY:id
    {: RESULT = id; :}
    | KW_ENCRYPTKEYS:id
    {: RESULT = id; :}
    | KW_LABEL:id
    {: RESULT = id; :}
    | KW_LAST:id
    {: RESULT = id; :}
    | KW_LESS:id
    {: RESULT = id; :}
    | KW_LEVEL:id
    {: RESULT = id; :}
    | KW_LOCAL:id
    {: RESULT = id; :}
    | KW_LOCATION:id
    {: RESULT = id; :}
    | KW_LOCK:id
    {: RESULT = id; :}
    | KW_UNLOCK:id
    {: RESULT = id; :}
    | KW_MATERIALIZED:id
    {: RESULT = id; :}
    | KW_MERGE:id
    {: RESULT = id; :}
    | KW_MODIFY:id
    {: RESULT = id; :}
    | KW_NAME:id
    {: RESULT = id; :}
    | KW_NAMES:id
    {: RESULT = id; :}
    | KW_NEGATIVE:id
    {: RESULT = id; :}
    | KW_NEVER:id
    {: RESULT = id; :}
    | KW_NEXT:id
    {: RESULT = id; :}
    | KW_NO:id
    {: RESULT = id; :}
    | KW_NULLS:id
    {: RESULT = id; :}
    | KW_OF:id
    {: RESULT = id; :}
    | KW_OFFSET:id
    {: RESULT = id; :}
    | KW_ONLY:id
    {: RESULT = id; :}
    | KW_OPEN:id
    {: RESULT = id; :}
    | KW_PARAMETER:id
    {: RESULT = id; :}
    | KW_PARTITIONS:id
    {: RESULT = id; :}
    | KW_PASSWORD:id
    {: RESULT = id; :}
    | KW_PASSWORD_EXPIRE:id
    {: RESULT = id; :}
    | KW_PASSWORD_REUSE:id
    {: RESULT = id; :}
    | KW_PASSWORD_HISTORY:id
    {: RESULT = id; :}
    | KW_PASSWORD_LOCK_TIME:id
    {: RESULT = id; :}
    | KW_LDAP:id
    {: RESULT = id; :}
    | KW_LDAP_ADMIN_PASSWORD:id
    {: RESULT = id; :}
    | KW_PLUGIN:id
    {: RESULT = id; :}
    | KW_PLUGINS:id
    {: RESULT = id; :}
    | KW_PROC:id
    {: RESULT = id; :}
    | KW_PROCESSLIST:id
    {: RESULT = id; :}
    | KW_PROPERTIES:id
    {: RESULT = id; :}
    | KW_CONDITIONS:id
    {: RESULT = id; :}
    | KW_ACTIONS:id
    {: RESULT = id; :}
    | KW_SET_SESSION_VAR:id
    {: RESULT = id; :}
    | KW_PROPERTY:id
    {: RESULT = id; :}
    | KW_QUERY:id
    {: RESULT = id; :}
    | KW_QUOTA:id
    {: RESULT = id; :}
    | KW_RANDOM:id
    {: RESULT = id; :}
    | KW_RECOVER:id
    {: RESULT = id; :}
    | KW_REFRESH:id
    {: RESULT = id; :}
    | KW_REPEATABLE:id
    {: RESULT = id; :}
    | KW_REPLACE:id
    {: RESULT = id; :}
    | KW_REPLACE_IF_NOT_NULL:id
    {: RESULT = id; :}
    | KW_REPOSITORY:id
    {: RESULT = id; :}
    | KW_REPOSITORIES:id
    {: RESULT = id; :}
    | KW_RESOURCE:id
    {: RESULT = id; :}
    | KW_RESOURCES:id
    {: RESULT = id; :}
    | KW_RESTORE:id
    {: RESULT = id; :}
    | KW_RETURNS:id
    {: RESULT = id; :}
    | KW_ROLLBACK:id
    {: RESULT = id; :}
    | KW_SCHEDULE:id
    {: RESULT = id; :}
    | KW_SCHEMA:id
    {: RESULT = id; :}
    | KW_SERIALIZABLE:id
    {: RESULT = id; :}
    | KW_SESSION:id
    {: RESULT = id; :}
    | KW_SKEW:id
    {: RESULT = id; :}
    | KW_SNAPSHOT:id
    {: RESULT = id; :}
    | KW_SONAME:id
    {: RESULT = id; :}
    | KW_SPLIT:id
    {: RESULT = id; :}
    | KW_START:id
    {: RESULT = id; :}
    | KW_STATUS:id
    {: RESULT = id; :}
    | KW_STATS:id
    {: RESULT = id; :}
    | KW_STORAGE:id
    {: RESULT = id; :}
    | KW_STREAM:id
    {: RESULT = id; :}
    | KW_STREAMING:id    
    {: RESULT = id; :}
    | KW_STRUCT:id
    {: RESULT = id; :}
    | KW_STRING:id
    {: RESULT = id; :}
    | KW_TABLES:id
    {: RESULT = id; :}
    | KW_TEMPORARY:id
    {: RESULT = id; :}
    | KW_THAN:id
    {: RESULT = id; :}
    | KW_TIME:id
    {: RESULT = id; :}
    | KW_TIMESTAMP:id
    {: RESULT = id; :}
    | KW_TRANSACTION:id
    {: RESULT = id; :}
    | KW_TREE:id
    {: RESULT = id; :}
    | KW_TEXT:id
    {: RESULT = id; :}
    | KW_TRIGGERS:id
    {: RESULT = id; :}
    | KW_TRUNCATE:id
    {: RESULT = id; :}
    | KW_TYPE:id
    {: RESULT = id; :}
    | KW_TYPES:id
    {: RESULT = id; :}
    | KW_UNCOMMITTED:id
    {: RESULT = id; :}
    | KW_USER:id
    {: RESULT = id; :}
    | KW_VARIABLE:id
    {: RESULT = id; :}
    | KW_VARIABLES:id
    {: RESULT = id; :}
    | KW_VALUE:id
    {: RESULT = id; :}
    | KW_VERBOSE:id
    {: RESULT = id; :}
    | KW_VERSION:id
    {: RESULT = id; :}
    | KW_VIEW:id
    {: RESULT = id; :}
    | KW_VIEWS:id
    {: RESULT = id; :}
    | KW_WARNINGS:id
    {: RESULT = id; :}
    | KW_WORK:id
    {: RESULT = id; :}
    | KW_CLUSTER:id
    {: RESULT = id; :}
    | KW_CLUSTERS:id
    {: RESULT = id; :}
    | KW_COMPUTE:id
    {: RESULT = id; :}
    | KW_LINK:id
    {: RESULT = id; :}
    | KW_MIGRATE:id
    {: RESULT = id; :}
    | KW_MIGRATIONS:id
    {: RESULT = id; :}
    | KW_COUNT:id
    {: RESULT = id; :}
    | KW_SUM:id
    {: RESULT = id; :}
    | KW_MIN:id
    {: RESULT = id; :}
    | KW_MAX:id
    {: RESULT = id; :}
    | KW_FREE:id
    {: RESULT = id; :}
    | KW_TASK:id
    {: RESULT = id; :}
    | KW_TASKS:id    
    {: RESULT = id; :}
    | KW_ROUTINE:id
    {: RESULT = id; :}
    | KW_EVERY:id   
    {: RESULT = id; :}
    | KW_AT:id         
    {: RESULT = id; :}
    | KW_ROLLUP:id    
    {: RESULT = id; :}
    | KW_STARTS:id     
    {: RESULT = id; :}
    | KW_ENDS:id                  
    {: RESULT = id; :}
    | KW_PAUSE:id
    {: RESULT = id; :}
    | KW_RESUME:id
    {: RESULT = id; :}
    | KW_STOP:id
    {: RESULT = id; :}
    | KW_GROUPING:id
    {: RESULT = id; :}
    | KW_GROUPS:id
    {: RESULT = id; :}
    | KW_DYNAMIC:id
    {: RESULT = id; :}
    | time_unit:id
    {: RESULT = id; :}
    | KW_ENABLE:id
    {: RESULT = id; :}
    | KW_FEATURE:id
    {: RESULT = id; :}
    | KW_FRONTENDS:id
    {: RESULT = id; :}
    | KW_MAP:id
    {: RESULT = id; :}
    | KW_VARCHAR:id
    {: RESULT = id; :}
    | KW_POLICY:id
    {: RESULT = id; :}
    | KW_CURRENT_TIMESTAMP:id
    {: RESULT = id; :}
    | KW_CATALOG:id
    {: RESULT = id; :}
    | KW_CATALOGS:id
    {: RESULT = id; :}
    | KW_RECYCLE:id
    {: RESULT = id; :}
    | KW_MTMV:id
    {: RESULT = id; :}
    | KW_LINES:id
    {: RESULT = id; :}
    | KW_IGNORE:id
    {: RESULT = id; :}
    | KW_HISTOGRAM:id
    {: RESULT = id; :}
    | KW_CURRENT_CATALOG:id
    {: RESULT = id; :}
    | KW_EXPIRED: id
    {: RESULT = id; :}
    | KW_SAMPLE:id
    {: RESULT = id; :}
    | KW_INCREMENTAL:id
    {: RESULT = id; :}
    | KW_PERIOD:id
    {: RESULT = id; :}
    | KW_PERCENT:id
    {: RESULT = id; :}
    | KW_CRON:id
    {: RESULT = id; :}
    | KW_UNSET:id
    {: RESULT = id; :}
    | KW_BELONG:id
    {: RESULT = id; :}
    | KW_STAGE:id
    {: RESULT = id; :}
    | KW_VAULT:id
    {: RESULT = id; :}
    | KW_VAULTS:id
    {: RESULT = id; :}
    | KW_VARIANT:id
    {: RESULT = id; :}
    | KW_IPV4:id
    {: RESULT = id; :}
    | KW_IPV6:id
    {: RESULT = id; :}
    | KW_MATCH_ANY:id
    {: RESULT = id; :}
    | KW_MATCH_ALL:id
    {: RESULT = id; :}
    | KW_MATCH_PHRASE:id
    {: RESULT = id; :}
    | KW_MATCH_PHRASE_PREFIX:id
    {: RESULT = id; :}
    | KW_MATCH_REGEXP:id
    {: RESULT = id; :}
    | KW_MATCH_PHRASE_EDGE:id
    {: RESULT = id; :}
    | KW_SQL:id
    {: RESULT = id; :}
    | KW_CACHE:id
    {: RESULT = id; :}
    | KW_COLOCATE:id
    {: RESULT = id; :}
    | KW_COMPRESS_TYPE:id
    {: RESULT = id; :}
    | KW_DORIS_INTERNAL_TABLE_ID:id
    {: RESULT = id; :}
    | KW_HOTSPOT:id
    {: RESULT = id; :}
    | KW_PRIVILEGES:id
    {: RESULT = id; :}
    | KW_RECENT:id
    {: RESULT = id; :}
    | KW_STAGES:id
    {: RESULT = id; :}
    | KW_WARM:id
    {: RESULT = id; :}
    | KW_UP:id
    {: RESULT = id; :}
    | KW_CONVERT_LSC:id
    {: RESULT = id; :}
    | KW_ANALYZER:id
    {: RESULT = id; :}
    | KW_TOKENIZER:id
    {: RESULT = id; :}
    | KW_TOKEN_FILTER:id
    {: RESULT = id; :}
    ;

// Identifier that contain keyword
ident ::=
    IDENT:id
    {:
        RESULT = id;
    :}
    | keyword:id
    {:
        RESULT = id;
    :}
    ;

// Identifier or text
ident_or_text ::=
    ident:id
    {:
        RESULT = id;
    :}
    | STRING_LITERAL:text
    {:
        RESULT = text;
    :}
    ;

time_unit ::=
    KW_YEAR:id
    {: RESULT = id; :}
    | KW_MONTH:id
    {: RESULT = id; :}
    | KW_WEEK:id
    {: RESULT = id; :}
    | KW_DAY:id
    {: RESULT = id; :}
    | KW_HOUR:id
    {: RESULT = id; :}
    | KW_MINUTE:id
    {: RESULT = id; :}
    | KW_SECOND:id
    {: RESULT = id; :}
    ;
<|MERGE_RESOLUTION|>--- conflicted
+++ resolved
@@ -1688,25 +1688,6 @@
     {:
         RESULT = new CreateEncryptKeyStmt(ifNotExists, keyName, keyString);
     :}
-<<<<<<< HEAD
-    | KW_CREATE KW_INVERTED KW_INDEX KW_ANALYZER opt_if_not_exists:ifNotExists ident:policyName opt_properties:properties
-    {:
-        RESULT = new CreateIndexPolicyStmt(ifNotExists, policyName, IndexPolicyTypeEnum.ANALYZER, properties);
-    :}
-    | KW_CREATE KW_INVERTED KW_INDEX KW_TOKENIZER opt_if_not_exists:ifNotExists ident:policyName opt_properties:properties
-    {:
-        RESULT = new CreateIndexPolicyStmt(ifNotExists, policyName, IndexPolicyTypeEnum.TOKENIZER, properties);
-    :}
-    | KW_CREATE KW_INVERTED KW_INDEX KW_TOKEN_FILTER opt_if_not_exists:ifNotExists ident:policyName opt_properties:properties
-    {:
-        RESULT = new CreateIndexPolicyStmt(ifNotExists, policyName, IndexPolicyTypeEnum.TOKEN_FILTER, properties);
-=======
-    /* sql_block_rule */
-    | KW_CREATE KW_SQL_BLOCK_RULE opt_if_not_exists:ifNotExists ident:ruleName opt_properties:properties
-    {:
-        RESULT = new CreateSqlBlockRuleStmt(ifNotExists, ruleName, properties);
->>>>>>> e9f7df39
-    :}
     | KW_BUILD KW_INDEX ident:indexName KW_ON table_name:tableName opt_partition_names:partitionNames
     {:
         RESULT = new AlterTableStmt(tableName, Lists.newArrayList(new BuildIndexClause(tableName, indexName, partitionNames, false)));
