--- conflicted
+++ resolved
@@ -2806,50 +2806,6 @@
     :}
     ;
 
-<<<<<<< HEAD
-stop_routine_load_stmt ::=
-    KW_STOP KW_ROUTINE KW_LOAD KW_FOR job_label:jobLabel
-    {:
-        RESULT = new StopRoutineLoadStmt(jobLabel);
-=======
-show_routine_load_stmt ::=
-    KW_SHOW KW_ROUTINE KW_LOAD KW_FOR job_label:jobLabel
-    {:
-        RESULT = new ShowRoutineLoadStmt(jobLabel, false, null);
-    :}
-    | KW_SHOW KW_ALL KW_ROUTINE KW_LOAD KW_FOR job_label:jobLabel
-    {:
-        RESULT = new ShowRoutineLoadStmt(jobLabel, true, null);
-    :}
-    | KW_SHOW KW_ROUTINE KW_LOAD opt_wild_where
-    {:
-        RESULT = new ShowRoutineLoadStmt(null, false, parser.wild);
-    :}
-    | KW_SHOW KW_ALL KW_ROUTINE KW_LOAD opt_wild_where
-    {:
-        RESULT = new ShowRoutineLoadStmt(null, true, parser.wild);
-    :}
-    ;
-
-show_routine_load_task_stmt ::=
-    KW_SHOW KW_ROUTINE KW_LOAD KW_TASK opt_db:dbName opt_wild_where
-    {:
-        RESULT = new ShowRoutineLoadTaskStmt(dbName, parser.where);
-    :}
-    ;
-
-show_create_routine_load_stmt ::=
-    KW_SHOW KW_CREATE KW_ROUTINE KW_LOAD KW_FOR job_label:jobLabel
-    {:
-        RESULT = new ShowCreateRoutineLoadStmt(jobLabel, false);
-    :}
-    | KW_SHOW KW_ALL KW_CREATE KW_ROUTINE KW_LOAD KW_FOR job_label:jobLabel
-    {:
-        RESULT = new ShowCreateRoutineLoadStmt(jobLabel, true);
->>>>>>> 8deb374d
-    :}
-    ;
-
 show_create_load_stmt ::=
     KW_SHOW KW_CREATE KW_LOAD KW_FOR job_label:jobLabel
     {:
