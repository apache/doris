// Licensed to the Apache Software Foundation (ASF) under one
// or more contributor license agreements.  See the NOTICE file
// distributed with this work for additional information
// regarding copyright ownership.  The ASF licenses this file
// to you under the Apache License, Version 2.0 (the
// "License"); you may not use this file except in compliance
// with the License.  You may obtain a copy of the License at
//
//   http://www.apache.org/licenses/LICENSE-2.0
//
// Unless required by applicable law or agreed to in writing,
// software distributed under the License is distributed on an
// "AS IS" BASIS, WITHOUT WARRANTIES OR CONDITIONS OF ANY
// KIND, either express or implied.  See the License for the
// specific language governing permissions and limitations
// under the License.
// This file is copied from
// https://github.com/cloudera/Impala/blob/v0.7refresh/fe/src/main/cup/sql-parser.y
// and modified by Doris

package org.apache.doris.analysis;

import java.math.BigDecimal;
import java.util.AbstractMap;
import java.util.ArrayList;
import java.util.HashSet;
import java.util.HashMap;
import java.util.List;
import java.util.Locale;
import java.util.Map;

import org.apache.doris.alter.QuotaType;
import org.apache.doris.analysis.ColumnNullableType;
import org.apache.doris.analysis.SetOperationStmt.Qualifier;
import org.apache.doris.analysis.SetOperationStmt.Operation;
import org.apache.doris.analysis.SetOperationStmt.SetOperand;
import org.apache.doris.analysis.LoadType;
import org.apache.doris.catalog.AccessPrivilege;
import org.apache.doris.catalog.AccessPrivilegeWithCols;
import org.apache.doris.catalog.AggregateType;
import org.apache.doris.catalog.KeysType;
import org.apache.doris.catalog.PrimitiveType;
import org.apache.doris.catalog.ScalarType;
import org.apache.doris.catalog.Type;
import org.apache.doris.catalog.ArrayType;
import org.apache.doris.catalog.GeneratedColumnInfo;
import org.apache.doris.catalog.MapType;
import org.apache.doris.catalog.StructField;
import org.apache.doris.catalog.StructType;
import org.apache.doris.catalog.TableIf.TableType;
import org.apache.doris.catalog.View;
import org.apache.doris.common.AnalysisException;
import org.apache.doris.common.Config;
import org.apache.doris.common.FeConstants;
import org.apache.doris.common.Version;
import org.apache.doris.cloud.analysis.UseCloudClusterStmt;
import org.apache.doris.cloud.proto.Cloud.StagePB;
import org.apache.doris.mysql.MysqlPassword;
import org.apache.doris.load.loadv2.LoadTask;
import org.apache.doris.policy.PolicyTypeEnum;
import org.apache.doris.resource.workloadschedpolicy.WorkloadConditionMeta;
import org.apache.doris.resource.workloadschedpolicy.WorkloadActionMeta;
import org.apache.doris.system.NodeType;

import com.google.common.collect.Lists;
import com.google.common.collect.Maps;
import java.util.Optional;
import java.util.stream.Collectors;

import java_cup.runtime.Symbol;

// Commented by Zhao Chun
// Now we have 2 shift/reduce conflict
// between TIMESTAMP "20100101" and TIMESTAMP "alias"
// between DATE "20100101" and DATE "alias"

parser code {:
    private Symbol errorToken;
    public boolean isVerbose = false;
    public String wild;
    public Expr where;
    public ArrayList<PlaceHolderExpr> placeholder_expr_list = Lists.newArrayList();

    // List of expected tokens ids from current parsing state for generating syntax error message
    private final List<Integer> expectedTokenIds = Lists.newArrayList();

    // To avoid reporting trivial tokens as expected tokens in error messages
    private boolean reportExpectedToken(Integer tokenId) {
        if (SqlScanner.isKeyword(tokenId) ||
                tokenId.intValue() == SqlParserSymbols.COMMA ||
                tokenId.intValue() == SqlParserSymbols.DOT ||
                tokenId.intValue() == SqlParserSymbols.IDENT) {
            return true;
        } else {
            return false;
        }
    }

    private String getErrorTypeMessage(int lastTokenId) {
        String msg = null;
        switch(lastTokenId) {
            case SqlParserSymbols.UNMATCHED_STRING_LITERAL:
                msg = "Unmatched string literal";
                break;
            case SqlParserSymbols.NUMERIC_OVERFLOW:
                msg = "Numeric overflow";
                break;
            default:
                msg = "Syntax error";
                break;
        }
        return msg;
    }

    // Override to save error token, just update error information.
    @Override
    public void syntax_error(Symbol token) {
        errorToken = token;

        // derive expected tokens from current parsing state
        expectedTokenIds.clear();
        int state = ((Symbol)stack.peek()).parse_state;
        // get row of actions table corresponding to current parsing state
        // the row consists of pairs of <tokenId, actionId>
        // a pair is stored as row[i] (tokenId) and row[i+1] (actionId)
        // the last pair is a special error action
        short[] row = action_tab[state];
        short tokenId;
        // the expected tokens are all the symbols with a
        // corresponding action from the current parsing state
        for (int i = 0; i < row.length-2; ++i) {
            // Get tokenId and skip actionId
            tokenId = row[i++];
            expectedTokenIds.add(Integer.valueOf(tokenId));
        }
    }

    // Override to keep it from calling report_fatal_error()
    // This exception is not AnalysisException because we don't want this report to client.
    @Override
    public void unrecovered_syntax_error(Symbol cur_token) throws AnalysisException {
        throw new AnalysisException(getErrorTypeMessage(cur_token.sym));
    }


    // Manually throw a parse error on a given symbol for special circumstances.
    public void parseError(String symbolName, int symbolId) throws AnalysisException {
        Symbol errorToken = getSymbolFactory().newSymbol(symbolName, symbolId,
                ((Symbol) stack.peek()), ((Symbol) stack.peek()), null);
        // Call syntax error to gather information about expected tokens, etc.
        // syntax_error does not throw an exception
        syntax_error(errorToken);

        unrecovered_syntax_error(errorToken);
    }

    // Returns error string, consisting of the original
    // stmt with a '^' under the offending token. Assumes
    // that parse() has been called and threw an exception
    public String getErrorMsg(String stmt) {
        if (errorToken == null || stmt == null) {
            return null;
        }
        String[] lines = stmt.split("\n", -1);
        StringBuilder result = new StringBuilder();
        result.append(getErrorTypeMessage(errorToken.sym) + " in line ");
        result.append(errorToken.left);
        result.append(":\n");

        // errorToken_.left is the line number of error.
        // errorToken_.right is the column number of the error.
        // index is start from 0, so "minus 1" is the real error line idx
        String errorLine = lines[errorToken.left - 1];
        // If the error is that additional tokens are expected past the end,
        // errorToken_.right will be past the end of the string.
        int lastCharIndex = Math.min(errorLine.length(), errorToken.right);
        int maxPrintLength = 60;
        int errorLoc = 0;
        if (errorLine.length() <= maxPrintLength) {
            // The line is short. Print the entire line.
            result.append(errorLine);
            result.append('\n');
            errorLoc = errorToken.right;
        } else {
            // The line is too long. Print maxPrintLength/2 characters before the error and
            // after the error.
            int contextLength = maxPrintLength / 2 - 3;
            String leftSubStr;
            if (errorToken.right > maxPrintLength / 2) {
                leftSubStr = "..." + errorLine.substring(errorToken.right - contextLength,
                        lastCharIndex);
            } else {
                leftSubStr = errorLine.substring(0, errorToken.right);
            }
            errorLoc = leftSubStr.length();
            result.append(leftSubStr);
            if (errorLine.length() - errorToken.right > maxPrintLength / 2) {
                result.append(errorLine.substring(errorToken.right,
                            errorToken.right + contextLength) + "...");
            } else {
                result.append(errorLine.substring(lastCharIndex));
            }
            result.append("\n");
        }

        // print error indicator
        for (int i = 0; i < errorLoc - 1; ++i) {
            result.append(' ');
        }
        result.append("^\n");

        // only report encountered and expected tokens for syntax errors
        if (errorToken.sym == SqlParserSymbols.UNMATCHED_STRING_LITERAL ||
                errorToken.sym == SqlParserSymbols.NUMERIC_OVERFLOW) {
            return result.toString();
        }

        // append last encountered token
        result.append("Encountered: ");
        String lastToken = SqlScanner.tokenIdMap.get(Integer.valueOf(errorToken.sym));
        if (lastToken != null) {
            result.append(lastToken);
        } else if (SqlScanner.isKeyword((String) errorToken.value)) {
            result.append("A reserved word cannot be used as an identifier: ").append((String) errorToken.value);
        } else {
            result.append("Unknown last token with id: " + errorToken.sym);
        }

        // Append expected tokens
        result.append('\n');
        result.append("Expected: ");
        String expectedToken = null;
        Integer tokenId = null;
        for (int i = 0; i < expectedTokenIds.size(); ++i) {
            tokenId = expectedTokenIds.get(i);
            // keywords hints
            if (SqlScanner.isKeyword(lastToken) && tokenId.intValue() == SqlParserSymbols.IDENT) {
                result.append(String.format("%s is keyword, maybe `%s`", lastToken, lastToken) + ", ");
                continue;
            }

            if (reportExpectedToken(tokenId)) {
                expectedToken = SqlScanner.tokenIdMap.get(tokenId);
                result.append(expectedToken + ", ");
            }
        }
        // remove trailing ", "
        result.delete(result.length() - 2, result.length());
        result.append('\n');

        return result.toString();
    }

:};

// Total keywords of doris, keep them in lexicographical order
terminal String
    KW_ACCOUNT_LOCK,
    KW_ACCOUNT_UNLOCK,
    KW_ADD,
    KW_ADMIN,
    KW_AFTER,
    KW_AGGREGATE,
    KW_ALIAS,
    KW_ALL,
    KW_ALTER,
    KW_ALWAYS,
    KW_ANALYZE,
    KW_AND,
    KW_ANTI,
    KW_APPEND,
    KW_ARRAY,
    KW_AUTO_INCREMENT,
    KW_AS,
    KW_ASC,
    KW_AT,
    KW_AUTHORS,
    KW_BACKEND,
    KW_BACKENDS,
    KW_BACKUP,
    KW_BEGIN,
    KW_BELONG,
    KW_BETWEEN,
    KW_BIGINT,
    KW_BIN,
    KW_BINLOG,
    KW_BITMAP,
    KW_BITMAP_EMPTY,
    KW_BITMAP_UNION,
    KW_BLOB,
    KW_BOOLEAN,
    KW_BRIEF,
    KW_BROKER,
    KW_BUCKETS,
    KW_BUILD,
    KW_BUILTIN,
    KW_BY,
    KW_CACHE,
    KW_CACHED,
    KW_CANCEL,
    KW_CASE,
    KW_CAST,
    KW_CATALOG,
    KW_CATALOGS,
    KW_CHAIN,
    KW_CHAR,
    KW_CHARSET,
    KW_CHECK,
    KW_CLEAN,
    KW_CLUSTER,
    KW_CLUSTERS,
    KW_COLLATE,
    KW_COLLATION,
    KW_COLOCATE,
    KW_COLUMN,
    KW_COLUMNS,
    KW_COMMENT,
    KW_COMMIT,
    KW_COMMITTED,
    KW_COMPACT,
    KW_COMPLETE,
    KW_COMPRESS_TYPE,
    KW_COMPUTE,
    KW_CONFIG,
    KW_CONNECTION,
    KW_CONNECTION_ID,
    KW_CONSISTENT,
    KW_CONVERT,
    KW_COPY,
    KW_COUNT,
    KW_CREATE,
    KW_CREATION,
    KW_CROSS,
    KW_CUBE,
    KW_CURRENT,
    KW_CURRENT_CATALOG,
    KW_CURRENT_TIMESTAMP,
    KW_CURRENT_USER,
    KW_DATA,
    KW_DATABASE,
    KW_DATABASES,
    KW_DATE,
    KW_DATETIME,
    KW_DATETIMEV2,
    KW_DATEV2,
    KW_DATETIMEV1,
    KW_DATEV1,
    KW_DAY,
    KW_DECIMAL,
    KW_DECIMALV2,
    KW_DECIMALV3,
    KW_DECOMMISSION,
    KW_DEFAULT,
    KW_DEFERRED,
    KW_DELETE,
    KW_DEMAND,
    KW_DESC,
    KW_DESCRIBE,
    KW_DIAGNOSE,
    KW_DIAGNOSIS,
    KW_DISK,
    KW_DISTINCT,
    KW_DISTINCTPC,
    KW_DISTINCTPCSA,
    KW_DISTRIBUTED,
    KW_DISTRIBUTION,
    KW_DIV,
    KW_DO,
    KW_DORIS_INTERNAL_TABLE_ID,
    KW_DOUBLE,
    KW_DROP,
    KW_DROPP,
    KW_DUAL,
    KW_DUPLICATE,
    KW_DYNAMIC,
    KW_ELSE,
    KW_ENABLE,
    KW_ENCRYPTKEY,
    KW_ENCRYPTKEYS,
    KW_END,
    KW_ENDS,
    KW_ENGINE,
    KW_ENGINES,
    KW_ENTER,
    KW_ERRORS,
    KW_EVENTS,
    KW_EVERY,
    KW_EXCEPT,
    KW_EXCLUDE,
    KW_EXISTS,
    KW_EXPIRED,
    KW_EXPORT,
    KW_EXTENDED,
    KW_EXTERNAL,
    KW_EXTRACT,
    KW_FAILED_LOGIN_ATTEMPTS,
    KW_FALSE,
    KW_FAST,
    KW_FEATURE,
    KW_FIELDS,
    KW_FILE,
    KW_FILTER,
    KW_FIRST,
    KW_FLOAT,
    KW_FOLLOWER,
    KW_FOLLOWING,
    KW_FOR,
    KW_FORCE,
    KW_FORMAT,
    KW_FREE,
    KW_FROM,
    KW_FRONTEND,
    KW_FRONTENDS,
    KW_FULL,
    KW_FUNCTION,
    KW_FUNCTIONS,
    KW_GENERATED,
    KW_GENERIC,
    KW_GLOBAL,
    KW_GRANT,
    KW_GRANTS,
    KW_GRAPH,
    KW_GROUP,
    KW_GROUPING,
    KW_GROUPS,
    KW_HASH,
    KW_HAVING,
    KW_HDFS,
    KW_HELP,
    KW_HLL,
    KW_HLL_UNION,
    KW_HOTSPOT,
    KW_HOSTNAME,
    KW_HOUR,
    KW_HUB,
    KW_IDENTIFIED,
    KW_IF,
    KW_IMMEDIATE,
    KW_IN,
    KW_INCREMENTAL,
    KW_INDEX,
    KW_INDEXES,
    KW_INFILE,
    KW_INNER,
    KW_INSERT,
    KW_INSTALL,
    KW_INT,
    KW_INTERMEDIATE,
    KW_INTERSECT,
    KW_INTERVAL,
    KW_INTO,
    KW_IPV4,
    KW_IPV6,
    KW_IS,
    KW_ISNULL,
    KW_ISOLATION,
    KW_INVERTED,
    KW_JOB,
    KW_JOBS,    
    KW_JOIN,
    KW_JSON,
    KW_JSONB,
    KW_VARIANT,
    KW_KEY,
    KW_KEYS,
    KW_KILL,
    KW_LABEL,
    KW_LARGEINT,
    KW_LAST,
    KW_LATERAL,
    KW_LDAP,
    KW_LDAP_ADMIN_PASSWORD,
    KW_LEFT,
    KW_LESS,
    KW_LEVEL,
    KW_LIKE,
    KW_LIMIT,
    KW_LINK,
    KW_LIST,
    KW_LOAD,
    KW_LOCAL,
    KW_LOCATION,
    KW_LOCK,
    KW_LOW_PRIORITY,
    KW_MAP,
    KW_MATERIALIZED,
    KW_MAX,
    KW_MAX_VALUE,
    KW_MERGE,
    KW_MIGRATE,
    KW_MIGRATIONS,
    KW_MIN,
    KW_MINUS,
    KW_MINUTE,
    KW_MODIFY,
    KW_MONTH,
    KW_MATCH,
    KW_MATCH_ANY,
    KW_MATCH_ALL,
    KW_MATCH_PHRASE,
    KW_MATCH_PHRASE_PREFIX,
    KW_MATCH_REGEXP,
    KW_MATCH_PHRASE_EDGE,
    KW_NAME,
    KW_NAMES,
    KW_NATURAL,
    KW_NEGATIVE,
    KW_NEVER,
    KW_NEXT,
    KW_NGRAM_BF,
    KW_NO,
    KW_NOT,
    KW_NULL,
    KW_NULLS,
    KW_OBSERVER,
    KW_OF,
    KW_OFFSET,
    KW_ON,
    KW_ONLY,
    KW_OPEN,
    KW_OR,
    KW_ORDER,
    KW_OUTER,
    KW_OUTFILE,
    KW_OVER,
    KW_OVERWRITE,
    KW_PARAMETER,
    KW_PARTITION,
    KW_PARTITIONS,
    KW_PASSWORD,
    KW_PASSWORD_EXPIRE,
    KW_PASSWORD_HISTORY,
    KW_PASSWORD_LOCK_TIME,
    KW_PASSWORD_REUSE,
    KW_PATH,
    KW_PAUSE,
    KW_PERIOD,
    KW_PIPE,
    KW_PLUGIN,
    KW_PLUGINS,
    KW_POLICY,
    KW_PRECEDING,
    KW_PERCENT,
    KW_RECYCLE,
    KW_PRIVILEGES,
    KW_PROC,
    KW_PROCEDURE,
    KW_PROCESSLIST,
    KW_PROFILE,
    KW_PROPERTIES,
    KW_CONDITIONS,
    KW_ACTIONS,
    KW_SET_SESSION_VAR,
    KW_PROPERTY,
    KW_QUANTILE_STATE,
    KW_QUANTILE_UNION,
    KW_AGG_STATE,
    KW_QUERY,
    KW_QUEUED,
    KW_QUOTA,
    KW_RANDOM,
    KW_RANGE,
    KW_RECENT,
    KW_READ,
    KW_REBALANCE,
    KW_RECOVER,
    KW_REFRESH,
    KW_REGEXP,
    KW_RELEASE,
    KW_RENAME,
    KW_REPAIR,
    KW_REPEATABLE,
    KW_REPLACE,
    KW_REPLACE_IF_NOT_NULL,
    KW_REPLICA,
    KW_REPOSITORIES,
    KW_REPOSITORY,
    KW_RESOURCE,
    KW_RESOURCES,
    KW_RESTORE,
    KW_RESUME,
    KW_RETURNS,
    KW_REVOKE,
    KW_RIGHT,
    KW_ROLE,
    KW_ROLES,
    KW_ROLLBACK,
    KW_ROLLUP,
    KW_ROUTINE,
    KW_ROW,
    KW_ROWS,
    KW_S3,
    KW_SAMPLE,
    KW_SCHEDULE,    
    KW_SCHEMA,
    KW_SCHEMAS,
    KW_SECOND,
    KW_SELECT,
    KW_SEMI,
    KW_SERIALIZABLE,
    KW_SESSION,
    KW_SET,
    KW_SETS,
    KW_SHOW,
    KW_SIGNED,
    KW_SKEW,
    KW_SMALLINT,
    KW_SNAPSHOT,
    KW_SONAME,
    KW_SPLIT,
    KW_SQL,
    KW_SQL_BLOCK_RULE,
    KW_STAGE,
    KW_STAGES,
    KW_START,
    KW_STARTS,    
    KW_STATS,
    KW_STATUS,
    KW_STOP,
    KW_STORAGE,
    KW_STREAM,
    KW_STREAMING,
    KW_STRING,
    KW_STRUCT,
    KW_SUM,
    KW_SUPERUSER,
    KW_SWITCH,
    KW_SYNC,
    KW_SYSTEM,
    KW_TABLE,
    KW_TABLES,
    KW_TABLESAMPLE,
    KW_TABLET,
    KW_TABLETS,
    KW_TASK,
    KW_TASKS,
    KW_TEMPORARY,
    KW_TERMINATED,
    KW_TEXT,
    KW_THAN,
    KW_THEN,
    KW_TIME,
    KW_TIMESTAMP,
    KW_TINYINT,
    KW_TO,
    KW_TRANSACTION,
    KW_TRASH,
    KW_TREE,
    KW_TRIGGERS,
    KW_TRIM,
    KW_TRUE,
    KW_TRUNCATE,
    KW_TYPE,
    KW_TYPES,
    KW_UNBOUNDED,
    KW_UNCOMMITTED,
    KW_UNINSTALL,
    KW_UNION,
    KW_UNIQUE,
    KW_UNLOCK,
    KW_UNSET,
    KW_UNSIGNED,
    KW_UPDATE,
    KW_USE,
    KW_USER,
    KW_USING,
    KW_VALUE,
    KW_VALUES,
    KW_VARCHAR,
    KW_VARIABLE,
    KW_VARIABLES,
    KW_VERBOSE,
    KW_VERSION,
    KW_VIEW,
    KW_VIEWS,
    KW_WARNINGS,
    KW_WEEK,
    KW_WHEN,
    KW_WHERE,
    KW_WHITELIST,
    KW_WITH,
    KW_WORK,
    KW_WORKLOAD,
    KW_WRITE,
    KW_YEAR,
    KW_MTMV,
    KW_TYPECAST,
    KW_HISTOGRAM,
    KW_AUTO,
    KW_PREPARE,
    KW_EXECUTE,
    KW_WARM,
    KW_UP,
    KW_LINES,
    KW_IGNORE,
    KW_CONVERT_LSC,
    KW_VAULT,
    KW_VAULTS;

terminal COMMA, COLON, DOT, DOTDOTDOT, AT, STAR, LPAREN, RPAREN, SEMICOLON, LBRACKET, RBRACKET, LBRACE, RBRACE, DIVIDE, MOD, ADD, SUBTRACT, PLACEHOLDER, ARROW;
terminal BITAND, BITOR, BITXOR, BITNOT;
terminal EQUAL, NOT, LESSTHAN, GREATERTHAN, SET_VAR;
terminal COMMENTED_PLAN_HINT_START, COMMENTED_PLAN_HINT_END;
terminal String IDENT;
terminal String NUMERIC_OVERFLOW;
terminal Long INTEGER_LITERAL;
terminal String LARGE_INTEGER_LITERAL;
terminal Double FLOATINGPOINT_LITERAL;
terminal BigDecimal DECIMAL_LITERAL;
terminal String STRING_LITERAL;
terminal String UNMATCHED_STRING_LITERAL;
terminal String COMMENTED_PLAN_HINTS;
terminal String KW_CRON;

// Statement that the result of this parser.
nonterminal List<StatementBase> stmts;
nonterminal StatementBase stmt, show_stmt, show_param, help_stmt, load_stmt,
    create_routine_load_stmt, pause_routine_load_stmt, resume_routine_load_stmt, stop_routine_load_stmt,
    show_routine_load_stmt, show_routine_load_task_stmt, show_create_routine_load_stmt, show_create_load_stmt, show_create_reporitory_stmt,
    describe_stmt, alter_stmt, unset_var_stmt, unset_default_storage_vault_stmt,
    create_job_stmt, pause_job_stmt, resume_job_stmt,stop_job_stmt, cancel_job_task_stmt,
    use_stmt, use_cloud_cluster_stmt, kill_stmt, drop_stmt, recover_stmt, grant_stmt, revoke_stmt, create_stmt, set_stmt, sync_stmt, cancel_stmt, cancel_param, delete_stmt,
    switch_stmt, transaction_stmt, unsupported_stmt, export_stmt, admin_stmt, truncate_stmt,
    import_columns_stmt, import_delete_on_stmt, import_sequence_stmt, import_where_stmt, install_plugin_stmt, uninstall_plugin_stmt,
    import_preceding_filter_stmt, unlock_tables_stmt, lock_tables_stmt, refresh_stmt, clean_stmt, analyze_stmt, kill_analysis_job_stmt, insert_overwrite_stmt, copy_stmt,
    warm_up_stmt;

nonterminal FromClause opt_using_clause;

nonterminal String transaction_label;
nonterminal ImportColumnDesc import_column_desc;
nonterminal List<ImportColumnDesc> import_column_descs;

// unsupported statement
nonterminal opt_with_consistent_snapshot, opt_work, opt_chain, opt_release;

// Single select statement.
nonterminal SelectStmt select_stmt;
nonterminal ValueList value_clause;

// No return.
nonterminal describe_command, opt_full, opt_inner, opt_outer, from_or_in, keys_or_index, opt_storage, opt_wild_where,
            charset, equal, transaction_characteristics, isolation_level,
            transaction_access_mode, isolation_types, opt_where;

// String
nonterminal String user, opt_user, opt_using_charset;
nonterminal UserIdentity user_identity;
nonterminal String quantity;

// Description of user
nonterminal UserDesc grant_user;

// Select or set operation(union/intersect/except) statement.
nonterminal QueryStmt query_stmt;
// Single select_stmt or parenthesized query_stmt.
nonterminal QueryStmt set_operand;
// List of select or set operation(union/intersect/except) blocks connected by  set operators or a single select block.
nonterminal List<SetOperand> set_operand_list;
// List of select blocks connected by set operators, with order by or limit.
nonterminal QueryStmt set_operation_with_order_by_or_limit;
nonterminal InsertStmt insert_stmt;
nonterminal InsertTarget insert_target;
nonterminal InsertSource insert_source;
nonterminal UpdateStmt update_stmt;
nonterminal List<BinaryPredicate> set_clause;
nonterminal List<BinaryPredicate> assignment_list;
nonterminal BinaryPredicate assignment;

nonterminal BackupStmt backup_stmt;
nonterminal AbstractBackupTableRefClause opt_backup_table_ref_list;
nonterminal Boolean backup_exclude_or_not;
nonterminal RestoreStmt restore_stmt;

nonterminal SelectList select_clause, select_list, select_sublist;

nonterminal SelectListItem select_list_item, star_expr;
nonterminal Expr expr, non_pred_expr, arithmetic_expr, timestamp_arithmetic_expr, expr_or_default;
nonterminal Expr set_expr_or_default;
nonterminal ArrayList<Expr> expr_list, values, row_value, opt_values, kv_list;
nonterminal ArrayList<LiteralExpr> literal_values, args_list;
nonterminal ArrayList<Expr> func_arg_list;
nonterminal ArrayList<Expr> expr_pipe_list;
nonterminal String select_alias, opt_table_alias, lock_alias, opt_alias;
nonterminal ArrayList<String> ident_list, opt_ident_list;
nonterminal PartitionNames opt_partition_names, partition_names;
nonterminal ArrayList<Long> opt_tablet_list, tablet_list;
nonterminal TableSample opt_table_sample, table_sample;
nonterminal TableSnapshot opt_table_snapshot, table_snapshot;
nonterminal TableName table_name, opt_table_name;
nonterminal DbName db_name;
nonterminal FunctionName function_name;
nonterminal EncryptKeyName encryptkey_name;
nonterminal Expr pre_filter_clause;
nonterminal Expr where_clause;
nonterminal Expr delete_on_clause;
nonterminal String sequence_col_clause;
nonterminal Predicate predicate, between_predicate, comparison_predicate,
  compound_predicate, in_predicate, like_predicate, exists_predicate, match_predicate;
nonterminal ArrayList<Expr> opt_partition_by_clause;
nonterminal ArrayList<String> sub_column_path;
nonterminal Expr having_clause;
nonterminal ArrayList<OrderByElement> order_by_elements, order_by_clause;
nonterminal OrderByElement order_by_element;
nonterminal Boolean opt_order_param;
nonterminal Boolean opt_nulls_order_param;
nonterminal LimitElement limit_clause;
nonterminal TypeDef type_def, type_def_nullable, opt_intermediate_type;
nonterminal List<TypeDef> type_def_list, type_def_nullable_list;
nonterminal FunctionArgsDef func_args_def;
nonterminal Type type;
nonterminal Expr cast_expr, case_else_clause, analytic_expr;
nonterminal LiteralExpr literal;
nonterminal CaseExpr case_expr;
nonterminal ArrayList<CaseWhenClause> case_when_clause_list;
nonterminal FunctionParams function_params;
nonterminal Expr function_call_expr, array_expr, map_expr;
nonterminal ArrayLiteral array_literal;
nonterminal MapLiteral map_literal;
nonterminal StructField struct_field;
nonterminal ArrayList<StructField> struct_field_list;
nonterminal StructLiteral struct_literal;
nonterminal AnalyticWindow opt_window_clause;
nonterminal AnalyticWindow.Type window_type;
nonterminal AnalyticWindow.Boundary window_boundary;
nonterminal SlotRef column_ref;
nonterminal ArrayList<SlotRef> column_ref_list;
nonterminal FunctionCallExpr column_subscript;
nonterminal FunctionCallExpr column_slice;
nonterminal ArrayList<TableRef> table_ref_list, base_table_ref_list;
nonterminal ArrayList<LateralViewRef> opt_lateral_view_ref_list, lateral_view_ref_list;
nonterminal FromClause from_clause;
nonterminal FromClause opt_from_clause;
nonterminal TableRef table_ref;
nonterminal TableRef base_table_ref;
nonterminal LateralViewRef lateral_view_ref;
nonterminal WithClause opt_with_clause;
nonterminal ArrayList<View> with_view_def_list;
nonterminal View with_view_def;
nonterminal Subquery subquery;
nonterminal TableValuedFunctionRef table_valued_function_ref;
nonterminal InlineViewRef inline_view_ref;
nonterminal JoinOperator join_operator;
nonterminal ArrayList<String> opt_plan_hints;
nonterminal ArrayList<String> opt_sort_hints;
nonterminal Map<String, Map<String, String>> opt_select_hints;
nonterminal Map<String, Map<String, String>> query_hints;
nonterminal Map.Entry<String, Map<String, String>> query_hint;
nonterminal Map<String, String> query_hint_parameters;
nonterminal Map.Entry<String, String> query_hint_parameter;
nonterminal String query_hint_parameter_key;
nonterminal Expr sign_chain_expr;
nonterminal Qualifier opt_set_qualifier;
nonterminal Operation set_op;
nonterminal ArrayList<String> opt_common_hints;
nonterminal String optional_on_ident;
nonterminal String opt_job_starts;
nonterminal String opt_job_ends;
nonterminal String job_at_time;
nonterminal ColocateGroupName colocate_group_name;
nonterminal TableScanParams opt_scan_params_ref;

nonterminal LoadTask.MergeType opt_merge_type, opt_with_merge_type;

// Set type
nonterminal SetType option_type, opt_var_type, var_ident_type;

// Set variable
nonterminal SetVar option_value, option_value_follow_option_type, option_value_no_option_type,
        user_property;

// List of set variable
nonterminal List<SetVar> option_value_list, option_value_list_continued, start_option_value_list,
        start_option_value_list_following_option_type, user_property_list;
nonterminal List<WorkloadConditionMeta> workload_policy_condition_list, conditions, opt_conditions;
nonterminal List<WorkloadActionMeta> workload_policy_action_list, opt_actions, actions;

nonterminal Map<String, String> key_value_map, opt_key_value_map, opt_key_value_map_in_paren, opt_properties,
            opt_ext_properties, opt_enable_feature_properties, properties;
nonterminal ColumnDef column_definition;
nonterminal IndexDef index_definition;
nonterminal ArrayList<ColumnDef> column_definition_list;
nonterminal ArrayList<IndexDef> index_definition_list;
nonterminal AggregateType opt_agg_type;
nonterminal PartitionDesc opt_partition;
nonterminal DistributionDesc opt_distribution;
nonterminal Integer opt_distribution_number;
nonterminal Long opt_field_length;
nonterminal KeysDesc opt_keys;
nonterminal List<String> opt_cluster_keys;
nonterminal Long opt_id;

nonterminal PartitionKeyDesc partition_key_desc;
nonterminal PartitionKeyDesc list_partition_key_desc;
nonterminal PartitionKeyDesc fixed_partition_key_desc;
nonterminal List<PartitionValue> partition_key_list;
nonterminal List<PartitionValue> partition_value_list;
nonterminal List<PartitionValue> partition_key_item_list;
nonterminal List<List<PartitionValue>> list_partition_values_list;
nonterminal SinglePartitionDesc single_partition_desc;
nonterminal List<AllPartitionDesc> opt_all_partition_desc_list;
nonterminal List<AllPartitionDesc> all_partition_desc_list;
nonterminal PartitionKeyDesc fixed_multi_partition_key_desc;
nonterminal MultiPartitionDesc multi_partition_desc;

nonterminal List<AccessPrivilegeWithCols> privilege_list;
nonterminal List<String> string_list;
nonterminal List<Long> integer_list, job_id_list;
nonterminal AccessPrivilegeWithCols privilege_type;

nonterminal DataDescription data_desc, mysql_data_desc;
nonterminal List<DataDescription> data_desc_list;
nonterminal LabelName job_label;
nonterminal String opt_with_label;
nonterminal BrokerDesc opt_broker;
nonterminal ResourceDesc resource_desc;
nonterminal List<String> opt_col_list, opt_dup_keys, opt_columns_from_path;
nonterminal List<ColWithComment> opt_col_with_comment_list, col_with_comment_list;
nonterminal ColWithComment col_with_comment;
nonterminal List<Expr> opt_col_mapping_list;
nonterminal Separator opt_field_term, opt_line_term, separator;
nonterminal String opt_user_role;
nonterminal TablePattern tbl_pattern;
nonterminal ResourcePattern resource_pattern;
nonterminal WorkloadGroupPattern workload_group_pattern;
nonterminal String ident_or_star;
nonterminal Integer opt_skip_lines;

// password policy
nonterminal PasswordOptions opt_password_option;
nonterminal Integer opt_passwd_history_policy, opt_passwd_reuse_policy;
nonterminal Integer opt_failed_login_attempts, passwd_history_opt, passwd_reuse_opt, opt_lock_account, passwd_time_unit;
nonterminal Long opt_passwd_expire_policy, opt_password_lock_time, passwd_expire_opt, passwd_lock_time_opt;

// Routine load
nonterminal ParseNode load_property;
nonterminal List<ParseNode> opt_load_property_list;

nonterminal ColumnNullableType opt_nullable_type;


// Boolean
nonterminal Boolean opt_negative, opt_is_allow_null, opt_is_key, opt_read_only, opt_aggregate, opt_local;
nonterminal String opt_from_rollup, opt_to_rollup;
nonterminal ColumnPosition opt_col_pos;

// Alter statement
nonterminal AlterClause alter_system_clause, alter_table_clause;
nonterminal List<AlterClause> alter_table_clause_list, opt_rollup, add_rollup_clause_list, drop_rollup_clause_list;
nonterminal AddRollupClause add_rollup_clause;
nonterminal DropRollupClause drop_rollup_clause;

// grouping sets
nonterminal List<ArrayList<Expr>> grouping_set_list;
nonterminal ArrayList<Expr> grouping_set;
nonterminal GroupByClause group_by_clause, grouping_elements;
//
nonterminal String keyword, ident, ident_or_text, variable_name,
        charset_name_or_default, old_or_new_charset_name_or_default, opt_collate,
        collation_name_or_default, type_func_name_keyword, type_function_name, opt_file_format, opt_file_compress_type,
        time_unit, literal_or_ident;
nonterminal PassVar text_or_password;

// analyze
nonterminal Map<String, String> with_analysis_properties;
nonterminal List<Map<String, String>> opt_with_analysis_properties;

nonterminal String opt_db, procedure_or_function, opt_comment, opt_comment_null, opt_engine;
nonterminal ColumnDef.DefaultValue opt_default_value;
nonterminal Boolean opt_or_replace;
nonterminal Boolean opt_if_exists, opt_if_not_exists;
nonterminal Boolean opt_external;
nonterminal Boolean opt_force;
nonterminal Boolean opt_cached;
nonterminal IndexDef.IndexType opt_index_type;

nonterminal ShowAlterStmt.AlterType opt_alter_type;
nonterminal Boolean opt_builtin;
nonterminal ExplainOptions opt_explain_options;

nonterminal Boolean opt_tmp;

nonterminal OutFileClause opt_outfile;
nonterminal Map<String, String> opt_datasource_properties;
nonterminal List<Map<TableName, String>> warm_up_list;
nonterminal Map<TableName, String> warm_up_item;

nonterminal Boolean opt_signed_unsigned;

nonterminal StorageBackend storage_backend;

nonterminal ArrayList<LockTable> opt_lock_tables_list;
nonterminal LockTable lock_table;
nonterminal Long opt_auto_inc_init_value;

// workload policy/group
nonterminal String policy_condition_op, policy_condition_value;

// copy into
nonterminal CopyFromParam copy_from_param;
nonterminal String stage_name;
nonterminal StageAndPattern stage_and_pattern;
nonterminal List<Expr> copy_select_expr_list;

//genearted column
nonterminal Boolean opt_generated_always;

nonterminal Boolean opt_detailed;

precedence nonassoc COMMA;
precedence nonassoc STRING_LITERAL;
precedence nonassoc KW_COLUMNS;
precedence nonassoc KW_WITH;

precedence left KW_FULL, KW_MERGE;
precedence left DOT;
precedence left COLON;
precedence left SET_VAR;
precedence left KW_OR;
precedence left KW_AND;
precedence left KW_NOT, NOT;
precedence left KW_BETWEEN, KW_IN, KW_IS, KW_EXISTS;
precedence left KW_LIKE, KW_REGEXP;
precedence left KW_MATCH_ANY, KW_MATCH_ALL, KW_MATCH_PHRASE, KW_MATCH_PHRASE_PREFIX, KW_MATCH_REGEXP, KW_MATCH_PHRASE_EDGE, KW_MATCH;
precedence left EQUAL, LESSTHAN, GREATERTHAN;
precedence left ADD, SUBTRACT;
precedence left AT, STAR, DIVIDE, MOD, KW_DIV;
precedence left KW_EXCEPT;
precedence left BITAND, BITOR, BITXOR;
precedence left KW_PIPE;
precedence left BITNOT;
precedence left KW_ORDER, KW_BY, KW_LIMIT;
precedence right KW_PROPERTIES, KW_CONDITIONS, KW_ACTIONS;
precedence left LPAREN, RPAREN;
precedence left KW_PREPARE, KW_EXECUTE;
// Support chaining of timestamp arithmetic exprs.
precedence left KW_INTERVAL;
precedence left KW_OVER;
precedence left KW_COLLATE;
precedence left KW_PARTITION;
precedence left KW_PARTITIONS;
precedence right KW_TEMPORARY;
precedence right LBRACKET;
precedence right LBRACE;
precedence left KW_ENGINE;

// unused
// nonterminal Expr where_clause_without_null, List<String> col_list, opt_charset_name;

start with stmts;

stmts ::=
    stmt:stmt
    {:
        RESULT = Lists.newArrayList(stmt);
    :}
    | stmts:stmts SEMICOLON stmt:stmt
    {:
        stmts.add(stmt);
        RESULT = stmts;
    :}
    | import_columns_stmt:stmt
    {:
        RESULT = Lists.newArrayList(stmt);
    :}
    | import_where_stmt:stmt
    {:
        RESULT = Lists.newArrayList(stmt);
    :}
    | import_delete_on_stmt:stmt
    {:
        RESULT = Lists.newArrayList(stmt);
    :}
    | import_sequence_stmt:stmt
    {:
        RESULT = Lists.newArrayList(stmt);
    :}
    | import_preceding_filter_stmt:stmt
    {:
        RESULT = Lists.newArrayList(stmt);
    :}
    ;

import_columns_stmt ::=
    KW_COLUMNS LPAREN import_column_descs:columns RPAREN
    {:
        RESULT = new ImportColumnsStmt(columns);
    :}
    ;

import_column_descs ::=
    import_column_desc:column
    {:
        RESULT = Lists.newArrayList(column);
    :}
    | import_column_descs:columns COMMA import_column_desc:column
    {:
        columns.add(column);
        RESULT = columns;
    :}
    | import_column_descs:columns COMMA LPAREN import_column_desc:column RPAREN
    {:
        columns.add(column);
        RESULT = columns;
    :}
    ;

import_column_desc ::=
    ident:name
    {:
        RESULT = new ImportColumnDesc(name, null);
    :}
    | ident:name EQUAL expr:expr
    {:
        RESULT = new ImportColumnDesc(name, expr);
    :}
    ;

import_where_stmt ::=
    KW_WHERE expr:expr
    {:
        RESULT = new ImportWhereStmt(expr, false);
    :}
    ;

import_delete_on_stmt ::=
    KW_DELETE KW_ON expr:expr
    {:
        RESULT = new ImportDeleteOnStmt(expr);
    :}
    ;

import_sequence_stmt ::=
    KW_ORDER KW_BY ident:s
    {:
        RESULT = new ImportSequenceStmt(s);
    :}
    ;

import_preceding_filter_stmt ::=
    KW_PRECEDING KW_FILTER expr:expr
    {:
        RESULT = new ImportWhereStmt(expr, true);
    :}
    ;

stmt ::=
     alter_stmt:stmt
    {: RESULT = stmt; :}
    | create_stmt:query
    {: RESULT = query; :}
    | switch_stmt:stmt
    {: RESULT = stmt; :}
    | query_stmt:query
    {:
        RESULT = query;
        query.setPlaceHolders(parser.placeholder_expr_list);
        parser.placeholder_expr_list.clear();
    :}
    | drop_stmt:stmt
    {: RESULT = stmt; :}
    | recover_stmt:stmt
    {: RESULT = stmt; :}
    | use_stmt:use
    {: RESULT = use; :}
    | use_cloud_cluster_stmt:use
    {: RESULT = use; :}
    | set_stmt:set
    {: RESULT = set; :}
    | unset_var_stmt:stmt
    {: RESULT = stmt; :}
    | unset_default_storage_vault_stmt:stmt
    {: RESULT = stmt; :}
    | kill_stmt:kill
    {: RESULT = kill; :}
    | kill_analysis_job_stmt: k
    {: RESULT = k; :}
    | describe_stmt:describe
    {: RESULT = describe; :}
    | show_stmt:show
    {: RESULT = show; :}
    | grant_stmt:grant
    {: RESULT = grant; :}
    | revoke_stmt:revoke
    {: RESULT = revoke; :}
    | help_stmt : stmt
    {: RESULT = stmt; :}
    | load_stmt : stmt
    {: RESULT = stmt; :}
    | create_routine_load_stmt : stmt
    {: RESULT = stmt; :}
    | pause_routine_load_stmt : stmt
    {: RESULT = stmt; :}
    | resume_routine_load_stmt : stmt
    {: RESULT = stmt; :}
    | stop_routine_load_stmt : stmt
    {: RESULT = stmt; :}
    | show_routine_load_stmt : stmt
    {: RESULT = stmt; :}
    | show_routine_load_task_stmt : stmt
    {: RESULT = stmt; :}
    | show_create_routine_load_stmt : stmt
    {: RESULT = stmt; :}
    | create_job_stmt : stmt   
    {: RESULT = stmt; :}
    | pause_job_stmt : stmt   
    {: RESULT = stmt; :}
    | cancel_job_task_stmt : stmt
    {: RESULT = stmt; :}       
    | stop_job_stmt : stmt   
    {: RESULT = stmt; :}
    | resume_job_stmt : stmt                    
    {: RESULT = stmt; :}   
    | show_create_load_stmt : stmt
    {: RESULT = stmt; :}
    | show_create_reporitory_stmt : stmt
    {: RESULT = stmt; :}
    | cancel_stmt : stmt
    {: RESULT = stmt; :}
    | delete_stmt : stmt
    {: RESULT = stmt; :}
    | sync_stmt : stmt
    {: RESULT = stmt; :}
    | insert_stmt : stmt
    {:
        RESULT = stmt;
        stmt.setPlaceHolders(parser.placeholder_expr_list);
        parser.placeholder_expr_list.clear();
    :}
    | insert_overwrite_stmt : stmt
    {: RESULT = stmt; :}
    | update_stmt : stmt
    {:
        RESULT = stmt;
        stmt.setPlaceHolders(parser.placeholder_expr_list);
        parser.placeholder_expr_list.clear();
    :}
    | backup_stmt : stmt
    {: RESULT = stmt; :}
    | restore_stmt : stmt
    {: RESULT = stmt; :}
    | transaction_stmt : stmt
    {: RESULT = stmt; :}
    | unsupported_stmt : stmt
    {: RESULT = stmt; :}
    | export_stmt : stmt
    {: RESULT = stmt; :}
    | admin_stmt : stmt
    {: RESULT = stmt; :}
    | truncate_stmt : stmt
    {: RESULT = stmt; :}
    | install_plugin_stmt : stmt
    {: RESULT = stmt; :}
    | uninstall_plugin_stmt : stmt
    {: RESULT = stmt; :}
    | lock_tables_stmt:stmt
    {: RESULT = stmt; :}
    | unlock_tables_stmt:stmt
    {: RESULT = stmt; :}
    | refresh_stmt:stmt
    {: RESULT = stmt; :}
    | clean_stmt:stmt
    {: RESULT = stmt; :}
    | analyze_stmt:stmt
    {: RESULT = stmt; :}
    | warm_up_stmt:stmt
    {: RESULT = stmt; :}
    | /* empty: query only has comments */
    {:
        RESULT = new EmptyStmt();
    :}
    | copy_stmt:stmt
    {: RESULT = stmt; :}
    ;

refresh_stmt ::=
    KW_REFRESH KW_TABLE table_name:tbl
    {:
        RESULT = new RefreshTableStmt(tbl);
    :}
    | KW_REFRESH KW_DATABASE ident:db opt_properties:properties
    {:
        RESULT = new RefreshDbStmt(db, properties);
    :}
    | KW_REFRESH KW_DATABASE ident:ctl DOT ident:db opt_properties:properties
    {:
        RESULT = new RefreshDbStmt(ctl, db, properties);
    :}
    | KW_REFRESH KW_CATALOG ident:catalogName opt_properties:properties
    {:
        RESULT = new RefreshCatalogStmt(catalogName, properties);
    :}
    | KW_REFRESH KW_LDAP KW_ALL
    {:
        RESULT = new RefreshLdapStmt(true, "");
    :}
    | KW_REFRESH KW_LDAP opt_user:user
    {:
        RESULT = new RefreshLdapStmt(false, user);
    :}
    ;

clean_stmt ::=
    KW_CLEAN KW_LABEL from_or_in ident:db
    {:
        RESULT = new CleanLabelStmt(db, null);
    :}
    | KW_CLEAN KW_LABEL ident:label from_or_in ident:db
    {:
        RESULT = new CleanLabelStmt(db, label);
    :}
    | KW_CLEAN KW_ALL KW_PROFILE
    {:
        RESULT = new CleanProfileStmt();
    :}
    ;

// plugin statement
install_plugin_stmt ::=
    KW_INSTALL KW_PLUGIN KW_FROM ident_or_text:source opt_properties:properties
    {:
        RESULT = new InstallPluginStmt(source, properties);
    :}
    ;

uninstall_plugin_stmt ::=
    KW_UNINSTALL KW_PLUGIN ident_or_text:name
    {:
        RESULT = new UninstallPluginStmt(name);
    :}
    ;

// Alter Statement
alter_stmt ::=
    KW_ALTER KW_TABLE table_name:tbl
    alter_table_clause_list:clauses
    {:
        RESULT = new AlterTableStmt(tbl, clauses);
    :}
    | KW_ALTER KW_TABLE table_name:tbl KW_ADD KW_ROLLUP add_rollup_clause_list:clauses
    {:
        RESULT = new AlterTableStmt(tbl, clauses);
    :}
    | KW_ALTER KW_TABLE table_name:tbl KW_DROP KW_ROLLUP drop_rollup_clause_list:clauses
    {:
        RESULT = new AlterTableStmt(tbl, clauses);
    :}
    | KW_ALTER KW_VIEW table_name:tbl
    opt_col_with_comment_list:columns KW_AS query_stmt:view_def
    {:
        RESULT = new AlterViewStmt(tbl, columns, view_def);
    :}
    | KW_ALTER KW_DATABASE ident:dbName KW_SET KW_DATA KW_QUOTA quantity:quota_quantity
    {:
        RESULT = new AlterDatabaseQuotaStmt(dbName, QuotaType.DATA, quota_quantity);
    :}
    | KW_ALTER KW_DATABASE ident:dbName KW_SET KW_REPLICA KW_QUOTA INTEGER_LITERAL:number
    {:
        RESULT = new AlterDatabaseQuotaStmt(dbName, QuotaType.REPLICA, String.valueOf(number));
    :}
    | KW_ALTER KW_DATABASE ident:dbName KW_SET KW_TRANSACTION KW_QUOTA INTEGER_LITERAL:number
    {:
        RESULT = new AlterDatabaseQuotaStmt(dbName, QuotaType.TRANSACTION, String.valueOf(number));
    :}
    | KW_ALTER KW_DATABASE ident:dbName KW_RENAME ident:newDbName
    {:
        RESULT = new AlterDatabaseRename(dbName, newDbName);
    :}
    | KW_ALTER KW_DATABASE ident:dbName KW_SET KW_PROPERTIES LPAREN key_value_map:map RPAREN
    {:
        RESULT = new AlterDatabasePropertyStmt(dbName, map);
    :}
    /* Catalog */
    | KW_ALTER KW_CATALOG ident:catalogName KW_RENAME ident:newCatalogName
    {:
        RESULT = new AlterCatalogNameStmt(catalogName, newCatalogName);
    :}
    | KW_ALTER KW_CATALOG ident:catalogName KW_SET KW_PROPERTIES LPAREN key_value_map:map RPAREN
    {:
        RESULT = new AlterCatalogPropertyStmt(catalogName, map);
    :}
    | KW_ALTER KW_CATALOG ident:catalogName KW_MODIFY KW_COMMENT STRING_LITERAL:comment
    {:
        RESULT = new AlterCatalogCommentStmt(catalogName, comment);
    :}
    | KW_ALTER KW_RESOURCE ident_or_text:resourceName opt_properties:properties
    {:
        RESULT = new AlterResourceStmt(resourceName, properties);
    :}
    | KW_ALTER KW_COLOCATE KW_GROUP colocate_group_name:colocateGroupName KW_SET LPAREN key_value_map:properties RPAREN
    {:
        RESULT = new AlterColocateGroupStmt(colocateGroupName, properties);
    :}
    | KW_ALTER KW_WORKLOAD KW_GROUP ident_or_text:workloadGroupName opt_properties:properties
    {:
        RESULT = new AlterWorkloadGroupStmt(workloadGroupName, properties);
    :}
    | KW_ALTER KW_WORKLOAD KW_POLICY ident_or_text:policyName opt_properties:properties
    {:
        RESULT = new AlterWorkloadSchedPolicyStmt(policyName, properties);
    :}
    | KW_ALTER KW_ROUTINE KW_LOAD KW_FOR job_label:jobLabel opt_properties:jobProperties
      opt_datasource_properties:datasourceProperties
    {:
        RESULT = new AlterRoutineLoadStmt(jobLabel, jobProperties, datasourceProperties);
    :}
    | KW_ALTER KW_SQL_BLOCK_RULE ident:ruleName
    opt_properties:properties
    {:
        RESULT = new AlterSqlBlockRuleStmt(ruleName, properties);
    :}
    | KW_ALTER KW_TABLE table_name:tbl KW_SET KW_STATS LPAREN
      key_value_map:map RPAREN opt_partition_names:partitionNames
    {:
        RESULT = new AlterTableStatsStmt(tbl, map);
    :}
    | KW_ALTER KW_TABLE table_name:tbl KW_SET LPAREN key_value_map:properties RPAREN
    {:
        ModifyTablePropertiesClause clause = new ModifyTablePropertiesClause(properties);
        RESULT = new AlterTableStmt(tbl, Lists.newArrayList(clause));
    :}
    | KW_ALTER KW_STORAGE KW_POLICY ident_or_text:policyName opt_properties:properties
    {:
        RESULT = new AlterPolicyStmt(policyName, properties);
    :}
    | KW_ALTER KW_REPOSITORY ident:repoName opt_properties:properties
    {:
        RESULT = new AlterRepositoryStmt(repoName, properties);
    :}
    ;

warm_up_stmt ::=
    KW_WARM KW_UP KW_CLUSTER ident:dstClusterName KW_WITH KW_CLUSTER ident:srcClusterName opt_force:force
    {:
        RESULT = new WarmUpClusterStmt(dstClusterName, srcClusterName, force);
    :}
    | KW_WARM KW_UP KW_CLUSTER ident:dstClusterName KW_WITH warm_up_list:list opt_force:force
    {:
        RESULT = new WarmUpClusterStmt(dstClusterName, list, force);
    :}
    | KW_WARM KW_UP KW_COMPUTE KW_GROUP ident:dstClusterName KW_WITH KW_COMPUTE KW_GROUP ident:srcClusterName opt_force:force
    {:
        RESULT = new WarmUpClusterStmt(dstClusterName, srcClusterName, force);
    :}
    | KW_WARM KW_UP KW_COMPUTE KW_GROUP ident:dstClusterName KW_WITH warm_up_list:list opt_force:force
    {:
        RESULT = new WarmUpClusterStmt(dstClusterName, list, force);
    :}
    ;

warm_up_item ::=
    KW_TABLE table_name:tbl
    {:
        Map<TableName, String> map = new HashMap<TableName, String>();
        map.put(tbl, "");
        RESULT = map;
    :}
    | KW_TABLE table_name:tbl KW_PARTITION ident:partitonName
    {:
        Map<TableName, String> map = new HashMap<TableName, String>();
        map.put(tbl, partitonName);
        RESULT = map;
    :}
    ;

warm_up_list ::=
    warm_up_item:map
    {:
        RESULT = Lists.newArrayList(map);
    :}
    | warm_up_list:list KW_AND warm_up_item:map
    {:
        list.add(map);
        RESULT = list;
    :}
    ;

opt_datasource_properties ::=
    // empty
    {:
        RESULT = new HashMap<String, String>();
    :}
    | KW_FROM ident:type LPAREN key_value_map:customProperties RPAREN
    {:
        Map<String, String> properties = new HashMap<String, String>(customProperties);
        RESULT = properties;
    :}
    ;
quantity ::=
    INTEGER_LITERAL:number
    {:
        RESULT = number.toString();
    :}
    | ident:number_unit
    {:
        RESULT = number_unit;
    :}
    ;

opt_user ::=
    /* empty */
    | KW_FOR user:user

    {:
        RESULT = user;

    :}
    ;

add_rollup_clause ::=
    ident:rollupName LPAREN ident_list:cols RPAREN opt_dup_keys:dup_keys opt_from_rollup:baseRollup opt_properties:properties
    {:
        RESULT = new AddRollupClause(rollupName, cols, dup_keys, baseRollup, properties);
    :}
    ;

add_rollup_clause_list ::=
    add_rollup_clause:clause
    {:
        RESULT = Lists.newArrayList(clause);
    :}
    | add_rollup_clause_list:list COMMA add_rollup_clause:clause
    {:
        list.add(clause);
        RESULT = list;
    :}
    ;

drop_rollup_clause ::=
    ident:rollupName opt_properties:properties
    {:
        RESULT = new DropRollupClause(rollupName, properties);
    :}
    ;

drop_rollup_clause_list ::=
    drop_rollup_clause:clause
    {:
        RESULT = Lists.newArrayList(clause);
    :}
    | drop_rollup_clause_list:list COMMA drop_rollup_clause:clause
    {:
        list.add(clause);
        RESULT = list;
    :}
    ;

alter_table_clause_list ::=
    alter_table_clause:clause
    {:
        RESULT = Lists.newArrayList(clause);
    :}
    | alter_table_clause_list:list COMMA alter_table_clause:clause
    {:
        list.add(clause);
        RESULT = list;
    :}
    ;

opt_to_rollup ::=
    {:
        RESULT = null;
    :}
    | KW_TO ident:rollup
    {:
        RESULT = rollup;
    :}
    | KW_IN ident:rollup
    {:
        RESULT = rollup;
    :}
    ;

opt_from_rollup ::=
    {:
        RESULT = null;
    :}
    | KW_FROM ident:rollup
    {:
        RESULT = rollup;
    :}
    ;

opt_col_pos ::=
    {:
        RESULT = null;
    :}
    | KW_FIRST
    {:
        RESULT = ColumnPosition.FIRST;
    :}
    | KW_AFTER ident:col
    {:
        RESULT = new ColumnPosition(col);
    :}
    ;

opt_dup_keys ::=
    {:
        RESULT = null;
    :}
    | KW_DUPLICATE KW_KEY LPAREN ident_list:cols RPAREN
    {:
        RESULT = cols;
    :}
    ;

alter_table_clause ::=
    KW_ADD KW_COLUMN column_definition:col opt_col_pos:col_pos opt_to_rollup:rollup opt_properties:properties
    {:
        RESULT = new AddColumnClause(col, col_pos, rollup, properties);
    :}
    | KW_ADD KW_COLUMN LPAREN column_definition_list:cols RPAREN opt_to_rollup:rollup opt_properties:properties
    {:
        RESULT = new AddColumnsClause(cols, rollup, properties);
    :}
    | KW_DROP KW_COLUMN ident:col opt_from_rollup:rollup opt_properties:properties
    {:
        RESULT = new DropColumnClause(col, rollup, properties);
    :}
    | KW_MODIFY KW_COLUMN column_definition:col opt_col_pos:col_pos opt_from_rollup:rollup opt_properties:properties
    {:
        RESULT = new ModifyColumnClause(col, col_pos, rollup, properties);
    :}
    | KW_ORDER KW_BY LPAREN ident_list:cols RPAREN opt_from_rollup:rollup opt_properties:properties
    {:
        RESULT = new ReorderColumnsClause(cols, rollup, properties);
    :}
    | KW_ADD opt_tmp:isTempPartition single_partition_desc:desc opt_distribution:distribution opt_properties:properties
    {:
        RESULT = new AddPartitionClause(desc, distribution, properties, isTempPartition);
    :}
    | KW_DROP opt_tmp:isTempPartition KW_PARTITION opt_if_exists:ifExists ident:partitionName opt_force:force
    {:
        RESULT = new DropPartitionClause(ifExists, partitionName, isTempPartition, force ? force : isTempPartition);
    :}
    | KW_DROP opt_tmp:isTempPartition KW_PARTITION opt_if_exists:ifExists ident:partitionName opt_force:force KW_FROM KW_INDEX ident:indexName
    {:
        RESULT = new DropPartitionFromIndexClause(ifExists, partitionName, isTempPartition, force ? force : isTempPartition, indexName);
    :}
    | KW_MODIFY opt_tmp:isTempPartition KW_PARTITION ident:partitionName KW_SET LPAREN key_value_map:properties RPAREN
    {:
        ArrayList<String> partitions = new ArrayList<String>();
        partitions.add(partitionName);
        RESULT = new ModifyPartitionClause(partitions, properties, isTempPartition);
    :}
    | KW_MODIFY opt_tmp:isTempPartition KW_PARTITION LPAREN ident_list:partitions RPAREN KW_SET LPAREN key_value_map:properties RPAREN
    {:
        RESULT = new ModifyPartitionClause(partitions, properties, isTempPartition);
    :}
    | KW_MODIFY opt_tmp:isTempPartition KW_PARTITION LPAREN STAR RPAREN KW_SET LPAREN key_value_map:properties RPAREN
    {:
        RESULT = ModifyPartitionClause.createStarClause(properties, isTempPartition);
    :}
    | KW_REPLACE opt_partition_names:partitions KW_WITH opt_partition_names:tempPartitions opt_force:isForce opt_properties:properties
    {:
        RESULT = new ReplacePartitionClause(partitions, tempPartitions, isForce, properties);
    :}
    | KW_REPLACE KW_WITH KW_TABLE ident:tblName opt_properties:properties opt_force:force
    {:
        RESULT = new ReplaceTableClause(tblName, properties, force);
    :}
    | KW_RENAME ident:newTableName
    {:
        RESULT = new TableRenameClause(newTableName);
    :}
    | KW_RENAME KW_ROLLUP ident:rollupName ident:newRollupName
    {:
        RESULT = new RollupRenameClause(rollupName, newRollupName);
    :}
    | KW_RENAME KW_PARTITION ident:partitionName ident:newPartitionName
    {:
        RESULT = new PartitionRenameClause(partitionName, newPartitionName);
    :}
    | KW_RENAME KW_COLUMN ident:colName ident:newColName
    {:
        RESULT = new ColumnRenameClause(colName, newColName);
    :}
    | KW_ADD index_definition:indexDef
    {:
        RESULT = new CreateIndexClause(null, indexDef, true);
    :}
    | KW_DROP KW_INDEX opt_if_exists:ifExists ident:indexName
    {:
        RESULT = new DropIndexClause(indexName, ifExists, null, true);
    :}
    | KW_ENABLE KW_FEATURE STRING_LITERAL:featureName opt_enable_feature_properties:properties
    {:
        RESULT = new EnableFeatureClause(featureName, properties);
    :}
    | KW_MODIFY KW_DISTRIBUTION opt_distribution:distribution
    {:
        RESULT = new ModifyDistributionClause(distribution);
    :}
    | KW_MODIFY KW_COMMENT STRING_LITERAL:comment
    {:
        RESULT = new ModifyTableCommentClause(comment);
    :}
    | KW_MODIFY KW_COLUMN ident:colName KW_COMMENT STRING_LITERAL:comment
    {:
        RESULT = new ModifyColumnCommentClause(colName, comment);
    :}
    | KW_MODIFY KW_ENGINE KW_TO ident:engine opt_properties:properties
    {:
        RESULT = new ModifyEngineClause(engine, properties);
    :}
    | KW_ADD opt_tmp:isTempPartition KW_PARTITIONS KW_FROM LPAREN partition_key_list:lower RPAREN KW_TO LPAREN partition_key_list:upper RPAREN KW_INTERVAL INTEGER_LITERAL:time_interval ident:time_unit opt_properties:properties
    {:
        RESULT = new AlterMultiPartitionClause(PartitionKeyDesc.createMultiFixed(lower, upper, time_interval, time_unit), properties, isTempPartition);
    :}
    | KW_ADD opt_tmp:isTempPartition KW_PARTITIONS KW_FROM LPAREN partition_key_list:lower RPAREN KW_TO LPAREN partition_key_list:upper RPAREN KW_INTERVAL INTEGER_LITERAL:num_interval opt_properties:properties
    {:
        RESULT = new AlterMultiPartitionClause(PartitionKeyDesc.createMultiFixed(lower, upper, num_interval), properties, isTempPartition);
    :}
    ;

opt_enable_feature_properties ::=
    {:
    RESULT = null;
    :}
    | KW_WITH properties:properties
    {:
    RESULT = properties;
    :}
    ;

alter_system_clause ::=
    KW_ADD KW_BACKEND string_list:hostPorts opt_properties:properties
    {:
        RESULT = new AddBackendClause(hostPorts, properties);
    :}
    | KW_DROP KW_BACKEND string_list:hostPorts
    {:
        RESULT = new DropBackendClause(hostPorts, false);
    :}
    | KW_DROPP KW_BACKEND string_list:hostPorts
    {:
        RESULT = new DropBackendClause(hostPorts, true);
    :}
    | KW_DECOMMISSION KW_BACKEND string_list:hostPorts
    {:
        RESULT = new DecommissionBackendClause(hostPorts);
    :}
    | KW_ADD KW_OBSERVER STRING_LITERAL:hostPort
    {:
        RESULT = new AddObserverClause(hostPort);
    :}
    | KW_DROP KW_OBSERVER STRING_LITERAL:hostPort
    {:
        RESULT = new DropObserverClause(hostPort);
    :}
    | KW_ADD KW_FOLLOWER STRING_LITERAL:hostPort
    {:
        RESULT = new AddFollowerClause(hostPort);
    :}
    | KW_DROP KW_FOLLOWER STRING_LITERAL:hostPort
    {:
        RESULT = new DropFollowerClause(hostPort);
    :}
    /* Broker manipulation */
    | KW_ADD KW_BROKER ident_or_text:brokerName string_list:hostPorts
    {:
        RESULT = ModifyBrokerClause.createAddBrokerClause(brokerName, hostPorts);
    :}
    | KW_DROP KW_BROKER ident_or_text:brokerName string_list:hostPorts
    {:
        RESULT = ModifyBrokerClause.createDropBrokerClause(brokerName, hostPorts);
    :}
    | KW_DROP KW_ALL KW_BROKER ident_or_text:brokerName
    {:
        RESULT = ModifyBrokerClause.createDropAllBrokerClause(brokerName);
    :}
    // set load errors hub
    | KW_SET KW_LOAD KW_ERRORS KW_HUB opt_properties:properties
    {:
        RESULT = new AlterLoadErrorUrlClause(properties);
    :}
	| KW_MODIFY KW_BACKEND string_list:hostPorts KW_SET LPAREN key_value_map:properties RPAREN
	{:
		RESULT = new ModifyBackendClause(hostPorts, properties);
	:}
    | KW_MODIFY KW_FRONTEND STRING_LITERAL:hostPort KW_HOSTNAME STRING_LITERAL:hostName
    {:
        RESULT = new ModifyFrontendHostNameClause(hostPort, hostName);
    :}
    | KW_MODIFY KW_BACKEND STRING_LITERAL:hostPort KW_HOSTNAME STRING_LITERAL:hostName
    {:
        RESULT = new ModifyBackendHostNameClause(hostPort, hostName);
    :}
    ;

// Sync Stmt
sync_stmt ::=
    KW_SYNC
    {:
        RESULT = new SyncStmt();
    :}
    ;

opt_intermediate_type ::=
    {:
        RESULT = null;
    :}
    | KW_INTERMEDIATE type_def:intermediateType
    {:
        RESULT = intermediateType;
    :}
    ;

// Create Statement
create_stmt ::=
    /* Database */
    KW_CREATE KW_DATABASE opt_if_not_exists:ifNotExists db_name:db opt_properties:properties
    {:
        RESULT = new CreateDbStmt(ifNotExists, db, properties);
    :}
    | KW_CREATE KW_SCHEMA opt_if_not_exists:ifNotExists db_name:db
    {:
        RESULT = new CreateDbStmt(ifNotExists, db, null);
    :}
    /* Catalog */
    | KW_CREATE KW_CATALOG opt_if_not_exists:ifNotExists ident:catalogName opt_comment:comment opt_properties:properties
    {:
         RESULT = new CreateCatalogStmt(ifNotExists, catalogName, null, properties, comment);
    :}
    | KW_CREATE KW_CATALOG opt_if_not_exists:ifNotExists ident:catalogName KW_WITH KW_RESOURCE ident:resourceName opt_comment:comment opt_properties:properties
    {:
         RESULT = new CreateCatalogStmt(ifNotExists, catalogName, resourceName, properties, comment);
    :}
    /* Function */
    | KW_CREATE opt_var_type:type opt_aggregate:isAggregate KW_FUNCTION opt_if_not_exists:ifNotExists function_name:functionName LPAREN func_args_def:args RPAREN
            KW_RETURNS type_def:returnType opt_intermediate_type:intermediateType opt_properties:properties
    {:
        RESULT = new CreateFunctionStmt(type, ifNotExists, isAggregate, functionName, args, returnType, intermediateType, properties);
    :}
    | KW_CREATE opt_var_type:type KW_ALIAS KW_FUNCTION opt_if_not_exists:ifNotExists function_name:functionName LPAREN func_args_def:args RPAREN
            KW_WITH KW_PARAMETER LPAREN opt_ident_list:parameters RPAREN KW_AS expr:func
    {:
        RESULT = new CreateFunctionStmt(type, ifNotExists, functionName, args, parameters, func);
    :}
    | KW_CREATE opt_var_type:type KW_TABLES KW_FUNCTION opt_if_not_exists:ifNotExists function_name:functionName LPAREN func_args_def:args RPAREN
            KW_RETURNS type_def:returnType opt_intermediate_type:intermediateType opt_properties:properties
    {:
        RESULT = new CreateFunctionStmt(type, ifNotExists, functionName, args, returnType, intermediateType, properties);
    :}
    /* Table */
    | KW_CREATE opt_external:isExternal KW_TABLE opt_if_not_exists:ifNotExists table_name:name KW_LIKE table_name:existed_name KW_WITH KW_ROLLUP LPAREN ident_list:rollupNames RPAREN
    {:
        RESULT = new CreateTableLikeStmt(ifNotExists, name, existed_name, rollupNames, false);
    :}
    | KW_CREATE opt_external:isExternal KW_TABLE opt_if_not_exists:ifNotExists table_name:name KW_LIKE table_name:existed_name KW_WITH KW_ROLLUP
    {:
        RESULT = new CreateTableLikeStmt(ifNotExists, name, existed_name, null, true);
    :}
    | KW_CREATE opt_external:isExternal KW_TABLE opt_if_not_exists:ifNotExists table_name:name KW_LIKE table_name:existed_name
    {:
        RESULT = new CreateTableLikeStmt(ifNotExists, name, existed_name, null, false);
    :}
    | KW_CREATE opt_external:isExternal KW_TABLE opt_if_not_exists:ifNotExists table_name:name
            LPAREN column_definition_list:columns RPAREN opt_engine:engineName
            opt_keys:keys
            opt_comment:tableComment
            opt_partition:partition
            opt_distribution:distribution
            opt_rollup:index
            opt_properties:tblProperties
            opt_ext_properties:extProperties
    {:
        RESULT = new CreateTableStmt(ifNotExists, isExternal, name, columns, engineName, keys, partition,
        distribution, tblProperties, extProperties, tableComment, index);
    :}
    | KW_CREATE opt_external:isExternal KW_TABLE opt_if_not_exists:ifNotExists table_name:name
            LPAREN column_definition_list:columns COMMA RPAREN opt_engine:engineName
            opt_keys:keys
            opt_comment:tableComment
            opt_partition:partition
            opt_distribution:distribution
            opt_rollup:index
            opt_properties:tblProperties
            opt_ext_properties:extProperties
    {:
        RESULT = new CreateTableStmt(ifNotExists, isExternal, name, columns, null, engineName, keys, partition,
        distribution, tblProperties, extProperties, tableComment, index);
    :}
    | KW_CREATE opt_external:isExternal KW_TABLE opt_if_not_exists:ifNotExists table_name:name
            LPAREN column_definition_list:columns COMMA index_definition_list:indexes RPAREN opt_engine:engineName
            opt_keys:keys
            opt_comment:tableComment
            opt_partition:partition
            opt_distribution:distribution
            opt_rollup:index
            opt_properties:tblProperties
            opt_ext_properties:extProperties
    {:
        RESULT = new CreateTableStmt(ifNotExists, isExternal, name, columns, indexes, engineName, keys, partition,
        distribution, tblProperties, extProperties, tableComment, index);
    :}
    | KW_CREATE opt_external:isExternal KW_TABLE opt_if_not_exists:ifNotExists table_name:name
            LPAREN column_definition_list:columns COMMA index_definition_list:indexes COMMA RPAREN opt_engine:engineName
            opt_keys:keys
            opt_comment:tableComment
            opt_partition:partition
            opt_distribution:distribution
            opt_rollup:index
            opt_properties:tblProperties
            opt_ext_properties:extProperties
    {:
        RESULT = new CreateTableStmt(ifNotExists, isExternal, name, columns, indexes, engineName, keys, partition,
        distribution, tblProperties, extProperties, tableComment, index);
    :}
    | KW_CREATE opt_external:isExternal KW_TABLE opt_if_not_exists:ifNotExists table_name:name
            opt_col_list:columns
            opt_engine:engineName
            opt_keys:keys
            opt_comment:tableComment
            opt_partition:partition
            opt_distribution:distribution
            opt_rollup:index
            opt_properties:tblProperties
            opt_ext_properties:extProperties
            KW_AS query_stmt:query_def
    {:
        RESULT = new CreateTableAsSelectStmt(new CreateTableStmt(ifNotExists, isExternal, name, null, engineName, keys, partition,
        distribution, tblProperties, extProperties, tableComment, index), columns, query_def);
    :}
    /* User */
    | KW_CREATE KW_USER
      opt_if_not_exists:ifNotExists
      grant_user:user
      opt_user_role:userRole
      opt_password_option:passwdOptions
      opt_comment:comment
    {:
        RESULT = new CreateUserStmt(ifNotExists, user, userRole, passwdOptions, comment);
    :}
    | KW_CREATE opt_or_replace:orReplace KW_VIEW opt_if_not_exists:ifNotExists table_name:viewName
        opt_col_with_comment_list:columns opt_comment:comment KW_AS query_stmt:view_def
    {:
        RESULT = new CreateViewStmt(ifNotExists, orReplace, viewName, columns, comment, view_def);
    :}
    | KW_CREATE opt_read_only:isReadOnly KW_REPOSITORY ident:repoName KW_WITH storage_backend:storage
    {:
        RESULT = new CreateRepositoryStmt(isReadOnly, repoName, storage);
    :}
    | KW_CREATE KW_ROLE opt_if_not_exists:ifNotExists ident:role opt_comment:comment
    {:
        RESULT = new CreateRoleStmt(ifNotExists, role, comment);
    :}
    | KW_ALTER KW_ROLE ident:role KW_COMMENT STRING_LITERAL:comment
    {:
        RESULT = new AlterRoleStmt(role, comment);
    :}
    | KW_CREATE KW_MATERIALIZED KW_VIEW ident:mvName KW_AS select_stmt:selectStmt opt_properties:properties
    {:
        RESULT = new CreateMaterializedViewStmt(mvName, selectStmt, properties);
    :}
    | KW_CREATE KW_INDEX opt_if_not_exists:ifNotExists ident:indexName KW_ON table_name:tableName LPAREN ident_list:cols RPAREN opt_index_type:indexType opt_properties:properties opt_comment:comment
    {:
        RESULT = new AlterTableStmt(tableName, Lists.newArrayList(new CreateIndexClause(tableName, new IndexDef(indexName, ifNotExists, cols, indexType, properties, comment), false)));
    :}
    /* external resource */
    | KW_CREATE KW_EXTERNAL KW_RESOURCE opt_if_not_exists:ifNotExists ident_or_text:resourceName opt_properties:properties
    {:
        RESULT = new CreateResourceStmt(true, ifNotExists, resourceName, properties);
    :}
    /* resource */
    | KW_CREATE KW_RESOURCE opt_if_not_exists:ifNotExists ident_or_text:resourceName opt_properties:properties
    {:
        RESULT = new CreateResourceStmt(false, ifNotExists, resourceName, properties);
    :}
    /* storage vault */
    | KW_CREATE KW_STORAGE KW_VAULT opt_if_not_exists:ifNotExists ident_or_text:storageVaultName opt_properties:properties
    {:
        RESULT = new CreateStorageVaultStmt(ifNotExists, storageVaultName, properties);
    :}
    /* workload schedule policy */
    | KW_CREATE KW_WORKLOAD KW_POLICY opt_if_not_exists:ifNotExists ident_or_text:workloadPolicyName opt_conditions:conditions opt_actions:actions opt_properties:properties
    {:
        RESULT = new CreateWorkloadSchedPolicyStmt(ifNotExists, workloadPolicyName, conditions, actions, properties);
    :}
    /* encryptkey */
    | KW_CREATE KW_ENCRYPTKEY opt_if_not_exists:ifNotExists encryptkey_name:keyName KW_AS STRING_LITERAL:keyString
    {:
        RESULT = new CreateEncryptKeyStmt(ifNotExists, keyName, keyString);
    :}
    /* sql_block_rule */
    | KW_CREATE KW_SQL_BLOCK_RULE opt_if_not_exists:ifNotExists ident:ruleName opt_properties:properties
    {:
        RESULT = new CreateSqlBlockRuleStmt(ifNotExists, ruleName, properties);
    :}
    | KW_BUILD KW_INDEX ident:indexName KW_ON table_name:tableName opt_partition_names:partitionNames
    {:
        RESULT = new AlterTableStmt(tableName, Lists.newArrayList(new BuildIndexClause(tableName, indexName, partitionNames, false)));
    :}
    /* stage */
    | KW_CREATE KW_STAGE opt_if_not_exists:ifNotExists ident:stageName KW_PROPERTIES opt_key_value_map:properties
    {:
        RESULT = new CreateStageStmt(ifNotExists, stageName, properties);
    :}
    ;

opt_aggregate ::=
    {:
        RESULT = false;
    :}
    | KW_AGGREGATE
    {:
        RESULT = true;
    :}
    ;

storage_backend ::=
    | KW_BROKER ident:brokerName KW_ON KW_LOCATION STRING_LITERAL:location opt_properties:properties
    {:
        RESULT = new StorageBackend(brokerName, location, StorageBackend.StorageType.BROKER, properties);
    :}
    | KW_S3 KW_ON KW_LOCATION STRING_LITERAL:location opt_properties:properties
    {:
        RESULT = new StorageBackend("", location, StorageBackend.StorageType.S3, properties);
    :}
    | KW_HDFS KW_ON KW_LOCATION STRING_LITERAL:location opt_properties:properties
    {:
        RESULT = new StorageBackend("", location, StorageBackend.StorageType.HDFS, properties);
    :}
    | KW_LOCAL KW_ON KW_LOCATION STRING_LITERAL:location opt_properties:properties
    {:
        RESULT = new StorageBackend("", location, StorageBackend.StorageType.LOCAL, properties);
    :}
    ;

opt_read_only ::=
    {:
        RESULT = false;
    :}
    | KW_READ KW_ONLY
    {:
        RESULT = true;
    :}
    ;

grant_user ::=
    user_identity:user_id
    {:
        /* No password */
        RESULT = new UserDesc(user_id);
    :}
    | user_identity:user_id KW_IDENTIFIED KW_BY STRING_LITERAL:password
    {:
        /* plain text password */
        RESULT = new UserDesc(user_id, new PassVar(password, true));
    :}
    | user_identity:user_id KW_IDENTIFIED KW_BY KW_PASSWORD STRING_LITERAL:password
    {:
        /* hashed password */
        RESULT = new UserDesc(user_id, new PassVar(password, false));
    :}
    ;

opt_user_role ::=
    /* Empty */
    {:
        RESULT = null;
    :}
    | KW_SUPERUSER /* for forward compatibility*/
    {:
        RESULT = "superuser";
    :}
    | KW_DEFAULT KW_ROLE STRING_LITERAL:role
    {:
        RESULT = role;
    :}
    ;

opt_password_option ::=
    opt_passwd_history_policy:historyPolicy
    opt_passwd_expire_policy:expirePolicy
    opt_passwd_reuse_policy:reusePolicy
    opt_failed_login_attempts:loginAttempts
    opt_password_lock_time:passwdLockTime
    opt_lock_account:lockAccount
    {:
        RESULT = new PasswordOptions(expirePolicy, historyPolicy, reusePolicy, loginAttempts, passwdLockTime, lockAccount);
    :}
    ;

opt_passwd_expire_policy ::=
    {:
        RESULT = (long) PasswordOptions.UNSET;
    :}
    | KW_PASSWORD_EXPIRE passwd_expire_opt:opt
    {:
        RESULT = opt;
    :}
    ;

opt_passwd_history_policy ::=
    {:
        RESULT = PasswordOptions.UNSET;
    :}
    | KW_PASSWORD_HISTORY passwd_history_opt:opt
    {:
        RESULT = opt;
    :}
    ;

opt_passwd_reuse_policy ::=
    {:
        RESULT = PasswordOptions.UNSET;
    :}
    | KW_PASSWORD_REUSE KW_INTERVAL passwd_reuse_opt:opt
    {:
        RESULT = opt;
    :}
    ;

opt_lock_account ::=
    {:
        RESULT = PasswordOptions.UNSET;
    :}
    | KW_ACCOUNT_LOCK
    {:
        RESULT = -1;
    :}
    | KW_ACCOUNT_UNLOCK
    {:
        RESULT = 1;
    :}
    ;

passwd_expire_opt ::=
    KW_DEFAULT
    {:
        RESULT = -1L;
    :}
    | KW_NEVER
    {:
        RESULT = 0L;
    :}
    | KW_INTERVAL INTEGER_LITERAL:n passwd_time_unit:unit
    {:
        RESULT = n * unit;
    :}
    ;

passwd_time_unit ::=
    KW_DAY
    {:
        RESULT = 86400;
    :}
    | KW_HOUR
    {:
        RESULT = 3600;
    :}
    | KW_SECOND
    {:
        RESULT = 1;
    :}
    ;

passwd_history_opt ::=
    KW_DEFAULT
    {:
        RESULT = -1;
    :}
    | INTEGER_LITERAL:n
    {:
        RESULT = n.intValue();
    :}
    ;

passwd_reuse_opt ::=
    KW_DEFAULT
    {:
        RESULT = -1;
    :}
    | INTEGER_LITERAL:n KW_DAY
    {:
        RESULT = n.intValue();
    :}
    ;

opt_failed_login_attempts ::=
    {:
        RESULT = PasswordOptions.UNSET;
    :}
    | KW_FAILED_LOGIN_ATTEMPTS INTEGER_LITERAL:n
    {:
        RESULT = n.intValue();
    :}
    ;

opt_password_lock_time ::=
    {:
        RESULT = (long) PasswordOptions.UNSET;
    :}
    | KW_PASSWORD_LOCK_TIME passwd_lock_time_opt:opt
    {:
        RESULT = opt;
    :}
    ;

passwd_lock_time_opt ::=
    INTEGER_LITERAL:n passwd_time_unit:unit
    {:
        RESULT = n * unit;
    :}
    | KW_UNBOUNDED
    {:
        RESULT = -1L;
    :}
    ;

user ::=
    ident_or_text:user
    {:
        RESULT = user;
    :}
    ;

user_identity ::=
    ident_or_text:user
    {:
        RESULT = new UserIdentity(user, "%", false);
    :}
    | ident_or_text:user AT ident_or_text:host
    {:
        RESULT = new UserIdentity(user, host, false);
    :}
    | ident_or_text:user AT LBRACKET ident_or_text:host RBRACKET
    {:
        RESULT = new UserIdentity(user, host, true);
    :}
    ;

// Help statement
help_stmt ::=
    KW_HELP ident_or_text:mark
    {:
        RESULT = new HelpStmt(mark);
    :}
    ;

// Export statement
export_stmt ::=
    KW_EXPORT KW_TABLE base_table_ref:tblRef
    where_clause:whereExpr
    KW_TO STRING_LITERAL:path
    opt_properties:properties
    opt_broker:broker
    {:
        RESULT = new ExportStmt(tblRef, whereExpr, path, properties, broker);
    :}
    ;

// Load
load_stmt ::=
    KW_LOAD KW_LABEL job_label:label
    LPAREN data_desc_list:dataDescList RPAREN
    opt_broker:broker
    opt_properties:properties
    opt_comment:comment
    {:
        RESULT = UnifiedLoadStmt.buildBrokerLoadStmt(label, dataDescList, broker, properties, comment);
    :}
    | KW_LOAD KW_LABEL job_label:label
    LPAREN data_desc_list:dataDescList RPAREN
    resource_desc:resource
    opt_properties:properties
    opt_comment:comment
    {:
        RESULT = new LoadStmt(label, dataDescList, resource, properties, comment);
    :}
    | KW_LOAD mysql_data_desc:desc opt_properties:properties opt_comment:comment
    {:
        RESULT = UnifiedLoadStmt.buildMysqlLoadStmt(desc, properties, comment);
    :}
    ;

job_label ::=
    ident:label
    {:
        RESULT = new LabelName("", label);
    :}
    | ident:db DOT ident:label
    {:
        RESULT = new LabelName(db, label);
    :}
    ;

// Copy Statement
copy_stmt ::=
    KW_COPY KW_INTO opt_select_hints:hints table_name:name opt_col_list:cols KW_FROM copy_from_param:copyFromParam KW_PROPERTIES opt_key_value_map:properties
    {:
        RESULT = new CopyStmt(name, cols, copyFromParam, properties, hints);
    :}
    | KW_COPY KW_INTO opt_select_hints:hints table_name:name opt_col_list:cols KW_FROM copy_from_param:copyFromParam
    {:
        RESULT = new CopyStmt(name, cols, copyFromParam, new HashMap(), hints);
    :}
    ;

copy_from_param ::=
    stage_and_pattern:stage
    {:
        RESULT = new CopyFromParam(stage);
    :}
    | LPAREN KW_SELECT copy_select_expr_list:exprList KW_FROM stage_and_pattern:stage where_clause:whereExpr RPAREN
    {:
        RESULT = new CopyFromParam(stage, exprList, whereExpr);
    :}
    ;

stage_name ::=
    AT ident:stage
    {:
        RESULT = stage;
    :}
    | AT BITNOT
    {:
        RESULT = "~";
    :}
    ;

stage_and_pattern ::=
    stage_name:name
    {:
        RESULT = new StageAndPattern(name, null);
    :}
    | stage_name:name LPAREN STRING_LITERAL:pattern RPAREN
    {:
        RESULT = new StageAndPattern(name, pattern);
    :}
    ;

copy_select_expr_list ::=
    {:
        RESULT = null;
    :}
    | STAR {:
        RESULT = null;
    :}
    | expr_list:exprList {:
        RESULT = exprList;
    :};

data_desc_list ::=
    data_desc:desc
    {:
        RESULT = Lists.newArrayList(desc);
    :}
    | data_desc_list:list COMMA data_desc:desc
    {:
        list.add(desc);
        RESULT = list;
    :}
    ;

opt_merge_type ::=
    {:
        RESULT = LoadTask.MergeType.APPEND;
    :}
    | KW_APPEND
    {:
        RESULT = LoadTask.MergeType.APPEND;
    :}
    | KW_DELETE
    {:
        RESULT = LoadTask.MergeType.DELETE;
    :}
    | KW_MERGE
    {:
        RESULT = LoadTask.MergeType.MERGE;
    :}
    | KW_WITH KW_APPEND
    {:
        RESULT = LoadTask.MergeType.APPEND;
    :}
    | KW_WITH KW_DELETE
    {:
        RESULT = LoadTask.MergeType.DELETE;
    :}
    | KW_WITH KW_MERGE
    {:
        RESULT = LoadTask.MergeType.MERGE;
    :}
    ;

opt_with_merge_type ::=
    {:
        RESULT = LoadTask.MergeType.APPEND;
    :}
    | KW_WITH KW_APPEND
    {:
        RESULT = LoadTask.MergeType.APPEND;
    :}
    | KW_WITH KW_DELETE
    {:
        RESULT = LoadTask.MergeType.DELETE;
    :}
    | KW_WITH KW_MERGE
    {:
        RESULT = LoadTask.MergeType.MERGE;
    :}
    ;

data_desc ::=
    opt_merge_type:mergeType
    KW_DATA KW_INFILE LPAREN string_list:files RPAREN
    opt_negative:isNeg
    KW_INTO KW_TABLE ident:tableName
    opt_partition_names:partitionNames
    opt_field_term:colSep
    opt_line_term:lineDelimiter
    opt_file_format:fileFormat
    opt_file_compress_type:fileCompressType
    opt_col_list:colList
    opt_columns_from_path:columnsFromPath
    opt_col_mapping_list:colMappingList
    pre_filter_clause:preFilterExpr
    where_clause:whereExpr
    delete_on_clause:deleteExpr
    sequence_col_clause:sequenceColName
    opt_properties:properties
    {:
        RESULT = new DataDescription(tableName, partitionNames, files, colList, colSep, lineDelimiter, fileFormat, fileCompressType,
        columnsFromPath, isNeg, colMappingList, preFilterExpr, whereExpr, mergeType, deleteExpr, sequenceColName, properties);
    :}
    | opt_merge_type:mergeType KW_DATA KW_FROM KW_TABLE ident:srcTableName
    opt_negative:isNeg
    KW_INTO KW_TABLE ident:tableName
    opt_partition_names:partitionNames
    opt_col_mapping_list:colMappingList
    where_clause:whereExpr
    delete_on_clause:deleteExpr
    opt_properties:properties
    {:
        RESULT = new DataDescription(tableName, partitionNames, srcTableName, isNeg, colMappingList, whereExpr,
        mergeType, deleteExpr, properties);
    :}
    ;

/* MySQL LOAD DATA Statement */
mysql_data_desc ::=
    KW_DATA
    opt_local:clientLocal
    KW_INFILE STRING_LITERAL:file
    KW_INTO KW_TABLE table_name:tableName
    opt_partition_names:partitionNames
    opt_field_term:colSep
    opt_line_term:lineDelimiter
    opt_skip_lines:skipLines
    opt_col_list:colList
    opt_col_mapping_list:colMappingList
    opt_properties:properties
    {:
        RESULT = new DataDescription(tableName, partitionNames, file, clientLocal, colList, colSep, lineDelimiter,
        skipLines, colMappingList, properties);
    :}
    ;

opt_negative ::=
    {:
        RESULT = false;
    :}
    | KW_NEGATIVE
    {:
        RESULT = true;
    :}
    ;

opt_local ::=
    {:
        RESULT = false;
    :}
    | KW_LOCAL
    {:
        RESULT = true;
    :}
    ;

opt_field_term ::=
    /* Empty */
    {:
        RESULT = null;
    :}
    | KW_COLUMNS KW_TERMINATED KW_BY STRING_LITERAL:sep
    {:
        RESULT = new Separator(sep);
    :}
    ;

opt_line_term ::=
    /* Empty */
    {:
        RESULT = null;
    :}
    | KW_LINES KW_TERMINATED KW_BY STRING_LITERAL:sep
    {:
        RESULT = new Separator(sep);
    :}
    ;

opt_skip_lines ::=
    /* Empty */
    {:
        RESULT = 0;
    :}
    | KW_IGNORE INTEGER_LITERAL:number KW_LINES
    {:
        RESULT = number.intValue();
    :}
    | KW_IGNORE INTEGER_LITERAL:number KW_ROWS
    {:
        RESULT = number.intValue();
    :}
    ;

separator ::=
    KW_COLUMNS KW_TERMINATED KW_BY STRING_LITERAL:sep
    {:
        RESULT = new Separator(sep);
    :}
    ;

opt_file_format ::=
    /* Empty */
    {: RESULT = null; :}
    | KW_FORMAT KW_AS ident_or_text:format
    {: RESULT = format; :}
    ;

opt_file_compress_type ::=
    /* Empty */
    {: RESULT = null; :}
    | KW_COMPRESS_TYPE KW_AS ident_or_text:compress_type
    {: RESULT = compress_type; :}
    ;

opt_columns_from_path ::=
    /* Empty */
    {: RESULT = null; :}
    | KW_COLUMNS KW_FROM KW_PATH KW_AS LPAREN ident_list:columnsFromPath RPAREN
    {: RESULT = columnsFromPath; :}
    ;

opt_col_list ::=
    {:
        RESULT = null;
    :}
    | LPAREN ident_list:colList RPAREN
    {:
        RESULT = colList;
    :}
    ;

opt_col_with_comment_list ::=
    {:
        RESULT = null;
    :}
    | LPAREN col_with_comment_list:colList RPAREN
    {:
        RESULT = colList;
    :}
    ;

col_with_comment_list ::=
    col_with_comment:col
    {:
        ArrayList<ColWithComment> list = new ArrayList<ColWithComment>();
        list.add(col);
        RESULT = list;
    :}
    | col_with_comment_list:list COMMA col_with_comment:col
    {:
        list.add(col);
        RESULT = list;
    :}
    ;

col_with_comment ::=
    ident:col opt_comment:comment
    {:
        RESULT = new ColWithComment(col, comment);
    :}
    ;

opt_col_mapping_list ::=
    /* Empty */
    {:
        RESULT = null;
    :}
    | KW_SET LPAREN expr_list:list RPAREN
    {:
        RESULT = list;
    :}
    ;

opt_broker ::=
    {:
        RESULT = null;
    :}
    | KW_WITH KW_S3 LPAREN key_value_map:properties RPAREN
    {:
        RESULT = new BrokerDesc("S3", StorageBackend.StorageType.S3, properties);
    :}
    | KW_WITH KW_HDFS LPAREN key_value_map:properties RPAREN
    {:
        RESULT = new BrokerDesc("HDFS", StorageBackend.StorageType.HDFS, properties);
    :}
    | KW_WITH KW_LOCAL LPAREN key_value_map:properties RPAREN
    {:
        RESULT = new BrokerDesc("LOCAL", StorageBackend.StorageType.LOCAL, properties);
    :}
    | KW_WITH KW_BROKER ident_or_text:name
    {:
        RESULT = new BrokerDesc(name, null);
    :}
    | KW_WITH KW_BROKER ident_or_text:name LPAREN key_value_map:properties RPAREN
    {:
        RESULT = new BrokerDesc(name, properties);
    :}
    ;

resource_desc ::=                                                               
    KW_WITH KW_RESOURCE ident_or_text:resourceName                                 
    {:                                                                               
        RESULT = new ResourceDesc(resourceName, null);                               
    :}                                                                               
    | KW_WITH KW_RESOURCE ident_or_text:resourceName LPAREN key_value_map:properties RPAREN
    {:                                                                               
        RESULT = new ResourceDesc(resourceName, properties);                         
    :}                                                                               
    ; 
create_job_stmt ::=
     KW_CREATE KW_JOB job_label:jobLabel KW_ON KW_SCHEDULE KW_EVERY INTEGER_LITERAL:time_interval ident:time_unit opt_job_starts:startsTime opt_job_ends:endsTime opt_comment:comment KW_DO stmt:executeSql  
    {:
        CreateJobStmt stmt = new CreateJobStmt(jobLabel,org.apache.doris.job.base.JobExecuteType.RECURRING,null,time_interval,time_unit, startsTime, endsTime,comment,executeSql);
        RESULT = stmt;
    :}
/*  support in future  | KW_CREATE KW_JOB job_label:jobLabel KW_ON KW_SCHEDULE KW_STREAMING KW_AT STRING_LITERAL:atTime opt_comment:comment KW_DO stmt:executeSql  
    {:
        CreateJobStmt stmt = new CreateJobStmt(jobLabel,org.apache.doris.job.base.JobExecuteType.STREAMING,atTime,null,null,null,null,comment,executeSql);
        RESULT = stmt;
    :}   */ 
    | KW_CREATE KW_JOB job_label:jobLabel KW_ON KW_SCHEDULE job_at_time:atTime opt_comment:comment KW_DO stmt:executeSql  
    {:
        CreateJobStmt stmt = new CreateJobStmt(jobLabel,org.apache.doris.job.base.JobExecuteType.ONE_TIME,atTime,null,null,null,null,comment,executeSql);
        RESULT = stmt;
    :}
    ;                           
 opt_job_starts ::= 
     {:
         RESULT = null;
     :}
     | KW_STARTS STRING_LITERAL:startTime 
     {: 
        RESULT = startTime;    
     :}
     |KW_STARTS KW_CURRENT_TIMESTAMP
     {: 
        RESULT = CreateJobStmt.CURRENT_TIMESTAMP_STRING;
     :}   
     ;
     
 job_at_time ::= 
     | KW_AT STRING_LITERAL:atTime 
     {: 
        RESULT = atTime;    
     :}
     |KW_AT KW_CURRENT_TIMESTAMP
     {: 
        RESULT = CreateJobStmt.CURRENT_TIMESTAMP_STRING;
     :}   
     ;
 opt_job_ends ::= 
     {:
         RESULT = null;
     :}    
     | KW_ENDS STRING_LITERAL:endTime 
     {:  
          RESULT = endTime;  
     :}
     ;        
pause_job_stmt ::=
    KW_PAUSE KW_JOB opt_wild_where
    {:
       RESULT = new AlterJobStatusStmt(parser.where,org.apache.doris.job.common.JobStatus.PAUSED);
    :}
    ;

stop_job_stmt ::=
    KW_DROP KW_JOB opt_if_exists:ifExists opt_wild_where 
    {:
      RESULT = new AlterJobStatusStmt(parser.where,true,ifExists);
    :}
    ;    
resume_job_stmt ::=
    KW_RESUME KW_JOB  opt_wild_where
    {:
        RESULT = new AlterJobStatusStmt(parser.where,org.apache.doris.job.common.JobStatus.RUNNING);
    :}
    ;    
cancel_job_task_stmt ::=
   KW_CANCEL KW_TASK opt_wild_where
    {:
      RESULT = new CancelJobTaskStmt(parser.where);
    :}
    ;                          
// Routine load statement
create_routine_load_stmt ::=
    KW_CREATE KW_ROUTINE KW_LOAD job_label:jobLabel optional_on_ident:tableName
    opt_with_merge_type:mergeType
    opt_load_property_list:loadPropertyList
    opt_properties:properties
    KW_FROM ident:type LPAREN key_value_map:customProperties RPAREN
    opt_comment:comment
    {:
        RESULT = new CreateRoutineLoadStmt(jobLabel, tableName, loadPropertyList,
         properties, type, customProperties, mergeType, comment);
    :}
    ;
optional_on_ident ::= KW_ON ident:tableName 
                    {: RESULT = tableName; :}
                  | {: RESULT = null; :};
opt_load_property_list ::=
    {:
        RESULT = null;
    :}
    | load_property:loadProperty
    {:
        RESULT = Lists.newArrayList(loadProperty);
    :}
    | opt_load_property_list:list COMMA load_property:loadProperty
    {:
        list.add(loadProperty);
        RESULT = list;
    :}
    ;

load_property ::=
    separator:colSep
    {:
        RESULT = colSep;
    :}
    | import_columns_stmt:columnsInfo
    {:
        RESULT = columnsInfo;
    :}
    | import_preceding_filter_stmt:preFilter
    {:
        RESULT = preFilter;
    :}
    | import_where_stmt:wherePredicate
    {:
        RESULT = wherePredicate;
    :}
    | import_delete_on_stmt:deletePredicate
    {:
        RESULT = deletePredicate;
    :}
    | import_sequence_stmt:sequenceColumn
    {:
        RESULT = sequenceColumn;
    :}
    | partition_names:partitionNames
    {:
        RESULT = partitionNames;
    :}
    ;

<<<<<<< HEAD
resume_routine_load_stmt ::=
    KW_RESUME KW_ROUTINE KW_LOAD KW_FOR job_label:jobLabel
    {:
        RESULT = new ResumeRoutineLoadStmt(jobLabel);
    :}
    | KW_RESUME KW_ALL KW_ROUTINE KW_LOAD
    {:
        RESULT = new ResumeRoutineLoadStmt(null);
=======
pause_routine_load_stmt ::=
    KW_PAUSE KW_ROUTINE KW_LOAD KW_FOR job_label:jobLabel
    {:
        RESULT = new PauseRoutineLoadStmt(jobLabel);
    :}
    | KW_PAUSE KW_ALL KW_ROUTINE KW_LOAD
    {:
        RESULT = new PauseRoutineLoadStmt(null);
>>>>>>> 52d649ff
    :}
    ;

show_create_load_stmt ::=
    KW_SHOW KW_CREATE KW_LOAD KW_FOR job_label:jobLabel
    {:
        RESULT = new ShowCreateLoadStmt(jobLabel);
    :}
    ;

// analyze statment
analyze_stmt ::=
    // statistics
    KW_ANALYZE KW_TABLE table_name:tbl opt_partition_names:partitions opt_col_list:cols
      opt_with_analysis_properties:withAnalysisProperties opt_properties:properties
    {:
        if (properties == null) {
            properties = Maps.newHashMap();
        }
        for (Map<String, String> property : withAnalysisProperties) {
            properties.putAll(property);
        }
        // Rule: If no type is specified, see if there is a specified column
        if (!properties.containsKey("analysis.type")) {
            properties.put("analysis.type", "FUNDAMENTALS");
        }
        AnalyzeProperties analyzeProperties= new AnalyzeProperties(properties);
        RESULT = new AnalyzeTblStmt(tbl, partitions, cols, analyzeProperties);
    :}
    | KW_ANALYZE KW_DATABASE ident:ctlName DOT ident:dbName
          opt_with_analysis_properties:withAnalysisProperties opt_properties:properties
    {:
        if (properties == null) {
            properties = Maps.newHashMap();
        }
        for (Map<String, String> property : withAnalysisProperties) {
            properties.putAll(property);
        }
        // Rule: If no type is specified, see if there is a specified column
        if (!properties.containsKey("analysis.type")) {
            properties.put("analysis.type", "FUNDAMENTALS");
        }
        AnalyzeProperties analyzeProperties= new AnalyzeProperties(properties);
        RESULT = new AnalyzeDBStmt(ctlName, dbName, analyzeProperties);
    :}
    | KW_ANALYZE KW_DATABASE ident:dbName
          opt_with_analysis_properties:withAnalysisProperties opt_properties:properties
    {:
        if (properties == null) {
            properties = Maps.newHashMap();
        }
        for (Map<String, String> property : withAnalysisProperties) {
            properties.putAll(property);
        }
        // Rule: If no type is specified, see if there is a specified column
        if (!properties.containsKey("analysis.type")) {
            properties.put("analysis.type", "FUNDAMENTALS");
        }
        AnalyzeProperties analyzeProperties= new AnalyzeProperties(properties);
        RESULT = new AnalyzeDBStmt(null, dbName, analyzeProperties);
    :}
    ;

tbl_pattern ::=
    ident_or_star:db
    {:
        RESULT = new TablePattern(db, "*");
    :}
    | ident_or_star:db DOT ident_or_star:tbl
    {:
        RESULT = new TablePattern(db, tbl);
    :}
    | ident_or_star:ctl DOT ident_or_star:db DOT ident_or_star:tbl
    {:
        RESULT = new TablePattern(ctl, db, tbl);
    :}
    ;

resource_pattern ::=
    ident_or_star:resourceName
    {:
        RESULT = new ResourcePattern(resourceName, ResourceTypeEnum.GENERAL);
    :}
    | STRING_LITERAL:resourceName
    {:
        RESULT = new ResourcePattern(resourceName, ResourceTypeEnum.GENERAL);
    :}
    ;

workload_group_pattern ::=
    ident_or_star:workloadGroupName
    {:
        RESULT = new WorkloadGroupPattern(workloadGroupName);
    :}
    | STRING_LITERAL:workloadGroupName
    {:
        RESULT = new WorkloadGroupPattern(workloadGroupName);
    :}
    ;

ident_or_star ::=
    STAR
    {:
        RESULT = "*";
    :}
    | ident:ident
    {:
        RESULT = ident;
    :}
    ;

// Drop statement
drop_stmt ::=
    /* Database */
    KW_DROP KW_DATABASE opt_if_exists:ifExists db_name:db opt_force:force
    {:
        RESULT = new DropDbStmt(ifExists, db, force);
    :}
    | KW_DROP KW_SCHEMA opt_if_exists:ifExists db_name:db opt_force:force
    {:
        RESULT = new DropDbStmt(ifExists, db, force);
    :}
    /* Catalog */
    | KW_DROP KW_CATALOG opt_if_exists:ifExists ident:catalogName
    {:
        RESULT = new DropCatalogStmt(ifExists, catalogName);
    :}
    /* Function */
    | KW_DROP opt_var_type:type KW_FUNCTION opt_if_exists:ifExists function_name:functionName LPAREN func_args_def:args RPAREN
    {:
        RESULT = new DropFunctionStmt(type, ifExists, functionName, args);
    :}
    /* Table */
    | KW_DROP KW_TABLE opt_if_exists:ifExists table_name:name opt_force:force
    {:
        RESULT = new DropTableStmt(ifExists, name, force);
    :}
    /* User */
    | KW_DROP KW_USER opt_if_exists:ifExists user_identity:userId
    {:
        RESULT = new DropUserStmt(ifExists, userId);
    :}
    /* View */
    | KW_DROP KW_VIEW opt_if_exists:ifExists table_name:name
    {:
        RESULT = new DropTableStmt(ifExists, name, true, false);
    :}
    | KW_DROP KW_REPOSITORY ident:repoName
    {:
        RESULT = new DropRepositoryStmt(repoName);
    :}
    | KW_DROP KW_ROLE opt_if_exists:ifExists ident:role
    {:
        RESULT = new DropRoleStmt(ifExists, role);
    :}
    | KW_DROP KW_FILE STRING_LITERAL:fileName opt_db:dbName KW_PROPERTIES LPAREN key_value_map:properties RPAREN
    {:
        RESULT = new DropFileStmt(fileName, dbName, properties);
    :}
    | KW_DROP KW_INDEX opt_if_exists:ifExists ident:indexName KW_ON table_name:tableName
    {:
        RESULT = new AlterTableStmt(tableName, Lists.newArrayList(new DropIndexClause(indexName, ifExists, tableName, false)));
    :}
    | KW_DROP KW_MATERIALIZED KW_VIEW opt_if_exists:ifExists ident:mvName KW_ON table_name:tableName
    {:
        RESULT = new DropMaterializedViewStmt(ifExists, mvName, tableName);
    :}
    | KW_DROP KW_WORKLOAD KW_GROUP opt_if_exists:ifExists ident_or_text:workloadGroupName
    {:
        RESULT = new DropWorkloadGroupStmt(ifExists, workloadGroupName);
    :}
    | KW_DROP KW_WORKLOAD KW_POLICY opt_if_exists:ifExists ident_or_text:policyName
    {:
        RESULT = new DropWorkloadSchedPolicyStmt(ifExists, policyName);
    :}
    | KW_DROP KW_ENCRYPTKEY opt_if_exists:ifExists encryptkey_name:keyName
    {:
        RESULT = new DropEncryptKeyStmt(ifExists, keyName);
    :}
    | KW_DROP KW_SQL_BLOCK_RULE opt_if_exists:ifExists ident_list:ruleNames
    {:
        RESULT = new DropSqlBlockRuleStmt(ifExists, ruleNames);
    :}
    /* statistics */
    | KW_DROP KW_STAGE opt_if_exists:ifExists ident:stageName
    {:
        RESULT = new DropStageStmt(ifExists, stageName);
    :}
    ;

// Recover statement
recover_stmt ::=
    KW_RECOVER KW_DATABASE ident:dbName opt_id:dbId opt_alias:alias
    {:
        RESULT = new RecoverDbStmt(dbName, dbId, alias);
    :}
    | KW_RECOVER KW_TABLE table_name:dbTblName opt_id:tableId opt_alias:alias
    {:
        RESULT = new RecoverTableStmt(dbTblName, tableId, alias);
    :}
    | KW_RECOVER KW_PARTITION ident:partitionName opt_id:partitionId opt_alias:alias KW_FROM table_name:dbTblName
    {:
        RESULT = new RecoverPartitionStmt(dbTblName, partitionName, partitionId, alias);
    :}
    ;

opt_agg_type ::=
    KW_SUM
    {:
    RESULT = AggregateType.SUM;
    :}
    | KW_MAX
    {:
    RESULT = AggregateType.MAX;
    :}
    | KW_MIN
    {:
    RESULT = AggregateType.MIN;
    :}
    | KW_REPLACE
    {:
    RESULT = AggregateType.REPLACE;
    :}
    | KW_REPLACE_IF_NOT_NULL
    {:
    RESULT = AggregateType.REPLACE_IF_NOT_NULL;
    :}
    | KW_HLL_UNION
    {:
    RESULT = AggregateType.HLL_UNION;
    :}
    | KW_BITMAP_UNION
    {:
    RESULT = AggregateType.BITMAP_UNION;
    :}
    | KW_QUANTILE_UNION
    {:
    RESULT = AggregateType.QUANTILE_UNION;
    :}
    | KW_GENERIC
    {:
    RESULT = AggregateType.GENERIC;
    :}
    ;

opt_partition ::=
    /* Empty: no partition */
    {:
        RESULT = null;
    :}
    /* Range partition */
    | KW_PARTITION KW_BY KW_RANGE LPAREN ident_list:columns RPAREN
            LPAREN opt_all_partition_desc_list:list RPAREN
    {:
        RESULT = new RangePartitionDesc(columns, list);
    :}
    /* List partition */
    | KW_PARTITION KW_BY KW_LIST LPAREN ident_list:columns RPAREN
            LPAREN opt_all_partition_desc_list:list RPAREN
    {:
         RESULT = new ListPartitionDesc(columns, list);
    :}
    /* expr range partition */
    | KW_AUTO KW_PARTITION KW_BY KW_RANGE LPAREN function_call_expr:fnExpr RPAREN
            LPAREN opt_all_partition_desc_list:list RPAREN
    {:
        ArrayList<Expr> exprs = new ArrayList<Expr>();
        exprs.add(fnExpr);
        RESULT = RangePartitionDesc.createRangePartitionDesc(exprs, list);
    :}
    | KW_AUTO KW_PARTITION KW_BY KW_RANGE LPAREN function_name:functionName LPAREN expr_list:l COMMA
        KW_INTERVAL expr:v ident:u RPAREN RPAREN LPAREN opt_all_partition_desc_list:list RPAREN
    {:
        Expr fnExpr = FunctionCallExpr.functionWithIntervalConvert(functionName.getFunction().toLowerCase(), l.get(0), v, u); 
        ArrayList<Expr> exprs = new ArrayList<Expr>();
        exprs.add(fnExpr);
        RESULT = RangePartitionDesc.createRangePartitionDesc(exprs, list);
    :}

    /* expr list partition */
    | KW_AUTO KW_PARTITION KW_BY KW_LIST LPAREN expr_list:exprs RPAREN
            LPAREN opt_all_partition_desc_list:list RPAREN
    {:
        RESULT = ListPartitionDesc.createListPartitionDesc(exprs, list);
    :}
    | KW_AUTO KW_PARTITION KW_BY KW_LIST function_call_expr:fnExpr
            LPAREN opt_all_partition_desc_list:list RPAREN
    {:
        ArrayList<Expr> exprs = new ArrayList<Expr>();
        exprs.add(fnExpr);
        RESULT = ListPartitionDesc.createListPartitionDesc(exprs, list);
    :}
    ;

opt_distribution ::=
    /* Empty: no distributed */
    {:
        RESULT = null;
    :}
    /* Hash distributed */
    | KW_DISTRIBUTED KW_BY KW_HASH LPAREN ident_list:columns RPAREN opt_distribution_number:numDistribution
    {:
        int bucketNum = (numDistribution == null ? -1 : numDistribution);
        boolean is_auto_bucket = (numDistribution == null);
        RESULT = new HashDistributionDesc(bucketNum, is_auto_bucket, columns);
    :}
    /* Random distributed */
    | KW_DISTRIBUTED KW_BY KW_RANDOM opt_distribution_number:numDistribution
    {:
        int bucketNum = (numDistribution == null ? -1 : numDistribution);
        boolean is_auto_bucket = (numDistribution == null);
        RESULT = new RandomDistributionDesc(bucketNum, is_auto_bucket);
    :}
    ;

opt_rollup ::=
    /* Empty: no rollup */
    {:
        RESULT = new ArrayList<>();
    :}
    | KW_ROLLUP LPAREN add_rollup_clause_list:list RPAREN
    {:
        RESULT = list;
    :}
    ;

opt_distribution_number ::=
    /* Empty */
    {:
        /* If distribution number is null, default distribution number is FeConstants.default_bucket_num. */
        RESULT = FeConstants.default_bucket_num;
    :}
    | KW_BUCKETS INTEGER_LITERAL:numDistribution
    {:
        RESULT = numDistribution.intValue();
    :}
    | KW_BUCKETS KW_AUTO
    {:
        RESULT = null;
    :}
    ;

opt_keys ::=
    /* Empty */
    {:
        RESULT = null;
    :}
    /* dup_keys */
    | KW_DUPLICATE KW_KEY LPAREN ident_list:keys RPAREN
    {:
        RESULT = new KeysDesc(KeysType.DUP_KEYS, keys);
    :}
    /* unique_keys */
    | KW_UNIQUE KW_KEY LPAREN ident_list:keys RPAREN
    opt_cluster_keys:cluster_keys
    {:
        RESULT = new KeysDesc(KeysType.UNIQUE_KEYS, keys, cluster_keys);
    :}
    /* agg_keys */
    | KW_AGGREGATE KW_KEY LPAREN ident_list:keys RPAREN
    {:
        RESULT = new KeysDesc(KeysType.AGG_KEYS, keys);
    :}
    ;

opt_cluster_keys ::=
    /* Empty */
    {:
        RESULT = null;
    :}
    | KW_CLUSTER KW_BY LPAREN ident_list:keys RPAREN
    {:
        RESULT = keys;
    :}
    ;

opt_all_partition_desc_list ::=
    /* Empty */
    {:
        RESULT = null;
    :}
    | all_partition_desc_list:list
    {:
        RESULT = list;
    :}
    ;

all_partition_desc_list ::=
    all_partition_desc_list:list COMMA single_partition_desc:desc
    {:
        list.add(desc);
        RESULT = list;
    :}
    | single_partition_desc:desc
    {:
        RESULT = Lists.newArrayList(desc);
    :}
    | all_partition_desc_list:list COMMA multi_partition_desc:desc
    {:
        list.add(desc);
        RESULT = list;
    :}
    | multi_partition_desc:desc
    {:
        RESULT = Lists.newArrayList(desc);
    :}
    ;

single_partition_desc ::=
    KW_PARTITION opt_if_not_exists:ifNotExists ident:partName KW_VALUES KW_LESS KW_THAN partition_key_desc:desc
        opt_key_value_map:properties
    {:
        RESULT = new SinglePartitionDesc(ifNotExists, partName, desc, properties);
    :}
    | KW_PARTITION opt_if_not_exists:ifNotExists ident:partName KW_VALUES fixed_partition_key_desc:desc
        opt_key_value_map:properties
    {:
        RESULT = new SinglePartitionDesc(ifNotExists, partName, desc, properties);
    :}
    /* list partition */
    | KW_PARTITION opt_if_not_exists:ifNotExists ident:partName list_partition_key_desc:desc
            opt_key_value_map:properties
    {:
        RESULT = new SinglePartitionDesc(ifNotExists, partName, desc, properties);
    :}
    | KW_PARTITION opt_if_not_exists:ifNotExists ident:partName KW_VALUES KW_IN list_partition_key_desc:desc
        opt_key_value_map:properties
    {:
        RESULT = new SinglePartitionDesc(ifNotExists, partName, desc, properties);
    :}
    ;

multi_partition_desc ::=
    fixed_multi_partition_key_desc:desc
        opt_key_value_map:properties
    {:
        RESULT = new MultiPartitionDesc(desc, properties);
    :}
    ;

fixed_multi_partition_key_desc ::=
    // FROM (lower) TO (upper) INTERVAL time_interval time_type
    KW_FROM LPAREN partition_key_list:lower RPAREN KW_TO LPAREN partition_key_list:upper RPAREN KW_INTERVAL INTEGER_LITERAL:time_interval ident:time_unit
    {:
        RESULT = PartitionKeyDesc.createMultiFixed(lower, upper, time_interval, time_unit);
    :}
    | KW_FROM LPAREN partition_key_list:lower RPAREN KW_TO LPAREN partition_key_list:upper RPAREN KW_INTERVAL INTEGER_LITERAL:num_interval
      {:
          RESULT = PartitionKeyDesc.createMultiFixed(lower, upper, num_interval);
      :}
    ;

partition_key_desc ::=
    KW_MAX_VALUE
    {:
        RESULT = PartitionKeyDesc.createMaxKeyDesc();
    :}
    | LPAREN partition_key_list:keys RPAREN
    {:
        RESULT = PartitionKeyDesc.createLessThan(keys);
    :}
    ;

/* list partition PartitionKeyDesc */
list_partition_key_desc ::=
    /* empty */
    {:
        ArrayList<List<PartitionValue>> keys = new ArrayList();
        keys.add(new ArrayList());
        RESULT = PartitionKeyDesc.createIn(keys);
    :}
    | LPAREN list_partition_values_list:keys RPAREN
    {:
        RESULT = PartitionKeyDesc.createIn(keys);
    :}
    ;

/* List<List<PartitionValue>> inValues */
list_partition_values_list ::=
    partition_value_list:item
    {:
        ArrayList<List<PartitionValue>> l = new ArrayList();
        l.add(item);
        RESULT = l;
    :}
    | list_partition_values_list:l COMMA partition_value_list:item
    {:
        l.add(item);
        RESULT = l;
    :}
    ;

/* List<PartitionValue> */
partition_value_list ::=
    /* single partition key */
    STRING_LITERAL:item
    {:
        RESULT = Lists.newArrayList(new PartitionValue(item));
    :}
    | INTEGER_LITERAL:item
    {:
        RESULT = Lists.newArrayList(new PartitionValue(item));
    :}
    /* multi partition keys : (1, "beijing") */
    | LPAREN partition_key_item_list:l RPAREN
    {:
        RESULT = l;
    :}
    | KW_NULL
    {:
        RESULT = Lists.newArrayList(new PartitionValue("", true));
    :}
    ;

/* List<PartitionValue> */
partition_key_item_list ::=
    STRING_LITERAL:item
    {:
        RESULT = Lists.newArrayList(new PartitionValue(item));
    :}
    | partition_key_item_list:l COMMA STRING_LITERAL:item
    {:
        l.add(new PartitionValue(item));
        RESULT = l;
    :}
    | INTEGER_LITERAL:item
    {:
        RESULT = Lists.newArrayList(new PartitionValue(item));
    :}
    | partition_key_item_list:l COMMA INTEGER_LITERAL:item
    {:
        l.add(new PartitionValue(item));
        RESULT = l;
    :}
    | KW_NULL
    {:
        RESULT = Lists.newArrayList(new PartitionValue("", true));
    :}
    | partition_key_item_list:l COMMA KW_NULL
    {:
        l.add(new PartitionValue("", true));
        RESULT = l;
    :}
    | KW_MAX_VALUE
    {:
        RESULT = Lists.newArrayList(PartitionValue.MAX_VALUE);
    :}
    | partition_key_item_list:l COMMA KW_MAX_VALUE
    {:
        l.add(PartitionValue.MAX_VALUE);
        RESULT = l;
    :}
    ;

partition_key_list ::=
    /* empty */
    {:
        List<PartitionValue> l = new ArrayList<PartitionValue>();
        RESULT = l;
    :}
    | partition_key_list:l COMMA STRING_LITERAL:item
    {:
        l.add(new PartitionValue(item));
        RESULT = l;
    :}
    | partition_key_list:l COMMA INTEGER_LITERAL:item
    {:
        l.add(new PartitionValue(item));
        RESULT = l;
    :}
    | partition_key_list:l COMMA KW_MAX_VALUE
    {:
        l.add(PartitionValue.MAX_VALUE);
        RESULT = l;
    :}
    | STRING_LITERAL:item
    {:
        RESULT = Lists.newArrayList(new PartitionValue(item));
    :}
    | INTEGER_LITERAL:item
    {:
        RESULT = Lists.newArrayList(new PartitionValue(item));
    :}
    | KW_MAX_VALUE
    {:
        RESULT = Lists.newArrayList(PartitionValue.MAX_VALUE);
    :}
    | KW_NULL
    {:
        RESULT = Lists.newArrayList(new PartitionValue("", true));
    :}
    ;

fixed_partition_key_desc ::=
    /* format: [(lower), (upper))*/
    LBRACKET LPAREN partition_key_list:lower RPAREN COMMA LPAREN partition_key_list:upper RPAREN RPAREN
    {:
        RESULT = PartitionKeyDesc.createFixed(lower, upper);
    :}
    ;

opt_engine ::=
    {: RESULT = null; :}
    | KW_ENGINE EQUAL ident:engineName
    {: RESULT = engineName; :}
    ;

opt_key_value_map ::=
    {:
    RESULT = Maps.newHashMap();
    :}
    | LPAREN key_value_map:map RPAREN
    {:
    RESULT = map;
    :}
    ;

opt_key_value_map_in_paren ::=
    /* empty */
    {:
    RESULT = Maps.newHashMap();
    :}
    | STRING_LITERAL:name EQUAL STRING_LITERAL:value
    {:
    RESULT = Maps.newHashMap();
    RESULT.put(name.trim(), value);
    :}
    | opt_key_value_map_in_paren:map COMMA STRING_LITERAL:name EQUAL STRING_LITERAL:value
    {:
    map.put(name.trim(), value);
    RESULT = map;
    :}
    ;

key_value_map ::=
    STRING_LITERAL:name EQUAL STRING_LITERAL:value
    {:
    RESULT = Maps.newHashMap();
    RESULT.put(name.trim(), value);
    :}
    | key_value_map:map COMMA STRING_LITERAL:name EQUAL STRING_LITERAL:value
    {:
    map.put(name.trim(), value);
    RESULT = map;
    :}
    ;

opt_properties ::=
    {:
    RESULT = Maps.newHashMap();
    :}
    | properties:properties
    {:
    RESULT = properties;
    :}
    ;

policy_condition_op ::=
    EQUAL
    {:
    RESULT = "=";
    :}
    | GREATERTHAN
    {:
    RESULT = ">";
    :}
    | LESSTHAN
    {:
    RESULT = "<";
    :}
    | GREATERTHAN EQUAL
    {:
    RESULT = ">=";
    :}
    | LESSTHAN EQUAL
    {:
    RESULT = "<=";
    :};

policy_condition_value ::=
    INTEGER_LITERAL:val
    {:
    RESULT = String.valueOf(val);
    :}
    | STRING_LITERAL:val
    {:
    RESULT = val;
    :}
    | FLOATINGPOINT_LITERAL:val
    {:
    RESULT = String.valueOf(val);
    :}
    | DECIMAL_LITERAL:val
    {:
    RESULT = val.toString();
    :}
    ;

workload_policy_condition_list ::=
    ident:metricName policy_condition_op:op policy_condition_value:value
    {:
    RESULT = new ArrayList<>();
    WorkloadConditionMeta cm = new WorkloadConditionMeta(metricName, op, value);
    RESULT.add(cm);
    :}
    | workload_policy_condition_list:list COMMA ident:metricName policy_condition_op:op policy_condition_value:value
    {:
    WorkloadConditionMeta cm = new WorkloadConditionMeta(metricName, op, value);
    list.add(cm);
    RESULT = list;
    :};

conditions ::=
    KW_CONDITIONS LPAREN workload_policy_condition_list:list RPAREN
    {:
    RESULT = list;
    :}
    ;

opt_conditions ::=
    {:
    RESULT = null;
    :}
    | conditions:conditions
    {:
    RESULT = conditions;
    :}
    ;

workload_policy_action_list ::=
    KW_SET_SESSION_VAR STRING_LITERAL:args
    {:
    RESULT = Lists.newArrayList();
    WorkloadActionMeta wam = new WorkloadActionMeta("set_session_variable", args);
    RESULT.add(wam);
    :}
    | workload_policy_action_list:list COMMA KW_SET_SESSION_VAR STRING_LITERAL:args
    {:
    WorkloadActionMeta wam = new WorkloadActionMeta("set_session_variable", args);
    list.add(wam);
    RESULT = list;
    :}
    | ident:firstArgs
    {:
    RESULT = Lists.newArrayList();
    WorkloadActionMeta wam = new WorkloadActionMeta(firstArgs, "");
    RESULT.add(wam);
    :}
    | ident:firstArgs STRING_LITERAL:secondArgs
    {:
    RESULT = Lists.newArrayList();
    WorkloadActionMeta wam = new WorkloadActionMeta(firstArgs, secondArgs);
    RESULT.add(wam);
    :}
    | workload_policy_action_list:list COMMA ident:firstArgs
    {:
    WorkloadActionMeta wam = new WorkloadActionMeta(firstArgs, "");
    list.add(wam);
    RESULT = list;
    :}
    | workload_policy_action_list:list COMMA ident:firstArgs STRING_LITERAL:secondArgs
    {:
    WorkloadActionMeta wam = new WorkloadActionMeta(firstArgs, secondArgs);
    list.add(wam);
    RESULT = list;
    :}
    ;


actions ::=
    KW_ACTIONS LPAREN workload_policy_action_list:list RPAREN
    {:
    RESULT = list;
    :}
    ;

opt_actions ::=
    {:
    RESULT = null;
    :}
    | actions:actions
    {:
    RESULT = actions;
    :}
    ;

opt_ext_properties ::=
    {:
    RESULT = Maps.newHashMap();
    :}
    | KW_BROKER properties:properties
    {:
    RESULT = properties;
    :}
    ;

properties ::=
    KW_PROPERTIES LPAREN key_value_map:map RPAREN
    {:
    RESULT = map;
    :}
    ;

column_definition_list ::=
    column_definition:column
    {:
    RESULT = Lists.newArrayList();
    RESULT.add(column);
    :}
    | column_definition_list:list COMMA column_definition:column
    {:
    list.add(column);
    RESULT = list;
    :}
    ;

index_definition_list ::=
    index_definition:index
    {:
        RESULT = Lists.newArrayList();
        RESULT.add(index);
    :}
    | index_definition_list:list COMMA index_definition:index
    {:
        list.add(index);
        RESULT = list;
    :}
    ;

opt_default_value ::=
    /* Empty */
    {:
        RESULT = ColumnDef.DefaultValue.NOT_SET;
    :}
    | KW_DEFAULT STRING_LITERAL:value
    {:
        RESULT = new ColumnDef.DefaultValue(true, value);
    :}
    | KW_DEFAULT KW_NULL
    {:
        RESULT = ColumnDef.DefaultValue.NULL_DEFAULT_VALUE;
    :}
    | KW_DEFAULT KW_CURRENT_TIMESTAMP
    {:
        RESULT = ColumnDef.DefaultValue.CURRENT_TIMESTAMP_DEFAULT_VALUE;
    :}
    | KW_DEFAULT KW_CURRENT_TIMESTAMP LPAREN INTEGER_LITERAL:precision RPAREN
    {:
        RESULT = ColumnDef.DefaultValue.currentTimeStampDefaultValueWithPrecision(precision);
    :}
    | KW_DEFAULT KW_BITMAP_EMPTY
    {:
        RESULT = ColumnDef.DefaultValue.BITMAP_EMPTY_DEFAULT_VALUE;
    :}
    | KW_DEFAULT INTEGER_LITERAL:value
    {:
        RESULT = new ColumnDef.DefaultValue(true, value);
    :}
    | KW_DEFAULT LARGE_INTEGER_LITERAL:value
    {:
        RESULT = new ColumnDef.DefaultValue(true, value);
    :}
    | KW_DEFAULT DECIMAL_LITERAL:value
    {:
        RESULT = new ColumnDef.DefaultValue(true, value);
    :}
    ;

opt_is_key ::=
    {:
        RESULT = false;
    :}
    | KW_KEY:key
    {:
        RESULT = true;
    :}
    ;

column_definition ::=
    ident:columnName type_def:typeDef opt_is_key:isKey opt_nullable_type:nullable_type opt_auto_inc_init_value:autoIncInitValue opt_default_value:defaultValue opt_comment:comment
    {:
        ColumnDef columnDef = new ColumnDef(columnName, typeDef, isKey, null, nullable_type, autoIncInitValue, defaultValue, comment);
        RESULT = columnDef;
    :}
    | ident:columnName type_def:typeDef opt_is_key:isKey opt_agg_type:aggType opt_nullable_type:nullable_type opt_auto_inc_init_value:autoIncInitValue opt_default_value:defaultValue opt_comment:comment
    {:
        ColumnDef columnDef = new ColumnDef(columnName, typeDef, isKey, aggType, nullable_type, autoIncInitValue, defaultValue, comment);
        RESULT = columnDef;
    :}
    | ident:columnName type_def:typeDef opt_is_key:isKey opt_generated_always KW_AS LPAREN expr:expr RPAREN opt_nullable_type:nullable_type opt_comment:comment
    {:
        ColumnDef columnDef =  new ColumnDef(columnName, typeDef, isKey, nullable_type, comment, Optional.of(new GeneratedColumnInfo(null, expr)));
        RESULT = columnDef;
    :}
    ;

index_definition ::=
    KW_INDEX opt_if_not_exists:ifNotExists ident:indexName LPAREN ident_list:cols RPAREN opt_index_type:indexType opt_properties:properties opt_comment:comment
    {:
        RESULT = new IndexDef(indexName, ifNotExists, cols, indexType, properties, comment);
    :}
    ;

opt_nullable_type ::=
    {:
        RESULT = ColumnNullableType.DEFAULT;
    :}
    | KW_NULL
    {:
        RESULT = ColumnNullableType.NULLABLE;
    :}
    | KW_NOT KW_NULL
    {:
        RESULT = ColumnNullableType.NOT_NULLABLE;
    :}
    ;

opt_is_allow_null ::=
    {:
        RESULT = true;
    :}
    | KW_NULL
    {:
        RESULT = true;
    :}
    | KW_NOT KW_NULL
    {:
        RESULT = false;
    :}
    ;

opt_auto_inc_init_value ::=
    {:
        RESULT = Long.valueOf(-1);
    :}
    | KW_AUTO_INCREMENT
    {:
        RESULT = Long.valueOf(1);
    :}
    | KW_AUTO_INCREMENT LPAREN INTEGER_LITERAL:auto_inc_initial_value RPAREN
    {:
        if (auto_inc_initial_value.longValue() < 0) {
            throw new AnalysisException("AUTO_INCREMENT start value can not be negative.");
        }
        RESULT = auto_inc_initial_value.longValue();
    :}
    ;

opt_comment ::=
    /* empty */
    {:
        RESULT = "";
    :}
    | KW_COMMENT STRING_LITERAL:comment
    {:
        RESULT = comment;
    :}
    ;

opt_comment_null ::=
    /* empty */
    {:
        RESULT = null;
    :}
    | KW_COMMENT STRING_LITERAL:comment
    {:
        RESULT = comment;
    :}
    ;

opt_index_type ::=
    {:
        RESULT = null;
    :}
    | KW_USING KW_BITMAP
    {:
        if (Config.enable_create_bitmap_index_as_inverted_index) {
            RESULT = IndexDef.IndexType.INVERTED;
        } else {
            RESULT = IndexDef.IndexType.BITMAP;
        }
    :}
    | KW_USING KW_NGRAM_BF
    {:
        RESULT = IndexDef.IndexType.NGRAM_BF;
    :}
    | KW_USING KW_INVERTED
    {:
        RESULT = IndexDef.IndexType.INVERTED;
    :}
    ;

opt_or_replace ::=
    {:
        RESULT = false;
    :}
    | KW_OR KW_REPLACE
    {:
        RESULT = true;
    :}
    ;

opt_if_exists ::=
    {:
        RESULT = false;
    :}
    | KW_IF KW_EXISTS
    {:
        RESULT = true;
    :}
    ;

opt_if_not_exists ::=
    {:
        RESULT = false;
    :}
    | KW_IF KW_NOT KW_EXISTS
    {:
        RESULT = true;
    :}
    ;

opt_external ::=
    /* empty */
    {:
        RESULT = false;
    :}
    | KW_EXTERNAL
    {:
        RESULT = true;
    :}
    ;

opt_cached ::=
    /* empty */
    {:
        RESULT = false;
    :}
    | KW_CACHED
    {:
        RESULT = true;
    :}
    ;

opt_force ::=
     /* empty */
    {:
        RESULT = false;
    :}
    | KW_FORCE
    {:
        RESULT = true;
    :}
    ;

// Show statement
show_stmt ::=
    KW_SHOW show_param:stmt
    {:
        RESULT = stmt;
    :}
    ;

show_param ::=
    /* routine */
    procedure_or_function KW_STATUS opt_wild_where
    {:
        RESULT = new ShowProcedureStmt();
    :}
    /* engines */
    | opt_storage KW_ENGINES
    {:
        RESULT = new ShowEnginesStmt();
    :}
    | KW_CREATE KW_MATERIALIZED KW_VIEW table_name:table
    {:
        RESULT = new ShowCreateMTMVStmt(table);
    :}
    /* Show Warnings */
    | KW_COUNT LPAREN STAR RPAREN KW_WARNINGS
    {:
        SelectList list = new SelectList();
        list.addItem(new SelectListItem(new IntLiteral((long)0), null));
        RESULT = new SelectStmt(list, null, null, null, null, null, null);
    :}
    | KW_COUNT LPAREN STAR RPAREN KW_ERRORS
    {:
        SelectList list = new SelectList();
        list.addItem(new SelectListItem(new IntLiteral((long)0), null));
        RESULT = new SelectStmt(list, null, null, null, null, null, null);
    :}
    | KW_WARNINGS limit_clause
    {:
        RESULT = new ShowWarningStmt();
    :}
    | KW_ERRORS limit_clause
    {:
        RESULT = new ShowWarningStmt();
    :}
    /* Show alter table statement: used to show process of alter table statement */
    | KW_ALTER KW_TABLE opt_alter_type:type opt_db:db opt_wild_where order_by_clause:orderByClause limit_clause:limitClause
    {:
        RESULT = new ShowAlterStmt(type, db, parser.where, orderByClause, limitClause);
    :}
    | KW_CACHE KW_HOTSPOT STRING_LITERAL:tablePath
    {:
        RESULT = new ShowCacheHotSpotStmt(tablePath);
    :}
    /* show column stats */
    | KW_COLUMN opt_cached:cached KW_STATS table_name:tbl opt_col_list:cols opt_partition_names:partitionNames
    {:
        RESULT = new ShowColumnStatsStmt(tbl, cols, partitionNames, cached);
    :}
    /* show analyze job */
    | KW_ANALYZE opt_table_name:tbl opt_wild_where
    {:
        RESULT = new ShowAnalyzeStmt(tbl, parser.where, false);
    :}
    | KW_ANALYZE INTEGER_LITERAL:jobId opt_wild_where
    {:
        RESULT = new ShowAnalyzeStmt(jobId, parser.where);
    :}
    | KW_AUTO KW_ANALYZE opt_table_name:tbl opt_wild_where
    {:
        RESULT = new ShowAnalyzeStmt(tbl, parser.where, true);
    :}
    | KW_ANALYZE KW_TASK KW_STATUS INTEGER_LITERAL:jobId
    {:
        RESULT = new ShowAnalyzeTaskStatus(jobId);
    :}
    | KW_TABLET KW_DIAGNOSIS INTEGER_LITERAL:tabletId
    {:
        RESULT = new DiagnoseTabletStmt(tabletId);
    :}
    | KW_WARM KW_UP KW_JOB opt_wild_where
    {:
        RESULT = new ShowCloudWarmUpStmt(parser.where);
    :}
    ;

opt_tmp ::=
    /* empty */
    {:
        RESULT = false;
    :}
    | KW_TEMPORARY
    {:
        RESULT = true;
    :}
    ;

keys_or_index ::=
    KW_KEY
    | KW_KEYS
    | KW_INDEX
    | KW_INDEXES
    ;

opt_db ::=
    /* empty */
    {:
        RESULT = null;
    :}
    | from_or_in ident:db
    {:
        RESULT = db;
    :}
    ;

charset ::=
    KW_CHAR KW_SET
    | KW_CHARSET
    ;

charset_name_or_default ::=
    ident_or_text:id
    {:
        RESULT = id;
    :}
    | KW_DEFAULT
    {:
        RESULT = null;
    :}
    ;

old_or_new_charset_name_or_default ::=
    ident_or_text:id
    {:
        RESULT = id;
    :}
    | KW_DEFAULT
    {:
        RESULT = null;
    :}
    ;

opt_collate ::=
    /* Empty */
    {:
        RESULT = null;
    :}
    | KW_COLLATE collation_name_or_default:collate
    {:
        RESULT = collate;
    :}
    ;

collation_name_or_default ::=
    ident_or_text:id
    {:
        RESULT = id;
    :}
    | KW_DEFAULT
    {:
        RESULT = null;
    :}
    ;

opt_storage ::=
    /* Empty */
    | KW_STORAGE
    ;

procedure_or_function ::=
    KW_PROCEDURE
    | KW_FUNCTION
    ;

from_or_in ::=
    KW_FROM
    | KW_IN
    ;

opt_full ::=
    /* empty */
    {:
        parser.isVerbose = false;
    :}
    | KW_FULL
    {:
        parser.isVerbose = true;
    :}
    | KW_EXTENDED
    {:
        parser.isVerbose = true;
    :}
    ;

opt_wild_where ::=
    /* empty */
    | KW_LIKE STRING_LITERAL:wild
    {:
        parser.wild = wild;
    :}
    | KW_WHERE expr:where
    {:
        parser.where = where;
    :}
    ;

opt_where ::=
    /* empty */
    | KW_WHERE expr:where
    {:
        parser.where = where;
    :}
    ;

opt_id ::=
    /* empty */
    {:
        RESULT = (long)-1;
    :}
    | INTEGER_LITERAL:id
    {:
        RESULT = id;
    :}
    ;

opt_alter_type ::=
    KW_ROLLUP
    {:
        RESULT = ShowAlterStmt.AlterType.ROLLUP;
    :}
    | KW_MATERIALIZED KW_VIEW
    {:
        RESULT =  ShowAlterStmt.AlterType.ROLLUP;
    :}
    | KW_COLUMN
    {:
        RESULT = ShowAlterStmt.AlterType.COLUMN;
    :}
    ;

opt_builtin ::=
    {:
        RESULT = false;
    :}
    | KW_BUILTIN
    {:
        RESULT = true;
    :}
    ;

opt_explain_options ::=
    {:
        RESULT = new ExplainOptions(false, false, false);
    :}
    | KW_VERBOSE
    {:
        RESULT = new ExplainOptions(true, false, false);
    :}
    | KW_TREE
    {:
        RESULT = new ExplainOptions(false, true, false);
    :}
    | KW_GRAPH
    {:
        RESULT = new ExplainOptions(false, false, true);
    :}
    ;

describe_command ::=
    KW_DESCRIBE
    | KW_DESC
    ;

// Cancel statement
cancel_stmt ::=
    KW_CANCEL cancel_param:stmt
    {:
        RESULT = stmt;
    :}
    ;

job_id_list ::=
    {:
        RESULT = null;
    :}
    | LPAREN integer_list:list RPAREN
    {:
        RESULT = list;
    :}
    ;

cancel_param ::=
    KW_LOAD opt_db:db opt_wild_where
    {:
        RESULT = new CancelLoadStmt(db, parser.where);
    :}
    | KW_EXPORT opt_db:db opt_wild_where
    {:
        RESULT = new CancelExportStmt(db, parser.where);
    :}
    | KW_ALTER KW_TABLE opt_alter_type:type KW_FROM table_name:table job_id_list:list
    {:
        RESULT = new CancelAlterTableStmt(type, table, list);
    :}
    | KW_BUILD KW_INDEX KW_ON table_name:table job_id_list:list
    {:
        RESULT = new CancelAlterTableStmt(ShowAlterStmt.AlterType.INDEX, table, list);
    :}
    | KW_DECOMMISSION KW_BACKEND string_list:hostPorts
    {:
        RESULT = new CancelAlterSystemStmt(hostPorts);
    :}
    | KW_BACKUP opt_db:db
    {:
        RESULT = new CancelBackupStmt(db, false);
    :}
    | KW_RESTORE opt_db:db
    {:
        RESULT = new CancelBackupStmt(db, true);
    :}
    ;

opt_detailed ::=
     /* empty */
    {:
        RESULT = false;
    :}
    | KW_ALL
    {:
        RESULT = true;
    :}
    ;

// Delete stmt
delete_stmt ::=
    KW_DELETE KW_FROM table_name:table opt_partition_names:partitionNames opt_table_alias:alias opt_using_clause:fromClause where_clause:wherePredicate
    {:
        RESULT = new DeleteStmt(new TableRef(table, alias), partitionNames, fromClause, wherePredicate);
    :}
    ;

opt_using_clause ::=
    /* empty */
    {:
        RESULT = null;
    :}
    | KW_USING table_ref_list:l
    {:
        RESULT = new FromClause(l);
    :}
    ;

// Our parsing of UNION is slightly different from MySQL's:
// http://dev.mysql.com/doc/refman/5.5/en/union.html
//
// Imo, MySQL's parsing of union is not very clear.
// For example, MySQL cannot parse this query:
// select 3 order by 1 limit 1 union all select 1;
//
// On the other hand, MySQL does parse this query, but associates
// the order by and limit with the union, not the select:
// select 3 as g union all select 1 order by 1 limit 2;
//
// MySQL also allows some combinations of select blocks
// with and without parenthesis, but also disallows others.
//
// Our parsing:
// Select blocks may or may not be in parenthesis,
// even if the union has order by and limit.
// ORDER BY and LIMIT bind to the preceding select statement by default.
query_stmt ::=
    opt_with_clause:w set_operand_list:operands opt_outfile:outfile
    {:
        QueryStmt queryStmt = null;
        if (operands.size() == 1) {
          queryStmt = operands.get(0).getQueryStmt();
        } else {
          queryStmt = new SetOperationStmt(operands, null, LimitElement.NO_LIMIT);
        }
        queryStmt.setWithClause(w);
        queryStmt.setOutFileClause(outfile);
        RESULT = queryStmt;
    :}
    | opt_with_clause:w set_operation_with_order_by_or_limit:set_operation opt_outfile:outfile
    {:
        set_operation.setWithClause(w);
        set_operation.setOutFileClause(outfile);
        RESULT = set_operation;
    :}
    ;

opt_outfile ::=
    {:
        RESULT = null;
    :}
    | KW_INTO KW_OUTFILE STRING_LITERAL:file opt_file_format:fileFormat opt_properties:properties
    {:
        RESULT = new OutFileClause(file, fileFormat, properties);
    :}
    ;

opt_with_clause ::=
    KW_WITH with_view_def_list:list
    {: RESULT = new WithClause(list); :}
    | /* empty */
    {: RESULT = null; :}
    ;

with_view_def ::=
    ident:alias KW_AS LPAREN query_stmt:query RPAREN
    {: RESULT = new View(alias, query, null); :}
    | STRING_LITERAL:alias KW_AS LPAREN query_stmt:query RPAREN
    {: RESULT = new View(alias, query, null); :}
    | ident:alias LPAREN ident_list:col_names RPAREN KW_AS LPAREN
      query_stmt:query RPAREN
    {: RESULT = new View(alias, query, col_names); :}
    | STRING_LITERAL:alias LPAREN ident_list:col_names RPAREN
      KW_AS LPAREN query_stmt:query RPAREN
    {: RESULT = new View(alias, query, col_names); :}
    ;

with_view_def_list ::=
    with_view_def:v
    {:
        ArrayList<View> list = new ArrayList<View>();
        list.add(v);
        RESULT = list;
    :}
    | with_view_def_list:list COMMA with_view_def:v
    {:
        list.add(v);
        RESULT = list;
    :}
    ;

// We must have a non-empty order by or limit for them to bind to the union.
// We cannot reuse the existing order_by_clause or
// limit_clause because they would introduce conflicts with EOF,
// which, unfortunately, cannot be accessed in the parser as a nonterminal
// making this issue unresolvable.
// We rely on the left precedence of KW_ORDER, KW_BY, and KW_LIMIT,
// to resolve the ambiguity with select_stmt in favor of select_stmt
// (i.e., ORDER BY and LIMIT bind to the select_stmt by default, and not the set operation).
// There must be at least two set operands for ORDER BY or LIMIT to bind to a set operation,
// and we manually throw a parse error if we reach this production
// with only a single operand.
set_operation_with_order_by_or_limit ::=
    set_operand_list:operands
    KW_LIMIT INTEGER_LITERAL:limit
  {:
    if (operands.size() == 1) {
      parser.parseError("limit", SqlParserSymbols.KW_LIMIT);
    }
    RESULT = new SetOperationStmt(operands, null, new LimitElement(limit.longValue()));
  :}
  |
    set_operand_list:operands
    KW_LIMIT INTEGER_LITERAL:offset COMMA INTEGER_LITERAL:limit
  {:
    if (operands.size() == 1) {
      parser.parseError("limit", SqlParserSymbols.KW_LIMIT);
    }
    RESULT = new SetOperationStmt(operands, null, new LimitElement(offset.longValue(), limit.longValue()));
  :}
  |
    set_operand_list:operands
    KW_LIMIT INTEGER_LITERAL:limit KW_OFFSET INTEGER_LITERAL:offset
  {:
    if (operands.size() == 1) {
      parser.parseError("limit", SqlParserSymbols.KW_LIMIT);
    }
    RESULT = new SetOperationStmt(operands, null, new LimitElement(offset.longValue(), limit.longValue()));
  :}
  |
    set_operand_list:operands
    KW_ORDER KW_BY order_by_elements:orderByClause
  {:
    if (operands.size() == 1) {
      parser.parseError("order", SqlParserSymbols.KW_ORDER);
    }
    RESULT = new SetOperationStmt(operands, orderByClause, LimitElement.NO_LIMIT);
  :}
  |
    set_operand_list:operands
    KW_ORDER KW_BY order_by_elements:orderByClause
    KW_LIMIT INTEGER_LITERAL:limit
  {:
    if (operands.size() == 1) {
      parser.parseError("order", SqlParserSymbols.KW_ORDER);
    }
    RESULT = new SetOperationStmt(operands, orderByClause, new LimitElement(limit.longValue()));
  :}
  |
    set_operand_list:operands
    KW_ORDER KW_BY order_by_elements:orderByClause
    KW_LIMIT INTEGER_LITERAL:offset COMMA INTEGER_LITERAL:limit
  {:
    if (operands.size() == 1) {
      parser.parseError("order", SqlParserSymbols.KW_ORDER);
    }
    RESULT = new SetOperationStmt(operands, orderByClause, new LimitElement(offset.longValue(), limit.longValue()));
  :}
  |
    set_operand_list:operands
    KW_ORDER KW_BY order_by_elements:orderByClause
    KW_LIMIT INTEGER_LITERAL:limit KW_OFFSET INTEGER_LITERAL:offset
  {:
    if (operands.size() == 1) {
      parser.parseError("order", SqlParserSymbols.KW_ORDER);
    }
    RESULT = new SetOperationStmt(operands, orderByClause, new LimitElement(offset.longValue(), limit.longValue()));
  :}
  ;


set_operand ::=
  select_stmt:select
  {:
    RESULT = select;
  :}
  | LPAREN query_stmt:query RPAREN
  {:
    RESULT = query;
  :}
  ;

set_operand_list ::=
  set_operand:operand
  {:
    List<SetOperand> operands = new ArrayList<SetOperand>();
    operands.add(new SetOperand(operand, null, null));
    RESULT = operands;
  :}
  | set_operand_list:operands set_op:op opt_set_qualifier:qualifier set_operand:operand
  {:
    operands.add(new SetOperand(operand, op, qualifier));
    RESULT = operands;
  :}
  ;

set_op ::=
  KW_UNION
  {: RESULT = Operation.UNION; :}
  | KW_INTERSECT
  {: RESULT = Operation.INTERSECT; :}
  | KW_EXCEPT
  {: RESULT = Operation.EXCEPT; :}
  | KW_MINUS
  {: RESULT = Operation.EXCEPT; :}
  ;

opt_set_qualifier ::=
  {: RESULT = Qualifier.DISTINCT; :}
  | KW_DISTINCT
  {: RESULT = Qualifier.DISTINCT; :}
  | KW_ALL
  {: RESULT = Qualifier.ALL; :}
  ;

// Change catalog
switch_stmt ::=
    KW_SWITCH ident:catalog
    {:
        RESULT = new SwitchStmt(catalog);
    :}
    ;

// Change database
use_stmt ::=
    KW_USE ident:db
    {:
        RESULT = new UseStmt(db);
    :}
    | KW_USE ident:ctl DOT ident:db
    {:
        RESULT = new UseStmt(ctl, db);
    :}
    ;
// Insert overwrite statement
insert_overwrite_stmt ::=
    KW_INSERT KW_OVERWRITE KW_TABLE insert_target:target opt_with_label:label opt_col_list:cols opt_plan_hints:hints insert_source:source
    {:
       RESULT = new InsertOverwriteTableStmt(target, label, cols, source, hints);
    :}
    ;

// Change cloud cluster
use_cloud_cluster_stmt ::=
    KW_USE AT ident:cluster
    {:
        RESULT = new UseCloudClusterStmt(cluster);
    :}
    | KW_USE ident:db AT ident:cluster
    {:
        RESULT = new UseCloudClusterStmt(cluster, db);
    :}
    | KW_USE ident:ctl DOT ident:db AT ident:cluster
    {:
        RESULT = new UseCloudClusterStmt(cluster, db, ctl);
    :}
    ;

// Insert statement
insert_stmt ::=
    KW_INSERT KW_INTO insert_target:target opt_with_label:label opt_col_list:cols opt_plan_hints:hints insert_source:source
    {:
        RESULT = new NativeInsertStmt(target, label, cols, source, hints);
    :}
    // TODO(zc) add default value for SQL-2003
    // | KW_INSERT KW_INTO insert_target:target KW_DEFAULT KW_VALUES
    | /* used for group commit */
    KW_INSERT KW_INTO KW_DORIS_INTERNAL_TABLE_ID LPAREN INTEGER_LITERAL:table_id RPAREN opt_with_label:label opt_col_list:cols opt_plan_hints:hints insert_source:source
    {:
        RESULT = new NativeInsertStmt(table_id, label, cols, source, hints);
    :}
    ;

insert_target ::=
    table_name:tbl opt_partition_names:partitionNames
    {:
        RESULT = new InsertTarget(tbl, partitionNames);
    :}
    ;

opt_with_label ::=
    /* empty */
    {:
        RESULT = null;
    :}
    | KW_WITH KW_LABEL ident:label
    {:
        RESULT = label;
    :}
    ;

insert_source ::=
    query_stmt:query
    {:
        RESULT = new InsertSource(query);
    :}
    ;


// update stmt
update_stmt ::=
    KW_UPDATE table_name:tbl opt_table_alias:alias set_clause:setClause opt_from_clause:fromClause where_clause:whereClause
    {:
        RESULT = new UpdateStmt(new TableRef(tbl, alias), setClause, fromClause, whereClause);
    :}
    ;

opt_from_clause ::=
    /* empty */
    {:
        RESULT = null;
    :}
    | from_clause:fromClause
    {:
        RESULT = fromClause;
    :}
    ;

set_clause ::=
    KW_SET assignment_list:list
    {:
        RESULT = list;
    :}
    ;

assignment_list ::=
    assignment:a
    {:
      List<BinaryPredicate> list = new ArrayList<>();
      list.add(a);
      RESULT = list;
    :}
    | assignment_list:list COMMA assignment:a
    {:
      list.add(a);
      RESULT = list;
    :}
    ;

assignment ::=
    column_ref:columnRef EQUAL expr:value
    {:
        RESULT = new BinaryPredicate(BinaryPredicate.Operator.EQ, columnRef, value);
    :}
    ;

// backup stmt
backup_stmt ::=
    KW_BACKUP KW_SNAPSHOT job_label:label
    KW_TO ident:repoName
    opt_backup_table_ref_list:tblRefClause
    opt_properties:properties
    {:
        RESULT = new BackupStmt(label, repoName, tblRefClause, properties);
    :}
    ;

unlock_tables_stmt ::=
    KW_UNLOCK KW_TABLES
    {:
        RESULT = new UnlockTablesStmt();
    :}
    ;
lock_alias ::=
    /* empty */
    {:
        RESULT = null;
    :}
    | KW_AS ident:ident
    {:
        RESULT = ident;
    :}
    | KW_AS STRING_LITERAL:l
    {:
        RESULT = l;
    :}
    ;

lock_table ::=
    table_name:name lock_alias:alias KW_READ
    {:
        RESULT = new LockTable(name, alias, LockTable.LockType.READ);
    :}
    |
    table_name:name lock_alias:alias KW_READ KW_LOCAL
    {:
        RESULT = new LockTable(name, alias, LockTable.LockType.READ_LOCAL);
    :}
    |
    table_name:name lock_alias:alias KW_WRITE
    {:
        RESULT = new LockTable(name, alias, LockTable.LockType.WRITE);
    :}
    |
    table_name:name lock_alias:alias KW_LOW_PRIORITY KW_WRITE
    {:
        RESULT = new LockTable(name, alias, LockTable.LockType.LOW_PRIORITY_WRITE);
    :}
    ;

opt_lock_tables_list ::=
  lock_table: table
  {:
    ArrayList<LockTable> lock_tables = new ArrayList<LockTable>();
    lock_tables.add(table);
    RESULT = lock_tables;
  :}
  | opt_lock_tables_list:lock_tables COMMA lock_table:table
  {:
    lock_tables.add(table);
    RESULT = lock_tables;
  :}
  |
  {:
       RESULT = new ArrayList<LockTable>();
  :}
  ;

lock_tables_stmt ::=
    KW_LOCK KW_TABLES opt_lock_tables_list:lock_tables
    {:
        RESULT = new LockTablesStmt(lock_tables);
    :}
    ;

opt_backup_table_ref_list ::=
    backup_exclude_or_not:isExclude LPAREN base_table_ref_list:tbls RPAREN
    {:
        RESULT = new AbstractBackupTableRefClause(isExclude, tbls);
    :}
    | /* empty */
    {:
        RESULT = null;
    :}
    ;

backup_exclude_or_not ::=
    KW_ON
    {:
        RESULT = false;
    :}
    | KW_EXCLUDE
    {:
        RESULT = true;
    :}
    ;

// Restore statement
restore_stmt ::=
    KW_RESTORE KW_SNAPSHOT job_label:label
    KW_FROM ident:repoName
    opt_backup_table_ref_list:tblRefClause
    opt_properties:properties
    {:
        RESULT = new RestoreStmt(label, repoName, tblRefClause, properties);
    :}
    ;

// TODO(zhaochun): stolen from MySQL. Why not use value list, maybe avoid shift/reduce conflict
// Set statement
set_stmt ::=
    KW_SET start_option_value_list:list
    {:
        RESULT = new SetStmt(list);
    :}
    | KW_SET KW_PROPERTY opt_user:user user_property_list:property_list
    {:
        RESULT = new SetUserPropertyStmt(user, property_list);
    :}
    | KW_SET ident:vaultName KW_AS KW_DEFAULT KW_STORAGE KW_VAULT
    {:
        RESULT = new SetDefaultStorageVaultStmt(vaultName);
    :}
    ;

// Unset variable statement
unset_var_stmt ::=
    KW_UNSET opt_var_type:type KW_VARIABLE variable_name:variable
    {:
        RESULT = new UnsetVariableStmt(type, variable);
    :}
    | KW_UNSET opt_var_type:type KW_VARIABLE KW_ALL
    {:
        RESULT = new UnsetVariableStmt(type, true);
    :}
    ;

unset_default_storage_vault_stmt ::=
    KW_UNSET KW_DEFAULT KW_STORAGE KW_VAULT
    {:
        RESULT = new UnsetDefaultStorageVaultStmt();
    :};

user_property_list ::=
    user_property:property
    {:
        RESULT = Lists.newArrayList(property);
    :}
    | user_property_list:list COMMA user_property:property
    {:
        list.add(property);
        RESULT = list;
    :}
    ;

user_property ::=
    STRING_LITERAL:key equal STRING_LITERAL:value
    {:
        RESULT = new SetUserPropertyVar(key, value);
    :}
    | STRING_LITERAL:key equal KW_NULL
    {:
        RESULT = new SetUserPropertyVar(key, null);
    :}
    ;

// Start of set value list
start_option_value_list ::=
    /* Variable starts with keyword and have no option */
    option_value_no_option_type:value option_value_list_continued:list
    {:
        if (list == null) {
            list = Lists.newArrayList(value);
        } else {
            list.add(value);
        }
        RESULT = list;
    :}
    /* Do not support transaction, return null */
    | KW_TRANSACTION transaction_characteristics
    {:
        RESULT = Lists.newArrayList((SetVar) new SetTransaction());
    :}
    | option_type:type start_option_value_list_following_option_type:list
    {:
        if (list == null || list.isEmpty()) {
        } else {
            list.get(0).setType(type);
        }
        RESULT = list;
    :}
    ;

// Following the start of value list with option
start_option_value_list_following_option_type ::=
    option_value_follow_option_type:var option_value_list_continued:list
    {:
        list.add(var);
        RESULT = list;
    :}
    | KW_TRANSACTION transaction_characteristics
    {:
        RESULT = Lists.newArrayList((SetVar) new SetTransaction());
    :}
    ;

// option values after first value;
option_value_list_continued ::=
    /* empty */
    {:
        RESULT = Lists.newArrayList();
    :}
    | COMMA option_value_list:list
    {:
        RESULT = list;
    :}
    ;

option_value_list ::=
    option_value:var
    {:
        RESULT = Lists.newArrayList(var);
    :}
    | option_value_list:list COMMA option_value:item
    {:
        list.add(item);
        RESULT = list;
    :}
    ;

option_value ::=
    option_type:type option_value_follow_option_type:var
    {:
        var.setType(type);
        RESULT = var;
    :}
    | option_value_no_option_type:var
    {:
        RESULT = var;
    :}
    ;

option_value_follow_option_type ::=
    variable_name:variable equal set_expr_or_default:expr
    {:
        RESULT = new SetVar(variable, expr);
    :}
    ;

option_value_no_option_type ::=
    /* Normal set value */
    variable_name:variable equal set_expr_or_default:expr
    {:
        RESULT = new SetVar(variable, expr);
    :}
    | AT ident_or_text:var equal expr:expr
    {:
        RESULT = new SetUserDefinedVar(var, expr);
    :}
    /* Ident */
    | AT AT variable_name:variable equal set_expr_or_default:expr
    {:
        RESULT = new SetVar(variable, expr);
    :}
    | AT AT var_ident_type:type variable_name:variable equal set_expr_or_default:expr
    {:
        RESULT = new SetVar(type, variable, expr);
    :}
    /* charset */
    | charset old_or_new_charset_name_or_default:charset
    {:
        RESULT = new SetNamesVar(charset);
    :}
    | KW_NAMES equal expr
    {:
        parser.parseError("names", SqlParserSymbols.KW_NAMES);
    :}
    | KW_NAMES charset_name_or_default:charset opt_collate:collate
    {:
        RESULT = new SetNamesVar(charset, collate);
    :}
    /* Password */
    | KW_PASSWORD equal text_or_password:passwd
    {:
        RESULT = new SetPassVar(null, passwd);
    :}
    | KW_PASSWORD KW_FOR user_identity:userId equal text_or_password:passwd
    {:
        RESULT = new SetPassVar(userId, passwd);
    :}
    | KW_LDAP_ADMIN_PASSWORD equal text_or_password:passwd
    {:
        RESULT = new SetLdapPassVar(passwd);
    :}
    ;

variable_name ::=
    ident:name
    {:
        RESULT = name;
    :}
    ;

text_or_password ::=
    STRING_LITERAL:text
    {:
        // This is hashed text
        RESULT = new PassVar(text, false);
    :}
    | KW_PASSWORD LPAREN STRING_LITERAL:text RPAREN
    {:
        // This is plain text
        RESULT = new PassVar(text, true);
    :}
    ;

option_type ::=
    KW_GLOBAL
    {:
        RESULT = SetType.GLOBAL;
    :}
    | KW_LOCAL
    {:
        RESULT = SetType.SESSION;
    :}
    | KW_SESSION
    {:
        RESULT = SetType.SESSION;
    :}
    ;

opt_var_type ::=
    /* empty */
    {: RESULT = SetType.DEFAULT; :}
    | KW_GLOBAL
    {: RESULT = SetType.GLOBAL; :}
    | KW_LOCAL
    {: RESULT = SetType.SESSION; :}
    | KW_SESSION
    {: RESULT = SetType.SESSION; :}
    ;

var_ident_type ::=
    KW_GLOBAL DOT
    {:
        RESULT = SetType.GLOBAL;
    :}
    | KW_LOCAL DOT
    {:
        RESULT = SetType.SESSION;
    :}
    | KW_SESSION DOT
    {:
        RESULT = SetType.SESSION;
    :}
    ;

equal ::=
    EQUAL
    | SET_VAR
    ;

transaction_characteristics ::=
    transaction_access_mode
    | isolation_level
    | transaction_access_mode COMMA isolation_level
    | isolation_level COMMA transaction_access_mode
    ;

transaction_access_mode ::=
    KW_READ KW_ONLY
    | KW_READ KW_WRITE
    ;

isolation_level ::=
    KW_ISOLATION KW_LEVEL isolation_types
    ;

isolation_types ::=
    KW_READ KW_UNCOMMITTED
    | KW_READ KW_COMMITTED
    | KW_REPEATABLE KW_READ
    | KW_SERIALIZABLE
    ;

set_expr_or_default ::=
    KW_DEFAULT
    {:
        RESULT = null;
    :}
    | KW_ON
    {:
        RESULT = new StringLiteral("ON");
    :}
    | KW_ALL
    {:
        RESULT = new StringLiteral("ALL");
    :}
    | expr:expr
    {:
        RESULT = expr;
    :}
    ;

select_stmt ::=
  select_clause:selectList
    limit_clause:limitClause
  {: RESULT = new SelectStmt(selectList, null, null, null, null, null, limitClause); :}
  | select_clause:selectList
    from_clause:fromClause
    where_clause:wherePredicate
    group_by_clause:groupByClause
    having_clause:havingPredicate
    order_by_clause:orderByClause
    limit_clause:limitClause
  {:
    RESULT = new SelectStmt(selectList, fromClause, wherePredicate,
                            groupByClause, havingPredicate, orderByClause,
                            limitClause);
  :}
  | value_clause:valueClause order_by_clause:orderByClause limit_clause:limitClause
  {:
      RESULT = new SelectStmt(valueClause, orderByClause, limitClause);
  :}
  ;

value_clause ::=
    KW_VALUES row_value:value
    {:
        RESULT = new ValueList(value);
    :}
    | value_clause:valueClause COMMA row_value:value
    {:
        valueClause.addRow(value);
        RESULT = valueClause;
    :}
    ;

row_value ::=
    LPAREN opt_values:values RPAREN
    {:
        RESULT = values;
    :}
    ;

opt_values ::=
    values:valueList
    {:
        RESULT = valueList;
    :}
    |
    {:
        RESULT = Lists.newArrayList();
    :}
    ;

values ::=
    expr_or_default:value
    {:
        RESULT = Lists.newArrayList(value);
    :}
    | values:valueList COMMA expr_or_default:value
    {:
        valueList.add(value);
        RESULT = valueList;
    :}
    ;

expr_or_default ::=
    expr:expr
    {:
        RESULT = expr;
    :}
    | KW_DEFAULT
    {:
        RESULT = new DefaultValueExpr();
    :}
    ;

literal_values ::=
    literal:value
    {:
        RESULT = Lists.newArrayList(value);
    :}
    | literal_values:valueList COMMA literal:value
    {:
        valueList.add(value);
        RESULT = valueList;
    :}
    ;

args_list ::=
    {:
        RESULT = Lists.newArrayList();     
    :}
    | KW_USING LPAREN literal_values:values RPAREN 
    {:
        RESULT = values;
    :}
    ;

select_clause ::=
    KW_SELECT opt_select_hints:hints select_list:l
    {:
        l.setOptHints(hints);
        RESULT = l;
    :}
    | KW_SELECT opt_select_hints:hints KW_ALL select_list:l
    {:
        l.setOptHints(hints);
        RESULT = l;
    :}
    | KW_SELECT opt_select_hints:hints KW_DISTINCT select_list:l
    {:
        l.setOptHints(hints);
        l.setIsDistinct(true);
        RESULT = l;
    :}
    ;

query_hint_parameter_key ::=
    literal:k
    {:
        RESULT = k.getStringValue();
    :}
    | variable_name:k
    {:
        RESULT = k;
    :}
    ;

query_hint_parameter ::=
    query_hint_parameter_key:k
    {:
        RESULT = new AbstractMap.SimpleEntry<String, String>(k, null);
    :}
    | query_hint_parameter_key:k equal literal_or_ident:v
    {:
        RESULT = new AbstractMap.SimpleEntry<String, String>(k, v);
    :}
    ;


query_hint_parameters ::=
    query_hint_parameters:map COMMA query_hint_parameter:kv
    {:
        map.put(kv.getKey(), kv.getValue());
        RESULT = map;
    :}
    |  query_hint_parameter:kv
    {:
        Map<String, String> map = new HashMap<>();
        map.put(kv.getKey(), kv.getValue());
        RESULT = map;
    :}
    |
    {:
        RESULT = new HashMap<String, String>();
    :}
    ;

query_hint ::=
    ident:k LPAREN query_hint_parameters:v RPAREN
    {:
        RESULT = new AbstractMap.SimpleEntry<String, Map<String, String>>(k.toLowerCase(Locale.ROOT), v);
    :}
    ;

query_hints ::=
    query_hints:map query_hint:kv
    {:
        map.computeIfAbsent(kv.getKey(), k -> new HashMap<>());
        map.get(kv.getKey()).putAll(kv.getValue());
        RESULT = map;
    :}
    | query_hint:kv
    {:
        Map<String, Map<String, String>> map = new HashMap<>();
        map.put(kv.getKey(), kv.getValue());
        RESULT = map;
    :}
    ;

literal_or_ident ::=
    literal:l
    {:
        RESULT = l.getStringValue();
    :}
    | ident:i
    {:
        RESULT = i;
    :}
    ;

opt_select_hints ::=
    COMMENTED_PLAN_HINT_START query_hints:map COMMENTED_PLAN_HINT_END
    {:
        RESULT = map;
    :}
    | /* empty */
    {:
        RESULT = null;
    :}
    ;

select_list ::=
    select_sublist:list
    {:
        RESULT = list;
    :}
    | STAR
    {:
        SelectList list = new SelectList();
        list.addItem(SelectListItem.createStarItem(null));
        RESULT = list;
    :}
    | STAR KW_EXCEPT LPAREN select_sublist: list RPAREN
    {:
        SelectList res = new SelectList(list);
        list.setIsExcept(true);
        RESULT = list;
    :}
    ;

select_sublist ::=
    select_sublist:list COMMA select_list_item:item
    {:
        list.addItem(item);
        RESULT = list;
    :}
    | select_sublist:list COMMA STAR
    {:
        list.addItem(SelectListItem.createStarItem(null));
        RESULT = list;
    :}
    // why not use "STAR COMMA select_sublist",for we analyze from left to right
    | STAR COMMA select_list_item:item
    {:
        SelectList list = new SelectList();
        list.addItem(SelectListItem.createStarItem(null));
        list.addItem(item);
        RESULT = list;
    :}
    | select_list_item:item
    {:
        SelectList list = new SelectList();
        list.addItem(item);
        RESULT = list;
    :}
    ;

select_list_item ::=
    expr:expr select_alias:alias
    {:
        RESULT = new SelectListItem(expr, alias);
    :}
    | star_expr:expr
    {:
        RESULT = expr;
    :}
    ;

select_alias ::=
    /* empty */
    {:
        RESULT = null;
    :}
    | KW_AS ident:ident
    {:
        RESULT = ident;
    :}
    | ident:ident
    {:
        RESULT = ident;
    :}
    | KW_AS STRING_LITERAL:l
    {:
        RESULT = l;
    :}
    | STRING_LITERAL:l
    {:
        RESULT = l;
    :}
    ;

star_expr ::=
    // table_name DOT STAR doesn't work because of a reduce-reduce conflict
    // on IDENT [DOT]
    ident:tbl DOT STAR
    {:
        RESULT = SelectListItem.createStarItem(new TableName(null, null, tbl));
    :}
    | ident:db DOT ident:tbl DOT STAR
    {:
        RESULT = SelectListItem.createStarItem(new TableName(null, db, tbl));
    :}
    | ident:ctl DOT ident:db DOT ident:tbl DOT STAR
    {:
        RESULT = SelectListItem.createStarItem(new TableName(ctl, db, tbl));
    :}
    ;

opt_table_name ::=
    {:
        RESULT = null;
    :}
    | table_name:tbl
    {:
        RESULT = tbl;
    :}
    ;

table_name ::=
    ident:tbl
    {: RESULT = new TableName(null, null, tbl); :}
    | ident:db DOT ident:tbl
    {: RESULT = new TableName(null, db, tbl); :}
    | ident:ctl DOT ident:db DOT ident:tbl
    {: RESULT = new TableName(ctl, db, tbl); :}
    ;

db_name ::=
    ident:db
    {: RESULT = new DbName(null, db); :}
    | ident:ctl DOT ident:db
    {: RESULT = new DbName(ctl, db); :}
    ;

colocate_group_name ::=
    ident:group
    {:
        RESULT = new ColocateGroupName(null, group);
    :}
    | ident:db DOT ident:group
    {:
        RESULT = new ColocateGroupName(db, group);
    :}
    ;

opt_scan_params_ref ::=
    /* empty */
    {:
        RESULT = null;
    :}
    | AT ident:func_name LPAREN opt_key_value_map_in_paren:properties RPAREN
    {:
        RESULT = new TableScanParams(func_name, properties, new ArrayList<String>());
    :}
    ;

encryptkey_name ::=
    ident:name
    {:
        RESULT = new EncryptKeyName(name);
    :}
    | ident:db DOT ident:name
    {:
        RESULT = new EncryptKeyName(db, name);
    :}
    ;

function_name ::=
    type_function_name:fn
    {: RESULT = new FunctionName(null, fn); :}
    | ident:db DOT type_function_name:fn
    {: RESULT = new FunctionName(db, fn); :}
    ;

type_function_name ::=
    ident:id
    {: RESULT = id; :}
    | type_func_name_keyword:id
    {: RESULT = id; :}
    ;

from_clause ::=
    KW_FROM table_ref_list:l
    {: RESULT = new FromClause(l); :}
    | KW_FROM KW_DUAL
    {: RESULT = null; :}
    ;

table_ref_list ::=
  table_ref:t opt_sort_hints:h
  {:
    ArrayList<TableRef> list = new ArrayList<TableRef>();
    t.setSortHints(h);
    list.add(t);
    RESULT = list;
  :}
  | table_ref_list:list COMMA table_ref:table opt_sort_hints:h
  {:
    table.setSortHints(h);
    list.add(table);
    RESULT = list;
  :}
  | table_ref_list:list join_operator:op opt_plan_hints:hints table_ref:table opt_sort_hints:h
  {:
    table.setJoinOp((JoinOperator) op);
    table.setJoinHints(hints);
    table.setSortHints(h);
    list.add(table);
    RESULT = list;
  :}
  | table_ref_list:list join_operator:op opt_plan_hints:hints table_ref:table opt_sort_hints:h
    KW_ON expr:e
  {:
    table.setJoinOp((JoinOperator) op);
    table.setJoinHints(hints);
    table.setOnClause(e);
    table.setSortHints(h);
    list.add(table);
    RESULT = list;
  :}
  | table_ref_list:list join_operator:op opt_plan_hints:hints table_ref:table opt_sort_hints:h
    KW_USING LPAREN ident_list:colNames RPAREN
  {:
    table.setJoinOp((JoinOperator) op);
    table.setJoinHints(hints);
    table.setUsingClause(colNames);
    table.setSortHints(h);
    list.add(table);
    RESULT = list;
  :}
  ;

table_ref ::=
  base_table_ref:b opt_lateral_view_ref_list:lateralViewRefList
  {:
    b.setLateralViewRefs(lateralViewRefList);
    RESULT = b;
  :}
  | inline_view_ref:s opt_lateral_view_ref_list:lateralViewRefList
  {:
    s.setLateralViewRefs(lateralViewRefList);
    RESULT = s;
  :}
  | table_valued_function_ref:f
  {:
  	RESULT = f;
  :}
  ;

table_valued_function_ref ::=
  ident:func_name LPAREN opt_key_value_map_in_paren:properties RPAREN opt_table_alias:alias
  {:
    RESULT = new TableValuedFunctionRef(func_name, alias, properties);
  :}
  ;

inline_view_ref ::=
    LPAREN query_stmt:query RPAREN opt_table_alias:alias
    {:
        RESULT = new InlineViewRef(alias, query);
    :}
    ;

base_table_ref_list ::=
  base_table_ref:tbl
  {:
    ArrayList<TableRef> list = new ArrayList<TableRef>();
    list.add(tbl);
    RESULT = list;
  :}
  | base_table_ref_list:list COMMA base_table_ref:tbl
  {:
    list.add(tbl);
    RESULT = list;
  :}
  ;

base_table_ref ::=
    table_name:name  opt_scan_params_ref:scanParams opt_table_snapshot:tableSnapshot opt_partition_names:partitionNames opt_tablet_list:tabletIds opt_table_alias:alias opt_table_sample:tableSample opt_common_hints:commonHints
    {:
        RESULT = new TableRef(name, alias, partitionNames, tabletIds, tableSample, commonHints, tableSnapshot, scanParams);
    :}
    ;

opt_table_snapshot ::=
    /* empty */
    {:
        RESULT = null;
    :}
    | table_snapshot:tableSnapshot
    {:
        RESULT = tableSnapshot;
    :}
    ;

table_snapshot ::=
    KW_FOR KW_VERSION KW_AS KW_OF INTEGER_LITERAL:version
    {:
        RESULT = TableSnapshot.versionOf(String.valueOf(version));
    :}
    | KW_FOR KW_TIME KW_AS KW_OF STRING_LITERAL:time
    {:
        RESULT = TableSnapshot.timeOf(time);
    :}
    ;

opt_common_hints ::=
    COMMENTED_PLAN_HINT_START ident_list:l COMMENTED_PLAN_HINT_END
    {:
        RESULT = l;
    :}
    | LBRACKET ident_list:l RBRACKET
    {:
        RESULT = l;
    :}
    |
    {:
        RESULT = null;
    :}
    ;

opt_alias ::=
    /* empty */
    {:
        RESULT = null;
    :}
    | KW_AS ident:alias
    {:
        RESULT = alias;
    :}
    ;

opt_table_alias ::=
    /* empty */
    {:
        RESULT = null;
    :}
    | ident:alias
    {:
        RESULT = alias;
    :}
    | KW_AS ident:alias
    {:
        RESULT = alias;
    :}
    | EQUAL ident:alias
    {:
        RESULT = alias;
    :}
    ;

opt_partition_names ::=
    /* empty */
    {:
        RESULT = null;
    :}
    | partition_names:partitionNames
    {:
        RESULT = partitionNames;
    :}
    ;

opt_tablet_list ::=
    /* empty */
    {:
        RESULT = null;
    :}
    | tablet_list:tabletList
    {:
        RESULT = tabletList;
    :}
    ;

tablet_list ::=
    KW_TABLET LPAREN integer_list:tabletIds RPAREN
    {:
        RESULT = Lists.newArrayList(tabletIds);
    :}
    ;

partition_names ::=
    KW_PARTITION LPAREN ident_list:partitions RPAREN
    {:
        RESULT = new PartitionNames(false, partitions);  
    :}
    | KW_TEMPORARY KW_PARTITION LPAREN ident_list:partitions RPAREN
    {:
        RESULT = new PartitionNames(true, partitions);  
    :}
    | KW_PARTITIONS LPAREN ident_list:partitions RPAREN
    {:
        RESULT = new PartitionNames(false, partitions);  
    :}
    | KW_TEMPORARY KW_PARTITIONS LPAREN ident_list:partitions RPAREN
    {:
        RESULT = new PartitionNames(true, partitions);  
    :}
    | KW_PARTITION ident:partName
    {:
        RESULT = new PartitionNames(false, Lists.newArrayList(partName));
    :}
    | KW_TEMPORARY KW_PARTITION ident:partName
    {:
        RESULT = new PartitionNames(true, Lists.newArrayList(partName));
    :}
    | KW_PARTITIONS LPAREN STAR RPAREN
    {:
        RESULT = new PartitionNames(true);
    :}
    | KW_PARTITION LPAREN STAR RPAREN
    {:
        RESULT = new PartitionNames(true);
    :}
    | KW_PARTITIONS KW_WITH KW_RECENT INTEGER_LITERAL:count
    {:
        RESULT = new PartitionNames(count);
    :}
    ;

opt_table_sample ::=
    /* empty */
    {:
        RESULT = null;
    :}
    | table_sample:tableSample
    {:
        RESULT = tableSample;
    :}
    ;

table_sample ::=
    KW_TABLESAMPLE LPAREN INTEGER_LITERAL:sampleValue KW_PERCENT RPAREN
    {:
        RESULT = new TableSample(true, sampleValue);
    :}
    | KW_TABLESAMPLE LPAREN INTEGER_LITERAL:sampleValue KW_ROWS RPAREN
    {:
        RESULT = new TableSample(false, sampleValue);
    :}
    | KW_TABLESAMPLE LPAREN INTEGER_LITERAL:sampleValue KW_PERCENT RPAREN KW_REPEATABLE INTEGER_LITERAL:seek
    {:
        RESULT = new TableSample(true, sampleValue, seek);
    :}
    | KW_TABLESAMPLE LPAREN INTEGER_LITERAL:sampleValue KW_ROWS RPAREN KW_REPEATABLE INTEGER_LITERAL:seek
    {:
        RESULT = new TableSample(false, sampleValue, seek);
    :}
    ;

opt_lateral_view_ref_list ::=
    /* empty */
    {:
        RESULT = null;
    :}
    | lateral_view_ref_list:lateralViewRefList
    {:
        RESULT = lateralViewRefList;
    :}
    ;

lateral_view_ref_list ::=
    lateral_view_ref:lateralViewRef
    {:
        ArrayList<LateralViewRef> list = new ArrayList<LateralViewRef>();
        list.add(lateralViewRef);
        RESULT = list;
    :}
    |  lateral_view_ref:lateralViewRef lateral_view_ref_list:lateralViewRefList
    {:
        lateralViewRefList.add(lateralViewRef);
        RESULT = lateralViewRefList;
    :}
    ;

lateral_view_ref ::=
    KW_LATERAL KW_VIEW function_call_expr:fnExpr ident:viewName KW_AS ident:columnName
    {:
        RESULT = new LateralViewRef(fnExpr, viewName, columnName);
    :}
    ;

join_operator ::=
  opt_inner KW_JOIN
  {: RESULT = JoinOperator.INNER_JOIN; :}
  | KW_LEFT opt_outer KW_JOIN
  {: RESULT = JoinOperator.LEFT_OUTER_JOIN; :}
  | KW_RIGHT opt_outer KW_JOIN
  {: RESULT = JoinOperator.RIGHT_OUTER_JOIN; :}
  | KW_FULL opt_outer KW_JOIN
  {: RESULT = JoinOperator.FULL_OUTER_JOIN; :}
  | KW_LEFT KW_SEMI KW_JOIN
  {: RESULT = JoinOperator.LEFT_SEMI_JOIN; :}
  | KW_RIGHT KW_SEMI KW_JOIN
  {: RESULT = JoinOperator.RIGHT_SEMI_JOIN; :}
  | KW_LEFT KW_ANTI KW_JOIN
  {: RESULT = JoinOperator.LEFT_ANTI_JOIN; :}
  | KW_RIGHT KW_ANTI KW_JOIN
  {: RESULT = JoinOperator.RIGHT_ANTI_JOIN; :}
  | KW_CROSS KW_JOIN
  {: RESULT = JoinOperator.CROSS_JOIN; :}
  | KW_NATURAL KW_JOIN
  {:
      if (RESULT == null) {
          throw new AnalysisException("natural join is not supported, please use inner join instead.");
      }
  :}
  ;

opt_inner ::=
  KW_INNER
  |
  ;

opt_outer ::=
  KW_OUTER
  |
  ;

opt_plan_hints ::=
    COMMENTED_PLAN_HINTS:l
    {:
        ArrayList<String> hints = Lists.newArrayList();
        String[] tokens = l.split(",");
        for (String token: tokens) {
            String trimmedToken = token.trim();
            if (trimmedToken.length() > 0) {
                hints.add(trimmedToken);
            }
        }
        RESULT = hints;
    :}
    | COMMENTED_PLAN_HINT_START ident_list:l COMMENTED_PLAN_HINT_END
    {:
        RESULT = l;
    :}
    | LBRACKET ident_list:l RBRACKET
    {:
        RESULT = l;
    :}
    | /* empty */
    {:
        RESULT = null;
    :}
    ;

opt_sort_hints ::=
  LBRACKET ident_list:l RBRACKET
  {: RESULT = l; :}
  |
  {: RESULT = null; :}
  ;

ident_list ::=
    ident:ident
    {:
      ArrayList<String> list = new ArrayList<String>();
      list.add(ident);
      RESULT = list;
    :}
    | ident_list:list COMMA ident:ident
    {:
      list.add(ident);
      RESULT = list;
    :}
    ;

opt_ident_list ::=
    {:
        RESULT = Lists.newArrayList();
    :}
    | ident_list:list
    {:
        RESULT = list;
    :}
    ;

with_analysis_properties ::=
    KW_SYNC
    {:
        RESULT = new HashMap<String, String>() {{
            put("sync", "true");
        }};
    :}
    | KW_INCREMENTAL
    {:
        RESULT = new HashMap<String, String>() {{
            put("incremental", "true");
        }};
    :}
    | KW_SAMPLE KW_PERCENT INTEGER_LITERAL:samplePercent
    {:
        RESULT = new HashMap<String, String>() {{
            put("sample.percent", String.valueOf(samplePercent.intValue()));
        }};
    :}
    | KW_SAMPLE KW_ROWS INTEGER_LITERAL:sampleRows
    {:
        RESULT = new HashMap<String, String>() {{
            put("sample.rows", String.valueOf(sampleRows.intValue()));
        }};
    :}
    | KW_BUCKETS INTEGER_LITERAL:numBuckets
    {:
        RESULT = new HashMap<String, String>() {{
            put("num.buckets", String.valueOf(numBuckets.intValue()));
        }};
    :}
    | KW_PERIOD INTEGER_LITERAL:periodInSec
    {:
        RESULT = new HashMap<String, String>() {{
            put("period.seconds", String.valueOf(periodInSec.intValue()));
        }};
    :}
    | KW_HISTOGRAM
    {:
        RESULT = new HashMap<String, String>() {{
            put("analysis.type", "HISTOGRAM");
        }};
    :}
    | KW_CRON STRING_LITERAL:cron_expr
    {:
        RESULT = new HashMap<String, String>() {{
            put("period.cron", cron_expr);
        }};
    :}
    | KW_FULL
    {:
        RESULT = new HashMap<String, String>() {{
             put(AnalyzeProperties.PROPERTY_FORCE_FULL, "true");
        }};
    :}
    | KW_SQL
    {:
        RESULT = new HashMap<String, String>() {{
             put(AnalyzeProperties.PROPERTY_EXTERNAL_TABLE_USE_SQL, "true");
        }};
    :}

    ;

opt_with_analysis_properties ::=
    /* empty */
    {:
        RESULT = Lists.newArrayList();
    :}
    | opt_with_analysis_properties:withAnalysisProperties
      KW_WITH with_analysis_properties:property
    {:
        withAnalysisProperties.add(property);
        RESULT = withAnalysisProperties;
    :}
    ;


expr_list ::=
  expr:e
  {:
    ArrayList<Expr> list = new ArrayList<Expr>();
    list.add(e);
    RESULT = list;
  :}
  | expr_list:list COMMA expr:e
  {:
    list.add(e);
    RESULT = list;
  :}
  ;

where_clause ::=
   /* empty */
  {: RESULT = null; :}
  | KW_WHERE expr:e
  {: RESULT = e; :}
  ;

delete_on_clause ::=
   /* empty */
  {: RESULT = null; :}
  | KW_DELETE KW_ON expr:e
  {: RESULT = e; :}
  ;

sequence_col_clause ::=
  /* empty */
  {: RESULT = null; :}
  | KW_ORDER KW_BY ident:s
  {: RESULT = s; :}
  ;

pre_filter_clause ::=
  /* empty */
  {: RESULT = null; :}
  | KW_PRECEDING KW_FILTER expr:e
  {: RESULT = e; :}
  ;

grouping_set ::=
  LPAREN RPAREN
  {:
    ArrayList<Expr> list = Lists.newArrayList();
    RESULT = list;
  :}
  | LPAREN expr_list:l RPAREN
  {: RESULT = l; :}
  ;

grouping_set_list ::=
  grouping_set:l
  {:
    List<ArrayList<Expr>> list = Lists.newArrayList();
    list.add(l);
    RESULT = list;
  :}
  | grouping_set_list:list COMMA grouping_set:l
  {:
    list.add(l);
    RESULT = list;
  :}
  ;

grouping_elements ::=
  expr_list:l
  {:
    RESULT = new GroupByClause(l, GroupByClause.GroupingType.GROUP_BY);
  :}
  | KW_GROUPING KW_SETS LPAREN grouping_set_list:ls RPAREN
  {:
    RESULT = new GroupByClause(ls, GroupByClause.GroupingType.GROUPING_SETS);
  :}
  | KW_CUBE LPAREN expr_list:l RPAREN
  {:
    RESULT = new GroupByClause(l, GroupByClause.GroupingType.CUBE);
  :}
  | KW_ROLLUP LPAREN expr_list:l RPAREN
  {:
    RESULT = new GroupByClause(l, GroupByClause.GroupingType.ROLLUP);
  :}
  ;

group_by_clause ::=
  KW_GROUP KW_BY grouping_elements:e
  {: RESULT = e; :}
  | /* empty */
  {: RESULT = null; :}
  ;

having_clause ::=
  KW_HAVING expr:e
  {: RESULT = e; :}
  | /* empty */
  {: RESULT = null; :}
  ;

order_by_clause ::=
  KW_ORDER KW_BY order_by_elements:l
  {: RESULT = l; :}
  | /* empty */
  {: RESULT = null; :}
  ;

order_by_elements ::=
  order_by_element:e
  {:
    ArrayList<OrderByElement> list = new ArrayList<OrderByElement>();
    if (!(e.getExpr() instanceof NullLiteral)) {
        list.add(e);
    }
    RESULT = list;
  :}
  | order_by_elements:list COMMA order_by_element:e
  {:
    if (!(e.getExpr() instanceof NullLiteral)) {
        list.add(e);
    }
    RESULT = list;
  :}
  ;

order_by_element ::=
  expr:e opt_order_param:o opt_nulls_order_param:n
  {:
    if (n == null) {
      RESULT = new OrderByElement(e, o, o);
    } else {
      RESULT = new OrderByElement(e, o, n);
    }
  :}
  ;

opt_order_param ::=
  KW_ASC
  {: RESULT = true; :}
  | KW_DESC
  {: RESULT = false; :}
  | /* empty */
  {: RESULT = true; :}
  ;

opt_nulls_order_param ::=
  KW_NULLS KW_FIRST
  {: RESULT = true; :}
  | KW_NULLS KW_LAST
  {: RESULT = false; :}
  | /* empty */
  {: RESULT = null; :}
  ;

limit_clause ::=
  KW_LIMIT INTEGER_LITERAL:limit
  {: RESULT = new LimitElement(limit.longValue()); :}
  | /* empty */
  {: RESULT = LimitElement.NO_LIMIT; :}
  | KW_LIMIT INTEGER_LITERAL:offset COMMA INTEGER_LITERAL:limit
  {: RESULT = new LimitElement(offset.longValue(), limit.longValue()); :}
  | KW_LIMIT INTEGER_LITERAL:limit KW_OFFSET INTEGER_LITERAL:offset
  {: RESULT = new LimitElement(offset.longValue(), limit.longValue()); :}
  ;

type ::=
  KW_TINYINT opt_field_length
  {: RESULT = Type.TINYINT; :}
  | KW_SMALLINT opt_field_length
  {: RESULT = Type.SMALLINT; :}
  | opt_signed_unsigned KW_INT opt_field_length
  {: RESULT = Type.INT; :}
  // This is just for MySQL compatibility now.
  | KW_UNSIGNED KW_INT opt_field_length
  {: RESULT = Type.BIGINT; :}
  | KW_BIGINT opt_field_length
  {: RESULT = Type.BIGINT; :}
  | KW_LARGEINT opt_field_length
  {: RESULT = Type.LARGEINT; :}
  | KW_BOOLEAN
  {: RESULT = Type.BOOLEAN; :}
  | KW_FLOAT
  {: RESULT = Type.FLOAT; :}
  | KW_DOUBLE
  {: RESULT = Type.DOUBLE; :}
  | KW_DATE
  {: RESULT = ScalarType.createDateType(); :}
  | KW_DATETIME LPAREN INTEGER_LITERAL:precision RPAREN
  {: RESULT = ScalarType.createDatetimeV2Type(precision.intValue()); :}
  | KW_DATETIME
  {: RESULT = ScalarType.createDatetimeType(); :}
  | KW_DATEV1
  {: RESULT = ScalarType.createDateV1Type(); :}
  | KW_DATETIMEV1
  {: RESULT = ScalarType.createDatetimeV1Type(); :}
  | KW_TIME LPAREN INTEGER_LITERAL:precision RPAREN
  {: RESULT = ScalarType.createTimeV2Type(precision.intValue()); :}
  | KW_TIME
  {: RESULT = ScalarType.createTimeType(); :}
  | KW_DATEV2
  {: RESULT = ScalarType.createDateV2Type(); :}
  | KW_DATETIMEV2 LPAREN INTEGER_LITERAL:precision RPAREN
  {: RESULT = ScalarType.createDatetimeV2Type(precision.intValue()); :}
  | KW_DATETIMEV2
  {: RESULT = ScalarType.createDatetimeV2Type(0); :}
  | KW_IPV4
  {: RESULT = Type.IPV4; :}
  | KW_IPV6
  {: RESULT = Type.IPV6; :}
  | KW_BITMAP
  {: RESULT = Type.BITMAP; :}
  | KW_QUANTILE_STATE
  {: RESULT = Type.QUANTILE_STATE; :}
  | KW_STRING
  {: RESULT = ScalarType.createStringType(); :}
  | KW_JSON
  {: RESULT = ScalarType.createJsonbType(); :}
  | KW_JSONB
  {: RESULT = ScalarType.createJsonbType(); :}
  | KW_TEXT
  {: RESULT = ScalarType.createStringType(); :}
  | KW_VARIANT
  {: RESULT = ScalarType.createVariantType(); :}
  | KW_VARCHAR LPAREN INTEGER_LITERAL:len RPAREN
  {: ScalarType type = ScalarType.createVarcharType(len.intValue());
     RESULT = type;
  :}
  | KW_VARCHAR LPAREN ident_or_text:lenStr RPAREN
  {: ScalarType type = ScalarType.createVarcharType(lenStr);
     RESULT = type;
  :}
  | KW_VARCHAR LPAREN STAR RPAREN
  {: RESULT = ScalarType.createVarcharType(-1); :}
  | KW_VARCHAR
  {: RESULT = ScalarType.createVarcharType(-1); :}
  | KW_ARRAY LESSTHAN type:value_type GREATERTHAN
  {: RESULT = new ArrayType(value_type); :}
  | KW_MAP LESSTHAN type:key_type COMMA type:value_type GREATERTHAN
  {: RESULT = new MapType(key_type,value_type); :}
  | KW_STRUCT LESSTHAN struct_field_list:fields GREATERTHAN
  {: RESULT = new StructType(fields); :}
  | KW_CHAR LPAREN INTEGER_LITERAL:len RPAREN
  {: ScalarType type = ScalarType.createCharType(len.intValue());
     RESULT = type;
  :}
  | KW_CHAR LPAREN ident_or_text:lenStr RPAREN
  {: ScalarType type = ScalarType.createCharType(lenStr);
     RESULT = type;
  :}
  | KW_CHAR
  {: RESULT = ScalarType.createCharType(-1); :}
  | KW_DECIMAL LPAREN INTEGER_LITERAL:precision RPAREN
  {: RESULT = ScalarType.createDecimalType(precision.intValue()); :}
  | KW_DECIMAL LPAREN INTEGER_LITERAL:precision COMMA INTEGER_LITERAL:scale RPAREN
  {: RESULT = ScalarType.createDecimalType(precision.intValue(), scale.intValue()); :}
  | KW_DECIMAL
  {: RESULT = ScalarType.createDecimalType(); :}
  | KW_DECIMAL LPAREN ident_or_text:precision RPAREN
  {: RESULT = ScalarType.createDecimalType(precision); :}
  | KW_DECIMAL LPAREN ident_or_text:precision COMMA ident_or_text:scale RPAREN
  {: RESULT = ScalarType.createDecimalType(precision, scale); :}
  | KW_DECIMALV3 LPAREN INTEGER_LITERAL:precision RPAREN
  {: RESULT = ScalarType.createDecimalV3Type(precision.intValue()); :}
  | KW_DECIMALV3 LPAREN INTEGER_LITERAL:precision COMMA INTEGER_LITERAL:scale RPAREN
  {: RESULT = ScalarType.createDecimalV3Type(precision.intValue(), scale.intValue()); :}
  | KW_DECIMALV3
  {: RESULT = ScalarType.createDecimalV3Type(); :}
  | KW_DECIMALV3 LPAREN ident_or_text:precision RPAREN
  {: RESULT = ScalarType.createDecimalV3Type(precision); :}
  | KW_DECIMALV3 LPAREN ident_or_text:precision COMMA ident_or_text:scale RPAREN
  {: RESULT = ScalarType.createDecimalV3Type(precision, scale); :}
  | KW_DECIMALV2 LPAREN INTEGER_LITERAL:precision RPAREN
  {: RESULT = ScalarType.createDecimalV2Type(precision.intValue()); :}
  | KW_DECIMALV2 LPAREN INTEGER_LITERAL:precision COMMA INTEGER_LITERAL:scale RPAREN
  {: RESULT = ScalarType.createDecimalV2Type(precision.intValue(), scale.intValue()); :}
  | KW_DECIMALV2
  {: RESULT = ScalarType.createDecimalV2Type(); :}
  | KW_DECIMALV2 LPAREN ident_or_text:precision RPAREN
  {: RESULT = ScalarType.createDecimalV2Type(precision); :}
  | KW_DECIMALV2 LPAREN ident_or_text:precision COMMA ident_or_text:scale RPAREN
  {: RESULT = ScalarType.createDecimalV2Type(precision, scale); :}
  | KW_HLL
  {: ScalarType type = ScalarType.createHllType();
     RESULT = type;
  :}
  | KW_AGG_STATE LESSTHAN IDENT:fnName LPAREN type_def_nullable_list:list RPAREN GREATERTHAN
  {:
    RESULT = Expr.createAggStateType(fnName,
            list.stream().map(TypeDef::getType).collect(Collectors.toList()),
            list.stream().map(TypeDef::getNullable).collect(Collectors.toList()));
  :}
  | KW_ALL
  {: RESULT = Type.ALL; :}
  ;

opt_field_length ::=
  LPAREN INTEGER_LITERAL:length RPAREN
  {: RESULT = length; :}
  |
  {: RESULT = null; :}
  ;

// signed and unsigned is meaningless for Doris.
// This is just for MySQL compatibility now.
opt_signed_unsigned ::=
  /* empty */
  {: RESULT = true; :}
  | KW_SIGNED
  {: RESULT = true; :}
  ;

type_def ::=
  type:t
  {: RESULT = new TypeDef(t); :}
  ;

type_def_list ::=
  type_def:typeDef
  {:
    RESULT = Lists.newArrayList(typeDef);
  :}
  | type_def_list:types COMMA type_def:typeDef
  {:
    types.add(typeDef);
    RESULT = types;
  :}
  ;

type_def_nullable ::=
  type:t opt_is_allow_null:isAllowNull
  {: RESULT = new TypeDef(t, isAllowNull); :}
  ;

type_def_nullable_list ::=
  type_def_nullable:typeDef
  {:
    RESULT = Lists.newArrayList(typeDef);
  :}
  | type_def_nullable_list:types COMMA type_def_nullable:typeDef
  {:
    types.add(typeDef);
    RESULT = types;
  :}
  ;


func_args_def ::=
  {: RESULT = new FunctionArgsDef(Lists.newArrayList(), false); :}
  | type_def_list:argTypes
  {:
    RESULT = new FunctionArgsDef(argTypes, false);
  :}
  | DOTDOTDOT
  {:
    RESULT = new FunctionArgsDef(Lists.newArrayList(), true);
  :}
  | type_def_list:argTypes COMMA DOTDOTDOT
  {:
    RESULT = new FunctionArgsDef(argTypes, true);
  :}
  ;

cast_expr ::=
  KW_CAST LPAREN expr:e KW_AS type_def:targetType RPAREN
  {:
    CastExpr castExpr = new CastExpr(targetType, e);
    if (targetType.getType().getRawLength() != -1
        && (targetType.getType().getPrimitiveType() == PrimitiveType.VARCHAR
        || targetType.getType().getPrimitiveType() == PrimitiveType.CHAR)) {
        // transfer cast(xx as char(N)/varchar(N)) to substr(cast(xx as char), 1, N)
        // this is just a workaround to make the result correct
        ArrayList<Expr> exprs = new ArrayList<>();
        exprs.add(castExpr);
        exprs.add(new IntLiteral(1));
        exprs.add(new IntLiteral(targetType.getType().getLength()));
        RESULT = new FunctionCallExpr("substr", new FunctionParams(exprs));
    }
    else {
        RESULT = castExpr;
    }
  :}
  ;

case_expr ::=
  KW_CASE expr:caseExpr
    case_when_clause_list:whenClauseList
    case_else_clause:elseExpr
    KW_END
  {: RESULT = new CaseExpr(caseExpr, whenClauseList, elseExpr); :}
  | KW_CASE
    case_when_clause_list:whenClauseList
    case_else_clause:elseExpr
    KW_END
  {: RESULT = new CaseExpr(null, whenClauseList, elseExpr); :}
  ;

case_when_clause_list ::=
  KW_WHEN expr:whenExpr KW_THEN expr:thenExpr
  {:
    ArrayList<CaseWhenClause> list = new ArrayList<CaseWhenClause>();
    list.add(new CaseWhenClause(whenExpr, thenExpr));
    RESULT = list;
  :}
  | case_when_clause_list:list KW_WHEN expr:whenExpr
    KW_THEN expr:thenExpr
  {:
    list.add(new CaseWhenClause(whenExpr, thenExpr));
    RESULT = list;
  :}
  ;

case_else_clause ::=
  KW_ELSE expr:e
  {: RESULT = e; :}
  | /* emtpy */
  {: RESULT = null; :}
  ;

sign_chain_expr ::=
  SUBTRACT expr:e
  {:
    // integrate signs into literals
    if (e.isLiteral() && e.getType().isNumericType()) {
      ((LiteralExpr)e).swapSign();
      RESULT = e;
    } else {
      RESULT = new ArithmeticExpr(ArithmeticExpr.Operator.MULTIPLY, new IntLiteral((long)-1), e);
    }
  :}
  | ADD expr:e
  {: RESULT = e; :}
  ;

expr ::=
  non_pred_expr:e opt_collate:collate
  {: RESULT = e; :}
  | predicate:p
  {: RESULT = p; :}
  ;

function_call_expr ::=
  function_name:fn_name LPAREN RPAREN
  {: RESULT = new FunctionCallExpr(fn_name, new ArrayList<Expr>()); :}
  | KW_ADD LPAREN function_params:params RPAREN
  {: RESULT = new FunctionCallExpr("add", params); :}
  | function_name:fn_name LPAREN function_params:params RPAREN
  {:
    if ("grouping".equalsIgnoreCase(fn_name.getFunction())) {
      if (params.exprs().size() > 1) {
        throw new AnalysisException("GROUPING requires exactly one column parameter.");
      }
      RESULT = new GroupingFunctionCallExpr(fn_name, params);
    } else if ("grouping_id".equalsIgnoreCase(fn_name.getFunction())) {
      RESULT = new GroupingFunctionCallExpr(fn_name, params);
    } else {
      RESULT = new FunctionCallExpr(fn_name, params);
    }
  :}
  | KW_LIKE LPAREN function_params:params RPAREN
  {: RESULT = new FunctionCallExpr("like", params); :}
  | KW_REGEXP LPAREN function_params:params RPAREN
  {: RESULT = new FunctionCallExpr("regexp", params); :}
  | function_name:fn_name LPAREN ident:id ARROW expr:e COMMA function_params:params RPAREN
  {: 
    List<Expr> exprs = params.exprs();
    LambdaFunctionExpr lambda = new LambdaFunctionExpr(e, id, exprs);
    exprs.add(lambda);
    RESULT = new LambdaFunctionCallExpr(fn_name, exprs); 
  :}
  | function_name:fn_name LPAREN LPAREN ident:id COMMA ident_list:idList RPAREN ARROW expr:e COMMA function_params:params RPAREN
  {:
    List<Expr> exprs = params.exprs();
    idList.add(0, id);
    LambdaFunctionExpr lambda = new LambdaFunctionExpr(e, idList, exprs);
    exprs.add(lambda);
    RESULT = new LambdaFunctionCallExpr(fn_name, exprs);
  :}
  ;

array_literal ::=
  LBRACKET RBRACKET
  {:
    RESULT = new ArrayLiteral();
  :}
  | LBRACKET expr_list:list RBRACKET
  {:
    RESULT = new ArrayLiteral(list.toArray(new LiteralExpr[0]));
  :}
  ;

array_expr ::=
  KW_ARRAY LPAREN function_params:params RPAREN
  {:
    RESULT = new FunctionCallExpr("array", params);
  :}
  | KW_ARRAY LPAREN RPAREN
  {:
    RESULT = new ArrayLiteral();
  :}
  ;

kv_list ::=
  expr:k COLON expr:v
  {:
     ArrayList<Expr> list = new ArrayList<Expr>();
     list.add(k);
     list.add(v);
     RESULT = list ;
  :}
  |kv_list:list COMMA expr:k COLON expr:v
  {:
       list.add(k);
       list.add(v);
       RESULT = list;
  :}
  ;

map_literal ::=
  LBRACE RBRACE
  {:
    RESULT = new MapLiteral();
  :}
  | LBRACE kv_list:list RBRACE
  {:
    RESULT = new MapLiteral(list.toArray(new LiteralExpr[0]));
  :}
  ;

map_expr ::=
  KW_MAP LPAREN function_params:params RPAREN
  {:
    RESULT = new FunctionCallExpr("map", params);
  :}
  | KW_MAP LPAREN RPAREN
  {:
    RESULT = new MapLiteral();
  :}
  ;

struct_field ::=
  ident:name COLON type:type opt_comment:comment
  {: RESULT = new StructField(name, type, comment); :}
  ;

struct_field_list ::=
  struct_field:field
  {:
    RESULT = Lists.newArrayList(field);
  :}
  | struct_field_list:fields COMMA struct_field:field
  {:
     fields.add(field);
     RESULT = fields;
  :}
  ;

struct_literal ::=
  LBRACE expr_list:list RBRACE
  {:
    RESULT = new StructLiteral(list.toArray(new LiteralExpr[0]));
  :}
  ;

exists_predicate ::=
  KW_EXISTS subquery:s
  {: RESULT = new ExistsPredicate(s, false); :}
  ;

non_pred_expr ::=
  sign_chain_expr:e
  {: RESULT = e; :}
  | AT ident:l
  {:
    RESULT = new VariableExpr(l, SetType.USER);
  :}
  | AT AT ident:l
  {:
    RESULT = new VariableExpr(l);
  :}
  | AT AT var_ident_type:type ident:l
  {:
    RESULT = new VariableExpr(l, type);
  :}
  | literal:l
  {: RESULT = l; :}
  | array_expr:a
  {: RESULT = a; :}
  | array_literal:a
  {: RESULT = a; :}
  | map_expr:a
  {: RESULT = a; :}
  | map_literal:a
  {: RESULT = a; :}
  | struct_literal:s
  {: RESULT = s; :}
  | function_call_expr:e
  {: RESULT = e; :}
  | KW_DATE STRING_LITERAL:l
  {: RESULT = new CastExpr(TypeDef.create(PrimitiveType.DATE), new StringLiteral(l)); :}
  | KW_DATEV1 STRING_LITERAL:l
  {: RESULT = new CastExpr(TypeDef.create(PrimitiveType.DATE), new StringLiteral(l)); :}
  | KW_DATEV2 STRING_LITERAL:l
  {: RESULT = new CastExpr(TypeDef.create(PrimitiveType.DATEV2), new StringLiteral(l)); :}
  | KW_TIMESTAMP STRING_LITERAL:l
  {: RESULT = new CastExpr(TypeDef.create(PrimitiveType.DATETIME), new StringLiteral(l)); :}
  | KW_EXTRACT LPAREN function_name:fn_name KW_FROM func_arg_list:exprs RPAREN
  {: RESULT = new FunctionCallExpr(fn_name, exprs); :}
  //| function_name:fn_name LPAREN RPAREN
  //{: RESULT = new FunctionCallExpr(fn_name, new ArrayList<Expr>()); :}
  | function_name:fn_name LPAREN function_params:params order_by_clause:o RPAREN
  {: RESULT = new FunctionCallExpr(fn_name, params, o); :}
  | analytic_expr:e
  {: RESULT = e; :}
  /* Since "IF" is a keyword, need to special case this function */
  | KW_IF LPAREN expr_list:exprs RPAREN
  {: RESULT = new FunctionCallExpr("if", exprs); :}
  /* For the case like e1 || e2 || e3 ... */
  | expr_pipe_list:exprs
  {:
    RESULT = new FunctionCallExpr("concat", exprs);
  :}
  | cast_expr:c
  {: RESULT = c; :}
  | case_expr:c
  {: RESULT = c; :}
  | column_ref:c
  {: RESULT = c; :}
  | column_subscript:c
  {: RESULT = c; :}
  | column_slice:c
  {: RESULT = c; :}
  | timestamp_arithmetic_expr:e
  {: RESULT = e; :}
  | arithmetic_expr:e
  {: RESULT = e; :}
  | LPAREN non_pred_expr:e RPAREN
  {:
    e.setPrintSqlInParens(true);
    RESULT = e;
  :}
  /* TODO(zc): add other trim function */
  | KW_TRIM:id LPAREN function_params:params RPAREN
  {: RESULT = new FunctionCallExpr(new FunctionName(null, id), params); :}
  | KW_DATABASE LPAREN RPAREN
  {: RESULT = new InformationFunction("DATABASE"); :}
  | KW_SCHEMA LPAREN RPAREN
  {: RESULT = new InformationFunction("SCHEMA"); :}
  | KW_USER LPAREN RPAREN
  {: RESULT = new InformationFunction("USER"); :}
  | KW_CURRENT_USER LPAREN RPAREN
  {: RESULT = new InformationFunction("CURRENT_USER"); :}
  | KW_CURRENT_CATALOG LPAREN RPAREN
  {: RESULT = new InformationFunction("CURRENT_CATALOG"); :}
  | KW_CONNECTION_ID LPAREN RPAREN
  {: RESULT = new InformationFunction("CONNECTION_ID"); :}
  | KW_PASSWORD LPAREN STRING_LITERAL:text RPAREN
  {:
    RESULT = new StringLiteral(new String(MysqlPassword.makeScrambledPassword(text)));
  :}
  | subquery:s
  {: RESULT = s; :}
  |  KW_NULL KW_IS KW_NULL
  {: RESULT = new BoolLiteral(true); :}
  | KW_NULL KW_IS KW_NOT KW_NULL
  {: RESULT = new BoolLiteral(false); :}
  | KW_CONVERT LPAREN expr:e COMMA type_def:targetType RPAREN
  {: RESULT = new CastExpr(targetType, e); :}
  | KW_KEY encryptkey_name:name
  {: RESULT = new EncryptKeyRef(name); :}
  | expr:e KW_IS KW_TRUE
  {: RESULT = new CastExpr(TypeDef.create(PrimitiveType.BOOLEAN), e); :}
  | expr:e KW_IS KW_NOT KW_TRUE
  {:
    e = new CastExpr(TypeDef.create(PrimitiveType.BOOLEAN), e);
    RESULT = new CompoundPredicate(CompoundPredicate.Operator.NOT, e, null);
  :}
  | expr:e KW_IS KW_FALSE
  {:
    e = new CastExpr(TypeDef.create(PrimitiveType.BOOLEAN), e);
    RESULT = new CompoundPredicate(CompoundPredicate.Operator.NOT, e, null);
  :}
  | expr:e KW_IS KW_NOT KW_FALSE
  {: RESULT = new CastExpr(TypeDef.create(PrimitiveType.BOOLEAN), e); :}
  | KW_CONVERT LPAREN expr:e KW_USING ident:character RPAREN
  {: 
    ArrayList<Expr> exprs = new ArrayList<>();
    exprs.add(e);
    exprs.add(new StringLiteral(character));
    RESULT = new FunctionCallExpr("convert_to", new FunctionParams(exprs)); 
  :}
  | KW_CHAR LPAREN expr_list:exprs opt_using_charset:charset_name RPAREN
  {: 
    exprs.add(0, new StringLiteral(charset_name));
    RESULT = new FunctionCallExpr("char", new FunctionParams(exprs)); 
  :}
  ;

opt_using_charset ::=
    /* empty */
    {:
        RESULT = "utf8";
    :}
    | KW_USING ident:charset_name
    {:
        RESULT = charset_name;
    :}
    ;

expr_pipe_list ::=
  expr:e1 KW_PIPE expr:e2
  {:
    ArrayList<Expr> list = new ArrayList<Expr>();
    list.add(e1);
    list.add(e2);
    RESULT = list;
  :}
  | expr_pipe_list:list KW_PIPE expr:e
  {:
    list.add(e);
    RESULT = list;
  :}
  ;

func_arg_list ::=
  expr:item
  {:
    ArrayList<Expr> list = new ArrayList<Expr>();
    list.add(item);
    RESULT = list;
  :}
  | func_arg_list:list COMMA expr:item
  {:
    list.add(item);
    RESULT = list;
  :}
  ;

analytic_expr ::=
  function_call_expr:e KW_OVER LPAREN opt_partition_by_clause:p order_by_clause:o opt_window_clause:w RPAREN
  {:
    // Handle cases where function_call_expr resulted in a plain Expr
    if (!(e instanceof FunctionCallExpr)) {
      parser.parseError("over", SqlParserSymbols.KW_OVER);
    }
    FunctionCallExpr f = (FunctionCallExpr)e;
    f.setIsAnalyticFnCall(true);
    RESULT = new AnalyticExpr(f, p, o, w);
  :}
  %prec KW_OVER
  ;

opt_partition_by_clause ::=
  KW_PARTITION KW_BY expr_list:l
  {: RESULT = l; :}
  | /* empty */
  {: RESULT = null; :}
  ;

opt_window_clause ::=
  window_type:t window_boundary:b
  {: RESULT = new AnalyticWindow(t, b); :}
  | window_type:t KW_BETWEEN window_boundary:l KW_AND window_boundary:r
  {: RESULT = new AnalyticWindow(t, l, r); :}
  | /* empty */
  {: RESULT = null; :}
  ;

window_type ::=
  KW_ROWS
  {: RESULT = AnalyticWindow.Type.ROWS; :}
  | KW_RANGE
  {: RESULT = AnalyticWindow.Type.RANGE; :}
  ;

window_boundary ::=
  KW_UNBOUNDED KW_PRECEDING
  {:
    RESULT = new AnalyticWindow.Boundary(
        AnalyticWindow.BoundaryType.UNBOUNDED_PRECEDING, null);
  :}
  | KW_UNBOUNDED KW_FOLLOWING
  {:
    RESULT = new AnalyticWindow.Boundary(
        AnalyticWindow.BoundaryType.UNBOUNDED_FOLLOWING, null);
  :}
  | KW_CURRENT KW_ROW
  {:
    RESULT = new AnalyticWindow.Boundary(AnalyticWindow.BoundaryType.CURRENT_ROW, null);
  :}
  | expr:e KW_PRECEDING
  {: RESULT = new AnalyticWindow.Boundary(AnalyticWindow.BoundaryType.PRECEDING, e); :}
  | expr:e KW_FOLLOWING
  {: RESULT = new AnalyticWindow.Boundary(AnalyticWindow.BoundaryType.FOLLOWING, e); :}
  ;

arithmetic_expr ::=
  expr:e1 STAR expr:e2
  {: RESULT = new ArithmeticExpr(ArithmeticExpr.Operator.MULTIPLY, e1, e2); :}
  | expr:e1 DIVIDE expr:e2
  {: RESULT = new ArithmeticExpr(ArithmeticExpr.Operator.DIVIDE, e1, e2); :}
  | expr:e1 MOD expr:e2
  {: RESULT = new ArithmeticExpr(ArithmeticExpr.Operator.MOD, e1, e2); :}
  | expr:e1 KW_DIV expr:e2
  {: RESULT = new ArithmeticExpr(ArithmeticExpr.Operator.INT_DIVIDE, e1, e2); :}
  | expr:e1 ADD expr:e2
  {: RESULT = new ArithmeticExpr(ArithmeticExpr.Operator.ADD, e1, e2); :}
  | expr:e1 SUBTRACT expr:e2
  {: RESULT = new ArithmeticExpr(ArithmeticExpr.Operator.SUBTRACT, e1, e2); :}
  | expr:e1 BITAND expr:e2
  {: RESULT = new ArithmeticExpr(ArithmeticExpr.Operator.BITAND, e1, e2); :}
  | expr:e1 BITOR expr:e2
  {: RESULT = new ArithmeticExpr(ArithmeticExpr.Operator.BITOR, e1, e2); :}
  | expr:e1 BITXOR expr:e2
  {: RESULT = new ArithmeticExpr(ArithmeticExpr.Operator.BITXOR, e1, e2); :}
  | BITNOT expr:e
  {: RESULT = new ArithmeticExpr(ArithmeticExpr.Operator.BITNOT, e, null); :}
  ;

// We use IDENT for the temporal unit to avoid making DAY, YEAR, etc. keywords.
// This way we do not need to change existing uses of IDENT.
// We chose not to make DATE_ADD and DATE_SUB keywords for the same reason.
timestamp_arithmetic_expr ::=
  KW_INTERVAL expr:v ident:u ADD expr:t
  {: RESULT = new TimestampArithmeticExpr(ArithmeticExpr.Operator.ADD, t, v, u, true); :}
  | expr:t ADD KW_INTERVAL expr:v ident:u
  {:
    RESULT = new TimestampArithmeticExpr(ArithmeticExpr.Operator.ADD, t, v, u, false);
  :}
  // Set precedence to KW_INTERVAL (which is higher than ADD) for chaining.
  %prec KW_INTERVAL
  | expr:t SUBTRACT KW_INTERVAL expr:v ident:u
  {:
    RESULT =
        new TimestampArithmeticExpr(ArithmeticExpr.Operator.SUBTRACT, t, v, u, false);
  :}
  // Set precedence to KW_INTERVAL (which is higher than ADD) for chaining.
  %prec KW_INTERVAL
  // Timestamp arithmetic expr that looks like a function call.
  // We use func_arg_list instead of expr to avoid a shift/reduce conflict with
  // func_arg_list on COMMA, and report an error if the list contains more than one expr.
  // Although we don't want to accept function names as the expr, we can't parse it
  // it as just an IDENT due to the precedence conflict with function_name.
  | function_name:functionName LPAREN expr_list:l COMMA
    KW_INTERVAL expr:v ident:u RPAREN
  {:
    if (l.size() > 1) {
      // Report parsing failure on keyword interval.
      parser.parseError("interval", SqlParserSymbols.KW_INTERVAL);
    }
    if (functionName.getDb() != null) {
      // This function should not fully qualified
      throw new Exception("interval should not be qualified by database name");
    }
    //eg: date_floor("0001-01-01 00:00:18",interval 5 second) convert to
    //second_floor("0001-01-01 00:00:18", 5, "0001-01-01 00:00:00");
    if ("date_floor".equalsIgnoreCase(functionName.getFunction()) || 
        "date_ceil".equalsIgnoreCase(functionName.getFunction())) {
      RESULT = FunctionCallExpr.functionWithIntervalConvert(functionName.getFunction().toLowerCase(), l.get(0), v, u); 
    } else {
      RESULT = new TimestampArithmeticExpr(functionName.getFunction(), l.get(0), v, u);
    }
  :}
  | function_name:functionName LPAREN time_unit:u COMMA expr:e1 COMMA expr:e2 RPAREN
  {:
    RESULT = new TimestampArithmeticExpr(functionName.getFunction(), e2, e1, u);
  :}
  ;

literal ::=
  INTEGER_LITERAL:l
  {: RESULT = new IntLiteral(l); :}
  | LARGE_INTEGER_LITERAL:l
  {: RESULT = new LargeIntLiteral(l); :}
  | FLOATINGPOINT_LITERAL:l
  {: RESULT = new FloatLiteral(l); :}
  | DECIMAL_LITERAL:l
  {: RESULT = new DecimalLiteral(l); :}
  | STRING_LITERAL:l
  {: RESULT = new StringLiteral(l); :}
  | KW_TRUE
  {: RESULT = new BoolLiteral(true); :}
  | KW_FALSE
  {: RESULT = new BoolLiteral(false); :}
  | KW_NULL
  {: RESULT = new NullLiteral(); :}
  | PLACEHOLDER
  {: RESULT = new PlaceHolderExpr(); parser.placeholder_expr_list.add((PlaceHolderExpr) RESULT); :}
  | MOD 
  {: RESULT = new PlaceHolderExpr(); parser.placeholder_expr_list.add((PlaceHolderExpr) RESULT); :}
  | UNMATCHED_STRING_LITERAL:l expr:e
  {:
    // we have an unmatched string literal.
    // to correctly report the root cause of this syntax error
    // we must force parsing to fail at this point,
    // and generate an unmatched string literal symbol
    // to be passed as the last seen token in the
    // error handling routine (otherwise some other token could be reported)
    parser.parseError("literal", SqlParserSymbols.UNMATCHED_STRING_LITERAL);
  :}
  | NUMERIC_OVERFLOW:l
  {:
    // similar to the unmatched string literal case
    // we must terminate parsing at this point
    // and generate a corresponding symbol to be reported
    parser.parseError("literal", SqlParserSymbols.NUMERIC_OVERFLOW);
  :}
  ;

function_params ::=
  STAR
  {: RESULT = FunctionParams.createStarParam(); :}
  | KW_ALL STAR
  {: RESULT = FunctionParams.createStarParam(); :}
  | expr_list:exprs
  {: RESULT = new FunctionParams(false, exprs); :}
  | KW_ALL expr_list:exprs
  {: RESULT = new FunctionParams(false, exprs); :}
  | KW_DISTINCT:distinct expr_list:exprs
  {: RESULT = new FunctionParams(true, exprs); :}
  ;

predicate ::=
  expr:e KW_IS KW_NULL
  {: RESULT = new IsNullPredicate(e, false); :}
  | KW_ISNULL LPAREN expr:e RPAREN
  {: RESULT = new IsNullPredicate(e, false); :}
  | expr:e KW_IS KW_NOT KW_NULL
  {: RESULT = new IsNullPredicate(e, true); :}
  | between_predicate:p
  {: RESULT = p; :}
  | comparison_predicate:p
  {: RESULT = p; :}
  | compound_predicate:p
  {: RESULT = p; :}
  | in_predicate:p
  {: RESULT = p; :}
  | exists_predicate:p
  {: RESULT = p; :}
  | like_predicate:p
  {: RESULT = p; :}
  | match_predicate:p
  {: RESULT = p; :}
  | LPAREN predicate:p RPAREN
  {:
    p.setPrintSqlInParens(true);
    RESULT = p;
  :}
  ;

comparison_predicate ::=
  expr:e1 EQUAL:op expr:e2
  {: RESULT = new BinaryPredicate(BinaryPredicate.Operator.EQ, e1, e2); :}
  | expr:e1 NOT EQUAL:op expr:e2
  {: RESULT = new BinaryPredicate(BinaryPredicate.Operator.NE, e1, e2); :}
  | expr:e1 LESSTHAN GREATERTHAN:op expr:e2
  {: RESULT = new BinaryPredicate(BinaryPredicate.Operator.NE, e1, e2); :}
  | expr:e1 LESSTHAN EQUAL:op expr:e2
  {: RESULT = new BinaryPredicate(BinaryPredicate.Operator.LE, e1, e2); :}
  | expr:e1 GREATERTHAN EQUAL:op expr:e2
  {: RESULT = new BinaryPredicate(BinaryPredicate.Operator.GE, e1, e2); :}
  | expr:e1 LESSTHAN:op expr:e2
  {: RESULT = new BinaryPredicate(BinaryPredicate.Operator.LT, e1, e2); :}
  | expr:e1 GREATERTHAN:op expr:e2
  {: RESULT = new BinaryPredicate(BinaryPredicate.Operator.GT, e1, e2); :}
  | expr:e1 LESSTHAN EQUAL GREATERTHAN:op expr:e2
  {: RESULT = new BinaryPredicate(BinaryPredicate.Operator.EQ_FOR_NULL, e1, e2); :}
  ;

like_predicate ::=
  expr:e1 KW_LIKE expr:e2
  {: RESULT = new LikePredicate(LikePredicate.Operator.LIKE, e1, e2); :}
  | expr:e1 KW_REGEXP expr:e2
  {: RESULT = new LikePredicate(LikePredicate.Operator.REGEXP, e1, e2); :}
  | expr:e1 KW_NOT KW_LIKE expr:e2
  {: RESULT = new CompoundPredicate(CompoundPredicate.Operator.NOT,
    new LikePredicate(LikePredicate.Operator.LIKE, e1, e2), null); :}
  | expr:e1 KW_NOT KW_REGEXP expr:e2
  {: RESULT = new CompoundPredicate(CompoundPredicate.Operator.NOT,
    new LikePredicate(LikePredicate.Operator.REGEXP, e1, e2), null); :}
  ;

match_predicate ::=
  expr:e1 KW_MATCH_ANY expr:e2
  {: RESULT = new MatchPredicate(MatchPredicate.Operator.MATCH_ANY, e1, e2); :}
  | expr:e1 KW_MATCH expr:e2
  {: RESULT = new MatchPredicate(MatchPredicate.Operator.MATCH_ANY, e1, e2); :}
  | expr:e1 KW_MATCH_ALL expr:e2
  {: RESULT = new MatchPredicate(MatchPredicate.Operator.MATCH_ALL, e1, e2); :}
  | expr:e1 KW_MATCH_PHRASE expr:e2
  {: RESULT = new MatchPredicate(MatchPredicate.Operator.MATCH_PHRASE, e1, e2); :}
  | expr:e1 KW_MATCH_PHRASE_PREFIX expr:e2
  {: RESULT = new MatchPredicate(MatchPredicate.Operator.MATCH_PHRASE_PREFIX, e1, e2); :}
  | expr:e1 KW_MATCH_REGEXP expr:e2
  {: RESULT = new MatchPredicate(MatchPredicate.Operator.MATCH_REGEXP, e1, e2); :}
  | expr:e1 KW_MATCH_PHRASE_EDGE expr:e2
  {: RESULT = new MatchPredicate(MatchPredicate.Operator.MATCH_PHRASE_EDGE, e1, e2); :}
  ;

// Avoid a reduce/reduce conflict with compound_predicate by explicitly
// using non_pred_expr and predicate separately instead of expr.
between_predicate ::=
  expr:e1 KW_BETWEEN non_pred_expr:e2 KW_AND expr:e3
  {: RESULT = new BetweenPredicate(e1, e2, e3, false); :}
  | expr:e1 KW_BETWEEN predicate:e2 KW_AND expr:e3
  {: RESULT = new BetweenPredicate(e1, e2, e3, false); :}
  | expr:e1 KW_NOT KW_BETWEEN non_pred_expr:e2 KW_AND expr:e3
  {: RESULT = new BetweenPredicate(e1, e2, e3, true); :}
  | expr:e1 KW_NOT KW_BETWEEN predicate:e2 KW_AND expr:e3
  {: RESULT = new BetweenPredicate(e1, e2, e3, true); :}
  ;

in_predicate ::=
  expr:e KW_IN LPAREN expr_list:l RPAREN
  {: RESULT = new InPredicate(e, l, false); :}
  | expr:e KW_NOT KW_IN LPAREN expr_list:l RPAREN
  {: RESULT = new InPredicate(e, l, true); :}
  | expr:e KW_IN subquery:s
  {: RESULT = new InPredicate(e, s, false); :}
  | expr:e KW_NOT KW_IN subquery:s
  {: RESULT = new InPredicate(e, s, true); :}
  ;

subquery ::=
  LPAREN subquery:query RPAREN
  {: RESULT = query; :}
  | LPAREN query_stmt:query RPAREN
  {: RESULT = new Subquery(query); :}
  ;

compound_predicate ::=
  expr:e1 KW_AND expr:e2
  {: RESULT = new CompoundPredicate(CompoundPredicate.Operator.AND, e1, e2); :}
  | expr:e1 KW_OR expr:e2
  {: RESULT = new CompoundPredicate(CompoundPredicate.Operator.OR, e1, e2); :}
  | KW_NOT expr:e
  {: RESULT = new CompoundPredicate(CompoundPredicate.Operator.NOT, e, null); :}
  | NOT expr:e
  {: RESULT = new CompoundPredicate(CompoundPredicate.Operator.NOT, e, null); :}
  ;

sub_column_path ::=
    ident: subcol
    {:
        RESULT = Lists.newArrayList(subcol);
    :}
    | sub_column_path:list DOT ident:subcol
    {:
        list.add(subcol);
        RESULT = list;
    :}
    ;

column_ref ::=
  ident:col
  {: RESULT = new SlotRef(null, col); :}
  // table_name:tblName DOT IDENT:col causes reduce/reduce conflicts
  | ident:tbl DOT ident:col
  {: RESULT = new SlotRef(new TableName(null, null, tbl), col); :}
  | ident:db DOT ident:tbl DOT ident:col
  {: RESULT = new SlotRef(new TableName(null, db, tbl), col); :}
  | ident:ctl DOT ident:db DOT ident:tbl DOT ident:col
  {: RESULT = new SlotRef(new TableName(ctl, db, tbl), col); :}

  | ident:pcol COLON sub_column_path:lables
  {: RESULT = new SlotRef(null, pcol, lables); :} 
  // table_name:tblName DOT IDENT:pcol causes reduce/reduce conflicts
  | ident:tbl DOT ident:pcol COLON sub_column_path:lables
  {: RESULT = new SlotRef(new TableName(null, null, tbl), pcol, lables); :}
  | ident:db DOT ident:tbl DOT ident:pcol COLON sub_column_path:lables
  {: RESULT = new SlotRef(new TableName(null, db, tbl), pcol, lables); :}
  | ident:ctl DOT ident:db DOT ident:tbl DOT ident:pcol COLON sub_column_path:lables
  {: RESULT = new SlotRef(new TableName(ctl, db, tbl), pcol, lables); :}
  ;

column_ref_list ::=
  column_ref:ref
  {:
    ArrayList<SlotRef> refs = new ArrayList<SlotRef>();
    refs.add(ref);
    RESULT = refs;
  :}
  | column_ref_list:list COMMA column_ref:ref
  {:
    list.add(ref);
    RESULT = list;
  :}
  ;

column_subscript ::=
  expr:e LBRACKET expr:index RBRACKET
  {: ArrayList<Expr> list = new ArrayList<Expr>();
     list.add(e);
     list.add(index);
     RESULT = new FunctionCallExpr("element_at", list);
  :}
  ;

column_slice ::=
  expr:e LBRACKET expr:offset COLON RBRACKET
  {: ArrayList<Expr> list = new ArrayList<Expr>();
       list.add(e);
       list.add(offset);
       RESULT = new FunctionCallExpr("array_slice", list);
  :}
  | expr:e LBRACKET expr:offset COLON expr:length RBRACKET
  {: ArrayList<Expr> list = new ArrayList<Expr>();
     list.add(e);
     list.add(offset);
     list.add(length);
     RESULT = new FunctionCallExpr("array_slice", list);
  :}
  ;

privilege_type ::=
    ident:name opt_col_list:cols
    {:
        AccessPrivilege accessPrivilege = AccessPrivilege.fromName(name);
        if (accessPrivilege == null) {
            throw new AnalysisException("Unknown privilege type " + name);
        }
        RESULT = new AccessPrivilegeWithCols(accessPrivilege, cols);
    :}
    | KW_ALL:id
    {:
        RESULT = new AccessPrivilegeWithCols(AccessPrivilege.ALL);
    :}
    ;

privilege_list ::=
    privilege_list:l COMMA privilege_type:priv
    {:
        l.add(priv);
        RESULT = l;
    :}
    | privilege_type:priv
    {:
        RESULT = Lists.newArrayList(priv);
    :}
    ;

string_list ::=
    string_list:l COMMA STRING_LITERAL:item
    {:
        l.add(item);
        RESULT = l;
    :}
    | STRING_LITERAL:item
    {:
        RESULT = Lists.newArrayList(item);
    :}
    ;

integer_list ::=
    integer_list:l COMMA INTEGER_LITERAL:item
    {:
        l.add(item);
        RESULT = l;
    :}
    | INTEGER_LITERAL:item
    {:
        RESULT = Lists.newArrayList(item);
    :}
    ;

admin_stmt ::=
    KW_ADMIN KW_SET KW_REPLICA KW_STATUS KW_PROPERTIES LPAREN key_value_map:prop RPAREN
    {:
        RESULT = new AdminSetReplicaStatusStmt(prop);
    :}
    | KW_ADMIN KW_SET KW_REPLICA KW_VERSION KW_PROPERTIES LPAREN key_value_map:prop RPAREN
    {:
        RESULT = new AdminSetReplicaVersionStmt(prop);
    :}
    | KW_ADMIN KW_REPAIR KW_TABLE base_table_ref:table_ref
    {:
        RESULT = new AdminRepairTableStmt(table_ref);
    :}
    | KW_ADMIN KW_CANCEL KW_REPAIR KW_TABLE base_table_ref:table_ref
    {:
        RESULT = new AdminCancelRepairTableStmt(table_ref);
    :}
    | KW_ADMIN KW_COMPACT KW_TABLE base_table_ref:table_ref opt_wild_where
    {:
        RESULT = new AdminCompactTableStmt(table_ref, parser.where);
    :}
    | KW_ADMIN KW_SET KW_FRONTEND KW_CONFIG opt_key_value_map:configs
    {:
        RESULT = new AdminSetConfigStmt(NodeType.FRONTEND, configs, false);
    :}
    | KW_ADMIN KW_SET KW_ALL KW_FRONTENDS KW_CONFIG opt_key_value_map:configs
    {:
        RESULT = new AdminSetConfigStmt(NodeType.FRONTEND, configs, true);
    :}
    | KW_ADMIN KW_SET KW_FRONTEND KW_CONFIG opt_key_value_map:configs KW_ALL
    {:
        RESULT = new AdminSetConfigStmt(NodeType.FRONTEND, configs, true);
    :}
    | KW_ADMIN KW_CHECK KW_TABLET LPAREN integer_list:tabletIds RPAREN opt_properties:properties
    {:
        RESULT = new AdminCheckTabletsStmt(tabletIds, properties);
    :}
    | KW_ADMIN KW_REBALANCE KW_DISK KW_ON LPAREN string_list:backends RPAREN
    {:
        RESULT = new AdminRebalanceDiskStmt(backends);
    :}
    | KW_ADMIN KW_REBALANCE KW_DISK
    {:
        RESULT = new AdminRebalanceDiskStmt(null);
    :}
    | KW_ADMIN KW_CANCEL KW_REBALANCE KW_DISK KW_ON LPAREN string_list:backends RPAREN
    {:
        RESULT = new AdminCancelRebalanceDiskStmt(backends);
    :}
    | KW_ADMIN KW_CANCEL KW_REBALANCE KW_DISK
    {:
        RESULT = new AdminCancelRebalanceDiskStmt(null);
    :}
    | KW_ADMIN KW_CLEAN KW_TRASH KW_ON LPAREN string_list:backends RPAREN
    {:
        RESULT = new AdminCleanTrashStmt(backends);
    :}
    | KW_ADMIN KW_CLEAN KW_TRASH
    {:
        RESULT = new AdminCleanTrashStmt(null);
    :}
    | KW_ADMIN KW_SET KW_TABLE table_name:name KW_PARTITION KW_VERSION opt_properties:properties
    {:
        RESULT = new AdminSetPartitionVersionStmt(name, properties);
    :}
    // deprecated
    | KW_ADMIN KW_DIAGNOSE KW_TABLET INTEGER_LITERAL:tabletId
    {:
        RESULT = new DiagnoseTabletStmt(tabletId);
    :}
    | KW_ADMIN KW_COPY KW_TABLET INTEGER_LITERAL:tabletId opt_properties:properties
    {:
        RESULT = new AdminCopyTabletStmt(tabletId, properties);
    :}
    | KW_ADMIN KW_SET KW_TABLE table_name:name KW_STATUS opt_properties:properties
    {:
        RESULT = new AdminSetTableStatusStmt(name, properties);
    :}
    ;

truncate_stmt ::=
    KW_TRUNCATE KW_TABLE base_table_ref:tblRef opt_force:force
    {:
        RESULT = new TruncateTableStmt(tblRef, force);
    :}
    ;

transaction_stmt ::=
    KW_BEGIN
    {:
        RESULT = new TransactionBeginStmt();
    :}
    | KW_BEGIN KW_WITH KW_LABEL transaction_label:label
    {:
        RESULT = new TransactionBeginStmt(label);
    :}
    | KW_COMMIT opt_work opt_chain opt_release
    {:
        RESULT = new TransactionCommitStmt();
    :}
    | KW_ROLLBACK opt_work opt_chain opt_release
    {:
        RESULT = new TransactionRollbackStmt();
    :}
    ;

transaction_label ::=
    /* empty */
    {:
        RESULT = null;
    :}
    | ident:label
    {:
        RESULT = label;
    :}
    ;

unsupported_stmt ::=
    KW_START KW_TRANSACTION opt_with_consistent_snapshot:v
    {:
        RESULT = new UnsupportedStmt();
    :}
    ;

opt_with_consistent_snapshot ::=
    {:
        RESULT = null;
    :}
    | KW_WITH KW_CONSISTENT KW_SNAPSHOT
    {:
        RESULT = null;
    :}
    ;

opt_work ::=
    {:
        RESULT = null;
    :}
    | KW_WORK
    {:
        RESULT = null;
    :}
    ;
opt_generated_always ::=
    /* empty */
    {:
        RESULT = null;
    :}
    | KW_GENERATED KW_ALWAYS
    {:
        RESULT = null;
    :}
    ;
opt_chain ::=
    {:
        RESULT = null;
    :}
    | KW_AND KW_NO KW_CHAIN
    {:
        RESULT = null;
    :}
    | KW_AND KW_CHAIN
    {:
        RESULT = null;
    :}
    ;

opt_release ::=
    {:
        RESULT = null;
    :}
    | KW_RELEASE
    {:
        RESULT = null;
    :}
    | KW_NO KW_RELEASE
    {:
        RESULT = null;
    :}
    ;

type_func_name_keyword ::=
    KW_LEFT:id
    {: RESULT = id; :}
    | KW_RIGHT:id
    {: RESULT = id; :}
    ;

// Keyword that we allow for identifiers
keyword ::=
    KW_AFTER:id
    {: RESULT = id; :}
    | KW_ALWAYS:id
    {: RESULT = id; :}
    | KW_AGGREGATE:id
    {: RESULT = id; :}
    | KW_ALIAS:id
    {: RESULT = id; :}
    | KW_AUTHORS:id
    {: RESULT = id; :}
    | KW_ARRAY:id
    {: RESULT = id; :}
    | KW_AUTO_INCREMENT:id
    {: RESULT = id; :}
    | KW_BACKUP:id
    {: RESULT = id; :}
    | KW_BEGIN:id
    {: RESULT = id; :}
    | KW_BIN:id
    {: RESULT = id; :}
    | KW_BITMAP:id
    {: RESULT = id; :}
    | KW_BITMAP_EMPTY:id
    {: RESULT = id; :}
    | KW_QUANTILE_STATE:id
    {: RESULT = id; :}
    | KW_AGG_STATE:id
    {: RESULT = id; :}
    | KW_BITMAP_UNION:id
    {: RESULT = id; :}
    | KW_NGRAM_BF:id
    {: RESULT = id; :}
    | KW_QUANTILE_UNION:id
    {: RESULT = id; :}
    | KW_BLOB:id
    {: RESULT = id; :}
    | KW_BOOLEAN:id
    {: RESULT = id; :}
    | KW_BRIEF:id
    {: RESULT = id; :}
    | KW_BROKER:id
    {: RESULT = id; :}
    | KW_S3:id
    {: RESULT = id; :}
    | KW_HDFS:id
    {: RESULT = id; :}
    | KW_BACKENDS:id
    {: RESULT = id; :}
    | KW_BUILTIN:id
    {: RESULT = id; :}
    | KW_BUILD:id
    {: RESULT = id; :}
    | KW_CACHED:id
    {: RESULT = id; :}
    | KW_CHAIN:id
    {: RESULT = id; :}
    | KW_CHAR:id
    {: RESULT = id; :}
    | KW_CHARSET:id
    {: RESULT = id; :}
    | KW_CHECK:id
    {: RESULT = id; :}
    | KW_COLUMNS:id
    {: RESULT = id; :}
    | KW_COMMENT:id
    {: RESULT = id; :}
    | KW_COMMITTED:id
    {: RESULT = id; :}
    | KW_COMPLETE:id
    {: RESULT = id; :}
    | KW_CONSISTENT:id
    {: RESULT = id; :}
    | KW_COLLATION:id
    {: RESULT = id; :}
    | KW_COMMIT:id
    {: RESULT = id; :}
    | KW_COMPACT:id
    {: RESULT = id; :}
    | KW_CONFIG:id
    {: RESULT = id; :}
    | KW_CONNECTION:id
    {: RESULT = id; :}
    | KW_CONNECTION_ID:id
    {: RESULT = id; :}
    | KW_CONVERT:id
    {: RESULT = id; :}
    | KW_COPY:id
    {: RESULT = id; :}
    | KW_CREATION:id
    {: RESULT = id; :}
    | KW_DATA:id
    {: RESULT = id; :}
    | KW_DATE:id
    {: RESULT = id; :}
    | KW_DATETIME:id
    {: RESULT = id; :}
    | KW_DATEV2:id
    {: RESULT = id; :}
    | KW_DATETIMEV2:id
    {: RESULT = id; :}
    | KW_DATEV1:id
    {: RESULT = id; :}
    | KW_DATETIMEV1:id
    {: RESULT = id; :}
    | KW_DECIMAL:id
    {: RESULT = id; :}
    | KW_DEFERRED:id
    {: RESULT = id; :}
    | KW_DEMAND:id
    {: RESULT = id; :}
    | KW_DECIMALV2:id
    {: RESULT = id; :}
    | KW_DECIMALV3:id
    {: RESULT = id; :}
    | KW_DIAGNOSE:id
    {: RESULT = id; :}
    | KW_DIAGNOSIS:id
    {: RESULT = id; :}
    | KW_DISTINCTPC:id
    {: RESULT = id; :}
    | KW_DISTINCTPCSA:id
    {: RESULT = id; :}
    | KW_DO:id
    {: RESULT = id; :}
    | KW_BUCKETS:id
    {: RESULT = id; :}
    | KW_FAST:id
    {: RESULT = id; :}
    | KW_FAILED_LOGIN_ATTEMPTS:id
    {: RESULT = id; :}
    | KW_FILE:id
    {: RESULT = id; :}
    | KW_FIELDS:id
    {: RESULT = id; :}
    | KW_FILTER:id
    {: RESULT = id; :}
    | KW_FIRST:id
    {: RESULT = id; :}
    | KW_FORMAT:id
    {: RESULT = id; :}
    | KW_HLL_UNION:id
    {: RESULT = id; :}
    | KW_IMMEDIATE:id
    {: RESULT = id; :}
    | KW_PATH:id
    {: RESULT = id; :}
    | KW_PROFILE:id
    {: RESULT = id; :}
    | KW_FUNCTION:id
    {: RESULT = id; :}
    | KW_END:id
    {: RESULT = id; :}
    | KW_ENGINE:id
    {: RESULT = id; :}
    | KW_ENGINES:id
    {: RESULT = id; :}
    | KW_ERRORS:id
    {: RESULT = id; :}
    | KW_EXCLUDE:id
    {: RESULT = id; :}
    | KW_EVENTS:id
    {: RESULT = id; :}
    | KW_EXTERNAL:id
    {: RESULT = id; :}
    | KW_GLOBAL:id
    {: RESULT = id; :}
    | KW_GENERATED:id
    {: RESULT = id; :}
    | KW_GENERIC:id
    {: RESULT = id; :}
    | KW_GRAPH:id
    {: RESULT = id; :}
    | KW_HASH:id
    {: RESULT = id; :}
    | KW_HELP:id
    {: RESULT = id; :}
    | KW_HOSTNAME:id
    {: RESULT = id; :}
    | KW_HUB:id
    {: RESULT = id; :}
    | KW_IDENTIFIED:id
    {: RESULT = id; :}
    | KW_INDEXES:id
    {: RESULT = id; :}
    | KW_INVERTED:id
    {: RESULT = id; :}
    | KW_ISNULL:id
    {: RESULT = id; :}
    | KW_ISOLATION:id
    {: RESULT = id; :}
    | KW_JOB:id
    {: RESULT = id; :}
    | KW_JOBS:id    
    {: RESULT = id; :}
    | KW_JSON:id
    {: RESULT = id; :}
    | KW_JSONB:id
    {: RESULT = id; :}
    | KW_ENCRYPTKEY:id
    {: RESULT = id; :}
    | KW_ENCRYPTKEYS:id
    {: RESULT = id; :}
    | KW_LABEL:id
    {: RESULT = id; :}
    | KW_LAST:id
    {: RESULT = id; :}
    | KW_LESS:id
    {: RESULT = id; :}
    | KW_LEVEL:id
    {: RESULT = id; :}
    | KW_LOCAL:id
    {: RESULT = id; :}
    | KW_LOCATION:id
    {: RESULT = id; :}
    | KW_LOCK:id
    {: RESULT = id; :}
    | KW_UNLOCK:id
    {: RESULT = id; :}
    | KW_MATERIALIZED:id
    {: RESULT = id; :}
    | KW_MERGE:id
    {: RESULT = id; :}
    | KW_MODIFY:id
    {: RESULT = id; :}
    | KW_NAME:id
    {: RESULT = id; :}
    | KW_NAMES:id
    {: RESULT = id; :}
    | KW_NEGATIVE:id
    {: RESULT = id; :}
    | KW_NEVER:id
    {: RESULT = id; :}
    | KW_NEXT:id
    {: RESULT = id; :}
    | KW_NO:id
    {: RESULT = id; :}
    | KW_NULLS:id
    {: RESULT = id; :}
    | KW_OF:id
    {: RESULT = id; :}
    | KW_OFFSET:id
    {: RESULT = id; :}
    | KW_ONLY:id
    {: RESULT = id; :}
    | KW_OPEN:id
    {: RESULT = id; :}
    | KW_PARAMETER:id
    {: RESULT = id; :}
    | KW_PARTITIONS:id
    {: RESULT = id; :}
    | KW_PASSWORD:id
    {: RESULT = id; :}
    | KW_PASSWORD_EXPIRE:id
    {: RESULT = id; :}
    | KW_PASSWORD_REUSE:id
    {: RESULT = id; :}
    | KW_PASSWORD_HISTORY:id
    {: RESULT = id; :}
    | KW_PASSWORD_LOCK_TIME:id
    {: RESULT = id; :}
    | KW_LDAP:id
    {: RESULT = id; :}
    | KW_LDAP_ADMIN_PASSWORD:id
    {: RESULT = id; :}
    | KW_PLUGIN:id
    {: RESULT = id; :}
    | KW_PLUGINS:id
    {: RESULT = id; :}
    | KW_PROC:id
    {: RESULT = id; :}
    | KW_PROCESSLIST:id
    {: RESULT = id; :}
    | KW_PROPERTIES:id
    {: RESULT = id; :}
    | KW_CONDITIONS:id
    {: RESULT = id; :}
    | KW_ACTIONS:id
    {: RESULT = id; :}
    | KW_SET_SESSION_VAR:id
    {: RESULT = id; :}
    | KW_PROPERTY:id
    {: RESULT = id; :}
    | KW_QUERY:id
    {: RESULT = id; :}
    | KW_QUOTA:id
    {: RESULT = id; :}
    | KW_RANDOM:id
    {: RESULT = id; :}
    | KW_RECOVER:id
    {: RESULT = id; :}
    | KW_REFRESH:id
    {: RESULT = id; :}
    | KW_REPEATABLE:id
    {: RESULT = id; :}
    | KW_REPLACE:id
    {: RESULT = id; :}
    | KW_REPLACE_IF_NOT_NULL:id
    {: RESULT = id; :}
    | KW_REPOSITORY:id
    {: RESULT = id; :}
    | KW_REPOSITORIES:id
    {: RESULT = id; :}
    | KW_RESOURCE:id
    {: RESULT = id; :}
    | KW_RESOURCES:id
    {: RESULT = id; :}
    | KW_RESTORE:id
    {: RESULT = id; :}
    | KW_RETURNS:id
    {: RESULT = id; :}
    | KW_ROLLBACK:id
    {: RESULT = id; :}
    | KW_SCHEDULE:id
    {: RESULT = id; :}
    | KW_SCHEMA:id
    {: RESULT = id; :}
    | KW_SERIALIZABLE:id
    {: RESULT = id; :}
    | KW_SESSION:id
    {: RESULT = id; :}
    | KW_SKEW:id
    {: RESULT = id; :}
    | KW_SNAPSHOT:id
    {: RESULT = id; :}
    | KW_SONAME:id
    {: RESULT = id; :}
    | KW_SPLIT:id
    {: RESULT = id; :}
    | KW_START:id
    {: RESULT = id; :}
    | KW_STATUS:id
    {: RESULT = id; :}
    | KW_STATS:id
    {: RESULT = id; :}
    | KW_STORAGE:id
    {: RESULT = id; :}
    | KW_STREAM:id
    {: RESULT = id; :}
    | KW_STREAMING:id    
    {: RESULT = id; :}
    | KW_STRUCT:id
    {: RESULT = id; :}
    | KW_STRING:id
    {: RESULT = id; :}
    | KW_TABLES:id
    {: RESULT = id; :}
    | KW_TEMPORARY:id
    {: RESULT = id; :}
    | KW_THAN:id
    {: RESULT = id; :}
    | KW_TIME:id
    {: RESULT = id; :}
    | KW_TIMESTAMP:id
    {: RESULT = id; :}
    | KW_TRANSACTION:id
    {: RESULT = id; :}
    | KW_TREE:id
    {: RESULT = id; :}
    | KW_TEXT:id
    {: RESULT = id; :}
    | KW_TRIGGERS:id
    {: RESULT = id; :}
    | KW_TRUNCATE:id
    {: RESULT = id; :}
    | KW_TYPE:id
    {: RESULT = id; :}
    | KW_TYPES:id
    {: RESULT = id; :}
    | KW_UNCOMMITTED:id
    {: RESULT = id; :}
    | KW_USER:id
    {: RESULT = id; :}
    | KW_VARIABLE:id
    {: RESULT = id; :}
    | KW_VARIABLES:id
    {: RESULT = id; :}
    | KW_VALUE:id
    {: RESULT = id; :}
    | KW_VERBOSE:id
    {: RESULT = id; :}
    | KW_VERSION:id
    {: RESULT = id; :}
    | KW_VIEW:id
    {: RESULT = id; :}
    | KW_VIEWS:id
    {: RESULT = id; :}
    | KW_WARNINGS:id
    {: RESULT = id; :}
    | KW_WORK:id
    {: RESULT = id; :}
    | KW_CLUSTER:id
    {: RESULT = id; :}
    | KW_CLUSTERS:id
    {: RESULT = id; :}
    | KW_COMPUTE:id
    {: RESULT = id; :}
    | KW_LINK:id
    {: RESULT = id; :}
    | KW_MIGRATE:id
    {: RESULT = id; :}
    | KW_MIGRATIONS:id
    {: RESULT = id; :}
    | KW_COUNT:id
    {: RESULT = id; :}
    | KW_SUM:id
    {: RESULT = id; :}
    | KW_MIN:id
    {: RESULT = id; :}
    | KW_MAX:id
    {: RESULT = id; :}
    | KW_FREE:id
    {: RESULT = id; :}
    | KW_TASK:id
    {: RESULT = id; :}
    | KW_TASKS:id    
    {: RESULT = id; :}
    | KW_ROUTINE:id
    {: RESULT = id; :}
    | KW_EVERY:id   
    {: RESULT = id; :}
    | KW_AT:id         
    {: RESULT = id; :}
    | KW_ROLLUP:id    
    {: RESULT = id; :}
    | KW_STARTS:id     
    {: RESULT = id; :}
    | KW_ENDS:id                  
    {: RESULT = id; :}
    | KW_PAUSE:id
    {: RESULT = id; :}
    | KW_RESUME:id
    {: RESULT = id; :}
    | KW_STOP:id
    {: RESULT = id; :}
    | KW_GROUPING:id
    {: RESULT = id; :}
    | KW_GROUPS:id
    {: RESULT = id; :}
    | KW_DYNAMIC:id
    {: RESULT = id; :}
    | time_unit:id
    {: RESULT = id; :}
    | KW_ENABLE:id
    {: RESULT = id; :}
    | KW_FEATURE:id
    {: RESULT = id; :}
    | KW_FRONTENDS:id
    {: RESULT = id; :}
    | KW_MAP:id
    {: RESULT = id; :}
    | KW_VARCHAR:id
    {: RESULT = id; :}
    | KW_POLICY:id
    {: RESULT = id; :}
    | KW_CURRENT_TIMESTAMP:id
    {: RESULT = id; :}
    | KW_CATALOG:id
    {: RESULT = id; :}
    | KW_CATALOGS:id
    {: RESULT = id; :}
    | KW_RECYCLE:id
    {: RESULT = id; :}
    | KW_MTMV:id
    {: RESULT = id; :}
    | KW_LINES:id
    {: RESULT = id; :}
    | KW_IGNORE:id
    {: RESULT = id; :}
    | KW_HISTOGRAM:id
    {: RESULT = id; :}
    | KW_CURRENT_CATALOG:id
    {: RESULT = id; :}
    | KW_EXPIRED: id
    {: RESULT = id; :}
    | KW_SAMPLE:id
    {: RESULT = id; :}
    | KW_INCREMENTAL:id
    {: RESULT = id; :}
    | KW_PERIOD:id
    {: RESULT = id; :}
    | KW_PERCENT:id
    {: RESULT = id; :}
    | KW_CRON:id
    {: RESULT = id; :}
    | KW_UNSET:id
    {: RESULT = id; :}
    | KW_BELONG:id
    {: RESULT = id; :}
    | KW_STAGE:id
    {: RESULT = id; :}
    | KW_VAULT:id
    {: RESULT = id; :}
    | KW_VAULTS:id
    {: RESULT = id; :}
    | KW_VARIANT:id
    {: RESULT = id; :}
    | KW_IPV4:id
    {: RESULT = id; :}
    | KW_IPV6:id
    {: RESULT = id; :}
    | KW_MATCH_ANY:id
    {: RESULT = id; :}
    | KW_MATCH_ALL:id
    {: RESULT = id; :}
    | KW_MATCH_PHRASE:id
    {: RESULT = id; :}
    | KW_MATCH_PHRASE_PREFIX:id
    {: RESULT = id; :}
    | KW_MATCH_REGEXP:id
    {: RESULT = id; :}
    | KW_MATCH_PHRASE_EDGE:id
    {: RESULT = id; :}
    | KW_SQL:id
    {: RESULT = id; :}
    | KW_CACHE:id
    {: RESULT = id; :}
    | KW_COLOCATE:id
    {: RESULT = id; :}
    | KW_COMPRESS_TYPE:id
    {: RESULT = id; :}
    | KW_DORIS_INTERNAL_TABLE_ID:id
    {: RESULT = id; :}
    | KW_HOTSPOT:id
    {: RESULT = id; :}
    | KW_PRIVILEGES:id
    {: RESULT = id; :}
    | KW_RECENT:id
    {: RESULT = id; :}
    | KW_STAGES:id
    {: RESULT = id; :}
    | KW_WARM:id
    {: RESULT = id; :}
    | KW_UP:id
    {: RESULT = id; :}
    | KW_CONVERT_LSC:id
    {: RESULT = id; :}
    ;

// Identifier that contain keyword
ident ::=
    IDENT:id
    {:
        RESULT = id;
    :}
    | keyword:id
    {:
        RESULT = id;
    :}
    ;

// Identifier or text
ident_or_text ::=
    ident:id
    {:
        RESULT = id;
    :}
    | STRING_LITERAL:text
    {:
        RESULT = text;
    :}
    ;

time_unit ::=
    KW_YEAR:id
    {: RESULT = id; :}
    | KW_MONTH:id
    {: RESULT = id; :}
    | KW_WEEK:id
    {: RESULT = id; :}
    | KW_DAY:id
    {: RESULT = id; :}
    | KW_HOUR:id
    {: RESULT = id; :}
    | KW_MINUTE:id
    {: RESULT = id; :}
    | KW_SECOND:id
    {: RESULT = id; :}
    ;

// TODO(zhaochun): Select for SQL-2003 (http://savage.net.au/SQL/sql-2003-2.bnf.html)

// Specify a table derived from the result of a <table expression>.
// query_spec ::=
//     KW_SELECT opt_set_quantifier select_list table_expr
//
// opt_set_quantifier ::=
//     KW_DISTINCT
//     | KW_ALL
//     ;
//
// select_list ::=
//     STAR
//     | select_sublist
//     ;
//
// select_sublist ::=
//     derived_column
//     | qualified_star
//     ;
//
// table_expr ::=
//     from_clause where_clause group_by_clause having_clause order_by_clause limit_clause
//     ;
//
// // Specify a table derived from one or more tables.
// from_clause ::=
//     table_ref_list
//     ;
//
// table_ref_list ::=
//     table_ref
//     | table_ref_list COMMA table_ref
//     ;
//
// // Reference a table.
// table_ref ::=
//     table_primary
//     | joined_table
//     ;
//
// table_primary ::=
//     table_name
//     | subquery opt_as ident
//     | LPAREN joined_table RPAREN
//     ;
//
// opt_as ::=
//     /* Empty */
//     | KW_AS
//     ;
//
// // Specify a table.
// // TODO(zhaochun): Do not support EXCEPT INTERSECT and joined table
// query_expr_body ::=
//     query_term
//     | query_expr_body KW_UNION opt_set_quantifier query_term;
//     ;
//
// query_term ::=
//     query_spec
//     | LPAREN query_expr_body RPAREN
//     ;
//
// // Specify a scalar value, a row, or a table derived from a <query expression>.
// subquery ::=
//     LPAREN query_expr_body RPAREN;

// unused
//
// where_clause_without_null ::=
//   KW_WHERE expr:e
//   {: RESULT = e; :}
//   ;
//
// col_list ::=
//     KW_COLUMNS LPAREN ident_list:colList RPAREN
//     {:
//         RESULT = colList;
//     :}
//     ;
//
// opt_charset_name ::=
//     /* empty */
//     | charset old_or_new_charset_name_or_default
//     ;<|MERGE_RESOLUTION|>--- conflicted
+++ resolved
@@ -2768,28 +2768,6 @@
     :}
     ;
 
-<<<<<<< HEAD
-resume_routine_load_stmt ::=
-    KW_RESUME KW_ROUTINE KW_LOAD KW_FOR job_label:jobLabel
-    {:
-        RESULT = new ResumeRoutineLoadStmt(jobLabel);
-    :}
-    | KW_RESUME KW_ALL KW_ROUTINE KW_LOAD
-    {:
-        RESULT = new ResumeRoutineLoadStmt(null);
-=======
-pause_routine_load_stmt ::=
-    KW_PAUSE KW_ROUTINE KW_LOAD KW_FOR job_label:jobLabel
-    {:
-        RESULT = new PauseRoutineLoadStmt(jobLabel);
-    :}
-    | KW_PAUSE KW_ALL KW_ROUTINE KW_LOAD
-    {:
-        RESULT = new PauseRoutineLoadStmt(null);
->>>>>>> 52d649ff
-    :}
-    ;
-
 show_create_load_stmt ::=
     KW_SHOW KW_CREATE KW_LOAD KW_FOR job_label:jobLabel
     {:
