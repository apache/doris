--- conflicted
+++ resolved
@@ -602,8 +602,7 @@
     KW_WITH,
     KW_WORK,
     KW_WRITE,
-    KW_YEAR,
-    KW_NGRAM_BF;
+    KW_YEAR;
 
 terminal COMMA, COLON, DOT, DOTDOTDOT, AT, STAR, LPAREN, RPAREN, SEMICOLON, LBRACKET, RBRACKET, DIVIDE, MOD, ADD, SUBTRACT;
 terminal BITAND, BITOR, BITXOR, BITNOT;
@@ -854,9 +853,7 @@
 nonterminal Boolean opt_if_exists, opt_if_not_exists;
 nonterminal Boolean opt_external;
 nonterminal Boolean opt_force;
-nonterminal IndexDef.IndexType index_type;
-nonterminal IndexDef.IndexTypeWithArgument opt_index_type_with_arguments;
-nonterminal List<Expr> opt_index_arguments;
+nonterminal IndexDef.IndexType opt_index_type;
 
 nonterminal ShowAlterStmt.AlterType opt_alter_type;
 nonterminal Boolean opt_builtin;
@@ -1835,15 +1832,9 @@
     {:
         RESULT = new CreateMultiTableMaterializedViewStmt(mvName, buildMethod, refreshInfo, keyDesc, partitionDesc, distributionDesc, properties, query);
     :}
-<<<<<<< HEAD
-    | KW_CREATE KW_INDEX opt_if_not_exists:ifNotExists ident:indexName KW_ON table_name:tableName LPAREN ident_list:cols RPAREN opt_index_type_with_arguments:indexTypeWithArguments opt_comment:comment
-    {:
-        RESULT = new AlterTableStmt(tableName, Lists.newArrayList(new CreateIndexClause(tableName, new IndexDef(indexName, ifNotExists, cols, indexTypeWithArguments, comment), false)));
-=======
     | KW_CREATE KW_INDEX opt_if_not_exists:ifNotExists ident:indexName KW_ON table_name:tableName LPAREN ident_list:cols RPAREN opt_index_type:indexType opt_properties:properties opt_comment:comment
     {:
         RESULT = new AlterTableStmt(tableName, Lists.newArrayList(new CreateIndexClause(tableName, new IndexDef(indexName, ifNotExists, cols, indexType, properties, comment), false)));
->>>>>>> bb79b9cc
     :}
     /* resource */
     | KW_CREATE opt_external:isExternal KW_RESOURCE opt_if_not_exists:ifNotExists ident_or_text:resourceName opt_properties:properties
@@ -3153,15 +3144,9 @@
     ;
 
 index_definition ::=
-<<<<<<< HEAD
-    KW_INDEX opt_if_not_exists:ifNotExists ident:indexName LPAREN ident_list:cols RPAREN opt_index_type_with_arguments:indexTypeWithArguments opt_comment:comment
-    {:
-        RESULT = new IndexDef(indexName, ifNotExists, cols, indexTypeWithArguments, comment);
-=======
     KW_INDEX opt_if_not_exists:ifNotExists ident:indexName LPAREN ident_list:cols RPAREN opt_index_type:indexType opt_properties:properties opt_comment:comment
     {:
         RESULT = new IndexDef(indexName, ifNotExists, cols, indexType, properties, comment);
->>>>>>> bb79b9cc
     :}
     ;
 
@@ -3190,39 +3175,13 @@
     :}
     ;
 
-index_type ::=
-    KW_BITMAP
+opt_index_type ::=
+    {:
+        RESULT = null;
+    :}
+    | KW_USING KW_BITMAP
     {:
         RESULT = IndexDef.IndexType.BITMAP;
-    :}
-    |
-    KW_NGRAM_BF
-    {:
-        RESULT = IndexDef.IndexType.NGRAM_BF;
-    :}
-    ;
-
-opt_index_type_with_arguments ::=
-    {:
-        RESULT = null;
-    :}
-    | KW_USING index_type:type opt_index_arguments:args
-    {:
-        RESULT = new IndexDef.IndexTypeWithArgument(type, args);
-    :}
-    ;
-
-opt_index_arguments ::=
-    {:
-        RESULT = new ArrayList<>();
-    :}
-    | LPAREN RPAREN
-    {:
-        RESULT = new ArrayList<>();
-    :}
-    | LPAREN expr_list:args RPAREN
-    {:
-        RESULT = args;
     :}
     | KW_NGRAM_BF
     {:
