--- conflicted
+++ resolved
@@ -1374,24 +1374,6 @@
     {:
         RESULT = new AlterDatabasePropertyStmt(dbName, map);
     :}
-<<<<<<< HEAD
-    | KW_ALTER KW_RESOURCE ident_or_text:resourceName opt_properties:properties
-    {:
-        RESULT = new AlterResourceStmt(resourceName, properties);
-=======
-    | KW_ALTER KW_COLOCATE KW_GROUP colocate_group_name:colocateGroupName KW_SET LPAREN key_value_map:properties RPAREN
-    {:
-        RESULT = new AlterColocateGroupStmt(colocateGroupName, properties);
-    :}
-    | KW_ALTER KW_WORKLOAD KW_GROUP ident_or_text:workloadGroupName opt_properties:properties
-    {:
-        RESULT = new AlterWorkloadGroupStmt(workloadGroupName, properties);
-    :}
-    | KW_ALTER KW_WORKLOAD KW_POLICY ident_or_text:policyName opt_properties:properties
-    {:
-        RESULT = new AlterWorkloadSchedPolicyStmt(policyName, properties);
->>>>>>> 33fde579
-    :}
     | KW_ALTER KW_ROUTINE KW_LOAD KW_FOR job_label:jobLabel opt_properties:jobProperties
       opt_datasource_properties:datasourceProperties
     {:
