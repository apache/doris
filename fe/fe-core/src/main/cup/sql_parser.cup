--- conflicted
+++ resolved
@@ -1290,40 +1290,6 @@
     {:
         RESULT = new AlterTableStmt(tbl, clauses);
     :}
-<<<<<<< HEAD
-    | KW_ALTER KW_DATABASE ident:dbName KW_SET KW_DATA KW_QUOTA quantity:quota_quantity
-    {:
-        RESULT = new AlterDatabaseQuotaStmt(dbName, QuotaType.DATA, quota_quantity);
-    :}
-    | KW_ALTER KW_DATABASE ident:dbName KW_SET KW_REPLICA KW_QUOTA INTEGER_LITERAL:number
-    {:
-        RESULT = new AlterDatabaseQuotaStmt(dbName, QuotaType.REPLICA, String.valueOf(number));
-    :}
-    | KW_ALTER KW_DATABASE ident:dbName KW_SET KW_TRANSACTION KW_QUOTA INTEGER_LITERAL:number
-    {:
-        RESULT = new AlterDatabaseQuotaStmt(dbName, QuotaType.TRANSACTION, String.valueOf(number));
-    :}
-    | KW_ALTER KW_DATABASE ident:dbName KW_RENAME ident:newDbName
-    {:
-        RESULT = new AlterDatabaseRename(dbName, newDbName);
-    :}
-    | KW_ALTER KW_DATABASE ident:dbName KW_SET KW_PROPERTIES LPAREN key_value_map:map RPAREN
-    {:
-        RESULT = new AlterDatabasePropertyStmt(dbName, map);
-=======
-    | KW_ALTER KW_COLOCATE KW_GROUP colocate_group_name:colocateGroupName KW_SET LPAREN key_value_map:properties RPAREN
-    {:
-        RESULT = new AlterColocateGroupStmt(colocateGroupName, properties);
-    :}
-    | KW_ALTER KW_WORKLOAD KW_GROUP ident_or_text:workloadGroupName opt_properties:properties
-    {:
-        RESULT = new AlterWorkloadGroupStmt(workloadGroupName, properties);
-    :}
-    | KW_ALTER KW_WORKLOAD KW_POLICY ident_or_text:policyName opt_properties:properties
-    {:
-        RESULT = new AlterWorkloadSchedPolicyStmt(policyName, properties);
->>>>>>> 077071c6
-    :}
     | KW_ALTER KW_ROUTINE KW_LOAD KW_FOR job_label:jobLabel opt_properties:jobProperties
       opt_datasource_properties:datasourceProperties
     {:
