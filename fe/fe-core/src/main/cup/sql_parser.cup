// Licensed to the Apache Software Foundation (ASF) under one
// or more contributor license agreements.  See the NOTICE file
// distributed with this work for additional information
// regarding copyright ownership.  The ASF licenses this file
// to you under the Apache License, Version 2.0 (the
// "License"); you may not use this file except in compliance
// with the License.  You may obtain a copy of the License at
//
//   http://www.apache.org/licenses/LICENSE-2.0
//
// Unless required by applicable law or agreed to in writing,
// software distributed under the License is distributed on an
// "AS IS" BASIS, WITHOUT WARRANTIES OR CONDITIONS OF ANY
// KIND, either express or implied.  See the License for the
// specific language governing permissions and limitations
// under the License.
// This file is copied from
// https://github.com/cloudera/Impala/blob/v0.7refresh/fe/src/main/cup/sql-parser.y
// and modified by Doris

package org.apache.doris.analysis;

import java.math.BigDecimal;
import java.util.AbstractMap;
import java.util.ArrayList;
import java.util.HashSet;
import java.util.HashMap;
import java.util.List;
import java.util.Locale;
import java.util.Map;

import org.apache.doris.analysis.AlterDatabaseQuotaStmt.QuotaType;
import org.apache.doris.analysis.SetOperationStmt.Qualifier;
import org.apache.doris.analysis.SetOperationStmt.Operation;
import org.apache.doris.analysis.SetOperationStmt.SetOperand;
import org.apache.doris.catalog.AccessPrivilege;
import org.apache.doris.catalog.AggregateType;
import org.apache.doris.catalog.KeysType;
import org.apache.doris.catalog.PrimitiveType;
import org.apache.doris.catalog.ScalarType;
import org.apache.doris.catalog.Type;
import org.apache.doris.catalog.ArrayType;
import org.apache.doris.catalog.MapType;
import org.apache.doris.catalog.StructField;
import org.apache.doris.catalog.StructType;
import org.apache.doris.catalog.View;
import org.apache.doris.common.AnalysisException;
import org.apache.doris.common.FeConstants;
import org.apache.doris.common.Version;
import org.apache.doris.mysql.MysqlPassword;
import org.apache.doris.load.loadv2.LoadTask;
import org.apache.doris.policy.PolicyTypeEnum;

import com.google.common.collect.Lists;
import com.google.common.collect.Maps;

import java_cup.runtime.Symbol;

// Commented by Zhao Chun
// Now we have 2 shift/reduce conflict
// between TIMESTAMP "20100101" and TIMESTAMP "alias"
// between DATE "20100101" and DATE "alias"

parser code {:
    private Symbol errorToken;
    public boolean isVerbose = false;
    public String wild;
    public Expr where;

    // List of expected tokens ids from current parsing state for generating syntax error message
    private final List<Integer> expectedTokenIds = Lists.newArrayList();

    // To avoid reporting trivial tokens as expected tokens in error messages
    private boolean reportExpectedToken(Integer tokenId) {
        if (SqlScanner.isKeyword(tokenId) ||
                tokenId.intValue() == SqlParserSymbols.COMMA ||
                tokenId.intValue() == SqlParserSymbols.DOT ||
                tokenId.intValue() == SqlParserSymbols.IDENT) {
            return true;
        } else {
            return false;
        }
    }

    private String getErrorTypeMessage(int lastTokenId) {
        String msg = null;
        switch(lastTokenId) {
            case SqlParserSymbols.UNMATCHED_STRING_LITERAL:
                msg = "Unmatched string literal";
                break;
            case SqlParserSymbols.NUMERIC_OVERFLOW:
                msg = "Numeric overflow";
                break;
            default:
                msg = "Syntax error";
                break;
        }
        return msg;
    }

    // Override to save error token, just update error information.
    @Override
    public void syntax_error(Symbol token) {
        errorToken = token;

        // derive expected tokens from current parsing state
        expectedTokenIds.clear();
        int state = ((Symbol)stack.peek()).parse_state;
        // get row of actions table corresponding to current parsing state
        // the row consists of pairs of <tokenId, actionId>
        // a pair is stored as row[i] (tokenId) and row[i+1] (actionId)
        // the last pair is a special error action
        short[] row = action_tab[state];
        short tokenId;
        // the expected tokens are all the symbols with a
        // corresponding action from the current parsing state
        for (int i = 0; i < row.length-2; ++i) {
            // Get tokenId and skip actionId
            tokenId = row[i++];
            expectedTokenIds.add(Integer.valueOf(tokenId));
        }
    }

    // Override to keep it from calling report_fatal_error()
    // This exception is not AnalysisException because we don't want this report to client.
    @Override
    public void unrecovered_syntax_error(Symbol cur_token) throws AnalysisException {
        throw new AnalysisException(getErrorTypeMessage(cur_token.sym));
    }


    // Manually throw a parse error on a given symbol for special circumstances.
    public void parseError(String symbolName, int symbolId) throws AnalysisException {
        Symbol errorToken = getSymbolFactory().newSymbol(symbolName, symbolId,
                ((Symbol) stack.peek()), ((Symbol) stack.peek()), null);
        // Call syntax error to gather information about expected tokens, etc.
        // syntax_error does not throw an exception
        syntax_error(errorToken);

        unrecovered_syntax_error(errorToken);
    }

    // Returns error string, consisting of the original
    // stmt with a '^' under the offending token. Assumes
    // that parse() has been called and threw an exception
    public String getErrorMsg(String stmt) {
        if (errorToken == null || stmt == null) {
            return null;
        }
        String[] lines = stmt.split("\n", -1);
        StringBuilder result = new StringBuilder();
        result.append(getErrorTypeMessage(errorToken.sym) + " in line ");
        result.append(errorToken.left);
        result.append(":\n");

        // errorToken_.left is the line number of error.
        // errorToken_.right is the column number of the error.
        // index is start from 0, so "minus 1" is the real error line idx
        String errorLine = lines[errorToken.left - 1];
        // If the error is that additional tokens are expected past the end,
        // errorToken_.right will be past the end of the string.
        int lastCharIndex = Math.min(errorLine.length(), errorToken.right);
        int maxPrintLength = 60;
        int errorLoc = 0;
        if (errorLine.length() <= maxPrintLength) {
            // The line is short. Print the entire line.
            result.append(errorLine);
            result.append('\n');
            errorLoc = errorToken.right;
        } else {
            // The line is too long. Print maxPrintLength/2 characters before the error and
            // after the error.
            int contextLength = maxPrintLength / 2 - 3;
            String leftSubStr;
            if (errorToken.right > maxPrintLength / 2) {
                leftSubStr = "..." + errorLine.substring(errorToken.right - contextLength,
                        lastCharIndex);
            } else {
                leftSubStr = errorLine.substring(0, errorToken.right);
            }
            errorLoc = leftSubStr.length();
            result.append(leftSubStr);
            if (errorLine.length() - errorToken.right > maxPrintLength / 2) {
                result.append(errorLine.substring(errorToken.right,
                            errorToken.right + contextLength) + "...");
            } else {
                result.append(errorLine.substring(lastCharIndex));
            }
            result.append("\n");
        }

        // print error indicator
        for (int i = 0; i < errorLoc - 1; ++i) {
            result.append(' ');
        }
        result.append("^\n");

        // only report encountered and expected tokens for syntax errors
        if (errorToken.sym == SqlParserSymbols.UNMATCHED_STRING_LITERAL ||
                errorToken.sym == SqlParserSymbols.NUMERIC_OVERFLOW) {
            return result.toString();
        }

        // append last encountered token
        result.append("Encountered: ");
        String lastToken = SqlScanner.tokenIdMap.get(Integer.valueOf(errorToken.sym));
        if (lastToken != null) {
            result.append(lastToken);
        } else if (SqlScanner.isKeyword((String) errorToken.value)) {
            result.append("A reserved word cannot be used as an identifier: ").append((String) errorToken.value);
        } else {
            result.append("Unknown last token with id: " + errorToken.sym);
        }

        // Append expected tokens
        result.append('\n');
        result.append("Expected: ");
        String expectedToken = null;
        Integer tokenId = null;
        for (int i = 0; i < expectedTokenIds.size(); ++i) {
            tokenId = expectedTokenIds.get(i);
            // keywords hints
            if (SqlScanner.isKeyword(lastToken) && tokenId.intValue() == SqlParserSymbols.IDENT) {
                result.append(String.format("%s is keyword, maybe `%s`", lastToken, lastToken) + ", ");
                continue;
            }

            if (reportExpectedToken(tokenId)) {
                expectedToken = SqlScanner.tokenIdMap.get(tokenId);
                result.append(expectedToken + ", ");
            }
        }
        // remove trailing ", "
        result.delete(result.length() - 2, result.length());
        result.append('\n');

        return result.toString();
    }

:};

// Total keywords of doris, keep them in lexicographical order
terminal String
    KW_ACCOUNT_LOCK,
    KW_ACCOUNT_UNLOCK,
    KW_ADD,
    KW_ADMIN,
    KW_AFTER,
    KW_AGGREGATE,
    KW_ALIAS,
    KW_ALL,
    KW_ALTER,
    KW_ANALYZE,
    KW_AND,
    KW_ANTI,
    KW_APPEND,
    KW_ARRAY,
    KW_AS,
    KW_ASC,
    KW_AUTHORS,
    KW_BACKEND,
    KW_BACKENDS,
    KW_BACKUP,
    KW_BEGIN,
    KW_BETWEEN,
    KW_BIGINT,
    KW_BIN,
    KW_BINLOG,
    KW_BITMAP,
    KW_BITMAP_UNION,
    KW_NGRAM_BF,
    KW_BLOB,
    KW_BOOLEAN,
    KW_BRIEF,
    KW_BROKER,
    KW_BUCKETS,
    KW_BUILD,
    KW_BUILTIN,
    KW_BY,
    KW_CANCEL,
    KW_CASE,
    KW_CAST,
    KW_CATALOG,
    KW_CATALOGS,
    KW_CHAIN,
    KW_CHAR,
    KW_CHARSET,
    KW_CHECK,
    KW_CLEAN,
    KW_CLUSTER,
    KW_CLUSTERS,
    KW_COLLATE,
    KW_COLLATION,
    KW_COLUMN,
    KW_COLUMNS,
    KW_COMMENT,
    KW_COMMIT,
    KW_COMMITTED,
    KW_COMPACT,
    KW_COMPLETE,
    KW_CONFIG,
    KW_CONNECTION,
    KW_CONNECTION_ID,
    KW_CONSISTENT,
    KW_CONVERT,
    KW_COPY,
    KW_COUNT,
    KW_CREATE,
    KW_CREATION,
    KW_CROSS,
    KW_CUBE,
    KW_CURRENT,
    KW_CURRENT_CATALOG,
    KW_CURRENT_TIMESTAMP,
    KW_CURRENT_USER,
    KW_DATA,
    KW_DATABASE,
    KW_DATABASES,
    KW_DATE,
    KW_DATETIME,
    KW_DATETIMEV2,
    KW_DATEV2,
    KW_DAY,
    KW_DECIMAL,
    KW_DECIMALV3,
    KW_DECOMMISSION,
    KW_DEFAULT,
    KW_DEFERRED,
    KW_DELETE,
    KW_DEMAND,
    KW_DESC,
    KW_DESCRIBE,
    KW_DIAGNOSE,
    KW_DISK,
    KW_DISTINCT,
    KW_DISTINCTPC,
    KW_DISTINCTPCSA,
    KW_DISTRIBUTED,
    KW_DISTRIBUTION,
    KW_DIV,
    KW_DOUBLE,
    KW_DROP,
    KW_DROPP,
    KW_DUPLICATE,
    KW_DYNAMIC,
    KW_ELSE,
    KW_ENABLE,
    KW_ENCRYPTKEY,
    KW_ENCRYPTKEYS,
    KW_END,
    KW_ENGINE,
    KW_ENGINES,
    KW_ENTER,
    KW_ERRORS,
    KW_EVENTS,
    KW_EXCEPT,
    KW_EXCLUDE,
    KW_EXISTS,
    KW_EXPIRED,
    KW_EXPORT,
    KW_EXTENDED,
    KW_EXTERNAL,
    KW_EXTRACT,
    KW_FAILED_LOGIN_ATTEMPTS,
    KW_FALSE,
    KW_FAST,
    KW_FEATURE,
    KW_FIELDS,
    KW_FILE,
    KW_FILTER,
    KW_FIRST,
    KW_FLOAT,
    KW_FOLLOWER,
    KW_FOLLOWING,
    KW_FOR,
    KW_FORCE,
    KW_FORMAT,
    KW_FREE,
    KW_FROM,
    KW_FRONTEND,
    KW_FRONTENDS,
    KW_FULL,
    KW_FUNCTION,
    KW_FUNCTIONS,
    KW_GLOBAL,
    KW_GRANT,
    KW_GRANTS,
    KW_GRAPH,
    KW_GROUP,
    KW_GROUPING,
    KW_GROUPS,
    KW_HASH,
    KW_HAVING,
    KW_HDFS,
    KW_HELP,
    KW_HLL,
    KW_HLL_UNION,
    KW_HOSTNAME,
    KW_HOUR,
    KW_HUB,
    KW_IDENTIFIED,
    KW_IF,
    KW_IMMEDIATE,
    KW_IN,
    KW_INCREMENTAL,
    KW_INDEX,
    KW_INDEXES,
    KW_INFILE,
    KW_INNER,
    KW_INSERT,
    KW_INSTALL,
    KW_INT,
    KW_INTERMEDIATE,
    KW_INTERSECT,
    KW_INTERVAL,
    KW_INTO,
    KW_IS,
    KW_ISNULL,
    KW_ISOLATION,
    KW_INVERTED,
    KW_JOB,
    KW_JOIN,
    KW_JSONB,
    KW_KEY,
    KW_KEYS,
    KW_KILL,
    KW_LABEL,
    KW_LARGEINT,
    KW_LAST,
    KW_LATERAL,
    KW_LDAP_ADMIN_PASSWORD,
    KW_LEFT,
    KW_LESS,
    KW_LEVEL,
    KW_LIKE,
    KW_LIMIT,
    KW_LINK,
    KW_LIST,
    KW_LOAD,
    KW_LOCAL,
    KW_LOCATION,
    KW_LOCK,
    KW_LOW_PRIORITY,
    KW_MAP,
    KW_MATERIALIZED,
    KW_MAX,
    KW_MAX_VALUE,
    KW_MERGE,
    KW_MIGRATE,
    KW_MIGRATIONS,
    KW_MIN,
    KW_MINUS,
    KW_MINUTE,
    KW_MODIFY,
    KW_MONTH,
    KW_MATCH,
    KW_MATCH_ANY,
    KW_MATCH_ALL,
    KW_MATCH_PHRASE,
    KW_MATCH_ELEMENT_EQ,
    KW_MATCH_ELEMENT_LT,
    KW_MATCH_ELEMENT_GT,
    KW_MATCH_ELEMENT_LE,
    KW_MATCH_ELEMENT_GE,
    KW_NAME,
    KW_NAMES,
    KW_NATURAL,
    KW_NEGATIVE,
    KW_NEVER,
    KW_NEXT,
    KW_NO,
    KW_NOT,
    KW_NULL,
    KW_NULLS,
    KW_OBSERVER,
    KW_OF,
    KW_OFFSET,
    KW_ON,
    KW_ONLY,
    KW_OPEN,
    KW_OR,
    KW_ORDER,
    KW_OUTER,
    KW_OUTFILE,
    KW_OVER,
    KW_OVERWRITE,
    KW_PARAMETER,
    KW_PARTITION,
    KW_PARTITIONS,
    KW_PASSWORD,
    KW_PASSWORD_EXPIRE,
    KW_PASSWORD_HISTORY,
    KW_PASSWORD_LOCK_TIME,
    KW_PASSWORD_REUSE,
    KW_PATH,
    KW_PAUSE,
    KW_PERIOD,
    KW_PIPE,
    KW_PLUGIN,
    KW_PLUGINS,
    KW_POLICY,
    KW_PRECEDING,
    KW_PERCENT,
    KW_RECYCLE,
    KW_PROC,
    KW_PROCEDURE,
    KW_PROCESSLIST,
    KW_PROFILE,
    KW_PROPERTIES,
    KW_PROPERTY,
    KW_QUANTILE_STATE,
    KW_QUANTILE_UNION,
    KW_QUERY,
    KW_QUOTA,
    KW_RANDOM,
    KW_RANGE,
    KW_READ,
    KW_REBALANCE,
    KW_RECOVER,
    KW_REFRESH,
    KW_REGEXP,
    KW_RELEASE,
    KW_RENAME,
    KW_REPAIR,
    KW_REPEATABLE,
    KW_REPLACE,
    KW_REPLACE_IF_NOT_NULL,
    KW_REPLICA,
    KW_REPOSITORIES,
    KW_REPOSITORY,
    KW_RESOURCE,
    KW_RESOURCES,
    KW_RESTORE,
    KW_RESUME,
    KW_RETURNS,
    KW_REVOKE,
    KW_RIGHT,
    KW_ROLE,
    KW_ROLES,
    KW_ROLLBACK,
    KW_ROLLUP,
    KW_ROUTINE,
    KW_ROW,
    KW_ROWS,
    KW_S3,
    KW_SAMPLE,
    KW_SCHEMA,
    KW_SCHEMAS,
    KW_SECOND,
    KW_SELECT,
    KW_SEMI,
    KW_SERIALIZABLE,
    KW_SESSION,
    KW_SET,
    KW_SETS,
    KW_SHOW,
    KW_SIGNED,
    KW_SKEW,
    KW_SMALLINT,
    KW_SNAPSHOT,
    KW_SONAME,
    KW_SPLIT,
    KW_SQL_BLOCK_RULE,
    KW_START,
    KW_STATS,
    KW_STATUS,
    KW_STOP,
    KW_STORAGE,
    KW_STREAM,
    KW_STRING,
    KW_STRUCT,
    KW_SUM,
    KW_SUPERUSER,
    KW_SWITCH,
    KW_SYNC,
    KW_SYSTEM,
    KW_TABLE,
    KW_TABLES,
    KW_TABLESAMPLE,
    KW_TABLET,
    KW_TABLETS,
    KW_TASK,
    KW_TEMPORARY,
    KW_TERMINATED,
    KW_TEXT,
    KW_THAN,
    KW_THEN,
    KW_TIME,
    KW_TIMESTAMP,
    KW_TINYINT,
    KW_TO,
    KW_TRANSACTION,
    KW_TRASH,
    KW_TRIGGERS,
    KW_TRIM,
    KW_TRUE,
    KW_TRUNCATE,
    KW_TYPE,
    KW_TYPES,
    KW_UNBOUNDED,
    KW_UNCOMMITTED,
    KW_UNINSTALL,
    KW_UNION,
    KW_UNIQUE,
    KW_UNLOCK,
    KW_UNSIGNED,
    KW_UPDATE,
    KW_USE,
    KW_USER,
    KW_USING,
    KW_VALUE,
    KW_VALUES,
    KW_VARCHAR,
    KW_VARIABLES,
    KW_VERBOSE,
    KW_VERSION,
    KW_VIEW,
    KW_WARNINGS,
    KW_WEEK,
    KW_WHEN,
    KW_WHERE,
    KW_WHITELIST,
    KW_WITH,
    KW_WORK,
    KW_WRITE,
    KW_YEAR,
    KW_MTMV,
    KW_TYPECAST,
    KW_HISTOGRAM,
    KW_AUTO,
    KW_PREPARE,
    KW_EXECUTE,
    KW_LINES,
    KW_IGNORE;

terminal COMMA, COLON, DOT, DOTDOTDOT, AT, STAR, LPAREN, RPAREN, SEMICOLON, LBRACKET, RBRACKET, LBRACE, RBRACE, DIVIDE, MOD, ADD, SUBTRACT, PLACEHOLDER, ARROW;
terminal BITAND, BITOR, BITXOR, BITNOT;
terminal EQUAL, NOT, LESSTHAN, GREATERTHAN, SET_VAR;
terminal COMMENTED_PLAN_HINT_START, COMMENTED_PLAN_HINT_END;
terminal String IDENT;
terminal String NUMERIC_OVERFLOW;
terminal Long INTEGER_LITERAL;
terminal String LARGE_INTEGER_LITERAL;
terminal Double FLOATINGPOINT_LITERAL;
terminal BigDecimal DECIMAL_LITERAL;
terminal String STRING_LITERAL;
terminal String UNMATCHED_STRING_LITERAL;
terminal String COMMENTED_PLAN_HINTS;

// Statement that the result of this parser.
nonterminal List<StatementBase> stmts;
nonterminal StatementBase stmt, show_stmt, show_param, help_stmt, load_stmt,
    create_routine_load_stmt, pause_routine_load_stmt, resume_routine_load_stmt, stop_routine_load_stmt,
    show_routine_load_stmt, show_routine_load_task_stmt, show_create_routine_load_stmt, show_create_load_stmt, show_create_reporitory_stmt,
    describe_stmt, alter_stmt,
    use_stmt, kill_stmt, drop_stmt, recover_stmt, grant_stmt, revoke_stmt, create_stmt, set_stmt, sync_stmt, cancel_stmt, cancel_param, delete_stmt,
    switch_stmt, transaction_stmt, unsupported_stmt, export_stmt, admin_stmt, truncate_stmt,
    import_columns_stmt, import_delete_on_stmt, import_sequence_stmt, import_where_stmt, install_plugin_stmt, uninstall_plugin_stmt,
    import_preceding_filter_stmt, unlock_tables_stmt, lock_tables_stmt, refresh_stmt, clean_stmt, analyze_stmt, show_mtmv_stmt, kill_analysis_job_stmt, insert_overwrite_stmt;

nonterminal FromClause opt_using_clause;

nonterminal String transaction_label;
nonterminal ImportColumnDesc import_column_desc;
nonterminal List<ImportColumnDesc> import_column_descs;

// unsupported statement
nonterminal opt_with_consistent_snapshot, opt_work, opt_chain, opt_release;

// Single select statement.
nonterminal SelectStmt select_stmt;
nonterminal ValueList value_clause;

// No return.
nonterminal describe_command, opt_full, opt_inner, opt_outer, from_or_in, keys_or_index, opt_storage, opt_wild_where,
            charset, equal, transaction_characteristics, isolation_level,
            transaction_access_mode, isolation_types;

// String
nonterminal String user, opt_user, opt_using_charset;
nonterminal UserIdentity user_identity;
nonterminal String quantity;

// Description of user
nonterminal UserDesc grant_user;

// Select or set operation(union/intersect/except) statement.
nonterminal QueryStmt query_stmt;
// Single select_stmt or parenthesized query_stmt.
nonterminal QueryStmt set_operand;
// List of select or set operation(union/intersect/except) blocks connected by  set operators or a single select block.
nonterminal List<SetOperand> set_operand_list;
// List of select blocks connected by set operators, with order by or limit.
nonterminal QueryStmt set_operation_with_order_by_or_limit;
nonterminal InsertStmt insert_stmt;
nonterminal InsertTarget insert_target;
nonterminal InsertSource insert_source;
nonterminal UpdateStmt update_stmt;
nonterminal List<BinaryPredicate> set_clause;
nonterminal List<BinaryPredicate> assignment_list;
nonterminal BinaryPredicate assignment;

nonterminal BackupStmt backup_stmt;
nonterminal AbstractBackupTableRefClause opt_backup_table_ref_list;
nonterminal Boolean backup_exclude_or_not;
nonterminal RestoreStmt restore_stmt;
nonterminal PrepareStmt prepare_stmt;
nonterminal ExecuteStmt execute_stmt;

nonterminal SelectList select_clause, select_list, select_sublist;

nonterminal SelectListItem select_list_item, star_expr;
nonterminal Expr expr, non_pred_expr, arithmetic_expr, timestamp_arithmetic_expr, expr_or_default;
nonterminal Expr set_expr_or_default;
nonterminal ArrayList<Expr> expr_list, values, row_value, opt_values, kv_list;
nonterminal ArrayList<LiteralExpr> literal_values, args_list;
nonterminal ArrayList<Expr> func_arg_list;
nonterminal ArrayList<Expr> expr_pipe_list;
nonterminal String select_alias, opt_table_alias, lock_alias, opt_alias;
nonterminal ArrayList<String> ident_list;
nonterminal PartitionNames opt_partition_names, partition_names;
nonterminal ArrayList<Long> opt_tablet_list, tablet_list;
nonterminal TableSample opt_table_sample, table_sample;
nonterminal TableSnapshot opt_table_snapshot, table_snapshot;
nonterminal TableName table_name, opt_table_name;
nonterminal FunctionName function_name;
nonterminal EncryptKeyName encryptkey_name;
nonterminal Expr pre_filter_clause;
nonterminal Expr where_clause;
nonterminal Expr delete_on_clause;
nonterminal String sequence_col_clause;
nonterminal Predicate predicate, between_predicate, comparison_predicate,
  compound_predicate, in_predicate, like_predicate, exists_predicate, match_predicate;
nonterminal ArrayList<Expr> opt_partition_by_clause;
nonterminal Expr having_clause;
nonterminal ArrayList<OrderByElement> order_by_elements, order_by_clause;
nonterminal OrderByElement order_by_element;
nonterminal Boolean opt_order_param;
nonterminal Boolean opt_nulls_order_param;
nonterminal LimitElement limit_clause;
nonterminal TypeDef type_def, opt_intermediate_type;
nonterminal List<TypeDef> type_def_list;
nonterminal FunctionArgsDef func_args_def;
nonterminal Type type;
nonterminal Expr cast_expr, case_else_clause, analytic_expr;
nonterminal LiteralExpr literal;
nonterminal CaseExpr case_expr;
nonterminal ArrayList<CaseWhenClause> case_when_clause_list;
nonterminal FunctionParams function_params;
nonterminal Expr function_call_expr, array_expr, map_expr;
nonterminal ArrayLiteral array_literal;
nonterminal MapLiteral map_literal;
nonterminal StructField struct_field;
nonterminal ArrayList<StructField> struct_field_list;
nonterminal StructLiteral struct_literal;
nonterminal AnalyticWindow opt_window_clause;
nonterminal AnalyticWindow.Type window_type;
nonterminal AnalyticWindow.Boundary window_boundary;
nonterminal SlotRef column_ref;
nonterminal ArrayList<SlotRef> column_ref_list;
nonterminal FunctionCallExpr column_subscript;
nonterminal FunctionCallExpr column_slice;
nonterminal ArrayList<TableRef> table_ref_list, base_table_ref_list;
nonterminal ArrayList<LateralViewRef> opt_lateral_view_ref_list, lateral_view_ref_list;
nonterminal FromClause from_clause;
nonterminal FromClause opt_from_clause;
nonterminal TableRef table_ref;
nonterminal TableRef base_table_ref;
nonterminal LateralViewRef lateral_view_ref;
nonterminal WithClause opt_with_clause;
nonterminal ArrayList<View> with_view_def_list;
nonterminal View with_view_def;
nonterminal Subquery subquery;
nonterminal TableValuedFunctionRef table_valued_function_ref;
nonterminal InlineViewRef inline_view_ref;
nonterminal JoinOperator join_operator;
nonterminal ArrayList<String> opt_plan_hints;
nonterminal ArrayList<String> opt_sort_hints;
nonterminal Map<String, Map<String, String>> opt_select_hints;
nonterminal Map<String, Map<String, String>> query_hints;
nonterminal Map.Entry<String, Map<String, String>> query_hint;
nonterminal Map<String, String> query_hint_parameters;
nonterminal Map.Entry<String, String> query_hint_parameter;
nonterminal String query_hint_parameter_key;
nonterminal Expr sign_chain_expr;
nonterminal Qualifier opt_set_qualifier;
nonterminal Operation set_op;
nonterminal ArrayList<String> opt_common_hints;

nonterminal LoadTask.MergeType opt_merge_type, opt_with_merge_type;

// Set type
nonterminal SetType option_type, opt_var_type, var_ident_type;

// Set variable
nonterminal SetVar option_value, option_value_follow_option_type, option_value_no_option_type,
        user_property;

// List of set variable
nonterminal List<SetVar> option_value_list, option_value_list_continued, start_option_value_list,
        start_option_value_list_following_option_type, user_property_list;

nonterminal Map<String, String> key_value_map, opt_key_value_map, opt_key_value_map_in_paren, opt_properties,
            opt_ext_properties, opt_enable_feature_properties, properties;
nonterminal ColumnDef column_definition;
nonterminal IndexDef index_definition;
nonterminal ArrayList<ColumnDef> column_definition_list;
nonterminal ArrayList<IndexDef> index_definition_list;
nonterminal AggregateType opt_agg_type;
nonterminal PartitionDesc opt_partition;
nonterminal DistributionDesc opt_distribution;
nonterminal Integer opt_distribution_number;
nonterminal Long opt_field_length;
nonterminal KeysDesc opt_keys;
nonterminal KeysDesc opt_mv_keys;
nonterminal Long opt_id;

nonterminal PartitionKeyDesc partition_key_desc;
nonterminal PartitionKeyDesc list_partition_key_desc;
nonterminal PartitionKeyDesc fixed_partition_key_desc;
nonterminal List<PartitionValue> partition_key_list;
nonterminal List<PartitionValue> partition_value_list;
nonterminal List<PartitionValue> partition_key_item_list;
nonterminal List<List<PartitionValue>> list_partition_values_list;
nonterminal SinglePartitionDesc single_partition_desc;
nonterminal List<AllPartitionDesc> opt_all_partition_desc_list;
nonterminal List<AllPartitionDesc> all_partition_desc_list;
nonterminal PartitionKeyDesc fixed_multi_partition_key_desc;
nonterminal MultiPartitionDesc multi_partition_desc;

nonterminal List<AccessPrivilege> privilege_list;
nonterminal List<String> string_list;
nonterminal List<Long> integer_list, cancel_rollup_job_id_list;
nonterminal AccessPrivilege privilege_type;

nonterminal DataDescription data_desc, mysql_data_desc;
nonterminal List<DataDescription> data_desc_list;
nonterminal LabelName job_label;
nonterminal String opt_with_label;
nonterminal String opt_system;
nonterminal BrokerDesc opt_broker;
nonterminal ResourceDesc resource_desc;
nonterminal List<String> opt_col_list, opt_dup_keys, opt_columns_from_path;
nonterminal List<ColWithComment> opt_col_with_comment_list, col_with_comment_list;
nonterminal ColWithComment col_with_comment;
nonterminal List<Expr> opt_col_mapping_list;
nonterminal Separator opt_field_term, opt_line_term, separator;
nonterminal String opt_user_role;
nonterminal TablePattern tbl_pattern;
nonterminal ResourcePattern resource_pattern;
nonterminal String ident_or_star;
nonterminal Integer opt_skip_lines;

// password policy
nonterminal PasswordOptions opt_password_option;
nonterminal Integer opt_passwd_history_policy, opt_passwd_reuse_policy;
nonterminal Integer opt_failed_login_attempts, passwd_history_opt, passwd_reuse_opt, opt_lock_account, passwd_time_unit;
nonterminal Long opt_passwd_expire_policy, opt_password_lock_time, passwd_expire_opt, passwd_lock_time_opt;

// Routine load
nonterminal ParseNode load_property;
nonterminal List<ParseNode> opt_load_property_list;

// Boolean
nonterminal Boolean opt_negative, opt_is_allow_null, opt_is_key, opt_read_only, opt_aggregate, opt_local;
nonterminal String opt_from_rollup, opt_to_rollup;
nonterminal ColumnPosition opt_col_pos;

// Alter statement
nonterminal AlterClause alter_system_clause, alter_table_clause;
nonterminal List<AlterClause> alter_table_clause_list, opt_rollup, add_rollup_clause_list, drop_rollup_clause_list;
nonterminal AddRollupClause add_rollup_clause;
nonterminal DropRollupClause drop_rollup_clause;

// grouping sets
nonterminal List<ArrayList<Expr>> grouping_set_list;
nonterminal ArrayList<Expr> grouping_set;
nonterminal GroupByClause group_by_clause, grouping_elements;
//
nonterminal String keyword, ident, ident_or_text, variable_name,
        charset_name_or_default, old_or_new_charset_name_or_default, opt_collate,
        collation_name_or_default, type_func_name_keyword, type_function_name, opt_file_format, time_unit,
        literal_or_ident;
nonterminal PassVar text_or_password;

// sync job
nonterminal List<ChannelDescription> channel_desc_list;
nonterminal ChannelDescription channel_desc;
nonterminal BinlogDesc binlog_desc;
nonterminal ResumeSyncJobStmt resume_sync_job_stmt;
nonterminal PauseSyncJobStmt pause_sync_job_stmt;
nonterminal StopSyncJobStmt stop_sync_job_stmt;
nonterminal JobName job_name;

// analyze
nonterminal Map<String, String> with_analysis_properties;
nonterminal List<Map<String, String>> opt_with_analysis_properties;

nonterminal String opt_db, procedure_or_function, opt_comment, opt_engine;
nonterminal ColumnDef.DefaultValue opt_default_value;
nonterminal Boolean opt_if_exists, opt_if_not_exists;
nonterminal Boolean opt_external;
nonterminal Boolean opt_force;
nonterminal IndexDef.IndexType opt_index_type;

nonterminal ShowAlterStmt.AlterType opt_alter_type;
nonterminal Boolean opt_builtin;
nonterminal ExplainOptions opt_explain_options;

nonterminal Boolean opt_tmp;

nonterminal OutFileClause opt_outfile;
nonterminal RoutineLoadDataSourceProperties opt_datasource_properties;

nonterminal Boolean opt_signed_unsigned;

nonterminal StorageBackend storage_backend;

nonterminal ArrayList<LockTable> opt_lock_tables_list;
nonterminal LockTable lock_table;

// mv
nonterminal MVRefreshInfo.BuildMode build_mv;
nonterminal MVRefreshInfo.RefreshMethod opt_refresh_method;
nonterminal MVRefreshTriggerInfo opt_refresh_trigger;
nonterminal MVRefreshInfo opt_mv_refersh_info;
nonterminal PartitionDesc opt_mv_partition;
nonterminal Boolean opt_sync;


precedence nonassoc COMMA;
precedence nonassoc STRING_LITERAL;
precedence nonassoc KW_COLUMNS;
precedence nonassoc KW_WITH;

precedence left KW_FULL, KW_MERGE;
precedence left DOT;
precedence left SET_VAR;
precedence left KW_OR;
precedence left KW_AND;
precedence left KW_NOT, NOT;
precedence left KW_BETWEEN, KW_IN, KW_IS, KW_EXISTS;
precedence left KW_LIKE, KW_REGEXP;
precedence left KW_MATCH_ANY, KW_MATCH_ALL, KW_MATCH_PHRASE, KW_MATCH, KW_MATCH_ELEMENT_EQ, KW_MATCH_ELEMENT_LT, KW_MATCH_ELEMENT_GT, KW_MATCH_ELEMENT_LE, KW_MATCH_ELEMENT_GE;
precedence left EQUAL, LESSTHAN, GREATERTHAN;
precedence left ADD, SUBTRACT;
precedence left AT, STAR, DIVIDE, MOD, KW_DIV;
precedence left KW_EXCEPT;
precedence left BITAND, BITOR, BITXOR;
precedence left KW_PIPE;
precedence left BITNOT;
precedence left KW_ORDER, KW_BY, KW_LIMIT;
precedence right KW_PROPERTIES;
precedence left LPAREN, RPAREN;
precedence left KW_PREPARE, KW_EXECUTE;
// Support chaining of timestamp arithmetic exprs.
precedence left KW_INTERVAL;
precedence left KW_OVER;
precedence left KW_COLLATE;
precedence left KW_PARTITION;
precedence left KW_PARTITIONS;
precedence right KW_TEMPORARY;
precedence right LBRACKET;
precedence right LBRACE;
precedence left KW_ENGINE;

// unused
// nonterminal Expr where_clause_without_null, List<String> col_list, opt_charset_name;

start with stmts;

stmts ::=
    stmt:stmt
    {:
        RESULT = Lists.newArrayList(stmt);
    :}
    | stmts:stmts SEMICOLON stmt:stmt
    {:
        stmts.add(stmt);
        RESULT = stmts;
    :}
    | import_columns_stmt:stmt
    {:
        RESULT = Lists.newArrayList(stmt);
    :}
    | import_where_stmt:stmt
    {:
        RESULT = Lists.newArrayList(stmt);
    :}
    | import_delete_on_stmt:stmt
    {:
        RESULT = Lists.newArrayList(stmt);
    :}
    | import_sequence_stmt:stmt
    {:
        RESULT = Lists.newArrayList(stmt);
    :}
    | import_preceding_filter_stmt:stmt
    {:
        RESULT = Lists.newArrayList(stmt);
    :}
    ;

import_columns_stmt ::=
    KW_COLUMNS LPAREN import_column_descs:columns RPAREN
    {:
        RESULT = new ImportColumnsStmt(columns);
    :}
    ;

import_column_descs ::=
    import_column_desc:column
    {:
        RESULT = Lists.newArrayList(column);
    :}
    | import_column_descs:columns COMMA import_column_desc:column
    {:
        columns.add(column);
        RESULT = columns;
    :}
    ;

import_column_desc ::=
    ident:name
    {:
        RESULT = new ImportColumnDesc(name, null);
    :}
    | ident:name EQUAL expr:expr
    {:
        RESULT = new ImportColumnDesc(name, expr);
    :}
    ;

import_where_stmt ::=
    KW_WHERE expr:expr
    {:
        RESULT = new ImportWhereStmt(expr, false);
    :}
    ;

import_delete_on_stmt ::=
    KW_DELETE KW_ON expr:expr
    {:
        RESULT = new ImportDeleteOnStmt(expr);
    :}
    ;

import_sequence_stmt ::=
    KW_ORDER KW_BY ident:s
    {:
        RESULT = new ImportSequenceStmt(s);
    :}
    ;

import_preceding_filter_stmt ::=
    KW_PRECEDING KW_FILTER expr:expr
    {:
        RESULT = new ImportWhereStmt(expr, true);
    :}
    ;

stmt ::=
     alter_stmt:stmt
    {: RESULT = stmt; :}
    | create_stmt:query
    {: RESULT = query; :}
<<<<<<< HEAD
    | insert_overwrite_stmt:stmt
    {: RESULT = stmt; :}
    | link_stmt:query
    {: RESULT = query; :}
    | migrate_stmt:query
    {: RESULT = query; :}
=======
>>>>>>> 1bc405c0
    | switch_stmt:stmt
    {: RESULT = stmt; :}
    | query_stmt:query
    {: RESULT = query; :}
    | drop_stmt:stmt
    {: RESULT = stmt; :}
    | recover_stmt:stmt
    {: RESULT = stmt; :}
    | use_stmt:use
    {: RESULT = use; :}
    | set_stmt:set
    {: RESULT = set; :}
    | kill_stmt:kill
    {: RESULT = kill; :}
    | kill_analysis_job_stmt: k
    {: RESULT = k; :}
    | describe_stmt:describe
    {: RESULT = describe; :}
    | show_stmt:show
    {: RESULT = show; :}
    | grant_stmt:grant
    {: RESULT = grant; :}
    | revoke_stmt:revoke
    {: RESULT = revoke; :}
    | help_stmt : stmt
    {: RESULT = stmt; :}
    | load_stmt : stmt
    {: RESULT = stmt; :}
    | create_routine_load_stmt : stmt
    {: RESULT = stmt; :}
    | pause_routine_load_stmt : stmt
    {: RESULT = stmt; :}
    | resume_routine_load_stmt : stmt
    {: RESULT = stmt; :}
    | pause_sync_job_stmt : stmt
    {: RESULT = stmt; :}
    | resume_sync_job_stmt : stmt
    {: RESULT = stmt; :}
    | stop_sync_job_stmt : stmt
    {: RESULT = stmt; :}
    | stop_routine_load_stmt : stmt
    {: RESULT = stmt; :}
    | show_routine_load_stmt : stmt
    {: RESULT = stmt; :}
    | show_routine_load_task_stmt : stmt
    {: RESULT = stmt; :}
    | show_create_routine_load_stmt : stmt
    {: RESULT = stmt; :}
    | show_create_load_stmt : stmt
    {: RESULT = stmt; :}
    | show_create_reporitory_stmt : stmt
    {: RESULT = stmt; :}
    | cancel_stmt : stmt
    {: RESULT = stmt; :}
    | delete_stmt : stmt
    {: RESULT = stmt; :}
    | sync_stmt : stmt
    {: RESULT = stmt; :}
    | insert_stmt : stmt
    {: RESULT = stmt; :}
    | update_stmt : stmt
    {: RESULT = stmt; :}
    | backup_stmt : stmt
    {: RESULT = stmt; :}
    | restore_stmt : stmt
    {: RESULT = stmt; :}
    | transaction_stmt : stmt
    {: RESULT = stmt; :}
    | unsupported_stmt : stmt
    {: RESULT = stmt; :}
    | export_stmt : stmt
    {: RESULT = stmt; :}
    | admin_stmt : stmt
    {: RESULT = stmt; :}
    | truncate_stmt : stmt
    {: RESULT = stmt; :}
    | install_plugin_stmt : stmt
    {: RESULT = stmt; :}
    | uninstall_plugin_stmt : stmt
    {: RESULT = stmt; :}
    | lock_tables_stmt:stmt
    {: RESULT = stmt; :}
    | unlock_tables_stmt:stmt
    {: RESULT = stmt; :}
    | refresh_stmt:stmt
    {: RESULT = stmt; :}
    | clean_stmt:stmt
    {: RESULT = stmt; :}
    | analyze_stmt:stmt
    {: RESULT = stmt; :}
    | show_mtmv_stmt : stmt
    {: RESULT = stmt; :}
    | prepare_stmt:stmt
    {: RESULT = stmt; :}
    | execute_stmt:stmt
    {: RESULT = stmt; :}
    | /* empty: query only has comments */
    {:
        RESULT = new EmptyStmt();
    :}
    ;

refresh_stmt ::=
    KW_REFRESH KW_TABLE table_name:tbl
    {:
        RESULT = new RefreshTableStmt(tbl);
    :}
    | KW_REFRESH KW_DATABASE ident:db opt_properties:properties
    {:
        RESULT = new RefreshDbStmt(db, properties);
    :}
    | KW_REFRESH KW_DATABASE ident:ctl DOT ident:db opt_properties:properties
    {:
        RESULT = new RefreshDbStmt(ctl, db, properties);
    :}
    | KW_REFRESH KW_MATERIALIZED KW_VIEW table_name:mv
    {:
        RESULT = new RefreshMaterializedViewStmt(mv, MVRefreshInfo.RefreshMethod.COMPLETE);
    :}
    | KW_REFRESH KW_MATERIALIZED KW_VIEW table_name:mv KW_COMPLETE
    {:
        RESULT = new RefreshMaterializedViewStmt(mv, MVRefreshInfo.RefreshMethod.COMPLETE);
    :}
    | KW_REFRESH KW_CATALOG ident:catalogName opt_properties:properties
    {:
        RESULT = new RefreshCatalogStmt(catalogName, properties);
    :}
    ;

clean_stmt ::=
    KW_CLEAN KW_LABEL from_or_in ident:db
    {:
        RESULT = new CleanLabelStmt(db, null);
    :}
    | KW_CLEAN KW_LABEL ident:label from_or_in ident:db
    {:
        RESULT = new CleanLabelStmt(db, label);
    :}
    | KW_CLEAN KW_ALL KW_PROFILE
    {:
        RESULT = new CleanProfileStmt();
    :}
    ;

// plugin statement
install_plugin_stmt ::=
    KW_INSTALL KW_PLUGIN KW_FROM ident_or_text:source opt_properties:properties
    {:
        RESULT = new InstallPluginStmt(source, properties);
    :}
    ;

uninstall_plugin_stmt ::=
    KW_UNINSTALL KW_PLUGIN ident_or_text:name
    {:
        RESULT = new UninstallPluginStmt(name);
    :}
    ;

// Alter Statement
alter_stmt ::=
    KW_ALTER KW_TABLE table_name:tbl
    alter_table_clause_list:clauses
    {:
        RESULT = new AlterTableStmt(tbl, clauses);
    :}
    | KW_ALTER KW_TABLE table_name:tbl KW_ADD KW_ROLLUP add_rollup_clause_list:clauses
    {:
        RESULT = new AlterTableStmt(tbl, clauses);
    :}
    | KW_ALTER KW_TABLE table_name:tbl KW_DROP KW_ROLLUP drop_rollup_clause_list:clauses
    {:
        RESULT = new AlterTableStmt(tbl, clauses);
    :}
    | KW_ALTER KW_VIEW table_name:tbl
    opt_col_with_comment_list:columns KW_AS query_stmt:view_def
    {:
        RESULT = new AlterViewStmt(tbl, columns, view_def);
    :}
    | KW_ALTER KW_SYSTEM alter_system_clause:clause
    {:
        RESULT = new AlterSystemStmt(clause);
    :}
    | KW_ALTER KW_DATABASE ident:dbName KW_SET KW_DATA KW_QUOTA quantity:quota_quantity
    {:
        RESULT = new AlterDatabaseQuotaStmt(dbName, QuotaType.DATA, quota_quantity);
    :}
    | KW_ALTER KW_DATABASE ident:dbName KW_SET KW_REPLICA KW_QUOTA INTEGER_LITERAL:number
    {:
        RESULT = new AlterDatabaseQuotaStmt(dbName, QuotaType.REPLICA, String.valueOf(number));
    :}
    | KW_ALTER KW_DATABASE ident:dbName KW_SET KW_TRANSACTION KW_QUOTA INTEGER_LITERAL:number
    {:
        RESULT = new AlterDatabaseQuotaStmt(dbName, QuotaType.TRANSACTION, String.valueOf(number));
    :}
    | KW_ALTER KW_DATABASE ident:dbName KW_RENAME ident:newDbName
    {:
        RESULT = new AlterDatabaseRename(dbName, newDbName);
    :}
    | KW_ALTER KW_DATABASE ident:dbName KW_SET KW_PROPERTIES LPAREN key_value_map:map RPAREN
    {:
        RESULT = new AlterDatabasePropertyStmt(dbName, map);
    :}
    /* Catalog */
    | KW_ALTER KW_CATALOG ident:catalogName KW_RENAME ident:newCatalogName
    {:
        RESULT = new AlterCatalogNameStmt(catalogName, newCatalogName);
    :}
    | KW_ALTER KW_CATALOG ident:catalogName KW_SET KW_PROPERTIES LPAREN key_value_map:map RPAREN
    {:
        RESULT = new AlterCatalogPropertyStmt(catalogName, map);
    :}
    | KW_ALTER KW_RESOURCE ident_or_text:resourceName opt_properties:properties
    {:
        RESULT = new AlterResourceStmt(resourceName, properties);
    :}
    | KW_ALTER KW_RESOURCE KW_GROUP ident_or_text:resourceGroupName opt_properties:properties
    {:
        RESULT = new AlterResourceGroupStmt(resourceGroupName, properties);
    :}
    | KW_ALTER KW_ROUTINE KW_LOAD KW_FOR job_label:jobLabel opt_properties:jobProperties
      opt_datasource_properties:datasourceProperties
    {:
        RESULT = new AlterRoutineLoadStmt(jobLabel, jobProperties, datasourceProperties);
    :}
    | KW_ALTER KW_SQL_BLOCK_RULE ident:ruleName
    opt_properties:properties
    {:
        RESULT = new AlterSqlBlockRuleStmt(ruleName, properties);
    :}
    | KW_ALTER KW_TABLE table_name:tbl KW_MODIFY KW_COLUMN ident:columnName
      KW_SET KW_STATS LPAREN key_value_map:map RPAREN opt_partition_names:partitionNames
    {:
        RESULT = new AlterColumnStatsStmt(tbl, columnName, map);
    :}
    | KW_ALTER KW_TABLE table_name:tbl KW_SET LPAREN key_value_map:properties RPAREN
    {:
        ModifyTablePropertiesClause clause = new ModifyTablePropertiesClause(properties);
        RESULT = new AlterTableStmt(tbl, Lists.newArrayList(clause));
    :}
    | KW_ALTER KW_STORAGE KW_POLICY ident_or_text:policyName opt_properties:properties
    {:
        RESULT = new AlterPolicyStmt(policyName, properties);
    :}
    | KW_ALTER KW_MATERIALIZED KW_VIEW table_name:mv opt_mv_refersh_info:refreshInfo
    {:
        RESULT = new AlterMaterializedViewStmt(mv, refreshInfo);
    :}
    | KW_ALTER KW_USER
      opt_if_exists:ifExists
      grant_user:user
      opt_password_option:passwdOptions
    {:
        RESULT = new AlterUserStmt(ifExists, user, null, passwdOptions);
    :}
    ;

opt_datasource_properties ::=
    // empty
    {:
        RESULT = new RoutineLoadDataSourceProperties();
    :}
    | KW_FROM ident:type LPAREN key_value_map:customProperties RPAREN
    {:
        // the 3rd parameter "true" means this is for AlterRoutineLoad operation.
        RESULT = new RoutineLoadDataSourceProperties(type, customProperties, true);
    :}
    ;

quantity ::=
    INTEGER_LITERAL:number
    {:
        RESULT = number.toString();
    :}
    | ident:number_unit
    {:
        RESULT = number_unit;
    :}
    ;

opt_user ::=
    /* empty */
    | KW_FOR user:user

    {:
        RESULT = user;

    :}
    ;

add_rollup_clause ::=
    ident:rollupName LPAREN ident_list:cols RPAREN opt_dup_keys:dup_keys opt_from_rollup:baseRollup opt_properties:properties
    {:
        RESULT = new AddRollupClause(rollupName, cols, dup_keys, baseRollup, properties);
    :}
    ;

add_rollup_clause_list ::=
    add_rollup_clause:clause
    {:
        RESULT = Lists.newArrayList(clause);
    :}
    | add_rollup_clause_list:list COMMA add_rollup_clause:clause
    {:
        list.add(clause);
        RESULT = list;
    :}
    ;

drop_rollup_clause ::=
    ident:rollupName opt_properties:properties
    {:
        RESULT = new DropRollupClause(rollupName, properties);
    :}
    ;

drop_rollup_clause_list ::=
    drop_rollup_clause:clause
    {:
        RESULT = Lists.newArrayList(clause);
    :}
    | drop_rollup_clause_list:list COMMA drop_rollup_clause:clause
    {:
        list.add(clause);
        RESULT = list;
    :}
    ;

alter_table_clause_list ::=
    alter_table_clause:clause
    {:
        RESULT = Lists.newArrayList(clause);
    :}
    | alter_table_clause_list:list COMMA alter_table_clause:clause
    {:
        list.add(clause);
        RESULT = list;
    :}
    ;

opt_to_rollup ::=
    {:
        RESULT = null;
    :}
    | KW_TO ident:rollup
    {:
        RESULT = rollup;
    :}
    | KW_IN ident:rollup
    {:
        RESULT = rollup;
    :}
    ;

opt_from_rollup ::=
    {:
        RESULT = null;
    :}
    | KW_FROM ident:rollup
    {:
        RESULT = rollup;
    :}
    ;

opt_col_pos ::=
    {:
        RESULT = null;
    :}
    | KW_FIRST
    {:
        RESULT = ColumnPosition.FIRST;
    :}
    | KW_AFTER ident:col
    {:
        RESULT = new ColumnPosition(col);
    :}
    ;

opt_dup_keys ::=
    {:
        RESULT = null;
    :}
    | KW_DUPLICATE KW_KEY LPAREN ident_list:cols RPAREN
    {:
        RESULT = cols;
    :}
    ;

alter_table_clause ::=
    KW_ADD KW_COLUMN column_definition:col opt_col_pos:col_pos opt_to_rollup:rollup opt_properties:properties
    {:
        RESULT = new AddColumnClause(col, col_pos, rollup, properties);
    :}
    | KW_ADD KW_COLUMN LPAREN column_definition_list:cols RPAREN opt_to_rollup:rollup opt_properties:properties
    {:
        RESULT = new AddColumnsClause(cols, rollup, properties);
    :}
    | KW_DROP KW_COLUMN ident:col opt_from_rollup:rollup opt_properties:properties
    {:
        RESULT = new DropColumnClause(col, rollup, properties);
    :}
    | KW_MODIFY KW_COLUMN column_definition:col opt_col_pos:col_pos opt_from_rollup:rollup opt_properties:properties
    {:
        RESULT = new ModifyColumnClause(col, col_pos, rollup, properties);
    :}
    | KW_ORDER KW_BY LPAREN ident_list:cols RPAREN opt_from_rollup:rollup opt_properties:properties
    {:
        RESULT = new ReorderColumnsClause(cols, rollup, properties);
    :}
    | KW_ADD opt_tmp:isTempPartition single_partition_desc:desc opt_distribution:distribution opt_properties:properties
    {:
        RESULT = new AddPartitionClause(desc, distribution, properties, isTempPartition);
    :}
    | KW_DROP opt_tmp:isTempPartition KW_PARTITION opt_if_exists:ifExists ident:partitionName opt_force:force
    {:
        RESULT = new DropPartitionClause(ifExists, partitionName, isTempPartition, force ? force : isTempPartition);
    :}
    | KW_DROP opt_tmp:isTempPartition KW_PARTITION opt_if_exists:ifExists ident:partitionName opt_force:force KW_FROM KW_INDEX ident:indexName
    {:
        RESULT = new DropPartitionFromIndexClause(ifExists, partitionName, isTempPartition, force ? force : isTempPartition, indexName);
    :}
    | KW_MODIFY opt_tmp:isTempPartition KW_PARTITION ident:partitionName KW_SET LPAREN key_value_map:properties RPAREN
    {:
        ArrayList<String> partitions = new ArrayList<String>();
        partitions.add(partitionName);
        RESULT = new ModifyPartitionClause(partitions, properties, isTempPartition);
    :}
    | KW_MODIFY opt_tmp:isTempPartition KW_PARTITION LPAREN ident_list:partitions RPAREN KW_SET LPAREN key_value_map:properties RPAREN
    {:
        RESULT = new ModifyPartitionClause(partitions, properties, isTempPartition);
    :}
    | KW_MODIFY opt_tmp:isTempPartition KW_PARTITION LPAREN STAR RPAREN KW_SET LPAREN key_value_map:properties RPAREN
    {:
        RESULT = ModifyPartitionClause.createStarClause(properties, isTempPartition);
    :}
    | KW_REPLACE opt_partition_names:partitions KW_WITH opt_partition_names:tempPartitions opt_properties:properties
    {:
        RESULT = new ReplacePartitionClause(partitions, tempPartitions, properties);
    :}
    | KW_REPLACE KW_WITH KW_TABLE ident:tblName opt_properties:properties
    {:
        RESULT = new ReplaceTableClause(tblName, properties);
    :}
    | KW_RENAME ident:newTableName
    {:
        RESULT = new TableRenameClause(newTableName);
    :}
    | KW_RENAME KW_ROLLUP ident:rollupName ident:newRollupName
    {:
        RESULT = new RollupRenameClause(rollupName, newRollupName);
    :}
    | KW_RENAME KW_PARTITION ident:partitionName ident:newPartitionName
    {:
        RESULT = new PartitionRenameClause(partitionName, newPartitionName);
    :}
    | KW_RENAME KW_COLUMN ident:colName ident:newColName
    {:
        RESULT = new ColumnRenameClause(colName, newColName);
    :}
    | KW_ADD index_definition:indexDef
    {:
        RESULT = new CreateIndexClause(null, indexDef, true);
    :}
    | KW_DROP KW_INDEX opt_if_exists:ifExists ident:indexName
    {:
        RESULT = new DropIndexClause(indexName, ifExists, null, true);
    :}
    | KW_ENABLE KW_FEATURE STRING_LITERAL:featureName opt_enable_feature_properties:properties
    {:
        RESULT = new EnableFeatureClause(featureName, properties);
    :}
    | KW_MODIFY KW_DISTRIBUTION opt_distribution:distribution
    {:
        RESULT = new ModifyDistributionClause(distribution);
    :}
    | KW_MODIFY KW_COMMENT STRING_LITERAL:comment
    {:
        RESULT = new ModifyTableCommentClause(comment);
    :}
    | KW_MODIFY KW_COLUMN ident:colName KW_COMMENT STRING_LITERAL:comment
    {:
        RESULT = new ModifyColumnCommentClause(colName, comment);
    :}
    | KW_MODIFY KW_ENGINE KW_TO ident:engine opt_properties:properties
    {:
        RESULT = new ModifyEngineClause(engine, properties);
    :}
    ;

opt_enable_feature_properties ::=
    {:
    RESULT = null;
    :}
    | KW_WITH properties:properties
    {:
    RESULT = properties;
    :}
    ;

alter_system_clause ::=
    KW_ADD KW_BACKEND string_list:hostPorts opt_properties:properties
    {:
        RESULT = new AddBackendClause(hostPorts, properties);
    :}
    | KW_DROP KW_BACKEND string_list:hostPorts
    {:
        RESULT = new DropBackendClause(hostPorts, false);
    :}
    | KW_DROPP KW_BACKEND string_list:hostPorts
    {:
        RESULT = new DropBackendClause(hostPorts, true);
    :}
    | KW_DECOMMISSION KW_BACKEND string_list:hostPorts
    {:
        RESULT = new DecommissionBackendClause(hostPorts);
    :}
    | KW_ADD KW_OBSERVER STRING_LITERAL:hostPort
    {:
        RESULT = new AddObserverClause(hostPort);
    :}
    | KW_DROP KW_OBSERVER STRING_LITERAL:hostPort
    {:
        RESULT = new DropObserverClause(hostPort);
    :}
    | KW_ADD KW_FOLLOWER STRING_LITERAL:hostPort
    {:
        RESULT = new AddFollowerClause(hostPort);
    :}
    | KW_DROP KW_FOLLOWER STRING_LITERAL:hostPort
    {:
        RESULT = new DropFollowerClause(hostPort);
    :}
    /* Broker manipulation */
    | KW_ADD KW_BROKER ident_or_text:brokerName string_list:hostPorts
    {:
        RESULT = ModifyBrokerClause.createAddBrokerClause(brokerName, hostPorts);
    :}
    | KW_DROP KW_BROKER ident_or_text:brokerName string_list:hostPorts
    {:
        RESULT = ModifyBrokerClause.createDropBrokerClause(brokerName, hostPorts);
    :}
    | KW_DROP KW_ALL KW_BROKER ident_or_text:brokerName
    {:
        RESULT = ModifyBrokerClause.createDropAllBrokerClause(brokerName);
    :}
    // set load errors hub
    | KW_SET KW_LOAD KW_ERRORS KW_HUB opt_properties:properties
    {:
        RESULT = new AlterLoadErrorUrlClause(properties);
    :}
	| KW_MODIFY KW_BACKEND string_list:hostPorts KW_SET LPAREN key_value_map:properties RPAREN
	{:
		RESULT = new ModifyBackendClause(hostPorts, properties);
	:}
    | KW_MODIFY KW_FRONTEND STRING_LITERAL:hostPort KW_HOSTNAME STRING_LITERAL:hostName
    {:
        RESULT = new ModifyFrontendHostNameClause(hostPort, hostName);
    :}
    | KW_MODIFY KW_BACKEND STRING_LITERAL:hostPort KW_HOSTNAME STRING_LITERAL:hostName
    {:
        RESULT = new ModifyBackendHostNameClause(hostPort, hostName);
    :}
    ;

// Sync Stmt
sync_stmt ::=
    KW_SYNC
    {:
        RESULT = new SyncStmt();
    :}
    ;

opt_intermediate_type ::=
    {:
        RESULT = null;
    :}
    | KW_INTERMEDIATE type_def:intermediateType
    {:
        RESULT = intermediateType;
    :}
    ;

build_mv ::=
    KW_BUILD KW_IMMEDIATE
    {:
        RESULT = MVRefreshInfo.BuildMode.IMMEDIATE;
    :}
    | KW_BUILD KW_DEFERRED
    {:
        RESULT = MVRefreshInfo.BuildMode.DEFERRED;
    :}
    ;

opt_refresh_method ::=
    {:
        RESULT = null;
    :}
    | KW_FAST
    {:
        RESULT = MVRefreshInfo.RefreshMethod.FAST;
    :}
    | KW_COMPLETE
    {:
        RESULT = MVRefreshInfo.RefreshMethod.COMPLETE;
    :}
    | KW_FORCE
    {:
        RESULT = MVRefreshInfo.RefreshMethod.FORCE;
    :}
    ;

opt_refresh_trigger ::=
    {:
        RESULT = new MVRefreshTriggerInfo(MVRefreshInfo.RefreshTrigger.DEMAND);
    :}
    | KW_ON KW_DEMAND
    {:
        RESULT = new MVRefreshTriggerInfo(MVRefreshInfo.RefreshTrigger.DEMAND);
    :}
    | KW_ON KW_COMMIT
    {:
        RESULT = new MVRefreshTriggerInfo(MVRefreshInfo.RefreshTrigger.COMMIT);
    :}
    | KW_START KW_WITH ident:start_time
    {:
        RESULT = new MVRefreshTriggerInfo(new MVRefreshIntervalTriggerInfo(start_time, -1, null));
    :}
    | KW_START KW_WITH STRING_LITERAL:start_time KW_NEXT INTEGER_LITERAL:interval time_unit:unit
    {:
        RESULT = new MVRefreshTriggerInfo(new MVRefreshIntervalTriggerInfo(start_time, interval, unit));
    :}
    | KW_NEXT INTEGER_LITERAL:interval time_unit:unit
    {:
        RESULT = new MVRefreshTriggerInfo(new MVRefreshIntervalTriggerInfo(null, interval, unit));
    :}
    ;

opt_mv_refersh_info ::=
    {:
        RESULT = null;
    :}
    | KW_REFRESH opt_refresh_method:refreshMethod opt_refresh_trigger:refreshTrigger
    {:
        RESULT = new MVRefreshInfo(refreshMethod, refreshTrigger);
    :}
    | KW_NEVER KW_REFRESH
    {:
        RESULT = new MVRefreshInfo(false);
    :}
    ;

opt_mv_keys ::=
    {:
        RESULT = null;
    :}
    | KW_KEY LPAREN ident_list:keys RPAREN
    {:
        RESULT = new KeysDesc(KeysType.DUP_KEYS, keys);
    :}
    ;

opt_mv_partition ::=
    /* Empty: no partition */
    {:
        RESULT = null;
    :}
    /* Column partition */
    | KW_PARTITION KW_BY LPAREN column_ref_list:columns RPAREN
    {:
        RESULT = new ColumnPartitionDesc(columns);
    :}
    ;

// Create Statement
create_stmt ::=
    /* Database */
    KW_CREATE KW_DATABASE opt_if_not_exists:ifNotExists ident:db opt_properties:properties
    {:
        RESULT = new CreateDbStmt(ifNotExists, db, properties);
    :}
    | KW_CREATE KW_SCHEMA opt_if_not_exists:ifNotExists ident:db
    {:
        RESULT = new CreateDbStmt(ifNotExists, db, null);
    :}
    /* Catalog */
    | KW_CREATE KW_CATALOG opt_if_not_exists:ifNotExists ident:catalogName opt_comment:comment opt_properties:properties
    {:
         RESULT = new CreateCatalogStmt(ifNotExists, catalogName, null, properties, comment);
    :}
    | KW_CREATE KW_CATALOG opt_if_not_exists:ifNotExists ident:catalogName KW_WITH KW_RESOURCE ident:resourceName opt_comment:comment opt_properties:properties
    {:
         RESULT = new CreateCatalogStmt(ifNotExists, catalogName, resourceName, properties, comment);
    :}
    /* Function */
    | KW_CREATE opt_var_type:type opt_aggregate:isAggregate KW_FUNCTION opt_if_not_exists:ifNotExists function_name:functionName LPAREN func_args_def:args RPAREN
            KW_RETURNS type_def:returnType opt_intermediate_type:intermediateType opt_properties:properties
    {:
        RESULT = new CreateFunctionStmt(type, ifNotExists, isAggregate, functionName, args, returnType, intermediateType, properties);
    :}
    | KW_CREATE opt_var_type:type KW_ALIAS KW_FUNCTION opt_if_not_exists:ifNotExists function_name:functionName LPAREN func_args_def:args RPAREN
            KW_WITH KW_PARAMETER LPAREN ident_list:parameters RPAREN KW_AS expr:func
    {:
        RESULT = new CreateFunctionStmt(type, ifNotExists, functionName, args, parameters, func);
    :}
    /* Table */
    | KW_CREATE opt_external:isExternal KW_TABLE opt_if_not_exists:ifNotExists table_name:name KW_LIKE table_name:existed_name KW_WITH KW_ROLLUP LPAREN ident_list:rollupNames RPAREN
    {:
        RESULT = new CreateTableLikeStmt(ifNotExists, name, existed_name, rollupNames, false);
    :}
    | KW_CREATE opt_external:isExternal KW_TABLE opt_if_not_exists:ifNotExists table_name:name KW_LIKE table_name:existed_name KW_WITH KW_ROLLUP
    {:
        RESULT = new CreateTableLikeStmt(ifNotExists, name, existed_name, null, true);
    :}
    | KW_CREATE opt_external:isExternal KW_TABLE opt_if_not_exists:ifNotExists table_name:name KW_LIKE table_name:existed_name
    {:
        RESULT = new CreateTableLikeStmt(ifNotExists, name, existed_name, null, false);
    :}
    | KW_CREATE opt_external:isExternal KW_TABLE opt_if_not_exists:ifNotExists table_name:name
            LPAREN column_definition_list:columns RPAREN opt_engine:engineName
            opt_keys:keys
            opt_comment:tableComment
            opt_partition:partition
            opt_distribution:distribution
            opt_rollup:index
            opt_properties:tblProperties
            opt_ext_properties:extProperties
    {:
        RESULT = new CreateTableStmt(ifNotExists, isExternal, name, columns, engineName, keys, partition,
        distribution, tblProperties, extProperties, tableComment, index);
    :}
    | KW_CREATE opt_external:isExternal KW_TABLE opt_if_not_exists:ifNotExists table_name:name
            LPAREN column_definition_list:columns COMMA DOTDOTDOT RPAREN opt_engine:engineName
            opt_keys:keys
            opt_comment:tableComment
            opt_partition:partition
            opt_distribution:distribution
            opt_rollup:index
            opt_properties:tblProperties
            opt_ext_properties:extProperties
    {:
        RESULT = new CreateTableStmt(ifNotExists, isExternal, name, columns, null, engineName, keys, partition,
        distribution, tblProperties, extProperties, tableComment, index, true);
    :}
    | KW_CREATE opt_external:isExternal KW_TABLE opt_if_not_exists:ifNotExists table_name:name
            LPAREN column_definition_list:columns COMMA index_definition_list:indexes RPAREN opt_engine:engineName
            opt_keys:keys
            opt_comment:tableComment
            opt_partition:partition
            opt_distribution:distribution
            opt_rollup:index
            opt_properties:tblProperties
            opt_ext_properties:extProperties
    {:
        RESULT = new CreateTableStmt(ifNotExists, isExternal, name, columns, indexes, engineName, keys, partition,
        distribution, tblProperties, extProperties, tableComment, index, false);
    :}
    | KW_CREATE opt_external:isExternal KW_TABLE opt_if_not_exists:ifNotExists table_name:name
            LPAREN column_definition_list:columns COMMA index_definition_list:indexes COMMA DOTDOTDOT RPAREN opt_engine:engineName
            opt_keys:keys
            opt_comment:tableComment
            opt_partition:partition
            opt_distribution:distribution
            opt_rollup:index
            opt_properties:tblProperties
            opt_ext_properties:extProperties
    {:
        RESULT = new CreateTableStmt(ifNotExists, isExternal, name, columns, indexes, engineName, keys, partition,
        distribution, tblProperties, extProperties, tableComment, index, true);
    :}
    | KW_CREATE opt_external:isExternal KW_TABLE opt_if_not_exists:ifNotExists table_name:name KW_ENGINE EQUAL ident:engineName
          properties:properties opt_comment:tableComment
    {:
       RESULT = new CreateTableStmt(ifNotExists, isExternal, name, engineName, properties, tableComment);
    :}
    | KW_CREATE opt_external:isExternal KW_TABLE opt_if_not_exists:ifNotExists table_name:name
            opt_col_list:columns
            opt_engine:engineName
            opt_keys:keys
            opt_comment:tableComment
            opt_partition:partition
            opt_distribution:distribution
            opt_rollup:index
            opt_properties:tblProperties
            opt_ext_properties:extProperties
            KW_AS query_stmt:query_def
    {:
        RESULT = new CreateTableAsSelectStmt(new CreateTableStmt(ifNotExists, isExternal, name, null, engineName, keys, partition,
        distribution, tblProperties, extProperties, tableComment, index), columns, query_def);
    :}
    /* User */
    | KW_CREATE KW_USER
      opt_if_not_exists:ifNotExists
      grant_user:user
      opt_user_role:userRole
      opt_password_option:passwdOptions
    {:
        RESULT = new CreateUserStmt(ifNotExists, user, userRole, passwdOptions);
    :}
    | KW_CREATE KW_VIEW opt_if_not_exists:ifNotExists table_name:viewName
        opt_col_with_comment_list:columns opt_comment:comment KW_AS query_stmt:view_def
    {:
        RESULT = new CreateViewStmt(ifNotExists, viewName, columns, comment, view_def);
    :}
    | KW_CREATE opt_read_only:isReadOnly KW_REPOSITORY ident:repoName KW_WITH storage_backend:storage
    {:
        RESULT = new CreateRepositoryStmt(isReadOnly, repoName, storage);
    :}
    | KW_CREATE KW_ROLE opt_if_not_exists:ifNotExists ident:role
    {:
        RESULT = new CreateRoleStmt(ifNotExists, role);
    :}
    | KW_CREATE KW_FILE STRING_LITERAL:fileName opt_db:db KW_PROPERTIES LPAREN key_value_map:properties RPAREN
    {:
        RESULT = new CreateFileStmt(fileName, db, properties);
    :}
    | KW_CREATE KW_MATERIALIZED KW_VIEW ident:mvName KW_AS select_stmt:selectStmt opt_properties:properties
    {:
        RESULT = new CreateMaterializedViewStmt(mvName, selectStmt, properties);
    :}
    | KW_CREATE KW_MATERIALIZED KW_VIEW ident:mvName build_mv:buildMethod
         opt_mv_refersh_info:refreshInfo
         opt_mv_keys:keyDesc
         opt_mv_partition:partitionDesc
         opt_distribution:distributionDesc
         opt_properties:properties
         KW_AS query_stmt:query
    {:
        RESULT = new CreateMultiTableMaterializedViewStmt(mvName, buildMethod, refreshInfo, keyDesc, partitionDesc, distributionDesc, properties, query);
    :}
    | KW_CREATE KW_INDEX opt_if_not_exists:ifNotExists ident:indexName KW_ON table_name:tableName LPAREN ident_list:cols RPAREN opt_index_type:indexType opt_properties:properties opt_comment:comment
    {:
        RESULT = new AlterTableStmt(tableName, Lists.newArrayList(new CreateIndexClause(tableName, new IndexDef(indexName, ifNotExists, cols, indexType, properties, comment), false)));
    :}
    /* external resource */
    | KW_CREATE KW_EXTERNAL KW_RESOURCE opt_if_not_exists:ifNotExists ident_or_text:resourceName opt_properties:properties
    {:
        RESULT = new CreateResourceStmt(true, ifNotExists, resourceName, properties);
    :}
    /* resource */
    | KW_CREATE KW_RESOURCE opt_if_not_exists:ifNotExists ident_or_text:resourceName opt_properties:properties
    {:
        RESULT = new CreateResourceStmt(false, ifNotExists, resourceName, properties);
    :}
    /* resource group*/
    | KW_CREATE KW_RESOURCE KW_GROUP opt_if_not_exists:ifNotExists ident_or_text:resourceGroupName opt_properties:properties
    {:
        RESULT = new CreateResourceGroupStmt(ifNotExists, resourceGroupName, properties);
    :}
    /* encryptkey */
    | KW_CREATE KW_ENCRYPTKEY opt_if_not_exists:ifNotExists encryptkey_name:keyName KW_AS STRING_LITERAL:keyString
    {:
        RESULT = new CreateEncryptKeyStmt(ifNotExists, keyName, keyString);
    :}
    /* sync job */
    | KW_CREATE KW_SYNC ident:db DOT ident_or_text:jobName LPAREN channel_desc_list:channelDescList RPAREN binlog_desc:binlog opt_properties:properties
    {:
        RESULT = new CreateDataSyncJobStmt(jobName, db, channelDescList, binlog, properties);
    :}
    /* sql_block_rule */
    | KW_CREATE KW_SQL_BLOCK_RULE opt_if_not_exists:ifNotExists ident:ruleName opt_properties:properties
    {:
        RESULT = new CreateSqlBlockRuleStmt(ifNotExists, ruleName, properties);
    :}
    /* row policy */
    | KW_CREATE KW_ROW KW_POLICY opt_if_not_exists:ifNotExists ident:policyName KW_ON table_name:tbl KW_AS ident:filterType KW_TO user_identity:user
    KW_USING LPAREN expr:wherePredicate RPAREN
    {:
        RESULT = new CreatePolicyStmt(PolicyTypeEnum.ROW, ifNotExists, policyName, tbl, filterType, user, wherePredicate);
    :}
    /* storage policy */
    | KW_CREATE KW_STORAGE KW_POLICY opt_if_not_exists:ifNotExists ident:policyName opt_properties:properties
    {:
        RESULT = new CreatePolicyStmt(PolicyTypeEnum.STORAGE, ifNotExists, policyName, properties);
    :}
    ;

channel_desc_list ::=
    channel_desc:desc
    {:
        RESULT = Lists.newArrayList(desc);
    :}
    | channel_desc_list:list COMMA channel_desc:desc
    {:
        list.add(desc);
        RESULT = list;
    :}
    ;

channel_desc ::=
    KW_FROM ident:srcDatabase DOT ident:srcTableName KW_INTO ident:desTableName opt_partition_names:partitionNames opt_col_list:colList
    {:
        RESULT = new ChannelDescription(srcDatabase, srcTableName, desTableName, partitionNames, colList);
    :}
    ;

binlog_desc ::=
    KW_FROM KW_BINLOG LPAREN key_value_map:properties RPAREN
    {:
        RESULT = new BinlogDesc(properties);
    :}
;

resume_sync_job_stmt ::=
    KW_RESUME KW_SYNC KW_JOB job_name:jobName
    {:
        RESULT = new ResumeSyncJobStmt(jobName);
    :}
    ;

pause_sync_job_stmt ::=
    KW_PAUSE KW_SYNC KW_JOB job_name:jobName
    {:
        RESULT = new PauseSyncJobStmt(jobName);
    :}
    ;

stop_sync_job_stmt ::=
    KW_STOP KW_SYNC KW_JOB job_name:jobName
    {:
        RESULT = new StopSyncJobStmt(jobName);
    :}
    ;

job_name ::=
    ident:jobName
    {:
        RESULT = new JobName("", jobName);
    :}
    | ident:db DOT ident:jobName
    {:
        RESULT = new JobName(db, jobName);
    :}
    ;

opt_aggregate ::=
    {:
        RESULT = false;
    :}
    | KW_AGGREGATE
    {:
        RESULT = true;
    :}
    ;

storage_backend ::=
    | KW_BROKER ident:brokerName KW_ON KW_LOCATION STRING_LITERAL:location opt_properties:properties
    {:
        RESULT = new StorageBackend(brokerName, location, StorageBackend.StorageType.BROKER, properties);
    :}
    | KW_S3 KW_ON KW_LOCATION STRING_LITERAL:location opt_properties:properties
    {:
        RESULT = new StorageBackend("", location, StorageBackend.StorageType.S3, properties);
    :}
    | KW_HDFS KW_ON KW_LOCATION STRING_LITERAL:location opt_properties:properties
    {:
        RESULT = new StorageBackend("", location, StorageBackend.StorageType.HDFS, properties);
    :}
    | KW_LOCAL KW_ON KW_LOCATION STRING_LITERAL:location opt_properties:properties
    {:
        RESULT = new StorageBackend("", location, StorageBackend.StorageType.LOCAL, properties);
    :}
    ;

opt_read_only ::=
    {:
        RESULT = false;
    :}
    | KW_READ KW_ONLY
    {:
        RESULT = true;
    :}
    ;

grant_user ::=
    user_identity:user_id
    {:
        /* No password */
        RESULT = new UserDesc(user_id);
    :}
    | user_identity:user_id KW_IDENTIFIED KW_BY STRING_LITERAL:password
    {:
        /* plain text password */
        RESULT = new UserDesc(user_id, new PassVar(password, true));
    :}
    | user_identity:user_id KW_IDENTIFIED KW_BY KW_PASSWORD STRING_LITERAL:password
    {:
        /* hashed password */
        RESULT = new UserDesc(user_id, new PassVar(password, false));
    :}
    ;

opt_user_role ::=
    /* Empty */
    {:
        RESULT = null;
    :}
    | KW_SUPERUSER /* for forward compatibility*/
    {:
        RESULT = "superuser";
    :}
    | KW_DEFAULT KW_ROLE STRING_LITERAL:role
    {:
        RESULT = role;
    :}
    ;

opt_password_option ::=
    opt_passwd_history_policy:historyPolicy
    opt_passwd_expire_policy:expirePolicy
    opt_passwd_reuse_policy:reusePolicy
    opt_failed_login_attempts:loginAttempts
    opt_password_lock_time:passwdLockTime
    opt_lock_account:lockAccount
    {:
        RESULT = new PasswordOptions(expirePolicy, historyPolicy, reusePolicy, loginAttempts, passwdLockTime, lockAccount);
    :}
    ;

opt_passwd_expire_policy ::=
    {:
        RESULT = (long) PasswordOptions.UNSET;
    :}
    | KW_PASSWORD_EXPIRE passwd_expire_opt:opt
    {:
        RESULT = opt;
    :}
    ;

opt_passwd_history_policy ::=
    {:
        RESULT = PasswordOptions.UNSET;
    :}
    | KW_PASSWORD_HISTORY passwd_history_opt:opt
    {:
        RESULT = opt;
    :}
    ;

opt_passwd_reuse_policy ::=
    {:
        RESULT = PasswordOptions.UNSET;
    :}
    | KW_PASSWORD_REUSE KW_INTERVAL passwd_reuse_opt:opt
    {:
        RESULT = opt;
    :}
    ;

opt_lock_account ::=
    {:
        RESULT = PasswordOptions.UNSET;
    :}
    | KW_ACCOUNT_LOCK
    {:
        RESULT = -1;
    :}
    | KW_ACCOUNT_UNLOCK
    {:
        RESULT = 1;
    :}
    ;

passwd_expire_opt ::=
    KW_DEFAULT
    {:
        RESULT = -1L;
    :}
    | KW_NEVER
    {:
        RESULT = 0L;
    :}
    | KW_INTERVAL INTEGER_LITERAL:n passwd_time_unit:unit
    {:
        RESULT = n * unit;
    :}
    ;

passwd_time_unit ::=
    KW_DAY
    {:
        RESULT = 86400;
    :}
    | KW_HOUR
    {:
        RESULT = 3600;
    :}
    | KW_SECOND
    {:
        RESULT = 1;
    :}
    ;

passwd_history_opt ::=
    KW_DEFAULT
    {:
        RESULT = -1;
    :}
    | INTEGER_LITERAL:n
    {:
        RESULT = n.intValue();
    :}
    ;

passwd_reuse_opt ::=
    KW_DEFAULT
    {:
        RESULT = -1;
    :}
    | INTEGER_LITERAL:n KW_DAY
    {:
        RESULT = n.intValue();
    :}
    ;

opt_failed_login_attempts ::=
    {:
        RESULT = PasswordOptions.UNSET;
    :}
    | KW_FAILED_LOGIN_ATTEMPTS INTEGER_LITERAL:n
    {:
        RESULT = n.intValue();
    :}
    ;

opt_password_lock_time ::=
    {:
        RESULT = (long) PasswordOptions.UNSET;
    :}
    | KW_PASSWORD_LOCK_TIME passwd_lock_time_opt:opt
    {:
        RESULT = opt;
    :}
    ;

passwd_lock_time_opt ::=
    INTEGER_LITERAL:n passwd_time_unit:unit
    {:
        RESULT = n * unit;
    :}
    | KW_UNBOUNDED
    {:
        RESULT = -1L;
    :}
    ;

user ::=
    ident_or_text:user
    {:
        RESULT = user;
    :}
    ;

user_identity ::=
    ident_or_text:user
    {:
        RESULT = new UserIdentity(user, "%", false);
    :}
    | ident_or_text:user AT ident_or_text:host
    {:
        RESULT = new UserIdentity(user, host, false);
    :}
    | ident_or_text:user AT LBRACKET ident_or_text:host RBRACKET
    {:
        RESULT = new UserIdentity(user, host, true);
    :}
    ;

// Help statement
help_stmt ::=
    KW_HELP ident_or_text:mark
    {:
        RESULT = new HelpStmt(mark);
    :}
    ;

// Export statement
export_stmt ::=
    KW_EXPORT KW_TABLE base_table_ref:tblRef
    where_clause:whereExpr
    KW_TO STRING_LITERAL:path
    opt_properties:properties
    opt_broker:broker
    {:
        RESULT = new ExportStmt(tblRef, whereExpr, path, properties, broker);
    :}
    ;

// Load
load_stmt ::=
    KW_LOAD KW_LABEL job_label:label
    LPAREN data_desc_list:dataDescList RPAREN
    opt_broker:broker
    opt_system:system
    opt_properties:properties
    opt_comment:comment
    {:
        RESULT = new LoadStmt(label, dataDescList, broker, system, properties, comment);
    :}
    | KW_LOAD KW_LABEL job_label:label
    LPAREN data_desc_list:dataDescList RPAREN
    resource_desc:resource
    opt_properties:properties
    opt_comment:comment
    {:
        RESULT = new LoadStmt(label, dataDescList, resource, properties, comment);
    :}
    | KW_LOAD mysql_data_desc:desc opt_properties:properties opt_comment:comment
    {:
        RESULT = new LoadStmt(desc, properties, comment);
    :}
    ;

job_label ::=
    ident:label
    {:
        RESULT = new LabelName("", label);
    :}
    | ident:db DOT ident:label
    {:
        RESULT = new LabelName(db, label);
    :}
    ;

data_desc_list ::=
    data_desc:desc
    {:
        RESULT = Lists.newArrayList(desc);
    :}
    | data_desc_list:list COMMA data_desc:desc
    {:
        list.add(desc);
        RESULT = list;
    :}
    ;

opt_merge_type ::=
    {:
        RESULT = LoadTask.MergeType.APPEND;
    :}
    | KW_APPEND
    {:
        RESULT = LoadTask.MergeType.APPEND;
    :}
    | KW_DELETE
    {:
        RESULT = LoadTask.MergeType.DELETE;
    :}
    | KW_MERGE
    {:
        RESULT = LoadTask.MergeType.MERGE;
    :}
    | KW_WITH KW_APPEND
    {:
        RESULT = LoadTask.MergeType.APPEND;
    :}
    | KW_WITH KW_DELETE
    {:
        RESULT = LoadTask.MergeType.DELETE;
    :}
    | KW_WITH KW_MERGE
    {:
        RESULT = LoadTask.MergeType.MERGE;
    :}
    ;

opt_with_merge_type ::=
    {:
        RESULT = LoadTask.MergeType.APPEND;
    :}
    | KW_WITH KW_APPEND
    {:
        RESULT = LoadTask.MergeType.APPEND;
    :}
    | KW_WITH KW_DELETE
    {:
        RESULT = LoadTask.MergeType.DELETE;
    :}
    | KW_WITH KW_MERGE
    {:
        RESULT = LoadTask.MergeType.MERGE;
    :}
    ;

data_desc ::=
    opt_merge_type:mergeType
    KW_DATA KW_INFILE LPAREN string_list:files RPAREN
    opt_negative:isNeg
    KW_INTO KW_TABLE ident:tableName
    opt_partition_names:partitionNames
    opt_field_term:colSep
    opt_file_format:fileFormat
    opt_col_list:colList
    opt_columns_from_path:columnsFromPath
    opt_col_mapping_list:colMappingList
    pre_filter_clause:preFilterExpr
    where_clause:whereExpr
    delete_on_clause:deleteExpr
    sequence_col_clause:sequenceColName
    opt_properties:properties
    {:
        RESULT = new DataDescription(tableName, partitionNames, files, colList, colSep, fileFormat,
        columnsFromPath, isNeg, colMappingList, preFilterExpr, whereExpr, mergeType, deleteExpr, sequenceColName, properties);
    :}
    | opt_merge_type:mergeType KW_DATA KW_FROM KW_TABLE ident:srcTableName
    opt_negative:isNeg
    KW_INTO KW_TABLE ident:tableName
    opt_partition_names:partitionNames
    opt_col_mapping_list:colMappingList
    where_clause:whereExpr
    delete_on_clause:deleteExpr
    opt_properties:properties
    {:
        RESULT = new DataDescription(tableName, partitionNames, srcTableName, isNeg, colMappingList, whereExpr,
        mergeType, deleteExpr, properties);
    :}
    ;

/* MySQL LOAD DATA Statement */
mysql_data_desc ::=
    KW_DATA
    opt_local:clientLocal
    KW_INFILE STRING_LITERAL:file
    KW_INTO KW_TABLE table_name:tableName
    opt_partition_names:partitionNames
    opt_field_term:colSep
    opt_line_term:lineDelimiter
    opt_skip_lines:skipLines
    opt_col_list:colList
    opt_col_mapping_list:colMappingList
    opt_properties:properties
    {:
        RESULT = new DataDescription(tableName, partitionNames, file, clientLocal, colList, colSep, lineDelimiter,
        skipLines, colMappingList, properties);
    :}
    ;

opt_negative ::=
    {:
        RESULT = false;
    :}
    | KW_NEGATIVE
    {:
        RESULT = true;
    :}
    ;

opt_local ::=
    {:
        RESULT = false;
    :}
    | KW_LOCAL
    {:
        RESULT = true;
    :}
    ;

opt_field_term ::=
    /* Empty */
    {:
        RESULT = null;
    :}
    | KW_COLUMNS KW_TERMINATED KW_BY STRING_LITERAL:sep
    {:
        RESULT = new Separator(sep);
    :}
    ;

opt_line_term ::=
    /* Empty */
    {:
        RESULT = null;
    :}
    | KW_LINES KW_TERMINATED KW_BY STRING_LITERAL:sep
    {:
        RESULT = new Separator(sep);
    :}
    ;

opt_skip_lines ::=
    /* Empty */
    {:
        RESULT = 0;
    :}
    | KW_IGNORE INTEGER_LITERAL:number KW_LINES
    {:
        RESULT = number.intValue();
    :}
    | KW_IGNORE INTEGER_LITERAL:number KW_ROWS
    {:
        RESULT = number.intValue();
    :}
    ;

separator ::=
    KW_COLUMNS KW_TERMINATED KW_BY STRING_LITERAL:sep
    {:
        RESULT = new Separator(sep);
    :}
    ;

opt_file_format ::=
    /* Empty */
    {: RESULT = null; :}
    | KW_FORMAT KW_AS ident_or_text:format
    {: RESULT = format; :}
    ;

opt_columns_from_path ::=
    /* Empty */
    {: RESULT = null; :}
    | KW_COLUMNS KW_FROM KW_PATH KW_AS LPAREN ident_list:columnsFromPath RPAREN
    {: RESULT = columnsFromPath; :}
    ;

opt_col_list ::=
    {:
        RESULT = null;
    :}
    | LPAREN ident_list:colList RPAREN
    {:
        RESULT = colList;
    :}
    ;

opt_col_with_comment_list ::=
    {:
        RESULT = null;
    :}
    | LPAREN col_with_comment_list:colList RPAREN
    {:
        RESULT = colList;
    :}
    ;

col_with_comment_list ::=
    col_with_comment:col
    {:
        ArrayList<ColWithComment> list = new ArrayList<ColWithComment>();
        list.add(col);
        RESULT = list;
    :}
    | col_with_comment_list:list COMMA col_with_comment:col
    {:
        list.add(col);
        RESULT = list;
    :}
    ;

col_with_comment ::=
    ident:col opt_comment:comment
    {:
        RESULT = new ColWithComment(col, comment);
    :}
    ;

opt_col_mapping_list ::=
    /* Empty */
    {:
        RESULT = null;
    :}
    | KW_SET LPAREN expr_list:list RPAREN
    {:
        RESULT = list;
    :}
    ;

opt_system ::=
    {:
        RESULT = null;
    :}
    | KW_BY ident_or_text:system
    {:
        RESULT = system;
    :}
    ;

opt_broker ::=
    {:
        RESULT = null;
    :}
    | KW_WITH KW_S3 LPAREN key_value_map:properties RPAREN
    {:
        RESULT = new BrokerDesc("S3", StorageBackend.StorageType.S3, properties);
    :}
    | KW_WITH KW_HDFS LPAREN key_value_map:properties RPAREN
    {:
        RESULT = new BrokerDesc("HDFS", StorageBackend.StorageType.HDFS, properties);
    :}
    | KW_WITH KW_LOCAL LPAREN key_value_map:properties RPAREN
    {:
        RESULT = new BrokerDesc("LOCAL", StorageBackend.StorageType.LOCAL, properties);
    :}
    | KW_WITH KW_BROKER ident_or_text:name
    {:
        RESULT = new BrokerDesc(name, null);
    :}
    | KW_WITH KW_BROKER ident_or_text:name LPAREN key_value_map:properties RPAREN
    {:
        RESULT = new BrokerDesc(name, properties);
    :}
    ;

resource_desc ::=                                                               
    KW_WITH KW_RESOURCE ident_or_text:resourceName                                 
    {:                                                                               
        RESULT = new ResourceDesc(resourceName, null);                               
    :}                                                                               
    | KW_WITH KW_RESOURCE ident_or_text:resourceName LPAREN key_value_map:properties RPAREN
    {:                                                                               
        RESULT = new ResourceDesc(resourceName, properties);                         
    :}                                                                               
    ; 

// Routine load statement
create_routine_load_stmt ::=
    KW_CREATE KW_ROUTINE KW_LOAD job_label:jobLabel KW_ON ident:tableName
    opt_with_merge_type:mergeType
    opt_load_property_list:loadPropertyList
    opt_properties:properties
    KW_FROM ident:type LPAREN key_value_map:customProperties RPAREN
    opt_comment:comment
    {:
        RESULT = new CreateRoutineLoadStmt(jobLabel, tableName, loadPropertyList,
         properties, type, customProperties, mergeType, comment);
    :}
    ;

opt_load_property_list ::=
    {:
        RESULT = null;
    :}
    | load_property:loadProperty
    {:
        RESULT = Lists.newArrayList(loadProperty);
    :}
    | opt_load_property_list:list COMMA load_property:loadProperty
    {:
        list.add(loadProperty);
        RESULT = list;
    :}
    ;

load_property ::=
    separator:colSep
    {:
        RESULT = colSep;
    :}
    | import_columns_stmt:columnsInfo
    {:
        RESULT = columnsInfo;
    :}
    | import_preceding_filter_stmt:preFilter
    {:
        RESULT = preFilter;
    :}
    | import_where_stmt:wherePredicate
    {:
        RESULT = wherePredicate;
    :}
    | import_delete_on_stmt:deletePredicate
    {:
        RESULT = deletePredicate;
    :}
    | import_sequence_stmt:sequenceColumn
    {:
        RESULT = sequenceColumn;
    :}
    | partition_names:partitionNames
    {:
        RESULT = partitionNames;
    :}
    ;

pause_routine_load_stmt ::=
    KW_PAUSE KW_ROUTINE KW_LOAD KW_FOR job_label:jobLabel
    {:
        RESULT = new PauseRoutineLoadStmt(jobLabel);
    :}
    | KW_PAUSE KW_ALL KW_ROUTINE KW_LOAD
    {:
        RESULT = new PauseRoutineLoadStmt(null);
    :}
    ;

resume_routine_load_stmt ::=
    KW_RESUME KW_ROUTINE KW_LOAD KW_FOR job_label:jobLabel
    {:
        RESULT = new ResumeRoutineLoadStmt(jobLabel);
    :}
    | KW_RESUME KW_ALL KW_ROUTINE KW_LOAD
    {:
        RESULT = new ResumeRoutineLoadStmt(null);
    :}
    ;

stop_routine_load_stmt ::=
    KW_STOP KW_ROUTINE KW_LOAD KW_FOR job_label:jobLabel
    {:
        RESULT = new StopRoutineLoadStmt(jobLabel);
    :}
    ;

show_routine_load_stmt ::=
    KW_SHOW KW_ROUTINE KW_LOAD KW_FOR job_label:jobLabel
    {:
        RESULT = new ShowRoutineLoadStmt(jobLabel, false, null);
    :}
    | KW_SHOW KW_ALL KW_ROUTINE KW_LOAD KW_FOR job_label:jobLabel
    {:
        RESULT = new ShowRoutineLoadStmt(jobLabel, true, null);
    :}
    | KW_SHOW KW_ROUTINE KW_LOAD opt_wild_where
    {:
        RESULT = new ShowRoutineLoadStmt(null, false, parser.wild);
    :}
    | KW_SHOW KW_ALL KW_ROUTINE KW_LOAD opt_wild_where
    {:
        RESULT = new ShowRoutineLoadStmt(null, true, parser.wild);
    :}
    ;

show_routine_load_task_stmt ::=
    KW_SHOW KW_ROUTINE KW_LOAD KW_TASK opt_db:dbName opt_wild_where
    {:
        RESULT = new ShowRoutineLoadTaskStmt(dbName, parser.where);
    :}
    ;

show_mtmv_stmt ::=
    KW_SHOW KW_MTMV KW_JOB
    {:
        RESULT = new ShowMTMVJobStmt();
    :}
    | KW_SHOW KW_MTMV KW_JOB KW_FOR ident:jobName
    {:
        RESULT = new ShowMTMVJobStmt(jobName);
    :}
    | KW_SHOW KW_MTMV KW_JOB KW_FROM ident:dbName
    {:
        RESULT = new ShowMTMVJobStmt(dbName, null);
    :}
    | KW_SHOW KW_MTMV KW_JOB KW_ON table_name:tbl
    {:
        RESULT = new ShowMTMVJobStmt(null, tbl);
    :}
    | KW_SHOW KW_MTMV KW_JOB KW_FROM ident:dbName KW_ON table_name:tbl
    {:
        RESULT = new ShowMTMVJobStmt(dbName, tbl);
    :}
    | KW_SHOW KW_MTMV KW_TASK
    {:
        RESULT = new ShowMTMVTaskStmt();
    :}
    | KW_SHOW KW_MTMV KW_TASK KW_FOR ident:taskId
    {:
        RESULT = new ShowMTMVTaskStmt(taskId);
    :}
    | KW_SHOW KW_MTMV KW_TASK KW_FROM ident:dbName
    {:
        RESULT = new ShowMTMVTaskStmt(dbName, null);
    :}
    | KW_SHOW KW_MTMV KW_TASK KW_ON table_name:tbl
    {:
        RESULT = new ShowMTMVTaskStmt(null, tbl);
    :}
    | KW_SHOW KW_MTMV KW_TASK KW_FROM ident:dbName KW_ON table_name:tbl
    {:
        RESULT = new ShowMTMVTaskStmt(dbName, tbl);
    :}
    ;

show_create_routine_load_stmt ::=
    KW_SHOW KW_CREATE KW_ROUTINE KW_LOAD KW_FOR job_label:jobLabel
    {:
        RESULT = new ShowCreateRoutineLoadStmt(jobLabel, false);
    :}
    | KW_SHOW KW_ALL KW_CREATE KW_ROUTINE KW_LOAD KW_FOR job_label:jobLabel
    {:
        RESULT = new ShowCreateRoutineLoadStmt(jobLabel, true);
    :}
    ;

show_create_load_stmt ::=
    KW_SHOW KW_CREATE KW_LOAD KW_FOR job_label:jobLabel
    {:
        RESULT = new ShowCreateLoadStmt(jobLabel);
    :}
    ;

show_create_reporitory_stmt ::=
    KW_SHOW KW_CREATE KW_REPOSITORY KW_FOR ident:repoName
    {:
        RESULT = new ShowCreateRepositoryStmt(repoName);
    :}
    ;

// analyze statment
analyze_stmt ::=
    // statistics
    KW_ANALYZE opt_sync:sync KW_TABLE table_name:tbl opt_col_list:cols
      opt_with_analysis_properties:withAnalysisProperties opt_properties:properties
    {:
        if (properties == null) {
            properties = Maps.newHashMap();
        }
        for (Map<String, String> property : withAnalysisProperties) {
            properties.putAll(property);
        }
        if (!properties.containsKey("sync")) {
            properties.put("sync", String.valueOf(sync));
        }
        // Rule: If no type is specified, see if there is a specified column
        if (!properties.containsKey("analysis.type")) {
            if ((cols == null)) {
                properties.put("analysis.type", "INDEX");
            } else {
                properties.put("analysis.type", "COLUMN");
            }
        }
        RESULT = new AnalyzeStmt(tbl, cols, properties);
    :}
    // histogram
    | KW_ANALYZE opt_sync:sync KW_TABLE table_name:tbl opt_col_list:cols KW_UPDATE KW_HISTOGRAM
      opt_with_analysis_properties:withAnalysisProperties opt_properties:properties
    {:
        if (properties == null) {
            properties = Maps.newHashMap();
        }
        for (Map<String, String> property : withAnalysisProperties) {
            properties.putAll(property);
        }
        if (!properties.containsKey("sync")) {
            properties.put("sync", String.valueOf(sync));
        }
        // TODO: Support materialized view
        properties.put("analysis.type", "HISTOGRAM");
        RESULT = new AnalyzeStmt(tbl, cols, properties);
    :}
    ;

// Grant statement
grant_stmt ::=
    KW_GRANT privilege_list:privs KW_ON tbl_pattern:tblPattern KW_TO user_identity:userId
    {:
        RESULT = new GrantStmt(userId, null, tblPattern, privs);
    :}
    | KW_GRANT privilege_list:privs KW_ON tbl_pattern:tblPattern KW_TO KW_ROLE STRING_LITERAL:role
    {:
        RESULT = new GrantStmt(null, role, tblPattern, privs);
    :}
    | KW_GRANT privilege_list:privs KW_ON KW_RESOURCE resource_pattern:resourcePattern KW_TO user_identity:userId
    {:
        RESULT = new GrantStmt(userId, null, resourcePattern, privs);
    :}
    | KW_GRANT privilege_list:privs KW_ON KW_RESOURCE resource_pattern:resourcePattern KW_TO KW_ROLE STRING_LITERAL:role
    {:
        RESULT = new GrantStmt(null, role, resourcePattern, privs);
    :}
    | KW_GRANT string_list:roles KW_TO user_identity:userId
    {:
        RESULT = new GrantStmt(roles, userId);
    :}
    ;

tbl_pattern ::=
    ident_or_star:db
    {:
        RESULT = new TablePattern(db, "*");
    :}
    | ident_or_star:db DOT ident_or_star:tbl
    {:
        RESULT = new TablePattern(db, tbl);
    :}
    | ident_or_star:ctl DOT ident_or_star:db DOT ident_or_star:tbl
    {:
        RESULT = new TablePattern(ctl, db, tbl);
    :}
    ;

resource_pattern ::=
    ident_or_star:resourceName
    {:
        RESULT = new ResourcePattern(resourceName);
    :}
    | STRING_LITERAL:resourceName
    {:
        RESULT = new ResourcePattern(resourceName);
    :}
    ;

ident_or_star ::=
    STAR
    {:
        RESULT = "*";
    :}
    | ident:ident
    {:
        RESULT = ident;
    :}
    ;

// Revoke statement
revoke_stmt ::=
    KW_REVOKE privilege_list:privs KW_ON tbl_pattern:tblPattern KW_FROM user_identity:userId
    {:
        RESULT = new RevokeStmt(userId, null, tblPattern, privs);
    :}
    | KW_REVOKE privilege_list:privs KW_ON tbl_pattern:tblPattern KW_FROM KW_ROLE STRING_LITERAL:role
    {:
        RESULT = new RevokeStmt(null, role, tblPattern, privs);
    :}
    | KW_REVOKE privilege_list:privs KW_ON KW_RESOURCE resource_pattern:resourcePattern KW_FROM user_identity:userId
    {:
        RESULT = new RevokeStmt(userId, null, resourcePattern, privs);
    :}
    | KW_REVOKE privilege_list:privs KW_ON KW_RESOURCE resource_pattern:resourcePattern KW_FROM KW_ROLE STRING_LITERAL:role
    {:
        RESULT = new RevokeStmt(null, role, resourcePattern, privs);
    :}
    | KW_REVOKE string_list:roles KW_FROM user_identity:userId
    {:
        RESULT = new RevokeStmt(roles, userId);
    :}
    ;

// Drop statement
drop_stmt ::=
    /* Database */
    KW_DROP KW_DATABASE opt_if_exists:ifExists ident:db opt_force:force
    {:
        RESULT = new DropDbStmt(ifExists, db, force);
    :}
    | KW_DROP KW_SCHEMA opt_if_exists:ifExists ident:db opt_force:force
    {:
        RESULT = new DropDbStmt(ifExists, db, force);
    :}
    /* Catalog */
    | KW_DROP KW_CATALOG opt_if_exists:ifExists ident:catalogName
    {:
        RESULT = new DropCatalogStmt(ifExists, catalogName);
    :}
    /* Function */
    | KW_DROP opt_var_type:type KW_FUNCTION opt_if_exists:ifExists function_name:functionName LPAREN func_args_def:args RPAREN
    {:
        RESULT = new DropFunctionStmt(type, ifExists, functionName, args);
    :}
    /* Table */
    | KW_DROP KW_TABLE opt_if_exists:ifExists table_name:name opt_force:force
    {:
        RESULT = new DropTableStmt(ifExists, name, force);
    :}
    /* User */
    | KW_DROP KW_USER opt_if_exists:ifExists user_identity:userId
    {:
        RESULT = new DropUserStmt(ifExists, userId);
    :}
    /* View */
    | KW_DROP KW_VIEW opt_if_exists:ifExists table_name:name
    {:
        RESULT = new DropTableStmt(ifExists, name, true, false);
    :}
    | KW_DROP KW_REPOSITORY ident:repoName
    {:
        RESULT = new DropRepositoryStmt(repoName);
    :}
    | KW_DROP KW_ROLE opt_if_exists:ifExists ident:role
    {:
        RESULT = new DropRoleStmt(ifExists, role);
    :}
    | KW_DROP KW_FILE STRING_LITERAL:fileName opt_db:dbName KW_PROPERTIES LPAREN key_value_map:properties RPAREN
    {:
        RESULT = new DropFileStmt(fileName, dbName, properties);
    :}
    | KW_DROP KW_INDEX opt_if_exists:ifExists ident:indexName KW_ON table_name:tableName
    {:
        RESULT = new AlterTableStmt(tableName, Lists.newArrayList(new DropIndexClause(indexName, ifExists, tableName, false)));
    :}
    | KW_DROP KW_MATERIALIZED KW_VIEW opt_if_exists:ifExists table_name:mvName
    {:
        RESULT = new DropMaterializedViewStmt(ifExists, mvName);
    :}
    | KW_DROP KW_MATERIALIZED KW_VIEW opt_if_exists:ifExists ident:mvName KW_ON table_name:tableName
    {:
        RESULT = new DropMaterializedViewStmt(ifExists, mvName, tableName);
    :}
    | KW_DROP KW_RESOURCE opt_if_exists:ifExists ident_or_text:resourceName
    {:
        RESULT = new DropResourceStmt(ifExists, resourceName);
    :}
    | KW_DROP KW_RESOURCE KW_GROUP opt_if_exists:ifExists ident_or_text:resourceGroupName
    {:
        RESULT = new DropResourceGroupStmt(ifExists, resourceGroupName);
    :}
    | KW_DROP KW_ENCRYPTKEY opt_if_exists:ifExists encryptkey_name:keyName
    {:
        RESULT = new DropEncryptKeyStmt(ifExists, keyName);
    :}
    | KW_DROP KW_SQL_BLOCK_RULE opt_if_exists:ifExists ident_list:ruleNames
    {:
        RESULT = new DropSqlBlockRuleStmt(ifExists, ruleNames);
    :}
    | KW_DROP KW_ROW KW_POLICY opt_if_exists:ifExists ident:policyName KW_ON table_name:tbl
    {:
        RESULT = new DropPolicyStmt(PolicyTypeEnum.ROW, ifExists, policyName, tbl, null);
    :}
    | KW_DROP KW_ROW KW_POLICY opt_if_exists:ifExists ident:policyName KW_ON table_name:tbl KW_FOR user_identity:user
    {:
        RESULT = new DropPolicyStmt(PolicyTypeEnum.ROW, ifExists, policyName, tbl, user);
    :}
    | KW_DROP KW_STORAGE KW_POLICY opt_if_exists:ifExists ident:policyName
    {:
        RESULT = new DropPolicyStmt(PolicyTypeEnum.STORAGE, ifExists, policyName, null, null);
    :}
    /* statistics */
    | KW_DROP KW_STATS table_name:tbl opt_col_list:cols
    {:
        RESULT = new DropStatsStmt(tbl, cols);
    :}
    | KW_DROP KW_EXPIRED KW_STATS
    {:
        RESULT = new DropStatsStmt(true);
    :}
    ;

// Recover statement
recover_stmt ::=
    KW_RECOVER KW_DATABASE ident:dbName opt_id:dbId opt_alias:alias
    {:
        RESULT = new RecoverDbStmt(dbName, dbId, alias);
    :}
    | KW_RECOVER KW_TABLE table_name:dbTblName opt_id:tableId opt_alias:alias
    {:
        RESULT = new RecoverTableStmt(dbTblName, tableId, alias);
    :}
    | KW_RECOVER KW_PARTITION ident:partitionName opt_id:partitionId opt_alias:alias KW_FROM table_name:dbTblName
    {:
        RESULT = new RecoverPartitionStmt(dbTblName, partitionName, partitionId, alias);
    :}
    ;

opt_agg_type ::=
    /* not set */
    {: RESULT = null; :}
    | KW_SUM
    {:
    RESULT = AggregateType.SUM;
    :}
    | KW_MAX
    {:
    RESULT = AggregateType.MAX;
    :}
    | KW_MIN
    {:
    RESULT = AggregateType.MIN;
    :}
    | KW_REPLACE
    {:
    RESULT = AggregateType.REPLACE;
    :}
    | KW_REPLACE_IF_NOT_NULL
    {:
    RESULT = AggregateType.REPLACE_IF_NOT_NULL;
    :}
    | KW_HLL_UNION
    {:
    RESULT = AggregateType.HLL_UNION;
    :}
    | KW_BITMAP_UNION
    {:
    RESULT = AggregateType.BITMAP_UNION;
    :}


    | KW_QUANTILE_UNION
    {:
    RESULT = AggregateType.QUANTILE_UNION;
    :}
    ;

opt_partition ::=
    /* Empty: no partition */
    {:
        RESULT = null;
    :}
    /* Range partition */
    | KW_PARTITION KW_BY KW_RANGE LPAREN ident_list:columns RPAREN
            LPAREN opt_all_partition_desc_list:list RPAREN
    {:
        RESULT = new RangePartitionDesc(columns, list);
    :}
    /* List partition */
    | KW_PARTITION KW_BY KW_LIST LPAREN ident_list:columns RPAREN
            LPAREN opt_all_partition_desc_list:list RPAREN
    {:
        RESULT = new ListPartitionDesc(columns, list);
    :}
    ;

opt_distribution ::=
    /* Empty: no distributed */
    {:
        RESULT = null;
    :}
    /* Hash distributed */
    | KW_DISTRIBUTED KW_BY KW_HASH LPAREN ident_list:columns RPAREN opt_distribution_number:numDistribution
    {:
        int bucketNum = (numDistribution == null ? -1 : numDistribution);
        boolean is_auto_bucket = (numDistribution == null);
        RESULT = new HashDistributionDesc(bucketNum, is_auto_bucket, columns);
    :}
    /* Random distributed */
    | KW_DISTRIBUTED KW_BY KW_RANDOM opt_distribution_number:numDistribution
    {:
        int bucketNum = (numDistribution == null ? -1 : numDistribution);
        boolean is_auto_bucket = (numDistribution == null);
        RESULT = new RandomDistributionDesc(bucketNum, is_auto_bucket);
    :}
    ;

opt_rollup ::=
    /* Empty: no rollup */
    {:
        RESULT = new ArrayList<>();
    :}
    | KW_ROLLUP LPAREN add_rollup_clause_list:list RPAREN
    {:
        RESULT = list;
    :}
    ;

opt_distribution_number ::=
    /* Empty */
    {:
        /* If distribution number is null, default distribution number is FeConstants.default_bucket_num. */
        RESULT = FeConstants.default_bucket_num;
    :}
    | KW_BUCKETS INTEGER_LITERAL:numDistribution
    {:
        RESULT = numDistribution.intValue();
    :}
    | KW_BUCKETS KW_AUTO
    {:
        RESULT = null;
    :}
    ;

opt_keys ::=
    /* Empty */
    {:
        RESULT = null;
    :}
    /* dup_keys */
    | KW_DUPLICATE KW_KEY LPAREN ident_list:keys RPAREN
    {:
        RESULT = new KeysDesc(KeysType.DUP_KEYS, keys);
    :}
    /* unique_keys */
    | KW_UNIQUE KW_KEY LPAREN ident_list:keys RPAREN
    {:
        RESULT = new KeysDesc(KeysType.UNIQUE_KEYS, keys);
    :}
    /* agg_keys */
    | KW_AGGREGATE KW_KEY LPAREN ident_list:keys RPAREN
    {:
        RESULT = new KeysDesc(KeysType.AGG_KEYS, keys);
    :}
    ;

opt_all_partition_desc_list ::=
    /* Empty */
    {:
        RESULT = null;
    :}
    | all_partition_desc_list:list
    {:
        RESULT = list;
    :}
    ;

all_partition_desc_list ::=
    all_partition_desc_list:list COMMA single_partition_desc:desc
    {:
        list.add(desc);
        RESULT = list;
    :}
    | single_partition_desc:desc
    {:
        RESULT = Lists.newArrayList(desc);
    :}
    | all_partition_desc_list:list COMMA multi_partition_desc:desc
    {:
        list.add(desc);
        RESULT = list;
    :}
    | multi_partition_desc:desc
    {:
        RESULT = Lists.newArrayList(desc);
    :}
    ;

single_partition_desc ::=
    KW_PARTITION opt_if_not_exists:ifNotExists ident:partName KW_VALUES KW_LESS KW_THAN partition_key_desc:desc
        opt_key_value_map:properties
    {:
        RESULT = new SinglePartitionDesc(ifNotExists, partName, desc, properties);
    :}
    | KW_PARTITION opt_if_not_exists:ifNotExists ident:partName KW_VALUES fixed_partition_key_desc:desc
        opt_key_value_map:properties
    {:
        RESULT = new SinglePartitionDesc(ifNotExists, partName, desc, properties);
    :}
    /* list partition */
    | KW_PARTITION opt_if_not_exists:ifNotExists ident:partName list_partition_key_desc:desc
            opt_key_value_map:properties
    {:
        RESULT = new SinglePartitionDesc(ifNotExists, partName, desc, properties);
    :}
    | KW_PARTITION opt_if_not_exists:ifNotExists ident:partName KW_VALUES KW_IN list_partition_key_desc:desc
        opt_key_value_map:properties
    {:
        RESULT = new SinglePartitionDesc(ifNotExists, partName, desc, properties);
    :}
    ;

multi_partition_desc ::=
    fixed_multi_partition_key_desc:desc
        opt_key_value_map:properties
    {:
        RESULT = new MultiPartitionDesc(desc, properties);
    :}
    ;

fixed_multi_partition_key_desc ::=
    // FROM (lower) TO (upper) INTERVAL time_interval time_type
    KW_FROM LPAREN partition_key_list:lower RPAREN KW_TO LPAREN partition_key_list:upper RPAREN KW_INTERVAL INTEGER_LITERAL:time_interval ident:time_unit
    {:
        RESULT = PartitionKeyDesc.createMultiFixed(lower, upper, time_interval, time_unit);
    :}
    ;

partition_key_desc ::=
    KW_MAX_VALUE
    {:
        RESULT = PartitionKeyDesc.createMaxKeyDesc();
    :}
    | LPAREN partition_key_list:keys RPAREN
    {:
        RESULT = PartitionKeyDesc.createLessThan(keys);
    :}
    ;

/* list partition PartitionKeyDesc */
list_partition_key_desc ::=
    /* empty */
    {:
        ArrayList<List<PartitionValue>> keys = new ArrayList();
        keys.add(new ArrayList());
        RESULT = PartitionKeyDesc.createIn(keys);
    :}
    | LPAREN list_partition_values_list:keys RPAREN
    {:
        RESULT = PartitionKeyDesc.createIn(keys);
    :}
    ;

/* List<List<PartitionValue>> inValues */
list_partition_values_list ::=
    partition_value_list:item
    {:
        ArrayList<List<PartitionValue>> l = new ArrayList();
        l.add(item);
        RESULT = l;
    :}
    | list_partition_values_list:l COMMA partition_value_list:item
    {:
        l.add(item);
        RESULT = l;
    :}
    ;

/* List<PartitionValue> */
partition_value_list ::=
    /* single partition key */
    STRING_LITERAL:item
    {:
        RESULT = Lists.newArrayList(new PartitionValue(item));
    :}
    /* multi partition keys : (1, "beijing") */
    | LPAREN partition_key_item_list:l RPAREN
    {:
        RESULT = l;
    :}
    ;

/* List<PartitionValue> */
partition_key_item_list ::=
    STRING_LITERAL:item
    {:
        RESULT = Lists.newArrayList(new PartitionValue(item));
    :}
    | partition_key_item_list:l COMMA STRING_LITERAL:item
    {:
        l.add(new PartitionValue(item));
        RESULT = l;
    :}
    ;

partition_key_list ::=
    /* empty */
    {:
        List<PartitionValue> l = new ArrayList<PartitionValue>();
        RESULT = l;
    :}
    | partition_key_list:l COMMA STRING_LITERAL:item
    {:
        l.add(new PartitionValue(item));
        RESULT = l;
    :}
    | partition_key_list:l COMMA KW_MAX_VALUE
    {:
        l.add(PartitionValue.MAX_VALUE);
        RESULT = l;
    :}
    | STRING_LITERAL:item
    {:
        RESULT = Lists.newArrayList(new PartitionValue(item));
    :}
    | KW_MAX_VALUE
    {:
        RESULT = Lists.newArrayList(PartitionValue.MAX_VALUE);
    :}
    ;

fixed_partition_key_desc ::=
    /* format: [(lower), (upper))*/
    LBRACKET LPAREN partition_key_list:lower RPAREN COMMA LPAREN partition_key_list:upper RPAREN RPAREN
    {:
        RESULT = PartitionKeyDesc.createFixed(lower, upper);
    :}
    ;

opt_engine ::=
    {: RESULT = null; :}
    | KW_ENGINE EQUAL ident:engineName
    {: RESULT = engineName; :}
    ;

opt_key_value_map ::=
    {:
    RESULT = Maps.newHashMap();
    :}
    | LPAREN key_value_map:map RPAREN
    {:
    RESULT = map;
    :}
    ;

opt_key_value_map_in_paren ::=
    /* empty */
    {:
    RESULT = Maps.newHashMap();
    :}
    | STRING_LITERAL:name EQUAL STRING_LITERAL:value
    {:
    RESULT = Maps.newHashMap();
    RESULT.put(name, value);
    :}
    | opt_key_value_map_in_paren:map COMMA STRING_LITERAL:name EQUAL STRING_LITERAL:value
    {:
    map.put(name, value);
    RESULT = map;
    :}
    ;

key_value_map ::=
    STRING_LITERAL:name EQUAL STRING_LITERAL:value
    {:
    RESULT = Maps.newHashMap();
    RESULT.put(name, value);
    :}
    | key_value_map:map COMMA STRING_LITERAL:name EQUAL STRING_LITERAL:value
    {:
    map.put(name, value);
    RESULT = map;
    :}
    ;

opt_properties ::=
    {:
    RESULT = null;
    :}
    | properties:properties
    {:
    RESULT = properties;
    :}
    ;

opt_ext_properties ::=
    {:
    RESULT = null;
    :}
    | KW_BROKER properties:properties
    {:
    RESULT = properties;
    :}
    ;

properties ::=
    KW_PROPERTIES LPAREN key_value_map:map RPAREN
    {:
    RESULT = map;
    :}
    ;

column_definition_list ::=
    column_definition:column
    {:
    RESULT = Lists.newArrayList();
    RESULT.add(column);
    :}
    | column_definition_list:list COMMA column_definition:column
    {:
    list.add(column);
    RESULT = list;
    :}
    ;

index_definition_list ::=
    index_definition:index
    {:
        RESULT = Lists.newArrayList();
        RESULT.add(index);
    :}
    | index_definition_list:list COMMA index_definition:index
    {:
        list.add(index);
        RESULT = list;
    :}
    ;

opt_default_value ::=
    /* Empty */
    {:
        RESULT = ColumnDef.DefaultValue.NOT_SET;
    :}
    | KW_DEFAULT STRING_LITERAL:value
    {:
        RESULT = new ColumnDef.DefaultValue(true, value);
    :}
    | KW_DEFAULT KW_NULL
    {:
        RESULT = ColumnDef.DefaultValue.NULL_DEFAULT_VALUE;
    :}
    | KW_DEFAULT KW_CURRENT_TIMESTAMP
    {:
        RESULT = ColumnDef.DefaultValue.CURRENT_TIMESTAMP_DEFAULT_VALUE;
    :}
    ;

opt_is_key ::=
    {:
        RESULT = false;
    :}
    | KW_KEY:key
    {:
        RESULT = true;
    :}
    ;

column_definition ::=
    ident:columnName type_def:typeDef opt_is_key:isKey opt_agg_type:aggType opt_is_allow_null:isAllowNull opt_default_value:defaultValue opt_comment:comment
    {:
        ColumnDef columnDef = new ColumnDef(columnName, typeDef, isKey, aggType, isAllowNull, defaultValue, comment);
        RESULT = columnDef;
    :}
    ;

index_definition ::=
    KW_INDEX opt_if_not_exists:ifNotExists ident:indexName LPAREN ident_list:cols RPAREN opt_index_type:indexType opt_properties:properties opt_comment:comment
    {:
        RESULT = new IndexDef(indexName, ifNotExists, cols, indexType, properties, comment);
    :}
    ;

opt_is_allow_null ::=
    {:
        RESULT = true;
    :}
    | KW_NULL
    {:
        RESULT = true;
    :}
    | KW_NOT KW_NULL
    {:
        RESULT = false;
    :}
    ;

opt_comment ::=
    /* empty */
    {:
        RESULT = "";
    :}
    | KW_COMMENT STRING_LITERAL:comment
    {:
        RESULT = comment;
    :}
    ;

opt_index_type ::=
    {:
        RESULT = null;
    :}
    | KW_USING KW_BITMAP
    {:
        RESULT = IndexDef.IndexType.BITMAP;
    :}
    | KW_USING KW_NGRAM_BF
    {:
        RESULT = IndexDef.IndexType.NGRAM_BF;
    :}
    | KW_USING KW_INVERTED
    {:
        RESULT = IndexDef.IndexType.INVERTED;
    :}
    ;

opt_if_exists ::=
    {:
        RESULT = false;
    :}
    | KW_IF KW_EXISTS
    {:
        RESULT = true;
    :}
    ;

opt_if_not_exists ::=
    {:
        RESULT = false;
    :}
    | KW_IF KW_NOT KW_EXISTS
    {:
        RESULT = true;
    :}
    ;

opt_external ::=
    /* empty */
    {:
        RESULT = false;
    :}
    | KW_EXTERNAL
    {:
        RESULT = true;
    :}
    ;

opt_force ::=
     /* empty */
    {:
        RESULT = false;
    :}
    | KW_FORCE
    {:
        RESULT = true;
    :}
    ;

// Show statement
show_stmt ::=
    KW_SHOW show_param:stmt
    {:
        RESULT = stmt;
    :}
    | KW_SHOW KW_SQL_BLOCK_RULE KW_FOR ident:ruleName
    {:
        RESULT = new ShowSqlBlockRuleStmt(ruleName);
    :}
    | KW_SHOW KW_SQL_BLOCK_RULE
    {:
        RESULT = new ShowSqlBlockRuleStmt(null);
    :}
    | KW_SHOW KW_ROW KW_POLICY KW_FOR user_identity:user
    {:
        RESULT = new ShowPolicyStmt(PolicyTypeEnum.ROW, user);
    :}
    | KW_SHOW KW_ROW KW_POLICY
    {:
        RESULT = new ShowPolicyStmt(PolicyTypeEnum.ROW, null);
    :}
    | KW_SHOW KW_STORAGE KW_POLICY
    {:
        RESULT = new ShowPolicyStmt(PolicyTypeEnum.STORAGE, null);
    :}
    ;

show_param ::=
    KW_WHITELIST
    {:
        RESULT = new ShowWhiteListStmt();
    :}
    /* show variables */
    | opt_var_type:type KW_VARIABLES opt_wild_where
    {:
        RESULT = new ShowVariablesStmt(type, parser.wild, parser.where);
    :}
    /* show open tables */
    | KW_OPEN KW_TABLES opt_db:db opt_wild_where
    {:
        RESULT = new ShowOpenTableStmt();
    :}
    /* show table status */
    | KW_TABLE KW_STATUS opt_db:db opt_wild_where
    {:
        RESULT = new ShowTableStatusStmt(db, null, parser.wild, parser.where);
    :}
    /* show table status */
    | KW_TABLE KW_STATUS from_or_in ident:ctl DOT ident:db opt_wild_where
    {:
        RESULT = new ShowTableStatusStmt(db, ctl, parser.wild, parser.where);
    :}
    /* show tables */
    | opt_full KW_TABLES opt_db:db opt_wild_where
    {:
        RESULT = new ShowTableStmt(db, null, parser.isVerbose, parser.wild, parser.where);
    :}
    /* show tables */
    | opt_full KW_TABLES from_or_in ident:ctl DOT ident:db opt_wild_where
    {:
        RESULT = new ShowTableStmt(db, ctl, parser.isVerbose, parser.wild, parser.where);
    :}
    /* show table id */
    | KW_TABLE INTEGER_LITERAL:tableId
    {:
        RESULT = new ShowTableIdStmt(tableId);
    :}
    /* show processlist */
    | opt_full KW_PROCESSLIST
    {:
        RESULT = new ShowProcesslistStmt(parser.isVerbose);
    :}
    /* routine */
    | procedure_or_function KW_STATUS opt_wild_where
    {:
        RESULT = new ShowProcedureStmt();
    :}
    /* status */
    | opt_var_type KW_STATUS opt_wild_where
    {:
        RESULT = new ShowStatusStmt();
    :}
    /* triggers */
    | opt_full KW_TRIGGERS opt_db:db opt_wild_where
    {:
        RESULT = new ShowTriggersStmt();
    :}
    /* events */
    | KW_EVENTS opt_db:db opt_wild_where
    {:
        RESULT = new ShowEventsStmt();
    :}
    /* plugins */
    | KW_PLUGINS
    {:
        RESULT = new ShowPluginsStmt();
    :}
    /* engines */
    | opt_storage KW_ENGINES
    {:
        RESULT = new ShowEnginesStmt();
    :}
    /* Authors */
    | KW_AUTHORS
    {:
        RESULT = new ShowAuthorStmt();
    :}
    /* Create table */
    | KW_CREATE KW_TABLE table_name:table
    {:
        RESULT = new ShowCreateTableStmt(table);
    :}
    | KW_BRIEF KW_CREATE KW_TABLE table_name:table
    {:
        RESULT = new ShowCreateTableStmt(table, true);
    :}
    | KW_CREATE KW_VIEW table_name:table
    {:
        RESULT = new ShowCreateTableStmt(table, true, false);
    :}
    /* Create database */
    | KW_CREATE KW_DATABASE ident:db
    {:
        RESULT = new ShowCreateDbStmt(db);
    :}
    | KW_CREATE KW_SCHEMA ident:db
    {:
        RESULT = new ShowCreateDbStmt(db);
    :}
    | KW_CREATE KW_CATALOG ident:catalogName
        {:
            RESULT = new ShowCreateCatalogStmt(catalogName);
        :}
    /* Create Function */
    | KW_CREATE opt_var_type:type KW_FUNCTION function_name:functionName LPAREN func_args_def:args RPAREN opt_db:dbName
    {:
        RESULT = new ShowCreateFunctionStmt(type, dbName, functionName, args);
    :}
    /* Database */
    | KW_DATABASES opt_wild_where
    {:
        RESULT = new ShowDbStmt(parser.wild, parser.where);
    :}
    | KW_DATABASES KW_FROM ident:catalogName
    {:
        RESULT = new ShowDbStmt(null, null, catalogName);
    :}
    /* show database id */
    | KW_DATABASE INTEGER_LITERAL:dbId
    {:
        RESULT = new ShowDbIdStmt(dbId);
    :}
    /* show all data types */
    | KW_DATA KW_TYPES
    {:
        RESULT = new ShowDataTypesStmt();
    :}
    | KW_SCHEMAS opt_wild_where
    {:
        RESULT = new ShowDbStmt(parser.wild, parser.where);
    :}
    | KW_SCHEMAS KW_FROM ident:catalogName
    {:
        RESULT = new ShowDbStmt(null, null, catalogName);
    :}
    /* Catalog */
    | KW_CATALOGS opt_wild_where
    {:
        RESULT = new ShowCatalogStmt(null, parser.wild);
    :}
    /* show Catalog name */
    | KW_CATALOG ident:catalogName
    {:
        RESULT = new ShowCatalogStmt(catalogName, null);
    :}
    /* Dynamic Partition */
    | KW_DYNAMIC KW_PARTITION KW_TABLES opt_db:db
    {:
        RESULT = new ShowDynamicPartitionStmt(db);
    :}
    /* Columns */
    | opt_full KW_COLUMNS from_or_in table_name:table opt_db:db opt_wild_where
    {:
        RESULT = new ShowColumnStmt(table, db, parser.wild, parser.isVerbose, parser.where);
    :}
    /* collation */
    | KW_COLLATION opt_wild_where
    {:
        RESULT = new ShowCollationStmt(parser.wild);
    :}
    /* Show charset */
    | charset opt_wild_where
    {:
        RESULT = new ShowCharsetStmt(parser.wild);
    :}
    /* Show proc */
    | KW_PROC STRING_LITERAL:path
    {:
        RESULT = new ShowProcStmt(path);
    :}
    /* Show Warnings */
    | KW_COUNT LPAREN STAR RPAREN KW_WARNINGS
    {:
        SelectList list = new SelectList();
        list.addItem(new SelectListItem(new IntLiteral((long)0), null));
        RESULT = new SelectStmt(list, null, null, null, null, null, null);
    :}
    | KW_COUNT LPAREN STAR RPAREN KW_ERRORS
    {:
        SelectList list = new SelectList();
        list.addItem(new SelectListItem(new IntLiteral((long)0), null));
        RESULT = new SelectStmt(list, null, null, null, null, null, null);
    :}
    | KW_WARNINGS limit_clause
    {:
        RESULT = new ShowWarningStmt();
    :}
    | KW_ERRORS limit_clause
    {:
        RESULT = new ShowWarningStmt();
    :}
    // show load warnings
    | KW_LOAD KW_WARNINGS opt_db:db opt_wild_where limit_clause:limitClause
    {:
        RESULT = new ShowLoadWarningsStmt(db, null, parser.where, limitClause);
    :}
    | KW_LOAD KW_WARNINGS KW_ON STRING_LITERAL:url
    {:
        RESULT = new ShowLoadWarningsStmt(null, url, null, null);
    :}
    /* Show load statement */
    | KW_LOAD opt_db:db opt_wild_where order_by_clause:orderByClause limit_clause:limitClause
    {:
        RESULT = new ShowLoadStmt(db, parser.where, orderByClause, limitClause);
    :}
    /* Show stream load statement */
    | KW_STREAM KW_LOAD opt_db:db opt_wild_where order_by_clause:orderByClause limit_clause:limitClause
    {:
        RESULT = new ShowStreamLoadStmt(db, parser.where, orderByClause, limitClause);
    :}
    /* Show export statement */
    | KW_EXPORT opt_db:db opt_wild_where order_by_clause:orderByClause limit_clause:limitClause
    {:
        RESULT = new ShowExportStmt(db, parser.where, orderByClause, limitClause);
    :}
    /* Show delete statement */
    | KW_DELETE opt_db:db
    {:
        RESULT = new ShowDeleteStmt(db);
    :}
    /* Show alter table statement: used to show process of alter table statement */
    | KW_ALTER KW_TABLE opt_alter_type:type opt_db:db opt_wild_where order_by_clause:orderByClause limit_clause:limitClause
    {:
        RESULT = new ShowAlterStmt(type, db, parser.where, orderByClause, limitClause);
    :}
    | KW_DATA KW_SKEW KW_FROM base_table_ref:table_ref
    {:
        RESULT = new ShowDataSkewStmt(table_ref);
    :}
    /* Show data statement: used to show data size of specified range */
     | KW_DATA order_by_clause:orderByClause
    {:
        RESULT = new ShowDataStmt(null, orderByClause);
    :}
    | KW_DATA KW_FROM table_name:dbTblName order_by_clause:orderByClause
    {:
        RESULT = new ShowDataStmt(dbTblName, orderByClause);
    :}
    | opt_tmp:tmp KW_PARTITIONS KW_FROM table_name:tblName opt_wild_where order_by_clause:orderByClause limit_clause: limitClause
    {:
        RESULT = new ShowPartitionsStmt(tblName, parser.where, orderByClause, limitClause, tmp);
    :}
    /* show partition id */
    | KW_PARTITION INTEGER_LITERAL:partitionId
    {:
        RESULT = new ShowPartitionIdStmt(partitionId);
    :}
    | KW_TABLET INTEGER_LITERAL:tabletId
    {:
        RESULT = new ShowTabletStmt(null, tabletId);
    :}
    | KW_TABLETS KW_FROM table_name:dbTblName opt_partition_names:partitionNames opt_wild_where order_by_clause:orderByClause limit_clause:limitClause
    {:
        RESULT = new ShowTabletStmt(dbTblName, -1L, partitionNames, parser.where, orderByClause, limitClause);
    :}
    | KW_PROPERTY opt_user:user opt_wild_where
    {:
        RESULT = new ShowUserPropertyStmt(user, parser.wild);
    :}
    | KW_BACKUP opt_db:db opt_wild_where
    {:
        RESULT = new ShowBackupStmt(db, parser.where);
    :}
    | KW_RESTORE opt_db:db opt_wild_where
    {:
        RESULT = new ShowRestoreStmt(db, parser.where);
    :}
    | KW_BROKER
    {:
        RESULT = new ShowBrokerStmt();
    :}
    | KW_RESOURCES opt_wild_where order_by_clause:orderByClause limit_clause:limitClause
    {:
        RESULT = new ShowResourcesStmt(parser.where, orderByClause, limitClause);
    :}
    | KW_RESOURCE KW_GROUPS
    {:
        RESULT = new ShowResourceGroupsStmt();
    :}
    | KW_BACKENDS
    {:
        RESULT = new ShowBackendsStmt();
    :}
    | KW_TRASH KW_ON STRING_LITERAL:backend
    {:
        RESULT = new ShowTrashDiskStmt(backend);
    :}
    | KW_TRASH 
    {:
        RESULT = new ShowTrashStmt();
    :}
    | KW_FRONTENDS
    {:
        RESULT = new ShowFrontendsStmt();
    :}
    | KW_REPOSITORIES
    {:
       RESULT = new ShowRepositoriesStmt();
    :}
    | KW_SNAPSHOT KW_ON ident:repo opt_wild_where
    {:
        RESULT = new ShowSnapshotStmt(repo, parser.where);
    :}
    | KW_ALL KW_GRANTS
    {:
        RESULT = new ShowGrantsStmt(null, true);
    :}
    | KW_GRANTS
    {:
        RESULT = new ShowGrantsStmt(null, false);
    :}
    | KW_GRANTS KW_FOR user_identity:userIdent
    {:
        RESULT = new ShowGrantsStmt(userIdent, false);
    :}
    | KW_ROLES
    {:
        RESULT = new ShowRolesStmt();
    :}
    | opt_full opt_builtin:isBuiltin KW_FUNCTIONS opt_db:dbName opt_wild_where
    {:
        RESULT = new ShowFunctionsStmt(dbName, isBuiltin, parser.isVerbose, parser.wild, parser.where);
    :}
    | KW_GLOBAL opt_full KW_FUNCTIONS opt_wild_where
    {:
        RESULT = new ShowFunctionsStmt(parser.isVerbose, parser.wild, parser.where);
    :}
    | KW_TYPECAST opt_db:dbName
    {:
        RESULT = new ShowTypeCastStmt(dbName, parser.where);
    :}
    | KW_FILE opt_db:dbName
    {:
        RESULT = new ShowSmallFilesStmt(dbName);
    :}
    | keys_or_index from_or_in table_name:dbTblName opt_db:dbName
    {:
        RESULT = new ShowIndexStmt(dbName, dbTblName);
    :}
    | KW_VIEW from_or_in table_name:dbTblName opt_db:dbName
    {:
        RESULT = new ShowViewStmt(dbName, dbTblName);
    :}
    | KW_TRANSACTION opt_db:dbName opt_wild_where
    {:
        RESULT = new ShowTransactionStmt(dbName, parser.where);
    :}
    | KW_QUERY KW_PROFILE STRING_LITERAL:queryIdPath
    {:
        RESULT = new ShowQueryProfileStmt(queryIdPath);
    :}
    | KW_LOAD KW_PROFILE STRING_LITERAL:loadIdPath
    {:
        RESULT = new ShowLoadProfileStmt(loadIdPath);
    :}
    | KW_ENCRYPTKEYS opt_db:dbName opt_wild_where
    {:
        RESULT = new ShowEncryptKeysStmt(dbName, parser.wild);
    :}
    /* Show Sync Job */
    | KW_SYNC KW_JOB opt_db:dbName
    {:
        RESULT = new ShowSyncJobStmt(dbName);
    :}
    /* show column stats */
    | KW_COLUMN KW_STATS table_name:tbl opt_col_list:cols opt_partition_names:partitionNames
    {:
        RESULT = new ShowColumnStatsStmt(tbl, cols, partitionNames);
    :}
    /* show column histogram */
    | KW_COLUMN KW_HISTOGRAM table_name:tbl opt_col_list:cols
    {:
        RESULT = new ShowColumnHistStmt(tbl, cols);
    :}
    /* show table creation statement */
    | KW_TABLE KW_CREATION opt_db:db opt_wild_where
    {:
        RESULT = new ShowTableCreationStmt(db, parser.wild);
    :}
    /* show last insert */
    | KW_LAST KW_INSERT
    {:
        RESULT = new ShowLastInsertStmt();
    :}
    | KW_CREATE KW_MATERIALIZED KW_VIEW ident:mvName KW_ON table_name:tableName
    {:
        RESULT = new ShowCreateMaterializedViewStmt(mvName, tableName);
    :}
    /* show analyze job */
    | KW_ANALYZE opt_table_name:tbl opt_wild_where order_by_clause:orderByClause limit_clause:limitClause
    {:
        RESULT = new ShowAnalyzeStmt(tbl, parser.where, orderByClause, limitClause);
    :}
    | KW_ANALYZE INTEGER_LITERAL:jobId opt_wild_where order_by_clause:orderByClause limit_clause:limitClause
    {:
        RESULT = new ShowAnalyzeStmt(jobId, parser.where, orderByClause, limitClause);
    :}
    | KW_CATALOG KW_RECYCLE KW_BIN opt_wild_where
    {:
        RESULT = new ShowCatalogRecycleBinStmt(parser.where);
    :}
    ;

opt_tmp ::=
    /* empty */
    {:
        RESULT = false;
    :}
    | KW_TEMPORARY
    {:
        RESULT = true;
    :}
    ;

keys_or_index ::=
    KW_KEY
    | KW_KEYS
    | KW_INDEX
    | KW_INDEXES
    ;

opt_db ::=
    /* empty */
    {:
        RESULT = null;
    :}
    | from_or_in ident:db
    {:
        RESULT = db;
    :}
    ;

charset ::=
    KW_CHAR KW_SET
    | KW_CHARSET
    ;

charset_name_or_default ::=
    ident_or_text:id
    {:
        RESULT = id;
    :}
    | KW_DEFAULT
    {:
        RESULT = null;
    :}
    ;

old_or_new_charset_name_or_default ::=
    ident_or_text:id
    {:
        RESULT = id;
    :}
    | KW_DEFAULT
    {:
        RESULT = null;
    :}
    ;

opt_collate ::=
    /* Empty */
    {:
        RESULT = null;
    :}
    | KW_COLLATE collation_name_or_default:collate
    {:
        RESULT = collate;
    :}
    ;

collation_name_or_default ::=
    ident_or_text:id
    {:
        RESULT = id;
    :}
    | KW_DEFAULT
    {:
        RESULT = null;
    :}
    ;

opt_storage ::=
    /* Empty */
    | KW_STORAGE
    ;

procedure_or_function ::=
    KW_PROCEDURE
    | KW_FUNCTION
    ;

from_or_in ::=
    KW_FROM
    | KW_IN
    ;

opt_full ::=
    /* empty */
    {:
        parser.isVerbose = false;
    :}
    | KW_FULL
    {:
        parser.isVerbose = true;
    :}
    ;

opt_wild_where ::=
    /* empty */
    | KW_LIKE STRING_LITERAL:wild
    {:
        parser.wild = wild;
    :}
    | KW_WHERE expr:where
    {:
        parser.where = where;
    :}
    ;

opt_id ::=
    /* empty */
    {:
        RESULT = (long)-1;
    :}
    | INTEGER_LITERAL:id
    {:
        RESULT = id;
    :}
    ;

opt_alter_type ::=
    KW_ROLLUP
    {:
        RESULT = ShowAlterStmt.AlterType.ROLLUP;
    :}
    | KW_MATERIALIZED KW_VIEW
    {:
        RESULT =  ShowAlterStmt.AlterType.ROLLUP;
    :}
    | KW_COLUMN
    {:
        RESULT = ShowAlterStmt.AlterType.COLUMN;
    :}
    ;

opt_builtin ::=
    {:
        RESULT = false;
    :}
    | KW_BUILTIN
    {:
        RESULT = true;
    :}
    ;

opt_explain_options ::=
    {:
        RESULT = new ExplainOptions(false, false);
    :}
    | KW_VERBOSE
    {:
        RESULT = new ExplainOptions(true, false);
    :}
    | KW_GRAPH
    {:
        RESULT = new ExplainOptions(false, true);
    :}
    ;

// Describe statement
describe_stmt ::=
    describe_command table_name:table
    {:
        RESULT = new DescribeStmt(table, false);
    :}
    | KW_SHOW KW_FIELDS KW_FROM table_name:table
    {:
        RESULT = new DescribeStmt(table, false);
    :}
    | KW_SHOW KW_COLUMNS KW_FROM table_name:table
    {:
        RESULT = new DescribeStmt(table, false);
    :}
    | describe_command KW_FUNCTION table_valued_function_ref:tvf
    {:
        RESULT = new DescribeStmt(tvf);
    :}
    | describe_command table_name:table KW_ALL
    {:
        RESULT = new DescribeStmt(table, true);
    :}
    | KW_SHOW KW_EXTENDED KW_FIELDS KW_FROM table_name:table
    {:
        RESULT = new DescribeStmt(table, true);
    :}
    | KW_SHOW KW_EXTENDED KW_COLUMNS KW_FROM table_name:table
    {:
        RESULT = new DescribeStmt(table, true);
    :}
    | describe_command opt_explain_options:options query_stmt:query
    {:
        query.setIsExplain(options);
        RESULT = query;
    :}   
    | describe_command opt_explain_options:options insert_stmt:stmt
    {:
        stmt.getQueryStmt().setIsExplain(options);
        RESULT = stmt;
    :}
    ;

describe_command ::=
    KW_DESCRIBE
    | KW_DESC
    ;

// Cancel statement
cancel_stmt ::=
    KW_CANCEL cancel_param:stmt
    {:
        RESULT = stmt;
    :}
    ;

cancel_rollup_job_id_list ::=
    {:
        RESULT = null;
    :}
    | LPAREN integer_list:list RPAREN
    {:
        RESULT = list;
    :}
    ;

cancel_param ::=
    KW_LOAD opt_db:db opt_wild_where
    {:
        RESULT = new CancelLoadStmt(db, parser.where);
    :}
    | KW_EXPORT opt_db:db opt_wild_where
    {:
        RESULT = new CancelExportStmt(db, parser.where);
    :}
    | KW_ALTER KW_TABLE opt_alter_type:type KW_FROM table_name:table cancel_rollup_job_id_list:list
    {:
        RESULT = new CancelAlterTableStmt(type, table, list);
    :}
    | KW_DECOMMISSION KW_BACKEND string_list:hostPorts
    {:
        RESULT = new CancelAlterSystemStmt(hostPorts);
    :}
    | KW_BACKUP opt_db:db
    {:
        RESULT = new CancelBackupStmt(db, false);
    :}
    | KW_RESTORE opt_db:db
    {:
        RESULT = new CancelBackupStmt(db, true);
    :}
    ;

// Delete stmt
delete_stmt ::=
    KW_DELETE KW_FROM table_name:table opt_table_alias:alias opt_partition_names:partitionNames opt_using_clause:fromClause where_clause:wherePredicate
    {:
        RESULT = new DeleteStmt(new TableRef(table, alias), partitionNames, fromClause, wherePredicate);
    :}
    ;

opt_using_clause ::=
    /* empty */
    {:
        RESULT = null;
    :}
    | KW_USING table_ref_list:l
    {:
        RESULT = new FromClause(l);
    :}
    ;

// Our parsing of UNION is slightly different from MySQL's:
// http://dev.mysql.com/doc/refman/5.5/en/union.html
//
// Imo, MySQL's parsing of union is not very clear.
// For example, MySQL cannot parse this query:
// select 3 order by 1 limit 1 union all select 1;
//
// On the other hand, MySQL does parse this query, but associates
// the order by and limit with the union, not the select:
// select 3 as g union all select 1 order by 1 limit 2;
//
// MySQL also allows some combinations of select blocks
// with and without parenthesis, but also disallows others.
//
// Our parsing:
// Select blocks may or may not be in parenthesis,
// even if the union has order by and limit.
// ORDER BY and LIMIT bind to the preceding select statement by default.
query_stmt ::=
    opt_with_clause:w set_operand_list:operands opt_outfile:outfile
    {:
        QueryStmt queryStmt = null;
        if (operands.size() == 1) {
          queryStmt = operands.get(0).getQueryStmt();
        } else {
          queryStmt = new SetOperationStmt(operands, null, LimitElement.NO_LIMIT);
        }
        queryStmt.setWithClause(w);
        queryStmt.setOutFileClause(outfile);
        RESULT = queryStmt;
    :}
    | opt_with_clause:w set_operation_with_order_by_or_limit:set_operation opt_outfile:outfile
    {:
        set_operation.setWithClause(w);
        set_operation.setOutFileClause(outfile);
        RESULT = set_operation;
    :}
    ;

opt_outfile ::=
    {:
        RESULT = null;
    :}
    | KW_INTO KW_OUTFILE STRING_LITERAL:file opt_file_format:fileFormat opt_properties:properties
    {:
        RESULT = new OutFileClause(file, fileFormat, properties);
    :}
    ;

opt_with_clause ::=
    KW_WITH with_view_def_list:list
    {: RESULT = new WithClause(list); :}
    | /* empty */
    {: RESULT = null; :}
    ;

with_view_def ::=
    ident:alias KW_AS LPAREN query_stmt:query RPAREN
    {: RESULT = new View(alias, query, null); :}
    | STRING_LITERAL:alias KW_AS LPAREN query_stmt:query RPAREN
    {: RESULT = new View(alias, query, null); :}
    | ident:alias LPAREN ident_list:col_names RPAREN KW_AS LPAREN
      query_stmt:query RPAREN
    {: RESULT = new View(alias, query, col_names); :}
    | STRING_LITERAL:alias LPAREN ident_list:col_names RPAREN
      KW_AS LPAREN query_stmt:query RPAREN
    {: RESULT = new View(alias, query, col_names); :}
    ;

with_view_def_list ::=
    with_view_def:v
    {:
        ArrayList<View> list = new ArrayList<View>();
        list.add(v);
        RESULT = list;
    :}
    | with_view_def_list:list COMMA with_view_def:v
    {:
        list.add(v);
        RESULT = list;
    :}
    ;

// We must have a non-empty order by or limit for them to bind to the union.
// We cannot reuse the existing order_by_clause or
// limit_clause because they would introduce conflicts with EOF,
// which, unfortunately, cannot be accessed in the parser as a nonterminal
// making this issue unresolvable.
// We rely on the left precedence of KW_ORDER, KW_BY, and KW_LIMIT,
// to resolve the ambiguity with select_stmt in favor of select_stmt
// (i.e., ORDER BY and LIMIT bind to the select_stmt by default, and not the set operation).
// There must be at least two set operands for ORDER BY or LIMIT to bind to a set operation,
// and we manually throw a parse error if we reach this production
// with only a single operand.
set_operation_with_order_by_or_limit ::=
    set_operand_list:operands
    KW_LIMIT INTEGER_LITERAL:limit
  {:
    if (operands.size() == 1) {
      parser.parseError("limit", SqlParserSymbols.KW_LIMIT);
    }
    RESULT = new SetOperationStmt(operands, null, new LimitElement(limit.longValue()));
  :}
  |
    set_operand_list:operands
    KW_LIMIT INTEGER_LITERAL:offset COMMA INTEGER_LITERAL:limit
  {:
    if (operands.size() == 1) {
      parser.parseError("limit", SqlParserSymbols.KW_LIMIT);
    }
    RESULT = new SetOperationStmt(operands, null, new LimitElement(offset.longValue(), limit.longValue()));
  :}
  |
    set_operand_list:operands
    KW_LIMIT INTEGER_LITERAL:limit KW_OFFSET INTEGER_LITERAL:offset
  {:
    if (operands.size() == 1) {
      parser.parseError("limit", SqlParserSymbols.KW_LIMIT);
    }
    RESULT = new SetOperationStmt(operands, null, new LimitElement(offset.longValue(), limit.longValue()));
  :}
  |
    set_operand_list:operands
    KW_ORDER KW_BY order_by_elements:orderByClause
  {:
    if (operands.size() == 1) {
      parser.parseError("order", SqlParserSymbols.KW_ORDER);
    }
    RESULT = new SetOperationStmt(operands, orderByClause, LimitElement.NO_LIMIT);
  :}
  |
    set_operand_list:operands
    KW_ORDER KW_BY order_by_elements:orderByClause
    KW_LIMIT INTEGER_LITERAL:limit
  {:
    if (operands.size() == 1) {
      parser.parseError("order", SqlParserSymbols.KW_ORDER);
    }
    RESULT = new SetOperationStmt(operands, orderByClause, new LimitElement(limit.longValue()));
  :}
  |
    set_operand_list:operands
    KW_ORDER KW_BY order_by_elements:orderByClause
    KW_LIMIT INTEGER_LITERAL:offset COMMA INTEGER_LITERAL:limit
  {:
    if (operands.size() == 1) {
      parser.parseError("order", SqlParserSymbols.KW_ORDER);
    }
    RESULT = new SetOperationStmt(operands, orderByClause, new LimitElement(offset.longValue(), limit.longValue()));
  :}
  |
    set_operand_list:operands
    KW_ORDER KW_BY order_by_elements:orderByClause
    KW_LIMIT INTEGER_LITERAL:limit KW_OFFSET INTEGER_LITERAL:offset
  {:
    if (operands.size() == 1) {
      parser.parseError("order", SqlParserSymbols.KW_ORDER);
    }
    RESULT = new SetOperationStmt(operands, orderByClause, new LimitElement(offset.longValue(), limit.longValue()));
  :}
  ;


set_operand ::=
  select_stmt:select
  {:
    RESULT = select;
  :}
  | LPAREN query_stmt:query RPAREN
  {:
    RESULT = query;
  :}
  ;

set_operand_list ::=
  set_operand:operand
  {:
    List<SetOperand> operands = new ArrayList<SetOperand>();
    operands.add(new SetOperand(operand, null, null));
    RESULT = operands;
  :}
  | set_operand_list:operands set_op:op opt_set_qualifier:qualifier set_operand:operand
  {:
    operands.add(new SetOperand(operand, op, qualifier));
    RESULT = operands;
  :}
  ;

set_op ::=
  KW_UNION
  {: RESULT = Operation.UNION; :}
  | KW_INTERSECT
  {: RESULT = Operation.INTERSECT; :}
  | KW_EXCEPT
  {: RESULT = Operation.EXCEPT; :}
  | KW_MINUS
  {: RESULT = Operation.EXCEPT; :}
  ;

opt_set_qualifier ::=
  {: RESULT = Qualifier.DISTINCT; :}
  | KW_DISTINCT
  {: RESULT = Qualifier.DISTINCT; :}
  | KW_ALL
  {: RESULT = Qualifier.ALL; :}
  ;

// Change catalog
switch_stmt ::=
    KW_SWITCH ident:catalog
    {:
        RESULT = new SwitchStmt(catalog);
    :}
    ;

// Change database
use_stmt ::=
    KW_USE ident:db
    {:
        RESULT = new UseStmt(db);
    :}
    | KW_USE ident:ctl DOT ident:db
    {:
        RESULT = new UseStmt(ctl, db);
    :}
    ;
// Insert overwrite statement
insert_overwrite_stmt ::=
    KW_INSERT KW_OVERWRITE KW_TABLE insert_target:target opt_with_label:label opt_col_list:cols opt_plan_hints:hints insert_source:source
    {:
       RESULT = new InsertOverwriteTableStmt(target, label, cols, source, hints);
    :}
    ;

// Insert statement
insert_stmt ::=
    KW_INSERT KW_INTO insert_target:target opt_with_label:label opt_col_list:cols opt_plan_hints:hints insert_source:source
    {:
        RESULT = new InsertStmt(target, label, cols, source, hints);
    :}
    // TODO(zc) add default value for SQL-2003
    // | KW_INSERT KW_INTO insert_target:target KW_DEFAULT KW_VALUES
    ;

insert_target ::=
    table_name:tbl opt_partition_names:partitionNames
    {:
        RESULT = new InsertTarget(tbl, partitionNames);
    :}
    ;

opt_with_label ::=
    /* empty */
    {:
        RESULT = null;
    :}
    | KW_WITH KW_LABEL ident:label
    {:
        RESULT = label;
    :}
    ;

insert_source ::=
    query_stmt:query
    {:
        RESULT = new InsertSource(query);
    :}
    ;

// update stmt
update_stmt ::=
    KW_UPDATE table_name:tbl opt_table_alias:alias set_clause:setClause opt_from_clause:fromClause where_clause:whereClause
    {:
        RESULT = new UpdateStmt(new TableRef(tbl, alias), setClause, fromClause, whereClause);
    :}
    ;

opt_from_clause ::=
    /* empty */
    {:
        RESULT = null;
    :}
    | from_clause:fromClause
    {:
        RESULT = fromClause;
    :}
    ;

set_clause ::=
    KW_SET assignment_list:list
    {:
        RESULT = list;
    :}
    ;

assignment_list ::=
    assignment:a
    {:
      List<BinaryPredicate> list = new ArrayList<>();
      list.add(a);
      RESULT = list;
    :}
    | assignment_list:list COMMA assignment:a
    {:
      list.add(a);
      RESULT = list;
    :}
    ;

assignment ::=
    column_ref:columnRef EQUAL expr:value
    {:
        RESULT = new BinaryPredicate(BinaryPredicate.Operator.EQ, columnRef, value);
    :}
    ;

// backup stmt
backup_stmt ::=
    KW_BACKUP KW_SNAPSHOT job_label:label
    KW_TO ident:repoName
    opt_backup_table_ref_list:tblRefClause
    opt_properties:properties
    {:
        RESULT = new BackupStmt(label, repoName, tblRefClause, properties);
    :}
    ;

unlock_tables_stmt ::=
    KW_UNLOCK KW_TABLES
    {:
        RESULT = new UnlockTablesStmt();
    :}
    ;
lock_alias ::=
    /* empty */
    {:
        RESULT = null;
    :}
    | KW_AS ident:ident
    {:
        RESULT = ident;
    :}
    | KW_AS STRING_LITERAL:l
    {:
        RESULT = l;
    :}
    ;

lock_table ::=
    table_name:name lock_alias:alias KW_READ
    {:
        RESULT = new LockTable(name, alias, LockTable.LockType.READ);
    :}
    |
    table_name:name lock_alias:alias KW_READ KW_LOCAL
    {:
        RESULT = new LockTable(name, alias, LockTable.LockType.READ_LOCAL);
    :}
    |
    table_name:name lock_alias:alias KW_WRITE
    {:
        RESULT = new LockTable(name, alias, LockTable.LockType.WRITE);
    :}
    |
    table_name:name lock_alias:alias KW_LOW_PRIORITY KW_WRITE
    {:
        RESULT = new LockTable(name, alias, LockTable.LockType.LOW_PRIORITY_WRITE);
    :}
    ;

opt_lock_tables_list ::=
  lock_table: table
  {:
    ArrayList<LockTable> lock_tables = new ArrayList<LockTable>();
    lock_tables.add(table);
    RESULT = lock_tables;
  :}
  | opt_lock_tables_list:lock_tables COMMA lock_table:table
  {:
    lock_tables.add(table);
    RESULT = lock_tables;
  :}
  |
  {:
       RESULT = new ArrayList<LockTable>();
  :}
  ;

lock_tables_stmt ::=
    KW_LOCK KW_TABLES opt_lock_tables_list:lock_tables
    {:
        RESULT = new LockTablesStmt(lock_tables);
    :}
    ;

opt_backup_table_ref_list ::=
    backup_exclude_or_not:isExclude LPAREN base_table_ref_list:tbls RPAREN
    {:
        RESULT = new AbstractBackupTableRefClause(isExclude, tbls);
    :}
    | /* empty */
    {:
        RESULT = null;
    :}
    ;

backup_exclude_or_not ::=
    KW_ON
    {:
        RESULT = false;
    :}
    | KW_EXCLUDE
    {:
        RESULT = true;
    :}
    ;

// Restore statement
restore_stmt ::=
    KW_RESTORE KW_SNAPSHOT job_label:label
    KW_FROM ident:repoName
    opt_backup_table_ref_list:tblRefClause
    opt_properties:properties
    {:
        RESULT = new RestoreStmt(label, repoName, tblRefClause, properties);
    :}
    ;

// Kill statement
kill_stmt ::=
    KW_KILL INTEGER_LITERAL:value
    {:
        RESULT = new KillStmt(true, value.intValue());
    :}
    | KW_KILL KW_CONNECTION INTEGER_LITERAL:value
    {:
        RESULT = new KillStmt(true, value.intValue());
    :}
    | KW_KILL KW_QUERY INTEGER_LITERAL:value
    {:
        RESULT = new KillStmt(false, value.intValue());
    :}
    ;

kill_analysis_job_stmt ::=
    KW_KILL KW_ANALYZE INTEGER_LITERAL:value
    {:
        RESULT = new KillAnalysisJobStmt(value.intValue());
    :}
    ;

// TODO(zhaochun): stolen from MySQL. Why not use value list, maybe avoid shift/reduce conflict
// Set statement
set_stmt ::=
    KW_SET start_option_value_list:list
    {:
        RESULT = new SetStmt(list);
    :}
    | KW_SET KW_PROPERTY opt_user:user user_property_list:property_list
    {:
        RESULT = new SetUserPropertyStmt(user, property_list);
    :}
    ;

user_property_list ::=
    user_property:property
    {:
        RESULT = Lists.newArrayList(property);
    :}
    | user_property_list:list COMMA user_property:property
    {:
        list.add(property);
        RESULT = list;
    :}
    ;

user_property ::=
    STRING_LITERAL:key equal STRING_LITERAL:value
    {:
        RESULT = new SetUserPropertyVar(key, value);
    :}
    | STRING_LITERAL:key equal KW_NULL
    {:
        RESULT = new SetUserPropertyVar(key, null);
    :}
    ;

// Start of set value list
start_option_value_list ::=
    /* Variable starts with keyword and have no option */
    option_value_no_option_type:value option_value_list_continued:list
    {:
        if (list == null) {
            list = Lists.newArrayList(value);
        } else {
            list.add(value);
        }
        RESULT = list;
    :}
    /* Do not support transaction, return null */
    | KW_TRANSACTION transaction_characteristics
    {:
        RESULT = Lists.newArrayList((SetVar) new SetTransaction());
    :}
    | option_type:type start_option_value_list_following_option_type:list
    {:
        if (list == null || list.isEmpty()) {
        } else {
            list.get(0).setType(type);
        }
        RESULT = list;
    :}
    ;

// Following the start of value list with option
start_option_value_list_following_option_type ::=
    option_value_follow_option_type:var option_value_list_continued:list
    {:
        list.add(var);
        RESULT = list;
    :}
    | KW_TRANSACTION transaction_characteristics
    {:
        RESULT = Lists.newArrayList((SetVar) new SetTransaction());
    :}
    ;

// option values after first value;
option_value_list_continued ::=
    /* empty */
    {:
        RESULT = Lists.newArrayList();
    :}
    | COMMA option_value_list:list
    {:
        RESULT = list;
    :}
    ;

option_value_list ::=
    option_value:var
    {:
        RESULT = Lists.newArrayList(var);
    :}
    | option_value_list:list COMMA option_value:item
    {:
        list.add(item);
        RESULT = list;
    :}
    ;

option_value ::=
    option_type:type option_value_follow_option_type:var
    {:
        var.setType(type);
        RESULT = var;
    :}
    | option_value_no_option_type:var
    {:
        RESULT = var;
    :}
    ;

option_value_follow_option_type ::=
    variable_name:variable equal set_expr_or_default:expr
    {:
        RESULT = new SetVar(variable, expr);
    :}
    ;

option_value_no_option_type ::=
    /* Normal set value */
    variable_name:variable equal set_expr_or_default:expr
    {:
        RESULT = new SetVar(variable, expr);
    :}
    | AT ident_or_text:var equal literal:expr
    {:
        RESULT = new SetVar(var, expr);
    :}
    /* Ident */
    | AT AT variable_name:variable equal set_expr_or_default:expr
    {:
        RESULT = new SetVar(variable, expr);
    :}
    | AT AT var_ident_type:type variable_name:variable equal set_expr_or_default:expr
    {:
        RESULT = new SetVar(type, variable, expr);
    :}
    /* charset */
    | charset old_or_new_charset_name_or_default:charset
    {:
        RESULT = new SetNamesVar(charset);
    :}
    | KW_NAMES equal expr
    {:
        parser.parseError("names", SqlParserSymbols.KW_NAMES);
    :}
    | KW_NAMES charset_name_or_default:charset opt_collate:collate
    {:
        RESULT = new SetNamesVar(charset, collate);
    :}
    /* Password */
    | KW_PASSWORD equal text_or_password:passwd
    {:
        RESULT = new SetPassVar(null, passwd);
    :}
    | KW_PASSWORD KW_FOR user_identity:userId equal text_or_password:passwd
    {:
        RESULT = new SetPassVar(userId, passwd);
    :}
    | KW_LDAP_ADMIN_PASSWORD equal text_or_password:passwd
    {:
        RESULT = new SetLdapPassVar(passwd);
    :}
    ;

variable_name ::=
    ident:name
    {:
        RESULT = name;
    :}
    ;

text_or_password ::=
    STRING_LITERAL:text
    {:
        // This is hashed text
        RESULT = new PassVar(text, false);
    :}
    | KW_PASSWORD LPAREN STRING_LITERAL:text RPAREN
    {:
        // This is plain text
        RESULT = new PassVar(text, true);
    :}
    ;

option_type ::=
    KW_GLOBAL
    {:
        RESULT = SetType.GLOBAL;
    :}
    | KW_LOCAL
    {:
        RESULT = SetType.SESSION;
    :}
    | KW_SESSION
    {:
        RESULT = SetType.SESSION;
    :}
    ;

opt_var_type ::=
    /* empty */
    {: RESULT = SetType.DEFAULT; :}
    | KW_GLOBAL
    {: RESULT = SetType.GLOBAL; :}
    | KW_LOCAL
    {: RESULT = SetType.SESSION; :}
    | KW_SESSION
    {: RESULT = SetType.SESSION; :}
    ;

var_ident_type ::=
    KW_GLOBAL DOT
    {:
        RESULT = SetType.GLOBAL;
    :}
    | KW_LOCAL DOT
    {:
        RESULT = SetType.SESSION;
    :}
    | KW_SESSION DOT
    {:
        RESULT = SetType.SESSION;
    :}
    ;

equal ::=
    EQUAL
    | SET_VAR
    ;

transaction_characteristics ::=
    transaction_access_mode
    | isolation_level
    | transaction_access_mode COMMA isolation_level
    | isolation_level COMMA transaction_access_mode
    ;

transaction_access_mode ::=
    KW_READ KW_ONLY
    | KW_READ KW_WRITE
    ;

isolation_level ::=
    KW_ISOLATION KW_LEVEL isolation_types
    ;

isolation_types ::=
    KW_READ KW_UNCOMMITTED
    | KW_READ KW_COMMITTED
    | KW_REPEATABLE KW_READ
    | KW_SERIALIZABLE
    ;

set_expr_or_default ::=
    KW_DEFAULT
    {:
        RESULT = null;
    :}
    | KW_ON
    {:
        RESULT = new StringLiteral("ON");
    :}
    | KW_ALL
    {:
        RESULT = new StringLiteral("ALL");
    :}
    | expr:expr
    {:
        RESULT = expr;
    :}
    ;

select_stmt ::=
  select_clause:selectList
    limit_clause:limitClause
  {: RESULT = new SelectStmt(selectList, null, null, null, null, null, limitClause); :}
  | select_clause:selectList
    from_clause:fromClause
    where_clause:wherePredicate
    group_by_clause:groupByClause
    having_clause:havingPredicate
    order_by_clause:orderByClause
    limit_clause:limitClause
  {:
    RESULT = new SelectStmt(selectList, fromClause, wherePredicate,
                            groupByClause, havingPredicate, orderByClause,
                            limitClause);
  :}
  | value_clause:valueClause order_by_clause:orderByClause limit_clause:limitClause
  {:
      RESULT = new SelectStmt(valueClause, orderByClause, limitClause);
  :}
  ;

value_clause ::=
    KW_VALUES row_value:value
    {:
        RESULT = new ValueList(value);
    :}
    | value_clause:valueClause COMMA row_value:value
    {:
        valueClause.addRow(value);
        RESULT = valueClause;
    :}
    ;

row_value ::=
    LPAREN opt_values:values RPAREN
    {:
        RESULT = values;
    :}
    ;

opt_values ::=
    values:valueList
    {:
        RESULT = valueList;
    :}
    |
    {:
        RESULT = Lists.newArrayList();
    :}
    ;

values ::=
    expr_or_default:value
    {:
        RESULT = Lists.newArrayList(value);
    :}
    | values:valueList COMMA expr_or_default:value
    {:
        valueList.add(value);
        RESULT = valueList;
    :}
    ;

expr_or_default ::=
    expr:expr
    {:
        RESULT = expr;
    :}
    | KW_DEFAULT
    {:
        RESULT = new DefaultValueExpr();
    :}
    ;

prepare_stmt ::=
    KW_PREPARE variable_name:name KW_FROM select_stmt:s
    {:
        RESULT = new PrepareStmt(s, name, false);
    :}
    ;

execute_stmt ::=
    KW_EXECUTE variable_name:name args_list:s
    {:
        RESULT = new ExecuteStmt(name, s);
    :}
    ;

literal_values ::=
    literal:value
    {:
        RESULT = Lists.newArrayList(value);
    :}
    | literal_values:valueList COMMA literal:value
    {:
        valueList.add(value);
        RESULT = valueList;
    :}
    ;

args_list ::=
    {:
        RESULT = Lists.newArrayList();     
    :}
    | KW_USING LPAREN literal_values:values RPAREN 
    {:
        RESULT = values;
    :}
    ;

select_clause ::=
    KW_SELECT opt_select_hints:hints select_list:l
    {:
        l.setOptHints(hints);
        RESULT = l;
    :}
    | KW_SELECT opt_select_hints:hints KW_ALL select_list:l
    {:
        l.setOptHints(hints);
        RESULT = l;
    :}
    | KW_SELECT opt_select_hints:hints KW_DISTINCT select_list:l
    {:
        l.setOptHints(hints);
        l.setIsDistinct(true);
        RESULT = l;
    :}
    ;

query_hint_parameter_key ::=
    literal:k
    {:
        RESULT = k.getStringValue();
    :}
    | variable_name:k
    {:
        RESULT = k;
    :}
    ;

query_hint_parameter ::=
    query_hint_parameter_key:k
    {:
        RESULT = new AbstractMap.SimpleEntry<String, String>(k, null);
    :}
    | query_hint_parameter_key:k equal literal_or_ident:v
    {:
        RESULT = new AbstractMap.SimpleEntry<String, String>(k, v);
    :}
    ;


query_hint_parameters ::=
    query_hint_parameters:map COMMA query_hint_parameter:kv
    {:
        map.put(kv.getKey(), kv.getValue());
        RESULT = map;
    :}
    |  query_hint_parameter:kv
    {:
        Map<String, String> map = new HashMap<>();
        map.put(kv.getKey(), kv.getValue());
        RESULT = map;
    :}
    |
    {:
        RESULT = new HashMap<String, String>();
    :}
    ;

query_hint ::=
    ident:k LPAREN query_hint_parameters:v RPAREN
    {:
        RESULT = new AbstractMap.SimpleEntry<String, Map<String, String>>(k.toLowerCase(Locale.ROOT), v);
    :}
    ;

query_hints ::=
    query_hints:map query_hint:kv
    {:
        map.computeIfAbsent(kv.getKey(), k -> new HashMap<>());
        map.get(kv.getKey()).putAll(kv.getValue());
        RESULT = map;
    :}
    | query_hint:kv
    {:
        Map<String, Map<String, String>> map = new HashMap<>();
        map.put(kv.getKey(), kv.getValue());
        RESULT = map;
    :}
    ;

literal_or_ident ::=
    literal:l
    {:
        RESULT = l.getStringValue();
    :}
    | ident:i
    {:
        RESULT = i;
    :}
    ;

opt_select_hints ::=
    COMMENTED_PLAN_HINT_START query_hints:map COMMENTED_PLAN_HINT_END
    {:
        RESULT = map;
    :}
    | /* empty */
    {:
        RESULT = null;
    :}
    ;

select_list ::=
    select_sublist:list
    {:
        RESULT = list;
    :}
    | STAR
    {:
        SelectList list = new SelectList();
        list.addItem(SelectListItem.createStarItem(null));
        RESULT = list;
    :}
    | STAR KW_EXCEPT LPAREN select_sublist: list RPAREN
    {:
        SelectList res = new SelectList(list);
        list.setIsExcept(true);
        RESULT = list;
    :}
    ;

select_sublist ::=
    select_sublist:list COMMA select_list_item:item
    {:
        list.addItem(item);
        RESULT = list;
    :}
    | select_sublist:list COMMA STAR
    {:
        list.addItem(SelectListItem.createStarItem(null));
        RESULT = list;
    :}
    // why not use "STAR COMMA select_sublist",for we analyze from left to right
    | STAR COMMA select_list_item:item
    {:
        SelectList list = new SelectList();
        list.addItem(SelectListItem.createStarItem(null));
        list.addItem(item);
        RESULT = list;
    :}
    | select_list_item:item
    {:
        SelectList list = new SelectList();
        list.addItem(item);
        RESULT = list;
    :}
    ;

select_list_item ::=
    expr:expr select_alias:alias
    {:
        RESULT = new SelectListItem(expr, alias);
    :}
    | star_expr:expr
    {:
        RESULT = expr;
    :}
    ;

select_alias ::=
    /* empty */
    {:
        RESULT = null;
    :}
    | KW_AS ident:ident
    {:
        RESULT = ident;
    :}
    | ident:ident
    {:
        RESULT = ident;
    :}
    | KW_AS STRING_LITERAL:l
    {:
        RESULT = l;
    :}
    | STRING_LITERAL:l
    {:
        RESULT = l;
    :}
    ;

star_expr ::=
    // table_name DOT STAR doesn't work because of a reduce-reduce conflict
    // on IDENT [DOT]
    ident:tbl DOT STAR
    {:
        RESULT = SelectListItem.createStarItem(new TableName(null, null, tbl));
    :}
    | ident:db DOT ident:tbl DOT STAR
    {:
        RESULT = SelectListItem.createStarItem(new TableName(null, db, tbl));
    :}
    | ident:ctl DOT ident:db DOT ident:tbl DOT STAR
    {:
        RESULT = SelectListItem.createStarItem(new TableName(ctl, db, tbl));
    :}
    ;

opt_table_name ::=
    {:
        RESULT = null;
    :}
    | table_name:tbl
    {:
        RESULT = tbl;
    :}
    ;

table_name ::=
    ident:tbl
    {: RESULT = new TableName(null, null, tbl); :}
    | ident:db DOT ident:tbl
    {: RESULT = new TableName(null, db, tbl); :}
    | ident:ctl DOT ident:db DOT ident:tbl
    {: RESULT = new TableName(ctl, db, tbl); :}
    ;

encryptkey_name ::=
    ident:name
    {:
        RESULT = new EncryptKeyName(name);
    :}
    | ident:db DOT ident:name
    {:
        RESULT = new EncryptKeyName(db, name);
    :}
    ;

function_name ::=
    type_function_name:fn
    {: RESULT = new FunctionName(null, fn); :}
    | ident:db DOT type_function_name:fn
    {: RESULT = new FunctionName(db, fn); :}
    ;

type_function_name ::=
    ident:id
    {: RESULT = id; :}
    | type_func_name_keyword:id
    {: RESULT = id; :}
    ;

from_clause ::=
    KW_FROM table_ref_list:l
    {: RESULT = new FromClause(l); :}
    ;

table_ref_list ::=
  table_ref:t opt_sort_hints:h
  {:
    ArrayList<TableRef> list = new ArrayList<TableRef>();
    t.setSortHints(h);
    list.add(t);
    RESULT = list;
  :}
  | table_ref_list:list COMMA table_ref:table opt_sort_hints:h
  {:
    table.setSortHints(h);
    list.add(table);
    RESULT = list;
  :}
  | table_ref_list:list join_operator:op opt_plan_hints:hints table_ref:table opt_sort_hints:h
  {:
    table.setJoinOp((JoinOperator) op);
    table.setJoinHints(hints);
    table.setSortHints(h);
    list.add(table);
    RESULT = list;
  :}
  | table_ref_list:list join_operator:op opt_plan_hints:hints table_ref:table opt_sort_hints:h
    KW_ON expr:e
  {:
    table.setJoinOp((JoinOperator) op);
    table.setJoinHints(hints);
    table.setOnClause(e);
    table.setSortHints(h);
    list.add(table);
    RESULT = list;
  :}
  | table_ref_list:list join_operator:op opt_plan_hints:hints table_ref:table opt_sort_hints:h
    KW_USING LPAREN ident_list:colNames RPAREN
  {:
    table.setJoinOp((JoinOperator) op);
    table.setJoinHints(hints);
    table.setUsingClause(colNames);
    table.setSortHints(h);
    list.add(table);
    RESULT = list;
  :}
  ;

table_ref ::=
  base_table_ref:b opt_lateral_view_ref_list:lateralViewRefList
  {:
    b.setLateralViewRefs(lateralViewRefList);
    RESULT = b;
  :}
  | inline_view_ref:s opt_lateral_view_ref_list:lateralViewRefList
  {:
    s.setLateralViewRefs(lateralViewRefList);
    RESULT = s;
  :}
  | table_valued_function_ref:f
  {:
  	RESULT = f;
  :}
  ;

table_valued_function_ref ::=
  ident:func_name LPAREN opt_key_value_map_in_paren:properties RPAREN opt_table_alias:alias
  {:
    RESULT = new TableValuedFunctionRef(func_name, alias, properties);
  :}
  ;

inline_view_ref ::=
    LPAREN query_stmt:query RPAREN opt_table_alias:alias
    {:
        RESULT = new InlineViewRef(alias, query);
    :}
    ;

base_table_ref_list ::=
  base_table_ref:tbl
  {:
    ArrayList<TableRef> list = new ArrayList<TableRef>();
    list.add(tbl);
    RESULT = list;
  :}
  | base_table_ref_list:list COMMA base_table_ref:tbl
  {:
    list.add(tbl);
    RESULT = list;
  :}
  ;

base_table_ref ::=
    table_name:name opt_table_snapshot:tableSnapshot opt_partition_names:partitionNames opt_tablet_list:tabletIds opt_table_alias:alias opt_table_sample:tableSample opt_common_hints:commonHints
    {:
        RESULT = new TableRef(name, alias, partitionNames, tabletIds, tableSample, commonHints, tableSnapshot);
    :}
    ;

opt_table_snapshot ::=
    /* empty */
    {:
        RESULT = null;
    :}
    | table_snapshot:tableSnapshot
    {:
        RESULT = tableSnapshot;
    :}
    ;

table_snapshot ::=
    KW_FOR KW_VERSION KW_AS KW_OF INTEGER_LITERAL:version
    {:
        RESULT = new TableSnapshot(version);
    :}
    | KW_FOR KW_TIME KW_AS KW_OF STRING_LITERAL:time
    {:
        RESULT = new TableSnapshot(time);
    :}
    ;

opt_common_hints ::=
    COMMENTED_PLAN_HINT_START ident_list:l COMMENTED_PLAN_HINT_END
    {:
        RESULT = l;
    :}
    | LBRACKET ident_list:l RBRACKET
    {:
        RESULT = l;
    :}
    |
    {:
        RESULT = null;
    :}
    ;

opt_alias ::=
    /* empty */
    {:
        RESULT = null;
    :}
    | KW_AS ident:alias
    {:
        RESULT = alias;
    :}
    ;

opt_table_alias ::=
    /* empty */
    {:
        RESULT = null;
    :}
    | ident:alias
    {:
        RESULT = alias;
    :}
    | KW_AS ident:alias
    {:
        RESULT = alias;
    :}
    | EQUAL ident:alias
    {:
        RESULT = alias;
    :}
    ;

opt_partition_names ::=
    /* empty */
    {:
        RESULT = null;
    :}
    | partition_names:partitionNames
    {:
        RESULT = partitionNames;
    :}
    ;

opt_tablet_list ::=
    /* empty */
    {:
        RESULT = null;
    :}
    | tablet_list:tabletList
    {:
        RESULT = tabletList;
    :}
    ;

tablet_list ::=
    KW_TABLET LPAREN integer_list:tabletIds RPAREN
    {:
        RESULT = Lists.newArrayList(tabletIds);
    :}
    ;

partition_names ::=
    KW_PARTITION LPAREN ident_list:partitions RPAREN
    {:
        RESULT = new PartitionNames(false, partitions);  
    :}
    | KW_TEMPORARY KW_PARTITION LPAREN ident_list:partitions RPAREN
    {:
        RESULT = new PartitionNames(true, partitions);  
    :}
    | KW_PARTITIONS LPAREN ident_list:partitions RPAREN
    {:
        RESULT = new PartitionNames(false, partitions);  
    :}
    | KW_TEMPORARY KW_PARTITIONS LPAREN ident_list:partitions RPAREN
    {:
        RESULT = new PartitionNames(true, partitions);  
    :}
    | KW_PARTITION ident:partName
    {:
        RESULT = new PartitionNames(false, Lists.newArrayList(partName));
    :}
    | KW_TEMPORARY KW_PARTITION ident:partName
    {:
        RESULT = new PartitionNames(true, Lists.newArrayList(partName));
    :}
    ;

opt_table_sample ::=
    /* empty */
    {:
        RESULT = null;
    :}
    | table_sample:tableSample
    {:
        RESULT = tableSample;
    :}
    ;

table_sample ::=
    KW_TABLESAMPLE LPAREN INTEGER_LITERAL:sampleValue KW_PERCENT RPAREN
    {:
        RESULT = new TableSample(true, sampleValue);
    :}
    | KW_TABLESAMPLE LPAREN INTEGER_LITERAL:sampleValue KW_ROWS RPAREN
    {:
        RESULT = new TableSample(false, sampleValue);
    :}
    | KW_TABLESAMPLE LPAREN INTEGER_LITERAL:sampleValue KW_PERCENT RPAREN KW_REPEATABLE INTEGER_LITERAL:seek
    {:
        RESULT = new TableSample(true, sampleValue, seek);
    :}
    | KW_TABLESAMPLE LPAREN INTEGER_LITERAL:sampleValue KW_ROWS RPAREN KW_REPEATABLE INTEGER_LITERAL:seek
    {:
        RESULT = new TableSample(false, sampleValue, seek);
    :}
    ;

opt_lateral_view_ref_list ::=
    /* empty */
    {:
        RESULT = null;
    :}
    | lateral_view_ref_list:lateralViewRefList
    {:
        RESULT = lateralViewRefList;
    :}
    ;

lateral_view_ref_list ::=
    lateral_view_ref:lateralViewRef
    {:
        ArrayList<LateralViewRef> list = new ArrayList<LateralViewRef>();
        list.add(lateralViewRef);
        RESULT = list;
    :}
    |  lateral_view_ref:lateralViewRef lateral_view_ref_list:lateralViewRefList
    {:
        lateralViewRefList.add(lateralViewRef);
        RESULT = lateralViewRefList;
    :}
    ;

lateral_view_ref ::=
    KW_LATERAL KW_VIEW function_call_expr:fnExpr ident:viewName KW_AS ident:columnName
    {:
        RESULT = new LateralViewRef(fnExpr, viewName, columnName);
    :}
    ;

join_operator ::=
  opt_inner KW_JOIN
  {: RESULT = JoinOperator.INNER_JOIN; :}
  | KW_LEFT opt_outer KW_JOIN
  {: RESULT = JoinOperator.LEFT_OUTER_JOIN; :}
  | KW_RIGHT opt_outer KW_JOIN
  {: RESULT = JoinOperator.RIGHT_OUTER_JOIN; :}
  | KW_FULL opt_outer KW_JOIN
  {: RESULT = JoinOperator.FULL_OUTER_JOIN; :}
  | KW_LEFT KW_SEMI KW_JOIN
  {: RESULT = JoinOperator.LEFT_SEMI_JOIN; :}
  | KW_RIGHT KW_SEMI KW_JOIN
  {: RESULT = JoinOperator.RIGHT_SEMI_JOIN; :}
  | KW_LEFT KW_ANTI KW_JOIN
  {: RESULT = JoinOperator.LEFT_ANTI_JOIN; :}
  | KW_RIGHT KW_ANTI KW_JOIN
  {: RESULT = JoinOperator.RIGHT_ANTI_JOIN; :}
  | KW_CROSS KW_JOIN
  {: RESULT = JoinOperator.CROSS_JOIN; :}
  | KW_NATURAL KW_JOIN
  {:
      if (RESULT == null) {
          throw new AnalysisException("natural join is not supported, please use inner join instead.");
      }
  :}
  ;

opt_inner ::=
  KW_INNER
  |
  ;

opt_outer ::=
  KW_OUTER
  |
  ;

opt_plan_hints ::=
    COMMENTED_PLAN_HINTS:l
    {:
        ArrayList<String> hints = Lists.newArrayList();
        String[] tokens = l.split(",");
        for (String token: tokens) {
            String trimmedToken = token.trim();
            if (trimmedToken.length() > 0) {
                hints.add(trimmedToken);
            }
        }
        RESULT = hints;
    :}
    | COMMENTED_PLAN_HINT_START ident_list:l COMMENTED_PLAN_HINT_END
    {:
        RESULT = l;
    :}
    | LBRACKET ident_list:l RBRACKET
    {:
        RESULT = l;
    :}
    | /* empty */
    {:
        RESULT = null;
    :}
    ;

opt_sort_hints ::=
  LBRACKET ident_list:l RBRACKET
  {: RESULT = l; :}
  |
  {: RESULT = null; :}
  ;

ident_list ::=
    ident:ident
    {:
      ArrayList<String> list = new ArrayList<String>();
      list.add(ident);
      RESULT = list;
    :}
    | ident_list:list COMMA ident:ident
    {:
      list.add(ident);
      RESULT = list;
    :}
    ;

with_analysis_properties ::=
    KW_SYNC
    {:
        RESULT = new HashMap<String, String>() {{
            put("sync", "true");
        }};
    :}
    | KW_INCREMENTAL
    {:
        RESULT = new HashMap<String, String>() {{
            put("incremental", "true");
        }};
    :}
    | KW_SAMPLE KW_PERCENT INTEGER_LITERAL:samplePercent
    {:
        RESULT = new HashMap<String, String>() {{
            put("sample.percent", String.valueOf(samplePercent.intValue()));
        }};
    :}
    | KW_SAMPLE KW_ROWS INTEGER_LITERAL:sampleRows
    {:
        RESULT = new HashMap<String, String>() {{
            put("sample.rows", String.valueOf(sampleRows.intValue()));
        }};
    :}
    | KW_BUCKETS INTEGER_LITERAL:numBuckets
    {:
        RESULT = new HashMap<String, String>() {{
            put("num.buckets", String.valueOf(numBuckets.intValue()));
        }};
    :}
    | KW_PERIOD INTEGER_LITERAL:periodInSec
    {:
        RESULT = new HashMap<String, String>() {{
            put("period.seconds", String.valueOf(periodInSec.intValue()));
        }};
    :}
    ;

opt_with_analysis_properties ::=
    /* empty */
    {:
        RESULT = Lists.newArrayList();
    :}
    | opt_with_analysis_properties:withAnalysisProperties
      KW_WITH with_analysis_properties:property
    {:
        withAnalysisProperties.add(property);
        RESULT = withAnalysisProperties;
    :}
    ;


expr_list ::=
  expr:e
  {:
    ArrayList<Expr> list = new ArrayList<Expr>();
    list.add(e);
    RESULT = list;
  :}
  | expr_list:list COMMA expr:e
  {:
    list.add(e);
    RESULT = list;
  :}
  ;

where_clause ::=
   /* empty */
  {: RESULT = null; :}
  | KW_WHERE expr:e
  {: RESULT = e; :}
  ;

delete_on_clause ::=
   /* empty */
  {: RESULT = null; :}
  | KW_DELETE KW_ON expr:e
  {: RESULT = e; :}
  ;

sequence_col_clause ::=
  /* empty */
  {: RESULT = null; :}
  | KW_ORDER KW_BY ident:s
  {: RESULT = s; :}
  ;

pre_filter_clause ::=
  /* empty */
  {: RESULT = null; :}
  | KW_PRECEDING KW_FILTER expr:e
  {: RESULT = e; :}
  ;

grouping_set ::=
  LPAREN RPAREN
  {:
    ArrayList<Expr> list = Lists.newArrayList();
    RESULT = list;
  :}
  | LPAREN expr_list:l RPAREN
  {: RESULT = l; :}
  ;

grouping_set_list ::=
  grouping_set:l
  {:
    List<ArrayList<Expr>> list = Lists.newArrayList();
    list.add(l);
    RESULT = list;
  :}
  | grouping_set_list:list COMMA grouping_set:l
  {:
    list.add(l);
    RESULT = list;
  :}
  ;

grouping_elements ::=
  expr_list:l
  {:
    RESULT = new GroupByClause(l, GroupByClause.GroupingType.GROUP_BY);
  :}
  | KW_GROUPING KW_SETS LPAREN grouping_set_list:ls RPAREN
  {:
    RESULT = new GroupByClause(ls, GroupByClause.GroupingType.GROUPING_SETS);
  :}
  | KW_CUBE LPAREN expr_list:l RPAREN
  {:
    RESULT = new GroupByClause(l, GroupByClause.GroupingType.CUBE);
  :}
  | KW_ROLLUP LPAREN expr_list:l RPAREN
  {:
    RESULT = new GroupByClause(l, GroupByClause.GroupingType.ROLLUP);
  :}
  ;

group_by_clause ::=
  KW_GROUP KW_BY grouping_elements:e
  {: RESULT = e; :}
  | /* empty */
  {: RESULT = null; :}
  ;

having_clause ::=
  KW_HAVING expr:e
  {: RESULT = e; :}
  | /* empty */
  {: RESULT = null; :}
  ;

order_by_clause ::=
  KW_ORDER KW_BY order_by_elements:l
  {: RESULT = l; :}
  | /* empty */
  {: RESULT = null; :}
  ;

order_by_elements ::=
  order_by_element:e
  {:
    ArrayList<OrderByElement> list = new ArrayList<OrderByElement>();
    if (!(e.getExpr() instanceof NullLiteral)) {
        list.add(e);
    }
    RESULT = list;
  :}
  | order_by_elements:list COMMA order_by_element:e
  {:
    if (!(e.getExpr() instanceof NullLiteral)) {
        list.add(e);
    }
    RESULT = list;
  :}
  ;

order_by_element ::=
  expr:e opt_order_param:o opt_nulls_order_param:n
  {:
    if (n == null) {
      RESULT = new OrderByElement(e, o, o);
    } else {
      RESULT = new OrderByElement(e, o, n);
    }
  :}
  ;

opt_order_param ::=
  KW_ASC
  {: RESULT = true; :}
  | KW_DESC
  {: RESULT = false; :}
  | /* empty */
  {: RESULT = true; :}
  ;

opt_nulls_order_param ::=
  KW_NULLS KW_FIRST
  {: RESULT = true; :}
  | KW_NULLS KW_LAST
  {: RESULT = false; :}
  | /* empty */
  {: RESULT = null; :}
  ;

limit_clause ::=
  KW_LIMIT INTEGER_LITERAL:limit
  {: RESULT = new LimitElement(limit.longValue()); :}
  | /* empty */
  {: RESULT = LimitElement.NO_LIMIT; :}
  | KW_LIMIT INTEGER_LITERAL:offset COMMA INTEGER_LITERAL:limit
  {: RESULT = new LimitElement(offset.longValue(), limit.longValue()); :}
  | KW_LIMIT INTEGER_LITERAL:limit KW_OFFSET INTEGER_LITERAL:offset
  {: RESULT = new LimitElement(offset.longValue(), limit.longValue()); :}
  ;

type ::=
  KW_TINYINT opt_field_length
  {: RESULT = Type.TINYINT; :}
  | KW_SMALLINT opt_field_length
  {: RESULT = Type.SMALLINT; :}
  | opt_signed_unsigned KW_INT opt_field_length
  {: RESULT = Type.INT; :}
  // This is just for MySQL compatibility now.
  | KW_UNSIGNED KW_INT opt_field_length
  {: RESULT = Type.BIGINT; :}
  | KW_BIGINT opt_field_length
  {: RESULT = Type.BIGINT; :}
  | KW_LARGEINT opt_field_length
  {: RESULT = Type.LARGEINT; :}
  | KW_BOOLEAN
  {: RESULT = Type.BOOLEAN; :}
  | KW_FLOAT
  {: RESULT = Type.FLOAT; :}
  | KW_DOUBLE
  {: RESULT = Type.DOUBLE; :}
  | KW_DATE
  {: RESULT = ScalarType.createDateType(); :}
  | KW_DATETIME LPAREN INTEGER_LITERAL:precision RPAREN
  {: RESULT = ScalarType.createDatetimeV2Type(precision.intValue()); :}
  | KW_DATETIME
  {: RESULT = ScalarType.createDatetimeType(); :}
  | KW_TIME LPAREN INTEGER_LITERAL:precision RPAREN
  {: RESULT = ScalarType.createTimeV2Type(precision.intValue()); :}
  | KW_TIME
  {: RESULT = ScalarType.createTimeType(); :}
  | KW_DATEV2
  {: RESULT = ScalarType.createDateV2Type(); :}
  | KW_DATETIMEV2 LPAREN INTEGER_LITERAL:precision RPAREN
  {: RESULT = ScalarType.createDatetimeV2Type(precision.intValue()); :}
  | KW_DATETIMEV2
  {: RESULT = ScalarType.createDatetimeV2Type(0); :}
  | KW_BITMAP
  {: RESULT = Type.BITMAP; :}
  | KW_QUANTILE_STATE
  {: RESULT = Type.QUANTILE_STATE; :}
  | KW_STRING
  {: RESULT = ScalarType.createStringType(); :}
  | KW_JSONB
  {: RESULT = ScalarType.createJsonbType(); :}
  | KW_TEXT
  {: RESULT = ScalarType.createStringType(); :}
  | KW_VARCHAR LPAREN INTEGER_LITERAL:len RPAREN
  {: ScalarType type = ScalarType.createVarcharType(len.intValue());
     RESULT = type;
  :}
  | KW_VARCHAR LPAREN ident_or_text:lenStr RPAREN
  {: ScalarType type = ScalarType.createVarcharType(lenStr);
     RESULT = type;
  :}
  | KW_VARCHAR
  {: RESULT = ScalarType.createVarcharType(-1); :}
  | KW_ARRAY LESSTHAN type:value_type GREATERTHAN
  {: RESULT = new ArrayType(value_type); :}
  | KW_MAP LESSTHAN type:key_type COMMA type:value_type GREATERTHAN
  {: RESULT = new MapType(key_type,value_type); :}
  | KW_STRUCT LESSTHAN struct_field_list:fields GREATERTHAN
  {: RESULT = new StructType(fields); :}
  | KW_CHAR LPAREN INTEGER_LITERAL:len RPAREN
  {: ScalarType type = ScalarType.createCharType(len.intValue());
     RESULT = type;
  :}
  | KW_CHAR LPAREN ident_or_text:lenStr RPAREN
  {: ScalarType type = ScalarType.createCharType(lenStr);
     RESULT = type;
  :}
  | KW_CHAR
  {: RESULT = ScalarType.createCharType(-1); :}
  | KW_DECIMAL LPAREN INTEGER_LITERAL:precision RPAREN
  {: RESULT = ScalarType.createDecimalType(precision.intValue()); :}
  | KW_DECIMAL LPAREN INTEGER_LITERAL:precision COMMA INTEGER_LITERAL:scale RPAREN
  {: RESULT = ScalarType.createDecimalType(precision.intValue(), scale.intValue()); :}
  | KW_DECIMAL
  {: RESULT = ScalarType.createDecimalType(); :}
  | KW_DECIMAL LPAREN ident_or_text:precision RPAREN
  {: RESULT = ScalarType.createDecimalType(precision); :}
  | KW_DECIMAL LPAREN ident_or_text:precision COMMA ident_or_text:scale RPAREN
  {: RESULT = ScalarType.createDecimalType(precision, scale); :}
  | KW_DECIMALV3 LPAREN INTEGER_LITERAL:precision RPAREN
  {: RESULT = ScalarType.createDecimalV3Type(precision.intValue()); :}
  | KW_DECIMALV3 LPAREN INTEGER_LITERAL:precision COMMA INTEGER_LITERAL:scale RPAREN
  {: RESULT = ScalarType.createDecimalV3Type(precision.intValue(), scale.intValue()); :}
  | KW_DECIMALV3
  {: RESULT = ScalarType.createDecimalV3Type(); :}
  | KW_DECIMALV3 LPAREN ident_or_text:precision RPAREN
  {: RESULT = ScalarType.createDecimalV3Type(precision); :}
  | KW_DECIMALV3 LPAREN ident_or_text:precision COMMA ident_or_text:scale RPAREN
  {: RESULT = ScalarType.createDecimalV3Type(precision, scale); :}
  | KW_HLL
  {: ScalarType type = ScalarType.createHllType();
     RESULT = type;
  :}
  | KW_ALL
  {: RESULT = Type.ALL; :}
  ;

opt_field_length ::=
  LPAREN INTEGER_LITERAL:length RPAREN
  {: RESULT = length; :}
  |
  {: RESULT = null; :}
  ;

// signed and unsigned is meaningless for Doris.
// This is just for MySQL compatibility now.
opt_signed_unsigned ::=
  /* empty */
  {: RESULT = true; :}
  | KW_SIGNED
  {: RESULT = true; :}
  ;

type_def ::=
  type:t
  {: RESULT = new TypeDef(t); :}
  ;

type_def_list ::=
  type_def:typeDef
  {:
    RESULT = Lists.newArrayList(typeDef);
  :}
  | type_def_list:types COMMA type_def:typeDef
  {:
    types.add(typeDef);
    RESULT = types;
  :}
  ;

func_args_def ::=
  type_def_list:argTypes
  {:
    RESULT = new FunctionArgsDef(argTypes, false);
  :}
  | DOTDOTDOT
  {:
    RESULT = new FunctionArgsDef(Lists.newArrayList(), true);
  :}
  | type_def_list:argTypes COMMA DOTDOTDOT
  {:
    RESULT = new FunctionArgsDef(argTypes, true);
  :}
  ;

cast_expr ::=
  KW_CAST LPAREN expr:e KW_AS type_def:targetType RPAREN
  {:
    CastExpr castExpr = new CastExpr(targetType, e);
    if (targetType.getType().getLength() != -1
        && (targetType.getType().getPrimitiveType() == PrimitiveType.VARCHAR
        || targetType.getType().getPrimitiveType() == PrimitiveType.CHAR)) {
        // transfer cast(xx as char(N)/varchar(N)) to substr(cast(xx as char), 1, N)
        // this is just a workaround to make the result correct
        ArrayList<Expr> exprs = new ArrayList<>();
        exprs.add(castExpr);
        exprs.add(new IntLiteral(1));
        exprs.add(new IntLiteral(targetType.getType().getLength()));
        RESULT = new FunctionCallExpr("substr", new FunctionParams(exprs));
    }
    else {
        RESULT = castExpr;
    }
  :}
  ;

case_expr ::=
  KW_CASE expr:caseExpr
    case_when_clause_list:whenClauseList
    case_else_clause:elseExpr
    KW_END
  {: RESULT = new CaseExpr(caseExpr, whenClauseList, elseExpr); :}
  | KW_CASE
    case_when_clause_list:whenClauseList
    case_else_clause:elseExpr
    KW_END
  {: RESULT = new CaseExpr(null, whenClauseList, elseExpr); :}
  ;

case_when_clause_list ::=
  KW_WHEN expr:whenExpr KW_THEN expr:thenExpr
  {:
    ArrayList<CaseWhenClause> list = new ArrayList<CaseWhenClause>();
    list.add(new CaseWhenClause(whenExpr, thenExpr));
    RESULT = list;
  :}
  | case_when_clause_list:list KW_WHEN expr:whenExpr
    KW_THEN expr:thenExpr
  {:
    list.add(new CaseWhenClause(whenExpr, thenExpr));
    RESULT = list;
  :}
  ;

case_else_clause ::=
  KW_ELSE expr:e
  {: RESULT = e; :}
  | /* emtpy */
  {: RESULT = null; :}
  ;

sign_chain_expr ::=
  SUBTRACT expr:e
  {:
    // integrate signs into literals
    if (e.isLiteral() && e.getType().isNumericType()) {
      ((LiteralExpr)e).swapSign();
      RESULT = e;
    } else {
      RESULT = new ArithmeticExpr(ArithmeticExpr.Operator.MULTIPLY, new IntLiteral((long)-1), e);
    }
  :}
  | ADD expr:e
  {: RESULT = e; :}
  ;

expr ::=
  non_pred_expr:e opt_collate:collate
  {: RESULT = e; :}
  | predicate:p
  {: RESULT = p; :}
  ;

function_call_expr ::=
  function_name:fn_name LPAREN RPAREN
  {: RESULT = new FunctionCallExpr(fn_name, new ArrayList<Expr>()); :}
  | KW_ADD LPAREN function_params:params RPAREN
  {: RESULT = new FunctionCallExpr("add", params); :}
  | function_name:fn_name LPAREN function_params:params RPAREN
  {:
    if ("grouping".equalsIgnoreCase(fn_name.getFunction())) {
      if (params.exprs().size() > 1) {
        throw new AnalysisException("GROUPING requires exactly one column parameter.");
      }
      RESULT = new GroupingFunctionCallExpr(fn_name, params);
    } else if ("grouping_id".equalsIgnoreCase(fn_name.getFunction())) {
      RESULT = new GroupingFunctionCallExpr(fn_name, params);
    } else {
      RESULT = new FunctionCallExpr(fn_name, params);
    }
  :}
  | function_name:fn_name LPAREN ident:id ARROW expr:e COMMA function_params:params RPAREN
  {: 
    List<Expr> exprs = params.exprs();
    LambdaFunctionExpr lambda = new LambdaFunctionExpr(e, id, exprs);
    exprs.add(lambda);
    RESULT = new LambdaFunctionCallExpr(fn_name, exprs); 
  :}
  | function_name:fn_name LPAREN LPAREN ident:id COMMA ident_list:idList RPAREN ARROW expr:e COMMA function_params:params RPAREN
  {:
    List<Expr> exprs = params.exprs();
    idList.add(0, id);
    LambdaFunctionExpr lambda = new LambdaFunctionExpr(e, idList, exprs);
    exprs.add(lambda);
    RESULT = new LambdaFunctionCallExpr(fn_name, exprs);
  :}
  ;

array_literal ::=
  LBRACKET RBRACKET
  {:
    RESULT = new ArrayLiteral();
  :}
  | LBRACKET expr_list:list RBRACKET
  {:
    RESULT = new ArrayLiteral(list.toArray(new LiteralExpr[0]));
  :}
  ;

array_expr ::=
  KW_ARRAY LPAREN function_params:params RPAREN
  {:
    RESULT = new FunctionCallExpr("array", params);
  :}
  | KW_ARRAY LPAREN RPAREN
  {:
    RESULT = new ArrayLiteral();
  :}
  ;

kv_list ::=
  expr:k COLON expr:v
  {:
     ArrayList<Expr> list = new ArrayList<Expr>();
     list.add(k);
     list.add(v);
     RESULT = list ;
  :}
  |kv_list:list COMMA expr:k COLON expr:v
  {:
       list.add(k);
       list.add(v);
       RESULT = list;
  :}
  ;

map_literal ::=
  LBRACE RBRACE
  {:
    RESULT = new MapLiteral();
  :}
  | LBRACE kv_list:list RBRACE
  {:
    RESULT = new MapLiteral(list.toArray(new LiteralExpr[0]));
  :}
  ;

map_expr ::=
  KW_MAP LPAREN function_params:params RPAREN
  {:
    RESULT = new FunctionCallExpr("map", params);
  :}
  | KW_MAP LPAREN RPAREN
  {:
    RESULT = new MapLiteral();
  :}
  ;

struct_field ::=
  ident:name COLON type:type
  {: RESULT = new StructField(name, type); :}
  ;

struct_field_list ::=
  struct_field:field
  {:
    RESULT = Lists.newArrayList(field);
  :}
  | struct_field_list:fields COMMA struct_field:field
  {:
     fields.add(field);
     RESULT = fields;
  :}
  ;

struct_literal ::=
  LBRACE expr_list:list RBRACE
  {:
    RESULT = new StructLiteral(list.toArray(new LiteralExpr[0]));
  :}
  ;

exists_predicate ::=
  KW_EXISTS subquery:s
  {: RESULT = new ExistsPredicate(s, false); :}
  ;

non_pred_expr ::=
  sign_chain_expr:e
  {: RESULT = e; :}
  | AT AT ident:l
  {:
    RESULT = new SysVariableDesc(l);
  :}
  | AT AT var_ident_type:type ident:l
  {:
    RESULT = new SysVariableDesc(l, type);
  :}
  | literal:l
  {: RESULT = l; :}
  | array_expr:a
  {: RESULT = a; :}
  | array_literal:a
  {: RESULT = a; :}
  | map_expr:a
  {: RESULT = a; :}
  | map_literal:a
  {: RESULT = a; :}
  | struct_literal:s
  {: RESULT = s; :}
  | function_call_expr:e
  {: RESULT = e; :}
  | KW_DATE STRING_LITERAL:l
  {: RESULT = new StringLiteral(l); :}
  | KW_DATEV2 STRING_LITERAL:l
  {: RESULT = new StringLiteral(l); :}
  | KW_TIMESTAMP STRING_LITERAL:l
  {: RESULT = new StringLiteral(l); :}
  | KW_EXTRACT LPAREN function_name:fn_name KW_FROM func_arg_list:exprs RPAREN
  {: RESULT = new FunctionCallExpr(fn_name, exprs); :}
  //| function_name:fn_name LPAREN RPAREN
  //{: RESULT = new FunctionCallExpr(fn_name, new ArrayList<Expr>()); :}
  | function_name:fn_name LPAREN function_params:params order_by_clause:o RPAREN
  {: RESULT = new FunctionCallExpr(fn_name, params, o); :}
  | analytic_expr:e
  {: RESULT = e; :}
  /* Since "IF" is a keyword, need to special case this function */
  | KW_IF LPAREN expr_list:exprs RPAREN
  {: RESULT = new FunctionCallExpr("if", exprs); :}
  /* For the case like e1 || e2 || e3 ... */
  | expr_pipe_list:exprs
  {:
    RESULT = new FunctionCallExpr("concat", exprs);
  :}
  | cast_expr:c
  {: RESULT = c; :}
  | case_expr:c
  {: RESULT = c; :}
  | column_ref:c
  {: RESULT = c; :}
  | column_subscript:c
  {: RESULT = c; :}
  | column_slice:c
  {: RESULT = c; :}
  | timestamp_arithmetic_expr:e
  {: RESULT = e; :}
  | arithmetic_expr:e
  {: RESULT = e; :}
  | LPAREN non_pred_expr:e RPAREN
  {:
    e.setPrintSqlInParens(true);
    RESULT = e;
  :}
  /* TODO(zc): add other trim function */
  | KW_TRIM:id LPAREN function_params:params RPAREN
  {: RESULT = new FunctionCallExpr(new FunctionName(null, id), params); :}
  | KW_DATABASE LPAREN RPAREN
  {: RESULT = new InformationFunction("DATABASE"); :}
  | KW_SCHEMA LPAREN RPAREN
  {: RESULT = new InformationFunction("SCHEMA"); :}
  | KW_USER LPAREN RPAREN
  {: RESULT = new InformationFunction("USER"); :}
  | KW_CURRENT_USER LPAREN RPAREN
  {: RESULT = new InformationFunction("CURRENT_USER"); :}
  | KW_CURRENT_CATALOG LPAREN RPAREN
  {: RESULT = new InformationFunction("CURRENT_CATALOG"); :}
  | KW_CONNECTION_ID LPAREN RPAREN
  {: RESULT = new InformationFunction("CONNECTION_ID"); :}
  | KW_PASSWORD LPAREN STRING_LITERAL:text RPAREN
  {:
    RESULT = new StringLiteral(new String(MysqlPassword.makeScrambledPassword(text)));
  :}
  | subquery:s
  {: RESULT = s; :}
  |  KW_NULL KW_IS KW_NULL
  {: RESULT = new BoolLiteral(true); :}
  | KW_NULL KW_IS KW_NOT KW_NULL
  {: RESULT = new BoolLiteral(false); :}
  | KW_CONVERT LPAREN expr:e COMMA type_def:targetType RPAREN
  {: RESULT = new CastExpr(targetType, e); :}
  | KW_KEY encryptkey_name:name
  {: RESULT = new EncryptKeyRef(name); :}
  | KW_CONVERT LPAREN expr:e KW_USING ident:character RPAREN
  {: 
    ArrayList<Expr> exprs = new ArrayList<>();
    exprs.add(e);
    exprs.add(new StringLiteral(character));
    RESULT = new FunctionCallExpr("convert_to", new FunctionParams(exprs)); 
  :}
  | KW_CHAR LPAREN expr_list:exprs opt_using_charset:charset_name RPAREN
  {: 
    exprs.add(0, new StringLiteral(charset_name));
    RESULT = new FunctionCallExpr("char", new FunctionParams(exprs)); 
  :}
  ;

opt_using_charset ::=
    /* empty */
    {:
        RESULT = "utf8";
    :}
    | KW_USING ident:charset_name
    {:
        RESULT = charset_name;
    :}
    ;

expr_pipe_list ::=
  expr:e1 KW_PIPE expr:e2
  {:
    ArrayList<Expr> list = new ArrayList<Expr>();
    list.add(e1);
    list.add(e2);
    RESULT = list;
  :}
  | expr_pipe_list:list KW_PIPE expr:e
  {:
    list.add(e);
    RESULT = list;
  :}
  ;

func_arg_list ::=
  expr:item
  {:
    ArrayList<Expr> list = new ArrayList<Expr>();
    list.add(item);
    RESULT = list;
  :}
  | func_arg_list:list COMMA expr:item
  {:
    list.add(item);
    RESULT = list;
  :}
  ;

analytic_expr ::=
  function_call_expr:e KW_OVER LPAREN opt_partition_by_clause:p order_by_clause:o opt_window_clause:w RPAREN
  {:
    // Handle cases where function_call_expr resulted in a plain Expr
    if (!(e instanceof FunctionCallExpr)) {
      parser.parseError("over", SqlParserSymbols.KW_OVER);
    }
    FunctionCallExpr f = (FunctionCallExpr)e;
    f.setIsAnalyticFnCall(true);
    RESULT = new AnalyticExpr(f, p, o, w);
  :}
  %prec KW_OVER
  ;

opt_partition_by_clause ::=
  KW_PARTITION KW_BY expr_list:l
  {: RESULT = l; :}
  | /* empty */
  {: RESULT = null; :}
  ;

opt_window_clause ::=
  window_type:t window_boundary:b
  {: RESULT = new AnalyticWindow(t, b); :}
  | window_type:t KW_BETWEEN window_boundary:l KW_AND window_boundary:r
  {: RESULT = new AnalyticWindow(t, l, r); :}
  | /* empty */
  {: RESULT = null; :}
  ;

window_type ::=
  KW_ROWS
  {: RESULT = AnalyticWindow.Type.ROWS; :}
  | KW_RANGE
  {: RESULT = AnalyticWindow.Type.RANGE; :}
  ;

window_boundary ::=
  KW_UNBOUNDED KW_PRECEDING
  {:
    RESULT = new AnalyticWindow.Boundary(
        AnalyticWindow.BoundaryType.UNBOUNDED_PRECEDING, null);
  :}
  | KW_UNBOUNDED KW_FOLLOWING
  {:
    RESULT = new AnalyticWindow.Boundary(
        AnalyticWindow.BoundaryType.UNBOUNDED_FOLLOWING, null);
  :}
  | KW_CURRENT KW_ROW
  {:
    RESULT = new AnalyticWindow.Boundary(AnalyticWindow.BoundaryType.CURRENT_ROW, null);
  :}
  | expr:e KW_PRECEDING
  {: RESULT = new AnalyticWindow.Boundary(AnalyticWindow.BoundaryType.PRECEDING, e); :}
  | expr:e KW_FOLLOWING
  {: RESULT = new AnalyticWindow.Boundary(AnalyticWindow.BoundaryType.FOLLOWING, e); :}
  ;

arithmetic_expr ::=
  expr:e1 STAR expr:e2
  {: RESULT = new ArithmeticExpr(ArithmeticExpr.Operator.MULTIPLY, e1, e2); :}
  | expr:e1 DIVIDE expr:e2
  {: RESULT = new ArithmeticExpr(ArithmeticExpr.Operator.DIVIDE, e1, e2); :}
  | expr:e1 MOD expr:e2
  {: RESULT = new ArithmeticExpr(ArithmeticExpr.Operator.MOD, e1, e2); :}
  | expr:e1 KW_DIV expr:e2
  {: RESULT = new ArithmeticExpr(ArithmeticExpr.Operator.INT_DIVIDE, e1, e2); :}
  | expr:e1 ADD expr:e2
  {: RESULT = new ArithmeticExpr(ArithmeticExpr.Operator.ADD, e1, e2); :}
  | expr:e1 SUBTRACT expr:e2
  {: RESULT = new ArithmeticExpr(ArithmeticExpr.Operator.SUBTRACT, e1, e2); :}
  | expr:e1 BITAND expr:e2
  {: RESULT = new ArithmeticExpr(ArithmeticExpr.Operator.BITAND, e1, e2); :}
  | expr:e1 BITOR expr:e2
  {: RESULT = new ArithmeticExpr(ArithmeticExpr.Operator.BITOR, e1, e2); :}
  | expr:e1 BITXOR expr:e2
  {: RESULT = new ArithmeticExpr(ArithmeticExpr.Operator.BITXOR, e1, e2); :}
  | BITNOT expr:e
  {: RESULT = new ArithmeticExpr(ArithmeticExpr.Operator.BITNOT, e, null); :}
  ;

// We use IDENT for the temporal unit to avoid making DAY, YEAR, etc. keywords.
// This way we do not need to change existing uses of IDENT.
// We chose not to make DATE_ADD and DATE_SUB keywords for the same reason.
timestamp_arithmetic_expr ::=
  KW_INTERVAL expr:v ident:u ADD expr:t
  {: RESULT = new TimestampArithmeticExpr(ArithmeticExpr.Operator.ADD, t, v, u, true); :}
  | expr:t ADD KW_INTERVAL expr:v ident:u
  {:
    RESULT = new TimestampArithmeticExpr(ArithmeticExpr.Operator.ADD, t, v, u, false);
  :}
  // Set precedence to KW_INTERVAL (which is higher than ADD) for chaining.
  %prec KW_INTERVAL
  | expr:t SUBTRACT KW_INTERVAL expr:v ident:u
  {:
    RESULT =
        new TimestampArithmeticExpr(ArithmeticExpr.Operator.SUBTRACT, t, v, u, false);
  :}
  // Set precedence to KW_INTERVAL (which is higher than ADD) for chaining.
  %prec KW_INTERVAL
  // Timestamp arithmetic expr that looks like a function call.
  // We use func_arg_list instead of expr to avoid a shift/reduce conflict with
  // func_arg_list on COMMA, and report an error if the list contains more than one expr.
  // Although we don't want to accept function names as the expr, we can't parse it
  // it as just an IDENT due to the precedence conflict with function_name.
  | function_name:functionName LPAREN expr_list:l COMMA
    KW_INTERVAL expr:v ident:u RPAREN
  {:
    if (l.size() > 1) {
      // Report parsing failure on keyword interval.
      parser.parseError("interval", SqlParserSymbols.KW_INTERVAL);
    }
    if (functionName.getDb() != null) {
      // This function should not fully qualified
      throw new Exception("interval should not be qualified by database name");
    }

    RESULT = new TimestampArithmeticExpr(functionName.getFunction(), l.get(0), v, u);
  :}
  | function_name:functionName LPAREN time_unit:u COMMA expr:e1 COMMA expr:e2 RPAREN
  {:
    RESULT = new TimestampArithmeticExpr(functionName.getFunction(), e2, e1, u);
  :}
  ;

literal ::=
  INTEGER_LITERAL:l
  {: RESULT = new IntLiteral(l); :}
  | LARGE_INTEGER_LITERAL:l
  {: RESULT = new LargeIntLiteral(l); :}
  | FLOATINGPOINT_LITERAL:l
  {: RESULT = new FloatLiteral(l); :}
  | DECIMAL_LITERAL:l
  {: RESULT = new DecimalLiteral(l); :}
  | STRING_LITERAL:l
  {: RESULT = new StringLiteral(l); :}
  | KW_TRUE
  {: RESULT = new BoolLiteral(true); :}
  | KW_FALSE
  {: RESULT = new BoolLiteral(false); :}
  | KW_NULL
  {: RESULT = new NullLiteral(); :}
  | PLACEHOLDER
  {: RESULT = new PlaceHolderExpr(); :}
  | MOD 
  {: RESULT = new PlaceHolderExpr(); :}
  | UNMATCHED_STRING_LITERAL:l expr:e
  {:
    // we have an unmatched string literal.
    // to correctly report the root cause of this syntax error
    // we must force parsing to fail at this point,
    // and generate an unmatched string literal symbol
    // to be passed as the last seen token in the
    // error handling routine (otherwise some other token could be reported)
    parser.parseError("literal", SqlParserSymbols.UNMATCHED_STRING_LITERAL);
  :}
  | NUMERIC_OVERFLOW:l
  {:
    // similar to the unmatched string literal case
    // we must terminate parsing at this point
    // and generate a corresponding symbol to be reported
    parser.parseError("literal", SqlParserSymbols.NUMERIC_OVERFLOW);
  :}
  ;

function_params ::=
  STAR
  {: RESULT = FunctionParams.createStarParam(); :}
  | KW_ALL STAR
  {: RESULT = FunctionParams.createStarParam(); :}
  | expr_list:exprs
  {: RESULT = new FunctionParams(false, exprs); :}
  | KW_ALL expr_list:exprs
  {: RESULT = new FunctionParams(false, exprs); :}
  | KW_DISTINCT:distinct expr_list:exprs
  {: RESULT = new FunctionParams(true, exprs); :}
  ;

predicate ::=
  expr:e KW_IS KW_NULL
  {: RESULT = new IsNullPredicate(e, false); :}
  | KW_ISNULL LPAREN expr:e RPAREN
  {: RESULT = new IsNullPredicate(e, false); :}
  | expr:e KW_IS KW_NOT KW_NULL
  {: RESULT = new IsNullPredicate(e, true); :}
  | between_predicate:p
  {: RESULT = p; :}
  | comparison_predicate:p
  {: RESULT = p; :}
  | compound_predicate:p
  {: RESULT = p; :}
  | in_predicate:p
  {: RESULT = p; :}
  | exists_predicate:p
  {: RESULT = p; :}
  | like_predicate:p
  {: RESULT = p; :}
  | match_predicate:p
  {: RESULT = p; :}
  | LPAREN predicate:p RPAREN
  {:
    p.setPrintSqlInParens(true);
    RESULT = p;
  :}
  ;

comparison_predicate ::=
  expr:e1 EQUAL:op expr:e2
  {: RESULT = new BinaryPredicate(BinaryPredicate.Operator.EQ, e1, e2); :}
  | expr:e1 NOT EQUAL:op expr:e2
  {: RESULT = new BinaryPredicate(BinaryPredicate.Operator.NE, e1, e2); :}
  | expr:e1 LESSTHAN GREATERTHAN:op expr:e2
  {: RESULT = new BinaryPredicate(BinaryPredicate.Operator.NE, e1, e2); :}
  | expr:e1 LESSTHAN EQUAL:op expr:e2
  {: RESULT = new BinaryPredicate(BinaryPredicate.Operator.LE, e1, e2); :}
  | expr:e1 GREATERTHAN EQUAL:op expr:e2
  {: RESULT = new BinaryPredicate(BinaryPredicate.Operator.GE, e1, e2); :}
  | expr:e1 LESSTHAN:op expr:e2
  {: RESULT = new BinaryPredicate(BinaryPredicate.Operator.LT, e1, e2); :}
  | expr:e1 GREATERTHAN:op expr:e2
  {: RESULT = new BinaryPredicate(BinaryPredicate.Operator.GT, e1, e2); :}
  | expr:e1 LESSTHAN EQUAL GREATERTHAN:op expr:e2
  {: RESULT = new BinaryPredicate(BinaryPredicate.Operator.EQ_FOR_NULL, e1, e2); :}
  ;

like_predicate ::=
  expr:e1 KW_LIKE expr:e2
  {: RESULT = new LikePredicate(LikePredicate.Operator.LIKE, e1, e2); :}
  | expr:e1 KW_REGEXP expr:e2
  {: RESULT = new LikePredicate(LikePredicate.Operator.REGEXP, e1, e2); :}
  | expr:e1 KW_NOT KW_LIKE expr:e2
  {: RESULT = new CompoundPredicate(CompoundPredicate.Operator.NOT,
    new LikePredicate(LikePredicate.Operator.LIKE, e1, e2), null); :}
  | expr:e1 KW_NOT KW_REGEXP expr:e2
  {: RESULT = new CompoundPredicate(CompoundPredicate.Operator.NOT,
    new LikePredicate(LikePredicate.Operator.REGEXP, e1, e2), null); :}
  ;

match_predicate ::=
  expr:e1 KW_MATCH_ANY expr:e2
  {: RESULT = new MatchPredicate(MatchPredicate.Operator.MATCH_ANY, e1, e2); :}
  | expr:e1 KW_MATCH expr:e2
  {: RESULT = new MatchPredicate(MatchPredicate.Operator.MATCH_ANY, e1, e2); :}
  | expr:e1 KW_MATCH_ALL expr:e2
  {: RESULT = new MatchPredicate(MatchPredicate.Operator.MATCH_ALL, e1, e2); :}
  | expr:e1 KW_MATCH_PHRASE expr:e2
  {: RESULT = new MatchPredicate(MatchPredicate.Operator.MATCH_PHRASE, e1, e2); :}
  | expr:e1 KW_MATCH_ELEMENT_EQ expr:e2
  {: RESULT = new MatchPredicate(MatchPredicate.Operator.MATCH_ELEMENT_EQ, e1, e2); :}
  | expr:e1 KW_MATCH_ELEMENT_LT expr:e2
  {: RESULT = new MatchPredicate(MatchPredicate.Operator.MATCH_ELEMENT_LT, e1, e2); :}
  | expr:e1 KW_MATCH_ELEMENT_GT expr:e2
  {: RESULT = new MatchPredicate(MatchPredicate.Operator.MATCH_ELEMENT_GT, e1, e2); :}
  | expr:e1 KW_MATCH_ELEMENT_LE expr:e2
  {: RESULT = new MatchPredicate(MatchPredicate.Operator.MATCH_ELEMENT_LE, e1, e2); :}
  | expr:e1 KW_MATCH_ELEMENT_GE expr:e2
  {: RESULT = new MatchPredicate(MatchPredicate.Operator.MATCH_ELEMENT_GE, e1, e2); :}
  ;

// Avoid a reduce/reduce conflict with compound_predicate by explicitly
// using non_pred_expr and predicate separately instead of expr.
between_predicate ::=
  expr:e1 KW_BETWEEN non_pred_expr:e2 KW_AND expr:e3
  {: RESULT = new BetweenPredicate(e1, e2, e3, false); :}
  | expr:e1 KW_BETWEEN predicate:e2 KW_AND expr:e3
  {: RESULT = new BetweenPredicate(e1, e2, e3, false); :}
  | expr:e1 KW_NOT KW_BETWEEN non_pred_expr:e2 KW_AND expr:e3
  {: RESULT = new BetweenPredicate(e1, e2, e3, true); :}
  | expr:e1 KW_NOT KW_BETWEEN predicate:e2 KW_AND expr:e3
  {: RESULT = new BetweenPredicate(e1, e2, e3, true); :}
  ;

in_predicate ::=
  expr:e KW_IN LPAREN expr_list:l RPAREN
  {: RESULT = new InPredicate(e, l, false); :}
  | expr:e KW_NOT KW_IN LPAREN expr_list:l RPAREN
  {: RESULT = new InPredicate(e, l, true); :}
  | expr:e KW_IN subquery:s
  {: RESULT = new InPredicate(e, s, false); :}
  | expr:e KW_NOT KW_IN subquery:s
  {: RESULT = new InPredicate(e, s, true); :}
  ;

subquery ::=
  LPAREN subquery:query RPAREN
  {: RESULT = query; :}
  | LPAREN query_stmt:query RPAREN
  {: RESULT = new Subquery(query); :}
  ;

compound_predicate ::=
  expr:e1 KW_AND expr:e2
  {: RESULT = new CompoundPredicate(CompoundPredicate.Operator.AND, e1, e2); :}
  | expr:e1 KW_OR expr:e2
  {: RESULT = new CompoundPredicate(CompoundPredicate.Operator.OR, e1, e2); :}
  | KW_NOT expr:e
  {: RESULT = new CompoundPredicate(CompoundPredicate.Operator.NOT, e, null); :}
  | NOT expr:e
  {: RESULT = new CompoundPredicate(CompoundPredicate.Operator.NOT, e, null); :}
  ;

column_ref ::=
  ident:col
  {: RESULT = new SlotRef(null, col); :}
  // table_name:tblName DOT IDENT:col causes reduce/reduce conflicts
  | ident:tbl DOT ident:col
  {: RESULT = new SlotRef(new TableName(null, null, tbl), col); :}
  | ident:db DOT ident:tbl DOT ident:col
  {: RESULT = new SlotRef(new TableName(null, db, tbl), col); :}
  | ident:ctl DOT ident:db DOT ident:tbl DOT ident:col
  {: RESULT = new SlotRef(new TableName(ctl, db, tbl), col); :}
  ;

column_ref_list ::=
  column_ref:ref
  {:
    ArrayList<SlotRef> refs = new ArrayList<SlotRef>();
    refs.add(ref);
    RESULT = refs;
  :}
  | column_ref_list:list COMMA column_ref:ref
  {:
    list.add(ref);
    RESULT = list;
  :}
  ;

column_subscript ::=
  expr:e LBRACKET expr:index RBRACKET
  {: ArrayList<Expr> list = new ArrayList<Expr>();
     list.add(e);
     list.add(index);
     RESULT = new FunctionCallExpr("%element_extract%", list);
  :}
  ;

column_slice ::=
  expr:e LBRACKET expr:offset COLON RBRACKET
  {: ArrayList<Expr> list = new ArrayList<Expr>();
       list.add(e);
       list.add(offset);
       RESULT = new FunctionCallExpr("%element_slice%", list);
  :}
  | expr:e LBRACKET expr:offset COLON expr:length RBRACKET
  {: ArrayList<Expr> list = new ArrayList<Expr>();
     list.add(e);
     list.add(offset);
     list.add(length);
     RESULT = new FunctionCallExpr("%element_slice%", list);
  :}
  ;

privilege_type ::=
    ident:name
    {:
        RESULT = AccessPrivilege.fromName(name);
        if (RESULT == null) {
            throw new AnalysisException("Unknown privilege type " + name);
        }
    :}
    | KW_ALL:id
    {:
        RESULT = AccessPrivilege.ALL;
    :}
    ;

privilege_list ::=
    privilege_list:l COMMA privilege_type:priv
    {:
        l.add(priv);
        RESULT = l;
    :}
    | privilege_type:priv
    {:
        RESULT = Lists.newArrayList(priv);
    :}
    ;

string_list ::=
    string_list:l COMMA STRING_LITERAL:item
    {:
        l.add(item);
        RESULT = l;
    :}
    | STRING_LITERAL:item
    {:
        RESULT = Lists.newArrayList(item);
    :}
    ;

integer_list ::=
    integer_list:l COMMA INTEGER_LITERAL:item
    {:
        l.add(item);
        RESULT = l;
    :}
    | INTEGER_LITERAL:item
    {:
        RESULT = Lists.newArrayList(item);
    :}
    ;

admin_stmt ::=
    KW_ADMIN KW_SHOW KW_REPLICA KW_STATUS KW_FROM base_table_ref:table_ref opt_wild_where
    {:
        RESULT = new AdminShowReplicaStatusStmt(table_ref, parser.where);
    :}
    | KW_ADMIN KW_SHOW KW_REPLICA KW_DISTRIBUTION KW_FROM base_table_ref:table_ref
    {:
        RESULT = new AdminShowReplicaDistributionStmt(table_ref);
    :}
    | KW_ADMIN KW_SET KW_REPLICA KW_STATUS KW_PROPERTIES LPAREN key_value_map:prop RPAREN
    {:
        RESULT = new AdminSetReplicaStatusStmt(prop);
    :}
    | KW_ADMIN KW_REPAIR KW_TABLE base_table_ref:table_ref
    {:
        RESULT = new AdminRepairTableStmt(table_ref);
    :}
    | KW_ADMIN KW_CANCEL KW_REPAIR KW_TABLE base_table_ref:table_ref
    {:
        RESULT = new AdminCancelRepairTableStmt(table_ref);
    :}
    | KW_ADMIN KW_COMPACT KW_TABLE base_table_ref:table_ref opt_wild_where
    {:
        RESULT = new AdminCompactTableStmt(table_ref, parser.where);
    :}
    | KW_ADMIN KW_SET KW_FRONTEND KW_CONFIG opt_key_value_map:configs
    {:
        RESULT = new AdminSetConfigStmt(AdminSetConfigStmt.ConfigType.FRONTEND, configs);
    :}
    | KW_ADMIN KW_SHOW KW_FRONTEND KW_CONFIG opt_wild_where
    {:
        RESULT = new AdminShowConfigStmt(AdminSetConfigStmt.ConfigType.FRONTEND, parser.wild);
    :}
    | KW_ADMIN KW_CHECK KW_TABLET LPAREN integer_list:tabletIds RPAREN opt_properties:properties
    {:
        RESULT = new AdminCheckTabletsStmt(tabletIds, properties);
    :}
    | KW_ADMIN KW_REBALANCE KW_DISK KW_ON LPAREN string_list:backends RPAREN
    {:
        RESULT = new AdminRebalanceDiskStmt(backends);
    :}
    | KW_ADMIN KW_REBALANCE KW_DISK
    {:
        RESULT = new AdminRebalanceDiskStmt(null);
    :}
    | KW_ADMIN KW_CANCEL KW_REBALANCE KW_DISK KW_ON LPAREN string_list:backends RPAREN
    {:
        RESULT = new AdminCancelRebalanceDiskStmt(backends);
    :}
    | KW_ADMIN KW_CANCEL KW_REBALANCE KW_DISK
    {:
        RESULT = new AdminCancelRebalanceDiskStmt(null);
    :}
    | KW_ADMIN KW_CLEAN KW_TRASH KW_ON LPAREN string_list:backends RPAREN
    {:
        RESULT = new AdminCleanTrashStmt(backends);
    :}
    | KW_ADMIN KW_CLEAN KW_TRASH
    {:
        RESULT = new AdminCleanTrashStmt(null);
    :}
    | KW_ADMIN KW_DIAGNOSE KW_TABLET INTEGER_LITERAL:tabletId
    {:
        RESULT = new AdminDiagnoseTabletStmt(tabletId);
    :}
    | KW_ADMIN KW_SHOW KW_TABLET KW_STORAGE KW_FORMAT
    {:
        RESULT = new AdminShowTabletStorageFormatStmt(false);
    :}
    | KW_ADMIN KW_SHOW KW_TABLET KW_STORAGE KW_FORMAT KW_VERBOSE
    {:
        RESULT = new AdminShowTabletStorageFormatStmt(true);
    :}
    | KW_ADMIN KW_COPY KW_TABLET INTEGER_LITERAL:tabletId opt_properties:properties
    {:
        RESULT = new AdminCopyTabletStmt(tabletId, properties);
    :}
    ;

truncate_stmt ::=
    KW_TRUNCATE KW_TABLE base_table_ref:tblRef
    {:
        RESULT = new TruncateTableStmt(tblRef);
    :}
    ;

transaction_stmt ::=
    KW_BEGIN
    {:
        RESULT = new TransactionBeginStmt();
    :}
    | KW_BEGIN KW_WITH KW_LABEL transaction_label:label
    {:
        RESULT = new TransactionBeginStmt(label);
    :}
    | KW_COMMIT opt_work opt_chain opt_release
    {:
        RESULT = new TransactionCommitStmt();
    :}
    | KW_ROLLBACK opt_work opt_chain opt_release
    {:
        RESULT = new TransactionRollbackStmt();
    :}
    ;

transaction_label ::=
    /* empty */
    {:
        RESULT = null;
    :}
    | ident:label
    {:
        RESULT = label;
    :}
    ;

unsupported_stmt ::=
    KW_START KW_TRANSACTION opt_with_consistent_snapshot:v
    {:
        RESULT = new UnsupportedStmt();
    :}
    ;

opt_with_consistent_snapshot ::=
    {:
        RESULT = null;
    :}
    | KW_WITH KW_CONSISTENT KW_SNAPSHOT
    {:
        RESULT = null;
    :}
    ;

opt_work ::=
    {:
        RESULT = null;
    :}
    | KW_WORK
    {:
        RESULT = null;
    :}
    ;

opt_chain ::=
    {:
        RESULT = null;
    :}
    | KW_AND KW_NO KW_CHAIN
    {:
        RESULT = null;
    :}
    | KW_AND KW_CHAIN
    {:
        RESULT = null;
    :}
    ;

opt_release ::=
    {:
        RESULT = null;
    :}
    | KW_RELEASE
    {:
        RESULT = null;
    :}
    | KW_NO KW_RELEASE
    {:
        RESULT = null;
    :}
    ;

type_func_name_keyword ::=
    KW_LEFT:id
    {: RESULT = id; :}
    | KW_RIGHT:id
    {: RESULT = id; :}
    ;

opt_sync ::=
    {:
        RESULT = false;
    :}
    | KW_SYNC
    {:
        RESULT = true;
    :}
    ;

// Keyword that we allow for identifiers
keyword ::=
    KW_AFTER:id
    {: RESULT = id; :}
    | KW_AGGREGATE:id
    {: RESULT = id; :}
    | KW_ALIAS:id
    {: RESULT = id; :}
    | KW_AUTHORS:id
    {: RESULT = id; :}
    | KW_ARRAY:id
    {: RESULT = id; :}
    | KW_BACKUP:id
    {: RESULT = id; :}
    | KW_BEGIN:id
    {: RESULT = id; :}
    | KW_BIN:id
    {: RESULT = id; :}
    | KW_BITMAP:id
    {: RESULT = id; :}
    | KW_QUANTILE_STATE:id
    {: RESULT = id; :}
    | KW_BITMAP_UNION:id
    {: RESULT = id; :}
    | KW_NGRAM_BF:id
    {: RESULT = id; :}
    | KW_QUANTILE_UNION:id
    {: RESULT = id; :}
    | KW_BLOB:id
    {: RESULT = id; :}
    | KW_BOOLEAN:id
    {: RESULT = id; :}
    | KW_BRIEF:id
    {: RESULT = id; :}
    | KW_BROKER:id
    {: RESULT = id; :}
    | KW_S3:id
    {: RESULT = id; :}
    | KW_HDFS:id
    {: RESULT = id; :}
    | KW_BACKENDS:id
    {: RESULT = id; :}
    | KW_BUILTIN:id
    {: RESULT = id; :}
    | KW_BUILD:id
    {: RESULT = id; :}
    | KW_CHAIN:id
    {: RESULT = id; :}
    | KW_CHAR:id
    {: RESULT = id; :}
    | KW_CHARSET:id
    {: RESULT = id; :}
    | KW_CHECK:id
    {: RESULT = id; :}
    | KW_COLUMNS:id
    {: RESULT = id; :}
    | KW_COMMENT:id
    {: RESULT = id; :}
    | KW_COMMITTED:id
    {: RESULT = id; :}
    | KW_COMPLETE:id
    {: RESULT = id; :}
    | KW_CONSISTENT:id
    {: RESULT = id; :}
    | KW_COLLATION:id
    {: RESULT = id; :}
    | KW_COMMIT:id
    {: RESULT = id; :}
    | KW_COMPACT:id
    {: RESULT = id; :}
    | KW_CONFIG:id
    {: RESULT = id; :}
    | KW_CONNECTION:id
    {: RESULT = id; :}
    | KW_CONNECTION_ID:id
    {: RESULT = id; :}
    | KW_CONVERT:id
    {: RESULT = id; :}
    | KW_COPY:id
    {: RESULT = id; :}
    | KW_CREATION:id
    {: RESULT = id; :}
    | KW_DATA:id
    {: RESULT = id; :}
    | KW_DATE:id
    {: RESULT = id; :}
    | KW_DATETIME:id
    {: RESULT = id; :}
    | KW_DATEV2:id
    {: RESULT = id; :}
    | KW_DATETIMEV2:id
    {: RESULT = id; :}
    | KW_DECIMAL:id
    {: RESULT = id; :}
    | KW_DEFERRED:id
    {: RESULT = id; :}
    | KW_DEMAND:id
    {: RESULT = id; :}
    | KW_DECIMALV3:id
    {: RESULT = id; :}
    | KW_DIAGNOSE:id
    {: RESULT = id; :}
    | KW_DISTINCTPC:id
    {: RESULT = id; :}
    | KW_DISTINCTPCSA:id
    {: RESULT = id; :}
    | KW_BUCKETS:id
    {: RESULT = id; :}
    | KW_FAST:id
    {: RESULT = id; :}
    | KW_FAILED_LOGIN_ATTEMPTS:id
    {: RESULT = id; :}
    | KW_FILE:id
    {: RESULT = id; :}
    | KW_FIELDS:id
    {: RESULT = id; :}
    | KW_FILTER:id
    {: RESULT = id; :}
    | KW_FIRST:id
    {: RESULT = id; :}
    | KW_FORMAT:id
    {: RESULT = id; :}
    | KW_HLL_UNION:id
    {: RESULT = id; :}
    | KW_IMMEDIATE:id
    {: RESULT = id; :}
    | KW_PATH:id
    {: RESULT = id; :}
    | KW_PROFILE:id
    {: RESULT = id; :}
    | KW_FUNCTION:id
    {: RESULT = id; :}
    | KW_END:id
    {: RESULT = id; :}
    | KW_ENGINE:id
    {: RESULT = id; :}
    | KW_ENGINES:id
    {: RESULT = id; :}
    | KW_ERRORS:id
    {: RESULT = id; :}
    | KW_EXCLUDE:id
    {: RESULT = id; :}
    | KW_EVENTS:id
    {: RESULT = id; :}
    | KW_EXTERNAL:id
    {: RESULT = id; :}
    | KW_GLOBAL:id
    {: RESULT = id; :}
    | KW_GRAPH:id
    {: RESULT = id; :}
    | KW_HASH:id
    {: RESULT = id; :}
    | KW_HELP:id
    {: RESULT = id; :}
    | KW_HOSTNAME:id
    {: RESULT = id; :}
    | KW_HUB:id
    {: RESULT = id; :}
    | KW_IDENTIFIED:id
    {: RESULT = id; :}
    | KW_INDEXES:id
    {: RESULT = id; :}
    | KW_INVERTED:id
    {: RESULT = id; :}
    | KW_ISNULL:id
    {: RESULT = id; :}
    | KW_ISOLATION:id
    {: RESULT = id; :}
    | KW_JOB:id
    {: RESULT = id; :}
    | KW_JSONB:id
    {: RESULT = id; :}
    | KW_ENCRYPTKEY:id
    {: RESULT = id; :}
    | KW_ENCRYPTKEYS:id
    {: RESULT = id; :}
    | KW_LABEL:id
    {: RESULT = id; :}
    | KW_LAST:id
    {: RESULT = id; :}
    | KW_LESS:id
    {: RESULT = id; :}
    | KW_LEVEL:id
    {: RESULT = id; :}
    | KW_LOCAL:id
    {: RESULT = id; :}
    | KW_LOCATION:id
    {: RESULT = id; :}
    | KW_LOCK:id
    {: RESULT = id; :}
    | KW_UNLOCK:id
    {: RESULT = id; :}
    | KW_MATERIALIZED:id
    {: RESULT = id; :}
    | KW_MERGE:id
    {: RESULT = id; :}
    | KW_MODIFY:id
    {: RESULT = id; :}
    | KW_NAME:id
    {: RESULT = id; :}
    | KW_NAMES:id
    {: RESULT = id; :}
    | KW_NEGATIVE:id
    {: RESULT = id; :}
    | KW_NEVER:id
    {: RESULT = id; :}
    | KW_NEXT:id
    {: RESULT = id; :}
    | KW_NO:id
    {: RESULT = id; :}
    | KW_NULLS:id
    {: RESULT = id; :}
    | KW_OF:id
    {: RESULT = id; :}
    | KW_OFFSET:id
    {: RESULT = id; :}
    | KW_ONLY:id
    {: RESULT = id; :}
    | KW_OPEN:id
    {: RESULT = id; :}
    | KW_PARAMETER:id
    {: RESULT = id; :}
    | KW_PARTITIONS:id
    {: RESULT = id; :}
    | KW_PASSWORD:id
    {: RESULT = id; :}
    | KW_PASSWORD_EXPIRE:id
    {: RESULT = id; :}
    | KW_PASSWORD_REUSE:id
    {: RESULT = id; :}
    | KW_PASSWORD_HISTORY:id
    {: RESULT = id; :}
    | KW_PASSWORD_LOCK_TIME:id
    {: RESULT = id; :}
    | KW_LDAP_ADMIN_PASSWORD:id
    {: RESULT = id; :}
    | KW_PLUGIN:id
    {: RESULT = id; :}
    | KW_PLUGINS:id
    {: RESULT = id; :}
    | KW_PROC:id
    {: RESULT = id; :}
    | KW_PROCESSLIST:id
    {: RESULT = id; :}
    | KW_PROPERTIES:id
    {: RESULT = id; :}
    | KW_PROPERTY:id
    {: RESULT = id; :}
    | KW_QUERY:id
    {: RESULT = id; :}
    | KW_QUOTA:id
    {: RESULT = id; :}
    | KW_RANDOM:id
    {: RESULT = id; :}
    | KW_RECOVER:id
    {: RESULT = id; :}
    | KW_REFRESH:id
    {: RESULT = id; :}
    | KW_REPEATABLE:id
    {: RESULT = id; :}
    | KW_REPLACE:id
    {: RESULT = id; :}
    | KW_REPLACE_IF_NOT_NULL:id
    {: RESULT = id; :}
    | KW_REPOSITORY:id
    {: RESULT = id; :}
    | KW_REPOSITORIES:id
    {: RESULT = id; :}
    | KW_RESOURCE:id
    {: RESULT = id; :}
    | KW_RESOURCES:id
    {: RESULT = id; :}
    | KW_RESTORE:id
    {: RESULT = id; :}
    | KW_RETURNS:id
    {: RESULT = id; :}
    | KW_ROLLBACK:id
    {: RESULT = id; :}
    | KW_ROLLUP:id
    {: RESULT = id; :}
    | KW_SCHEMA:id
    {: RESULT = id; :}
    | KW_SERIALIZABLE:id
    {: RESULT = id; :}
    | KW_SESSION:id
    {: RESULT = id; :}
    | KW_SKEW:id
    {: RESULT = id; :}
    | KW_SNAPSHOT:id
    {: RESULT = id; :}
    | KW_SONAME:id
    {: RESULT = id; :}
    | KW_SPLIT:id
    {: RESULT = id; :}
    | KW_START:id
    {: RESULT = id; :}
    | KW_STATUS:id
    {: RESULT = id; :}
    | KW_STATS:id
    {: RESULT = id; :}
    | KW_STORAGE:id
    {: RESULT = id; :}
    | KW_STREAM:id
    {: RESULT = id; :}
    | KW_STRUCT:id
    {: RESULT = id; :}
    | KW_STRING:id
    {: RESULT = id; :}
    | KW_TABLES:id
    {: RESULT = id; :}
    | KW_TEMPORARY:id
    {: RESULT = id; :}
    | KW_THAN:id
    {: RESULT = id; :}
    | KW_TIME:id
    {: RESULT = id; :}
    | KW_TIMESTAMP:id
    {: RESULT = id; :}
    | KW_TRANSACTION:id
    {: RESULT = id; :}
    | KW_TEXT:id
    {: RESULT = id; :}
    | KW_TRIGGERS:id
    {: RESULT = id; :}
    | KW_TRUNCATE:id
    {: RESULT = id; :}
    | KW_TYPE:id
    {: RESULT = id; :}
    | KW_TYPES:id
    {: RESULT = id; :}
    | KW_UNCOMMITTED:id
    {: RESULT = id; :}
    | KW_USER:id
    {: RESULT = id; :}
    | KW_VARIABLES:id
    {: RESULT = id; :}
    | KW_VALUE:id
    {: RESULT = id; :}
    | KW_VERBOSE:id
    {: RESULT = id; :}
    | KW_VERSION:id
    {: RESULT = id; :}
    | KW_VIEW:id
    {: RESULT = id; :}
    | KW_WARNINGS:id
    {: RESULT = id; :}
    | KW_WORK:id
    {: RESULT = id; :}
    | KW_CLUSTER:id
    {: RESULT = id; :}
    | KW_CLUSTERS:id
    {: RESULT = id; :}
    | KW_LINK:id
    {: RESULT = id; :}
    | KW_MIGRATE:id
    {: RESULT = id; :}
    | KW_MIGRATIONS:id
    {: RESULT = id; :}
    | KW_COUNT:id
    {: RESULT = id; :}
    | KW_SUM:id
    {: RESULT = id; :}
    | KW_MIN:id
    {: RESULT = id; :}
    | KW_MAX:id
    {: RESULT = id; :}
    | KW_FREE:id
    {: RESULT = id; :}
    | KW_TASK:id
    {: RESULT = id; :}
    | KW_ROUTINE:id
    {: RESULT = id; :}
    | KW_PAUSE:id
    {: RESULT = id; :}
    | KW_RESUME:id
    {: RESULT = id; :}
    | KW_STOP:id
    {: RESULT = id; :}
    | KW_GROUPING:id
    {: RESULT = id; :}
    | KW_GROUPS:id
    {: RESULT = id; :}
    | KW_DYNAMIC:id
    {: RESULT = id; :}
    | time_unit:id
    {: RESULT = id; :}
    | KW_ENABLE:id
    {: RESULT = id; :}
    | KW_FEATURE:id
    {: RESULT = id; :}
    | KW_MAP:id
    {: RESULT = id; :}
    | KW_VARCHAR:id
    {: RESULT = id; :}
    | KW_POLICY:id
    {: RESULT = id; :}
    | KW_CURRENT_TIMESTAMP:id
    {: RESULT = id; :}
    | KW_CATALOG:id
    {: RESULT = id; :}
    | KW_CATALOGS:id
    {: RESULT = id; :}
    | KW_RECYCLE:id
    {: RESULT = id; :}
    | KW_MTMV:id
    {: RESULT = id; :}
    | KW_LINES:id
    {: RESULT = id; :}
    | KW_IGNORE:id
    {: RESULT = id; :}
    | KW_HISTOGRAM:id
    {: RESULT = id; :}
    | KW_CURRENT_CATALOG:id
    {: RESULT = id; :}
    | KW_EXPIRED: id
    {: RESULT = id; :}
    | KW_SAMPLE:id
    {: RESULT = id; :}
    | KW_INCREMENTAL:id
    {: RESULT = id; :}
    | KW_PERIOD:id
    {: RESULT = id; :}
    ;

// Identifier that contain keyword
ident ::=
    IDENT:id
    {:
        RESULT = id;
    :}
    | keyword:id
    {:
        RESULT = id;
    :}
    ;

// Identifier or text
ident_or_text ::=
    ident:id
    {:
        RESULT = id;
    :}
    | STRING_LITERAL:text
    {:
        RESULT = text;
    :}
    ;

time_unit ::=
    KW_YEAR:id
    {: RESULT = id; :}
    | KW_MONTH:id
    {: RESULT = id; :}
    | KW_WEEK:id
    {: RESULT = id; :}
    | KW_DAY:id
    {: RESULT = id; :}
    | KW_HOUR:id
    {: RESULT = id; :}
    | KW_MINUTE:id
    {: RESULT = id; :}
    | KW_SECOND:id
    {: RESULT = id; :}
    ;

// TODO(zhaochun): Select for SQL-2003 (http://savage.net.au/SQL/sql-2003-2.bnf.html)

// Specify a table derived from the result of a <table expression>.
// query_spec ::=
//     KW_SELECT opt_set_quantifier select_list table_expr
//
// opt_set_quantifier ::=
//     KW_DISTINCT
//     | KW_ALL
//     ;
//
// select_list ::=
//     STAR
//     | select_sublist
//     ;
//
// select_sublist ::=
//     derived_column
//     | qualified_star
//     ;
//
// table_expr ::=
//     from_clause where_clause group_by_clause having_clause order_by_clause limit_clause
//     ;
//
// // Specify a table derived from one or more tables.
// from_clause ::=
//     table_ref_list
//     ;
//
// table_ref_list ::=
//     table_ref
//     | table_ref_list COMMA table_ref
//     ;
//
// // Reference a table.
// table_ref ::=
//     table_primary
//     | joined_table
//     ;
//
// table_primary ::=
//     table_name
//     | subquery opt_as ident
//     | LPAREN joined_table RPAREN
//     ;
//
// opt_as ::=
//     /* Empty */
//     | KW_AS
//     ;
//
// // Specify a table.
// // TODO(zhaochun): Do not support EXCEPT INTERSECT and joined table
// query_expr_body ::=
//     query_term
//     | query_expr_body KW_UNION opt_set_quantifier query_term;
//     ;
//
// query_term ::=
//     query_spec
//     | LPAREN query_expr_body RPAREN
//     ;
//
// // Specify a scalar value, a row, or a table derived from a <query expression>.
// subquery ::=
//     LPAREN query_expr_body RPAREN;

// unused
//
// where_clause_without_null ::=
//   KW_WHERE expr:e
//   {: RESULT = e; :}
//   ;
//
// col_list ::=
//     KW_COLUMNS LPAREN ident_list:colList RPAREN
//     {:
//         RESULT = colList;
//     :}
//     ;
//
// opt_charset_name ::=
//     /* empty */
//     | charset old_or_new_charset_name_or_default
//     ;<|MERGE_RESOLUTION|>--- conflicted
+++ resolved
@@ -1064,15 +1064,6 @@
     {: RESULT = stmt; :}
     | create_stmt:query
     {: RESULT = query; :}
-<<<<<<< HEAD
-    | insert_overwrite_stmt:stmt
-    {: RESULT = stmt; :}
-    | link_stmt:query
-    {: RESULT = query; :}
-    | migrate_stmt:query
-    {: RESULT = query; :}
-=======
->>>>>>> 1bc405c0
     | switch_stmt:stmt
     {: RESULT = stmt; :}
     | query_stmt:query
