--- conflicted
+++ resolved
@@ -238,38 +238,6 @@
 
 :};
 
-<<<<<<< HEAD
-// Total keywords of doris
-terminal String KW_ADD, KW_ADMIN, KW_AFTER, KW_AGGREGATE, KW_ALIAS, KW_ALL, KW_ALTER, KW_AND, KW_ANTI, KW_APPEND, KW_AS, KW_ASC, KW_AUTHORS, KW_ARRAY,
-    KW_BACKEND, KW_BACKUP, KW_BETWEEN, KW_BEGIN, KW_BIGINT, KW_BINLOG, KW_BITMAP, KW_BITMAP_UNION,KW_NGRAM_BF, KW_QUANTILE_STATE, KW_QUANTILE_UNION, KW_BLOB, KW_BOOLEAN, KW_BROKER, KW_BACKENDS, KW_BY, KW_BUILD, KW_BUILTIN,
-    KW_CANCEL, KW_CASE, KW_CAST, KW_CHAIN, KW_CHAR, KW_CHARSET, KW_CHECK, KW_CLUSTER, KW_CLUSTERS, KW_CLEAN, KW_CURRENT_TIMESTAMP,
-    KW_COLLATE, KW_COLLATION, KW_COLUMN, KW_COLUMNS, KW_COMMENT, KW_COMMIT, KW_COMMITTED, KW_COMPACT, KW_COMPLETE,
-    KW_CONFIG, KW_CONNECTION, KW_CONNECTION_ID, KW_CONSISTENT, KW_CONVERT, KW_COPY, KW_COUNT, KW_CREATE, KW_CREATION, KW_CROSS, KW_CUBE, KW_CURRENT, KW_CURRENT_USER,
-    KW_DATA, KW_DATABASE, KW_DATABASES, KW_DATE, KW_DATETIME, KW_DATEV2, KW_DATETIMEV2, KW_DAY, KW_DECIMAL, KW_DECIMALV3, KW_DECOMMISSION, KW_DEFAULT, KW_DEFERRED, KW_DEMAND, KW_DESC, KW_DESCRIBE,
-    KW_DELETE, KW_UPDATE, KW_DIAGNOSE, KW_DISK, KW_DISTINCT, KW_DISTINCTPC, KW_DISTINCTPCSA, KW_DISTRIBUTED, KW_DISTRIBUTION, KW_DYNAMIC, KW_BUCKETS, KW_DIV, KW_DOUBLE, KW_DROP, KW_DROPP, KW_DUPLICATE,
-    KW_ELSE, KW_ENABLE, KW_ENCRYPTKEY, KW_ENCRYPTKEYS, KW_END, KW_ENGINE, KW_ENGINES, KW_ENTER, KW_ERRORS, KW_EVENTS, KW_EXCEPT, KW_EXCLUDE,
-    KW_EXISTS, KW_EXPORT, KW_EXTENDED, KW_EXTERNAL, KW_EXTRACT,
-    KW_FAST, KW_FALSE, KW_FEATURE, KW_FOLLOWER, KW_FOLLOWING, KW_FREE, KW_FROM, KW_FIELDS, KW_FILE, KW_FILTER, KW_FIRST, KW_FLOAT, KW_FOR, KW_FORCE, KW_FORMAT, KW_FRONTEND, KW_FRONTENDS, KW_FULL, KW_FUNCTION, KW_FUNCTIONS,
-    KW_GLOBAL, KW_GRANT, KW_GRANTS, KW_GRAPH, KW_GROUP, KW_GROUPING,
-    KW_HASH, KW_HAVING, KW_HDFS, KW_HELP,KW_HLL, KW_HLL_UNION, KW_HOUR, KW_HUB,
-    KW_IDENTIFIED, KW_IF, KW_IMMEDIATE, KW_IN, KW_INDEX, KW_INDEXES, KW_INFILE, KW_INSTALL,
-    KW_INNER, KW_INSERT, KW_INT, KW_INTERMEDIATE, KW_INTERSECT, KW_INTERVAL, KW_INTO, KW_IS, KW_ISNULL, KW_ISOLATION,
-    KW_JOB, KW_JOIN, KW_JSON,
-    KW_KEY, KW_KEYS, KW_KILL,
-    KW_LABEL, KW_LARGEINT, KW_LAST, KW_LEFT, KW_LESS, KW_LEVEL, KW_LIKE, KW_LIMIT, KW_LINK, KW_LIST, KW_LOAD,
-    KW_LOCAL, KW_LOCATION, KW_LOCK, KW_LOW_PRIORITY, KW_LATERAL,
-    KW_MAP, KW_MATERIALIZED, KW_MAX, KW_MAX_VALUE, KW_MERGE, KW_MIN, KW_MINUTE, KW_MINUS, KW_MIGRATE, KW_MIGRATIONS, KW_MODIFY, KW_MONTH,
-    KW_NAME, KW_NAMES, KW_NATURAL, KW_NEGATIVE, KW_NEVER, KW_NEXT, KW_NO, KW_NOT, KW_NULL, KW_NULLS,
-    KW_OBSERVER, KW_OFFSET, KW_ON, KW_ONLY, KW_OPEN, KW_OR, KW_ORDER, KW_OUTER, KW_OUTFILE, KW_OVER,
-    KW_PARAMETER, KW_PARTITION, KW_PARTITIONS, KW_PASSWORD, KW_LDAP_ADMIN_PASSWORD, KW_PATH, KW_PAUSE, KW_PIPE, KW_PRECEDING,
-    KW_PLUGIN, KW_PLUGINS, KW_POLICY,
-    KW_PROC, KW_PROCEDURE, KW_PROCESSLIST, KW_PROFILE, KW_PROPERTIES, KW_PROPERTY,
-    KW_QUERY, KW_QUOTA,
-    KW_RANDOM, KW_RANGE, KW_READ, KW_REBALANCE, KW_RECOVER, KW_REFRESH, KW_REGEXP, KW_RELEASE, KW_RENAME,
-    KW_REPAIR, KW_REPEATABLE, KW_REPOSITORY, KW_REPOSITORIES, KW_REPLACE, KW_REPLACE_IF_NOT_NULL, KW_REPLICA, KW_RESOURCE, KW_RESOURCES, KW_RESTORE, KW_RETURNS, KW_RESUME, KW_REVOKE,
-    KW_RIGHT, KW_ROLE, KW_ROLES, KW_ROLLBACK, KW_ROLLUP, KW_ROUTINE, KW_ROW, KW_ROWS,
-    KW_S3, KW_SCHEMA, KW_SCHEMAS, KW_SECOND, KW_SELECT, KW_SEMI, KW_SERIALIZABLE, KW_SESSION, KW_SET, KW_SETS, KW_SHOW, KW_SIGNED,
-=======
 // Total keywords of doris, keep them in lexicographical order
 terminal String
     KW_ACCOUNT_LOCK,
@@ -562,7 +530,6 @@
     KW_SETS,
     KW_SHOW,
     KW_SIGNED,
->>>>>>> df54c6b6
     KW_SKEW,
     KW_SMALLINT,
     KW_SNAPSHOT,
@@ -629,7 +596,8 @@
     KW_WITH,
     KW_WORK,
     KW_WRITE,
-    KW_YEAR;
+    KW_YEAR,
+    KW_NGRAM_BF;
 
 terminal COMMA, COLON, DOT, DOTDOTDOT, AT, STAR, LPAREN, RPAREN, SEMICOLON, LBRACKET, RBRACKET, DIVIDE, MOD, ADD, SUBTRACT;
 terminal BITAND, BITOR, BITXOR, BITNOT;
