--- conflicted
+++ resolved
@@ -5905,13 +5905,10 @@
   {: RESULT = a; :}
   | array_literal:a
   {: RESULT = a; :}
-<<<<<<< HEAD
   | map_literal:a
   {: RESULT = a; :}
-=======
   | struct_literal:s
   {: RESULT = s; :}
->>>>>>> 5175a45f
   | function_call_expr:e
   {: RESULT = e; :}
   | KW_DATE STRING_LITERAL:l
