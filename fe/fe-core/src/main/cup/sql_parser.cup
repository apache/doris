--- conflicted
+++ resolved
@@ -1354,32 +1354,6 @@
     {:
         RESULT = new AlterViewStmt(tbl, columns, view_def);
     :}
-<<<<<<< HEAD
-    | KW_ALTER KW_RESOURCE ident_or_text:resourceName opt_properties:properties
-    {:
-        RESULT = new AlterResourceStmt(resourceName, properties);
-=======
-    | KW_ALTER KW_DATABASE ident:dbName KW_SET KW_DATA KW_QUOTA quantity:quota_quantity
-    {:
-        RESULT = new AlterDatabaseQuotaStmt(dbName, QuotaType.DATA, quota_quantity);
-    :}
-    | KW_ALTER KW_DATABASE ident:dbName KW_SET KW_REPLICA KW_QUOTA INTEGER_LITERAL:number
-    {:
-        RESULT = new AlterDatabaseQuotaStmt(dbName, QuotaType.REPLICA, String.valueOf(number));
-    :}
-    | KW_ALTER KW_DATABASE ident:dbName KW_SET KW_TRANSACTION KW_QUOTA INTEGER_LITERAL:number
-    {:
-        RESULT = new AlterDatabaseQuotaStmt(dbName, QuotaType.TRANSACTION, String.valueOf(number));
-    :}
-    | KW_ALTER KW_DATABASE ident:dbName KW_RENAME ident:newDbName
-    {:
-        RESULT = new AlterDatabaseRename(dbName, newDbName);
-    :}
-    | KW_ALTER KW_DATABASE ident:dbName KW_SET KW_PROPERTIES LPAREN key_value_map:map RPAREN
-    {:
-        RESULT = new AlterDatabasePropertyStmt(dbName, map);
->>>>>>> e6128536
-    :}
     | KW_ALTER KW_COLOCATE KW_GROUP colocate_group_name:colocateGroupName KW_SET LPAREN key_value_map:properties RPAREN
     {:
         RESULT = new AlterColocateGroupStmt(colocateGroupName, properties);
