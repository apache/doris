--- conflicted
+++ resolved
@@ -106,13 +106,9 @@
 ANALYZED: 'ANALYZED';
 AND: 'AND';
 ANTI: 'ANTI';
-<<<<<<< HEAD
 ANY: 'ANY';
 APPEND: 'APPEND';
 ARCHIVE: 'ARCHIVE';
-=======
-APPEND: 'APPEND';
->>>>>>> 1a8913f8
 ARRAY: 'ARRAY';
 AS: 'AS';
 ASC: 'ASC';
@@ -378,11 +374,8 @@
 OUTFILE: 'OUTFILE';
 OVER: 'OVER';
 OVERWRITE: 'OVERWRITE';
-<<<<<<< HEAD
 PATH: 'PATH';
-=======
 PARAMETER: 'PARAMETER';
->>>>>>> 1a8913f8
 PARSED: 'PARSED';
 PARTITION: 'PARTITION';
 PARTITIONS: 'PARTITIONS';
@@ -427,20 +420,16 @@
 REPAIR: 'REPAIR';
 REPEATABLE: 'REPEATABLE';
 REPLACE: 'REPLACE';
-<<<<<<< HEAD
-RESET: 'RESET';
-RESOURCE: 'RESOURCE';
-RESPECT: 'RESPECT';
-RESTRICT: 'RESTRICT';
-=======
 REPLACE_IF_NOT_NULL: 'REPLACE_IF_NOT_NULL';
 REPLICA: 'REPLICA';
 REPOSITORIES: 'REPOSITORIES';
 REPOSITORY: 'REPOSITORY';
+RESET: 'RESET';
 RESOURCE: 'RESOURCE';
 RESOURCES: 'RESOURCES';
+RESPECT: 'RESPECT';
 RESTORE: 'RESTORE';
->>>>>>> 1a8913f8
+RESTRICT: 'RESTRICT';
 RESTRICTIVE: 'RESTRICTIVE';
 RESUME: 'RESUME';
 RETURNS: 'RETURNS';
