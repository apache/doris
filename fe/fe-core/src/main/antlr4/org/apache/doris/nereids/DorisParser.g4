// Licensed to the Apache Software Foundation (ASF) under one
// or more contributor license agreements.  See the NOTICE file
// distributed with this work for additional information
// regarding copyright ownership.  The ASF licenses this file
// to you under the Apache License, Version 2.0 (the
// "License"); you may not use this file except in compliance
// with the License.  You may obtain a copy of the License at
//
//   http://www.apache.org/licenses/LICENSE-2.0
//
// Unless required by applicable law or agreed to in writing,
// software distributed under the License is distributed on an
// "AS IS" BASIS, WITHOUT WARRANTIES OR CONDITIONS OF ANY
// KIND, either express or implied.  See the License for the
// specific language governing permissions and limitations
// under the License.

// Copied from Apache Spark and modified for Apache Doris

parser grammar DorisParser;

options { tokenVocab = DorisLexer; }

@members {
    public boolean doris_legacy_SQL_syntax = true;
}

multiStatements
    : SEMICOLON* statement? (SEMICOLON+ statement)* SEMICOLON* EOF
    ;

singleStatement
    : SEMICOLON* statement? SEMICOLON* EOF
    ;

statement
    : statementBase # statementBaseAlias
    | CALL name=multipartIdentifier LEFT_PAREN (expression (COMMA expression)*)? RIGHT_PAREN #callProcedure
    | (ALTER | CREATE (OR REPLACE)? | REPLACE) (PROCEDURE | PROC) name=multipartIdentifier LEFT_PAREN .*? RIGHT_PAREN .*? #createProcedure
    | DROP (PROCEDURE | PROC) (IF EXISTS)? name=multipartIdentifier #dropProcedure
    | SHOW (PROCEDURE | FUNCTION) STATUS (LIKE pattern=valueExpression | whereClause)? #showProcedureStatus
    | SHOW CREATE PROCEDURE name=multipartIdentifier #showCreateProcedure
    // FIXME: like should be wildWhere? FRONTEND should not contain FROM backendid
    | ADMIN? SHOW type=(FRONTEND | BACKEND) CONFIG (LIKE pattern=valueExpression)? (FROM backendId=INTEGER_VALUE)? #showConfig
    ;

statementBase
    : explain? query outFileClause?     #statementDefault
    | supportedDmlStatement             #supportedDmlStatementAlias
    | supportedCreateStatement          #supportedCreateStatementAlias
    | supportedAlterStatement           #supportedAlterStatementAlias
    | materializedViewStatement         #materializedViewStatementAlias
    | supportedJobStatement             #supportedJobStatementAlias
    | constraintStatement               #constraintStatementAlias
    | supportedCleanStatement           #supportedCleanStatementAlias
    | supportedDescribeStatement        #supportedDescribeStatementAlias
    | supportedDropStatement            #supportedDropStatementAlias
    | supportedSetStatement             #supportedSetStatementAlias
    | supportedUnsetStatement           #supportedUnsetStatementAlias
    | supportedRefreshStatement         #supportedRefreshStatementAlias
    | supportedShowStatement            #supportedShowStatementAlias
    | supportedLoadStatement            #supportedLoadStatementAlias
    | supportedCancelStatement          #supportedCancelStatementAlias
    | supportedRecoverStatement         #supportedRecoverStatementAlias
    | supportedAdminStatement           #supportedAdminStatementAlias
    | supportedUseStatement             #supportedUseStatementAlias
    | supportedOtherStatement           #supportedOtherStatementAlias
    | supportedKillStatement            #supportedKillStatementAlias
    | supportedStatsStatement           #supportedStatsStatementAlias
    | supportedTransactionStatement     #supportedTransactionStatementAlias
    | supportedGrantRevokeStatement     #supportedGrantRevokeStatementAlias
    | unsupportedStatement              #unsupported
    ;

unsupportedStatement
    : unsupportedUseStatement
    | unsupportedCreateStatement
    | unsupportedDropStatement
    | unsupportedStatsStatement
    | unsupportedAlterStatement
    | unsupportedGrantRevokeStatement
    | unsupportedAdminStatement
    | unsupportedCancelStatement
    | unsupportedRefreshStatement
    | unsupportedLoadStatement
    | unsupportedShowStatement
    | unsupportedOtherStatement
    ;

materializedViewStatement
    : CREATE MATERIALIZED VIEW (IF NOT EXISTS)? mvName=multipartIdentifier
        (LEFT_PAREN cols=simpleColumnDefs RIGHT_PAREN)? buildMode?
        (REFRESH refreshMethod? refreshTrigger?)?
        ((DUPLICATE)? KEY keys=identifierList)?
        (COMMENT STRING_LITERAL)?
        (PARTITION BY LEFT_PAREN mvPartition RIGHT_PAREN)?
        (DISTRIBUTED BY (HASH hashKeys=identifierList | RANDOM)
        (BUCKETS (INTEGER_VALUE | AUTO))?)?
        propertyClause?
        AS query                                                                                #createMTMV
    | REFRESH MATERIALIZED VIEW mvName=multipartIdentifier (partitionSpec | COMPLETE | AUTO)    #refreshMTMV
    | ALTER MATERIALIZED VIEW mvName=multipartIdentifier ((RENAME newName=identifier)
        | (REFRESH (refreshMethod | refreshTrigger | refreshMethod refreshTrigger))
        | REPLACE WITH MATERIALIZED VIEW newName=identifier propertyClause?
        | (SET  LEFT_PAREN fileProperties=propertyItemList RIGHT_PAREN))                        #alterMTMV
    | DROP MATERIALIZED VIEW (IF EXISTS)? mvName=multipartIdentifier
        (ON tableName=multipartIdentifier)?                                                     #dropMTMV
    | PAUSE MATERIALIZED VIEW JOB ON mvName=multipartIdentifier                                 #pauseMTMV
    | RESUME MATERIALIZED VIEW JOB ON mvName=multipartIdentifier                                #resumeMTMV
    | CANCEL MATERIALIZED VIEW TASK taskId=INTEGER_VALUE ON mvName=multipartIdentifier          #cancelMTMVTask
    | SHOW CREATE MATERIALIZED VIEW mvName=multipartIdentifier                                  #showCreateMTMV
    ;
supportedJobStatement
    : CREATE JOB label=multipartIdentifier ON SCHEDULE
        (
            (EVERY timeInterval=INTEGER_VALUE timeUnit=identifier
            (STARTS (startTime=STRING_LITERAL | CURRENT_TIMESTAMP))?
            (ENDS endsTime=STRING_LITERAL)?)
            |
            (AT (atTime=STRING_LITERAL | CURRENT_TIMESTAMP)))
        commentSpec?
        DO supportedDmlStatement                                                                                                             #createScheduledJob
   | PAUSE JOB WHERE (jobNameKey=identifier) EQ (jobNameValue=STRING_LITERAL)                                                                #pauseJob
   | DROP JOB (IF EXISTS)? WHERE (jobNameKey=identifier) EQ (jobNameValue=STRING_LITERAL)                                                    #dropJob
   | RESUME JOB WHERE (jobNameKey=identifier) EQ (jobNameValue=STRING_LITERAL)                                                               #resumeJob
   | CANCEL TASK WHERE (jobNameKey=identifier) EQ (jobNameValue=STRING_LITERAL) AND (taskIdKey=identifier) EQ (taskIdValue=INTEGER_VALUE)    #cancelJobTask
   ;
constraintStatement
    : ALTER TABLE table=multipartIdentifier
        ADD CONSTRAINT constraintName=errorCapturingIdentifier
        constraint                                                        #addConstraint
    | ALTER TABLE table=multipartIdentifier
        DROP CONSTRAINT constraintName=errorCapturingIdentifier           #dropConstraint
    | SHOW CONSTRAINTS FROM table=multipartIdentifier                     #showConstraint
    ;

supportedDmlStatement
    : explain? cte? INSERT (INTO | OVERWRITE TABLE)
        (tableName=multipartIdentifier | DORIS_INTERNAL_TABLE_ID LEFT_PAREN tableId=INTEGER_VALUE RIGHT_PAREN)
        partitionSpec?  // partition define
        (WITH LABEL labelName=identifier)? cols=identifierList?  // label and columns define
        (LEFT_BRACKET hints=identifierSeq RIGHT_BRACKET)?  // hint define
        query                                                          #insertTable
    | explain? cte? UPDATE tableName=multipartIdentifier tableAlias
        SET updateAssignmentSeq
        fromClause?
        whereClause?                                                   #update
    | explain? cte? DELETE FROM tableName=multipartIdentifier
        partitionSpec? tableAlias
        (USING relations)?
        whereClause?                                                   #delete
    | LOAD LABEL lableName=multipartIdentifier
        LEFT_PAREN dataDescs+=dataDesc (COMMA dataDescs+=dataDesc)* RIGHT_PAREN
        (withRemoteStorageSystem)?
        propertyClause?
        (commentSpec)?                                                 #load
    | EXPORT TABLE tableName=multipartIdentifier
        (PARTITION partition=identifierList)?
        (whereClause)?
        TO filePath=STRING_LITERAL
        (propertyClause)?
        (withRemoteStorageSystem)?                                     #export
    | replayCommand                                                    #replay
    | COPY INTO selectHint? name=multipartIdentifier columns=identifierList? FROM
            (stageAndPattern | (LEFT_PAREN SELECT selectColumnClause
                FROM stageAndPattern whereClause? RIGHT_PAREN))
            properties=propertyClause?                                 #copyInto
    | TRUNCATE TABLE multipartIdentifier specifiedPartition?  FORCE?   #truncateTable
    ;

supportedCreateStatement
    : CREATE (EXTERNAL | TEMPORARY)? TABLE (IF NOT EXISTS)? name=multipartIdentifier
        ((ctasCols=identifierList)? | (LEFT_PAREN columnDefs (COMMA indexDefs)? COMMA? RIGHT_PAREN))
        (ENGINE EQ engine=identifier)?
        ((AGGREGATE | UNIQUE | DUPLICATE) KEY keys=identifierList
        (CLUSTER BY clusterKeys=identifierList)?)?
        (COMMENT STRING_LITERAL)?
        (partition=partitionTable)?
        (DISTRIBUTED BY (HASH hashKeys=identifierList | RANDOM)
        (BUCKETS (INTEGER_VALUE | autoBucket=AUTO))?)?
        (ROLLUP LEFT_PAREN rollupDefs RIGHT_PAREN)?
        properties=propertyClause?
        (BROKER extProperties=propertyClause)?
        (AS query)?                                                       #createTable
    | CREATE (OR REPLACE)? VIEW (IF NOT EXISTS)? name=multipartIdentifier
        (LEFT_PAREN cols=simpleColumnDefs RIGHT_PAREN)?
        (COMMENT STRING_LITERAL)? AS query                                #createView
    | CREATE FILE name=STRING_LITERAL
        ((FROM | IN) database=identifier)? properties=propertyClause            #createFile
    | CREATE (EXTERNAL | TEMPORARY)? TABLE (IF NOT EXISTS)? name=multipartIdentifier
        LIKE existedTable=multipartIdentifier
        (WITH ROLLUP (rollupNames=identifierList)?)?                      #createTableLike
    | CREATE ROLE (IF NOT EXISTS)? name=identifierOrText (COMMENT STRING_LITERAL)?    #createRole
    | CREATE WORKLOAD GROUP (IF NOT EXISTS)?
        name=identifierOrText (FOR computeGroup=identifierOrText)? properties=propertyClause? #createWorkloadGroup
    | CREATE CATALOG (IF NOT EXISTS)? catalogName=identifier
        (WITH RESOURCE resourceName=identifier)?
        (COMMENT STRING_LITERAL)? properties=propertyClause?                    #createCatalog
    | CREATE ROW POLICY (IF NOT EXISTS)? name=identifier
        ON table=multipartIdentifier
        AS type=(RESTRICTIVE | PERMISSIVE)
        TO (user=userIdentify | ROLE roleName=identifierOrText)
        USING LEFT_PAREN booleanExpression RIGHT_PAREN                    #createRowPolicy
    | CREATE STORAGE POLICY (IF NOT EXISTS)?
        name=identifier properties=propertyClause?                              #createStoragePolicy
    | BUILD INDEX name=identifier ON tableName=multipartIdentifier
        partitionSpec?                                                          #buildIndex
    | CREATE INDEX (IF NOT EXISTS)? name=identifier
        ON tableName=multipartIdentifier identifierList
        (USING (BITMAP | NGRAM_BF | INVERTED))?
        properties=propertyClause? (COMMENT STRING_LITERAL)?                    #createIndex
    | CREATE SQL_BLOCK_RULE (IF NOT EXISTS)?
        name=identifier properties=propertyClause?                        #createSqlBlockRule
    | CREATE ENCRYPTKEY (IF NOT EXISTS)? multipartIdentifier AS STRING_LITERAL  #createEncryptkey
    | CREATE statementScope?
            (TABLES | AGGREGATE)? FUNCTION (IF NOT EXISTS)?
            functionIdentifier LEFT_PAREN functionArguments? RIGHT_PAREN
            RETURNS returnType=dataType (INTERMEDIATE intermediateType=dataType)?
            properties=propertyClause?                                              #createUserDefineFunction
    | CREATE statementScope? ALIAS FUNCTION (IF NOT EXISTS)?
            functionIdentifier LEFT_PAREN functionArguments? RIGHT_PAREN
            WITH PARAMETER LEFT_PAREN parameters=identifierSeq? RIGHT_PAREN
            AS expression                                                           #createAliasFunction
    | CREATE USER (IF NOT EXISTS)? grantUserIdentify
            (SUPERUSER | DEFAULT ROLE role=STRING_LITERAL)?
            passwordOption commentSpec?                            #createUser
    | CREATE EXTERNAL? RESOURCE (IF NOT EXISTS)?
            name=identifierOrText properties=propertyClause?                        #createResource
    | CREATE DICTIONARY (IF NOT EXISTS)? name = multipartIdentifier
		USING source = multipartIdentifier
		LEFT_PAREN dictionaryColumnDefs RIGHT_PAREN
        LAYOUT LEFT_PAREN layoutType=identifier RIGHT_PAREN
        properties=propertyClause?         # createDictionary
    | CREATE STAGE (IF NOT EXISTS)? name=identifier properties=propertyClause?      #createStage
    ;

dictionaryColumnDefs:
	dictionaryColumnDef (COMMA dictionaryColumnDef)*;

dictionaryColumnDef:
	colName = identifier columnType = (KEY | VALUE) ;

supportedAlterStatement
    : ALTER SYSTEM alterSystemClause                                                        #alterSystem
    | ALTER VIEW name=multipartIdentifier
        ((MODIFY commentSpec) | ((LEFT_PAREN cols=simpleColumnDefs RIGHT_PAREN)? AS query)) #alterView
    | ALTER CATALOG name=identifier RENAME newName=identifier                       #alterCatalogRename
    | ALTER ROLE role=identifierOrText commentSpec                                        #alterRole
    | ALTER STORAGE VAULT name=multipartIdentifier properties=propertyClause                #alterStorageVault
    | ALTER WORKLOAD GROUP name=identifierOrText (FOR computeGroup=identifierOrText)?
        properties=propertyClause?                                                          #alterWorkloadGroup
    | ALTER CATALOG name=identifier SET PROPERTIES
        LEFT_PAREN propertyItemList RIGHT_PAREN                                             #alterCatalogProperties        
    | ALTER WORKLOAD POLICY name=identifierOrText
        properties=propertyClause?                                                          #alterWorkloadPolicy
    | ALTER SQL_BLOCK_RULE name=identifier properties=propertyClause?                       #alterSqlBlockRule
    | ALTER CATALOG name=identifier MODIFY COMMENT comment=STRING_LITERAL                   #alterCatalogComment
    | ALTER DATABASE name=identifier RENAME newName=identifier                              #alterDatabaseRename
    | ALTER STORAGE POLICY name=identifierOrText
        properties=propertyClause                                                           #alterStoragePolicy
    | ALTER TABLE tableName=multipartIdentifier
        alterTableClause (COMMA alterTableClause)*                                          #alterTable
    | ALTER TABLE tableName=multipartIdentifier ADD ROLLUP
        addRollupClause (COMMA addRollupClause)*                                            #alterTableAddRollup
    | ALTER TABLE tableName=multipartIdentifier DROP ROLLUP
        dropRollupClause (COMMA dropRollupClause)*                                          #alterTableDropRollup
    | ALTER TABLE name=multipartIdentifier
        SET LEFT_PAREN propertyItemList RIGHT_PAREN                                         #alterTableProperties
    | ALTER DATABASE name=identifier SET (DATA | REPLICA | TRANSACTION)
            QUOTA (quota=identifier | INTEGER_VALUE)                                        #alterDatabaseSetQuota
    | ALTER SYSTEM RENAME COMPUTE GROUP name=identifier newName=identifier                  #alterSystemRenameComputeGroup
    | ALTER REPOSITORY name=identifier properties=propertyClause?                           #alterRepository
    | ALTER USER (IF EXISTS)? grantUserIdentify
        passwordOption (COMMENT STRING_LITERAL)?                                            #alterUser
    ;

supportedDropStatement
    : DROP CATALOG RECYCLE BIN WHERE idType=STRING_LITERAL EQ id=INTEGER_VALUE  #dropCatalogRecycleBin
    | DROP ENCRYPTKEY (IF EXISTS)? name=multipartIdentifier                     #dropEncryptkey
    | DROP ROLE (IF EXISTS)? name=identifierOrText                                    #dropRole
    | DROP SQL_BLOCK_RULE (IF EXISTS)? identifierSeq                            #dropSqlBlockRule
    | DROP USER (IF EXISTS)? userIdentify                                       #dropUser
    | DROP STORAGE POLICY (IF EXISTS)? name=identifier                          #dropStoragePolicy
    | DROP WORKLOAD GROUP (IF EXISTS)? name=identifierOrText (FOR computeGroup=identifierOrText)?                    #dropWorkloadGroup
    | DROP CATALOG (IF EXISTS)? name=identifier                                 #dropCatalog
    | DROP FILE name=STRING_LITERAL
        ((FROM | IN) database=identifier)? properties=propertyClause            #dropFile
    | DROP WORKLOAD POLICY (IF EXISTS)? name=identifierOrText                   #dropWorkloadPolicy
    | DROP REPOSITORY name=identifier                                           #dropRepository
    | DROP TABLE (IF EXISTS)? name=multipartIdentifier FORCE?                   #dropTable
    | DROP (DATABASE | SCHEMA) (IF EXISTS)? name=multipartIdentifier FORCE?     #dropDatabase
    | DROP statementScope? FUNCTION (IF EXISTS)?
        functionIdentifier LEFT_PAREN functionArguments? RIGHT_PAREN            #dropFunction
    | DROP INDEX (IF EXISTS)? name=identifier ON tableName=multipartIdentifier  #dropIndex
    | DROP RESOURCE (IF EXISTS)? name=identifierOrText                          #dropResource
    | DROP ROW POLICY (IF EXISTS)? policyName=identifier
        ON tableName=multipartIdentifier
        (FOR (userIdentify | ROLE roleName=identifier))?                        #dropRowPolicy
    | DROP DICTIONARY (IF EXISTS)? name=multipartIdentifier                     #dropDictionary
    | DROP STAGE (IF EXISTS)? name=identifier                                   #dropStage
    ;

supportedShowStatement
    : SHOW statementScope? VARIABLES wildWhere?                         #showVariables
    | SHOW AUTHORS                                                                  #showAuthors
    | SHOW CREATE (DATABASE | SCHEMA) name=multipartIdentifier                      #showCreateDatabase
    | SHOW BACKUP ((FROM | IN) database=identifier)? wildWhere?                     #showBackup
    | SHOW BROKER                                                                   #showBroker
    | SHOW DYNAMIC PARTITION TABLES ((FROM | IN) database=multipartIdentifier)?     #showDynamicPartition
    | SHOW EVENTS ((FROM | IN) database=multipartIdentifier)? wildWhere?            #showEvents
    | SHOW LAST INSERT                                                              #showLastInsert
    | SHOW ((CHAR SET) | CHARSET)                                                   #showCharset
    | SHOW DELETE ((FROM | IN) database=multipartIdentifier)?                       #showDelete
    | SHOW FULL? BUILTIN? FUNCTIONS
        ((FROM | IN) database=multipartIdentifier)? (LIKE STRING_LITERAL)?          #showFunctions
    | SHOW GLOBAL FULL? FUNCTIONS (LIKE STRING_LITERAL)?                            #showGlobalFunctions
    | SHOW ALL? GRANTS                                                              #showGrants
    | SHOW GRANTS FOR userIdentify                                                  #showGrantsForUser
    | SHOW SYNC JOB ((FROM | IN) database=multipartIdentifier)?                     #showSyncJob
    | SHOW SNAPSHOT ON repo=identifier wildWhere?                                   #showSnapshot
    | SHOW LOAD PROFILE loadIdPath=STRING_LITERAL? limitClause?                     #showLoadProfile
    | SHOW CREATE REPOSITORY FOR identifier                                         #showCreateRepository
    | SHOW VIEW
        (FROM |IN) tableName=multipartIdentifier
        ((FROM | IN) database=identifier)?                                          #showView
    | SHOW PLUGINS                                                                  #showPlugins
    | SHOW REPOSITORIES                                                             #showRepositories
    | SHOW ENCRYPTKEYS ((FROM | IN) database=multipartIdentifier)?
        (LIKE STRING_LITERAL)?                                                      #showEncryptKeys
    | SHOW BRIEF? CREATE TABLE name=multipartIdentifier                             #showCreateTable
    | SHOW FULL? PROCESSLIST                                                        #showProcessList
    | SHOW BRIEF? RESTORE ((FROM | IN) database=identifier)? wildWhere?             #showRestore
    | SHOW ROLES                                                                    #showRoles
    | SHOW PARTITION partitionId=INTEGER_VALUE                                      #showPartitionId
    | SHOW PRIVILEGES                                                               #showPrivileges
    | SHOW PROC path=STRING_LITERAL                                                 #showProc
    | SHOW FILE ((FROM | IN) database=multipartIdentifier)?                         #showSmallFiles
    | SHOW STORAGE? ENGINES                                                         #showStorageEngines
    | SHOW CREATE CATALOG name=identifier                                           #showCreateCatalog
    | SHOW CATALOG name=identifier                                                  #showCatalog
    | SHOW CATALOGS wildWhere?                                                      #showCatalogs
    | SHOW PROPERTY (FOR user=identifierOrText)? (LIKE STRING_LITERAL)?                         #showUserProperties
    | SHOW ALL PROPERTIES (LIKE STRING_LITERAL)?                                               #showAllProperties
    | SHOW COLLATION wildWhere?                                                     #showCollation
    | SHOW ROW POLICY (FOR (userIdentify | (ROLE role=identifier)))?                #showRowPolicy
    | SHOW STORAGE POLICY (USING (FOR policy=identifierOrText)?)?                   #showStoragePolicy   
    | SHOW SQL_BLOCK_RULE (FOR ruleName=identifier)?                                #showSqlBlockRule
    | SHOW CREATE VIEW name=multipartIdentifier                                     #showCreateView
    | SHOW DATA TYPES                                                               #showDataTypes
    | SHOW DATA (ALL)? (FROM tableName=multipartIdentifier)?
        sortClause? propertyClause?                                                 #showData
    | SHOW CREATE MATERIALIZED VIEW mvName=identifier
        ON tableName=multipartIdentifier                                            #showCreateMaterializedView
    | SHOW (WARNINGS | ERRORS) limitClause?                                         #showWarningErrors
    | SHOW COUNT LEFT_PAREN ASTERISK RIGHT_PAREN (WARNINGS | ERRORS)                #showWarningErrorCount
    | SHOW BACKENDS                                                                 #showBackends
    | SHOW STAGES                                                                   #showStages
    | SHOW REPLICA DISTRIBUTION FROM baseTableRef                                   #showReplicaDistribution
    | SHOW RESOURCES wildWhere? sortClause? limitClause?                            #showResources
    | SHOW STREAM? LOAD ((FROM | IN) database=identifier)? wildWhere?
        sortClause? limitClause?                                                    #showLoad
    | SHOW FULL? TRIGGERS ((FROM | IN) database=multipartIdentifier)? wildWhere?    #showTriggers
    | SHOW TABLET DIAGNOSIS tabletId=INTEGER_VALUE                                  #showDiagnoseTablet
    | SHOW FRONTENDS name=identifier?                                               #showFrontends
    | SHOW DATABASE databaseId=INTEGER_VALUE                                        #showDatabaseId
    | SHOW TABLE tableId=INTEGER_VALUE                                              #showTableId
    | SHOW TRASH (ON backend=STRING_LITERAL)?                                       #showTrash
    | SHOW (CLUSTERS | (COMPUTE GROUPS))                                            #showClusters    
    | SHOW statementScope? STATUS                                                   #showStatus
    | SHOW WHITELIST                                                                #showWhitelist
    | SHOW TABLETS BELONG
        tabletIds+=INTEGER_VALUE (COMMA tabletIds+=INTEGER_VALUE)*                  #showTabletsBelong
    | SHOW DATA SKEW FROM baseTableRef                                              #showDataSkew
    | SHOW TABLE CREATION ((FROM | IN) database=multipartIdentifier)?
        (LIKE STRING_LITERAL)?                                                      #showTableCreation
    | SHOW TABLET STORAGE FORMAT VERBOSE?                                           #showTabletStorageFormat
    | SHOW QUERY PROFILE queryIdPath=STRING_LITERAL? limitClause?                   #showQueryProfile
    | SHOW CONVERT_LSC ((FROM | IN) database=multipartIdentifier)?                  #showConvertLsc
    | SHOW FULL? TABLES ((FROM | IN) database=multipartIdentifier)? wildWhere?      #showTables
    | SHOW FULL? VIEWS ((FROM | IN) database=multipartIdentifier)? wildWhere?       #showViews
    | SHOW TABLE STATUS ((FROM | IN) database=multipartIdentifier)? wildWhere?      #showTableStatus
    | SHOW (DATABASES | SCHEMAS) (FROM catalog=identifier)? wildWhere?              #showDatabases
    | SHOW TABLETS FROM tableName=multipartIdentifier partitionSpec?
        wildWhere? sortClause? limitClause?                                         #showTabletsFromTable
    | SHOW TABLET tabletId=INTEGER_VALUE                                            #showTabletId
    | SHOW DICTIONARIES wildWhere?                                                  #showDictionaries
<<<<<<< HEAD
    | SHOW TRANSACTION ((FROM | IN) database=multipartIdentifier)? wildWhere?       #showTransaction
=======
    | SHOW QUERY STATS ((FOR database=identifier)
            | (FROM tableName=multipartIdentifier (ALL VERBOSE?)?))?                #showQueryStats
>>>>>>> 7f933f50
    ;

supportedLoadStatement
    : SYNC                                                                          #sync
    | createRoutineLoad                                                             #createRoutineLoadAlias
    | SHOW ALL? CREATE ROUTINE LOAD FOR label=multipartIdentifier                   #showCreateRoutineLoad
    | PAUSE ROUTINE LOAD FOR label=multipartIdentifier                              #pauseRoutineLoad
    | PAUSE ALL ROUTINE LOAD                                                        #pauseAllRoutineLoad
    | RESUME ROUTINE LOAD FOR label=multipartIdentifier                             #resumeRoutineLoad
    | RESUME ALL ROUTINE LOAD                                                       #resumeAllRoutineLoad
    | STOP ROUTINE LOAD FOR label=multipartIdentifier                               #stopRoutineLoad
    | STOP SYNC JOB name=multipartIdentifier                                        #stopDataSyncJob
    | RESUME SYNC JOB name=multipartIdentifier                                      #resumeDataSyncJob
    | PAUSE SYNC JOB name=multipartIdentifier                                       #pauseDataSyncJob
    | CREATE SYNC label=multipartIdentifier
          LEFT_PAREN channelDescriptions RIGHT_PAREN
          FROM BINLOG LEFT_PAREN propertyItemList RIGHT_PAREN
          properties=propertyClause?                                                #createDataSyncJob
    ;

supportedOtherStatement
    : HELP mark=identifierOrText                                                    #help
    | UNLOCK TABLES                                                                 #unlockTables
    ;

supportedKillStatement
    : KILL (CONNECTION)? INTEGER_VALUE                                              #killConnection
    | KILL QUERY (INTEGER_VALUE | STRING_LITERAL)                                   #killQuery
    ;

unsupportedOtherStatement 
    : INSTALL PLUGIN FROM source=identifierOrText properties=propertyClause?        #installPlugin
    | UNINSTALL PLUGIN name=identifierOrText                                        #uninstallPlugin
    | LOCK TABLES (lockTable (COMMA lockTable)*)?                                   #lockTables 
    | WARM UP (CLUSTER | COMPUTE GROUP) destination=identifier WITH
        ((CLUSTER | COMPUTE GROUP) source=identifier |
            (warmUpItem (AND warmUpItem)*)) FORCE?                                  #warmUpCluster
    | BACKUP SNAPSHOT label=multipartIdentifier TO repo=identifier
        ((ON | EXCLUDE) LEFT_PAREN baseTableRef (COMMA baseTableRef)* RIGHT_PAREN)?
        properties=propertyClause?                                                  #backup
    | RESTORE SNAPSHOT label=multipartIdentifier FROM repo=identifier
        ((ON | EXCLUDE) LEFT_PAREN baseTableRef (COMMA baseTableRef)* RIGHT_PAREN)?
        properties=propertyClause?                                                  #restore
    | START TRANSACTION (WITH CONSISTENT SNAPSHOT)?                                 #unsupportedStartTransaction
    ;

warmUpItem
    : TABLE tableName=multipartIdentifier (PARTITION partitionName=identifier)?
    ;

lockTable
    : name=multipartIdentifier (AS alias=identifierOrText)?
        (READ (LOCAL)? | (LOW_PRIORITY)? WRITE)
    ;

unsupportedShowStatement
    : SHOW STORAGE (VAULT | VAULTS)                                                 #showStorageVault
    | SHOW OPEN TABLES ((FROM | IN) database=multipartIdentifier)? wildWhere?       #showOpenTables
    | SHOW CREATE MATERIALIZED VIEW name=multipartIdentifier                        #showMaterializedView
    | SHOW CREATE statementScope? FUNCTION functionIdentifier
        LEFT_PAREN functionArguments? RIGHT_PAREN
        ((FROM | IN) database=multipartIdentifier)?                                 #showCreateFunction
    | SHOW FULL? (COLUMNS | FIELDS) (FROM | IN) tableName=multipartIdentifier
        ((FROM | IN) database=multipartIdentifier)? wildWhere?                      #showColumns
    | SHOW LOAD WARNINGS ((((FROM | IN) database=multipartIdentifier)?
        wildWhere? limitClause?) | (ON url=STRING_LITERAL))                         #showLoadWarings
    | SHOW EXPORT ((FROM | IN) database=multipartIdentifier)? wildWhere?
        sortClause? limitClause?                                                    #showExport
    | SHOW ALTER TABLE (ROLLUP | (MATERIALIZED VIEW) | COLUMN)
        ((FROM | IN) database=multipartIdentifier)? wildWhere?
        sortClause? limitClause?                                                    #showAlterTable
    | SHOW TEMPORARY? PARTITIONS FROM tableName=multipartIdentifier
        wildWhere? sortClause? limitClause?                                         #showPartitions
    | SHOW WORKLOAD GROUPS wildWhere?                                               #showWorkloadGroups
    | SHOW TYPECAST ((FROM | IN) database=multipartIdentifier)?                     #showTypeCast
    | SHOW (KEY | KEYS | INDEX | INDEXES)
        (FROM |IN) tableName=multipartIdentifier
        ((FROM | IN) database=multipartIdentifier)?                                 #showIndex
    | SHOW CACHE HOTSPOT tablePath=STRING_LITERAL                                   #showCacheHotSpot
    | SHOW CATALOG RECYCLE BIN wildWhere?                                           #showCatalogRecycleBin
    | SHOW BUILD INDEX ((FROM | IN) database=multipartIdentifier)?
        wildWhere? sortClause? limitClause?                                         #showBuildIndex
    | SHOW REPLICA STATUS FROM baseTableRef wildWhere?                              #showReplicaStatus
    | SHOW COPY ((FROM | IN) database=multipartIdentifier)?
        whereClause? sortClause? limitClause?                                       #showCopy
    | SHOW WARM UP JOB wildWhere?                                                   #showWarmUpJob
    ;

createRoutineLoad
    : CREATE ROUTINE LOAD label=multipartIdentifier (ON table=identifier)?
              (WITH (APPEND | DELETE | MERGE))?
              (loadProperty (COMMA loadProperty)*)? propertyClause? FROM type=identifier
              LEFT_PAREN customProperties=propertyItemList RIGHT_PAREN
              commentSpec?
    ;

unsupportedLoadStatement
    : LOAD mysqlDataDesc
        (PROPERTIES LEFT_PAREN properties=propertyItemList RIGHT_PAREN)?
        (commentSpec)?                                                              #mysqlLoad
    | SHOW ALL? ROUTINE LOAD ((FOR label=multipartIdentifier) | wildWhere?)         #showRoutineLoad
    | SHOW ROUTINE LOAD TASK ((FROM | IN) database=identifier)? wildWhere?          #showRoutineLoadTask
    | SHOW CREATE LOAD FOR label=multipartIdentifier                                #showCreateLoad
    ;

loadProperty
    : COLUMNS TERMINATED BY STRING_LITERAL                                          #separator
    | importColumnsStatement                                                        #importColumns
    | importPrecedingFilterStatement                                                #importPrecedingFilter
    | importWhereStatement                                                          #importWhere
    | importDeleteOnStatement                                                       #importDeleteOn
    | importSequenceStatement                                                       #importSequence
    | partitionSpec                                                                 #importPartitions
    ;

importSequenceStatement
    : ORDER BY identifier
    ;

importDeleteOnStatement
    : DELETE ON booleanExpression
    ;

importWhereStatement
    : WHERE booleanExpression
    ;

importPrecedingFilterStatement
    : PRECEDING FILTER booleanExpression
    ;

importColumnsStatement
    : COLUMNS LEFT_PAREN importColumnDesc (COMMA importColumnDesc)* RIGHT_PAREN
    ;

importColumnDesc
    : name=identifier (EQ booleanExpression)?
    | LEFT_PAREN name=identifier (EQ booleanExpression)? RIGHT_PAREN
    ;

channelDescriptions
    : channelDescription (COMMA channelDescription)*
    ;

channelDescription
    : FROM source=multipartIdentifier INTO destination=multipartIdentifier
        partitionSpec? columnList=identifierList?
    ;

supportedRefreshStatement
    : REFRESH CATALOG name=identifier propertyClause?                               #refreshCatalog
    | REFRESH DATABASE name=multipartIdentifier propertyClause?                     #refreshDatabase
    | REFRESH TABLE name=multipartIdentifier                                        #refreshTable
    | REFRESH DICTIONARY name=multipartIdentifier                                   #refreshDictionary
    ;

supportedCleanStatement
    : CLEAN ALL PROFILE                                                             #cleanAllProfile
    | CLEAN LABEL label=identifier? (FROM | IN) database=identifier                 #cleanLabel
    | CLEAN QUERY STATS ((FOR database=identifier)
        | ((FROM | IN) table=multipartIdentifier))                                  #cleanQueryStats
    | CLEAN ALL QUERY STATS                                                         #cleanAllQueryStats
    ;

unsupportedRefreshStatement
    : REFRESH LDAP (ALL | (FOR user=identifierOrText))                              #refreshLdap
    ;

supportedCancelStatement
    : CANCEL LOAD ((FROM | IN) database=identifier)? wildWhere?                     #cancelLoad
    | CANCEL EXPORT ((FROM | IN) database=identifier)? wildWhere?                   #cancelExport
    | CANCEL WARM UP JOB wildWhere?                                                 #cancelWarmUpJob
    | CANCEL ALTER TABLE (ROLLUP | (MATERIALIZED VIEW) | COLUMN)
        FROM tableName=multipartIdentifier (LEFT_PAREN jobIds+=INTEGER_VALUE
            (COMMA jobIds+=INTEGER_VALUE)* RIGHT_PAREN)?                            #cancelAlterTable
    | CANCEL BUILD INDEX ON tableName=multipartIdentifier
        (LEFT_PAREN jobIds+=INTEGER_VALUE
            (COMMA jobIds+=INTEGER_VALUE)* RIGHT_PAREN)?                            #cancelBuildIndex
    ;

unsupportedCancelStatement
    : CANCEL DECOMMISSION BACKEND hostPorts+=STRING_LITERAL
        (COMMA hostPorts+=STRING_LITERAL)*                                          #cancelDecommisionBackend
    | CANCEL BACKUP ((FROM | IN) database=identifier)?                              #cancelBackup
    | CANCEL RESTORE ((FROM | IN) database=identifier)?                             #cancelRestore
    ;

supportedAdminStatement
    : ADMIN SHOW REPLICA DISTRIBUTION FROM baseTableRef                             #adminShowReplicaDistribution
    | ADMIN REBALANCE DISK (ON LEFT_PAREN backends+=STRING_LITERAL
        (COMMA backends+=STRING_LITERAL)* RIGHT_PAREN)?                             #adminRebalanceDisk
    | ADMIN CANCEL REBALANCE DISK (ON LEFT_PAREN backends+=STRING_LITERAL
        (COMMA backends+=STRING_LITERAL)* RIGHT_PAREN)?                             #adminCancelRebalanceDisk
    | ADMIN DIAGNOSE TABLET tabletId=INTEGER_VALUE                                  #adminDiagnoseTablet
    | ADMIN SHOW REPLICA STATUS FROM baseTableRef (WHERE STATUS EQ|NEQ STRING_LITERAL)?   #adminShowReplicaStatus
    | ADMIN COMPACT TABLE baseTableRef (WHERE TYPE EQ STRING_LITERAL)?              #adminCompactTable
    | ADMIN CHECK tabletList properties=propertyClause?                             #adminCheckTablets
    | ADMIN SHOW TABLET STORAGE FORMAT VERBOSE?                                     #adminShowTabletStorageFormat
    | ADMIN CLEAN TRASH
        (ON LEFT_PAREN backends+=STRING_LITERAL
              (COMMA backends+=STRING_LITERAL)* RIGHT_PAREN)?                       #adminCleanTrash
    | ADMIN SET TABLE name=multipartIdentifier STATUS properties=propertyClause?    #adminSetTableStatus
    | ADMIN SET REPLICA STATUS PROPERTIES LEFT_PAREN propertyItemList RIGHT_PAREN   #adminSetReplicaStatus
    | ADMIN REPAIR TABLE baseTableRef                                               #adminRepairTable
    | ADMIN CANCEL REPAIR TABLE baseTableRef                                        #adminCancelRepairTable
    | ADMIN COPY TABLET tabletId=INTEGER_VALUE properties=propertyClause?           #adminCopyTablet
    ;

supportedRecoverStatement
    : RECOVER DATABASE name=identifier id=INTEGER_VALUE? (AS alias=identifier)?     #recoverDatabase
    | RECOVER TABLE name=multipartIdentifier
        id=INTEGER_VALUE? (AS alias=identifier)?                                    #recoverTable
    | RECOVER PARTITION name=identifier id=INTEGER_VALUE? (AS alias=identifier)?
        FROM tableName=multipartIdentifier                                          #recoverPartition
    ;

unsupportedAdminStatement
    : ADMIN SET REPLICA VERSION PROPERTIES LEFT_PAREN propertyItemList RIGHT_PAREN  #adminSetReplicaVersion
    | ADMIN SET (FRONTEND | (ALL FRONTENDS)) CONFIG
        (LEFT_PAREN propertyItemList RIGHT_PAREN)? ALL?                             #adminSetFrontendConfig
    | ADMIN SET TABLE name=multipartIdentifier
        PARTITION VERSION properties=propertyClause?                                #adminSetPartitionVersion
    ;

baseTableRef
    : multipartIdentifier optScanParams? tableSnapshot? specifiedPartition?
        tabletList? tableAlias sample? relationHint?
    ;

wildWhere
    : LIKE STRING_LITERAL
    | WHERE expression
    ;

supportedTransactionStatement
    : BEGIN (WITH LABEL identifier?)?                                               #transactionBegin
    | COMMIT WORK? (AND NO? CHAIN)? (NO? RELEASE)?                                  #transcationCommit
    | ROLLBACK WORK? (AND NO? CHAIN)? (NO? RELEASE)?                                #transactionRollback
    ;

supportedGrantRevokeStatement
    : GRANT privilegeList ON multipartIdentifierOrAsterisk
        TO (userIdentify | ROLE identifierOrText)                                     #grantTablePrivilege
    | GRANT privilegeList ON
        (RESOURCE | CLUSTER | COMPUTE GROUP | STAGE | STORAGE VAULT | WORKLOAD GROUP)
        identifierOrTextOrAsterisk TO (userIdentify | ROLE identifierOrText)          #grantResourcePrivilege
    | GRANT roles+=identifierOrText (COMMA roles+=identifierOrText)* TO userIdentify  #grantRole
    | REVOKE roles+=identifierOrText (COMMA roles+=identifierOrText)* FROM userIdentify #revokeRole
    ;

unsupportedGrantRevokeStatement
    : REVOKE privilegeList ON multipartIdentifierOrAsterisk
        FROM (userIdentify | ROLE identifierOrText)                                   #revokeTablePrivilege
    | REVOKE privilegeList ON
        (RESOURCE | CLUSTER | COMPUTE GROUP | STAGE | STORAGE VAULT | WORKLOAD GROUP)
        identifierOrTextOrAsterisk FROM (userIdentify | ROLE identifierOrText)        #revokeResourcePrivilege
    ;

privilege
    : name=identifier columns=identifierList?
    | ALL
    ;

privilegeList
    : privilege (COMMA privilege)*
    ;

unsupportedAlterStatement
    : ALTER DATABASE name=identifier SET PROPERTIES
        LEFT_PAREN propertyItemList RIGHT_PAREN                                     #alterDatabaseProperties
    | ALTER RESOURCE name=identifierOrText properties=propertyClause?               #alterResource
    | ALTER COLOCATE GROUP name=multipartIdentifier
        SET LEFT_PAREN propertyItemList RIGHT_PAREN                                 #alterColocateGroup
    | ALTER ROUTINE LOAD FOR name=multipartIdentifier properties=propertyClause?
            (FROM type=identifier LEFT_PAREN propertyItemList RIGHT_PAREN)?         #alterRoutineLoad
    | ALTER STORAGE POLICY name=identifierOrText
        properties=propertyClause                                                   #alterStoragePlicy
    ;

alterSystemClause
    : ADD BACKEND hostPorts+=STRING_LITERAL (COMMA hostPorts+=STRING_LITERAL)*
        properties=propertyClause?                                                  #addBackendClause
    | (DROP | DROPP) BACKEND hostPorts+=STRING_LITERAL
        (COMMA hostPorts+=STRING_LITERAL)*                                          #dropBackendClause
    | DECOMMISSION BACKEND hostPorts+=STRING_LITERAL
        (COMMA hostPorts+=STRING_LITERAL)*                                          #decommissionBackendClause
    | ADD OBSERVER hostPort=STRING_LITERAL                                          #addObserverClause
    | DROP OBSERVER hostPort=STRING_LITERAL                                         #dropObserverClause
    | ADD FOLLOWER hostPort=STRING_LITERAL                                          #addFollowerClause
    | DROP FOLLOWER hostPort=STRING_LITERAL                                         #dropFollowerClause
    | ADD BROKER name=identifierOrText hostPorts+=STRING_LITERAL
        (COMMA hostPorts+=STRING_LITERAL)*                                          #addBrokerClause
    | DROP BROKER name=identifierOrText hostPorts+=STRING_LITERAL
        (COMMA hostPorts+=STRING_LITERAL)*                                          #dropBrokerClause
    | DROP ALL BROKER name=identifierOrText                                         #dropAllBrokerClause
    | SET LOAD ERRORS HUB properties=propertyClause?                                #alterLoadErrorUrlClause
    | MODIFY BACKEND hostPorts+=STRING_LITERAL
        (COMMA hostPorts+=STRING_LITERAL)*
        SET LEFT_PAREN propertyItemList RIGHT_PAREN                                 #modifyBackendClause
    | MODIFY (FRONTEND | BACKEND) hostPort=STRING_LITERAL
        HOSTNAME hostName=STRING_LITERAL                                            #modifyFrontendOrBackendHostNameClause
    ;

dropRollupClause
    : rollupName=identifier properties=propertyClause?
    ;

addRollupClause
    : rollupName=identifier columns=identifierList
        (DUPLICATE KEY dupKeys=identifierList)? fromRollup?
        properties=propertyClause?
    ;

alterTableClause
    : ADD COLUMN columnDef columnPosition? toRollup? properties=propertyClause?     #addColumnClause
    | ADD COLUMN LEFT_PAREN columnDefs RIGHT_PAREN
        toRollup? properties=propertyClause?                                        #addColumnsClause
    | DROP COLUMN name=identifier fromRollup? properties=propertyClause?            #dropColumnClause
    | MODIFY COLUMN columnDef columnPosition? fromRollup?
    properties=propertyClause?                                                      #modifyColumnClause
    | ORDER BY identifierList fromRollup? properties=propertyClause?                #reorderColumnsClause
    | ADD TEMPORARY? partitionDef
        (DISTRIBUTED BY (HASH hashKeys=identifierList | RANDOM)
            (BUCKETS (INTEGER_VALUE | autoBucket=AUTO))?)?
        properties=propertyClause?                                                  #addPartitionClause
    | DROP TEMPORARY? PARTITION (IF EXISTS)? partitionName=identifier FORCE?
        (FROM INDEX indexName=identifier)?                                          #dropPartitionClause
    | MODIFY TEMPORARY? PARTITION
        (partitionName=identifier | partitionNames=identifierList
            | LEFT_PAREN ASTERISK RIGHT_PAREN)
        SET LEFT_PAREN partitionProperties=propertyItemList RIGHT_PAREN             #modifyPartitionClause
    | REPLACE partitions=partitionSpec? WITH tempPartitions=partitionSpec?
        FORCE? properties=propertyClause?                                           #replacePartitionClause
    | REPLACE WITH TABLE name=identifier properties=propertyClause?  FORCE?         #replaceTableClause
    | RENAME newName=identifier                                                     #renameClause
    | RENAME ROLLUP name=identifier newName=identifier                              #renameRollupClause
    | RENAME PARTITION name=identifier newName=identifier                           #renamePartitionClause
    | RENAME COLUMN name=identifier newName=identifier                              #renameColumnClause
    | ADD indexDef                                                                  #addIndexClause
    | DROP INDEX (IF EXISTS)? name=identifier                                       #dropIndexClause
    | ENABLE FEATURE name=STRING_LITERAL (WITH properties=propertyClause)?          #enableFeatureClause
    | MODIFY DISTRIBUTION (DISTRIBUTED BY (HASH hashKeys=identifierList | RANDOM)
        (BUCKETS (INTEGER_VALUE | autoBucket=AUTO))?)?                              #modifyDistributionClause
    | MODIFY COMMENT comment=STRING_LITERAL                                         #modifyTableCommentClause
    | MODIFY COLUMN name=identifier COMMENT comment=STRING_LITERAL                  #modifyColumnCommentClause
    | MODIFY ENGINE TO name=identifier properties=propertyClause?                   #modifyEngineClause
    | ADD TEMPORARY? PARTITIONS
        FROM from=partitionValueList TO to=partitionValueList
        INTERVAL INTEGER_VALUE unit=identifier? properties=propertyClause?          #alterMultiPartitionClause
    ;

columnPosition
    : FIRST
    | AFTER position=identifier
    ;

toRollup
    : (TO | IN) rollup=identifier
    ;

fromRollup
    : FROM rollup=identifier
    ;

unsupportedDropStatement
    : DROP VIEW (IF EXISTS)? name=multipartIdentifier                           #dropView
    ;

supportedStatsStatement
    : SHOW AUTO? ANALYZE (jobId=INTEGER_VALUE | tableName=multipartIdentifier)?
        (WHERE (stateKey=identifier) EQ (stateValue=STRING_LITERAL))?           #showAnalyze
    | SHOW QUEUED ANALYZE JOBS tableName=multipartIdentifier?
        (WHERE (stateKey=identifier) EQ (stateValue=STRING_LITERAL))?           #showQueuedAnalyzeJobs
    | SHOW COLUMN HISTOGRAM tableName=multipartIdentifier
        columnList=identifierList                                               #showColumnHistogramStats
    | ANALYZE DATABASE name=multipartIdentifier
        (WITH analyzeProperties)* propertyClause?                               #analyzeDatabase
    | ANALYZE TABLE name=multipartIdentifier partitionSpec?
        columns=identifierList? (WITH analyzeProperties)* propertyClause?       #analyzeTable
    | ALTER TABLE name=multipartIdentifier SET STATS
        LEFT_PAREN propertyItemList RIGHT_PAREN partitionSpec?                  #alterTableStats
    | ALTER TABLE name=multipartIdentifier (INDEX indexName=identifier)?
        MODIFY COLUMN columnName=identifier
        SET STATS LEFT_PAREN propertyItemList RIGHT_PAREN partitionSpec?        #alterColumnStats
    | SHOW INDEX STATS tableName=multipartIdentifier indexId=identifier         #showIndexStats
    | DROP STATS tableName=multipartIdentifier
        columns=identifierList? partitionSpec?                                  #dropStats
    | DROP CACHED STATS tableName=multipartIdentifier                           #dropCachedStats
    | DROP EXPIRED STATS                                                        #dropExpiredStats
    | KILL ANALYZE jobId=INTEGER_VALUE                                          #killAnalyzeJob
    | DROP ANALYZE JOB INTEGER_VALUE                                            #dropAnalyzeJob
    | SHOW TABLE STATS tableName=multipartIdentifier
        partitionSpec? columnList=identifierList?                               #showTableStats
    | SHOW TABLE STATS tableId=INTEGER_VALUE                                    #showTableStats
    ;

unsupportedStatsStatement
    : SHOW COLUMN CACHED? STATS tableName=multipartIdentifier
        columnList=identifierList? partitionSpec?                               #showColumnStats
    | SHOW ANALYZE TASK STATUS jobId=INTEGER_VALUE                              #showAnalyzeTask
    ;

analyzeProperties
    : SYNC
    | INCREMENTAL
    | FULL
    | SQL
    | HISTOGRAM
    | (SAMPLE ((ROWS rows=INTEGER_VALUE) | (PERCENT percent=INTEGER_VALUE)) )
    | (BUCKETS bucket=INTEGER_VALUE)
    | (PERIOD periodInSecond=INTEGER_VALUE)
    | (CRON crontabExpr=STRING_LITERAL)
    ;

unsupportedCreateStatement
    : CREATE (DATABASE | SCHEMA) (IF NOT EXISTS)? name=multipartIdentifier
        properties=propertyClause?                                              #createDatabase
    | CREATE (READ ONLY)? REPOSITORY name=identifier WITH storageBackend        #createRepository
    | CREATE STORAGE VAULT (IF NOT EXISTS)?
        name=identifierOrText properties=propertyClause?                        #createStorageVault
    | CREATE WORKLOAD POLICY (IF NOT EXISTS)? name=identifierOrText
        (CONDITIONS LEFT_PAREN workloadPolicyConditions RIGHT_PAREN)?
        (ACTIONS LEFT_PAREN workloadPolicyActions RIGHT_PAREN)?
        properties=propertyClause?                                              #createWorkloadPolicy
    ;

workloadPolicyActions
    : workloadPolicyAction (COMMA workloadPolicyAction)*
    ;

workloadPolicyAction
    : SET_SESSION_VARIABLE STRING_LITERAL
    | identifier (STRING_LITERAL)?
    ;

workloadPolicyConditions
    : workloadPolicyCondition (COMMA workloadPolicyCondition)*
    ;

workloadPolicyCondition
    : metricName=identifier comparisonOperator (number | STRING_LITERAL)
    ;

storageBackend
    : (BROKER | S3 | HDFS | LOCAL) brokerName=identifier?
        ON LOCATION STRING_LITERAL properties=propertyClause?
    ;

passwordOption
    : (PASSWORD_HISTORY (historyDefault=DEFAULT | historyValue=INTEGER_VALUE))?
        (PASSWORD_EXPIRE (expireDefault=DEFAULT | expireNever=NEVER
            | INTERVAL expireValue=INTEGER_VALUE expireTimeUnit=(DAY | HOUR | SECOND)))?
        (PASSWORD_REUSE INTERVAL (reuseDefault=DEFAULT | reuseValue=INTEGER_VALUE DAY))?
        (FAILED_LOGIN_ATTEMPTS attemptsValue=INTEGER_VALUE)?
        (PASSWORD_LOCK_TIME (lockUnbounded=UNBOUNDED
            | lockValue=INTEGER_VALUE lockTimeUint=(DAY | HOUR | SECOND)))?
        (ACCOUNT_LOCK | ACCOUNT_UNLOCK)?
    ;

functionArguments
    : DOTDOTDOT
    | dataTypeList
    | dataTypeList COMMA DOTDOTDOT
    ;

dataTypeList
    : dataType (COMMA dataType)*
    ;

supportedSetStatement
    : SET (optionWithType | optionWithoutType)
        (COMMA (optionWithType | optionWithoutType))*                   #setOptions
    | SET identifier AS DEFAULT STORAGE VAULT                           #setDefaultStorageVault
    | SET PROPERTY (FOR user=identifierOrText)? propertyItemList        #setUserProperties
    | SET statementScope? TRANSACTION
        ( transactionAccessMode
        | isolationLevel
        | transactionAccessMode COMMA isolationLevel
        | isolationLevel COMMA transactionAccessMode)                   #setTransaction
    ;

optionWithType
    : statementScope identifier EQ (expression | DEFAULT)   #setVariableWithType
    ;

optionWithoutType
    : NAMES EQ expression                                               #setNames
    | (CHAR SET | CHARSET) (charsetName=identifierOrText | DEFAULT)     #setCharset
    | NAMES (charsetName=identifierOrText | DEFAULT)
        (COLLATE collateName=identifierOrText | DEFAULT)?               #setCollate
    | PASSWORD (FOR userIdentify)? EQ (pwd=STRING_LITERAL
        | (isPlain=PASSWORD LEFT_PAREN pwd=STRING_LITERAL RIGHT_PAREN)) #setPassword
    | LDAP_ADMIN_PASSWORD EQ (pwd=STRING_LITERAL
        | (PASSWORD LEFT_PAREN pwd=STRING_LITERAL RIGHT_PAREN))         #setLdapAdminPassword
    | variable                                                          #setVariableWithoutType
    ;

variable
    : (DOUBLEATSIGN (statementScope DOT)?)? identifier EQ (expression | DEFAULT) #setSystemVariable
    | ATSIGN identifier EQ expression #setUserVariable
    ;

transactionAccessMode
    : READ (ONLY | WRITE)
    ;

isolationLevel
    : ISOLATION LEVEL ((READ UNCOMMITTED) | (READ COMMITTED) | (REPEATABLE READ) | (SERIALIZABLE))
    ;

supportedUnsetStatement
    : UNSET statementScope? VARIABLE (ALL | identifier)
    | UNSET DEFAULT STORAGE VAULT
    ;

supportedUseStatement
     : SWITCH catalog=identifier                                                      #switchCatalog
     | USE (catalog=identifier DOT)? database=identifier                              #useDatabase
    ;

unsupportedUseStatement
    : USE ((catalog=identifier DOT)? database=identifier)? ATSIGN cluster=identifier #useCloudCluster
    ;

stageAndPattern
    : ATSIGN (stage=identifier | TILDE)
        (LEFT_PAREN pattern=STRING_LITERAL RIGHT_PAREN)?
    ;

supportedDescribeStatement
    : explainCommand FUNCTION tvfName=identifier LEFT_PAREN
        (properties=propertyItemList)? RIGHT_PAREN tableAlias   #describeTableValuedFunction
    | explainCommand multipartIdentifier ALL                    #describeTableAll
    | explainCommand multipartIdentifier specifiedPartition?    #describeTable
    | explainCommand DICTIONARY multipartIdentifier             #describeDictionary
    ;

constraint
    : PRIMARY KEY slots=identifierList
    | UNIQUE slots=identifierList
    | FOREIGN KEY slots=identifierList
        REFERENCES referenceTable=multipartIdentifier
        referencedSlots=identifierList
    ;

partitionSpec
    : TEMPORARY? (PARTITION | PARTITIONS) partitions=identifierList
    | TEMPORARY? PARTITION partition=errorCapturingIdentifier
	| (PARTITION | PARTITIONS) LEFT_PAREN ASTERISK RIGHT_PAREN // for auto detect partition in overwriting
	// TODO: support analyze external table partition spec https://github.com/apache/doris/pull/24154
	// | PARTITIONS WITH RECENT
    ;

partitionTable
    : ((autoPartition=AUTO)? PARTITION BY (RANGE | LIST)? partitionList=identityOrFunctionList
       (LEFT_PAREN (partitions=partitionsDef)? RIGHT_PAREN))
    ;

identityOrFunctionList
    : LEFT_PAREN identityOrFunction (COMMA partitions+=identityOrFunction)* RIGHT_PAREN
    ;

identityOrFunction
    : (identifier | functionCallExpression)
    ;

dataDesc
    : ((WITH)? mergeType)? DATA INFILE LEFT_PAREN filePaths+=STRING_LITERAL (COMMA filePath+=STRING_LITERAL)* RIGHT_PAREN
        INTO TABLE targetTableName=identifier
        (partitionSpec)?
        (COLUMNS TERMINATED BY comma=STRING_LITERAL)?
        (LINES TERMINATED BY separator=STRING_LITERAL)?
        (FORMAT AS format=identifierOrText)?
        (COMPRESS_TYPE AS compressType=identifierOrText)?
        (columns=identifierList)?
        (columnsFromPath=colFromPath)?
        (columnMapping=colMappingList)?
        (preFilter=preFilterClause)?
        (where=whereClause)?
        (deleteOn=deleteOnClause)?
        (sequenceColumn=sequenceColClause)?
        (propertyClause)?
    | ((WITH)? mergeType)? DATA FROM TABLE sourceTableName=identifier
        INTO TABLE targetTableName=identifier
        (PARTITION partition=identifierList)?
        (columnMapping=colMappingList)?
        (where=whereClause)?
        (deleteOn=deleteOnClause)?
        (propertyClause)?
    ;

// -----------------Command accessories-----------------
statementScope
    : (GLOBAL | SESSION | LOCAL)
    ;
    
buildMode
    : BUILD (IMMEDIATE | DEFERRED)
    ;

refreshTrigger
    : ON MANUAL
    | ON SCHEDULE refreshSchedule
    | ON COMMIT
    ;

refreshSchedule
    : EVERY INTEGER_VALUE refreshUnit = identifier (STARTS STRING_LITERAL)?
    ;

refreshMethod
    : COMPLETE | AUTO
    ;

mvPartition
    : partitionKey = identifier
    | partitionExpr = functionCallExpression
    ;

identifierOrText
    : identifier
    | STRING_LITERAL
    ;

identifierOrTextOrAsterisk
    : identifier
    | STRING_LITERAL
    | ASTERISK
    ;

multipartIdentifierOrAsterisk
    : parts+=identifierOrAsterisk (DOT parts+=identifierOrAsterisk)*
    ;

identifierOrAsterisk
    : identifierOrText
    | ASTERISK
    ;

userIdentify
    : user=identifierOrText (ATSIGN (host=identifierOrText
        | LEFT_PAREN host=identifierOrText RIGHT_PAREN))?
    ;

grantUserIdentify
    : userIdentify (IDENTIFIED BY PASSWORD? STRING_LITERAL)?
    ;

explain
    : explainCommand planType?
          level=(VERBOSE | TREE | GRAPH | PLAN | DUMP)?
          PROCESS?
    ;

explainCommand
    : EXPLAIN
    | DESC
    | DESCRIBE
    ;

planType
    : PARSED
    | ANALYZED
    | REWRITTEN | LOGICAL  // same type
    | OPTIMIZED | PHYSICAL   // same type
    | SHAPE
    | MEMO
    | DISTRIBUTED
    | ALL // default type
    ;

replayCommand
    : PLAN REPLAYER replayType;

replayType
    : DUMP query
    | PLAY filePath=STRING_LITERAL;

mergeType
    : APPEND
    | DELETE
    | MERGE
    ;

preFilterClause
    : PRECEDING FILTER expression
    ;

deleteOnClause
    : DELETE ON expression
    ;

sequenceColClause
    : ORDER BY identifier
    ;

colFromPath
    : COLUMNS FROM PATH AS identifierList
    ;

colMappingList
    : SET LEFT_PAREN mappingSet+=mappingExpr (COMMA mappingSet+=mappingExpr)* RIGHT_PAREN
    ;

mappingExpr
    : (mappingCol=identifier EQ expression)
    ;

withRemoteStorageSystem
    : resourceDesc
    | WITH S3 LEFT_PAREN
        brokerProperties=propertyItemList
        RIGHT_PAREN
    | WITH HDFS LEFT_PAREN
        brokerProperties=propertyItemList
        RIGHT_PAREN
    | WITH LOCAL LEFT_PAREN
        brokerProperties=propertyItemList
        RIGHT_PAREN
    | WITH BROKER brokerName=identifierOrText
        (LEFT_PAREN
        brokerProperties=propertyItemList
        RIGHT_PAREN)?
    ;

resourceDesc
    : WITH RESOURCE resourceName=identifierOrText (LEFT_PAREN propertyItemList RIGHT_PAREN)?
    ;

mysqlDataDesc
    : DATA LOCAL?
        INFILE filePath=STRING_LITERAL
        INTO TABLE tableName=multipartIdentifier
        (PARTITION partition=identifierList)?
        (COLUMNS TERMINATED BY comma=STRING_LITERAL)?
        (LINES TERMINATED BY separator=STRING_LITERAL)?
        (skipLines)?
        (columns=identifierList)?
        (colMappingList)?
        (propertyClause)?
    ;

skipLines : IGNORE lines=INTEGER_VALUE LINES | IGNORE lines=INTEGER_VALUE ROWS ;

//  -----------------Query-----------------
// add queryOrganization for parse (q1) union (q2) union (q3) order by keys, otherwise 'order' will be recognized to be
// identifier.

outFileClause
    : INTO OUTFILE filePath=constant
        (FORMAT AS format=identifier)?
        (propertyClause)?
    ;

query
    : cte? queryTerm queryOrganization
    ;

queryTerm
    : queryPrimary                                                         #queryTermDefault
    | left=queryTerm operator=INTERSECT setQuantifier? right=queryTerm     #setOperation
    | left=queryTerm operator=(UNION | EXCEPT | MINUS)
      setQuantifier? right=queryTerm                                       #setOperation
    ;

setQuantifier
    : DISTINCT
    | ALL
    ;

queryPrimary
    : querySpecification                                                   #queryPrimaryDefault
    | LEFT_PAREN query RIGHT_PAREN                                         #subquery
    | inlineTable                                                          #valuesTable
    ;

querySpecification
    : selectClause
      intoClause?
      fromClause?
      whereClause?
      aggClause?
      havingClause?
      qualifyClause?
      {doris_legacy_SQL_syntax}? queryOrganization                         #regularQuerySpecification
    ;

cte
    : WITH aliasQuery (COMMA aliasQuery)*
    ;

aliasQuery
    : identifier columnAliases? AS LEFT_PAREN query RIGHT_PAREN
    ;

columnAliases
    : LEFT_PAREN identifier (COMMA identifier)* RIGHT_PAREN
    ;

selectClause
    : SELECT (DISTINCT|ALL)? selectColumnClause
    ;

selectColumnClause
    : namedExpressionSeq
    ;

whereClause
    : WHERE booleanExpression
    ;

fromClause
    : FROM relations
    ;

// For PL-SQL
intoClause
    : bulkCollectClause? INTO (tableRow | identifier) (COMMA (tableRow | identifier))*
    ;

bulkCollectClause :
       BULK COLLECT
     ;

tableRow :
      identifier LEFT_PAREN INTEGER_VALUE RIGHT_PAREN
    ;

relations
    : relation (COMMA relation)*
    ;

relation
    : relationPrimary joinRelation*
    ;

joinRelation
    : (joinType) JOIN distributeType? right=relationPrimary joinCriteria?
    ;

// Just like `opt_plan_hints` in legacy CUP parser.
distributeType
    : LEFT_BRACKET identifier RIGHT_BRACKET                           #bracketDistributeType
    | HINT_START identifier HINT_END                                  #commentDistributeType
    ;

relationHint
    : LEFT_BRACKET identifier (COMMA identifier)* RIGHT_BRACKET       #bracketRelationHint
    | HINT_START identifier (COMMA identifier)* HINT_END              #commentRelationHint
    ;

aggClause
    : GROUP BY groupingElement
    ;

groupingElement
    : ROLLUP LEFT_PAREN (expression (COMMA expression)*)? RIGHT_PAREN
    | CUBE LEFT_PAREN (expression (COMMA expression)*)? RIGHT_PAREN
    | GROUPING SETS LEFT_PAREN groupingSet (COMMA groupingSet)* RIGHT_PAREN
    | expression (COMMA expression)*
    ;

groupingSet
    : LEFT_PAREN (expression (COMMA expression)*)? RIGHT_PAREN
    ;

havingClause
    : HAVING booleanExpression
    ;

qualifyClause
    : QUALIFY booleanExpression
    ;

selectHint: hintStatements+=hintStatement (COMMA? hintStatements+=hintStatement)* HINT_END;

hintStatement
    : hintName=identifier (LEFT_PAREN parameters+=hintAssignment (COMMA? parameters+=hintAssignment)* RIGHT_PAREN)?
    | (USE_MV | NO_USE_MV) (LEFT_PAREN tableList+=multipartIdentifier (COMMA tableList+=multipartIdentifier)* RIGHT_PAREN)?
    ;

hintAssignment
    : key=identifierOrText (EQ (constantValue=constant | identifierValue=identifier))?
    | constant
    ;

updateAssignment
    : col=multipartIdentifier EQ (expression | DEFAULT)
    ;

updateAssignmentSeq
    : assignments+=updateAssignment (COMMA assignments+=updateAssignment)*
    ;

lateralView
    : LATERAL VIEW functionName=identifier LEFT_PAREN (expression (COMMA expression)*)? RIGHT_PAREN
      tableName=identifier AS columnNames+=identifier (COMMA columnNames+=identifier)*
    ;

queryOrganization
    : sortClause? limitClause?
    ;

sortClause
    : ORDER BY sortItem (COMMA sortItem)*
    ;

sortItem
    :  expression ordering = (ASC | DESC)? (NULLS (FIRST | LAST))?
    ;

limitClause
    : (LIMIT limit=INTEGER_VALUE)
    | (LIMIT limit=INTEGER_VALUE OFFSET offset=INTEGER_VALUE)
    | (LIMIT offset=INTEGER_VALUE COMMA limit=INTEGER_VALUE)
    ;

partitionClause
    : PARTITION BY expression (COMMA expression)*
    ;

joinType
    : INNER?
    | CROSS
    | LEFT OUTER?
    | RIGHT OUTER?
    | FULL OUTER?
    | LEFT SEMI
    | RIGHT SEMI
    | LEFT ANTI
    | RIGHT ANTI
    ;

joinCriteria
    : ON booleanExpression
    | USING identifierList
    ;

identifierList
    : LEFT_PAREN identifierSeq RIGHT_PAREN
    ;

identifierSeq
    : ident+=errorCapturingIdentifier (COMMA ident+=errorCapturingIdentifier)*
    ;

optScanParams
    : ATSIGN funcName=identifier LEFT_PAREN (properties=propertyItemList)? RIGHT_PAREN
    ;

relationPrimary
    : multipartIdentifier optScanParams? materializedViewName? tableSnapshot? specifiedPartition?
       tabletList? tableAlias sample? relationHint? lateralView*                           #tableName
    | LEFT_PAREN query RIGHT_PAREN tableAlias lateralView*                                 #aliasedQuery
    | tvfName=identifier LEFT_PAREN
      (properties=propertyItemList)?
      RIGHT_PAREN tableAlias                                                               #tableValuedFunction
    | LEFT_PAREN relations RIGHT_PAREN                                                     #relationList
    ;

materializedViewName
    : INDEX indexName=identifier
    ;

propertyClause
    : PROPERTIES LEFT_PAREN fileProperties=propertyItemList RIGHT_PAREN
    ;

propertyItemList
    : properties+=propertyItem (COMMA properties+=propertyItem)*
    ;

propertyItem
    : key=propertyKey EQ value=propertyValue
    ;

propertyKey : identifier | constant ;

propertyValue : identifier | constant ;

tableAlias
    : (AS? strictIdentifier identifierList?)?
    ;

multipartIdentifier
    : parts+=errorCapturingIdentifier (DOT parts+=errorCapturingIdentifier)*
    ;

// ----------------Create Table Fields----------
simpleColumnDefs
    : cols+=simpleColumnDef (COMMA cols+=simpleColumnDef)*
    ;

simpleColumnDef
    : colName=identifier (COMMENT comment=STRING_LITERAL)?
    ;

columnDefs
    : cols+=columnDef (COMMA cols+=columnDef)*
    ;

columnDef
    : colName=identifier type=dataType
        KEY?
        (aggType=aggTypeDef)?
        ((GENERATED ALWAYS)? AS LEFT_PAREN generatedExpr=expression RIGHT_PAREN)?
        ((NOT)? nullable=NULL)?
        (AUTO_INCREMENT (LEFT_PAREN autoIncInitValue=number RIGHT_PAREN)?)?
        (DEFAULT (nullValue=NULL | SUBTRACT? INTEGER_VALUE | SUBTRACT? DECIMAL_VALUE | PI | E | BITMAP_EMPTY | stringValue=STRING_LITERAL
           | CURRENT_DATE | defaultTimestamp=CURRENT_TIMESTAMP (LEFT_PAREN defaultValuePrecision=number RIGHT_PAREN)?))?
        (ON UPDATE CURRENT_TIMESTAMP (LEFT_PAREN onUpdateValuePrecision=number RIGHT_PAREN)?)?
        (COMMENT comment=STRING_LITERAL)?
    ;

indexDefs
    : indexes+=indexDef (COMMA indexes+=indexDef)*
    ;

indexDef
    : INDEX (ifNotExists=IF NOT EXISTS)? indexName=identifier cols=identifierList (USING indexType=(BITMAP | INVERTED | NGRAM_BF))? (PROPERTIES LEFT_PAREN properties=propertyItemList RIGHT_PAREN)? (COMMENT comment=STRING_LITERAL)?
    ;

partitionsDef
    : partitions+=partitionDef (COMMA partitions+=partitionDef)*
    ;

partitionDef
    : (lessThanPartitionDef | fixedPartitionDef | stepPartitionDef | inPartitionDef) (LEFT_PAREN partitionProperties=propertyItemList RIGHT_PAREN)?
    ;

lessThanPartitionDef
    : PARTITION (IF NOT EXISTS)? partitionName=identifier VALUES LESS THAN (MAXVALUE | partitionValueList)
    ;

fixedPartitionDef
    : PARTITION (IF NOT EXISTS)? partitionName=identifier VALUES LEFT_BRACKET lower=partitionValueList COMMA upper=partitionValueList RIGHT_PAREN
    ;

stepPartitionDef
    : FROM from=partitionValueList TO to=partitionValueList INTERVAL unitsAmount=INTEGER_VALUE unit=unitIdentifier?
    ;

inPartitionDef
    : PARTITION (IF NOT EXISTS)? partitionName=identifier (VALUES IN ((LEFT_PAREN partitionValueLists+=partitionValueList
        (COMMA partitionValueLists+=partitionValueList)* RIGHT_PAREN) | constants=partitionValueList))?
    ;

partitionValueList
    : LEFT_PAREN values+=partitionValueDef (COMMA values+=partitionValueDef)* RIGHT_PAREN
    ;

partitionValueDef
    : SUBTRACT? INTEGER_VALUE | STRING_LITERAL | MAXVALUE | NULL
    ;

rollupDefs
    : rollups+=rollupDef (COMMA rollups+=rollupDef)*
    ;

rollupDef
    : rollupName=identifier rollupCols=identifierList (DUPLICATE KEY dupKeys=identifierList)? properties=propertyClause?
    ;

aggTypeDef
    : MAX | MIN | SUM | REPLACE | REPLACE_IF_NOT_NULL | HLL_UNION | BITMAP_UNION | QUANTILE_UNION | GENERIC
    ;

tabletList
    : TABLET LEFT_PAREN tabletIdList+=INTEGER_VALUE (COMMA tabletIdList+=INTEGER_VALUE)*  RIGHT_PAREN
    ;


inlineTable
    : VALUES rowConstructor (COMMA rowConstructor)*
    ;

// -----------------Expression-----------------
namedExpression
    : expression (AS? (identifierOrText))?
    ;

namedExpressionSeq
    : namedExpression (COMMA namedExpression)*
    ;

expression
    : booleanExpression
    | lambdaExpression
    ;

lambdaExpression
    : args+=errorCapturingIdentifier ARROW body=booleanExpression
    | LEFT_PAREN
        args+=errorCapturingIdentifier (COMMA args+=errorCapturingIdentifier)+
      RIGHT_PAREN
        ARROW body=booleanExpression
    ;

booleanExpression
    : LOGICALNOT booleanExpression                                                  #logicalNot
    | EXISTS LEFT_PAREN query RIGHT_PAREN                                           #exist
    | (ISNULL | IS_NULL_PRED) LEFT_PAREN valueExpression RIGHT_PAREN                #isnull
    | IS_NOT_NULL_PRED LEFT_PAREN valueExpression RIGHT_PAREN                       #is_not_null_pred
    | valueExpression predicate?                                                    #predicated
    | NOT booleanExpression                                                         #logicalNot
    | left=booleanExpression operator=(AND | LOGICALAND) right=booleanExpression    #logicalBinary
    | left=booleanExpression operator=XOR right=booleanExpression                   #logicalBinary
    | left=booleanExpression operator=OR right=booleanExpression                    #logicalBinary
    | left=booleanExpression operator=DOUBLEPIPES right=booleanExpression           #doublePipes
    ;

rowConstructor
    : LEFT_PAREN (rowConstructorItem (COMMA rowConstructorItem)*)? RIGHT_PAREN
    ;

rowConstructorItem
    : constant // duplicate constant rule for improve the parse of `insert into tbl values`
    | DEFAULT
    | namedExpression
    ;

predicate
    : NOT? kind=BETWEEN lower=valueExpression AND upper=valueExpression
    | NOT? kind=(LIKE | REGEXP | RLIKE) pattern=valueExpression
    | NOT? kind=(MATCH | MATCH_ANY | MATCH_ALL | MATCH_PHRASE | MATCH_PHRASE_PREFIX | MATCH_REGEXP | MATCH_PHRASE_EDGE) pattern=valueExpression
    | NOT? kind=IN LEFT_PAREN query RIGHT_PAREN
    | NOT? kind=IN LEFT_PAREN expression (COMMA expression)* RIGHT_PAREN
    | IS NOT? kind=NULL
    | IS NOT? kind=(TRUE | FALSE)
    ;

valueExpression
    : primaryExpression                                                                      #valueExpressionDefault
    | operator=(SUBTRACT | PLUS | TILDE) valueExpression                                     #arithmeticUnary
    // split arithmeticBinary from 1 to 5 due to they have different operator precedence
    | left=valueExpression operator=HAT right=valueExpression                                #arithmeticBinary
    | left=valueExpression operator=(ASTERISK | SLASH | MOD | DIV) right=valueExpression     #arithmeticBinary
    | left=valueExpression operator=(PLUS | SUBTRACT) right=valueExpression                  #arithmeticBinary
    | left=valueExpression operator=AMPERSAND right=valueExpression                          #arithmeticBinary
    | left=valueExpression operator=PIPE right=valueExpression                               #arithmeticBinary
    | left=valueExpression comparisonOperator right=valueExpression                          #comparison
    ;

primaryExpression
    : name=CURRENT_DATE                                                                        #currentDate
    | name=CURRENT_TIME                                                                        #currentTime
    | name=CURRENT_TIMESTAMP                                                                   #currentTimestamp
    | name=LOCALTIME                                                                           #localTime
    | name=LOCALTIMESTAMP                                                                      #localTimestamp
    | name=CURRENT_USER                                                                        #currentUser
    | name=SESSION_USER                                                                        #sessionUser
    | CASE whenClause+ (ELSE elseExpression=expression)? END                                   #searchedCase
    | CASE value=expression whenClause+ (ELSE elseExpression=expression)? END                  #simpleCase
    | name=CAST LEFT_PAREN expression AS castDataType RIGHT_PAREN                              #cast
    | constant                                                                                 #constantDefault
    | interval                                                                                 #intervalLiteral
    | ASTERISK (exceptOrReplace)*                                                              #star
    | qualifiedName DOT ASTERISK (exceptOrReplace)*                                            #star
    | CHAR LEFT_PAREN
                arguments+=expression (COMMA arguments+=expression)*
                (USING charSet=identifierOrText)?
          RIGHT_PAREN                                                                          #charFunction
    | CONVERT LEFT_PAREN argument=expression USING charSet=identifierOrText RIGHT_PAREN        #convertCharSet
    | CONVERT LEFT_PAREN argument=expression COMMA castDataType RIGHT_PAREN                    #convertType
    | functionCallExpression                                                                   #functionCall
    | value=primaryExpression LEFT_BRACKET index=valueExpression RIGHT_BRACKET                 #elementAt
    | value=primaryExpression LEFT_BRACKET begin=valueExpression
      COLON (end=valueExpression)? RIGHT_BRACKET                                               #arraySlice
    | LEFT_PAREN query RIGHT_PAREN                                                             #subqueryExpression
    | ATSIGN identifierOrText                                                                  #userVariable
    | DOUBLEATSIGN (kind=(GLOBAL | SESSION) DOT)? identifier                                   #systemVariable
    | BINARY? identifier                                                                       #columnReference
    | base=primaryExpression DOT fieldName=identifier                                          #dereference
    | LEFT_PAREN expression RIGHT_PAREN                                                        #parenthesizedExpression
    | KEY (dbName=identifier DOT)? keyName=identifier                                          #encryptKey
    | EXTRACT LEFT_PAREN field=identifier FROM (DATE | TIMESTAMP)?
      source=valueExpression RIGHT_PAREN                                                       #extract
    | primaryExpression COLLATE (identifier | STRING_LITERAL | DEFAULT)                        #collate
    ;

exceptOrReplace
    : EXCEPT  LEFT_PAREN namedExpressionSeq RIGHT_PAREN                                  #except
    | REPLACE LEFT_PAREN namedExpressionSeq RIGHT_PAREN                                  #replace
    ;

castDataType
    : dataType
    |(SIGNED|UNSIGNED) (INT|INTEGER)?
    ;

functionCallExpression
    : functionIdentifier
              LEFT_PAREN (
                  (DISTINCT|ALL)?
                  arguments+=expression (COMMA arguments+=expression)*
                  (ORDER BY sortItem (COMMA sortItem)*)?
              )? RIGHT_PAREN
            (OVER windowSpec)?
    ;

functionIdentifier
    : (dbName=identifier DOT)? functionNameIdentifier
    ;

functionNameIdentifier
    : identifier
    | ADD
    | CONNECTION_ID
    | CURRENT_CATALOG
    | CURRENT_USER
    | DATABASE
    | IF
    | LEFT
    | LIKE
    | PASSWORD
    | REGEXP
    | RIGHT
    | SCHEMA
    | SESSION_USER
    | TRIM
    | USER
    ;

windowSpec
    // todo: name for windowRef; we haven't support it
    // : name=identifier
    // | LEFT_PAREN name=identifier RIGHT_PAREN
    : LEFT_PAREN
        partitionClause?
        sortClause?
        windowFrame?
        RIGHT_PAREN
    ;

windowFrame
    : frameUnits start=frameBoundary
    | frameUnits BETWEEN start=frameBoundary AND end=frameBoundary
    ;

frameUnits
    : ROWS
    | RANGE
    ;

frameBoundary
    : UNBOUNDED boundType=(PRECEDING | FOLLOWING)
    | boundType=CURRENT ROW
    | expression boundType=(PRECEDING | FOLLOWING)
    ;

qualifiedName
    : identifier (DOT identifier)*
    ;

specifiedPartition
    : TEMPORARY? PARTITION (identifier | identifierList)
    | TEMPORARY? PARTITIONS identifierList
    ;

constant
    : NULL                                                                                     #nullLiteral
    | type=(DATE | DATEV1 | DATEV2 | TIMESTAMP) STRING_LITERAL                                 #typeConstructor
    | number                                                                                   #numericLiteral
    | booleanValue                                                                             #booleanLiteral
    | BINARY? STRING_LITERAL                                                                   #stringLiteral
    | LEFT_BRACKET (items+=constant)? (COMMA items+=constant)* RIGHT_BRACKET                   #arrayLiteral
    | LEFT_BRACE (items+=constant COLON items+=constant)?
       (COMMA items+=constant COLON items+=constant)* RIGHT_BRACE                              #mapLiteral
    | LEFT_BRACE items+=constant (COMMA items+=constant)* RIGHT_BRACE                          #structLiteral
    | PLACEHOLDER                                                                              #placeholder
    ;

comparisonOperator
    : EQ | NEQ | LT | LTE | GT | GTE | NSEQ
    ;

booleanValue
    : TRUE | FALSE
    ;

whenClause
    : WHEN condition=expression THEN result=expression
    ;

interval
    : INTERVAL value=expression unit=unitIdentifier
    ;

unitIdentifier
	: YEAR | QUARTER | MONTH | WEEK | DAY | HOUR | MINUTE | SECOND
    ;

dataTypeWithNullable
    : dataType ((NOT)? NULL)?
    ;

dataType
    : complex=ARRAY LT dataType GT                                  #complexDataType
    | complex=MAP LT dataType COMMA dataType GT                     #complexDataType
    | complex=STRUCT LT complexColTypeList GT                       #complexDataType
    | AGG_STATE LT functionNameIdentifier
        LEFT_PAREN dataTypes+=dataTypeWithNullable
        (COMMA dataTypes+=dataTypeWithNullable)* RIGHT_PAREN GT     #aggStateDataType
    | primitiveColType (LEFT_PAREN (INTEGER_VALUE | ASTERISK)
      (COMMA INTEGER_VALUE)* RIGHT_PAREN)?                          #primitiveDataType
    ;

primitiveColType
    : type=TINYINT
    | type=SMALLINT
    | type=(INT | INTEGER)
    | type=BIGINT
    | type=LARGEINT
    | type=BOOLEAN
    | type=FLOAT
    | type=DOUBLE
    | type=DATE
    | type=DATETIME
    | type=TIME
    | type=DATEV2
    | type=DATETIMEV2
    | type=DATEV1
    | type=DATETIMEV1
    | type=BITMAP
    | type=QUANTILE_STATE
    | type=HLL
    | type=AGG_STATE
    | type=STRING
    | type=JSON
    | type=JSONB
    | type=TEXT
    | type=VARCHAR
    | type=CHAR
    | type=DECIMAL
    | type=DECIMALV2
    | type=DECIMALV3
    | type=IPV4
    | type=IPV6
    | type=VARIANT
    | type=ALL
    ;

complexColTypeList
    : complexColType (COMMA complexColType)*
    ;

complexColType
    : identifier COLON dataType commentSpec?
    ;

commentSpec
    : COMMENT STRING_LITERAL
    ;

sample
    : TABLESAMPLE LEFT_PAREN sampleMethod? RIGHT_PAREN (REPEATABLE seed=INTEGER_VALUE)?
    ;

sampleMethod
    : percentage=INTEGER_VALUE PERCENT                              #sampleByPercentile
    | INTEGER_VALUE ROWS                                            #sampleByRows
    ;

tableSnapshot
    : FOR VERSION AS OF version=INTEGER_VALUE
    | FOR TIME AS OF time=STRING_LITERAL
    ;

// this rule is used for explicitly capturing wrong identifiers such as test-table, which should actually be `test-table`
// replace identifier with errorCapturingIdentifier where the immediate follow symbol is not an expression, otherwise
// valid expressions such as "a-b" can be recognized as an identifier
errorCapturingIdentifier
    : identifier errorCapturingIdentifierExtra
    ;

// extra left-factoring grammar
errorCapturingIdentifierExtra
    : (SUBTRACT identifier)+ #errorIdent
    |                        #realIdent
    ;

identifier
    : strictIdentifier
    ;

strictIdentifier
    : IDENTIFIER              #unquotedIdentifier
    | quotedIdentifier        #quotedIdentifierAlternative
    | nonReserved             #unquotedIdentifier
    ;

quotedIdentifier
    : BACKQUOTED_IDENTIFIER
    ;

number
    : SUBTRACT? INTEGER_VALUE                    #integerLiteral
    | SUBTRACT? (EXPONENT_VALUE | DECIMAL_VALUE) #decimalLiteral
    ;

// there are 1 kinds of keywords in Doris.
// - Non-reserved keywords:
//     normal version of non-reserved keywords.
// The non-reserved keywords are listed in `nonReserved`.
// TODO: need to stay consistent with the legacy
nonReserved
//--DEFAULT-NON-RESERVED-START
    : ACTIONS
    | AFTER
    | AGG_STATE
    | AGGREGATE
    | ALIAS
    | ALWAYS
    | ANALYZED
    | ARRAY
    | AT
    | AUTHORS
    | AUTO_INCREMENT
    | BACKENDS
    | BACKUP
    | BEGIN
    | BELONG
    | BIN
    | BITAND
    | BITMAP
    | BITMAP_EMPTY
    | BITMAP_UNION
    | BITOR
    | BITXOR
    | BLOB
    | BOOLEAN
    | BRIEF
    | BROKER
    | BUCKETS
    | BUILD
    | BUILTIN
    | BULK
    | CACHE
    | CACHED
    | CALL
    | CATALOG
    | CATALOGS
    | CHAIN
    | CHAR
    | CHARSET
    | CHECK
    | CLUSTER
    | CLUSTERS
    | COLLATION
    | COLLECT
    | COLOCATE
    | COLUMNS
    | COMMENT
    | COMMENT_START
    | COMMIT
    | COMMITTED
    | COMPACT
    | COMPLETE
    | COMPRESS_TYPE
    | COMPUTE
    | CONDITIONS
    | CONFIG
    | CONNECTION
    | CONNECTION_ID
    | CONSISTENT
    | CONSTRAINTS
    | CONVERT
    | CONVERT_LSC
    | COPY
    | COUNT
    | CREATION
    | CRON
    | CURRENT_CATALOG
    | CURRENT_DATE
    | CURRENT_TIME
    | CURRENT_TIMESTAMP
    | CURRENT_USER
    | DATA
    | DATE
    | DATETIME
    | DATETIMEV1
    | DATETIMEV2
    | DATEV1
    | DATEV2
    | DAY
    | DECIMAL
    | DECIMALV2
    | DECIMALV3
    | DEFERRED
    | DEMAND
    | DIAGNOSE
    | DIAGNOSIS
    | DICTIONARIES
    | DICTIONARY
    | DISTINCTPC
    | DISTINCTPCSA
    | DO
    | DORIS_INTERNAL_TABLE_ID
    | DUAL
    | DYNAMIC
    | E
    | ENABLE
    | ENCRYPTKEY
    | ENCRYPTKEYS
    | END
    | ENDS
    | ENGINE
    | ENGINES
    | ERRORS
    | EVENTS
    | EVERY
    | EXCLUDE
    | EXPIRED
    | EXTERNAL
    | FAILED_LOGIN_ATTEMPTS
    | FAST
    | FEATURE
    | FIELDS
    | FILE
    | FILTER
    | FIRST
    | FORMAT
    | FREE
    | FRONTENDS
    | FUNCTION
    | GENERATED
    | GENERIC
    | GLOBAL
    | GRAPH
    | GROUPING
    | GROUPS
    | HASH
    | HASH_MAP
    | HDFS
    | HELP
    | HINT_END
    | HINT_START
    | HISTOGRAM
    | HLL_UNION
    | HOSTNAME
    | HOTSPOT
    | HOUR
    | HUB
    | IDENTIFIED
    | IGNORE
    | IMMEDIATE
    | INCREMENTAL
    | INDEXES
    | INVERTED
    | IP_TRIE
    | IPV4
    | IPV6
    | IS_NOT_NULL_PRED
    | IS_NULL_PRED
    | ISNULL
    | ISOLATION
    | JOB
    | JOBS
    | JSON
    | JSONB
    | LABEL
    | LAST
    | LDAP
    | LDAP_ADMIN_PASSWORD
    | LEFT_BRACE
    | LESS
    | LEVEL
    | LINES
    | LINK
    | LOCAL
    | LOCALTIME
    | LOCALTIMESTAMP
    | LOCATION
    | LOCK
    | LOGICAL
    | MANUAL
    | MAP
    | MATCH_ALL
    | MATCH_ANY
    | MATCH_PHRASE
    | MATCH_PHRASE_EDGE
    | MATCH_PHRASE_PREFIX
    | MATCH_REGEXP
    | MATERIALIZED
    | MAX
    | MEMO
    | MERGE
    | MIGRATE
    | MIGRATIONS
    | MIN
    | MINUTE
    | MODIFY
    | MONTH
    | MTMV
    | NAME
    | NAMES
    | NEGATIVE
    | NEVER
    | NEXT
    | NGRAM_BF
    | NO
    | NON_NULLABLE
    | NULLS
    | OF
    | OFFSET
    | ONLY
    | OPEN
    | OPTIMIZED
    | PARAMETER
    | PARSED
    | PASSWORD
    | PASSWORD_EXPIRE
    | PASSWORD_HISTORY
    | PASSWORD_LOCK_TIME
    | PASSWORD_REUSE
    | PARTITIONS
    | PATH
    | PAUSE
    | PERCENT
    | PERIOD
    | PERMISSIVE
    | PHYSICAL
    | PI
    | PLAN
    | PLUGIN
    | PLUGINS
    | POLICY
    | PRIVILEGES
    | PROC
    | PROCESS
    | PROCESSLIST
    | PROFILE
    | PROPERTIES
    | PROPERTY
    | QUANTILE_STATE
	| QUANTILE_UNION
	| QUARTER
    | QUERY
    | QUOTA
    | QUALIFY
    | QUEUED
    | RANDOM
    | RECENT
    | RECOVER
    | RECYCLE
    | REFRESH
    | REPEATABLE
    | REPLACE
    | REPLACE_IF_NOT_NULL
    | REPLAYER
    | REPOSITORIES
    | REPOSITORY
    | RESOURCE
    | RESOURCES
    | RESTORE
    | RESTRICTIVE
    | RESUME
    | RETURNS
    | REWRITTEN
    | RIGHT_BRACE
    | RLIKE
    | ROLLBACK
    | ROLLUP
    | ROUTINE
    | S3
    | SAMPLE
    | SCHEDULE
    | SCHEDULER
    | SCHEMA
    | SECOND
    | SERIALIZABLE
    | SET_SESSION_VARIABLE
    | SESSION
    | SESSION_USER
    | SHAPE
    | SKEW
    | SNAPSHOT
    | SONAME
    | SPLIT
    | SQL
    | STAGE
    | STAGES
    | START
    | STARTS
    | STATS
    | STATUS
    | STOP
    | STORAGE
    | STREAM
    | STREAMING
    | STRING
    | STRUCT
    | SUM
    | TABLES
    | TASK
    | TASKS
    | TEMPORARY
    | TEXT
    | THAN
    | TIME
    | TIMESTAMP
    | TRANSACTION
    | TREE
    | TRIGGERS
    | TRUNCATE
    | TYPE
    | TYPES
    | UNCOMMITTED
    | UNLOCK
    | UNSET
    | UP
    | USER
    | VALUE
    | VARCHAR
    | VARIABLE
    | VARIABLES
    | VARIANT
    | VAULT
    | VAULTS
    | VERBOSE
    | VERSION
    | VIEW
    | VIEWS
    | WARM
    | WARNINGS
    | WEEK
    | WORK
    | YEAR
//--DEFAULT-NON-RESERVED-END
    ;<|MERGE_RESOLUTION|>--- conflicted
+++ resolved
@@ -384,12 +384,9 @@
         wildWhere? sortClause? limitClause?                                         #showTabletsFromTable
     | SHOW TABLET tabletId=INTEGER_VALUE                                            #showTabletId
     | SHOW DICTIONARIES wildWhere?                                                  #showDictionaries
-<<<<<<< HEAD
     | SHOW TRANSACTION ((FROM | IN) database=multipartIdentifier)? wildWhere?       #showTransaction
-=======
     | SHOW QUERY STATS ((FOR database=identifier)
             | (FROM tableName=multipartIdentifier (ALL VERBOSE?)?))?                #showQueryStats
->>>>>>> 7f933f50
     ;
 
 supportedLoadStatement
