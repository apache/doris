--- conflicted
+++ resolved
@@ -396,11 +396,8 @@
     | SHOW CATALOG RECYCLE BIN (WHERE expression)?                                  #showCatalogRecycleBin
     | SHOW TABLET tabletId=INTEGER_VALUE                                            #showTabletId
     | SHOW DICTIONARIES wildWhere?                                                  #showDictionaries
-<<<<<<< HEAD
     | SHOW REPLICA STATUS FROM baseTableRef whereClause?                            #showReplicaStatus
-=======
     | SHOW WORKLOAD GROUPS (LIKE STRING_LITERAL)?                                   #showWorkloadGroups
->>>>>>> 06748cbc
     | SHOW COPY ((FROM | IN) database=identifier)?
         whereClause? sortClause? limitClause?                                       #showCopy
     | SHOW QUERY STATS ((FOR database=identifier)
