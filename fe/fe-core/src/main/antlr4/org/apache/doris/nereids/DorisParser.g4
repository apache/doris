--- conflicted
+++ resolved
@@ -58,15 +58,12 @@
     | supportedUnsetStatement           #supportedUnsetStatementAlias
     | supportedRefreshStatement         #supportedRefreshStatementAlias
     | supportedShowStatement            #supportedShowStatementAlias
-<<<<<<< HEAD
     | supportedKillStatement            #supportedKillStatementAlias
-=======
     | supportedLoadStatement            #supportedLoadStatementAlias
     | supportedCancelStatement          #supportedCancelStatementAlias
     | supportedRecoverStatement         #supportedRecoverStatementAlias
     | supportedAdminStatement           #supportedAdminStatementAlias
     | supportedUseStatement             #supportedUseStatementAlias
->>>>>>> a05582f9
     | unsupportedStatement              #unsupported
     ;
 
