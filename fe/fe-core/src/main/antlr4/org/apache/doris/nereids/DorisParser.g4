// Licensed to the Apache Software Foundation (ASF) under one
// or more contributor license agreements.  See the NOTICE file
// distributed with this work for additional information
// regarding copyright ownership.  The ASF licenses this file
// to you under the Apache License, Version 2.0 (the
// "License"); you may not use this file except in compliance
// with the License.  You may obtain a copy of the License at
//
//   http://www.apache.org/licenses/LICENSE-2.0
//
// Unless required by applicable law or agreed to in writing,
// software distributed under the License is distributed on an
// "AS IS" BASIS, WITHOUT WARRANTIES OR CONDITIONS OF ANY
// KIND, either express or implied.  See the License for the
// specific language governing permissions and limitations
// under the License.

// Copied from Apache Spark and modified for Apache Doris

parser grammar DorisParser;

options { tokenVocab = DorisLexer; }

@members {
    public boolean doris_legacy_SQL_syntax = true;
}

multiStatements
    : SEMICOLON* statement? (SEMICOLON+ statement)* SEMICOLON* EOF
    ;

singleStatement
    : SEMICOLON* statement? SEMICOLON* EOF
    ;

statement
    : statementBase # statementBaseAlias
    | CALL name=multipartIdentifier LEFT_PAREN (expression (COMMA expression)*)? RIGHT_PAREN #callProcedure
    | (ALTER | CREATE (OR REPLACE)? | REPLACE) (PROCEDURE | PROC) name=multipartIdentifier LEFT_PAREN .*? RIGHT_PAREN .*? #createProcedure
    | DROP (PROCEDURE | PROC) (IF EXISTS)? name=multipartIdentifier #dropProcedure
    | SHOW (PROCEDURE | FUNCTION) STATUS (LIKE pattern=valueExpression | whereClause)? #showProcedureStatus
    | SHOW CREATE PROCEDURE name=multipartIdentifier #showCreateProcedure
    // FIXME: like should be wildWhere? FRONTEND should not contain FROM backendid
    | ADMIN? SHOW type=(FRONTEND | BACKEND) CONFIG (LIKE pattern=valueExpression)? (FROM backendId=INTEGER_VALUE)? #showConfig
    ;

statementBase
    : explain? query outFileClause?     #statementDefault
    | supportedDmlStatement             #supportedDmlStatementAlias
    | supportedCreateStatement          #supportedCreateStatementAlias
    | supportedAlterStatement           #supportedAlterStatementAlias
    | materializedViewStatement         #materializedViewStatementAlias
    | supportedJobStatement             #supportedJobStatementAlias
    | constraintStatement               #constraintStatementAlias
    | supportedCleanStatement           #supportedCleanStatementAlias
    | supportedDescribeStatement        #supportedDescribeStatementAlias
    | supportedDropStatement            #supportedDropStatementAlias
    | supportedSetStatement             #supportedSetStatementAlias
    | supportedUnsetStatement           #supportedUnsetStatementAlias
    | supportedRefreshStatement         #supportedRefreshStatementAlias
    | supportedShowStatement            #supportedShowStatementAlias
    | supportedLoadStatement            #supportedLoadStatementAlias
    | supportedCancelStatement          #supportedCancelStatementAlias
    | supportedRecoverStatement         #supportedRecoverStatementAlias
    | supportedAdminStatement           #supportedAdminStatementAlias
    | supportedUseStatement             #supportedUseStatementAlias
    | supportedOtherStatement           #supportedOtherStatementAlias
    | supportedKillStatement            #supportedKillStatementAlias
    | supportedStatsStatement           #supportedStatsStatementAlias
    | supportedTransactionStatement     #supportedTransactionStatementAlias
    | supportedGrantRevokeStatement     #supportedGrantRevokeStatementAlias
    | unsupportedStatement              #unsupported
    ;

unsupportedStatement
    : unsupportedUseStatement
    | unsupportedCreateStatement
    | unsupportedDropStatement
    | unsupportedStatsStatement
    | unsupportedAlterStatement
    | unsupportedGrantRevokeStatement
    | unsupportedAdminStatement
    | unsupportedCancelStatement
    | unsupportedRefreshStatement
    | unsupportedLoadStatement
    | unsupportedShowStatement
    | unsupportedOtherStatement
    ;

materializedViewStatement
    : CREATE MATERIALIZED VIEW (IF NOT EXISTS)? mvName=multipartIdentifier
        (LEFT_PAREN cols=simpleColumnDefs RIGHT_PAREN)? buildMode?
        (REFRESH refreshMethod? refreshTrigger?)?
        ((DUPLICATE)? KEY keys=identifierList)?
        (COMMENT STRING_LITERAL)?
        (PARTITION BY LEFT_PAREN mvPartition RIGHT_PAREN)?
        (DISTRIBUTED BY (HASH hashKeys=identifierList | RANDOM)
        (BUCKETS (INTEGER_VALUE | AUTO))?)?
        propertyClause?
        AS query                                                                                #createMTMV
    | REFRESH MATERIALIZED VIEW mvName=multipartIdentifier (partitionSpec | COMPLETE | AUTO)    #refreshMTMV
    | ALTER MATERIALIZED VIEW mvName=multipartIdentifier ((RENAME newName=identifier)
        | (REFRESH (refreshMethod | refreshTrigger | refreshMethod refreshTrigger))
        | REPLACE WITH MATERIALIZED VIEW newName=identifier propertyClause?
        | (SET  LEFT_PAREN fileProperties=propertyItemList RIGHT_PAREN))                        #alterMTMV
    | DROP MATERIALIZED VIEW (IF EXISTS)? mvName=multipartIdentifier
        (ON tableName=multipartIdentifier)?                                                     #dropMTMV
    | PAUSE MATERIALIZED VIEW JOB ON mvName=multipartIdentifier                                 #pauseMTMV
    | RESUME MATERIALIZED VIEW JOB ON mvName=multipartIdentifier                                #resumeMTMV
    | CANCEL MATERIALIZED VIEW TASK taskId=INTEGER_VALUE ON mvName=multipartIdentifier          #cancelMTMVTask
    | SHOW CREATE MATERIALIZED VIEW mvName=multipartIdentifier                                  #showCreateMTMV
    ;
supportedJobStatement
    : CREATE JOB label=multipartIdentifier ON SCHEDULE
        (
            (EVERY timeInterval=INTEGER_VALUE timeUnit=identifier
            (STARTS (startTime=STRING_LITERAL | CURRENT_TIMESTAMP))?
            (ENDS endsTime=STRING_LITERAL)?)
            |
            (AT (atTime=STRING_LITERAL | CURRENT_TIMESTAMP)))
        commentSpec?
        DO supportedDmlStatement                                                                                                             #createScheduledJob
   | PAUSE JOB WHERE (jobNameKey=identifier) EQ (jobNameValue=STRING_LITERAL)                                                                #pauseJob
   | DROP JOB (IF EXISTS)? WHERE (jobNameKey=identifier) EQ (jobNameValue=STRING_LITERAL)                                                    #dropJob
   | RESUME JOB WHERE (jobNameKey=identifier) EQ (jobNameValue=STRING_LITERAL)                                                               #resumeJob
   | CANCEL TASK WHERE (jobNameKey=identifier) EQ (jobNameValue=STRING_LITERAL) AND (taskIdKey=identifier) EQ (taskIdValue=INTEGER_VALUE)    #cancelJobTask
   ;
constraintStatement
    : ALTER TABLE table=multipartIdentifier
        ADD CONSTRAINT constraintName=errorCapturingIdentifier
        constraint                                                        #addConstraint
    | ALTER TABLE table=multipartIdentifier
        DROP CONSTRAINT constraintName=errorCapturingIdentifier           #dropConstraint
    | SHOW CONSTRAINTS FROM table=multipartIdentifier                     #showConstraint
    ;

supportedDmlStatement
    : explain? cte? INSERT (INTO | OVERWRITE TABLE)
        (tableName=multipartIdentifier | DORIS_INTERNAL_TABLE_ID LEFT_PAREN tableId=INTEGER_VALUE RIGHT_PAREN)
        partitionSpec?  // partition define
        (WITH LABEL labelName=identifier)? cols=identifierList?  // label and columns define
        (LEFT_BRACKET hints=identifierSeq RIGHT_BRACKET)?  // hint define
        query                                                          #insertTable
    | explain? cte? UPDATE tableName=multipartIdentifier tableAlias
        SET updateAssignmentSeq
        fromClause?
        whereClause?                                                   #update
    | explain? cte? DELETE FROM tableName=multipartIdentifier
        partitionSpec? tableAlias
        (USING relations)?
        whereClause?                                                   #delete
    | LOAD LABEL lableName=multipartIdentifier
        LEFT_PAREN dataDescs+=dataDesc (COMMA dataDescs+=dataDesc)* RIGHT_PAREN
        (withRemoteStorageSystem)?
        propertyClause?
        (commentSpec)?                                                 #load
    | EXPORT TABLE tableName=multipartIdentifier
        (PARTITION partition=identifierList)?
        (whereClause)?
        TO filePath=STRING_LITERAL
        (propertyClause)?
        (withRemoteStorageSystem)?                                     #export
    | replayCommand                                                    #replay
    | COPY INTO selectHint? name=multipartIdentifier columns=identifierList? FROM
            (stageAndPattern | (LEFT_PAREN SELECT selectColumnClause
                FROM stageAndPattern whereClause? RIGHT_PAREN))
            properties=propertyClause?                                 #copyInto
    | TRUNCATE TABLE multipartIdentifier specifiedPartition?  FORCE?   #truncateTable
    ;

supportedCreateStatement
    : CREATE (EXTERNAL | TEMPORARY)? TABLE (IF NOT EXISTS)? name=multipartIdentifier
        ((ctasCols=identifierList)? | (LEFT_PAREN columnDefs (COMMA indexDefs)? COMMA? RIGHT_PAREN))
        (ENGINE EQ engine=identifier)?
        ((AGGREGATE | UNIQUE | DUPLICATE) KEY keys=identifierList
        (CLUSTER BY clusterKeys=identifierList)?)?
        (COMMENT STRING_LITERAL)?
        (partition=partitionTable)?
        (DISTRIBUTED BY (HASH hashKeys=identifierList | RANDOM)
        (BUCKETS (INTEGER_VALUE | autoBucket=AUTO))?)?
        (ROLLUP LEFT_PAREN rollupDefs RIGHT_PAREN)?
        properties=propertyClause?
        (BROKER extProperties=propertyClause)?
        (AS query)?                                                       #createTable
    | CREATE (OR REPLACE)? VIEW (IF NOT EXISTS)? name=multipartIdentifier
        (LEFT_PAREN cols=simpleColumnDefs RIGHT_PAREN)?
        (COMMENT STRING_LITERAL)? AS query                                #createView
    | CREATE FILE name=STRING_LITERAL
        ((FROM | IN) database=identifier)? properties=propertyClause            #createFile
    | CREATE (EXTERNAL | TEMPORARY)? TABLE (IF NOT EXISTS)? name=multipartIdentifier
        LIKE existedTable=multipartIdentifier
        (WITH ROLLUP (rollupNames=identifierList)?)?                      #createTableLike
    | CREATE ROLE (IF NOT EXISTS)? name=identifierOrText (COMMENT STRING_LITERAL)?    #createRole
    | CREATE WORKLOAD GROUP (IF NOT EXISTS)?
        name=identifierOrText (FOR computeGroup=identifierOrText)? properties=propertyClause? #createWorkloadGroup
    | CREATE CATALOG (IF NOT EXISTS)? catalogName=identifier
        (WITH RESOURCE resourceName=identifier)?
        (COMMENT STRING_LITERAL)? properties=propertyClause?                    #createCatalog
    | CREATE ROW POLICY (IF NOT EXISTS)? name=identifier
        ON table=multipartIdentifier
        AS type=(RESTRICTIVE | PERMISSIVE)
        TO (user=userIdentify | ROLE roleName=identifierOrText)
        USING LEFT_PAREN booleanExpression RIGHT_PAREN                    #createRowPolicy
    | CREATE STORAGE POLICY (IF NOT EXISTS)?
        name=identifier properties=propertyClause?                              #createStoragePolicy
    | BUILD INDEX name=identifier ON tableName=multipartIdentifier
        partitionSpec?                                                          #buildIndex
    | CREATE INDEX (IF NOT EXISTS)? name=identifier
        ON tableName=multipartIdentifier identifierList
        (USING (BITMAP | NGRAM_BF | INVERTED))?
        properties=propertyClause? (COMMENT STRING_LITERAL)?                    #createIndex
    | CREATE WORKLOAD POLICY (IF NOT EXISTS)? name=identifierOrText
        (CONDITIONS LEFT_PAREN workloadPolicyConditions RIGHT_PAREN)?
        (ACTIONS LEFT_PAREN workloadPolicyActions RIGHT_PAREN)?
        properties=propertyClause?                                              #createWorkloadPolicy
    | CREATE SQL_BLOCK_RULE (IF NOT EXISTS)?
        name=identifier properties=propertyClause?                        #createSqlBlockRule
    | CREATE ENCRYPTKEY (IF NOT EXISTS)? multipartIdentifier AS STRING_LITERAL  #createEncryptkey
    | CREATE statementScope?
            (TABLES | AGGREGATE)? FUNCTION (IF NOT EXISTS)?
            functionIdentifier LEFT_PAREN functionArguments? RIGHT_PAREN
            RETURNS returnType=dataType (INTERMEDIATE intermediateType=dataType)?
            properties=propertyClause?                                              #createUserDefineFunction
    | CREATE statementScope? ALIAS FUNCTION (IF NOT EXISTS)?
            functionIdentifier LEFT_PAREN functionArguments? RIGHT_PAREN
            WITH PARAMETER LEFT_PAREN parameters=identifierSeq? RIGHT_PAREN
            AS expression                                                           #createAliasFunction
    | CREATE USER (IF NOT EXISTS)? grantUserIdentify
            (SUPERUSER | DEFAULT ROLE role=STRING_LITERAL)?
            passwordOption commentSpec?                                             #createUser
    | CREATE (DATABASE | SCHEMA) (IF NOT EXISTS)? name=multipartIdentifier
              properties=propertyClause?                                            #createDatabase
    | CREATE EXTERNAL? RESOURCE (IF NOT EXISTS)?
            name=identifierOrText properties=propertyClause?                        #createResource
    | CREATE DICTIONARY (IF NOT EXISTS)? name = multipartIdentifier
		USING source = multipartIdentifier
		LEFT_PAREN dictionaryColumnDefs RIGHT_PAREN
        LAYOUT LEFT_PAREN layoutType=identifier RIGHT_PAREN
        properties=propertyClause?         # createDictionary
    | CREATE STAGE (IF NOT EXISTS)? name=identifier properties=propertyClause?      #createStage
    ;

dictionaryColumnDefs:
	dictionaryColumnDef (COMMA dictionaryColumnDef)*;

dictionaryColumnDef:
	colName = identifier columnType = (KEY | VALUE) ;

supportedAlterStatement
    : ALTER SYSTEM alterSystemClause                                                        #alterSystem
    | ALTER VIEW name=multipartIdentifier
        ((MODIFY commentSpec) | ((LEFT_PAREN cols=simpleColumnDefs RIGHT_PAREN)? AS query)) #alterView
    | ALTER CATALOG name=identifier RENAME newName=identifier                       #alterCatalogRename
    | ALTER ROLE role=identifierOrText commentSpec                                        #alterRole
    | ALTER STORAGE VAULT name=multipartIdentifier properties=propertyClause                #alterStorageVault
    | ALTER WORKLOAD GROUP name=identifierOrText (FOR computeGroup=identifierOrText)?
        properties=propertyClause?                                                          #alterWorkloadGroup
    | ALTER CATALOG name=identifier SET PROPERTIES
        LEFT_PAREN propertyItemList RIGHT_PAREN                                             #alterCatalogProperties        
    | ALTER WORKLOAD POLICY name=identifierOrText
        properties=propertyClause?                                                          #alterWorkloadPolicy
    | ALTER SQL_BLOCK_RULE name=identifier properties=propertyClause?                       #alterSqlBlockRule
    | ALTER CATALOG name=identifier MODIFY COMMENT comment=STRING_LITERAL                   #alterCatalogComment
    | ALTER DATABASE name=identifier RENAME newName=identifier                              #alterDatabaseRename
    | ALTER STORAGE POLICY name=identifierOrText
        properties=propertyClause                                                           #alterStoragePolicy
    | ALTER TABLE tableName=multipartIdentifier
        alterTableClause (COMMA alterTableClause)*                                          #alterTable
    | ALTER TABLE tableName=multipartIdentifier ADD ROLLUP
        addRollupClause (COMMA addRollupClause)*                                            #alterTableAddRollup
    | ALTER TABLE tableName=multipartIdentifier DROP ROLLUP
        dropRollupClause (COMMA dropRollupClause)*                                          #alterTableDropRollup
    | ALTER TABLE name=multipartIdentifier
        SET LEFT_PAREN propertyItemList RIGHT_PAREN                                         #alterTableProperties
    | ALTER DATABASE name=identifier SET (DATA | REPLICA | TRANSACTION)
            QUOTA (quota=identifier | INTEGER_VALUE)                                        #alterDatabaseSetQuota
    | ALTER DATABASE name=identifier SET PROPERTIES
            LEFT_PAREN propertyItemList RIGHT_PAREN                                         #alterDatabaseProperties
    | ALTER SYSTEM RENAME COMPUTE GROUP name=identifier newName=identifier                  #alterSystemRenameComputeGroup
    | ALTER REPOSITORY name=identifier properties=propertyClause?                           #alterRepository
    | ALTER USER (IF EXISTS)? grantUserIdentify
        passwordOption (COMMENT STRING_LITERAL)?                                            #alterUser
    ;

supportedDropStatement
    : DROP CATALOG RECYCLE BIN WHERE idType=STRING_LITERAL EQ id=INTEGER_VALUE  #dropCatalogRecycleBin
    | DROP ENCRYPTKEY (IF EXISTS)? name=multipartIdentifier                     #dropEncryptkey
    | DROP ROLE (IF EXISTS)? name=identifierOrText                                    #dropRole
    | DROP SQL_BLOCK_RULE (IF EXISTS)? identifierSeq                            #dropSqlBlockRule
    | DROP USER (IF EXISTS)? userIdentify                                       #dropUser
    | DROP STORAGE POLICY (IF EXISTS)? name=identifier                          #dropStoragePolicy
    | DROP WORKLOAD GROUP (IF EXISTS)? name=identifierOrText (FOR computeGroup=identifierOrText)?                    #dropWorkloadGroup
    | DROP CATALOG (IF EXISTS)? name=identifier                                 #dropCatalog
    | DROP FILE name=STRING_LITERAL
        ((FROM | IN) database=identifier)? properties=propertyClause            #dropFile
    | DROP WORKLOAD POLICY (IF EXISTS)? name=identifierOrText                   #dropWorkloadPolicy
    | DROP REPOSITORY name=identifier                                           #dropRepository
    | DROP TABLE (IF EXISTS)? name=multipartIdentifier FORCE?                   #dropTable
    | DROP (DATABASE | SCHEMA) (IF EXISTS)? name=multipartIdentifier FORCE?     #dropDatabase
    | DROP statementScope? FUNCTION (IF EXISTS)?
        functionIdentifier LEFT_PAREN functionArguments? RIGHT_PAREN            #dropFunction
    | DROP INDEX (IF EXISTS)? name=identifier ON tableName=multipartIdentifier  #dropIndex
    | DROP RESOURCE (IF EXISTS)? name=identifierOrText                          #dropResource
    | DROP ROW POLICY (IF EXISTS)? policyName=identifier
        ON tableName=multipartIdentifier
        (FOR (userIdentify | ROLE roleName=identifier))?                        #dropRowPolicy
    | DROP DICTIONARY (IF EXISTS)? name=multipartIdentifier                     #dropDictionary
    | DROP STAGE (IF EXISTS)? name=identifier                                   #dropStage
    ;

supportedShowStatement
    : SHOW statementScope? VARIABLES wildWhere?                         #showVariables
    | SHOW AUTHORS                                                                  #showAuthors
    | SHOW CREATE (DATABASE | SCHEMA) name=multipartIdentifier                      #showCreateDatabase
    | SHOW BACKUP ((FROM | IN) database=identifier)? wildWhere?                     #showBackup
    | SHOW BROKER                                                                   #showBroker
    | SHOW DYNAMIC PARTITION TABLES ((FROM | IN) database=multipartIdentifier)?     #showDynamicPartition
    | SHOW EVENTS ((FROM | IN) database=multipartIdentifier)? wildWhere?            #showEvents
    | SHOW LAST INSERT                                                              #showLastInsert
    | SHOW ((CHAR SET) | CHARSET)                                                   #showCharset
    | SHOW DELETE ((FROM | IN) database=multipartIdentifier)?                       #showDelete
    | SHOW FULL? BUILTIN? FUNCTIONS
        ((FROM | IN) database=multipartIdentifier)? (LIKE STRING_LITERAL)?          #showFunctions
    | SHOW GLOBAL FULL? FUNCTIONS (LIKE STRING_LITERAL)?                            #showGlobalFunctions
    | SHOW ALL? GRANTS                                                              #showGrants
    | SHOW GRANTS FOR userIdentify                                                  #showGrantsForUser
    | SHOW SYNC JOB ((FROM | IN) database=multipartIdentifier)?                     #showSyncJob
    | SHOW SNAPSHOT ON repo=identifier wildWhere?                                   #showSnapshot
    | SHOW LOAD PROFILE loadIdPath=STRING_LITERAL? limitClause?                     #showLoadProfile
    | SHOW CREATE REPOSITORY FOR identifier                                         #showCreateRepository
    | SHOW VIEW
        (FROM |IN) tableName=multipartIdentifier
        ((FROM | IN) database=identifier)?                                          #showView
    | SHOW PLUGINS                                                                  #showPlugins
    | SHOW REPOSITORIES                                                             #showRepositories
    | SHOW ENCRYPTKEYS ((FROM | IN) database=multipartIdentifier)?
        (LIKE STRING_LITERAL)?                                                      #showEncryptKeys
    | SHOW BRIEF? CREATE TABLE name=multipartIdentifier                             #showCreateTable
    | SHOW FULL? PROCESSLIST                                                        #showProcessList
    | SHOW BRIEF? RESTORE ((FROM | IN) database=identifier)? wildWhere?             #showRestore
    | SHOW ROLES                                                                    #showRoles
    | SHOW PARTITION partitionId=INTEGER_VALUE                                      #showPartitionId
    | SHOW PRIVILEGES                                                               #showPrivileges
    | SHOW PROC path=STRING_LITERAL                                                 #showProc
    | SHOW FILE ((FROM | IN) database=multipartIdentifier)?                         #showSmallFiles
    | SHOW STORAGE? ENGINES                                                         #showStorageEngines
    | SHOW CREATE CATALOG name=identifier                                           #showCreateCatalog
    | SHOW CATALOG name=identifier                                                  #showCatalog
    | SHOW CATALOGS wildWhere?                                                      #showCatalogs
    | SHOW PROPERTY (FOR user=identifierOrText)? (LIKE STRING_LITERAL)?                         #showUserProperties
    | SHOW ALL PROPERTIES (LIKE STRING_LITERAL)?                                               #showAllProperties
    | SHOW COLLATION wildWhere?                                                     #showCollation
    | SHOW ROW POLICY (FOR (userIdentify | (ROLE role=identifier)))?                #showRowPolicy
    | SHOW STORAGE POLICY (USING (FOR policy=identifierOrText)?)?                   #showStoragePolicy   
    | SHOW SQL_BLOCK_RULE (FOR ruleName=identifier)?                                #showSqlBlockRule
    | SHOW CREATE VIEW name=multipartIdentifier                                     #showCreateView
    | SHOW DATA TYPES                                                               #showDataTypes
    | SHOW DATA (ALL)? (FROM tableName=multipartIdentifier)?
        sortClause? propertyClause?                                                 #showData
    | SHOW CREATE MATERIALIZED VIEW mvName=identifier
        ON tableName=multipartIdentifier                                            #showCreateMaterializedView
    | SHOW (WARNINGS | ERRORS) limitClause?                                         #showWarningErrors
    | SHOW COUNT LEFT_PAREN ASTERISK RIGHT_PAREN (WARNINGS | ERRORS)                #showWarningErrorCount
    | SHOW BACKENDS                                                                 #showBackends
    | SHOW STAGES                                                                   #showStages
    | SHOW REPLICA DISTRIBUTION FROM baseTableRef                                   #showReplicaDistribution
    | SHOW RESOURCES wildWhere? sortClause? limitClause?                            #showResources
    | SHOW STREAM? LOAD ((FROM | IN) database=identifier)? wildWhere?
        sortClause? limitClause?                                                    #showLoad
    | SHOW FULL? TRIGGERS ((FROM | IN) database=multipartIdentifier)? wildWhere?    #showTriggers
    | SHOW TABLET DIAGNOSIS tabletId=INTEGER_VALUE                                  #showDiagnoseTablet
    | SHOW OPEN TABLES ((FROM | IN) database=multipartIdentifier)? wildWhere?       #showOpenTables
    | SHOW FRONTENDS name=identifier?                                               #showFrontends
    | SHOW DATABASE databaseId=INTEGER_VALUE                                        #showDatabaseId
    | SHOW TABLE tableId=INTEGER_VALUE                                              #showTableId
    | SHOW TRASH (ON backend=STRING_LITERAL)?                                       #showTrash
    | SHOW (CLUSTERS | (COMPUTE GROUPS))                                            #showClusters    
    | SHOW statementScope? STATUS                                                   #showStatus
    | SHOW WHITELIST                                                                #showWhitelist
    | SHOW TABLETS BELONG
        tabletIds+=INTEGER_VALUE (COMMA tabletIds+=INTEGER_VALUE)*                  #showTabletsBelong
    | SHOW DATA SKEW FROM baseTableRef                                              #showDataSkew
    | SHOW TABLE CREATION ((FROM | IN) database=multipartIdentifier)?
        (LIKE STRING_LITERAL)?                                                      #showTableCreation
    | SHOW TABLET STORAGE FORMAT VERBOSE?                                           #showTabletStorageFormat
    | SHOW QUERY PROFILE queryIdPath=STRING_LITERAL? limitClause?                   #showQueryProfile
    | SHOW CONVERT_LSC ((FROM | IN) database=multipartIdentifier)?                  #showConvertLsc
    | SHOW FULL? TABLES ((FROM | IN) database=multipartIdentifier)? wildWhere?      #showTables
    | SHOW FULL? VIEWS ((FROM | IN) database=multipartIdentifier)? wildWhere?       #showViews
    | SHOW TABLE STATUS ((FROM | IN) database=multipartIdentifier)? wildWhere?      #showTableStatus
    | SHOW (DATABASES | SCHEMAS) (FROM catalog=identifier)? wildWhere?              #showDatabases
    | SHOW TABLETS FROM tableName=multipartIdentifier partitionSpec?
        wildWhere? sortClause? limitClause?                                         #showTabletsFromTable
    | SHOW CATALOG RECYCLE BIN (WHERE expression)?                                  #showCatalogRecycleBin
    | SHOW TABLET tabletId=INTEGER_VALUE                                            #showTabletId
    | SHOW DICTIONARIES wildWhere?                                                  #showDictionaries
    | SHOW COPY ((FROM | IN) database=identifier)?
        whereClause? sortClause? limitClause?                                       #showCopy
    | SHOW QUERY STATS ((FOR database=identifier)
            | (FROM tableName=multipartIdentifier (ALL VERBOSE?)?))?                #showQueryStats
    | SHOW WARM UP JOB wildWhere?                                                   #showWarmUpJob
    ;

supportedLoadStatement
    : SYNC                                                                          #sync
    | createRoutineLoad                                                             #createRoutineLoadAlias
    | SHOW ALL? CREATE ROUTINE LOAD FOR label=multipartIdentifier                   #showCreateRoutineLoad
    | PAUSE ROUTINE LOAD FOR label=multipartIdentifier                              #pauseRoutineLoad
    | PAUSE ALL ROUTINE LOAD                                                        #pauseAllRoutineLoad
    | RESUME ROUTINE LOAD FOR label=multipartIdentifier                             #resumeRoutineLoad
    | RESUME ALL ROUTINE LOAD                                                       #resumeAllRoutineLoad
    | STOP ROUTINE LOAD FOR label=multipartIdentifier                               #stopRoutineLoad
    | STOP SYNC JOB name=multipartIdentifier                                        #stopDataSyncJob
    | RESUME SYNC JOB name=multipartIdentifier                                      #resumeDataSyncJob
    | PAUSE SYNC JOB name=multipartIdentifier                                       #pauseDataSyncJob
    | CREATE SYNC label=multipartIdentifier
          LEFT_PAREN channelDescriptions RIGHT_PAREN
          FROM BINLOG LEFT_PAREN propertyItemList RIGHT_PAREN
          properties=propertyClause?                                                #createDataSyncJob
    ;

supportedKillStatement
    : KILL (CONNECTION)? INTEGER_VALUE                                              #killConnection
    | KILL QUERY (INTEGER_VALUE | STRING_LITERAL)                                   #killQuery
    ;

supportedOtherStatement
    : HELP mark=identifierOrText                                                    #help
    | UNLOCK TABLES                                                                 #unlockTables
    | INSTALL PLUGIN FROM source=identifierOrText properties=propertyClause?        #installPlugin
    ;

unsupportedOtherStatement
    : UNINSTALL PLUGIN name=identifierOrText                                        #uninstallPlugin
    | LOCK TABLES (lockTable (COMMA lockTable)*)?                                   #lockTables
    | WARM UP (CLUSTER | COMPUTE GROUP) destination=identifier WITH
        ((CLUSTER | COMPUTE GROUP) source=identifier |
            (warmUpItem (AND warmUpItem)*)) FORCE?                                  #warmUpCluster
    | BACKUP SNAPSHOT label=multipartIdentifier TO repo=identifier
        ((ON | EXCLUDE) LEFT_PAREN baseTableRef (COMMA baseTableRef)* RIGHT_PAREN)?
        properties=propertyClause?                                                  #backup
    | RESTORE SNAPSHOT label=multipartIdentifier FROM repo=identifier
        ((ON | EXCLUDE) LEFT_PAREN baseTableRef (COMMA baseTableRef)* RIGHT_PAREN)?
        properties=propertyClause?                                                  #restore
    | START TRANSACTION (WITH CONSISTENT SNAPSHOT)?                                 #unsupportedStartTransaction
    ;

warmUpItem
    : TABLE tableName=multipartIdentifier (PARTITION partitionName=identifier)?
    ;

lockTable
    : name=multipartIdentifier (AS alias=identifierOrText)?
        (READ (LOCAL)? | (LOW_PRIORITY)? WRITE)
    ;

unsupportedShowStatement
    : SHOW STORAGE (VAULT | VAULTS)                                                 #showStorageVault
    | SHOW CREATE MATERIALIZED VIEW name=multipartIdentifier                        #showMaterializedView
    | SHOW CREATE statementScope? FUNCTION functionIdentifier
        LEFT_PAREN functionArguments? RIGHT_PAREN
        ((FROM | IN) database=multipartIdentifier)?                                 #showCreateFunction
    | SHOW FULL? (COLUMNS | FIELDS) (FROM | IN) tableName=multipartIdentifier
        ((FROM | IN) database=multipartIdentifier)? wildWhere?                      #showColumns
    | SHOW LOAD WARNINGS ((((FROM | IN) database=multipartIdentifier)?
        wildWhere? limitClause?) | (ON url=STRING_LITERAL))                         #showLoadWarings
    | SHOW EXPORT ((FROM | IN) database=multipartIdentifier)? wildWhere?
        sortClause? limitClause?                                                    #showExport
    | SHOW ALTER TABLE (ROLLUP | (MATERIALIZED VIEW) | COLUMN)
        ((FROM | IN) database=multipartIdentifier)? wildWhere?
        sortClause? limitClause?                                                    #showAlterTable
    | SHOW TEMPORARY? PARTITIONS FROM tableName=multipartIdentifier
        wildWhere? sortClause? limitClause?                                         #showPartitions
    | SHOW WORKLOAD GROUPS wildWhere?                                               #showWorkloadGroups
    | SHOW TYPECAST ((FROM | IN) database=multipartIdentifier)?                     #showTypeCast
    | SHOW (KEY | KEYS | INDEX | INDEXES)
        (FROM |IN) tableName=multipartIdentifier
        ((FROM | IN) database=multipartIdentifier)?                                 #showIndex
    | SHOW TRANSACTION ((FROM | IN) database=multipartIdentifier)? wildWhere?       #showTransaction
    | SHOW CACHE HOTSPOT tablePath=STRING_LITERAL                                   #showCacheHotSpot
    | SHOW BUILD INDEX ((FROM | IN) database=multipartIdentifier)?
        wildWhere? sortClause? limitClause?                                         #showBuildIndex
    | SHOW REPLICA STATUS FROM baseTableRef wildWhere?                              #showReplicaStatus
<<<<<<< HEAD
    | SHOW COPY ((FROM | IN) database=multipartIdentifier)?
        whereClause? sortClause? limitClause?                                       #showCopy
=======
    | SHOW WARM UP JOB wildWhere?                                                   #showWarmUpJob
>>>>>>> 7665c078
    ;

createRoutineLoad
    : CREATE ROUTINE LOAD label=multipartIdentifier (ON table=identifier)?
              (WITH (APPEND | DELETE | MERGE))?
              (loadProperty (COMMA loadProperty)*)? propertyClause? FROM type=identifier
              LEFT_PAREN customProperties=propertyItemList RIGHT_PAREN
              commentSpec?
    ;

unsupportedLoadStatement
    : LOAD mysqlDataDesc
        (PROPERTIES LEFT_PAREN properties=propertyItemList RIGHT_PAREN)?
        (commentSpec)?                                                              #mysqlLoad
    | SHOW ALL? ROUTINE LOAD ((FOR label=multipartIdentifier) | wildWhere?)         #showRoutineLoad
    | SHOW ROUTINE LOAD TASK ((FROM | IN) database=identifier)? wildWhere?          #showRoutineLoadTask
    | SHOW CREATE LOAD FOR label=multipartIdentifier                                #showCreateLoad
    ;

loadProperty
    : COLUMNS TERMINATED BY STRING_LITERAL                                          #separator
    | importColumnsStatement                                                        #importColumns
    | importPrecedingFilterStatement                                                #importPrecedingFilter
    | importWhereStatement                                                          #importWhere
    | importDeleteOnStatement                                                       #importDeleteOn
    | importSequenceStatement                                                       #importSequence
    | partitionSpec                                                                 #importPartitions
    ;

importSequenceStatement
    : ORDER BY identifier
    ;

importDeleteOnStatement
    : DELETE ON booleanExpression
    ;

importWhereStatement
    : WHERE booleanExpression
    ;

importPrecedingFilterStatement
    : PRECEDING FILTER booleanExpression
    ;

importColumnsStatement
    : COLUMNS LEFT_PAREN importColumnDesc (COMMA importColumnDesc)* RIGHT_PAREN
    ;

importColumnDesc
    : name=identifier (EQ booleanExpression)?
    | LEFT_PAREN name=identifier (EQ booleanExpression)? RIGHT_PAREN
    ;

channelDescriptions
    : channelDescription (COMMA channelDescription)*
    ;

channelDescription
    : FROM source=multipartIdentifier INTO destination=multipartIdentifier
        partitionSpec? columnList=identifierList?
    ;

supportedRefreshStatement
    : REFRESH CATALOG name=identifier propertyClause?                               #refreshCatalog
    | REFRESH DATABASE name=multipartIdentifier propertyClause?                     #refreshDatabase
    | REFRESH TABLE name=multipartIdentifier                                        #refreshTable
    | REFRESH DICTIONARY name=multipartIdentifier                                   #refreshDictionary
    ;

supportedCleanStatement
    : CLEAN ALL PROFILE                                                             #cleanAllProfile
    | CLEAN LABEL label=identifier? (FROM | IN) database=identifier                 #cleanLabel
    | CLEAN QUERY STATS ((FOR database=identifier)
        | ((FROM | IN) table=multipartIdentifier))                                  #cleanQueryStats
    | CLEAN ALL QUERY STATS                                                         #cleanAllQueryStats
    ;

unsupportedRefreshStatement
    : REFRESH LDAP (ALL | (FOR user=identifierOrText))                              #refreshLdap
    ;

supportedCancelStatement
    : CANCEL LOAD ((FROM | IN) database=identifier)? wildWhere?                     #cancelLoad
    | CANCEL EXPORT ((FROM | IN) database=identifier)? wildWhere?                   #cancelExport
    | CANCEL WARM UP JOB wildWhere?                                                 #cancelWarmUpJob
    | CANCEL BACKUP ((FROM | IN) database=identifier)?                              #cancelBackup
    | CANCEL RESTORE ((FROM | IN) database=identifier)?                             #cancelRestore
    | CANCEL BUILD INDEX ON tableName=multipartIdentifier
        (LEFT_PAREN jobIds+=INTEGER_VALUE
            (COMMA jobIds+=INTEGER_VALUE)* RIGHT_PAREN)?                            #cancelBuildIndex
    | CANCEL ALTER TABLE (ROLLUP | (MATERIALIZED VIEW) | COLUMN)
        FROM tableName=multipartIdentifier (LEFT_PAREN jobIds+=INTEGER_VALUE
            (COMMA jobIds+=INTEGER_VALUE)* RIGHT_PAREN)?                            #cancelAlterTable
    ;

unsupportedCancelStatement
    : CANCEL DECOMMISSION BACKEND hostPorts+=STRING_LITERAL
        (COMMA hostPorts+=STRING_LITERAL)*                                          #cancelDecommisionBackend
    ;

supportedAdminStatement
    : ADMIN SHOW REPLICA DISTRIBUTION FROM baseTableRef                             #adminShowReplicaDistribution
    | ADMIN REBALANCE DISK (ON LEFT_PAREN backends+=STRING_LITERAL
        (COMMA backends+=STRING_LITERAL)* RIGHT_PAREN)?                             #adminRebalanceDisk
    | ADMIN CANCEL REBALANCE DISK (ON LEFT_PAREN backends+=STRING_LITERAL
        (COMMA backends+=STRING_LITERAL)* RIGHT_PAREN)?                             #adminCancelRebalanceDisk
    | ADMIN DIAGNOSE TABLET tabletId=INTEGER_VALUE                                  #adminDiagnoseTablet
    | ADMIN SHOW REPLICA STATUS FROM baseTableRef (WHERE STATUS EQ|NEQ STRING_LITERAL)?   #adminShowReplicaStatus
    | ADMIN COMPACT TABLE baseTableRef (WHERE TYPE EQ STRING_LITERAL)?              #adminCompactTable
    | ADMIN CHECK tabletList properties=propertyClause?                             #adminCheckTablets
    | ADMIN SHOW TABLET STORAGE FORMAT VERBOSE?                                     #adminShowTabletStorageFormat
    | ADMIN CLEAN TRASH
        (ON LEFT_PAREN backends+=STRING_LITERAL
              (COMMA backends+=STRING_LITERAL)* RIGHT_PAREN)?                       #adminCleanTrash
    | ADMIN SET TABLE name=multipartIdentifier STATUS properties=propertyClause?    #adminSetTableStatus
    | ADMIN SET REPLICA STATUS PROPERTIES LEFT_PAREN propertyItemList RIGHT_PAREN   #adminSetReplicaStatus
    | ADMIN REPAIR TABLE baseTableRef                                               #adminRepairTable
    | ADMIN CANCEL REPAIR TABLE baseTableRef                                        #adminCancelRepairTable
    | ADMIN COPY TABLET tabletId=INTEGER_VALUE properties=propertyClause?           #adminCopyTablet
    ;

supportedRecoverStatement
    : RECOVER DATABASE name=identifier id=INTEGER_VALUE? (AS alias=identifier)?     #recoverDatabase
    | RECOVER TABLE name=multipartIdentifier
        id=INTEGER_VALUE? (AS alias=identifier)?                                    #recoverTable
    | RECOVER PARTITION name=identifier id=INTEGER_VALUE? (AS alias=identifier)?
        FROM tableName=multipartIdentifier                                          #recoverPartition
    ;

unsupportedAdminStatement
    : ADMIN SET REPLICA VERSION PROPERTIES LEFT_PAREN propertyItemList RIGHT_PAREN  #adminSetReplicaVersion
    | ADMIN SET (FRONTEND | (ALL FRONTENDS)) CONFIG
        (LEFT_PAREN propertyItemList RIGHT_PAREN)? ALL?                             #adminSetFrontendConfig
    | ADMIN SET TABLE name=multipartIdentifier
        PARTITION VERSION properties=propertyClause?                                #adminSetPartitionVersion
    ;

baseTableRef
    : multipartIdentifier optScanParams? tableSnapshot? specifiedPartition?
        tabletList? tableAlias sample? relationHint?
    ;

wildWhere
    : LIKE STRING_LITERAL
    | WHERE expression
    ;

supportedTransactionStatement
    : BEGIN (WITH LABEL identifier?)?                                               #transactionBegin
    | COMMIT WORK? (AND NO? CHAIN)? (NO? RELEASE)?                                  #transcationCommit
    | ROLLBACK WORK? (AND NO? CHAIN)? (NO? RELEASE)?                                #transactionRollback
    ;

supportedGrantRevokeStatement
    : GRANT privilegeList ON multipartIdentifierOrAsterisk
        TO (userIdentify | ROLE identifierOrText)                                     #grantTablePrivilege
    | GRANT privilegeList ON
        (RESOURCE | CLUSTER | COMPUTE GROUP | STAGE | STORAGE VAULT | WORKLOAD GROUP)
        identifierOrTextOrAsterisk TO (userIdentify | ROLE identifierOrText)          #grantResourcePrivilege
    | GRANT roles+=identifierOrText (COMMA roles+=identifierOrText)* TO userIdentify  #grantRole
    | REVOKE roles+=identifierOrText (COMMA roles+=identifierOrText)* FROM userIdentify #revokeRole
    ;

unsupportedGrantRevokeStatement
    : REVOKE privilegeList ON multipartIdentifierOrAsterisk
        FROM (userIdentify | ROLE identifierOrText)                                   #revokeTablePrivilege
    | REVOKE privilegeList ON
        (RESOURCE | CLUSTER | COMPUTE GROUP | STAGE | STORAGE VAULT | WORKLOAD GROUP)
        identifierOrTextOrAsterisk FROM (userIdentify | ROLE identifierOrText)        #revokeResourcePrivilege
    ;

privilege
    : name=identifier columns=identifierList?
    | ALL
    ;

privilegeList
    : privilege (COMMA privilege)*
    ;

unsupportedAlterStatement
    : ALTER RESOURCE name=identifierOrText properties=propertyClause?               #alterResource
    | ALTER COLOCATE GROUP name=multipartIdentifier
        SET LEFT_PAREN propertyItemList RIGHT_PAREN                                 #alterColocateGroup
    | ALTER ROUTINE LOAD FOR name=multipartIdentifier properties=propertyClause?
            (FROM type=identifier LEFT_PAREN propertyItemList RIGHT_PAREN)?         #alterRoutineLoad
    | ALTER STORAGE POLICY name=identifierOrText
        properties=propertyClause                                                   #alterStoragePlicy
    ;

alterSystemClause
    : ADD BACKEND hostPorts+=STRING_LITERAL (COMMA hostPorts+=STRING_LITERAL)*
        properties=propertyClause?                                                  #addBackendClause
    | (DROP | DROPP) BACKEND hostPorts+=STRING_LITERAL
        (COMMA hostPorts+=STRING_LITERAL)*                                          #dropBackendClause
    | DECOMMISSION BACKEND hostPorts+=STRING_LITERAL
        (COMMA hostPorts+=STRING_LITERAL)*                                          #decommissionBackendClause
    | ADD OBSERVER hostPort=STRING_LITERAL                                          #addObserverClause
    | DROP OBSERVER hostPort=STRING_LITERAL                                         #dropObserverClause
    | ADD FOLLOWER hostPort=STRING_LITERAL                                          #addFollowerClause
    | DROP FOLLOWER hostPort=STRING_LITERAL                                         #dropFollowerClause
    | ADD BROKER name=identifierOrText hostPorts+=STRING_LITERAL
        (COMMA hostPorts+=STRING_LITERAL)*                                          #addBrokerClause
    | DROP BROKER name=identifierOrText hostPorts+=STRING_LITERAL
        (COMMA hostPorts+=STRING_LITERAL)*                                          #dropBrokerClause
    | DROP ALL BROKER name=identifierOrText                                         #dropAllBrokerClause
    | SET LOAD ERRORS HUB properties=propertyClause?                                #alterLoadErrorUrlClause
    | MODIFY BACKEND hostPorts+=STRING_LITERAL
        (COMMA hostPorts+=STRING_LITERAL)*
        SET LEFT_PAREN propertyItemList RIGHT_PAREN                                 #modifyBackendClause
    | MODIFY (FRONTEND | BACKEND) hostPort=STRING_LITERAL
        HOSTNAME hostName=STRING_LITERAL                                            #modifyFrontendOrBackendHostNameClause
    ;

dropRollupClause
    : rollupName=identifier properties=propertyClause?
    ;

addRollupClause
    : rollupName=identifier columns=identifierList
        (DUPLICATE KEY dupKeys=identifierList)? fromRollup?
        properties=propertyClause?
    ;

alterTableClause
    : ADD COLUMN columnDef columnPosition? toRollup? properties=propertyClause?     #addColumnClause
    | ADD COLUMN LEFT_PAREN columnDefs RIGHT_PAREN
        toRollup? properties=propertyClause?                                        #addColumnsClause
    | DROP COLUMN name=identifier fromRollup? properties=propertyClause?            #dropColumnClause
    | MODIFY COLUMN columnDef columnPosition? fromRollup?
    properties=propertyClause?                                                      #modifyColumnClause
    | ORDER BY identifierList fromRollup? properties=propertyClause?                #reorderColumnsClause
    | ADD TEMPORARY? partitionDef
        (DISTRIBUTED BY (HASH hashKeys=identifierList | RANDOM)
            (BUCKETS (INTEGER_VALUE | autoBucket=AUTO))?)?
        properties=propertyClause?                                                  #addPartitionClause
    | DROP TEMPORARY? PARTITION (IF EXISTS)? partitionName=identifier FORCE?
        (FROM INDEX indexName=identifier)?                                          #dropPartitionClause
    | MODIFY TEMPORARY? PARTITION
        (partitionName=identifier | partitionNames=identifierList
            | LEFT_PAREN ASTERISK RIGHT_PAREN)
        SET LEFT_PAREN partitionProperties=propertyItemList RIGHT_PAREN             #modifyPartitionClause
    | REPLACE partitions=partitionSpec? WITH tempPartitions=partitionSpec?
        FORCE? properties=propertyClause?                                           #replacePartitionClause
    | REPLACE WITH TABLE name=identifier properties=propertyClause?  FORCE?         #replaceTableClause
    | RENAME newName=identifier                                                     #renameClause
    | RENAME ROLLUP name=identifier newName=identifier                              #renameRollupClause
    | RENAME PARTITION name=identifier newName=identifier                           #renamePartitionClause
    | RENAME COLUMN name=identifier newName=identifier                              #renameColumnClause
    | ADD indexDef                                                                  #addIndexClause
    | DROP INDEX (IF EXISTS)? name=identifier                                       #dropIndexClause
    | ENABLE FEATURE name=STRING_LITERAL (WITH properties=propertyClause)?          #enableFeatureClause
    | MODIFY DISTRIBUTION (DISTRIBUTED BY (HASH hashKeys=identifierList | RANDOM)
        (BUCKETS (INTEGER_VALUE | autoBucket=AUTO))?)?                              #modifyDistributionClause
    | MODIFY COMMENT comment=STRING_LITERAL                                         #modifyTableCommentClause
    | MODIFY COLUMN name=identifier COMMENT comment=STRING_LITERAL                  #modifyColumnCommentClause
    | MODIFY ENGINE TO name=identifier properties=propertyClause?                   #modifyEngineClause
    | ADD TEMPORARY? PARTITIONS
        FROM from=partitionValueList TO to=partitionValueList
        INTERVAL INTEGER_VALUE unit=identifier? properties=propertyClause?          #alterMultiPartitionClause
    ;

columnPosition
    : FIRST
    | AFTER position=identifier
    ;

toRollup
    : (TO | IN) rollup=identifier
    ;

fromRollup
    : FROM rollup=identifier
    ;

unsupportedDropStatement
    : DROP VIEW (IF EXISTS)? name=multipartIdentifier                           #dropView
    ;

supportedStatsStatement
    : SHOW AUTO? ANALYZE (jobId=INTEGER_VALUE | tableName=multipartIdentifier)?
        (WHERE (stateKey=identifier) EQ (stateValue=STRING_LITERAL))?           #showAnalyze
    | SHOW QUEUED ANALYZE JOBS tableName=multipartIdentifier?
        (WHERE (stateKey=identifier) EQ (stateValue=STRING_LITERAL))?           #showQueuedAnalyzeJobs
    | SHOW COLUMN HISTOGRAM tableName=multipartIdentifier
        columnList=identifierList                                               #showColumnHistogramStats
    | ANALYZE DATABASE name=multipartIdentifier
        (WITH analyzeProperties)* propertyClause?                               #analyzeDatabase
    | ANALYZE TABLE name=multipartIdentifier partitionSpec?
        columns=identifierList? (WITH analyzeProperties)* propertyClause?       #analyzeTable
    | ALTER TABLE name=multipartIdentifier SET STATS
        LEFT_PAREN propertyItemList RIGHT_PAREN partitionSpec?                  #alterTableStats
    | ALTER TABLE name=multipartIdentifier (INDEX indexName=identifier)?
        MODIFY COLUMN columnName=identifier
        SET STATS LEFT_PAREN propertyItemList RIGHT_PAREN partitionSpec?        #alterColumnStats
    | SHOW INDEX STATS tableName=multipartIdentifier indexId=identifier         #showIndexStats
    | DROP STATS tableName=multipartIdentifier
        columns=identifierList? partitionSpec?                                  #dropStats
    | DROP CACHED STATS tableName=multipartIdentifier                           #dropCachedStats
    | DROP EXPIRED STATS                                                        #dropExpiredStats
    | KILL ANALYZE jobId=INTEGER_VALUE                                          #killAnalyzeJob
    | DROP ANALYZE JOB INTEGER_VALUE                                            #dropAnalyzeJob
    | SHOW TABLE STATS tableName=multipartIdentifier
        partitionSpec? columnList=identifierList?                               #showTableStats
    | SHOW TABLE STATS tableId=INTEGER_VALUE                                    #showTableStats
    ;

unsupportedStatsStatement
    : SHOW COLUMN CACHED? STATS tableName=multipartIdentifier
        columnList=identifierList? partitionSpec?                               #showColumnStats
    | SHOW ANALYZE TASK STATUS jobId=INTEGER_VALUE                              #showAnalyzeTask
    ;

analyzeProperties
    : SYNC
    | INCREMENTAL
    | FULL
    | SQL
    | HISTOGRAM
    | (SAMPLE ((ROWS rows=INTEGER_VALUE) | (PERCENT percent=INTEGER_VALUE)) )
    | (BUCKETS bucket=INTEGER_VALUE)
    | (PERIOD periodInSecond=INTEGER_VALUE)
    | (CRON crontabExpr=STRING_LITERAL)
    ;

unsupportedCreateStatement
    : CREATE (READ ONLY)? REPOSITORY name=identifier WITH storageBackend        #createRepository
    | CREATE STORAGE VAULT (IF NOT EXISTS)?
        name=identifierOrText properties=propertyClause?                        #createStorageVault
    ;

workloadPolicyActions
    : workloadPolicyAction (COMMA workloadPolicyAction)*
    ;

workloadPolicyAction
    : SET_SESSION_VARIABLE STRING_LITERAL
    | identifier (STRING_LITERAL)?
    ;

workloadPolicyConditions
    : workloadPolicyCondition (COMMA workloadPolicyCondition)*
    ;

workloadPolicyCondition
    : metricName=identifier comparisonOperator (number | STRING_LITERAL)
    ;

storageBackend
    : (BROKER | S3 | HDFS | LOCAL) brokerName=identifier?
        ON LOCATION STRING_LITERAL properties=propertyClause?
    ;

passwordOption
    : (PASSWORD_HISTORY (historyDefault=DEFAULT | historyValue=INTEGER_VALUE))?
        (PASSWORD_EXPIRE (expireDefault=DEFAULT | expireNever=NEVER
            | INTERVAL expireValue=INTEGER_VALUE expireTimeUnit=(DAY | HOUR | SECOND)))?
        (PASSWORD_REUSE INTERVAL (reuseDefault=DEFAULT | reuseValue=INTEGER_VALUE DAY))?
        (FAILED_LOGIN_ATTEMPTS attemptsValue=INTEGER_VALUE)?
        (PASSWORD_LOCK_TIME (lockUnbounded=UNBOUNDED
            | lockValue=INTEGER_VALUE lockTimeUint=(DAY | HOUR | SECOND)))?
        (ACCOUNT_LOCK | ACCOUNT_UNLOCK)?
    ;

functionArguments
    : DOTDOTDOT
    | dataTypeList
    | dataTypeList COMMA DOTDOTDOT
    ;

dataTypeList
    : dataType (COMMA dataType)*
    ;

supportedSetStatement
    : SET (optionWithType | optionWithoutType)
        (COMMA (optionWithType | optionWithoutType))*                   #setOptions
    | SET identifier AS DEFAULT STORAGE VAULT                           #setDefaultStorageVault
    | SET PROPERTY (FOR user=identifierOrText)? propertyItemList        #setUserProperties
    | SET statementScope? TRANSACTION
        ( transactionAccessMode
        | isolationLevel
        | transactionAccessMode COMMA isolationLevel
        | isolationLevel COMMA transactionAccessMode)                   #setTransaction
    ;

optionWithType
    : statementScope identifier EQ (expression | DEFAULT)   #setVariableWithType
    ;

optionWithoutType
    : NAMES EQ expression                                               #setNames
    | (CHAR SET | CHARSET) (charsetName=identifierOrText | DEFAULT)     #setCharset
    | NAMES (charsetName=identifierOrText | DEFAULT)
        (COLLATE collateName=identifierOrText | DEFAULT)?               #setCollate
    | PASSWORD (FOR userIdentify)? EQ (pwd=STRING_LITERAL
        | (isPlain=PASSWORD LEFT_PAREN pwd=STRING_LITERAL RIGHT_PAREN)) #setPassword
    | LDAP_ADMIN_PASSWORD EQ (pwd=STRING_LITERAL
        | (PASSWORD LEFT_PAREN pwd=STRING_LITERAL RIGHT_PAREN))         #setLdapAdminPassword
    | variable                                                          #setVariableWithoutType
    ;

variable
    : (DOUBLEATSIGN (statementScope DOT)?)? identifier EQ (expression | DEFAULT) #setSystemVariable
    | ATSIGN identifier EQ expression #setUserVariable
    ;

transactionAccessMode
    : READ (ONLY | WRITE)
    ;

isolationLevel
    : ISOLATION LEVEL ((READ UNCOMMITTED) | (READ COMMITTED) | (REPEATABLE READ) | (SERIALIZABLE))
    ;

supportedUnsetStatement
    : UNSET statementScope? VARIABLE (ALL | identifier)
    | UNSET DEFAULT STORAGE VAULT
    ;

supportedUseStatement
     : SWITCH catalog=identifier                                                      #switchCatalog
     | USE (catalog=identifier DOT)? database=identifier                              #useDatabase
    ;

unsupportedUseStatement
    : USE ((catalog=identifier DOT)? database=identifier)? ATSIGN cluster=identifier #useCloudCluster
    ;

stageAndPattern
    : ATSIGN (stage=identifier | TILDE)
        (LEFT_PAREN pattern=STRING_LITERAL RIGHT_PAREN)?
    ;

supportedDescribeStatement
    : explainCommand FUNCTION tvfName=identifier LEFT_PAREN
        (properties=propertyItemList)? RIGHT_PAREN tableAlias   #describeTableValuedFunction
    | explainCommand multipartIdentifier ALL                    #describeTableAll
    | explainCommand multipartIdentifier specifiedPartition?    #describeTable
    | explainCommand DICTIONARY multipartIdentifier             #describeDictionary
    ;

constraint
    : PRIMARY KEY slots=identifierList
    | UNIQUE slots=identifierList
    | FOREIGN KEY slots=identifierList
        REFERENCES referenceTable=multipartIdentifier
        referencedSlots=identifierList
    ;

partitionSpec
    : TEMPORARY? (PARTITION | PARTITIONS) partitions=identifierList
    | TEMPORARY? PARTITION partition=errorCapturingIdentifier
	| (PARTITION | PARTITIONS) LEFT_PAREN ASTERISK RIGHT_PAREN // for auto detect partition in overwriting
	// TODO: support analyze external table partition spec https://github.com/apache/doris/pull/24154
	// | PARTITIONS WITH RECENT
    ;

partitionTable
    : ((autoPartition=AUTO)? PARTITION BY (RANGE | LIST)? partitionList=identityOrFunctionList
       (LEFT_PAREN (partitions=partitionsDef)? RIGHT_PAREN))
    ;

identityOrFunctionList
    : LEFT_PAREN identityOrFunction (COMMA partitions+=identityOrFunction)* RIGHT_PAREN
    ;

identityOrFunction
    : (identifier | functionCallExpression)
    ;

dataDesc
    : ((WITH)? mergeType)? DATA INFILE LEFT_PAREN filePaths+=STRING_LITERAL (COMMA filePath+=STRING_LITERAL)* RIGHT_PAREN
        INTO TABLE targetTableName=identifier
        (partitionSpec)?
        (COLUMNS TERMINATED BY comma=STRING_LITERAL)?
        (LINES TERMINATED BY separator=STRING_LITERAL)?
        (FORMAT AS format=identifierOrText)?
        (COMPRESS_TYPE AS compressType=identifierOrText)?
        (columns=identifierList)?
        (columnsFromPath=colFromPath)?
        (columnMapping=colMappingList)?
        (preFilter=preFilterClause)?
        (where=whereClause)?
        (deleteOn=deleteOnClause)?
        (sequenceColumn=sequenceColClause)?
        (propertyClause)?
    | ((WITH)? mergeType)? DATA FROM TABLE sourceTableName=identifier
        INTO TABLE targetTableName=identifier
        (PARTITION partition=identifierList)?
        (columnMapping=colMappingList)?
        (where=whereClause)?
        (deleteOn=deleteOnClause)?
        (propertyClause)?
    ;

// -----------------Command accessories-----------------
statementScope
    : (GLOBAL | SESSION | LOCAL)
    ;
    
buildMode
    : BUILD (IMMEDIATE | DEFERRED)
    ;

refreshTrigger
    : ON MANUAL
    | ON SCHEDULE refreshSchedule
    | ON COMMIT
    ;

refreshSchedule
    : EVERY INTEGER_VALUE refreshUnit = identifier (STARTS STRING_LITERAL)?
    ;

refreshMethod
    : COMPLETE | AUTO
    ;

mvPartition
    : partitionKey = identifier
    | partitionExpr = functionCallExpression
    ;

identifierOrText
    : identifier
    | STRING_LITERAL
    ;

identifierOrTextOrAsterisk
    : identifier
    | STRING_LITERAL
    | ASTERISK
    ;

multipartIdentifierOrAsterisk
    : parts+=identifierOrAsterisk (DOT parts+=identifierOrAsterisk)*
    ;

identifierOrAsterisk
    : identifierOrText
    | ASTERISK
    ;

userIdentify
    : user=identifierOrText (ATSIGN (host=identifierOrText
        | LEFT_PAREN host=identifierOrText RIGHT_PAREN))?
    ;

grantUserIdentify
    : userIdentify (IDENTIFIED BY PASSWORD? STRING_LITERAL)?
    ;

explain
    : explainCommand planType?
          level=(VERBOSE | TREE | GRAPH | PLAN | DUMP)?
          PROCESS?
    ;

explainCommand
    : EXPLAIN
    | DESC
    | DESCRIBE
    ;

planType
    : PARSED
    | ANALYZED
    | REWRITTEN | LOGICAL  // same type
    | OPTIMIZED | PHYSICAL   // same type
    | SHAPE
    | MEMO
    | DISTRIBUTED
    | ALL // default type
    ;

replayCommand
    : PLAN REPLAYER replayType;

replayType
    : DUMP query
    | PLAY filePath=STRING_LITERAL;

mergeType
    : APPEND
    | DELETE
    | MERGE
    ;

preFilterClause
    : PRECEDING FILTER expression
    ;

deleteOnClause
    : DELETE ON expression
    ;

sequenceColClause
    : ORDER BY identifier
    ;

colFromPath
    : COLUMNS FROM PATH AS identifierList
    ;

colMappingList
    : SET LEFT_PAREN mappingSet+=mappingExpr (COMMA mappingSet+=mappingExpr)* RIGHT_PAREN
    ;

mappingExpr
    : (mappingCol=identifier EQ expression)
    ;

withRemoteStorageSystem
    : resourceDesc
    | WITH S3 LEFT_PAREN
        brokerProperties=propertyItemList
        RIGHT_PAREN
    | WITH HDFS LEFT_PAREN
        brokerProperties=propertyItemList
        RIGHT_PAREN
    | WITH LOCAL LEFT_PAREN
        brokerProperties=propertyItemList
        RIGHT_PAREN
    | WITH BROKER brokerName=identifierOrText
        (LEFT_PAREN
        brokerProperties=propertyItemList
        RIGHT_PAREN)?
    ;

resourceDesc
    : WITH RESOURCE resourceName=identifierOrText (LEFT_PAREN propertyItemList RIGHT_PAREN)?
    ;

mysqlDataDesc
    : DATA LOCAL?
        INFILE filePath=STRING_LITERAL
        INTO TABLE tableName=multipartIdentifier
        (PARTITION partition=identifierList)?
        (COLUMNS TERMINATED BY comma=STRING_LITERAL)?
        (LINES TERMINATED BY separator=STRING_LITERAL)?
        (skipLines)?
        (columns=identifierList)?
        (colMappingList)?
        (propertyClause)?
    ;

skipLines : IGNORE lines=INTEGER_VALUE LINES | IGNORE lines=INTEGER_VALUE ROWS ;

//  -----------------Query-----------------
// add queryOrganization for parse (q1) union (q2) union (q3) order by keys, otherwise 'order' will be recognized to be
// identifier.

outFileClause
    : INTO OUTFILE filePath=constant
        (FORMAT AS format=identifier)?
        (propertyClause)?
    ;

query
    : cte? queryTerm queryOrganization
    ;

queryTerm
    : queryPrimary                                                         #queryTermDefault
    | left=queryTerm operator=INTERSECT setQuantifier? right=queryTerm     #setOperation
    | left=queryTerm operator=(UNION | EXCEPT | MINUS)
      setQuantifier? right=queryTerm                                       #setOperation
    ;

setQuantifier
    : DISTINCT
    | ALL
    ;

queryPrimary
    : querySpecification                                                   #queryPrimaryDefault
    | LEFT_PAREN query RIGHT_PAREN                                         #subquery
    | inlineTable                                                          #valuesTable
    ;

querySpecification
    : selectClause
      intoClause?
      fromClause?
      whereClause?
      aggClause?
      havingClause?
      qualifyClause?
      {doris_legacy_SQL_syntax}? queryOrganization                         #regularQuerySpecification
    ;

cte
    : WITH aliasQuery (COMMA aliasQuery)*
    ;

aliasQuery
    : identifier columnAliases? AS LEFT_PAREN query RIGHT_PAREN
    ;

columnAliases
    : LEFT_PAREN identifier (COMMA identifier)* RIGHT_PAREN
    ;

selectClause
    : SELECT (DISTINCT|ALL)? selectColumnClause
    ;

selectColumnClause
    : namedExpressionSeq
    ;

whereClause
    : WHERE booleanExpression
    ;

fromClause
    : FROM relations
    ;

// For PL-SQL
intoClause
    : bulkCollectClause? INTO (tableRow | identifier) (COMMA (tableRow | identifier))*
    ;

bulkCollectClause :
       BULK COLLECT
     ;

tableRow :
      identifier LEFT_PAREN INTEGER_VALUE RIGHT_PAREN
    ;

relations
    : relation (COMMA relation)*
    ;

relation
    : relationPrimary joinRelation*
    ;

joinRelation
    : (joinType) JOIN distributeType? right=relationPrimary joinCriteria?
    ;

// Just like `opt_plan_hints` in legacy CUP parser.
distributeType
    : LEFT_BRACKET identifier RIGHT_BRACKET                           #bracketDistributeType
    | HINT_START identifier HINT_END                                  #commentDistributeType
    ;

relationHint
    : LEFT_BRACKET identifier (COMMA identifier)* RIGHT_BRACKET       #bracketRelationHint
    | HINT_START identifier (COMMA identifier)* HINT_END              #commentRelationHint
    ;

aggClause
    : GROUP BY groupingElement
    ;

groupingElement
    : ROLLUP LEFT_PAREN (expression (COMMA expression)*)? RIGHT_PAREN
    | CUBE LEFT_PAREN (expression (COMMA expression)*)? RIGHT_PAREN
    | GROUPING SETS LEFT_PAREN groupingSet (COMMA groupingSet)* RIGHT_PAREN
    | expression (COMMA expression)*
    ;

groupingSet
    : LEFT_PAREN (expression (COMMA expression)*)? RIGHT_PAREN
    ;

havingClause
    : HAVING booleanExpression
    ;

qualifyClause
    : QUALIFY booleanExpression
    ;

selectHint: hintStatements+=hintStatement (COMMA? hintStatements+=hintStatement)* HINT_END;

hintStatement
    : hintName=identifier (LEFT_PAREN parameters+=hintAssignment (COMMA? parameters+=hintAssignment)* RIGHT_PAREN)?
    | (USE_MV | NO_USE_MV) (LEFT_PAREN tableList+=multipartIdentifier (COMMA tableList+=multipartIdentifier)* RIGHT_PAREN)?
    ;

hintAssignment
    : key=identifierOrText (EQ (constantValue=constant | identifierValue=identifier))?
    | constant
    ;

updateAssignment
    : col=multipartIdentifier EQ (expression | DEFAULT)
    ;

updateAssignmentSeq
    : assignments+=updateAssignment (COMMA assignments+=updateAssignment)*
    ;

lateralView
    : LATERAL VIEW functionName=identifier LEFT_PAREN (expression (COMMA expression)*)? RIGHT_PAREN
      tableName=identifier AS columnNames+=identifier (COMMA columnNames+=identifier)*
    ;

queryOrganization
    : sortClause? limitClause?
    ;

sortClause
    : ORDER BY sortItem (COMMA sortItem)*
    ;

sortItem
    :  expression ordering = (ASC | DESC)? (NULLS (FIRST | LAST))?
    ;

limitClause
    : (LIMIT limit=INTEGER_VALUE)
    | (LIMIT limit=INTEGER_VALUE OFFSET offset=INTEGER_VALUE)
    | (LIMIT offset=INTEGER_VALUE COMMA limit=INTEGER_VALUE)
    ;

partitionClause
    : PARTITION BY expression (COMMA expression)*
    ;

joinType
    : INNER?
    | CROSS
    | LEFT OUTER?
    | RIGHT OUTER?
    | FULL OUTER?
    | LEFT SEMI
    | RIGHT SEMI
    | LEFT ANTI
    | RIGHT ANTI
    ;

joinCriteria
    : ON booleanExpression
    | USING identifierList
    ;

identifierList
    : LEFT_PAREN identifierSeq RIGHT_PAREN
    ;

identifierSeq
    : ident+=errorCapturingIdentifier (COMMA ident+=errorCapturingIdentifier)*
    ;

optScanParams
    : ATSIGN funcName=identifier LEFT_PAREN (properties=propertyItemList)? RIGHT_PAREN
    ;

relationPrimary
    : multipartIdentifier optScanParams? materializedViewName? tableSnapshot? specifiedPartition?
       tabletList? tableAlias sample? relationHint? lateralView*                           #tableName
    | LEFT_PAREN query RIGHT_PAREN tableAlias lateralView*                                 #aliasedQuery
    | tvfName=identifier LEFT_PAREN
      (properties=propertyItemList)?
      RIGHT_PAREN tableAlias                                                               #tableValuedFunction
    | LEFT_PAREN relations RIGHT_PAREN                                                     #relationList
    ;

materializedViewName
    : INDEX indexName=identifier
    ;

propertyClause
    : PROPERTIES LEFT_PAREN fileProperties=propertyItemList RIGHT_PAREN
    ;

propertyItemList
    : properties+=propertyItem (COMMA properties+=propertyItem)*
    ;

propertyItem
    : key=propertyKey EQ value=propertyValue
    ;

propertyKey : identifier | constant ;

propertyValue : identifier | constant ;

tableAlias
    : (AS? strictIdentifier identifierList?)?
    ;

multipartIdentifier
    : parts+=errorCapturingIdentifier (DOT parts+=errorCapturingIdentifier)*
    ;

// ----------------Create Table Fields----------
simpleColumnDefs
    : cols+=simpleColumnDef (COMMA cols+=simpleColumnDef)*
    ;

simpleColumnDef
    : colName=identifier (COMMENT comment=STRING_LITERAL)?
    ;

columnDefs
    : cols+=columnDef (COMMA cols+=columnDef)*
    ;

columnDef
    : colName=identifier type=dataType
        KEY?
        (aggType=aggTypeDef)?
        ((GENERATED ALWAYS)? AS LEFT_PAREN generatedExpr=expression RIGHT_PAREN)?
        ((NOT)? nullable=NULL)?
        (AUTO_INCREMENT (LEFT_PAREN autoIncInitValue=number RIGHT_PAREN)?)?
        (DEFAULT (nullValue=NULL | SUBTRACT? INTEGER_VALUE | SUBTRACT? DECIMAL_VALUE | PI | E | BITMAP_EMPTY | stringValue=STRING_LITERAL
           | CURRENT_DATE | defaultTimestamp=CURRENT_TIMESTAMP (LEFT_PAREN defaultValuePrecision=number RIGHT_PAREN)?))?
        (ON UPDATE CURRENT_TIMESTAMP (LEFT_PAREN onUpdateValuePrecision=number RIGHT_PAREN)?)?
        (COMMENT comment=STRING_LITERAL)?
    ;

indexDefs
    : indexes+=indexDef (COMMA indexes+=indexDef)*
    ;

indexDef
    : INDEX (ifNotExists=IF NOT EXISTS)? indexName=identifier cols=identifierList (USING indexType=(BITMAP | INVERTED | NGRAM_BF))? (PROPERTIES LEFT_PAREN properties=propertyItemList RIGHT_PAREN)? (COMMENT comment=STRING_LITERAL)?
    ;

partitionsDef
    : partitions+=partitionDef (COMMA partitions+=partitionDef)*
    ;

partitionDef
    : (lessThanPartitionDef | fixedPartitionDef | stepPartitionDef | inPartitionDef) (LEFT_PAREN partitionProperties=propertyItemList RIGHT_PAREN)?
    ;

lessThanPartitionDef
    : PARTITION (IF NOT EXISTS)? partitionName=identifier VALUES LESS THAN (MAXVALUE | partitionValueList)
    ;

fixedPartitionDef
    : PARTITION (IF NOT EXISTS)? partitionName=identifier VALUES LEFT_BRACKET lower=partitionValueList COMMA upper=partitionValueList RIGHT_PAREN
    ;

stepPartitionDef
    : FROM from=partitionValueList TO to=partitionValueList INTERVAL unitsAmount=INTEGER_VALUE unit=unitIdentifier?
    ;

inPartitionDef
    : PARTITION (IF NOT EXISTS)? partitionName=identifier (VALUES IN ((LEFT_PAREN partitionValueLists+=partitionValueList
        (COMMA partitionValueLists+=partitionValueList)* RIGHT_PAREN) | constants=partitionValueList))?
    ;

partitionValueList
    : LEFT_PAREN values+=partitionValueDef (COMMA values+=partitionValueDef)* RIGHT_PAREN
    ;

partitionValueDef
    : SUBTRACT? INTEGER_VALUE | STRING_LITERAL | MAXVALUE | NULL
    ;

rollupDefs
    : rollups+=rollupDef (COMMA rollups+=rollupDef)*
    ;

rollupDef
    : rollupName=identifier rollupCols=identifierList (DUPLICATE KEY dupKeys=identifierList)? properties=propertyClause?
    ;

aggTypeDef
    : MAX | MIN | SUM | REPLACE | REPLACE_IF_NOT_NULL | HLL_UNION | BITMAP_UNION | QUANTILE_UNION | GENERIC
    ;

tabletList
    : TABLET LEFT_PAREN tabletIdList+=INTEGER_VALUE (COMMA tabletIdList+=INTEGER_VALUE)*  RIGHT_PAREN
    ;


inlineTable
    : VALUES rowConstructor (COMMA rowConstructor)*
    ;

// -----------------Expression-----------------
namedExpression
    : expression (AS? (identifierOrText))?
    ;

namedExpressionSeq
    : namedExpression (COMMA namedExpression)*
    ;

expression
    : booleanExpression
    | lambdaExpression
    ;

lambdaExpression
    : args+=errorCapturingIdentifier ARROW body=booleanExpression
    | LEFT_PAREN
        args+=errorCapturingIdentifier (COMMA args+=errorCapturingIdentifier)+
      RIGHT_PAREN
        ARROW body=booleanExpression
    ;

booleanExpression
    : LOGICALNOT booleanExpression                                                  #logicalNot
    | EXISTS LEFT_PAREN query RIGHT_PAREN                                           #exist
    | (ISNULL | IS_NULL_PRED) LEFT_PAREN valueExpression RIGHT_PAREN                #isnull
    | IS_NOT_NULL_PRED LEFT_PAREN valueExpression RIGHT_PAREN                       #is_not_null_pred
    | valueExpression predicate?                                                    #predicated
    | NOT booleanExpression                                                         #logicalNot
    | left=booleanExpression operator=(AND | LOGICALAND) right=booleanExpression    #logicalBinary
    | left=booleanExpression operator=XOR right=booleanExpression                   #logicalBinary
    | left=booleanExpression operator=OR right=booleanExpression                    #logicalBinary
    | left=booleanExpression operator=DOUBLEPIPES right=booleanExpression           #doublePipes
    ;

rowConstructor
    : LEFT_PAREN (rowConstructorItem (COMMA rowConstructorItem)*)? RIGHT_PAREN
    ;

rowConstructorItem
    : constant // duplicate constant rule for improve the parse of `insert into tbl values`
    | DEFAULT
    | namedExpression
    ;

predicate
    : NOT? kind=BETWEEN lower=valueExpression AND upper=valueExpression
    | NOT? kind=(LIKE | REGEXP | RLIKE) pattern=valueExpression
    | NOT? kind=(MATCH | MATCH_ANY | MATCH_ALL | MATCH_PHRASE | MATCH_PHRASE_PREFIX | MATCH_REGEXP | MATCH_PHRASE_EDGE) pattern=valueExpression
    | NOT? kind=IN LEFT_PAREN query RIGHT_PAREN
    | NOT? kind=IN LEFT_PAREN expression (COMMA expression)* RIGHT_PAREN
    | IS NOT? kind=NULL
    | IS NOT? kind=(TRUE | FALSE)
    ;

valueExpression
    : primaryExpression                                                                      #valueExpressionDefault
    | operator=(SUBTRACT | PLUS | TILDE) valueExpression                                     #arithmeticUnary
    // split arithmeticBinary from 1 to 5 due to they have different operator precedence
    | left=valueExpression operator=HAT right=valueExpression                                #arithmeticBinary
    | left=valueExpression operator=(ASTERISK | SLASH | MOD | DIV) right=valueExpression     #arithmeticBinary
    | left=valueExpression operator=(PLUS | SUBTRACT) right=valueExpression                  #arithmeticBinary
    | left=valueExpression operator=AMPERSAND right=valueExpression                          #arithmeticBinary
    | left=valueExpression operator=PIPE right=valueExpression                               #arithmeticBinary
    | left=valueExpression comparisonOperator right=valueExpression                          #comparison
    ;

primaryExpression
    : name=CURRENT_DATE                                                                        #currentDate
    | name=CURRENT_TIME                                                                        #currentTime
    | name=CURRENT_TIMESTAMP                                                                   #currentTimestamp
    | name=LOCALTIME                                                                           #localTime
    | name=LOCALTIMESTAMP                                                                      #localTimestamp
    | name=CURRENT_USER                                                                        #currentUser
    | name=SESSION_USER                                                                        #sessionUser
    | CASE whenClause+ (ELSE elseExpression=expression)? END                                   #searchedCase
    | CASE value=expression whenClause+ (ELSE elseExpression=expression)? END                  #simpleCase
    | name=CAST LEFT_PAREN expression AS castDataType RIGHT_PAREN                              #cast
    | constant                                                                                 #constantDefault
    | interval                                                                                 #intervalLiteral
    | ASTERISK (exceptOrReplace)*                                                              #star
    | qualifiedName DOT ASTERISK (exceptOrReplace)*                                            #star
    | CHAR LEFT_PAREN
                arguments+=expression (COMMA arguments+=expression)*
                (USING charSet=identifierOrText)?
          RIGHT_PAREN                                                                          #charFunction
    | CONVERT LEFT_PAREN argument=expression USING charSet=identifierOrText RIGHT_PAREN        #convertCharSet
    | CONVERT LEFT_PAREN argument=expression COMMA castDataType RIGHT_PAREN                    #convertType
    | functionCallExpression                                                                   #functionCall
    | value=primaryExpression LEFT_BRACKET index=valueExpression RIGHT_BRACKET                 #elementAt
    | value=primaryExpression LEFT_BRACKET begin=valueExpression
      COLON (end=valueExpression)? RIGHT_BRACKET                                               #arraySlice
    | LEFT_PAREN query RIGHT_PAREN                                                             #subqueryExpression
    | ATSIGN identifierOrText                                                                  #userVariable
    | DOUBLEATSIGN (kind=(GLOBAL | SESSION) DOT)? identifier                                   #systemVariable
    | BINARY? identifier                                                                       #columnReference
    | base=primaryExpression DOT fieldName=identifier                                          #dereference
    | LEFT_PAREN expression RIGHT_PAREN                                                        #parenthesizedExpression
    | KEY (dbName=identifier DOT)? keyName=identifier                                          #encryptKey
    | EXTRACT LEFT_PAREN field=identifier FROM (DATE | TIMESTAMP)?
      source=valueExpression RIGHT_PAREN                                                       #extract
    | primaryExpression COLLATE (identifier | STRING_LITERAL | DEFAULT)                        #collate
    ;

exceptOrReplace
    : EXCEPT  LEFT_PAREN namedExpressionSeq RIGHT_PAREN                                  #except
    | REPLACE LEFT_PAREN namedExpressionSeq RIGHT_PAREN                                  #replace
    ;

castDataType
    : dataType
    |(SIGNED|UNSIGNED) (INT|INTEGER)?
    ;

functionCallExpression
    : functionIdentifier
              LEFT_PAREN (
                  (DISTINCT|ALL)?
                  arguments+=expression (COMMA arguments+=expression)*
                  (ORDER BY sortItem (COMMA sortItem)*)?
              )? RIGHT_PAREN
            (OVER windowSpec)?
    ;

functionIdentifier
    : (dbName=identifier DOT)? functionNameIdentifier
    ;

functionNameIdentifier
    : identifier
    | ADD
    | CONNECTION_ID
    | CURRENT_CATALOG
    | CURRENT_USER
    | DATABASE
    | IF
    | LEFT
    | LIKE
    | PASSWORD
    | REGEXP
    | RIGHT
    | SCHEMA
    | SESSION_USER
    | TRIM
    | USER
    ;

windowSpec
    // todo: name for windowRef; we haven't support it
    // : name=identifier
    // | LEFT_PAREN name=identifier RIGHT_PAREN
    : LEFT_PAREN
        partitionClause?
        sortClause?
        windowFrame?
        RIGHT_PAREN
    ;

windowFrame
    : frameUnits start=frameBoundary
    | frameUnits BETWEEN start=frameBoundary AND end=frameBoundary
    ;

frameUnits
    : ROWS
    | RANGE
    ;

frameBoundary
    : UNBOUNDED boundType=(PRECEDING | FOLLOWING)
    | boundType=CURRENT ROW
    | expression boundType=(PRECEDING | FOLLOWING)
    ;

qualifiedName
    : identifier (DOT identifier)*
    ;

specifiedPartition
    : TEMPORARY? PARTITION (identifier | identifierList)
    | TEMPORARY? PARTITIONS identifierList
    ;

constant
    : NULL                                                                                     #nullLiteral
    | type=(DATE | DATEV1 | DATEV2 | TIMESTAMP) STRING_LITERAL                                 #typeConstructor
    | number                                                                                   #numericLiteral
    | booleanValue                                                                             #booleanLiteral
    | BINARY? STRING_LITERAL                                                                   #stringLiteral
    | LEFT_BRACKET (items+=constant)? (COMMA items+=constant)* RIGHT_BRACKET                   #arrayLiteral
    | LEFT_BRACE (items+=constant COLON items+=constant)?
       (COMMA items+=constant COLON items+=constant)* RIGHT_BRACE                              #mapLiteral
    | LEFT_BRACE items+=constant (COMMA items+=constant)* RIGHT_BRACE                          #structLiteral
    | PLACEHOLDER                                                                              #placeholder
    ;

comparisonOperator
    : EQ | NEQ | LT | LTE | GT | GTE | NSEQ
    ;

booleanValue
    : TRUE | FALSE
    ;

whenClause
    : WHEN condition=expression THEN result=expression
    ;

interval
    : INTERVAL value=expression unit=unitIdentifier
    ;

unitIdentifier
	: YEAR | QUARTER | MONTH | WEEK | DAY | HOUR | MINUTE | SECOND
    ;

dataTypeWithNullable
    : dataType ((NOT)? NULL)?
    ;

dataType
    : complex=ARRAY LT dataType GT                                  #complexDataType
    | complex=MAP LT dataType COMMA dataType GT                     #complexDataType
    | complex=STRUCT LT complexColTypeList GT                       #complexDataType
    | AGG_STATE LT functionNameIdentifier
        LEFT_PAREN dataTypes+=dataTypeWithNullable
        (COMMA dataTypes+=dataTypeWithNullable)* RIGHT_PAREN GT     #aggStateDataType
    | primitiveColType (LEFT_PAREN (INTEGER_VALUE | ASTERISK)
      (COMMA INTEGER_VALUE)* RIGHT_PAREN)?                          #primitiveDataType
    ;

primitiveColType
    : type=TINYINT
    | type=SMALLINT
    | type=(INT | INTEGER)
    | type=BIGINT
    | type=LARGEINT
    | type=BOOLEAN
    | type=FLOAT
    | type=DOUBLE
    | type=DATE
    | type=DATETIME
    | type=TIME
    | type=DATEV2
    | type=DATETIMEV2
    | type=DATEV1
    | type=DATETIMEV1
    | type=BITMAP
    | type=QUANTILE_STATE
    | type=HLL
    | type=AGG_STATE
    | type=STRING
    | type=JSON
    | type=JSONB
    | type=TEXT
    | type=VARCHAR
    | type=CHAR
    | type=DECIMAL
    | type=DECIMALV2
    | type=DECIMALV3
    | type=IPV4
    | type=IPV6
    | type=VARIANT
    | type=ALL
    ;

complexColTypeList
    : complexColType (COMMA complexColType)*
    ;

complexColType
    : identifier COLON dataType commentSpec?
    ;

commentSpec
    : COMMENT STRING_LITERAL
    ;

sample
    : TABLESAMPLE LEFT_PAREN sampleMethod? RIGHT_PAREN (REPEATABLE seed=INTEGER_VALUE)?
    ;

sampleMethod
    : percentage=INTEGER_VALUE PERCENT                              #sampleByPercentile
    | INTEGER_VALUE ROWS                                            #sampleByRows
    ;

tableSnapshot
    : FOR VERSION AS OF version=INTEGER_VALUE
    | FOR TIME AS OF time=STRING_LITERAL
    ;

// this rule is used for explicitly capturing wrong identifiers such as test-table, which should actually be `test-table`
// replace identifier with errorCapturingIdentifier where the immediate follow symbol is not an expression, otherwise
// valid expressions such as "a-b" can be recognized as an identifier
errorCapturingIdentifier
    : identifier errorCapturingIdentifierExtra
    ;

// extra left-factoring grammar
errorCapturingIdentifierExtra
    : (SUBTRACT identifier)+ #errorIdent
    |                        #realIdent
    ;

identifier
    : strictIdentifier
    ;

strictIdentifier
    : IDENTIFIER              #unquotedIdentifier
    | quotedIdentifier        #quotedIdentifierAlternative
    | nonReserved             #unquotedIdentifier
    ;

quotedIdentifier
    : BACKQUOTED_IDENTIFIER
    ;

number
    : SUBTRACT? INTEGER_VALUE                    #integerLiteral
    | SUBTRACT? (EXPONENT_VALUE | DECIMAL_VALUE) #decimalLiteral
    ;

// there are 1 kinds of keywords in Doris.
// - Non-reserved keywords:
//     normal version of non-reserved keywords.
// The non-reserved keywords are listed in `nonReserved`.
// TODO: need to stay consistent with the legacy
nonReserved
//--DEFAULT-NON-RESERVED-START
    : ACTIONS
    | AFTER
    | AGG_STATE
    | AGGREGATE
    | ALIAS
    | ALWAYS
    | ANALYZED
    | ARRAY
    | AT
    | AUTHORS
    | AUTO_INCREMENT
    | BACKENDS
    | BACKUP
    | BEGIN
    | BELONG
    | BIN
    | BITAND
    | BITMAP
    | BITMAP_EMPTY
    | BITMAP_UNION
    | BITOR
    | BITXOR
    | BLOB
    | BOOLEAN
    | BRIEF
    | BROKER
    | BUCKETS
    | BUILD
    | BUILTIN
    | BULK
    | CACHE
    | CACHED
    | CALL
    | CATALOG
    | CATALOGS
    | CHAIN
    | CHAR
    | CHARSET
    | CHECK
    | CLUSTER
    | CLUSTERS
    | COLLATION
    | COLLECT
    | COLOCATE
    | COLUMNS
    | COMMENT
    | COMMENT_START
    | COMMIT
    | COMMITTED
    | COMPACT
    | COMPLETE
    | COMPRESS_TYPE
    | COMPUTE
    | CONDITIONS
    | CONFIG
    | CONNECTION
    | CONNECTION_ID
    | CONSISTENT
    | CONSTRAINTS
    | CONVERT
    | CONVERT_LSC
    | COPY
    | COUNT
    | CREATION
    | CRON
    | CURRENT_CATALOG
    | CURRENT_DATE
    | CURRENT_TIME
    | CURRENT_TIMESTAMP
    | CURRENT_USER
    | DATA
    | DATE
    | DATETIME
    | DATETIMEV1
    | DATETIMEV2
    | DATEV1
    | DATEV2
    | DAY
    | DECIMAL
    | DECIMALV2
    | DECIMALV3
    | DEFERRED
    | DEMAND
    | DIAGNOSE
    | DIAGNOSIS
    | DICTIONARIES
    | DICTIONARY
    | DISTINCTPC
    | DISTINCTPCSA
    | DO
    | DORIS_INTERNAL_TABLE_ID
    | DUAL
    | DYNAMIC
    | E
    | ENABLE
    | ENCRYPTKEY
    | ENCRYPTKEYS
    | END
    | ENDS
    | ENGINE
    | ENGINES
    | ERRORS
    | EVENTS
    | EVERY
    | EXCLUDE
    | EXPIRED
    | EXTERNAL
    | FAILED_LOGIN_ATTEMPTS
    | FAST
    | FEATURE
    | FIELDS
    | FILE
    | FILTER
    | FIRST
    | FORMAT
    | FREE
    | FRONTENDS
    | FUNCTION
    | GENERATED
    | GENERIC
    | GLOBAL
    | GRAPH
    | GROUPING
    | GROUPS
    | HASH
    | HASH_MAP
    | HDFS
    | HELP
    | HINT_END
    | HINT_START
    | HISTOGRAM
    | HLL_UNION
    | HOSTNAME
    | HOTSPOT
    | HOUR
    | HUB
    | IDENTIFIED
    | IGNORE
    | IMMEDIATE
    | INCREMENTAL
    | INDEXES
    | INVERTED
    | IP_TRIE
    | IPV4
    | IPV6
    | IS_NOT_NULL_PRED
    | IS_NULL_PRED
    | ISNULL
    | ISOLATION
    | JOB
    | JOBS
    | JSON
    | JSONB
    | LABEL
    | LAST
    | LDAP
    | LDAP_ADMIN_PASSWORD
    | LEFT_BRACE
    | LESS
    | LEVEL
    | LINES
    | LINK
    | LOCAL
    | LOCALTIME
    | LOCALTIMESTAMP
    | LOCATION
    | LOCK
    | LOGICAL
    | MANUAL
    | MAP
    | MATCH_ALL
    | MATCH_ANY
    | MATCH_PHRASE
    | MATCH_PHRASE_EDGE
    | MATCH_PHRASE_PREFIX
    | MATCH_REGEXP
    | MATERIALIZED
    | MAX
    | MEMO
    | MERGE
    | MIGRATE
    | MIGRATIONS
    | MIN
    | MINUTE
    | MODIFY
    | MONTH
    | MTMV
    | NAME
    | NAMES
    | NEGATIVE
    | NEVER
    | NEXT
    | NGRAM_BF
    | NO
    | NON_NULLABLE
    | NULLS
    | OF
    | OFFSET
    | ONLY
    | OPEN
    | OPTIMIZED
    | PARAMETER
    | PARSED
    | PASSWORD
    | PASSWORD_EXPIRE
    | PASSWORD_HISTORY
    | PASSWORD_LOCK_TIME
    | PASSWORD_REUSE
    | PARTITIONS
    | PATH
    | PAUSE
    | PERCENT
    | PERIOD
    | PERMISSIVE
    | PHYSICAL
    | PI
    | PLAN
    | PLUGIN
    | PLUGINS
    | POLICY
    | PRIVILEGES
    | PROC
    | PROCESS
    | PROCESSLIST
    | PROFILE
    | PROPERTIES
    | PROPERTY
    | QUANTILE_STATE
	| QUANTILE_UNION
	| QUARTER
    | QUERY
    | QUOTA
    | QUALIFY
    | QUEUED
    | RANDOM
    | RECENT
    | RECOVER
    | RECYCLE
    | REFRESH
    | REPEATABLE
    | REPLACE
    | REPLACE_IF_NOT_NULL
    | REPLAYER
    | REPOSITORIES
    | REPOSITORY
    | RESOURCE
    | RESOURCES
    | RESTORE
    | RESTRICTIVE
    | RESUME
    | RETURNS
    | REWRITTEN
    | RIGHT_BRACE
    | RLIKE
    | ROLLBACK
    | ROLLUP
    | ROUTINE
    | S3
    | SAMPLE
    | SCHEDULE
    | SCHEDULER
    | SCHEMA
    | SECOND
    | SERIALIZABLE
    | SET_SESSION_VARIABLE
    | SESSION
    | SESSION_USER
    | SHAPE
    | SKEW
    | SNAPSHOT
    | SONAME
    | SPLIT
    | SQL
    | STAGE
    | STAGES
    | START
    | STARTS
    | STATS
    | STATUS
    | STOP
    | STORAGE
    | STREAM
    | STREAMING
    | STRING
    | STRUCT
    | SUM
    | TABLES
    | TASK
    | TASKS
    | TEMPORARY
    | TEXT
    | THAN
    | TIME
    | TIMESTAMP
    | TRANSACTION
    | TREE
    | TRIGGERS
    | TRUNCATE
    | TYPE
    | TYPES
    | UNCOMMITTED
    | UNLOCK
    | UNSET
    | UP
    | USER
    | VALUE
    | VARCHAR
    | VARIABLE
    | VARIABLES
    | VARIANT
    | VAULT
    | VAULTS
    | VERBOSE
    | VERSION
    | VIEW
    | VIEWS
    | WARM
    | WARNINGS
    | WEEK
    | WORK
    | YEAR
//--DEFAULT-NON-RESERVED-END
    ;<|MERGE_RESOLUTION|>--- conflicted
+++ resolved
@@ -481,12 +481,9 @@
     | SHOW BUILD INDEX ((FROM | IN) database=multipartIdentifier)?
         wildWhere? sortClause? limitClause?                                         #showBuildIndex
     | SHOW REPLICA STATUS FROM baseTableRef wildWhere?                              #showReplicaStatus
-<<<<<<< HEAD
     | SHOW COPY ((FROM | IN) database=multipartIdentifier)?
         whereClause? sortClause? limitClause?                                       #showCopy
-=======
     | SHOW WARM UP JOB wildWhere?                                                   #showWarmUpJob
->>>>>>> 7665c078
     ;
 
 createRoutineLoad
