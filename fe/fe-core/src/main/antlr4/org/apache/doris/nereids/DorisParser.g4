// Licensed to the Apache Software Foundation (ASF) under one
// or more contributor license agreements.  See the NOTICE file
// distributed with this work for additional information
// regarding copyright ownership.  The ASF licenses this file
// to you under the Apache License, Version 2.0 (the
// "License"); you may not use this file except in compliance
// with the License.  You may obtain a copy of the License at
//
//   http://www.apache.org/licenses/LICENSE-2.0
//
// Unless required by applicable law or agreed to in writing,
// software distributed under the License is distributed on an
// "AS IS" BASIS, WITHOUT WARRANTIES OR CONDITIONS OF ANY
// KIND, either express or implied.  See the License for the
// specific language governing permissions and limitations
// under the License.

// Copied from Apache Spark and modified for Apache Doris

parser grammar DorisParser;

options { tokenVocab = DorisLexer; }

@members {
    public boolean doris_legacy_SQL_syntax = true;
}

multiStatements
    : SEMICOLON* statement? (SEMICOLON+ statement)* SEMICOLON* EOF
    ;

singleStatement
    : SEMICOLON* statement? SEMICOLON* EOF
    ;

statement
    : statementBase # statementBaseAlias
    | CALL name=multipartIdentifier LEFT_PAREN (expression (COMMA expression)*)? RIGHT_PAREN #callProcedure
    | (ALTER | CREATE (OR REPLACE)? | REPLACE) (PROCEDURE | PROC) name=multipartIdentifier LEFT_PAREN .*? RIGHT_PAREN .*? #createProcedure
    | DROP (PROCEDURE | PROC) (IF EXISTS)? name=multipartIdentifier #dropProcedure
    | SHOW (PROCEDURE | FUNCTION) STATUS (LIKE pattern=valueExpression | whereClause)? #showProcedureStatus
    | SHOW CREATE PROCEDURE name=multipartIdentifier #showCreateProcedure
    // FIXME: like should be wildWhere? FRONTEND should not contain FROM backendid
    | ADMIN? SHOW type=(FRONTEND | BACKEND) CONFIG (LIKE pattern=valueExpression)? (FROM backendId=INTEGER_VALUE)? #showConfig
    ;

statementBase
    : explain? query outFileClause?     #statementDefault
    | supportedDmlStatement             #supportedDmlStatementAlias
    | supportedCreateStatement          #supportedCreateStatementAlias
    | supportedAlterStatement           #supportedAlterStatementAlias
    | materializedViewStatement         #materializedViewStatementAlias
    | supportedJobStatement             #supportedJobStatementAlias
    | constraintStatement               #constraintStatementAlias
    | supportedCleanStatement           #supportedCleanStatementAlias
    | supportedDescribeStatement        #supportedDescribeStatementAlias
    | supportedDropStatement            #supportedDropStatementAlias
    | supportedSetStatement             #supportedSetStatementAlias
    | supportedUnsetStatement           #supportedUnsetStatementAlias
    | supportedRefreshStatement         #supportedRefreshStatementAlias
    | supportedShowStatement            #supportedShowStatementAlias
    | supportedLoadStatement            #supportedLoadStatementAlias
    | supportedCancelStatement          #supportedCancelStatementAlias
    | supportedRecoverStatement         #supportedRecoverStatementAlias
    | supportedAdminStatement           #supportedAdminStatementAlias
    | supportedUseStatement             #supportedUseStatementAlias
    | supportedOtherStatement           #supportedOtherStatementAlias
    | supportedKillStatement            #supportedKillStatementAlias
    | supportedStatsStatement           #supportedStatsStatementAlias
    | supportedTransactionStatement     #supportedTransactionStatementAlias
    | unsupportedStatement              #unsupported
    ;

unsupportedStatement
    : unsupportedUseStatement
    | unsupportedCreateStatement
    | unsupportedDropStatement
    | unsupportedStatsStatement
    | unsupportedAlterStatement
    | unsupportedGrantRevokeStatement
    | unsupportedAdminStatement
    | unsupportedCancelStatement
    | unsupportedRefreshStatement
    | unsupportedLoadStatement
    | unsupportedShowStatement
    | unsupportedOtherStatement
    ;

materializedViewStatement
    : CREATE MATERIALIZED VIEW (IF NOT EXISTS)? mvName=multipartIdentifier
        (LEFT_PAREN cols=simpleColumnDefs RIGHT_PAREN)? buildMode?
        (REFRESH refreshMethod? refreshTrigger?)?
        ((DUPLICATE)? KEY keys=identifierList)?
        (COMMENT STRING_LITERAL)?
        (PARTITION BY LEFT_PAREN mvPartition RIGHT_PAREN)?
        (DISTRIBUTED BY (HASH hashKeys=identifierList | RANDOM)
        (BUCKETS (INTEGER_VALUE | AUTO))?)?
        propertyClause?
        AS query                                                                                #createMTMV
    | REFRESH MATERIALIZED VIEW mvName=multipartIdentifier (partitionSpec | COMPLETE | AUTO)    #refreshMTMV
    | ALTER MATERIALIZED VIEW mvName=multipartIdentifier ((RENAME newName=identifier)
        | (REFRESH (refreshMethod | refreshTrigger | refreshMethod refreshTrigger))
        | REPLACE WITH MATERIALIZED VIEW newName=identifier propertyClause?
        | (SET  LEFT_PAREN fileProperties=propertyItemList RIGHT_PAREN))                        #alterMTMV
    | DROP MATERIALIZED VIEW (IF EXISTS)? mvName=multipartIdentifier
        (ON tableName=multipartIdentifier)?                                                     #dropMTMV
    | PAUSE MATERIALIZED VIEW JOB ON mvName=multipartIdentifier                                 #pauseMTMV
    | RESUME MATERIALIZED VIEW JOB ON mvName=multipartIdentifier                                #resumeMTMV
    | CANCEL MATERIALIZED VIEW TASK taskId=INTEGER_VALUE ON mvName=multipartIdentifier          #cancelMTMVTask
    | SHOW CREATE MATERIALIZED VIEW mvName=multipartIdentifier                                  #showCreateMTMV
    ;
supportedJobStatement
    : CREATE JOB label=multipartIdentifier ON SCHEDULE
        (
            (EVERY timeInterval=INTEGER_VALUE timeUnit=identifier
            (STARTS (startTime=STRING_LITERAL | CURRENT_TIMESTAMP))?
            (ENDS endsTime=STRING_LITERAL)?)
            |
            (AT (atTime=STRING_LITERAL | CURRENT_TIMESTAMP)))
        commentSpec?
        DO supportedDmlStatement                                                                                                             #createScheduledJob
   | PAUSE JOB WHERE (jobNameKey=identifier) EQ (jobNameValue=STRING_LITERAL)                                                                #pauseJob
   | DROP JOB (IF EXISTS)? WHERE (jobNameKey=identifier) EQ (jobNameValue=STRING_LITERAL)                                                    #dropJob
   | RESUME JOB WHERE (jobNameKey=identifier) EQ (jobNameValue=STRING_LITERAL)                                                               #resumeJob
   | CANCEL TASK WHERE (jobNameKey=identifier) EQ (jobNameValue=STRING_LITERAL) AND (taskIdKey=identifier) EQ (taskIdValue=INTEGER_VALUE)    #cancelJobTask
   ;
constraintStatement
    : ALTER TABLE table=multipartIdentifier
        ADD CONSTRAINT constraintName=errorCapturingIdentifier
        constraint                                                        #addConstraint
    | ALTER TABLE table=multipartIdentifier
        DROP CONSTRAINT constraintName=errorCapturingIdentifier           #dropConstraint
    | SHOW CONSTRAINTS FROM table=multipartIdentifier                     #showConstraint
    ;

supportedDmlStatement
    : explain? cte? INSERT (INTO | OVERWRITE TABLE)
        (tableName=multipartIdentifier | DORIS_INTERNAL_TABLE_ID LEFT_PAREN tableId=INTEGER_VALUE RIGHT_PAREN)
        partitionSpec?  // partition define
        (WITH LABEL labelName=identifier)? cols=identifierList?  // label and columns define
        (LEFT_BRACKET hints=identifierSeq RIGHT_BRACKET)?  // hint define
        query                                                          #insertTable
    | explain? cte? UPDATE tableName=multipartIdentifier tableAlias
        SET updateAssignmentSeq
        fromClause?
        whereClause?                                                   #update
    | explain? cte? DELETE FROM tableName=multipartIdentifier
        partitionSpec? tableAlias
        (USING relations)?
        whereClause?                                                   #delete
    | LOAD LABEL lableName=multipartIdentifier
        LEFT_PAREN dataDescs+=dataDesc (COMMA dataDescs+=dataDesc)* RIGHT_PAREN
        (withRemoteStorageSystem)?
        propertyClause?
        (commentSpec)?                                                 #load
    | EXPORT TABLE tableName=multipartIdentifier
        (PARTITION partition=identifierList)?
        (whereClause)?
        TO filePath=STRING_LITERAL
        (propertyClause)?
        (withRemoteStorageSystem)?                                     #export
    | replayCommand                                                    #replay
    | COPY INTO selectHint? name=multipartIdentifier columns=identifierList? FROM
            (stageAndPattern | (LEFT_PAREN SELECT selectColumnClause
                FROM stageAndPattern whereClause? RIGHT_PAREN))
            properties=propertyClause?                                 #copyInto
    | TRUNCATE TABLE multipartIdentifier specifiedPartition?  FORCE?   #truncateTable
    ;

supportedCreateStatement
    : CREATE (EXTERNAL | TEMPORARY)? TABLE (IF NOT EXISTS)? name=multipartIdentifier
        ((ctasCols=identifierList)? | (LEFT_PAREN columnDefs (COMMA indexDefs)? COMMA? RIGHT_PAREN))
        (ENGINE EQ engine=identifier)?
        ((AGGREGATE | UNIQUE | DUPLICATE) KEY keys=identifierList
        (CLUSTER BY clusterKeys=identifierList)?)?
        (COMMENT STRING_LITERAL)?
        (partition=partitionTable)?
        (DISTRIBUTED BY (HASH hashKeys=identifierList | RANDOM)
        (BUCKETS (INTEGER_VALUE | autoBucket=AUTO))?)?
        (ROLLUP LEFT_PAREN rollupDefs RIGHT_PAREN)?
        properties=propertyClause?
        (BROKER extProperties=propertyClause)?
        (AS query)?                                                       #createTable
    | CREATE (OR REPLACE)? VIEW (IF NOT EXISTS)? name=multipartIdentifier
        (LEFT_PAREN cols=simpleColumnDefs RIGHT_PAREN)?
        (COMMENT STRING_LITERAL)? AS query                                #createView
    | CREATE FILE name=STRING_LITERAL
        ((FROM | IN) database=identifier)? properties=propertyClause            #createFile
    | CREATE (EXTERNAL | TEMPORARY)? TABLE (IF NOT EXISTS)? name=multipartIdentifier
        LIKE existedTable=multipartIdentifier
        (WITH ROLLUP (rollupNames=identifierList)?)?                      #createTableLike
    | CREATE ROLE (IF NOT EXISTS)? name=identifierOrText (COMMENT STRING_LITERAL)?    #createRole
    | CREATE WORKLOAD GROUP (IF NOT EXISTS)?
        name=identifierOrText (FOR computeGroup=identifierOrText)? properties=propertyClause? #createWorkloadGroup
    | CREATE CATALOG (IF NOT EXISTS)? catalogName=identifier
        (WITH RESOURCE resourceName=identifier)?
        (COMMENT STRING_LITERAL)? properties=propertyClause?                    #createCatalog
    | CREATE ROW POLICY (IF NOT EXISTS)? name=identifier
        ON table=multipartIdentifier
        AS type=(RESTRICTIVE | PERMISSIVE)
        TO (user=userIdentify | ROLE roleName=identifierOrText)
        USING LEFT_PAREN booleanExpression RIGHT_PAREN                    #createRowPolicy
    | CREATE STORAGE POLICY (IF NOT EXISTS)?
        name=identifier properties=propertyClause?                              #createStoragePolicy
    | BUILD INDEX name=identifier ON tableName=multipartIdentifier
        partitionSpec?                                                          #buildIndex
    | CREATE INDEX (IF NOT EXISTS)? name=identifier
        ON tableName=multipartIdentifier identifierList
        (USING (BITMAP | NGRAM_BF | INVERTED))?
        properties=propertyClause? (COMMENT STRING_LITERAL)?                    #createIndex
    | CREATE SQL_BLOCK_RULE (IF NOT EXISTS)?
        name=identifier properties=propertyClause?                        #createSqlBlockRule
    | CREATE ENCRYPTKEY (IF NOT EXISTS)? multipartIdentifier AS STRING_LITERAL  #createEncryptkey
    | CREATE statementScope?
            (TABLES | AGGREGATE)? FUNCTION (IF NOT EXISTS)?
            functionIdentifier LEFT_PAREN functionArguments? RIGHT_PAREN
            RETURNS returnType=dataType (INTERMEDIATE intermediateType=dataType)?
            properties=propertyClause?                                              #createUserDefineFunction
    | CREATE statementScope? ALIAS FUNCTION (IF NOT EXISTS)?
            functionIdentifier LEFT_PAREN functionArguments? RIGHT_PAREN
            WITH PARAMETER LEFT_PAREN parameters=identifierSeq? RIGHT_PAREN
            AS expression                                                           #createAliasFunction
    | CREATE USER (IF NOT EXISTS)? grantUserIdentify
            (SUPERUSER | DEFAULT ROLE role=STRING_LITERAL)?
            passwordOption commentSpec?                            #createUser
    | CREATE EXTERNAL? RESOURCE (IF NOT EXISTS)?
            name=identifierOrText properties=propertyClause?                        #createResource
    | CREATE DICTIONARY (IF NOT EXISTS)? name = multipartIdentifier
		USING source = multipartIdentifier
		LEFT_PAREN dictionaryColumnDefs RIGHT_PAREN
        LAYOUT LEFT_PAREN layoutType=identifier RIGHT_PAREN
        properties=propertyClause?         # createDictionary
    | CREATE STAGE (IF NOT EXISTS)? name=identifier properties=propertyClause?      #createStage
    ;

dictionaryColumnDefs:
	dictionaryColumnDef (COMMA dictionaryColumnDef)*;

dictionaryColumnDef:
	colName = identifier columnType = (KEY | VALUE) ;

supportedAlterStatement
    : ALTER SYSTEM alterSystemClause                                                        #alterSystem
    | ALTER VIEW name=multipartIdentifier
        ((MODIFY commentSpec) | ((LEFT_PAREN cols=simpleColumnDefs RIGHT_PAREN)? AS query)) #alterView
    | ALTER CATALOG name=identifier RENAME newName=identifier                       #alterCatalogRename
    | ALTER ROLE role=identifierOrText commentSpec                                        #alterRole
    | ALTER STORAGE VAULT name=multipartIdentifier properties=propertyClause                #alterStorageVault
    | ALTER WORKLOAD GROUP name=identifierOrText (FOR computeGroup=identifierOrText)?
        properties=propertyClause?                                                          #alterWorkloadGroup
    | ALTER CATALOG name=identifier SET PROPERTIES
        LEFT_PAREN propertyItemList RIGHT_PAREN                                             #alterCatalogProperties        
    | ALTER WORKLOAD POLICY name=identifierOrText
        properties=propertyClause?                                                          #alterWorkloadPolicy
    | ALTER SQL_BLOCK_RULE name=identifier properties=propertyClause?                       #alterSqlBlockRule
    | ALTER CATALOG name=identifier MODIFY COMMENT comment=STRING_LITERAL                   #alterCatalogComment
    | ALTER DATABASE name=identifier RENAME newName=identifier                              #alterDatabaseRename
    | ALTER STORAGE POLICY name=identifierOrText
        properties=propertyClause                                                           #alterStoragePolicy
    | ALTER TABLE tableName=multipartIdentifier
        alterTableClause (COMMA alterTableClause)*                                          #alterTable
    | ALTER TABLE tableName=multipartIdentifier ADD ROLLUP
        addRollupClause (COMMA addRollupClause)*                                            #alterTableAddRollup
    | ALTER TABLE tableName=multipartIdentifier DROP ROLLUP
        dropRollupClause (COMMA dropRollupClause)*                                          #alterTableDropRollup
    | ALTER TABLE name=multipartIdentifier
        SET LEFT_PAREN propertyItemList RIGHT_PAREN                                         #alterTableProperties
    | ALTER DATABASE name=identifier SET (DATA | REPLICA | TRANSACTION)
            QUOTA (quota=identifier | INTEGER_VALUE)                                        #alterDatabaseSetQuota
    | ALTER SYSTEM RENAME COMPUTE GROUP name=identifier newName=identifier                  #alterSystemRenameComputeGroup
    | ALTER REPOSITORY name=identifier properties=propertyClause?                           #alterRepository
    | ALTER USER (IF EXISTS)? grantUserIdentify
        passwordOption (COMMENT STRING_LITERAL)?                                            #alterUser
    ;

supportedDropStatement
    : DROP CATALOG RECYCLE BIN WHERE idType=STRING_LITERAL EQ id=INTEGER_VALUE  #dropCatalogRecycleBin
    | DROP ENCRYPTKEY (IF EXISTS)? name=multipartIdentifier                     #dropEncryptkey
    | DROP ROLE (IF EXISTS)? name=identifierOrText                                    #dropRole
    | DROP SQL_BLOCK_RULE (IF EXISTS)? identifierSeq                            #dropSqlBlockRule
    | DROP USER (IF EXISTS)? userIdentify                                       #dropUser
    | DROP STORAGE POLICY (IF EXISTS)? name=identifier                          #dropStoragePolicy
    | DROP WORKLOAD GROUP (IF EXISTS)? name=identifierOrText (FOR computeGroup=identifierOrText)?                    #dropWorkloadGroup
    | DROP CATALOG (IF EXISTS)? name=identifier                                 #dropCatalog
    | DROP FILE name=STRING_LITERAL
        ((FROM | IN) database=identifier)? properties=propertyClause            #dropFile
    | DROP WORKLOAD POLICY (IF EXISTS)? name=identifierOrText                   #dropWorkloadPolicy
    | DROP REPOSITORY name=identifier                                           #dropRepository
    | DROP TABLE (IF EXISTS)? name=multipartIdentifier FORCE?                   #dropTable
    | DROP (DATABASE | SCHEMA) (IF EXISTS)? name=multipartIdentifier FORCE?     #dropDatabase
    | DROP statementScope? FUNCTION (IF EXISTS)?
        functionIdentifier LEFT_PAREN functionArguments? RIGHT_PAREN            #dropFunction
    | DROP INDEX (IF EXISTS)? name=identifier ON tableName=multipartIdentifier  #dropIndex
    | DROP RESOURCE (IF EXISTS)? name=identifierOrText                          #dropResource
    | DROP ROW POLICY (IF EXISTS)? policyName=identifier
        ON tableName=multipartIdentifier
        (FOR (userIdentify | ROLE roleName=identifier))?                        #dropRowPolicy
    | DROP DICTIONARY (IF EXISTS)? name=multipartIdentifier                     #dropDictionary
    | DROP STAGE (IF EXISTS)? name=identifier                                   #dropStage
    ;

supportedShowStatement
    : SHOW statementScope? VARIABLES wildWhere?                         #showVariables
    | SHOW AUTHORS                                                                  #showAuthors
    | SHOW CREATE (DATABASE | SCHEMA) name=multipartIdentifier                      #showCreateDatabase
    | SHOW BACKUP ((FROM | IN) database=identifier)? wildWhere?                     #showBackup
    | SHOW BROKER                                                                   #showBroker
    | SHOW DYNAMIC PARTITION TABLES ((FROM | IN) database=multipartIdentifier)?     #showDynamicPartition
    | SHOW EVENTS ((FROM | IN) database=multipartIdentifier)? wildWhere?            #showEvents
    | SHOW LAST INSERT                                                              #showLastInsert
    | SHOW ((CHAR SET) | CHARSET)                                                   #showCharset
    | SHOW DELETE ((FROM | IN) database=multipartIdentifier)?                       #showDelete
    | SHOW FULL? BUILTIN? FUNCTIONS
        ((FROM | IN) database=multipartIdentifier)? (LIKE STRING_LITERAL)?          #showFunctions
    | SHOW GLOBAL FULL? FUNCTIONS (LIKE STRING_LITERAL)?                            #showGlobalFunctions
    | SHOW ALL? GRANTS                                                              #showGrants
    | SHOW GRANTS FOR userIdentify                                                  #showGrantsForUser
    | SHOW SYNC JOB ((FROM | IN) database=multipartIdentifier)?                     #showSyncJob
    | SHOW SNAPSHOT ON repo=identifier wildWhere?                                   #showSnapshot
    | SHOW LOAD PROFILE loadIdPath=STRING_LITERAL? limitClause?                     #showLoadProfile
    | SHOW CREATE REPOSITORY FOR identifier                                         #showCreateRepository
    | SHOW VIEW
        (FROM |IN) tableName=multipartIdentifier
        ((FROM | IN) database=identifier)?                                          #showView
    | SHOW PLUGINS                                                                  #showPlugins
    | SHOW REPOSITORIES                                                             #showRepositories
    | SHOW ENCRYPTKEYS ((FROM | IN) database=multipartIdentifier)?
        (LIKE STRING_LITERAL)?                                                      #showEncryptKeys
    | SHOW BRIEF? CREATE TABLE name=multipartIdentifier                             #showCreateTable
    | SHOW FULL? PROCESSLIST                                                        #showProcessList
    | SHOW BRIEF? RESTORE ((FROM | IN) database=identifier)? wildWhere?             #showRestore
    | SHOW ROLES                                                                    #showRoles
    | SHOW PARTITION partitionId=INTEGER_VALUE                                      #showPartitionId
    | SHOW PRIVILEGES                                                               #showPrivileges
    | SHOW PROC path=STRING_LITERAL                                                 #showProc
    | SHOW FILE ((FROM | IN) database=multipartIdentifier)?                         #showSmallFiles
    | SHOW STORAGE? ENGINES                                                         #showStorageEngines
    | SHOW CREATE CATALOG name=identifier                                           #showCreateCatalog
    | SHOW CATALOG name=identifier                                                  #showCatalog
    | SHOW CATALOGS wildWhere?                                                      #showCatalogs
    | SHOW PROPERTY (FOR user=identifierOrText)? (LIKE STRING_LITERAL)?                         #showUserProperties
    | SHOW ALL PROPERTIES (LIKE STRING_LITERAL)?                                               #showAllProperties
    | SHOW COLLATION wildWhere?                                                     #showCollation
    | SHOW ROW POLICY (FOR (userIdentify | (ROLE role=identifier)))?                #showRowPolicy
    | SHOW STORAGE POLICY (USING (FOR policy=identifierOrText)?)?                   #showStoragePolicy   
    | SHOW SQL_BLOCK_RULE (FOR ruleName=identifier)?                                #showSqlBlockRule
    | SHOW CREATE VIEW name=multipartIdentifier                                     #showCreateView
    | SHOW DATA TYPES                                                               #showDataTypes
    | SHOW DATA (ALL)? (FROM tableName=multipartIdentifier)?
        sortClause? propertyClause?                                                 #showData
    | SHOW CREATE MATERIALIZED VIEW mvName=identifier
        ON tableName=multipartIdentifier                                            #showCreateMaterializedView
    | SHOW (WARNINGS | ERRORS) limitClause?                                         #showWarningErrors
    | SHOW COUNT LEFT_PAREN ASTERISK RIGHT_PAREN (WARNINGS | ERRORS)                #showWarningErrorCount
    | SHOW BACKENDS                                                                 #showBackends
    | SHOW STAGES                                                                   #showStages
    | SHOW REPLICA DISTRIBUTION FROM baseTableRef                                   #showReplicaDistribution
    | SHOW RESOURCES wildWhere? sortClause? limitClause?                            #showResources
    | SHOW STREAM? LOAD ((FROM | IN) database=identifier)? wildWhere?
        sortClause? limitClause?                                                    #showLoad
    | SHOW FULL? TRIGGERS ((FROM | IN) database=multipartIdentifier)? wildWhere?    #showTriggers
    | SHOW TABLET DIAGNOSIS tabletId=INTEGER_VALUE                                  #showDiagnoseTablet
    | SHOW FRONTENDS name=identifier?                                               #showFrontends
    | SHOW DATABASE databaseId=INTEGER_VALUE                                        #showDatabaseId
    | SHOW TABLE tableId=INTEGER_VALUE                                              #showTableId
    | SHOW TRASH (ON backend=STRING_LITERAL)?                                       #showTrash
    | SHOW (CLUSTERS | (COMPUTE GROUPS))                                            #showClusters    
    | SHOW statementScope? STATUS                                                   #showStatus
    | SHOW WHITELIST                                                                #showWhitelist
    | SHOW TABLETS BELONG
        tabletIds+=INTEGER_VALUE (COMMA tabletIds+=INTEGER_VALUE)*                  #showTabletsBelong
    | SHOW DATA SKEW FROM baseTableRef                                              #showDataSkew
    | SHOW TABLE CREATION ((FROM | IN) database=multipartIdentifier)?
        (LIKE STRING_LITERAL)?                                                      #showTableCreation
    | SHOW TABLET STORAGE FORMAT VERBOSE?                                           #showTabletStorageFormat
    | SHOW QUERY PROFILE queryIdPath=STRING_LITERAL? limitClause?                   #showQueryProfile
    | SHOW CONVERT_LSC ((FROM | IN) database=multipartIdentifier)?                  #showConvertLsc
    | SHOW FULL? TABLES ((FROM | IN) database=multipartIdentifier)? wildWhere?      #showTables
    | SHOW FULL? VIEWS ((FROM | IN) database=multipartIdentifier)? wildWhere?       #showViews
    | SHOW TABLE STATUS ((FROM | IN) database=multipartIdentifier)? wildWhere?      #showTableStatus
    | SHOW (DATABASES | SCHEMAS) (FROM catalog=identifier)? wildWhere?              #showDatabases
    | SHOW TABLETS FROM tableName=multipartIdentifier partitionSpec?
        wildWhere? sortClause? limitClause?                                         #showTabletsFromTable
    | SHOW TABLET tabletId=INTEGER_VALUE                                            #showTabletId
    | SHOW DICTIONARIES wildWhere?                                                  #showDictionaries
    ;

supportedLoadStatement
    : SYNC                                                                          #sync
    | createRoutineLoad                                                             #createRoutineLoadAlias
    | SHOW ALL? CREATE ROUTINE LOAD FOR label=multipartIdentifier                   #showCreateRoutineLoad
    | PAUSE ROUTINE LOAD FOR label=multipartIdentifier                              #pauseRoutineLoad
    | PAUSE ALL ROUTINE LOAD                                                        #pauseAllRoutineLoad
    | RESUME ROUTINE LOAD FOR label=multipartIdentifier                             #resumeRoutineLoad
    | RESUME ALL ROUTINE LOAD                                                       #resumeAllRoutineLoad
    | STOP ROUTINE LOAD FOR label=multipartIdentifier                               #stopRoutineLoad
    | STOP SYNC JOB name=multipartIdentifier                                        #stopDataSyncJob
    | RESUME SYNC JOB name=multipartIdentifier                                      #resumeDataSyncJob
    | PAUSE SYNC JOB name=multipartIdentifier                                       #pauseDataSyncJob
    | CREATE SYNC label=multipartIdentifier
          LEFT_PAREN channelDescriptions RIGHT_PAREN
          FROM BINLOG LEFT_PAREN propertyItemList RIGHT_PAREN
          properties=propertyClause?                                                #createDataSyncJob
    ;

supportedOtherStatement
    : HELP mark=identifierOrText                                                    #help
    | UNLOCK TABLES                                                                 #unlockTables
    ;

supportedKillStatement
    : KILL (CONNECTION)? INTEGER_VALUE                                              #killConnection
    | KILL QUERY (INTEGER_VALUE | STRING_LITERAL)                                   #killQuery
    ;

unsupportedOtherStatement 
    : INSTALL PLUGIN FROM source=identifierOrText properties=propertyClause?        #installPlugin
    | UNINSTALL PLUGIN name=identifierOrText                                        #uninstallPlugin
    | LOCK TABLES (lockTable (COMMA lockTable)*)?                                   #lockTables 
    | WARM UP (CLUSTER | COMPUTE GROUP) destination=identifier WITH
        ((CLUSTER | COMPUTE GROUP) source=identifier |
            (warmUpItem (AND warmUpItem)*)) FORCE?                                  #warmUpCluster
    | BACKUP SNAPSHOT label=multipartIdentifier TO repo=identifier
        ((ON | EXCLUDE) LEFT_PAREN baseTableRef (COMMA baseTableRef)* RIGHT_PAREN)?
        properties=propertyClause?                                                  #backup
    | RESTORE SNAPSHOT label=multipartIdentifier FROM repo=identifier
        ((ON | EXCLUDE) LEFT_PAREN baseTableRef (COMMA baseTableRef)* RIGHT_PAREN)?
        properties=propertyClause?                                                  #restore
    | START TRANSACTION (WITH CONSISTENT SNAPSHOT)?                                 #unsupportedStartTransaction
    ;

warmUpItem
    : TABLE tableName=multipartIdentifier (PARTITION partitionName=identifier)?
    ;

lockTable
    : name=multipartIdentifier (AS alias=identifierOrText)?
        (READ (LOCAL)? | (LOW_PRIORITY)? WRITE)
    ;

unsupportedShowStatement
    : SHOW STORAGE (VAULT | VAULTS)                                                 #showStorageVault
    | SHOW OPEN TABLES ((FROM | IN) database=multipartIdentifier)? wildWhere?       #showOpenTables
    | SHOW CREATE MATERIALIZED VIEW name=multipartIdentifier                        #showMaterializedView
    | SHOW CREATE statementScope? FUNCTION functionIdentifier
        LEFT_PAREN functionArguments? RIGHT_PAREN
        ((FROM | IN) database=multipartIdentifier)?                                 #showCreateFunction
    | SHOW FULL? (COLUMNS | FIELDS) (FROM | IN) tableName=multipartIdentifier
        ((FROM | IN) database=multipartIdentifier)? wildWhere?                      #showColumns
    | SHOW LOAD WARNINGS ((((FROM | IN) database=multipartIdentifier)?
        wildWhere? limitClause?) | (ON url=STRING_LITERAL))                         #showLoadWarings
    | SHOW EXPORT ((FROM | IN) database=multipartIdentifier)? wildWhere?
        sortClause? limitClause?                                                    #showExport
    | SHOW ALTER TABLE (ROLLUP | (MATERIALIZED VIEW) | COLUMN)
        ((FROM | IN) database=multipartIdentifier)? wildWhere?
        sortClause? limitClause?                                                    #showAlterTable
    | SHOW TEMPORARY? PARTITIONS FROM tableName=multipartIdentifier
        wildWhere? sortClause? limitClause?                                         #showPartitions
    | SHOW WORKLOAD GROUPS wildWhere?                                               #showWorkloadGroups
    | SHOW TYPECAST ((FROM | IN) database=multipartIdentifier)?                     #showTypeCast
    | SHOW (KEY | KEYS | INDEX | INDEXES)
        (FROM |IN) tableName=multipartIdentifier
        ((FROM | IN) database=multipartIdentifier)?                                 #showIndex
    | SHOW TRANSACTION ((FROM | IN) database=multipartIdentifier)? wildWhere?       #showTransaction
    | SHOW CACHE HOTSPOT tablePath=STRING_LITERAL                                   #showCacheHotSpot
    | SHOW CATALOG RECYCLE BIN wildWhere?                                           #showCatalogRecycleBin
    | SHOW QUERY STATS ((FOR database=identifier)
            | (FROM tableName=multipartIdentifier (ALL VERBOSE?)?))?                #showQueryStats
    | SHOW BUILD INDEX ((FROM | IN) database=multipartIdentifier)?
        wildWhere? sortClause? limitClause?                                         #showBuildIndex
    | SHOW REPLICA STATUS FROM baseTableRef wildWhere?                              #showReplicaStatus
    | SHOW COPY ((FROM | IN) database=multipartIdentifier)?
        whereClause? sortClause? limitClause?                                       #showCopy
    | SHOW WARM UP JOB wildWhere?                                                   #showWarmUpJob
    ;

createRoutineLoad
    : CREATE ROUTINE LOAD label=multipartIdentifier (ON table=identifier)?
              (WITH (APPEND | DELETE | MERGE))?
              (loadProperty (COMMA loadProperty)*)? propertyClause? FROM type=identifier
              LEFT_PAREN customProperties=propertyItemList RIGHT_PAREN
              commentSpec?
    ;

unsupportedLoadStatement
    : LOAD mysqlDataDesc
        (PROPERTIES LEFT_PAREN properties=propertyItemList RIGHT_PAREN)?
        (commentSpec)?                                                              #mysqlLoad
    | SHOW ALL? ROUTINE LOAD ((FOR label=multipartIdentifier) | wildWhere?)         #showRoutineLoad
    | SHOW ROUTINE LOAD TASK ((FROM | IN) database=identifier)? wildWhere?          #showRoutineLoadTask
    | SHOW CREATE LOAD FOR label=multipartIdentifier                                #showCreateLoad
    ;

loadProperty
    : COLUMNS TERMINATED BY STRING_LITERAL                                          #separator
    | importColumnsStatement                                                        #importColumns
    | importPrecedingFilterStatement                                                #importPrecedingFilter
    | importWhereStatement                                                          #importWhere
    | importDeleteOnStatement                                                       #importDeleteOn
    | importSequenceStatement                                                       #importSequence
    | partitionSpec                                                                 #importPartitions
    ;

importSequenceStatement
    : ORDER BY identifier
    ;

importDeleteOnStatement
    : DELETE ON booleanExpression
    ;

importWhereStatement
    : WHERE booleanExpression
    ;

importPrecedingFilterStatement
    : PRECEDING FILTER booleanExpression
    ;

importColumnsStatement
    : COLUMNS LEFT_PAREN importColumnDesc (COMMA importColumnDesc)* RIGHT_PAREN
    ;

importColumnDesc
    : name=identifier (EQ booleanExpression)?
    | LEFT_PAREN name=identifier (EQ booleanExpression)? RIGHT_PAREN
    ;

channelDescriptions
    : channelDescription (COMMA channelDescription)*
    ;

channelDescription
    : FROM source=multipartIdentifier INTO destination=multipartIdentifier
        partitionSpec? columnList=identifierList?
    ;

supportedRefreshStatement
    : REFRESH CATALOG name=identifier propertyClause?                               #refreshCatalog
    | REFRESH DATABASE name=multipartIdentifier propertyClause?                     #refreshDatabase
    | REFRESH TABLE name=multipartIdentifier                                        #refreshTable
    | REFRESH DICTIONARY name=multipartIdentifier                                   #refreshDictionary
    ;

supportedCleanStatement
    : CLEAN ALL PROFILE                                                             #cleanAllProfile
    | CLEAN LABEL label=identifier? (FROM | IN) database=identifier                 #cleanLabel
    | CLEAN QUERY STATS ((FOR database=identifier)
        | ((FROM | IN) table=multipartIdentifier))                                  #cleanQueryStats
    | CLEAN ALL QUERY STATS                                                         #cleanAllQueryStats
    ;

unsupportedRefreshStatement
    : REFRESH LDAP (ALL | (FOR user=identifierOrText))                              #refreshLdap
    ;

supportedCancelStatement
    : CANCEL LOAD ((FROM | IN) database=identifier)? wildWhere?                     #cancelLoad
    | CANCEL EXPORT ((FROM | IN) database=identifier)? wildWhere?                   #cancelExport
    | CANCEL WARM UP JOB wildWhere?                                                 #cancelWarmUpJob
    | CANCEL ALTER TABLE (ROLLUP | (MATERIALIZED VIEW) | COLUMN)
        FROM tableName=multipartIdentifier (LEFT_PAREN jobIds+=INTEGER_VALUE
            (COMMA jobIds+=INTEGER_VALUE)* RIGHT_PAREN)?                            #cancelAlterTable
<<<<<<< HEAD
    ;

unsupportedCancelStatement
    : CANCEL BUILD INDEX ON tableName=multipartIdentifier
=======
    | CANCEL BUILD INDEX ON tableName=multipartIdentifier
>>>>>>> 01725e5e
        (LEFT_PAREN jobIds+=INTEGER_VALUE
            (COMMA jobIds+=INTEGER_VALUE)* RIGHT_PAREN)?                            #cancelBuildIndex
    ;

unsupportedCancelStatement
    : CANCEL DECOMMISSION BACKEND hostPorts+=STRING_LITERAL
        (COMMA hostPorts+=STRING_LITERAL)*                                          #cancelDecommisionBackend
    | CANCEL BACKUP ((FROM | IN) database=identifier)?                              #cancelBackup
    | CANCEL RESTORE ((FROM | IN) database=identifier)?                             #cancelRestore
    ;

supportedAdminStatement
    : ADMIN SHOW REPLICA DISTRIBUTION FROM baseTableRef                             #adminShowReplicaDistribution
    | ADMIN REBALANCE DISK (ON LEFT_PAREN backends+=STRING_LITERAL
        (COMMA backends+=STRING_LITERAL)* RIGHT_PAREN)?                             #adminRebalanceDisk
    | ADMIN CANCEL REBALANCE DISK (ON LEFT_PAREN backends+=STRING_LITERAL
        (COMMA backends+=STRING_LITERAL)* RIGHT_PAREN)?                             #adminCancelRebalanceDisk
    | ADMIN DIAGNOSE TABLET tabletId=INTEGER_VALUE                                  #adminDiagnoseTablet
    | ADMIN SHOW REPLICA STATUS FROM baseTableRef (WHERE STATUS EQ|NEQ STRING_LITERAL)?   #adminShowReplicaStatus
    | ADMIN COMPACT TABLE baseTableRef (WHERE TYPE EQ STRING_LITERAL)?              #adminCompactTable
    | ADMIN CHECK tabletList properties=propertyClause?                             #adminCheckTablets
    | ADMIN SHOW TABLET STORAGE FORMAT VERBOSE?                                     #adminShowTabletStorageFormat
    | ADMIN CLEAN TRASH
        (ON LEFT_PAREN backends+=STRING_LITERAL
              (COMMA backends+=STRING_LITERAL)* RIGHT_PAREN)?                       #adminCleanTrash
    | ADMIN SET TABLE name=multipartIdentifier STATUS properties=propertyClause?    #adminSetTableStatus
    | ADMIN SET REPLICA STATUS PROPERTIES LEFT_PAREN propertyItemList RIGHT_PAREN   #adminSetReplicaStatus
    | ADMIN REPAIR TABLE baseTableRef                                               #adminRepairTable
    | ADMIN CANCEL REPAIR TABLE baseTableRef                                        #adminCancelRepairTable
    | ADMIN COPY TABLET tabletId=INTEGER_VALUE properties=propertyClause?           #adminCopyTablet
    ;

supportedRecoverStatement
    : RECOVER DATABASE name=identifier id=INTEGER_VALUE? (AS alias=identifier)?     #recoverDatabase
    | RECOVER TABLE name=multipartIdentifier
        id=INTEGER_VALUE? (AS alias=identifier)?                                    #recoverTable
    | RECOVER PARTITION name=identifier id=INTEGER_VALUE? (AS alias=identifier)?
        FROM tableName=multipartIdentifier                                          #recoverPartition
    ;

unsupportedAdminStatement
    : ADMIN SET REPLICA VERSION PROPERTIES LEFT_PAREN propertyItemList RIGHT_PAREN  #adminSetReplicaVersion
    | ADMIN SET (FRONTEND | (ALL FRONTENDS)) CONFIG
        (LEFT_PAREN propertyItemList RIGHT_PAREN)? ALL?                             #adminSetFrontendConfig
    | ADMIN SET TABLE name=multipartIdentifier
        PARTITION VERSION properties=propertyClause?                                #adminSetPartitionVersion
    ;

baseTableRef
    : multipartIdentifier optScanParams? tableSnapshot? specifiedPartition?
        tabletList? tableAlias sample? relationHint?
    ;

wildWhere
    : LIKE STRING_LITERAL
    | WHERE expression
    ;

supportedTransactionStatement
    : BEGIN (WITH LABEL identifier?)?                                               #transactionBegin
    | COMMIT WORK? (AND NO? CHAIN)? (NO? RELEASE)?                                  #transcationCommit
    | ROLLBACK WORK? (AND NO? CHAIN)? (NO? RELEASE)?                                #transactionRollback
    ;

unsupportedGrantRevokeStatement
    : GRANT privilegeList ON multipartIdentifierOrAsterisk
        TO (userIdentify | ROLE identifierOrText)                                     #grantTablePrivilege
    | GRANT privilegeList ON
        (RESOURCE | CLUSTER | COMPUTE GROUP | STAGE | STORAGE VAULT | WORKLOAD GROUP)
        identifierOrTextOrAsterisk TO (userIdentify | ROLE identifierOrText)          #grantResourcePrivilege
    | GRANT roles+=identifierOrText (COMMA roles+=identifierOrText)* TO userIdentify    #grantRole
    | REVOKE privilegeList ON multipartIdentifierOrAsterisk
        FROM (userIdentify | ROLE identifierOrText)                                   #revokeTablePrivilege
    | REVOKE privilegeList ON
        (RESOURCE | CLUSTER | COMPUTE GROUP | STAGE | STORAGE VAULT | WORKLOAD GROUP)
        identifierOrTextOrAsterisk FROM (userIdentify | ROLE identifierOrText)        #revokeResourcePrivilege
    | REVOKE roles+=identifierOrText (COMMA roles+=identifierOrText)* FROM userIdentify #revokeRole
    ;

privilege
    : name=identifier columns=identifierList?
    | ALL
    ;

privilegeList
    : privilege (COMMA privilege)*
    ;

unsupportedAlterStatement
    : ALTER DATABASE name=identifier SET PROPERTIES
        LEFT_PAREN propertyItemList RIGHT_PAREN                                     #alterDatabaseProperties
    | ALTER RESOURCE name=identifierOrText properties=propertyClause?               #alterResource
    | ALTER COLOCATE GROUP name=multipartIdentifier
        SET LEFT_PAREN propertyItemList RIGHT_PAREN                                 #alterColocateGroup
    | ALTER ROUTINE LOAD FOR name=multipartIdentifier properties=propertyClause?
            (FROM type=identifier LEFT_PAREN propertyItemList RIGHT_PAREN)?         #alterRoutineLoad
    | ALTER STORAGE POLICY name=identifierOrText
        properties=propertyClause                                                   #alterStoragePlicy
    ;

alterSystemClause
    : ADD BACKEND hostPorts+=STRING_LITERAL (COMMA hostPorts+=STRING_LITERAL)*
        properties=propertyClause?                                                  #addBackendClause
    | (DROP | DROPP) BACKEND hostPorts+=STRING_LITERAL
        (COMMA hostPorts+=STRING_LITERAL)*                                          #dropBackendClause
    | DECOMMISSION BACKEND hostPorts+=STRING_LITERAL
        (COMMA hostPorts+=STRING_LITERAL)*                                          #decommissionBackendClause
    | ADD OBSERVER hostPort=STRING_LITERAL                                          #addObserverClause
    | DROP OBSERVER hostPort=STRING_LITERAL                                         #dropObserverClause
    | ADD FOLLOWER hostPort=STRING_LITERAL                                          #addFollowerClause
    | DROP FOLLOWER hostPort=STRING_LITERAL                                         #dropFollowerClause
    | ADD BROKER name=identifierOrText hostPorts+=STRING_LITERAL
        (COMMA hostPorts+=STRING_LITERAL)*                                          #addBrokerClause
    | DROP BROKER name=identifierOrText hostPorts+=STRING_LITERAL
        (COMMA hostPorts+=STRING_LITERAL)*                                          #dropBrokerClause
    | DROP ALL BROKER name=identifierOrText                                         #dropAllBrokerClause
    | SET LOAD ERRORS HUB properties=propertyClause?                                #alterLoadErrorUrlClause
    | MODIFY BACKEND hostPorts+=STRING_LITERAL
        (COMMA hostPorts+=STRING_LITERAL)*
        SET LEFT_PAREN propertyItemList RIGHT_PAREN                                 #modifyBackendClause
    | MODIFY (FRONTEND | BACKEND) hostPort=STRING_LITERAL
        HOSTNAME hostName=STRING_LITERAL                                            #modifyFrontendOrBackendHostNameClause
    ;

dropRollupClause
    : rollupName=identifier properties=propertyClause?
    ;

addRollupClause
    : rollupName=identifier columns=identifierList
        (DUPLICATE KEY dupKeys=identifierList)? fromRollup?
        properties=propertyClause?
    ;

alterTableClause
    : ADD COLUMN columnDef columnPosition? toRollup? properties=propertyClause?     #addColumnClause
    | ADD COLUMN LEFT_PAREN columnDefs RIGHT_PAREN
        toRollup? properties=propertyClause?                                        #addColumnsClause
    | DROP COLUMN name=identifier fromRollup? properties=propertyClause?            #dropColumnClause
    | MODIFY COLUMN columnDef columnPosition? fromRollup?
    properties=propertyClause?                                                      #modifyColumnClause
    | ORDER BY identifierList fromRollup? properties=propertyClause?                #reorderColumnsClause
    | ADD TEMPORARY? partitionDef
        (DISTRIBUTED BY (HASH hashKeys=identifierList | RANDOM)
            (BUCKETS (INTEGER_VALUE | autoBucket=AUTO))?)?
        properties=propertyClause?                                                  #addPartitionClause
    | DROP TEMPORARY? PARTITION (IF EXISTS)? partitionName=identifier FORCE?
        (FROM INDEX indexName=identifier)?                                          #dropPartitionClause
    | MODIFY TEMPORARY? PARTITION
        (partitionName=identifier | partitionNames=identifierList
            | LEFT_PAREN ASTERISK RIGHT_PAREN)
        SET LEFT_PAREN partitionProperties=propertyItemList RIGHT_PAREN             #modifyPartitionClause
    | REPLACE partitions=partitionSpec? WITH tempPartitions=partitionSpec?
        FORCE? properties=propertyClause?                                           #replacePartitionClause
    | REPLACE WITH TABLE name=identifier properties=propertyClause?  FORCE?         #replaceTableClause
    | RENAME newName=identifier                                                     #renameClause
    | RENAME ROLLUP name=identifier newName=identifier                              #renameRollupClause
    | RENAME PARTITION name=identifier newName=identifier                           #renamePartitionClause
    | RENAME COLUMN name=identifier newName=identifier                              #renameColumnClause
    | ADD indexDef                                                                  #addIndexClause
    | DROP INDEX (IF EXISTS)? name=identifier                                       #dropIndexClause
    | ENABLE FEATURE name=STRING_LITERAL (WITH properties=propertyClause)?          #enableFeatureClause
    | MODIFY DISTRIBUTION (DISTRIBUTED BY (HASH hashKeys=identifierList | RANDOM)
        (BUCKETS (INTEGER_VALUE | autoBucket=AUTO))?)?                              #modifyDistributionClause
    | MODIFY COMMENT comment=STRING_LITERAL                                         #modifyTableCommentClause
    | MODIFY COLUMN name=identifier COMMENT comment=STRING_LITERAL                  #modifyColumnCommentClause
    | MODIFY ENGINE TO name=identifier properties=propertyClause?                   #modifyEngineClause
    | ADD TEMPORARY? PARTITIONS
        FROM from=partitionValueList TO to=partitionValueList
        INTERVAL INTEGER_VALUE unit=identifier? properties=propertyClause?          #alterMultiPartitionClause
    ;

columnPosition
    : FIRST
    | AFTER position=identifier
    ;

toRollup
    : (TO | IN) rollup=identifier
    ;

fromRollup
    : FROM rollup=identifier
    ;

unsupportedDropStatement
    : DROP VIEW (IF EXISTS)? name=multipartIdentifier                           #dropView
    ;

supportedStatsStatement
    : SHOW AUTO? ANALYZE (jobId=INTEGER_VALUE | tableName=multipartIdentifier)?
        (WHERE (stateKey=identifier) EQ (stateValue=STRING_LITERAL))?           #showAnalyze
    | SHOW QUEUED ANALYZE JOBS tableName=multipartIdentifier?
        (WHERE (stateKey=identifier) EQ (stateValue=STRING_LITERAL))?           #showQueuedAnalyzeJobs
    | SHOW COLUMN HISTOGRAM tableName=multipartIdentifier
        columnList=identifierList                                               #showColumnHistogramStats
    | ANALYZE DATABASE name=multipartIdentifier
        (WITH analyzeProperties)* propertyClause?                               #analyzeDatabase
    | ANALYZE TABLE name=multipartIdentifier partitionSpec?
        columns=identifierList? (WITH analyzeProperties)* propertyClause?       #analyzeTable
    | ALTER TABLE name=multipartIdentifier SET STATS
        LEFT_PAREN propertyItemList RIGHT_PAREN partitionSpec?                  #alterTableStats
    | ALTER TABLE name=multipartIdentifier (INDEX indexName=identifier)?
        MODIFY COLUMN columnName=identifier
        SET STATS LEFT_PAREN propertyItemList RIGHT_PAREN partitionSpec?        #alterColumnStats
    | SHOW INDEX STATS tableName=multipartIdentifier indexId=identifier         #showIndexStats
    | DROP STATS tableName=multipartIdentifier
        columns=identifierList? partitionSpec?                                  #dropStats
    | DROP CACHED STATS tableName=multipartIdentifier                           #dropCachedStats
    | DROP EXPIRED STATS                                                        #dropExpiredStats
    | KILL ANALYZE jobId=INTEGER_VALUE                                          #killAnalyzeJob
    | DROP ANALYZE JOB INTEGER_VALUE                                            #dropAnalyzeJob
    | SHOW TABLE STATS tableName=multipartIdentifier
        partitionSpec? columnList=identifierList?                               #showTableStats
    | SHOW TABLE STATS tableId=INTEGER_VALUE                                    #showTableStats
    ;

unsupportedStatsStatement
    : SHOW COLUMN CACHED? STATS tableName=multipartIdentifier
        columnList=identifierList? partitionSpec?                               #showColumnStats
    | SHOW ANALYZE TASK STATUS jobId=INTEGER_VALUE                              #showAnalyzeTask
    ;

analyzeProperties
    : SYNC
    | INCREMENTAL
    | FULL
    | SQL
    | HISTOGRAM
    | (SAMPLE ((ROWS rows=INTEGER_VALUE) | (PERCENT percent=INTEGER_VALUE)) )
    | (BUCKETS bucket=INTEGER_VALUE)
    | (PERIOD periodInSecond=INTEGER_VALUE)
    | (CRON crontabExpr=STRING_LITERAL)
    ;

unsupportedCreateStatement
    : CREATE (DATABASE | SCHEMA) (IF NOT EXISTS)? name=multipartIdentifier
        properties=propertyClause?                                              #createDatabase
    | CREATE (READ ONLY)? REPOSITORY name=identifier WITH storageBackend        #createRepository
    | CREATE STORAGE VAULT (IF NOT EXISTS)?
        name=identifierOrText properties=propertyClause?                        #createStorageVault
    | CREATE WORKLOAD POLICY (IF NOT EXISTS)? name=identifierOrText
        (CONDITIONS LEFT_PAREN workloadPolicyConditions RIGHT_PAREN)?
        (ACTIONS LEFT_PAREN workloadPolicyActions RIGHT_PAREN)?
        properties=propertyClause?                                              #createWorkloadPolicy
    ;

workloadPolicyActions
    : workloadPolicyAction (COMMA workloadPolicyAction)*
    ;

workloadPolicyAction
    : SET_SESSION_VARIABLE STRING_LITERAL
    | identifier (STRING_LITERAL)?
    ;

workloadPolicyConditions
    : workloadPolicyCondition (COMMA workloadPolicyCondition)*
    ;

workloadPolicyCondition
    : metricName=identifier comparisonOperator (number | STRING_LITERAL)
    ;

storageBackend
    : (BROKER | S3 | HDFS | LOCAL) brokerName=identifier?
        ON LOCATION STRING_LITERAL properties=propertyClause?
    ;

passwordOption
    : (PASSWORD_HISTORY (historyDefault=DEFAULT | historyValue=INTEGER_VALUE))?
        (PASSWORD_EXPIRE (expireDefault=DEFAULT | expireNever=NEVER
            | INTERVAL expireValue=INTEGER_VALUE expireTimeUnit=(DAY | HOUR | SECOND)))?
        (PASSWORD_REUSE INTERVAL (reuseDefault=DEFAULT | reuseValue=INTEGER_VALUE DAY))?
        (FAILED_LOGIN_ATTEMPTS attemptsValue=INTEGER_VALUE)?
        (PASSWORD_LOCK_TIME (lockUnbounded=UNBOUNDED
            | lockValue=INTEGER_VALUE lockTimeUint=(DAY | HOUR | SECOND)))?
        (ACCOUNT_LOCK | ACCOUNT_UNLOCK)?
    ;

functionArguments
    : DOTDOTDOT
    | dataTypeList
    | dataTypeList COMMA DOTDOTDOT
    ;

dataTypeList
    : dataType (COMMA dataType)*
    ;

supportedSetStatement
    : SET (optionWithType | optionWithoutType)
        (COMMA (optionWithType | optionWithoutType))*                   #setOptions
    | SET identifier AS DEFAULT STORAGE VAULT                           #setDefaultStorageVault
    | SET PROPERTY (FOR user=identifierOrText)? propertyItemList        #setUserProperties
    | SET statementScope? TRANSACTION
        ( transactionAccessMode
        | isolationLevel
        | transactionAccessMode COMMA isolationLevel
        | isolationLevel COMMA transactionAccessMode)                   #setTransaction
    ;

optionWithType
    : statementScope identifier EQ (expression | DEFAULT)   #setVariableWithType
    ;

optionWithoutType
    : NAMES EQ expression                                               #setNames
    | (CHAR SET | CHARSET) (charsetName=identifierOrText | DEFAULT)     #setCharset
    | NAMES (charsetName=identifierOrText | DEFAULT)
        (COLLATE collateName=identifierOrText | DEFAULT)?               #setCollate
    | PASSWORD (FOR userIdentify)? EQ (pwd=STRING_LITERAL
        | (isPlain=PASSWORD LEFT_PAREN pwd=STRING_LITERAL RIGHT_PAREN)) #setPassword
    | LDAP_ADMIN_PASSWORD EQ (pwd=STRING_LITERAL
        | (PASSWORD LEFT_PAREN pwd=STRING_LITERAL RIGHT_PAREN))         #setLdapAdminPassword
    | variable                                                          #setVariableWithoutType
    ;

variable
    : (DOUBLEATSIGN (statementScope DOT)?)? identifier EQ (expression | DEFAULT) #setSystemVariable
    | ATSIGN identifier EQ expression #setUserVariable
    ;

transactionAccessMode
    : READ (ONLY | WRITE)
    ;

isolationLevel
    : ISOLATION LEVEL ((READ UNCOMMITTED) | (READ COMMITTED) | (REPEATABLE READ) | (SERIALIZABLE))
    ;

supportedUnsetStatement
    : UNSET statementScope? VARIABLE (ALL | identifier)
    | UNSET DEFAULT STORAGE VAULT
    ;

supportedUseStatement
     : SWITCH catalog=identifier                                                      #switchCatalog
     | USE (catalog=identifier DOT)? database=identifier                              #useDatabase
    ;

unsupportedUseStatement
    : USE ((catalog=identifier DOT)? database=identifier)? ATSIGN cluster=identifier #useCloudCluster
    ;

stageAndPattern
    : ATSIGN (stage=identifier | TILDE)
        (LEFT_PAREN pattern=STRING_LITERAL RIGHT_PAREN)?
    ;

supportedDescribeStatement
    : explainCommand FUNCTION tvfName=identifier LEFT_PAREN
        (properties=propertyItemList)? RIGHT_PAREN tableAlias   #describeTableValuedFunction
    | explainCommand multipartIdentifier ALL                    #describeTableAll
    | explainCommand multipartIdentifier specifiedPartition?    #describeTable
    | explainCommand DICTIONARY multipartIdentifier             #describeDictionary
    ;

constraint
    : PRIMARY KEY slots=identifierList
    | UNIQUE slots=identifierList
    | FOREIGN KEY slots=identifierList
        REFERENCES referenceTable=multipartIdentifier
        referencedSlots=identifierList
    ;

partitionSpec
    : TEMPORARY? (PARTITION | PARTITIONS) partitions=identifierList
    | TEMPORARY? PARTITION partition=errorCapturingIdentifier
	| (PARTITION | PARTITIONS) LEFT_PAREN ASTERISK RIGHT_PAREN // for auto detect partition in overwriting
	// TODO: support analyze external table partition spec https://github.com/apache/doris/pull/24154
	// | PARTITIONS WITH RECENT
    ;

partitionTable
    : ((autoPartition=AUTO)? PARTITION BY (RANGE | LIST)? partitionList=identityOrFunctionList
       (LEFT_PAREN (partitions=partitionsDef)? RIGHT_PAREN))
    ;

identityOrFunctionList
    : LEFT_PAREN identityOrFunction (COMMA partitions+=identityOrFunction)* RIGHT_PAREN
    ;

identityOrFunction
    : (identifier | functionCallExpression)
    ;

dataDesc
    : ((WITH)? mergeType)? DATA INFILE LEFT_PAREN filePaths+=STRING_LITERAL (COMMA filePath+=STRING_LITERAL)* RIGHT_PAREN
        INTO TABLE targetTableName=identifier
        (partitionSpec)?
        (COLUMNS TERMINATED BY comma=STRING_LITERAL)?
        (LINES TERMINATED BY separator=STRING_LITERAL)?
        (FORMAT AS format=identifierOrText)?
        (COMPRESS_TYPE AS compressType=identifierOrText)?
        (columns=identifierList)?
        (columnsFromPath=colFromPath)?
        (columnMapping=colMappingList)?
        (preFilter=preFilterClause)?
        (where=whereClause)?
        (deleteOn=deleteOnClause)?
        (sequenceColumn=sequenceColClause)?
        (propertyClause)?
    | ((WITH)? mergeType)? DATA FROM TABLE sourceTableName=identifier
        INTO TABLE targetTableName=identifier
        (PARTITION partition=identifierList)?
        (columnMapping=colMappingList)?
        (where=whereClause)?
        (deleteOn=deleteOnClause)?
        (propertyClause)?
    ;

// -----------------Command accessories-----------------
statementScope
    : (GLOBAL | SESSION | LOCAL)
    ;
    
buildMode
    : BUILD (IMMEDIATE | DEFERRED)
    ;

refreshTrigger
    : ON MANUAL
    | ON SCHEDULE refreshSchedule
    | ON COMMIT
    ;

refreshSchedule
    : EVERY INTEGER_VALUE refreshUnit = identifier (STARTS STRING_LITERAL)?
    ;

refreshMethod
    : COMPLETE | AUTO
    ;

mvPartition
    : partitionKey = identifier
    | partitionExpr = functionCallExpression
    ;

identifierOrText
    : identifier
    | STRING_LITERAL
    ;

identifierOrTextOrAsterisk
    : identifier
    | STRING_LITERAL
    | ASTERISK
    ;

multipartIdentifierOrAsterisk
    : parts+=identifierOrAsterisk (DOT parts+=identifierOrAsterisk)*
    ;

identifierOrAsterisk
    : identifierOrText
    | ASTERISK
    ;

userIdentify
    : user=identifierOrText (ATSIGN (host=identifierOrText
        | LEFT_PAREN host=identifierOrText RIGHT_PAREN))?
    ;

grantUserIdentify
    : userIdentify (IDENTIFIED BY PASSWORD? STRING_LITERAL)?
    ;

explain
    : explainCommand planType?
          level=(VERBOSE | TREE | GRAPH | PLAN | DUMP)?
          PROCESS?
    ;

explainCommand
    : EXPLAIN
    | DESC
    | DESCRIBE
    ;

planType
    : PARSED
    | ANALYZED
    | REWRITTEN | LOGICAL  // same type
    | OPTIMIZED | PHYSICAL   // same type
    | SHAPE
    | MEMO
    | DISTRIBUTED
    | ALL // default type
    ;

replayCommand
    : PLAN REPLAYER replayType;

replayType
    : DUMP query
    | PLAY filePath=STRING_LITERAL;

mergeType
    : APPEND
    | DELETE
    | MERGE
    ;

preFilterClause
    : PRECEDING FILTER expression
    ;

deleteOnClause
    : DELETE ON expression
    ;

sequenceColClause
    : ORDER BY identifier
    ;

colFromPath
    : COLUMNS FROM PATH AS identifierList
    ;

colMappingList
    : SET LEFT_PAREN mappingSet+=mappingExpr (COMMA mappingSet+=mappingExpr)* RIGHT_PAREN
    ;

mappingExpr
    : (mappingCol=identifier EQ expression)
    ;

withRemoteStorageSystem
    : resourceDesc
    | WITH S3 LEFT_PAREN
        brokerProperties=propertyItemList
        RIGHT_PAREN
    | WITH HDFS LEFT_PAREN
        brokerProperties=propertyItemList
        RIGHT_PAREN
    | WITH LOCAL LEFT_PAREN
        brokerProperties=propertyItemList
        RIGHT_PAREN
    | WITH BROKER brokerName=identifierOrText
        (LEFT_PAREN
        brokerProperties=propertyItemList
        RIGHT_PAREN)?
    ;

resourceDesc
    : WITH RESOURCE resourceName=identifierOrText (LEFT_PAREN propertyItemList RIGHT_PAREN)?
    ;

mysqlDataDesc
    : DATA LOCAL?
        INFILE filePath=STRING_LITERAL
        INTO TABLE tableName=multipartIdentifier
        (PARTITION partition=identifierList)?
        (COLUMNS TERMINATED BY comma=STRING_LITERAL)?
        (LINES TERMINATED BY separator=STRING_LITERAL)?
        (skipLines)?
        (columns=identifierList)?
        (colMappingList)?
        (propertyClause)?
    ;

skipLines : IGNORE lines=INTEGER_VALUE LINES | IGNORE lines=INTEGER_VALUE ROWS ;

//  -----------------Query-----------------
// add queryOrganization for parse (q1) union (q2) union (q3) order by keys, otherwise 'order' will be recognized to be
// identifier.

outFileClause
    : INTO OUTFILE filePath=constant
        (FORMAT AS format=identifier)?
        (propertyClause)?
    ;

query
    : cte? queryTerm queryOrganization
    ;

queryTerm
    : queryPrimary                                                         #queryTermDefault
    | left=queryTerm operator=INTERSECT setQuantifier? right=queryTerm     #setOperation
    | left=queryTerm operator=(UNION | EXCEPT | MINUS)
      setQuantifier? right=queryTerm                                       #setOperation
    ;

setQuantifier
    : DISTINCT
    | ALL
    ;

queryPrimary
    : querySpecification                                                   #queryPrimaryDefault
    | LEFT_PAREN query RIGHT_PAREN                                         #subquery
    | inlineTable                                                          #valuesTable
    ;

querySpecification
    : selectClause
      intoClause?
      fromClause?
      whereClause?
      aggClause?
      havingClause?
      qualifyClause?
      {doris_legacy_SQL_syntax}? queryOrganization                         #regularQuerySpecification
    ;

cte
    : WITH aliasQuery (COMMA aliasQuery)*
    ;

aliasQuery
    : identifier columnAliases? AS LEFT_PAREN query RIGHT_PAREN
    ;

columnAliases
    : LEFT_PAREN identifier (COMMA identifier)* RIGHT_PAREN
    ;

selectClause
    : SELECT (DISTINCT|ALL)? selectColumnClause
    ;

selectColumnClause
    : namedExpressionSeq
    ;

whereClause
    : WHERE booleanExpression
    ;

fromClause
    : FROM relations
    ;

// For PL-SQL
intoClause
    : bulkCollectClause? INTO (tableRow | identifier) (COMMA (tableRow | identifier))*
    ;

bulkCollectClause :
       BULK COLLECT
     ;

tableRow :
      identifier LEFT_PAREN INTEGER_VALUE RIGHT_PAREN
    ;

relations
    : relation (COMMA relation)*
    ;

relation
    : relationPrimary joinRelation*
    ;

joinRelation
    : (joinType) JOIN distributeType? right=relationPrimary joinCriteria?
    ;

// Just like `opt_plan_hints` in legacy CUP parser.
distributeType
    : LEFT_BRACKET identifier RIGHT_BRACKET                           #bracketDistributeType
    | HINT_START identifier HINT_END                                  #commentDistributeType
    ;

relationHint
    : LEFT_BRACKET identifier (COMMA identifier)* RIGHT_BRACKET       #bracketRelationHint
    | HINT_START identifier (COMMA identifier)* HINT_END              #commentRelationHint
    ;

aggClause
    : GROUP BY groupingElement
    ;

groupingElement
    : ROLLUP LEFT_PAREN (expression (COMMA expression)*)? RIGHT_PAREN
    | CUBE LEFT_PAREN (expression (COMMA expression)*)? RIGHT_PAREN
    | GROUPING SETS LEFT_PAREN groupingSet (COMMA groupingSet)* RIGHT_PAREN
    | expression (COMMA expression)*
    ;

groupingSet
    : LEFT_PAREN (expression (COMMA expression)*)? RIGHT_PAREN
    ;

havingClause
    : HAVING booleanExpression
    ;

qualifyClause
    : QUALIFY booleanExpression
    ;

selectHint: hintStatements+=hintStatement (COMMA? hintStatements+=hintStatement)* HINT_END;

hintStatement
    : hintName=identifier (LEFT_PAREN parameters+=hintAssignment (COMMA? parameters+=hintAssignment)* RIGHT_PAREN)?
    | (USE_MV | NO_USE_MV) (LEFT_PAREN tableList+=multipartIdentifier (COMMA tableList+=multipartIdentifier)* RIGHT_PAREN)?
    ;

hintAssignment
    : key=identifierOrText (EQ (constantValue=constant | identifierValue=identifier))?
    | constant
    ;

updateAssignment
    : col=multipartIdentifier EQ (expression | DEFAULT)
    ;

updateAssignmentSeq
    : assignments+=updateAssignment (COMMA assignments+=updateAssignment)*
    ;

lateralView
    : LATERAL VIEW functionName=identifier LEFT_PAREN (expression (COMMA expression)*)? RIGHT_PAREN
      tableName=identifier AS columnNames+=identifier (COMMA columnNames+=identifier)*
    ;

queryOrganization
    : sortClause? limitClause?
    ;

sortClause
    : ORDER BY sortItem (COMMA sortItem)*
    ;

sortItem
    :  expression ordering = (ASC | DESC)? (NULLS (FIRST | LAST))?
    ;

limitClause
    : (LIMIT limit=INTEGER_VALUE)
    | (LIMIT limit=INTEGER_VALUE OFFSET offset=INTEGER_VALUE)
    | (LIMIT offset=INTEGER_VALUE COMMA limit=INTEGER_VALUE)
    ;

partitionClause
    : PARTITION BY expression (COMMA expression)*
    ;

joinType
    : INNER?
    | CROSS
    | LEFT OUTER?
    | RIGHT OUTER?
    | FULL OUTER?
    | LEFT SEMI
    | RIGHT SEMI
    | LEFT ANTI
    | RIGHT ANTI
    ;

joinCriteria
    : ON booleanExpression
    | USING identifierList
    ;

identifierList
    : LEFT_PAREN identifierSeq RIGHT_PAREN
    ;

identifierSeq
    : ident+=errorCapturingIdentifier (COMMA ident+=errorCapturingIdentifier)*
    ;

optScanParams
    : ATSIGN funcName=identifier LEFT_PAREN (properties=propertyItemList)? RIGHT_PAREN
    ;

relationPrimary
    : multipartIdentifier optScanParams? materializedViewName? tableSnapshot? specifiedPartition?
       tabletList? tableAlias sample? relationHint? lateralView*                           #tableName
    | LEFT_PAREN query RIGHT_PAREN tableAlias lateralView*                                 #aliasedQuery
    | tvfName=identifier LEFT_PAREN
      (properties=propertyItemList)?
      RIGHT_PAREN tableAlias                                                               #tableValuedFunction
    | LEFT_PAREN relations RIGHT_PAREN                                                     #relationList
    ;

materializedViewName
    : INDEX indexName=identifier
    ;

propertyClause
    : PROPERTIES LEFT_PAREN fileProperties=propertyItemList RIGHT_PAREN
    ;

propertyItemList
    : properties+=propertyItem (COMMA properties+=propertyItem)*
    ;

propertyItem
    : key=propertyKey EQ value=propertyValue
    ;

propertyKey : identifier | constant ;

propertyValue : identifier | constant ;

tableAlias
    : (AS? strictIdentifier identifierList?)?
    ;

multipartIdentifier
    : parts+=errorCapturingIdentifier (DOT parts+=errorCapturingIdentifier)*
    ;

// ----------------Create Table Fields----------
simpleColumnDefs
    : cols+=simpleColumnDef (COMMA cols+=simpleColumnDef)*
    ;

simpleColumnDef
    : colName=identifier (COMMENT comment=STRING_LITERAL)?
    ;

columnDefs
    : cols+=columnDef (COMMA cols+=columnDef)*
    ;

columnDef
    : colName=identifier type=dataType
        KEY?
        (aggType=aggTypeDef)?
        ((GENERATED ALWAYS)? AS LEFT_PAREN generatedExpr=expression RIGHT_PAREN)?
        ((NOT)? nullable=NULL)?
        (AUTO_INCREMENT (LEFT_PAREN autoIncInitValue=number RIGHT_PAREN)?)?
        (DEFAULT (nullValue=NULL | SUBTRACT? INTEGER_VALUE | SUBTRACT? DECIMAL_VALUE | PI | E | BITMAP_EMPTY | stringValue=STRING_LITERAL
           | CURRENT_DATE | defaultTimestamp=CURRENT_TIMESTAMP (LEFT_PAREN defaultValuePrecision=number RIGHT_PAREN)?))?
        (ON UPDATE CURRENT_TIMESTAMP (LEFT_PAREN onUpdateValuePrecision=number RIGHT_PAREN)?)?
        (COMMENT comment=STRING_LITERAL)?
    ;

indexDefs
    : indexes+=indexDef (COMMA indexes+=indexDef)*
    ;

indexDef
    : INDEX (ifNotExists=IF NOT EXISTS)? indexName=identifier cols=identifierList (USING indexType=(BITMAP | INVERTED | NGRAM_BF))? (PROPERTIES LEFT_PAREN properties=propertyItemList RIGHT_PAREN)? (COMMENT comment=STRING_LITERAL)?
    ;

partitionsDef
    : partitions+=partitionDef (COMMA partitions+=partitionDef)*
    ;

partitionDef
    : (lessThanPartitionDef | fixedPartitionDef | stepPartitionDef | inPartitionDef) (LEFT_PAREN partitionProperties=propertyItemList RIGHT_PAREN)?
    ;

lessThanPartitionDef
    : PARTITION (IF NOT EXISTS)? partitionName=identifier VALUES LESS THAN (MAXVALUE | partitionValueList)
    ;

fixedPartitionDef
    : PARTITION (IF NOT EXISTS)? partitionName=identifier VALUES LEFT_BRACKET lower=partitionValueList COMMA upper=partitionValueList RIGHT_PAREN
    ;

stepPartitionDef
    : FROM from=partitionValueList TO to=partitionValueList INTERVAL unitsAmount=INTEGER_VALUE unit=unitIdentifier?
    ;

inPartitionDef
    : PARTITION (IF NOT EXISTS)? partitionName=identifier (VALUES IN ((LEFT_PAREN partitionValueLists+=partitionValueList
        (COMMA partitionValueLists+=partitionValueList)* RIGHT_PAREN) | constants=partitionValueList))?
    ;

partitionValueList
    : LEFT_PAREN values+=partitionValueDef (COMMA values+=partitionValueDef)* RIGHT_PAREN
    ;

partitionValueDef
    : SUBTRACT? INTEGER_VALUE | STRING_LITERAL | MAXVALUE | NULL
    ;

rollupDefs
    : rollups+=rollupDef (COMMA rollups+=rollupDef)*
    ;

rollupDef
    : rollupName=identifier rollupCols=identifierList (DUPLICATE KEY dupKeys=identifierList)? properties=propertyClause?
    ;

aggTypeDef
    : MAX | MIN | SUM | REPLACE | REPLACE_IF_NOT_NULL | HLL_UNION | BITMAP_UNION | QUANTILE_UNION | GENERIC
    ;

tabletList
    : TABLET LEFT_PAREN tabletIdList+=INTEGER_VALUE (COMMA tabletIdList+=INTEGER_VALUE)*  RIGHT_PAREN
    ;


inlineTable
    : VALUES rowConstructor (COMMA rowConstructor)*
    ;

// -----------------Expression-----------------
namedExpression
    : expression (AS? (identifierOrText))?
    ;

namedExpressionSeq
    : namedExpression (COMMA namedExpression)*
    ;

expression
    : booleanExpression
    | lambdaExpression
    ;

lambdaExpression
    : args+=errorCapturingIdentifier ARROW body=booleanExpression
    | LEFT_PAREN
        args+=errorCapturingIdentifier (COMMA args+=errorCapturingIdentifier)+
      RIGHT_PAREN
        ARROW body=booleanExpression
    ;

booleanExpression
    : LOGICALNOT booleanExpression                                                  #logicalNot
    | EXISTS LEFT_PAREN query RIGHT_PAREN                                           #exist
    | (ISNULL | IS_NULL_PRED) LEFT_PAREN valueExpression RIGHT_PAREN                #isnull
    | IS_NOT_NULL_PRED LEFT_PAREN valueExpression RIGHT_PAREN                       #is_not_null_pred
    | valueExpression predicate?                                                    #predicated
    | NOT booleanExpression                                                         #logicalNot
    | left=booleanExpression operator=(AND | LOGICALAND) right=booleanExpression    #logicalBinary
    | left=booleanExpression operator=XOR right=booleanExpression                   #logicalBinary
    | left=booleanExpression operator=OR right=booleanExpression                    #logicalBinary
    | left=booleanExpression operator=DOUBLEPIPES right=booleanExpression           #doublePipes
    ;

rowConstructor
    : LEFT_PAREN (rowConstructorItem (COMMA rowConstructorItem)*)? RIGHT_PAREN
    ;

rowConstructorItem
    : constant // duplicate constant rule for improve the parse of `insert into tbl values`
    | DEFAULT
    | namedExpression
    ;

predicate
    : NOT? kind=BETWEEN lower=valueExpression AND upper=valueExpression
    | NOT? kind=(LIKE | REGEXP | RLIKE) pattern=valueExpression
    | NOT? kind=(MATCH | MATCH_ANY | MATCH_ALL | MATCH_PHRASE | MATCH_PHRASE_PREFIX | MATCH_REGEXP | MATCH_PHRASE_EDGE) pattern=valueExpression
    | NOT? kind=IN LEFT_PAREN query RIGHT_PAREN
    | NOT? kind=IN LEFT_PAREN expression (COMMA expression)* RIGHT_PAREN
    | IS NOT? kind=NULL
    | IS NOT? kind=(TRUE | FALSE)
    ;

valueExpression
    : primaryExpression                                                                      #valueExpressionDefault
    | operator=(SUBTRACT | PLUS | TILDE) valueExpression                                     #arithmeticUnary
    // split arithmeticBinary from 1 to 5 due to they have different operator precedence
    | left=valueExpression operator=HAT right=valueExpression                                #arithmeticBinary
    | left=valueExpression operator=(ASTERISK | SLASH | MOD | DIV) right=valueExpression     #arithmeticBinary
    | left=valueExpression operator=(PLUS | SUBTRACT) right=valueExpression                  #arithmeticBinary
    | left=valueExpression operator=AMPERSAND right=valueExpression                          #arithmeticBinary
    | left=valueExpression operator=PIPE right=valueExpression                               #arithmeticBinary
    | left=valueExpression comparisonOperator right=valueExpression                          #comparison
    ;

primaryExpression
    : name=CURRENT_DATE                                                                        #currentDate
    | name=CURRENT_TIME                                                                        #currentTime
    | name=CURRENT_TIMESTAMP                                                                   #currentTimestamp
    | name=LOCALTIME                                                                           #localTime
    | name=LOCALTIMESTAMP                                                                      #localTimestamp
    | name=CURRENT_USER                                                                        #currentUser
    | name=SESSION_USER                                                                        #sessionUser
    | CASE whenClause+ (ELSE elseExpression=expression)? END                                   #searchedCase
    | CASE value=expression whenClause+ (ELSE elseExpression=expression)? END                  #simpleCase
    | name=CAST LEFT_PAREN expression AS castDataType RIGHT_PAREN                              #cast
    | constant                                                                                 #constantDefault
    | interval                                                                                 #intervalLiteral
    | ASTERISK (exceptOrReplace)*                                                              #star
    | qualifiedName DOT ASTERISK (exceptOrReplace)*                                            #star
    | CHAR LEFT_PAREN
                arguments+=expression (COMMA arguments+=expression)*
                (USING charSet=identifierOrText)?
          RIGHT_PAREN                                                                          #charFunction
    | CONVERT LEFT_PAREN argument=expression USING charSet=identifierOrText RIGHT_PAREN        #convertCharSet
    | CONVERT LEFT_PAREN argument=expression COMMA castDataType RIGHT_PAREN                    #convertType
    | functionCallExpression                                                                   #functionCall
    | value=primaryExpression LEFT_BRACKET index=valueExpression RIGHT_BRACKET                 #elementAt
    | value=primaryExpression LEFT_BRACKET begin=valueExpression
      COLON (end=valueExpression)? RIGHT_BRACKET                                               #arraySlice
    | LEFT_PAREN query RIGHT_PAREN                                                             #subqueryExpression
    | ATSIGN identifierOrText                                                                  #userVariable
    | DOUBLEATSIGN (kind=(GLOBAL | SESSION) DOT)? identifier                                   #systemVariable
    | BINARY? identifier                                                                       #columnReference
    | base=primaryExpression DOT fieldName=identifier                                          #dereference
    | LEFT_PAREN expression RIGHT_PAREN                                                        #parenthesizedExpression
    | KEY (dbName=identifier DOT)? keyName=identifier                                          #encryptKey
    | EXTRACT LEFT_PAREN field=identifier FROM (DATE | TIMESTAMP)?
      source=valueExpression RIGHT_PAREN                                                       #extract
    | primaryExpression COLLATE (identifier | STRING_LITERAL | DEFAULT)                        #collate
    ;

exceptOrReplace
    : EXCEPT  LEFT_PAREN namedExpressionSeq RIGHT_PAREN                                  #except
    | REPLACE LEFT_PAREN namedExpressionSeq RIGHT_PAREN                                  #replace
    ;

castDataType
    : dataType
    |(SIGNED|UNSIGNED) (INT|INTEGER)?
    ;

functionCallExpression
    : functionIdentifier
              LEFT_PAREN (
                  (DISTINCT|ALL)?
                  arguments+=expression (COMMA arguments+=expression)*
                  (ORDER BY sortItem (COMMA sortItem)*)?
              )? RIGHT_PAREN
            (OVER windowSpec)?
    ;

functionIdentifier
    : (dbName=identifier DOT)? functionNameIdentifier
    ;

functionNameIdentifier
    : identifier
    | ADD
    | CONNECTION_ID
    | CURRENT_CATALOG
    | CURRENT_USER
    | DATABASE
    | IF
    | LEFT
    | LIKE
    | PASSWORD
    | REGEXP
    | RIGHT
    | SCHEMA
    | SESSION_USER
    | TRIM
    | USER
    ;

windowSpec
    // todo: name for windowRef; we haven't support it
    // : name=identifier
    // | LEFT_PAREN name=identifier RIGHT_PAREN
    : LEFT_PAREN
        partitionClause?
        sortClause?
        windowFrame?
        RIGHT_PAREN
    ;

windowFrame
    : frameUnits start=frameBoundary
    | frameUnits BETWEEN start=frameBoundary AND end=frameBoundary
    ;

frameUnits
    : ROWS
    | RANGE
    ;

frameBoundary
    : UNBOUNDED boundType=(PRECEDING | FOLLOWING)
    | boundType=CURRENT ROW
    | expression boundType=(PRECEDING | FOLLOWING)
    ;

qualifiedName
    : identifier (DOT identifier)*
    ;

specifiedPartition
    : TEMPORARY? PARTITION (identifier | identifierList)
    | TEMPORARY? PARTITIONS identifierList
    ;

constant
    : NULL                                                                                     #nullLiteral
    | type=(DATE | DATEV1 | DATEV2 | TIMESTAMP) STRING_LITERAL                                 #typeConstructor
    | number                                                                                   #numericLiteral
    | booleanValue                                                                             #booleanLiteral
    | BINARY? STRING_LITERAL                                                                   #stringLiteral
    | LEFT_BRACKET (items+=constant)? (COMMA items+=constant)* RIGHT_BRACKET                   #arrayLiteral
    | LEFT_BRACE (items+=constant COLON items+=constant)?
       (COMMA items+=constant COLON items+=constant)* RIGHT_BRACE                              #mapLiteral
    | LEFT_BRACE items+=constant (COMMA items+=constant)* RIGHT_BRACE                          #structLiteral
    | PLACEHOLDER                                                                              #placeholder
    ;

comparisonOperator
    : EQ | NEQ | LT | LTE | GT | GTE | NSEQ
    ;

booleanValue
    : TRUE | FALSE
    ;

whenClause
    : WHEN condition=expression THEN result=expression
    ;

interval
    : INTERVAL value=expression unit=unitIdentifier
    ;

unitIdentifier
	: YEAR | QUARTER | MONTH | WEEK | DAY | HOUR | MINUTE | SECOND
    ;

dataTypeWithNullable
    : dataType ((NOT)? NULL)?
    ;

dataType
    : complex=ARRAY LT dataType GT                                  #complexDataType
    | complex=MAP LT dataType COMMA dataType GT                     #complexDataType
    | complex=STRUCT LT complexColTypeList GT                       #complexDataType
    | AGG_STATE LT functionNameIdentifier
        LEFT_PAREN dataTypes+=dataTypeWithNullable
        (COMMA dataTypes+=dataTypeWithNullable)* RIGHT_PAREN GT     #aggStateDataType
    | primitiveColType (LEFT_PAREN (INTEGER_VALUE | ASTERISK)
      (COMMA INTEGER_VALUE)* RIGHT_PAREN)?                          #primitiveDataType
    ;

primitiveColType
    : type=TINYINT
    | type=SMALLINT
    | type=(INT | INTEGER)
    | type=BIGINT
    | type=LARGEINT
    | type=BOOLEAN
    | type=FLOAT
    | type=DOUBLE
    | type=DATE
    | type=DATETIME
    | type=TIME
    | type=DATEV2
    | type=DATETIMEV2
    | type=DATEV1
    | type=DATETIMEV1
    | type=BITMAP
    | type=QUANTILE_STATE
    | type=HLL
    | type=AGG_STATE
    | type=STRING
    | type=JSON
    | type=JSONB
    | type=TEXT
    | type=VARCHAR
    | type=CHAR
    | type=DECIMAL
    | type=DECIMALV2
    | type=DECIMALV3
    | type=IPV4
    | type=IPV6
    | type=VARIANT
    | type=ALL
    ;

complexColTypeList
    : complexColType (COMMA complexColType)*
    ;

complexColType
    : identifier COLON dataType commentSpec?
    ;

commentSpec
    : COMMENT STRING_LITERAL
    ;

sample
    : TABLESAMPLE LEFT_PAREN sampleMethod? RIGHT_PAREN (REPEATABLE seed=INTEGER_VALUE)?
    ;

sampleMethod
    : percentage=INTEGER_VALUE PERCENT                              #sampleByPercentile
    | INTEGER_VALUE ROWS                                            #sampleByRows
    ;

tableSnapshot
    : FOR VERSION AS OF version=INTEGER_VALUE
    | FOR TIME AS OF time=STRING_LITERAL
    ;

// this rule is used for explicitly capturing wrong identifiers such as test-table, which should actually be `test-table`
// replace identifier with errorCapturingIdentifier where the immediate follow symbol is not an expression, otherwise
// valid expressions such as "a-b" can be recognized as an identifier
errorCapturingIdentifier
    : identifier errorCapturingIdentifierExtra
    ;

// extra left-factoring grammar
errorCapturingIdentifierExtra
    : (SUBTRACT identifier)+ #errorIdent
    |                        #realIdent
    ;

identifier
    : strictIdentifier
    ;

strictIdentifier
    : IDENTIFIER              #unquotedIdentifier
    | quotedIdentifier        #quotedIdentifierAlternative
    | nonReserved             #unquotedIdentifier
    ;

quotedIdentifier
    : BACKQUOTED_IDENTIFIER
    ;

number
    : SUBTRACT? INTEGER_VALUE                    #integerLiteral
    | SUBTRACT? (EXPONENT_VALUE | DECIMAL_VALUE) #decimalLiteral
    ;

// there are 1 kinds of keywords in Doris.
// - Non-reserved keywords:
//     normal version of non-reserved keywords.
// The non-reserved keywords are listed in `nonReserved`.
// TODO: need to stay consistent with the legacy
nonReserved
//--DEFAULT-NON-RESERVED-START
    : ACTIONS
    | AFTER
    | AGG_STATE
    | AGGREGATE
    | ALIAS
    | ALWAYS
    | ANALYZED
    | ARRAY
    | AT
    | AUTHORS
    | AUTO_INCREMENT
    | BACKENDS
    | BACKUP
    | BEGIN
    | BELONG
    | BIN
    | BITAND
    | BITMAP
    | BITMAP_EMPTY
    | BITMAP_UNION
    | BITOR
    | BITXOR
    | BLOB
    | BOOLEAN
    | BRIEF
    | BROKER
    | BUCKETS
    | BUILD
    | BUILTIN
    | BULK
    | CACHE
    | CACHED
    | CALL
    | CATALOG
    | CATALOGS
    | CHAIN
    | CHAR
    | CHARSET
    | CHECK
    | CLUSTER
    | CLUSTERS
    | COLLATION
    | COLLECT
    | COLOCATE
    | COLUMNS
    | COMMENT
    | COMMENT_START
    | COMMIT
    | COMMITTED
    | COMPACT
    | COMPLETE
    | COMPRESS_TYPE
    | COMPUTE
    | CONDITIONS
    | CONFIG
    | CONNECTION
    | CONNECTION_ID
    | CONSISTENT
    | CONSTRAINTS
    | CONVERT
    | CONVERT_LSC
    | COPY
    | COUNT
    | CREATION
    | CRON
    | CURRENT_CATALOG
    | CURRENT_DATE
    | CURRENT_TIME
    | CURRENT_TIMESTAMP
    | CURRENT_USER
    | DATA
    | DATE
    | DATETIME
    | DATETIMEV1
    | DATETIMEV2
    | DATEV1
    | DATEV2
    | DAY
    | DECIMAL
    | DECIMALV2
    | DECIMALV3
    | DEFERRED
    | DEMAND
    | DIAGNOSE
    | DIAGNOSIS
    | DICTIONARIES
    | DICTIONARY
    | DISTINCTPC
    | DISTINCTPCSA
    | DO
    | DORIS_INTERNAL_TABLE_ID
    | DUAL
    | DYNAMIC
    | E
    | ENABLE
    | ENCRYPTKEY
    | ENCRYPTKEYS
    | END
    | ENDS
    | ENGINE
    | ENGINES
    | ERRORS
    | EVENTS
    | EVERY
    | EXCLUDE
    | EXPIRED
    | EXTERNAL
    | FAILED_LOGIN_ATTEMPTS
    | FAST
    | FEATURE
    | FIELDS
    | FILE
    | FILTER
    | FIRST
    | FORMAT
    | FREE
    | FRONTENDS
    | FUNCTION
    | GENERATED
    | GENERIC
    | GLOBAL
    | GRAPH
    | GROUPING
    | GROUPS
    | HASH
    | HASH_MAP
    | HDFS
    | HELP
    | HINT_END
    | HINT_START
    | HISTOGRAM
    | HLL_UNION
    | HOSTNAME
    | HOTSPOT
    | HOUR
    | HUB
    | IDENTIFIED
    | IGNORE
    | IMMEDIATE
    | INCREMENTAL
    | INDEXES
    | INVERTED
    | IP_TRIE
    | IPV4
    | IPV6
    | IS_NOT_NULL_PRED
    | IS_NULL_PRED
    | ISNULL
    | ISOLATION
    | JOB
    | JOBS
    | JSON
    | JSONB
    | LABEL
    | LAST
    | LDAP
    | LDAP_ADMIN_PASSWORD
    | LEFT_BRACE
    | LESS
    | LEVEL
    | LINES
    | LINK
    | LOCAL
    | LOCALTIME
    | LOCALTIMESTAMP
    | LOCATION
    | LOCK
    | LOGICAL
    | MANUAL
    | MAP
    | MATCH_ALL
    | MATCH_ANY
    | MATCH_PHRASE
    | MATCH_PHRASE_EDGE
    | MATCH_PHRASE_PREFIX
    | MATCH_REGEXP
    | MATERIALIZED
    | MAX
    | MEMO
    | MERGE
    | MIGRATE
    | MIGRATIONS
    | MIN
    | MINUTE
    | MODIFY
    | MONTH
    | MTMV
    | NAME
    | NAMES
    | NEGATIVE
    | NEVER
    | NEXT
    | NGRAM_BF
    | NO
    | NON_NULLABLE
    | NULLS
    | OF
    | OFFSET
    | ONLY
    | OPEN
    | OPTIMIZED
    | PARAMETER
    | PARSED
    | PASSWORD
    | PASSWORD_EXPIRE
    | PASSWORD_HISTORY
    | PASSWORD_LOCK_TIME
    | PASSWORD_REUSE
    | PARTITIONS
    | PATH
    | PAUSE
    | PERCENT
    | PERIOD
    | PERMISSIVE
    | PHYSICAL
    | PI
    | PLAN
    | PLUGIN
    | PLUGINS
    | POLICY
    | PRIVILEGES
    | PROC
    | PROCESS
    | PROCESSLIST
    | PROFILE
    | PROPERTIES
    | PROPERTY
    | QUANTILE_STATE
	| QUANTILE_UNION
	| QUARTER
    | QUERY
    | QUOTA
    | QUALIFY
    | QUEUED
    | RANDOM
    | RECENT
    | RECOVER
    | RECYCLE
    | REFRESH
    | REPEATABLE
    | REPLACE
    | REPLACE_IF_NOT_NULL
    | REPLAYER
    | REPOSITORIES
    | REPOSITORY
    | RESOURCE
    | RESOURCES
    | RESTORE
    | RESTRICTIVE
    | RESUME
    | RETURNS
    | REWRITTEN
    | RIGHT_BRACE
    | RLIKE
    | ROLLBACK
    | ROLLUP
    | ROUTINE
    | S3
    | SAMPLE
    | SCHEDULE
    | SCHEDULER
    | SCHEMA
    | SECOND
    | SERIALIZABLE
    | SET_SESSION_VARIABLE
    | SESSION
    | SESSION_USER
    | SHAPE
    | SKEW
    | SNAPSHOT
    | SONAME
    | SPLIT
    | SQL
    | STAGE
    | STAGES
    | START
    | STARTS
    | STATS
    | STATUS
    | STOP
    | STORAGE
    | STREAM
    | STREAMING
    | STRING
    | STRUCT
    | SUM
    | TABLES
    | TASK
    | TASKS
    | TEMPORARY
    | TEXT
    | THAN
    | TIME
    | TIMESTAMP
    | TRANSACTION
    | TREE
    | TRIGGERS
    | TRUNCATE
    | TYPE
    | TYPES
    | UNCOMMITTED
    | UNLOCK
    | UNSET
    | UP
    | USER
    | VALUE
    | VARCHAR
    | VARIABLE
    | VARIABLES
    | VARIANT
    | VAULT
    | VAULTS
    | VERBOSE
    | VERSION
    | VIEW
    | VIEWS
    | WARM
    | WARNINGS
    | WEEK
    | WORK
    | YEAR
//--DEFAULT-NON-RESERVED-END
    ;<|MERGE_RESOLUTION|>--- conflicted
+++ resolved
@@ -79,7 +79,6 @@
     | unsupportedAlterStatement
     | unsupportedGrantRevokeStatement
     | unsupportedAdminStatement
-    | unsupportedCancelStatement
     | unsupportedRefreshStatement
     | unsupportedLoadStatement
     | unsupportedShowStatement
@@ -561,14 +560,7 @@
     | CANCEL ALTER TABLE (ROLLUP | (MATERIALIZED VIEW) | COLUMN)
         FROM tableName=multipartIdentifier (LEFT_PAREN jobIds+=INTEGER_VALUE
             (COMMA jobIds+=INTEGER_VALUE)* RIGHT_PAREN)?                            #cancelAlterTable
-<<<<<<< HEAD
-    ;
-
-unsupportedCancelStatement
-    : CANCEL BUILD INDEX ON tableName=multipartIdentifier
-=======
     | CANCEL BUILD INDEX ON tableName=multipartIdentifier
->>>>>>> 01725e5e
         (LEFT_PAREN jobIds+=INTEGER_VALUE
             (COMMA jobIds+=INTEGER_VALUE)* RIGHT_PAREN)?                            #cancelBuildIndex
     ;
