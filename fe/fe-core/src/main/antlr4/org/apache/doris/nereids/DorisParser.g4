--- conflicted
+++ resolved
@@ -206,12 +206,8 @@
         ((FROM | IN) database=identifier)?                                          #showView
     | SHOW PLUGINS                                                                  #showPlugins
     | SHOW REPOSITORIES                                                             #showRepositories
-<<<<<<< HEAD
-    | SHOW ROLES                                                                    #showRoles
-=======
     | SHOW BRIEF? CREATE TABLE name=multipartIdentifier                             #showCreateTable
     | SHOW ROLES                                                                    #showRoles        
->>>>>>> 1601d75f
     | SHOW PARTITION partitionId=INTEGER_VALUE                                      #showPartitionId
     | SHOW PRIVILEGES                                                               #showPrivileges
     | SHOW PROC path=STRING_LITERAL                                                 #showProc
