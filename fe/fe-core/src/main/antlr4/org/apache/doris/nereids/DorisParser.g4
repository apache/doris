// Licensed to the Apache Software Foundation (ASF) under one
// or more contributor license agreements.  See the NOTICE file
// distributed with this work for additional information
// regarding copyright ownership.  The ASF licenses this file
// to you under the Apache License, Version 2.0 (the
// "License"); you may not use this file except in compliance
// with the License.  You may obtain a copy of the License at
//
//   http://www.apache.org/licenses/LICENSE-2.0
//
// Unless required by applicable law or agreed to in writing,
// software distributed under the License is distributed on an
// "AS IS" BASIS, WITHOUT WARRANTIES OR CONDITIONS OF ANY
// KIND, either express or implied.  See the License for the
// specific language governing permissions and limitations
// under the License.

// Copied from Apache Spark and modified for Apache Doris

parser grammar DorisParser;

options { tokenVocab = DorisLexer; }

@members {
    public boolean doris_legacy_SQL_syntax = true;
}

multiStatements
    : SEMICOLON* statement? (SEMICOLON+ statement)* SEMICOLON* EOF
    ;

singleStatement
    : SEMICOLON* statement? SEMICOLON* EOF
    ;

statement
    : statementBase # statementBaseAlias
    | CALL name=multipartIdentifier LEFT_PAREN (expression (COMMA expression)*)? RIGHT_PAREN #callProcedure
    | (ALTER | CREATE (OR REPLACE)? | REPLACE) (PROCEDURE | PROC) name=multipartIdentifier LEFT_PAREN .*? RIGHT_PAREN .*? #createProcedure
    | DROP (PROCEDURE | PROC) (IF EXISTS)? name=multipartIdentifier #dropProcedure
    | SHOW (PROCEDURE | FUNCTION) STATUS (LIKE pattern=valueExpression | whereClause)? #showProcedureStatus
    | SHOW CREATE PROCEDURE name=multipartIdentifier #showCreateProcedure
    // FIXME: like should be wildWhere? FRONTEND should not contain FROM backendid
    | ADMIN? SHOW type=(FRONTEND | BACKEND) CONFIG (LIKE pattern=valueExpression)? (FROM backendId=INTEGER_VALUE)? #showConfig
    ;

statementBase
    : explain? query outFileClause?     #statementDefault
    | supportedDmlStatement             #supportedDmlStatementAlias
    | supportedCreateStatement          #supportedCreateStatementAlias
    | supportedAlterStatement           #supportedAlterStatementAlias
    | materializedViewStatement         #materializedViewStatementAlias
    | supportedJobStatement             #supportedJobStatementAlias
    | constraintStatement               #constraintStatementAlias
    | supportedCleanStatement           #supportedCleanStatementAlias
    | supportedDescribeStatement        #supportedDescribeStatementAlias
    | supportedDropStatement            #supportedDropStatementAlias
    | supportedSetStatement             #supportedSetStatementAlias
    | supportedUnsetStatement           #supportedUnsetStatementAlias
    | supportedRefreshStatement         #supportedRefreshStatementAlias
    | supportedShowStatement            #supportedShowStatementAlias
    | supportedLoadStatement            #supportedLoadStatementAlias
    | supportedCancelStatement          #supportedCancelStatementAlias
    | supportedRecoverStatement         #supportedRecoverStatementAlias
    | supportedAdminStatement           #supportedAdminStatementAlias
    | supportedUseStatement             #supportedUseStatementAlias
    | supportedOtherStatement           #supportedOtherStatementAlias
    | supportedKillStatement            #supportedKillStatementAlias
    | supportedStatsStatement           #supportedStatsStatementAlias
    | supportedTransactionStatement     #supportedTransactionStatementAlias
    | supportedGrantRevokeStatement     #supportedGrantRevokeStatementAlias
    | unsupportedStatement              #unsupported
    ;

unsupportedStatement
    : unsupportedUseStatement
    | unsupportedCreateStatement
    | unsupportedDropStatement
    | unsupportedStatsStatement
    | unsupportedAlterStatement
    | unsupportedGrantRevokeStatement
    | unsupportedAdminStatement
    | unsupportedCancelStatement
    | unsupportedRefreshStatement
    | unsupportedLoadStatement
    | unsupportedShowStatement
    | unsupportedOtherStatement
    ;

materializedViewStatement
    : CREATE MATERIALIZED VIEW (IF NOT EXISTS)? mvName=multipartIdentifier
        (LEFT_PAREN cols=simpleColumnDefs RIGHT_PAREN)? buildMode?
        (REFRESH refreshMethod? refreshTrigger?)?
        ((DUPLICATE)? KEY keys=identifierList)?
        (COMMENT STRING_LITERAL)?
        (PARTITION BY LEFT_PAREN mvPartition RIGHT_PAREN)?
        (DISTRIBUTED BY (HASH hashKeys=identifierList | RANDOM)
        (BUCKETS (INTEGER_VALUE | AUTO))?)?
        propertyClause?
        AS query                                                                                #createMTMV
    | REFRESH MATERIALIZED VIEW mvName=multipartIdentifier (partitionSpec | COMPLETE | AUTO)    #refreshMTMV
    | ALTER MATERIALIZED VIEW mvName=multipartIdentifier ((RENAME newName=identifier)
        | (REFRESH (refreshMethod | refreshTrigger | refreshMethod refreshTrigger))
        | REPLACE WITH MATERIALIZED VIEW newName=identifier propertyClause?
        | (SET  LEFT_PAREN fileProperties=propertyItemList RIGHT_PAREN))                        #alterMTMV
    | DROP MATERIALIZED VIEW (IF EXISTS)? mvName=multipartIdentifier
        (ON tableName=multipartIdentifier)?                                                     #dropMTMV
    | PAUSE MATERIALIZED VIEW JOB ON mvName=multipartIdentifier                                 #pauseMTMV
    | RESUME MATERIALIZED VIEW JOB ON mvName=multipartIdentifier                                #resumeMTMV
    | CANCEL MATERIALIZED VIEW TASK taskId=INTEGER_VALUE ON mvName=multipartIdentifier          #cancelMTMVTask
    | SHOW CREATE MATERIALIZED VIEW mvName=multipartIdentifier                                  #showCreateMTMV
    ;
supportedJobStatement
    : CREATE JOB label=multipartIdentifier ON SCHEDULE
        (
            (EVERY timeInterval=INTEGER_VALUE timeUnit=identifier
            (STARTS (startTime=STRING_LITERAL | CURRENT_TIMESTAMP))?
            (ENDS endsTime=STRING_LITERAL)?)
            |
            (AT (atTime=STRING_LITERAL | CURRENT_TIMESTAMP)))
        commentSpec?
        DO supportedDmlStatement                                                                                                             #createScheduledJob
   | PAUSE JOB WHERE (jobNameKey=identifier) EQ (jobNameValue=STRING_LITERAL)                                                                #pauseJob
   | DROP JOB (IF EXISTS)? WHERE (jobNameKey=identifier) EQ (jobNameValue=STRING_LITERAL)                                                    #dropJob
   | RESUME JOB WHERE (jobNameKey=identifier) EQ (jobNameValue=STRING_LITERAL)                                                               #resumeJob
   | CANCEL TASK WHERE (jobNameKey=identifier) EQ (jobNameValue=STRING_LITERAL) AND (taskIdKey=identifier) EQ (taskIdValue=INTEGER_VALUE)    #cancelJobTask
   ;
constraintStatement
    : ALTER TABLE table=multipartIdentifier
        ADD CONSTRAINT constraintName=errorCapturingIdentifier
        constraint                                                        #addConstraint
    | ALTER TABLE table=multipartIdentifier
        DROP CONSTRAINT constraintName=errorCapturingIdentifier           #dropConstraint
    | SHOW CONSTRAINTS FROM table=multipartIdentifier                     #showConstraint
    ;

supportedDmlStatement
    : explain? cte? INSERT (INTO | OVERWRITE TABLE)
        (tableName=multipartIdentifier | DORIS_INTERNAL_TABLE_ID LEFT_PAREN tableId=INTEGER_VALUE RIGHT_PAREN)
        partitionSpec?  // partition define
        (WITH LABEL labelName=identifier)? cols=identifierList?  // label and columns define
        (LEFT_BRACKET hints=identifierSeq RIGHT_BRACKET)?  // hint define
        query                                                          #insertTable
    | explain? cte? UPDATE tableName=multipartIdentifier tableAlias
        SET updateAssignmentSeq
        fromClause?
        whereClause?                                                   #update
    | explain? cte? DELETE FROM tableName=multipartIdentifier
        partitionSpec? tableAlias
        (USING relations)?
        whereClause?                                                   #delete
    | LOAD LABEL lableName=multipartIdentifier
        LEFT_PAREN dataDescs+=dataDesc (COMMA dataDescs+=dataDesc)* RIGHT_PAREN
        (withRemoteStorageSystem)?
        propertyClause?
        (commentSpec)?                                                 #load
    | EXPORT TABLE tableName=multipartIdentifier
        (PARTITION partition=identifierList)?
        (whereClause)?
        TO filePath=STRING_LITERAL
        (propertyClause)?
        (withRemoteStorageSystem)?                                     #export
    | replayCommand                                                    #replay
    | COPY INTO selectHint? name=multipartIdentifier columns=identifierList? FROM
            (stageAndPattern | (LEFT_PAREN SELECT selectColumnClause
                FROM stageAndPattern whereClause? RIGHT_PAREN))
            properties=propertyClause?                                 #copyInto
    | TRUNCATE TABLE multipartIdentifier specifiedPartition?  FORCE?   #truncateTable
    ;

supportedCreateStatement
    : CREATE (EXTERNAL | TEMPORARY)? TABLE (IF NOT EXISTS)? name=multipartIdentifier
        ((ctasCols=identifierList)? | (LEFT_PAREN columnDefs (COMMA indexDefs)? COMMA? RIGHT_PAREN))
        (ENGINE EQ engine=identifier)?
        ((AGGREGATE | UNIQUE | DUPLICATE) KEY keys=identifierList
        (CLUSTER BY clusterKeys=identifierList)?)?
        (COMMENT STRING_LITERAL)?
        (partition=partitionTable)?
        (DISTRIBUTED BY (HASH hashKeys=identifierList | RANDOM)
        (BUCKETS (INTEGER_VALUE | autoBucket=AUTO))?)?
        (ROLLUP LEFT_PAREN rollupDefs RIGHT_PAREN)?
        properties=propertyClause?
        (BROKER extProperties=propertyClause)?
        (AS query)?                                                       #createTable
    | CREATE (OR REPLACE)? VIEW (IF NOT EXISTS)? name=multipartIdentifier
        (LEFT_PAREN cols=simpleColumnDefs RIGHT_PAREN)?
        (COMMENT STRING_LITERAL)? AS query                                #createView
    | CREATE FILE name=STRING_LITERAL
        ((FROM | IN) database=identifier)? properties=propertyClause            #createFile
    | CREATE (EXTERNAL | TEMPORARY)? TABLE (IF NOT EXISTS)? name=multipartIdentifier
        LIKE existedTable=multipartIdentifier
        (WITH ROLLUP (rollupNames=identifierList)?)?                      #createTableLike
    | CREATE ROLE (IF NOT EXISTS)? name=identifierOrText (COMMENT STRING_LITERAL)?    #createRole
    | CREATE WORKLOAD GROUP (IF NOT EXISTS)?
        name=identifierOrText (FOR computeGroup=identifierOrText)? properties=propertyClause? #createWorkloadGroup
    | CREATE CATALOG (IF NOT EXISTS)? catalogName=identifier
        (WITH RESOURCE resourceName=identifier)?
        (COMMENT STRING_LITERAL)? properties=propertyClause?                    #createCatalog
    | CREATE ROW POLICY (IF NOT EXISTS)? name=identifier
        ON table=multipartIdentifier
        AS type=(RESTRICTIVE | PERMISSIVE)
        TO (user=userIdentify | ROLE roleName=identifierOrText)
        USING LEFT_PAREN booleanExpression RIGHT_PAREN                    #createRowPolicy
    | CREATE STORAGE POLICY (IF NOT EXISTS)?
        name=identifier properties=propertyClause?                              #createStoragePolicy
    | BUILD INDEX name=identifier ON tableName=multipartIdentifier
        partitionSpec?                                                          #buildIndex
    | CREATE INDEX (IF NOT EXISTS)? name=identifier
        ON tableName=multipartIdentifier identifierList
        (USING (BITMAP | NGRAM_BF | INVERTED))?
        properties=propertyClause? (COMMENT STRING_LITERAL)?                    #createIndex
    | CREATE SQL_BLOCK_RULE (IF NOT EXISTS)?
        name=identifier properties=propertyClause?                        #createSqlBlockRule
    | CREATE ENCRYPTKEY (IF NOT EXISTS)? multipartIdentifier AS STRING_LITERAL  #createEncryptkey
    | CREATE statementScope?
            (TABLES | AGGREGATE)? FUNCTION (IF NOT EXISTS)?
            functionIdentifier LEFT_PAREN functionArguments? RIGHT_PAREN
            RETURNS returnType=dataType (INTERMEDIATE intermediateType=dataType)?
            properties=propertyClause?                                              #createUserDefineFunction
    | CREATE statementScope? ALIAS FUNCTION (IF NOT EXISTS)?
            functionIdentifier LEFT_PAREN functionArguments? RIGHT_PAREN
            WITH PARAMETER LEFT_PAREN parameters=identifierSeq? RIGHT_PAREN
            AS expression                                                           #createAliasFunction
    | CREATE USER (IF NOT EXISTS)? grantUserIdentify
            (SUPERUSER | DEFAULT ROLE role=STRING_LITERAL)?
            passwordOption commentSpec?                            #createUser
    | CREATE EXTERNAL? RESOURCE (IF NOT EXISTS)?
            name=identifierOrText properties=propertyClause?                        #createResource
    | CREATE DICTIONARY (IF NOT EXISTS)? name = multipartIdentifier
		USING source = multipartIdentifier
		LEFT_PAREN dictionaryColumnDefs RIGHT_PAREN
        LAYOUT LEFT_PAREN layoutType=identifier RIGHT_PAREN
        properties=propertyClause?         # createDictionary
    | CREATE STAGE (IF NOT EXISTS)? name=identifier properties=propertyClause?      #createStage
    ;

dictionaryColumnDefs:
	dictionaryColumnDef (COMMA dictionaryColumnDef)*;

dictionaryColumnDef:
	colName = identifier columnType = (KEY | VALUE) ;

supportedAlterStatement
    : ALTER SYSTEM alterSystemClause                                                        #alterSystem
    | ALTER VIEW name=multipartIdentifier
        ((MODIFY commentSpec) | ((LEFT_PAREN cols=simpleColumnDefs RIGHT_PAREN)? AS query)) #alterView
    | ALTER CATALOG name=identifier RENAME newName=identifier                       #alterCatalogRename
    | ALTER ROLE role=identifierOrText commentSpec                                        #alterRole
    | ALTER STORAGE VAULT name=multipartIdentifier properties=propertyClause                #alterStorageVault
    | ALTER WORKLOAD GROUP name=identifierOrText (FOR computeGroup=identifierOrText)?
        properties=propertyClause?                                                          #alterWorkloadGroup
    | ALTER CATALOG name=identifier SET PROPERTIES
        LEFT_PAREN propertyItemList RIGHT_PAREN                                             #alterCatalogProperties        
    | ALTER WORKLOAD POLICY name=identifierOrText
        properties=propertyClause?                                                          #alterWorkloadPolicy
    | ALTER SQL_BLOCK_RULE name=identifier properties=propertyClause?                       #alterSqlBlockRule
    | ALTER CATALOG name=identifier MODIFY COMMENT comment=STRING_LITERAL                   #alterCatalogComment
    | ALTER DATABASE name=identifier RENAME newName=identifier                              #alterDatabaseRename
    | ALTER STORAGE POLICY name=identifierOrText
        properties=propertyClause                                                           #alterStoragePolicy
    | ALTER TABLE tableName=multipartIdentifier
        alterTableClause (COMMA alterTableClause)*                                          #alterTable
    | ALTER TABLE tableName=multipartIdentifier ADD ROLLUP
        addRollupClause (COMMA addRollupClause)*                                            #alterTableAddRollup
    | ALTER TABLE tableName=multipartIdentifier DROP ROLLUP
        dropRollupClause (COMMA dropRollupClause)*                                          #alterTableDropRollup
    | ALTER TABLE name=multipartIdentifier
        SET LEFT_PAREN propertyItemList RIGHT_PAREN                                         #alterTableProperties
    | ALTER DATABASE name=identifier SET (DATA | REPLICA | TRANSACTION)
            QUOTA (quota=identifier | INTEGER_VALUE)                                        #alterDatabaseSetQuota
    | ALTER SYSTEM RENAME COMPUTE GROUP name=identifier newName=identifier                  #alterSystemRenameComputeGroup
    | ALTER REPOSITORY name=identifier properties=propertyClause?                           #alterRepository
    | ALTER USER (IF EXISTS)? grantUserIdentify
        passwordOption (COMMENT STRING_LITERAL)?                                            #alterUser
    ;

supportedDropStatement
    : DROP CATALOG RECYCLE BIN WHERE idType=STRING_LITERAL EQ id=INTEGER_VALUE  #dropCatalogRecycleBin
    | DROP ENCRYPTKEY (IF EXISTS)? name=multipartIdentifier                     #dropEncryptkey
    | DROP ROLE (IF EXISTS)? name=identifierOrText                                    #dropRole
    | DROP SQL_BLOCK_RULE (IF EXISTS)? identifierSeq                            #dropSqlBlockRule
    | DROP USER (IF EXISTS)? userIdentify                                       #dropUser
    | DROP STORAGE POLICY (IF EXISTS)? name=identifier                          #dropStoragePolicy
    | DROP WORKLOAD GROUP (IF EXISTS)? name=identifierOrText (FOR computeGroup=identifierOrText)?                    #dropWorkloadGroup
    | DROP CATALOG (IF EXISTS)? name=identifier                                 #dropCatalog
    | DROP FILE name=STRING_LITERAL
        ((FROM | IN) database=identifier)? properties=propertyClause            #dropFile
    | DROP WORKLOAD POLICY (IF EXISTS)? name=identifierOrText                   #dropWorkloadPolicy
    | DROP REPOSITORY name=identifier                                           #dropRepository
    | DROP TABLE (IF EXISTS)? name=multipartIdentifier FORCE?                   #dropTable
    | DROP (DATABASE | SCHEMA) (IF EXISTS)? name=multipartIdentifier FORCE?     #dropDatabase
    | DROP statementScope? FUNCTION (IF EXISTS)?
        functionIdentifier LEFT_PAREN functionArguments? RIGHT_PAREN            #dropFunction
    | DROP INDEX (IF EXISTS)? name=identifier ON tableName=multipartIdentifier  #dropIndex
    | DROP RESOURCE (IF EXISTS)? name=identifierOrText                          #dropResource
    | DROP ROW POLICY (IF EXISTS)? policyName=identifier
        ON tableName=multipartIdentifier
        (FOR (userIdentify | ROLE roleName=identifier))?                        #dropRowPolicy
    | DROP DICTIONARY (IF EXISTS)? name=multipartIdentifier                     #dropDictionary
    | DROP STAGE (IF EXISTS)? name=identifier                                   #dropStage
    ;

supportedShowStatement
    : SHOW statementScope? VARIABLES wildWhere?                         #showVariables
    | SHOW AUTHORS                                                                  #showAuthors
    | SHOW CREATE (DATABASE | SCHEMA) name=multipartIdentifier                      #showCreateDatabase
    | SHOW BACKUP ((FROM | IN) database=identifier)? wildWhere?                     #showBackup
    | SHOW BROKER                                                                   #showBroker
    | SHOW DYNAMIC PARTITION TABLES ((FROM | IN) database=multipartIdentifier)?     #showDynamicPartition
    | SHOW EVENTS ((FROM | IN) database=multipartIdentifier)? wildWhere?            #showEvents
    | SHOW LAST INSERT                                                              #showLastInsert
    | SHOW ((CHAR SET) | CHARSET)                                                   #showCharset
    | SHOW DELETE ((FROM | IN) database=multipartIdentifier)?                       #showDelete
    | SHOW FULL? BUILTIN? FUNCTIONS
        ((FROM | IN) database=multipartIdentifier)? (LIKE STRING_LITERAL)?          #showFunctions
    | SHOW GLOBAL FULL? FUNCTIONS (LIKE STRING_LITERAL)?                            #showGlobalFunctions
    | SHOW ALL? GRANTS                                                              #showGrants
    | SHOW GRANTS FOR userIdentify                                                  #showGrantsForUser
    | SHOW SYNC JOB ((FROM | IN) database=multipartIdentifier)?                     #showSyncJob
    | SHOW SNAPSHOT ON repo=identifier wildWhere?                                   #showSnapshot
    | SHOW LOAD PROFILE loadIdPath=STRING_LITERAL? limitClause?                     #showLoadProfile
    | SHOW CREATE REPOSITORY FOR identifier                                         #showCreateRepository
    | SHOW VIEW
        (FROM |IN) tableName=multipartIdentifier
        ((FROM | IN) database=identifier)?                                          #showView
    | SHOW PLUGINS                                                                  #showPlugins
    | SHOW REPOSITORIES                                                             #showRepositories
    | SHOW ENCRYPTKEYS ((FROM | IN) database=multipartIdentifier)?
        (LIKE STRING_LITERAL)?                                                      #showEncryptKeys
    | SHOW BRIEF? CREATE TABLE name=multipartIdentifier                             #showCreateTable
    | SHOW FULL? PROCESSLIST                                                        #showProcessList
    | SHOW BRIEF? RESTORE ((FROM | IN) database=identifier)? wildWhere?             #showRestore
    | SHOW ROLES                                                                    #showRoles
    | SHOW PARTITION partitionId=INTEGER_VALUE                                      #showPartitionId
    | SHOW PRIVILEGES                                                               #showPrivileges
    | SHOW PROC path=STRING_LITERAL                                                 #showProc
    | SHOW FILE ((FROM | IN) database=multipartIdentifier)?                         #showSmallFiles
    | SHOW STORAGE? ENGINES                                                         #showStorageEngines
    | SHOW CREATE CATALOG name=identifier                                           #showCreateCatalog
    | SHOW CATALOG name=identifier                                                  #showCatalog
    | SHOW CATALOGS wildWhere?                                                      #showCatalogs
    | SHOW PROPERTY (FOR user=identifierOrText)? (LIKE STRING_LITERAL)?                         #showUserProperties
    | SHOW ALL PROPERTIES (LIKE STRING_LITERAL)?                                               #showAllProperties
    | SHOW COLLATION wildWhere?                                                     #showCollation
    | SHOW ROW POLICY (FOR (userIdentify | (ROLE role=identifier)))?                #showRowPolicy
    | SHOW STORAGE POLICY (USING (FOR policy=identifierOrText)?)?                   #showStoragePolicy   
    | SHOW SQL_BLOCK_RULE (FOR ruleName=identifier)?                                #showSqlBlockRule
    | SHOW CREATE VIEW name=multipartIdentifier                                     #showCreateView
    | SHOW DATA TYPES                                                               #showDataTypes
    | SHOW DATA (ALL)? (FROM tableName=multipartIdentifier)?
        sortClause? propertyClause?                                                 #showData
    | SHOW CREATE MATERIALIZED VIEW mvName=identifier
        ON tableName=multipartIdentifier                                            #showCreateMaterializedView
    | SHOW (WARNINGS | ERRORS) limitClause?                                         #showWarningErrors
    | SHOW COUNT LEFT_PAREN ASTERISK RIGHT_PAREN (WARNINGS | ERRORS)                #showWarningErrorCount
    | SHOW BACKENDS                                                                 #showBackends
    | SHOW STAGES                                                                   #showStages
    | SHOW REPLICA DISTRIBUTION FROM baseTableRef                                   #showReplicaDistribution
    | SHOW RESOURCES wildWhere? sortClause? limitClause?                            #showResources
    | SHOW STREAM? LOAD ((FROM | IN) database=identifier)? wildWhere?
        sortClause? limitClause?                                                    #showLoad
    | SHOW FULL? TRIGGERS ((FROM | IN) database=multipartIdentifier)? wildWhere?    #showTriggers
    | SHOW TABLET DIAGNOSIS tabletId=INTEGER_VALUE                                  #showDiagnoseTablet
    | SHOW FRONTENDS name=identifier?                                               #showFrontends
    | SHOW DATABASE databaseId=INTEGER_VALUE                                        #showDatabaseId
    | SHOW TABLE tableId=INTEGER_VALUE                                              #showTableId
    | SHOW TRASH (ON backend=STRING_LITERAL)?                                       #showTrash
    | SHOW (CLUSTERS | (COMPUTE GROUPS))                                            #showClusters    
    | SHOW statementScope? STATUS                                                   #showStatus
    | SHOW WHITELIST                                                                #showWhitelist
    | SHOW TABLETS BELONG
        tabletIds+=INTEGER_VALUE (COMMA tabletIds+=INTEGER_VALUE)*                  #showTabletsBelong
    | SHOW DATA SKEW FROM baseTableRef                                              #showDataSkew
    | SHOW TABLE CREATION ((FROM | IN) database=multipartIdentifier)?
        (LIKE STRING_LITERAL)?                                                      #showTableCreation
    | SHOW TABLET STORAGE FORMAT VERBOSE?                                           #showTabletStorageFormat
    | SHOW QUERY PROFILE queryIdPath=STRING_LITERAL? limitClause?                   #showQueryProfile
    | SHOW CONVERT_LSC ((FROM | IN) database=multipartIdentifier)?                  #showConvertLsc
    | SHOW FULL? TABLES ((FROM | IN) database=multipartIdentifier)? wildWhere?      #showTables
    | SHOW FULL? VIEWS ((FROM | IN) database=multipartIdentifier)? wildWhere?       #showViews
    | SHOW TABLE STATUS ((FROM | IN) database=multipartIdentifier)? wildWhere?      #showTableStatus
    | SHOW (DATABASES | SCHEMAS) (FROM catalog=identifier)? wildWhere?              #showDatabases
    | SHOW TABLETS FROM tableName=multipartIdentifier partitionSpec?
        wildWhere? sortClause? limitClause?                                         #showTabletsFromTable
    | SHOW TABLET tabletId=INTEGER_VALUE                                            #showTabletId
    | SHOW DICTIONARIES wildWhere?                                                  #showDictionaries
<<<<<<< HEAD
    | SHOW COPY ((FROM | IN) database=identifier)?
        whereClause? sortClause? limitClause?                                       #showCopy
=======
    | SHOW QUERY STATS ((FOR database=identifier)
            | (FROM tableName=multipartIdentifier (ALL VERBOSE?)?))?                #showQueryStats
>>>>>>> 7f933f50
    ;

supportedLoadStatement
    : SYNC                                                                          #sync
    | createRoutineLoad                                                             #createRoutineLoadAlias
    | SHOW ALL? CREATE ROUTINE LOAD FOR label=multipartIdentifier                   #showCreateRoutineLoad
    | PAUSE ROUTINE LOAD FOR label=multipartIdentifier                              #pauseRoutineLoad
    | PAUSE ALL ROUTINE LOAD                                                        #pauseAllRoutineLoad
    | RESUME ROUTINE LOAD FOR label=multipartIdentifier                             #resumeRoutineLoad
    | RESUME ALL ROUTINE LOAD                                                       #resumeAllRoutineLoad
    | STOP ROUTINE LOAD FOR label=multipartIdentifier                               #stopRoutineLoad
    | STOP SYNC JOB name=multipartIdentifier                                        #stopDataSyncJob
    | RESUME SYNC JOB name=multipartIdentifier                                      #resumeDataSyncJob
    | PAUSE SYNC JOB name=multipartIdentifier                                       #pauseDataSyncJob
    | CREATE SYNC label=multipartIdentifier
          LEFT_PAREN channelDescriptions RIGHT_PAREN
          FROM BINLOG LEFT_PAREN propertyItemList RIGHT_PAREN
          properties=propertyClause?                                                #createDataSyncJob
    ;

supportedOtherStatement
    : HELP mark=identifierOrText                                                    #help
    | UNLOCK TABLES                                                                 #unlockTables
    ;

supportedKillStatement
    : KILL (CONNECTION)? INTEGER_VALUE                                              #killConnection
    | KILL QUERY (INTEGER_VALUE | STRING_LITERAL)                                   #killQuery
    ;

unsupportedOtherStatement 
    : INSTALL PLUGIN FROM source=identifierOrText properties=propertyClause?        #installPlugin
    | UNINSTALL PLUGIN name=identifierOrText                                        #uninstallPlugin
    | LOCK TABLES (lockTable (COMMA lockTable)*)?                                   #lockTables 
    | WARM UP (CLUSTER | COMPUTE GROUP) destination=identifier WITH
        ((CLUSTER | COMPUTE GROUP) source=identifier |
            (warmUpItem (AND warmUpItem)*)) FORCE?                                  #warmUpCluster
    | BACKUP SNAPSHOT label=multipartIdentifier TO repo=identifier
        ((ON | EXCLUDE) LEFT_PAREN baseTableRef (COMMA baseTableRef)* RIGHT_PAREN)?
        properties=propertyClause?                                                  #backup
    | RESTORE SNAPSHOT label=multipartIdentifier FROM repo=identifier
        ((ON | EXCLUDE) LEFT_PAREN baseTableRef (COMMA baseTableRef)* RIGHT_PAREN)?
        properties=propertyClause?                                                  #restore
    | START TRANSACTION (WITH CONSISTENT SNAPSHOT)?                                 #unsupportedStartTransaction
    ;

warmUpItem
    : TABLE tableName=multipartIdentifier (PARTITION partitionName=identifier)?
    ;

lockTable
    : name=multipartIdentifier (AS alias=identifierOrText)?
        (READ (LOCAL)? | (LOW_PRIORITY)? WRITE)
    ;

unsupportedShowStatement
    : SHOW STORAGE (VAULT | VAULTS)                                                 #showStorageVault
    | SHOW OPEN TABLES ((FROM | IN) database=multipartIdentifier)? wildWhere?       #showOpenTables
    | SHOW CREATE MATERIALIZED VIEW name=multipartIdentifier                        #showMaterializedView
    | SHOW CREATE statementScope? FUNCTION functionIdentifier
        LEFT_PAREN functionArguments? RIGHT_PAREN
        ((FROM | IN) database=multipartIdentifier)?                                 #showCreateFunction
    | SHOW FULL? (COLUMNS | FIELDS) (FROM | IN) tableName=multipartIdentifier
        ((FROM | IN) database=multipartIdentifier)? wildWhere?                      #showColumns
    | SHOW LOAD WARNINGS ((((FROM | IN) database=multipartIdentifier)?
        wildWhere? limitClause?) | (ON url=STRING_LITERAL))                         #showLoadWarings
    | SHOW EXPORT ((FROM | IN) database=multipartIdentifier)? wildWhere?
        sortClause? limitClause?                                                    #showExport
    | SHOW ALTER TABLE (ROLLUP | (MATERIALIZED VIEW) | COLUMN)
        ((FROM | IN) database=multipartIdentifier)? wildWhere?
        sortClause? limitClause?                                                    #showAlterTable
    | SHOW TEMPORARY? PARTITIONS FROM tableName=multipartIdentifier
        wildWhere? sortClause? limitClause?                                         #showPartitions
    | SHOW WORKLOAD GROUPS wildWhere?                                               #showWorkloadGroups
    | SHOW TYPECAST ((FROM | IN) database=multipartIdentifier)?                     #showTypeCast
    | SHOW (KEY | KEYS | INDEX | INDEXES)
        (FROM |IN) tableName=multipartIdentifier
        ((FROM | IN) database=multipartIdentifier)?                                 #showIndex
    | SHOW TRANSACTION ((FROM | IN) database=multipartIdentifier)? wildWhere?       #showTransaction
    | SHOW CACHE HOTSPOT tablePath=STRING_LITERAL                                   #showCacheHotSpot
    | SHOW CATALOG RECYCLE BIN wildWhere?                                           #showCatalogRecycleBin
    | SHOW BUILD INDEX ((FROM | IN) database=multipartIdentifier)?
        wildWhere? sortClause? limitClause?                                         #showBuildIndex
    | SHOW REPLICA STATUS FROM baseTableRef wildWhere?                              #showReplicaStatus
    | SHOW WARM UP JOB wildWhere?                                                   #showWarmUpJob
    ;

createRoutineLoad
    : CREATE ROUTINE LOAD label=multipartIdentifier (ON table=identifier)?
              (WITH (APPEND | DELETE | MERGE))?
              (loadProperty (COMMA loadProperty)*)? propertyClause? FROM type=identifier
              LEFT_PAREN customProperties=propertyItemList RIGHT_PAREN
              commentSpec?
    ;

unsupportedLoadStatement
    : LOAD mysqlDataDesc
        (PROPERTIES LEFT_PAREN properties=propertyItemList RIGHT_PAREN)?
        (commentSpec)?                                                              #mysqlLoad
    | SHOW ALL? ROUTINE LOAD ((FOR label=multipartIdentifier) | wildWhere?)         #showRoutineLoad
    | SHOW ROUTINE LOAD TASK ((FROM | IN) database=identifier)? wildWhere?          #showRoutineLoadTask
    | SHOW CREATE LOAD FOR label=multipartIdentifier                                #showCreateLoad
    ;

loadProperty
    : COLUMNS TERMINATED BY STRING_LITERAL                                          #separator
    | importColumnsStatement                                                        #importColumns
    | importPrecedingFilterStatement                                                #importPrecedingFilter
    | importWhereStatement                                                          #importWhere
    | importDeleteOnStatement                                                       #importDeleteOn
    | importSequenceStatement                                                       #importSequence
    | partitionSpec                                                                 #importPartitions
    ;

importSequenceStatement
    : ORDER BY identifier
    ;

importDeleteOnStatement
    : DELETE ON booleanExpression
    ;

importWhereStatement
    : WHERE booleanExpression
    ;

importPrecedingFilterStatement
    : PRECEDING FILTER booleanExpression
    ;

importColumnsStatement
    : COLUMNS LEFT_PAREN importColumnDesc (COMMA importColumnDesc)* RIGHT_PAREN
    ;

importColumnDesc
    : name=identifier (EQ booleanExpression)?
    | LEFT_PAREN name=identifier (EQ booleanExpression)? RIGHT_PAREN
    ;

channelDescriptions
    : channelDescription (COMMA channelDescription)*
    ;

channelDescription
    : FROM source=multipartIdentifier INTO destination=multipartIdentifier
        partitionSpec? columnList=identifierList?
    ;

supportedRefreshStatement
    : REFRESH CATALOG name=identifier propertyClause?                               #refreshCatalog
    | REFRESH DATABASE name=multipartIdentifier propertyClause?                     #refreshDatabase
    | REFRESH TABLE name=multipartIdentifier                                        #refreshTable
    | REFRESH DICTIONARY name=multipartIdentifier                                   #refreshDictionary
    ;

supportedCleanStatement
    : CLEAN ALL PROFILE                                                             #cleanAllProfile
    | CLEAN LABEL label=identifier? (FROM | IN) database=identifier                 #cleanLabel
    | CLEAN QUERY STATS ((FOR database=identifier)
        | ((FROM | IN) table=multipartIdentifier))                                  #cleanQueryStats
    | CLEAN ALL QUERY STATS                                                         #cleanAllQueryStats
    ;

unsupportedRefreshStatement
    : REFRESH LDAP (ALL | (FOR user=identifierOrText))                              #refreshLdap
    ;

supportedCancelStatement
    : CANCEL LOAD ((FROM | IN) database=identifier)? wildWhere?                     #cancelLoad
    | CANCEL EXPORT ((FROM | IN) database=identifier)? wildWhere?                   #cancelExport
    | CANCEL WARM UP JOB wildWhere?                                                 #cancelWarmUpJob
    | CANCEL ALTER TABLE (ROLLUP | (MATERIALIZED VIEW) | COLUMN)
        FROM tableName=multipartIdentifier (LEFT_PAREN jobIds+=INTEGER_VALUE
            (COMMA jobIds+=INTEGER_VALUE)* RIGHT_PAREN)?                            #cancelAlterTable
    | CANCEL BUILD INDEX ON tableName=multipartIdentifier
        (LEFT_PAREN jobIds+=INTEGER_VALUE
            (COMMA jobIds+=INTEGER_VALUE)* RIGHT_PAREN)?                            #cancelBuildIndex
    ;

unsupportedCancelStatement
    : CANCEL DECOMMISSION BACKEND hostPorts+=STRING_LITERAL
        (COMMA hostPorts+=STRING_LITERAL)*                                          #cancelDecommisionBackend
    | CANCEL BACKUP ((FROM | IN) database=identifier)?                              #cancelBackup
    | CANCEL RESTORE ((FROM | IN) database=identifier)?                             #cancelRestore
    ;

supportedAdminStatement
    : ADMIN SHOW REPLICA DISTRIBUTION FROM baseTableRef                             #adminShowReplicaDistribution
    | ADMIN REBALANCE DISK (ON LEFT_PAREN backends+=STRING_LITERAL
        (COMMA backends+=STRING_LITERAL)* RIGHT_PAREN)?                             #adminRebalanceDisk
    | ADMIN CANCEL REBALANCE DISK (ON LEFT_PAREN backends+=STRING_LITERAL
        (COMMA backends+=STRING_LITERAL)* RIGHT_PAREN)?                             #adminCancelRebalanceDisk
    | ADMIN DIAGNOSE TABLET tabletId=INTEGER_VALUE                                  #adminDiagnoseTablet
    | ADMIN SHOW REPLICA STATUS FROM baseTableRef (WHERE STATUS EQ|NEQ STRING_LITERAL)?   #adminShowReplicaStatus
    | ADMIN COMPACT TABLE baseTableRef (WHERE TYPE EQ STRING_LITERAL)?              #adminCompactTable
    | ADMIN CHECK tabletList properties=propertyClause?                             #adminCheckTablets
    | ADMIN SHOW TABLET STORAGE FORMAT VERBOSE?                                     #adminShowTabletStorageFormat
    | ADMIN CLEAN TRASH
        (ON LEFT_PAREN backends+=STRING_LITERAL
              (COMMA backends+=STRING_LITERAL)* RIGHT_PAREN)?                       #adminCleanTrash
    | ADMIN SET TABLE name=multipartIdentifier STATUS properties=propertyClause?    #adminSetTableStatus
    | ADMIN SET REPLICA STATUS PROPERTIES LEFT_PAREN propertyItemList RIGHT_PAREN   #adminSetReplicaStatus
    | ADMIN REPAIR TABLE baseTableRef                                               #adminRepairTable
    | ADMIN CANCEL REPAIR TABLE baseTableRef                                        #adminCancelRepairTable
    | ADMIN COPY TABLET tabletId=INTEGER_VALUE properties=propertyClause?           #adminCopyTablet
    ;

supportedRecoverStatement
    : RECOVER DATABASE name=identifier id=INTEGER_VALUE? (AS alias=identifier)?     #recoverDatabase
    | RECOVER TABLE name=multipartIdentifier
        id=INTEGER_VALUE? (AS alias=identifier)?                                    #recoverTable
    | RECOVER PARTITION name=identifier id=INTEGER_VALUE? (AS alias=identifier)?
        FROM tableName=multipartIdentifier                                          #recoverPartition
    ;

unsupportedAdminStatement
    : ADMIN SET REPLICA VERSION PROPERTIES LEFT_PAREN propertyItemList RIGHT_PAREN  #adminSetReplicaVersion
    | ADMIN SET (FRONTEND | (ALL FRONTENDS)) CONFIG
        (LEFT_PAREN propertyItemList RIGHT_PAREN)? ALL?                             #adminSetFrontendConfig
    | ADMIN SET TABLE name=multipartIdentifier
        PARTITION VERSION properties=propertyClause?                                #adminSetPartitionVersion
    ;

baseTableRef
    : multipartIdentifier optScanParams? tableSnapshot? specifiedPartition?
        tabletList? tableAlias sample? relationHint?
    ;

wildWhere
    : LIKE STRING_LITERAL
    | WHERE expression
    ;

supportedTransactionStatement
    : BEGIN (WITH LABEL identifier?)?                                               #transactionBegin
    | COMMIT WORK? (AND NO? CHAIN)? (NO? RELEASE)?                                  #transcationCommit
    | ROLLBACK WORK? (AND NO? CHAIN)? (NO? RELEASE)?                                #transactionRollback
    ;

supportedGrantRevokeStatement
    : GRANT privilegeList ON multipartIdentifierOrAsterisk
        TO (userIdentify | ROLE identifierOrText)                                     #grantTablePrivilege
    | GRANT privilegeList ON
        (RESOURCE | CLUSTER | COMPUTE GROUP | STAGE | STORAGE VAULT | WORKLOAD GROUP)
        identifierOrTextOrAsterisk TO (userIdentify | ROLE identifierOrText)          #grantResourcePrivilege
    | GRANT roles+=identifierOrText (COMMA roles+=identifierOrText)* TO userIdentify  #grantRole
    | REVOKE roles+=identifierOrText (COMMA roles+=identifierOrText)* FROM userIdentify #revokeRole
    ;

unsupportedGrantRevokeStatement
    : REVOKE privilegeList ON multipartIdentifierOrAsterisk
        FROM (userIdentify | ROLE identifierOrText)                                   #revokeTablePrivilege
    | REVOKE privilegeList ON
        (RESOURCE | CLUSTER | COMPUTE GROUP | STAGE | STORAGE VAULT | WORKLOAD GROUP)
        identifierOrTextOrAsterisk FROM (userIdentify | ROLE identifierOrText)        #revokeResourcePrivilege
    ;

privilege
    : name=identifier columns=identifierList?
    | ALL
    ;

privilegeList
    : privilege (COMMA privilege)*
    ;

unsupportedAlterStatement
    : ALTER DATABASE name=identifier SET PROPERTIES
        LEFT_PAREN propertyItemList RIGHT_PAREN                                     #alterDatabaseProperties
    | ALTER RESOURCE name=identifierOrText properties=propertyClause?               #alterResource
    | ALTER COLOCATE GROUP name=multipartIdentifier
        SET LEFT_PAREN propertyItemList RIGHT_PAREN                                 #alterColocateGroup
    | ALTER ROUTINE LOAD FOR name=multipartIdentifier properties=propertyClause?
            (FROM type=identifier LEFT_PAREN propertyItemList RIGHT_PAREN)?         #alterRoutineLoad
    | ALTER STORAGE POLICY name=identifierOrText
        properties=propertyClause                                                   #alterStoragePlicy
    ;

alterSystemClause
    : ADD BACKEND hostPorts+=STRING_LITERAL (COMMA hostPorts+=STRING_LITERAL)*
        properties=propertyClause?                                                  #addBackendClause
    | (DROP | DROPP) BACKEND hostPorts+=STRING_LITERAL
        (COMMA hostPorts+=STRING_LITERAL)*                                          #dropBackendClause
    | DECOMMISSION BACKEND hostPorts+=STRING_LITERAL
        (COMMA hostPorts+=STRING_LITERAL)*                                          #decommissionBackendClause
    | ADD OBSERVER hostPort=STRING_LITERAL                                          #addObserverClause
    | DROP OBSERVER hostPort=STRING_LITERAL                                         #dropObserverClause
    | ADD FOLLOWER hostPort=STRING_LITERAL                                          #addFollowerClause
    | DROP FOLLOWER hostPort=STRING_LITERAL                                         #dropFollowerClause
    | ADD BROKER name=identifierOrText hostPorts+=STRING_LITERAL
        (COMMA hostPorts+=STRING_LITERAL)*                                          #addBrokerClause
    | DROP BROKER name=identifierOrText hostPorts+=STRING_LITERAL
        (COMMA hostPorts+=STRING_LITERAL)*                                          #dropBrokerClause
    | DROP ALL BROKER name=identifierOrText                                         #dropAllBrokerClause
    | SET LOAD ERRORS HUB properties=propertyClause?                                #alterLoadErrorUrlClause
    | MODIFY BACKEND hostPorts+=STRING_LITERAL
        (COMMA hostPorts+=STRING_LITERAL)*
        SET LEFT_PAREN propertyItemList RIGHT_PAREN                                 #modifyBackendClause
    | MODIFY (FRONTEND | BACKEND) hostPort=STRING_LITERAL
        HOSTNAME hostName=STRING_LITERAL                                            #modifyFrontendOrBackendHostNameClause
    ;

dropRollupClause
    : rollupName=identifier properties=propertyClause?
    ;

addRollupClause
    : rollupName=identifier columns=identifierList
        (DUPLICATE KEY dupKeys=identifierList)? fromRollup?
        properties=propertyClause?
    ;

alterTableClause
    : ADD COLUMN columnDef columnPosition? toRollup? properties=propertyClause?     #addColumnClause
    | ADD COLUMN LEFT_PAREN columnDefs RIGHT_PAREN
        toRollup? properties=propertyClause?                                        #addColumnsClause
    | DROP COLUMN name=identifier fromRollup? properties=propertyClause?            #dropColumnClause
    | MODIFY COLUMN columnDef columnPosition? fromRollup?
    properties=propertyClause?                                                      #modifyColumnClause
    | ORDER BY identifierList fromRollup? properties=propertyClause?                #reorderColumnsClause
    | ADD TEMPORARY? partitionDef
        (DISTRIBUTED BY (HASH hashKeys=identifierList | RANDOM)
            (BUCKETS (INTEGER_VALUE | autoBucket=AUTO))?)?
        properties=propertyClause?                                                  #addPartitionClause
    | DROP TEMPORARY? PARTITION (IF EXISTS)? partitionName=identifier FORCE?
        (FROM INDEX indexName=identifier)?                                          #dropPartitionClause
    | MODIFY TEMPORARY? PARTITION
        (partitionName=identifier | partitionNames=identifierList
            | LEFT_PAREN ASTERISK RIGHT_PAREN)
        SET LEFT_PAREN partitionProperties=propertyItemList RIGHT_PAREN             #modifyPartitionClause
    | REPLACE partitions=partitionSpec? WITH tempPartitions=partitionSpec?
        FORCE? properties=propertyClause?                                           #replacePartitionClause
    | REPLACE WITH TABLE name=identifier properties=propertyClause?  FORCE?         #replaceTableClause
    | RENAME newName=identifier                                                     #renameClause
    | RENAME ROLLUP name=identifier newName=identifier                              #renameRollupClause
    | RENAME PARTITION name=identifier newName=identifier                           #renamePartitionClause
    | RENAME COLUMN name=identifier newName=identifier                              #renameColumnClause
    | ADD indexDef                                                                  #addIndexClause
    | DROP INDEX (IF EXISTS)? name=identifier                                       #dropIndexClause
    | ENABLE FEATURE name=STRING_LITERAL (WITH properties=propertyClause)?          #enableFeatureClause
    | MODIFY DISTRIBUTION (DISTRIBUTED BY (HASH hashKeys=identifierList | RANDOM)
        (BUCKETS (INTEGER_VALUE | autoBucket=AUTO))?)?                              #modifyDistributionClause
    | MODIFY COMMENT comment=STRING_LITERAL                                         #modifyTableCommentClause
    | MODIFY COLUMN name=identifier COMMENT comment=STRING_LITERAL                  #modifyColumnCommentClause
    | MODIFY ENGINE TO name=identifier properties=propertyClause?                   #modifyEngineClause
    | ADD TEMPORARY? PARTITIONS
        FROM from=partitionValueList TO to=partitionValueList
        INTERVAL INTEGER_VALUE unit=identifier? properties=propertyClause?          #alterMultiPartitionClause
    ;

columnPosition
    : FIRST
    | AFTER position=identifier
    ;

toRollup
    : (TO | IN) rollup=identifier
    ;

fromRollup
    : FROM rollup=identifier
    ;

unsupportedDropStatement
    : DROP VIEW (IF EXISTS)? name=multipartIdentifier                           #dropView
    ;

supportedStatsStatement
    : SHOW AUTO? ANALYZE (jobId=INTEGER_VALUE | tableName=multipartIdentifier)?
        (WHERE (stateKey=identifier) EQ (stateValue=STRING_LITERAL))?           #showAnalyze
    | SHOW QUEUED ANALYZE JOBS tableName=multipartIdentifier?
        (WHERE (stateKey=identifier) EQ (stateValue=STRING_LITERAL))?           #showQueuedAnalyzeJobs
    | SHOW COLUMN HISTOGRAM tableName=multipartIdentifier
        columnList=identifierList                                               #showColumnHistogramStats
    | ANALYZE DATABASE name=multipartIdentifier
        (WITH analyzeProperties)* propertyClause?                               #analyzeDatabase
    | ANALYZE TABLE name=multipartIdentifier partitionSpec?
        columns=identifierList? (WITH analyzeProperties)* propertyClause?       #analyzeTable
    | ALTER TABLE name=multipartIdentifier SET STATS
        LEFT_PAREN propertyItemList RIGHT_PAREN partitionSpec?                  #alterTableStats
    | ALTER TABLE name=multipartIdentifier (INDEX indexName=identifier)?
        MODIFY COLUMN columnName=identifier
        SET STATS LEFT_PAREN propertyItemList RIGHT_PAREN partitionSpec?        #alterColumnStats
    | SHOW INDEX STATS tableName=multipartIdentifier indexId=identifier         #showIndexStats
    | DROP STATS tableName=multipartIdentifier
        columns=identifierList? partitionSpec?                                  #dropStats
    | DROP CACHED STATS tableName=multipartIdentifier                           #dropCachedStats
    | DROP EXPIRED STATS                                                        #dropExpiredStats
    | KILL ANALYZE jobId=INTEGER_VALUE                                          #killAnalyzeJob
    | DROP ANALYZE JOB INTEGER_VALUE                                            #dropAnalyzeJob
    | SHOW TABLE STATS tableName=multipartIdentifier
        partitionSpec? columnList=identifierList?                               #showTableStats
    | SHOW TABLE STATS tableId=INTEGER_VALUE                                    #showTableStats
    ;

unsupportedStatsStatement
    : SHOW COLUMN CACHED? STATS tableName=multipartIdentifier
        columnList=identifierList? partitionSpec?                               #showColumnStats
    | SHOW ANALYZE TASK STATUS jobId=INTEGER_VALUE                              #showAnalyzeTask
    ;

analyzeProperties
    : SYNC
    | INCREMENTAL
    | FULL
    | SQL
    | HISTOGRAM
    | (SAMPLE ((ROWS rows=INTEGER_VALUE) | (PERCENT percent=INTEGER_VALUE)) )
    | (BUCKETS bucket=INTEGER_VALUE)
    | (PERIOD periodInSecond=INTEGER_VALUE)
    | (CRON crontabExpr=STRING_LITERAL)
    ;

unsupportedCreateStatement
    : CREATE (DATABASE | SCHEMA) (IF NOT EXISTS)? name=multipartIdentifier
        properties=propertyClause?                                              #createDatabase
    | CREATE (READ ONLY)? REPOSITORY name=identifier WITH storageBackend        #createRepository
    | CREATE STORAGE VAULT (IF NOT EXISTS)?
        name=identifierOrText properties=propertyClause?                        #createStorageVault
    | CREATE WORKLOAD POLICY (IF NOT EXISTS)? name=identifierOrText
        (CONDITIONS LEFT_PAREN workloadPolicyConditions RIGHT_PAREN)?
        (ACTIONS LEFT_PAREN workloadPolicyActions RIGHT_PAREN)?
        properties=propertyClause?                                              #createWorkloadPolicy
    ;

workloadPolicyActions
    : workloadPolicyAction (COMMA workloadPolicyAction)*
    ;

workloadPolicyAction
    : SET_SESSION_VARIABLE STRING_LITERAL
    | identifier (STRING_LITERAL)?
    ;

workloadPolicyConditions
    : workloadPolicyCondition (COMMA workloadPolicyCondition)*
    ;

workloadPolicyCondition
    : metricName=identifier comparisonOperator (number | STRING_LITERAL)
    ;

storageBackend
    : (BROKER | S3 | HDFS | LOCAL) brokerName=identifier?
        ON LOCATION STRING_LITERAL properties=propertyClause?
    ;

passwordOption
    : (PASSWORD_HISTORY (historyDefault=DEFAULT | historyValue=INTEGER_VALUE))?
        (PASSWORD_EXPIRE (expireDefault=DEFAULT | expireNever=NEVER
            | INTERVAL expireValue=INTEGER_VALUE expireTimeUnit=(DAY | HOUR | SECOND)))?
        (PASSWORD_REUSE INTERVAL (reuseDefault=DEFAULT | reuseValue=INTEGER_VALUE DAY))?
        (FAILED_LOGIN_ATTEMPTS attemptsValue=INTEGER_VALUE)?
        (PASSWORD_LOCK_TIME (lockUnbounded=UNBOUNDED
            | lockValue=INTEGER_VALUE lockTimeUint=(DAY | HOUR | SECOND)))?
        (ACCOUNT_LOCK | ACCOUNT_UNLOCK)?
    ;

functionArguments
    : DOTDOTDOT
    | dataTypeList
    | dataTypeList COMMA DOTDOTDOT
    ;

dataTypeList
    : dataType (COMMA dataType)*
    ;

supportedSetStatement
    : SET (optionWithType | optionWithoutType)
        (COMMA (optionWithType | optionWithoutType))*                   #setOptions
    | SET identifier AS DEFAULT STORAGE VAULT                           #setDefaultStorageVault
    | SET PROPERTY (FOR user=identifierOrText)? propertyItemList        #setUserProperties
    | SET statementScope? TRANSACTION
        ( transactionAccessMode
        | isolationLevel
        | transactionAccessMode COMMA isolationLevel
        | isolationLevel COMMA transactionAccessMode)                   #setTransaction
    ;

optionWithType
    : statementScope identifier EQ (expression | DEFAULT)   #setVariableWithType
    ;

optionWithoutType
    : NAMES EQ expression                                               #setNames
    | (CHAR SET | CHARSET) (charsetName=identifierOrText | DEFAULT)     #setCharset
    | NAMES (charsetName=identifierOrText | DEFAULT)
        (COLLATE collateName=identifierOrText | DEFAULT)?               #setCollate
    | PASSWORD (FOR userIdentify)? EQ (pwd=STRING_LITERAL
        | (isPlain=PASSWORD LEFT_PAREN pwd=STRING_LITERAL RIGHT_PAREN)) #setPassword
    | LDAP_ADMIN_PASSWORD EQ (pwd=STRING_LITERAL
        | (PASSWORD LEFT_PAREN pwd=STRING_LITERAL RIGHT_PAREN))         #setLdapAdminPassword
    | variable                                                          #setVariableWithoutType
    ;

variable
    : (DOUBLEATSIGN (statementScope DOT)?)? identifier EQ (expression | DEFAULT) #setSystemVariable
    | ATSIGN identifier EQ expression #setUserVariable
    ;

transactionAccessMode
    : READ (ONLY | WRITE)
    ;

isolationLevel
    : ISOLATION LEVEL ((READ UNCOMMITTED) | (READ COMMITTED) | (REPEATABLE READ) | (SERIALIZABLE))
    ;

supportedUnsetStatement
    : UNSET statementScope? VARIABLE (ALL | identifier)
    | UNSET DEFAULT STORAGE VAULT
    ;

supportedUseStatement
     : SWITCH catalog=identifier                                                      #switchCatalog
     | USE (catalog=identifier DOT)? database=identifier                              #useDatabase
    ;

unsupportedUseStatement
    : USE ((catalog=identifier DOT)? database=identifier)? ATSIGN cluster=identifier #useCloudCluster
    ;

stageAndPattern
    : ATSIGN (stage=identifier | TILDE)
        (LEFT_PAREN pattern=STRING_LITERAL RIGHT_PAREN)?
    ;

supportedDescribeStatement
    : explainCommand FUNCTION tvfName=identifier LEFT_PAREN
        (properties=propertyItemList)? RIGHT_PAREN tableAlias   #describeTableValuedFunction
    | explainCommand multipartIdentifier ALL                    #describeTableAll
    | explainCommand multipartIdentifier specifiedPartition?    #describeTable
    | explainCommand DICTIONARY multipartIdentifier             #describeDictionary
    ;

constraint
    : PRIMARY KEY slots=identifierList
    | UNIQUE slots=identifierList
    | FOREIGN KEY slots=identifierList
        REFERENCES referenceTable=multipartIdentifier
        referencedSlots=identifierList
    ;

partitionSpec
    : TEMPORARY? (PARTITION | PARTITIONS) partitions=identifierList
    | TEMPORARY? PARTITION partition=errorCapturingIdentifier
	| (PARTITION | PARTITIONS) LEFT_PAREN ASTERISK RIGHT_PAREN // for auto detect partition in overwriting
	// TODO: support analyze external table partition spec https://github.com/apache/doris/pull/24154
	// | PARTITIONS WITH RECENT
    ;

partitionTable
    : ((autoPartition=AUTO)? PARTITION BY (RANGE | LIST)? partitionList=identityOrFunctionList
       (LEFT_PAREN (partitions=partitionsDef)? RIGHT_PAREN))
    ;

identityOrFunctionList
    : LEFT_PAREN identityOrFunction (COMMA partitions+=identityOrFunction)* RIGHT_PAREN
    ;

identityOrFunction
    : (identifier | functionCallExpression)
    ;

dataDesc
    : ((WITH)? mergeType)? DATA INFILE LEFT_PAREN filePaths+=STRING_LITERAL (COMMA filePath+=STRING_LITERAL)* RIGHT_PAREN
        INTO TABLE targetTableName=identifier
        (partitionSpec)?
        (COLUMNS TERMINATED BY comma=STRING_LITERAL)?
        (LINES TERMINATED BY separator=STRING_LITERAL)?
        (FORMAT AS format=identifierOrText)?
        (COMPRESS_TYPE AS compressType=identifierOrText)?
        (columns=identifierList)?
        (columnsFromPath=colFromPath)?
        (columnMapping=colMappingList)?
        (preFilter=preFilterClause)?
        (where=whereClause)?
        (deleteOn=deleteOnClause)?
        (sequenceColumn=sequenceColClause)?
        (propertyClause)?
    | ((WITH)? mergeType)? DATA FROM TABLE sourceTableName=identifier
        INTO TABLE targetTableName=identifier
        (PARTITION partition=identifierList)?
        (columnMapping=colMappingList)?
        (where=whereClause)?
        (deleteOn=deleteOnClause)?
        (propertyClause)?
    ;

// -----------------Command accessories-----------------
statementScope
    : (GLOBAL | SESSION | LOCAL)
    ;
    
buildMode
    : BUILD (IMMEDIATE | DEFERRED)
    ;

refreshTrigger
    : ON MANUAL
    | ON SCHEDULE refreshSchedule
    | ON COMMIT
    ;

refreshSchedule
    : EVERY INTEGER_VALUE refreshUnit = identifier (STARTS STRING_LITERAL)?
    ;

refreshMethod
    : COMPLETE | AUTO
    ;

mvPartition
    : partitionKey = identifier
    | partitionExpr = functionCallExpression
    ;

identifierOrText
    : identifier
    | STRING_LITERAL
    ;

identifierOrTextOrAsterisk
    : identifier
    | STRING_LITERAL
    | ASTERISK
    ;

multipartIdentifierOrAsterisk
    : parts+=identifierOrAsterisk (DOT parts+=identifierOrAsterisk)*
    ;

identifierOrAsterisk
    : identifierOrText
    | ASTERISK
    ;

userIdentify
    : user=identifierOrText (ATSIGN (host=identifierOrText
        | LEFT_PAREN host=identifierOrText RIGHT_PAREN))?
    ;

grantUserIdentify
    : userIdentify (IDENTIFIED BY PASSWORD? STRING_LITERAL)?
    ;

explain
    : explainCommand planType?
          level=(VERBOSE | TREE | GRAPH | PLAN | DUMP)?
          PROCESS?
    ;

explainCommand
    : EXPLAIN
    | DESC
    | DESCRIBE
    ;

planType
    : PARSED
    | ANALYZED
    | REWRITTEN | LOGICAL  // same type
    | OPTIMIZED | PHYSICAL   // same type
    | SHAPE
    | MEMO
    | DISTRIBUTED
    | ALL // default type
    ;

replayCommand
    : PLAN REPLAYER replayType;

replayType
    : DUMP query
    | PLAY filePath=STRING_LITERAL;

mergeType
    : APPEND
    | DELETE
    | MERGE
    ;

preFilterClause
    : PRECEDING FILTER expression
    ;

deleteOnClause
    : DELETE ON expression
    ;

sequenceColClause
    : ORDER BY identifier
    ;

colFromPath
    : COLUMNS FROM PATH AS identifierList
    ;

colMappingList
    : SET LEFT_PAREN mappingSet+=mappingExpr (COMMA mappingSet+=mappingExpr)* RIGHT_PAREN
    ;

mappingExpr
    : (mappingCol=identifier EQ expression)
    ;

withRemoteStorageSystem
    : resourceDesc
    | WITH S3 LEFT_PAREN
        brokerProperties=propertyItemList
        RIGHT_PAREN
    | WITH HDFS LEFT_PAREN
        brokerProperties=propertyItemList
        RIGHT_PAREN
    | WITH LOCAL LEFT_PAREN
        brokerProperties=propertyItemList
        RIGHT_PAREN
    | WITH BROKER brokerName=identifierOrText
        (LEFT_PAREN
        brokerProperties=propertyItemList
        RIGHT_PAREN)?
    ;

resourceDesc
    : WITH RESOURCE resourceName=identifierOrText (LEFT_PAREN propertyItemList RIGHT_PAREN)?
    ;

mysqlDataDesc
    : DATA LOCAL?
        INFILE filePath=STRING_LITERAL
        INTO TABLE tableName=multipartIdentifier
        (PARTITION partition=identifierList)?
        (COLUMNS TERMINATED BY comma=STRING_LITERAL)?
        (LINES TERMINATED BY separator=STRING_LITERAL)?
        (skipLines)?
        (columns=identifierList)?
        (colMappingList)?
        (propertyClause)?
    ;

skipLines : IGNORE lines=INTEGER_VALUE LINES | IGNORE lines=INTEGER_VALUE ROWS ;

//  -----------------Query-----------------
// add queryOrganization for parse (q1) union (q2) union (q3) order by keys, otherwise 'order' will be recognized to be
// identifier.

outFileClause
    : INTO OUTFILE filePath=constant
        (FORMAT AS format=identifier)?
        (propertyClause)?
    ;

query
    : cte? queryTerm queryOrganization
    ;

queryTerm
    : queryPrimary                                                         #queryTermDefault
    | left=queryTerm operator=INTERSECT setQuantifier? right=queryTerm     #setOperation
    | left=queryTerm operator=(UNION | EXCEPT | MINUS)
      setQuantifier? right=queryTerm                                       #setOperation
    ;

setQuantifier
    : DISTINCT
    | ALL
    ;

queryPrimary
    : querySpecification                                                   #queryPrimaryDefault
    | LEFT_PAREN query RIGHT_PAREN                                         #subquery
    | inlineTable                                                          #valuesTable
    ;

querySpecification
    : selectClause
      intoClause?
      fromClause?
      whereClause?
      aggClause?
      havingClause?
      qualifyClause?
      {doris_legacy_SQL_syntax}? queryOrganization                         #regularQuerySpecification
    ;

cte
    : WITH aliasQuery (COMMA aliasQuery)*
    ;

aliasQuery
    : identifier columnAliases? AS LEFT_PAREN query RIGHT_PAREN
    ;

columnAliases
    : LEFT_PAREN identifier (COMMA identifier)* RIGHT_PAREN
    ;

selectClause
    : SELECT (DISTINCT|ALL)? selectColumnClause
    ;

selectColumnClause
    : namedExpressionSeq
    ;

whereClause
    : WHERE booleanExpression
    ;

fromClause
    : FROM relations
    ;

// For PL-SQL
intoClause
    : bulkCollectClause? INTO (tableRow | identifier) (COMMA (tableRow | identifier))*
    ;

bulkCollectClause :
       BULK COLLECT
     ;

tableRow :
      identifier LEFT_PAREN INTEGER_VALUE RIGHT_PAREN
    ;

relations
    : relation (COMMA relation)*
    ;

relation
    : relationPrimary joinRelation*
    ;

joinRelation
    : (joinType) JOIN distributeType? right=relationPrimary joinCriteria?
    ;

// Just like `opt_plan_hints` in legacy CUP parser.
distributeType
    : LEFT_BRACKET identifier RIGHT_BRACKET                           #bracketDistributeType
    | HINT_START identifier HINT_END                                  #commentDistributeType
    ;

relationHint
    : LEFT_BRACKET identifier (COMMA identifier)* RIGHT_BRACKET       #bracketRelationHint
    | HINT_START identifier (COMMA identifier)* HINT_END              #commentRelationHint
    ;

aggClause
    : GROUP BY groupingElement
    ;

groupingElement
    : ROLLUP LEFT_PAREN (expression (COMMA expression)*)? RIGHT_PAREN
    | CUBE LEFT_PAREN (expression (COMMA expression)*)? RIGHT_PAREN
    | GROUPING SETS LEFT_PAREN groupingSet (COMMA groupingSet)* RIGHT_PAREN
    | expression (COMMA expression)*
    ;

groupingSet
    : LEFT_PAREN (expression (COMMA expression)*)? RIGHT_PAREN
    ;

havingClause
    : HAVING booleanExpression
    ;

qualifyClause
    : QUALIFY booleanExpression
    ;

selectHint: hintStatements+=hintStatement (COMMA? hintStatements+=hintStatement)* HINT_END;

hintStatement
    : hintName=identifier (LEFT_PAREN parameters+=hintAssignment (COMMA? parameters+=hintAssignment)* RIGHT_PAREN)?
    | (USE_MV | NO_USE_MV) (LEFT_PAREN tableList+=multipartIdentifier (COMMA tableList+=multipartIdentifier)* RIGHT_PAREN)?
    ;

hintAssignment
    : key=identifierOrText (EQ (constantValue=constant | identifierValue=identifier))?
    | constant
    ;

updateAssignment
    : col=multipartIdentifier EQ (expression | DEFAULT)
    ;

updateAssignmentSeq
    : assignments+=updateAssignment (COMMA assignments+=updateAssignment)*
    ;

lateralView
    : LATERAL VIEW functionName=identifier LEFT_PAREN (expression (COMMA expression)*)? RIGHT_PAREN
      tableName=identifier AS columnNames+=identifier (COMMA columnNames+=identifier)*
    ;

queryOrganization
    : sortClause? limitClause?
    ;

sortClause
    : ORDER BY sortItem (COMMA sortItem)*
    ;

sortItem
    :  expression ordering = (ASC | DESC)? (NULLS (FIRST | LAST))?
    ;

limitClause
    : (LIMIT limit=INTEGER_VALUE)
    | (LIMIT limit=INTEGER_VALUE OFFSET offset=INTEGER_VALUE)
    | (LIMIT offset=INTEGER_VALUE COMMA limit=INTEGER_VALUE)
    ;

partitionClause
    : PARTITION BY expression (COMMA expression)*
    ;

joinType
    : INNER?
    | CROSS
    | LEFT OUTER?
    | RIGHT OUTER?
    | FULL OUTER?
    | LEFT SEMI
    | RIGHT SEMI
    | LEFT ANTI
    | RIGHT ANTI
    ;

joinCriteria
    : ON booleanExpression
    | USING identifierList
    ;

identifierList
    : LEFT_PAREN identifierSeq RIGHT_PAREN
    ;

identifierSeq
    : ident+=errorCapturingIdentifier (COMMA ident+=errorCapturingIdentifier)*
    ;

optScanParams
    : ATSIGN funcName=identifier LEFT_PAREN (properties=propertyItemList)? RIGHT_PAREN
    ;

relationPrimary
    : multipartIdentifier optScanParams? materializedViewName? tableSnapshot? specifiedPartition?
       tabletList? tableAlias sample? relationHint? lateralView*                           #tableName
    | LEFT_PAREN query RIGHT_PAREN tableAlias lateralView*                                 #aliasedQuery
    | tvfName=identifier LEFT_PAREN
      (properties=propertyItemList)?
      RIGHT_PAREN tableAlias                                                               #tableValuedFunction
    | LEFT_PAREN relations RIGHT_PAREN                                                     #relationList
    ;

materializedViewName
    : INDEX indexName=identifier
    ;

propertyClause
    : PROPERTIES LEFT_PAREN fileProperties=propertyItemList RIGHT_PAREN
    ;

propertyItemList
    : properties+=propertyItem (COMMA properties+=propertyItem)*
    ;

propertyItem
    : key=propertyKey EQ value=propertyValue
    ;

propertyKey : identifier | constant ;

propertyValue : identifier | constant ;

tableAlias
    : (AS? strictIdentifier identifierList?)?
    ;

multipartIdentifier
    : parts+=errorCapturingIdentifier (DOT parts+=errorCapturingIdentifier)*
    ;

// ----------------Create Table Fields----------
simpleColumnDefs
    : cols+=simpleColumnDef (COMMA cols+=simpleColumnDef)*
    ;

simpleColumnDef
    : colName=identifier (COMMENT comment=STRING_LITERAL)?
    ;

columnDefs
    : cols+=columnDef (COMMA cols+=columnDef)*
    ;

columnDef
    : colName=identifier type=dataType
        KEY?
        (aggType=aggTypeDef)?
        ((GENERATED ALWAYS)? AS LEFT_PAREN generatedExpr=expression RIGHT_PAREN)?
        ((NOT)? nullable=NULL)?
        (AUTO_INCREMENT (LEFT_PAREN autoIncInitValue=number RIGHT_PAREN)?)?
        (DEFAULT (nullValue=NULL | SUBTRACT? INTEGER_VALUE | SUBTRACT? DECIMAL_VALUE | PI | E | BITMAP_EMPTY | stringValue=STRING_LITERAL
           | CURRENT_DATE | defaultTimestamp=CURRENT_TIMESTAMP (LEFT_PAREN defaultValuePrecision=number RIGHT_PAREN)?))?
        (ON UPDATE CURRENT_TIMESTAMP (LEFT_PAREN onUpdateValuePrecision=number RIGHT_PAREN)?)?
        (COMMENT comment=STRING_LITERAL)?
    ;

indexDefs
    : indexes+=indexDef (COMMA indexes+=indexDef)*
    ;

indexDef
    : INDEX (ifNotExists=IF NOT EXISTS)? indexName=identifier cols=identifierList (USING indexType=(BITMAP | INVERTED | NGRAM_BF))? (PROPERTIES LEFT_PAREN properties=propertyItemList RIGHT_PAREN)? (COMMENT comment=STRING_LITERAL)?
    ;

partitionsDef
    : partitions+=partitionDef (COMMA partitions+=partitionDef)*
    ;

partitionDef
    : (lessThanPartitionDef | fixedPartitionDef | stepPartitionDef | inPartitionDef) (LEFT_PAREN partitionProperties=propertyItemList RIGHT_PAREN)?
    ;

lessThanPartitionDef
    : PARTITION (IF NOT EXISTS)? partitionName=identifier VALUES LESS THAN (MAXVALUE | partitionValueList)
    ;

fixedPartitionDef
    : PARTITION (IF NOT EXISTS)? partitionName=identifier VALUES LEFT_BRACKET lower=partitionValueList COMMA upper=partitionValueList RIGHT_PAREN
    ;

stepPartitionDef
    : FROM from=partitionValueList TO to=partitionValueList INTERVAL unitsAmount=INTEGER_VALUE unit=unitIdentifier?
    ;

inPartitionDef
    : PARTITION (IF NOT EXISTS)? partitionName=identifier (VALUES IN ((LEFT_PAREN partitionValueLists+=partitionValueList
        (COMMA partitionValueLists+=partitionValueList)* RIGHT_PAREN) | constants=partitionValueList))?
    ;

partitionValueList
    : LEFT_PAREN values+=partitionValueDef (COMMA values+=partitionValueDef)* RIGHT_PAREN
    ;

partitionValueDef
    : SUBTRACT? INTEGER_VALUE | STRING_LITERAL | MAXVALUE | NULL
    ;

rollupDefs
    : rollups+=rollupDef (COMMA rollups+=rollupDef)*
    ;

rollupDef
    : rollupName=identifier rollupCols=identifierList (DUPLICATE KEY dupKeys=identifierList)? properties=propertyClause?
    ;

aggTypeDef
    : MAX | MIN | SUM | REPLACE | REPLACE_IF_NOT_NULL | HLL_UNION | BITMAP_UNION | QUANTILE_UNION | GENERIC
    ;

tabletList
    : TABLET LEFT_PAREN tabletIdList+=INTEGER_VALUE (COMMA tabletIdList+=INTEGER_VALUE)*  RIGHT_PAREN
    ;


inlineTable
    : VALUES rowConstructor (COMMA rowConstructor)*
    ;

// -----------------Expression-----------------
namedExpression
    : expression (AS? (identifierOrText))?
    ;

namedExpressionSeq
    : namedExpression (COMMA namedExpression)*
    ;

expression
    : booleanExpression
    | lambdaExpression
    ;

lambdaExpression
    : args+=errorCapturingIdentifier ARROW body=booleanExpression
    | LEFT_PAREN
        args+=errorCapturingIdentifier (COMMA args+=errorCapturingIdentifier)+
      RIGHT_PAREN
        ARROW body=booleanExpression
    ;

booleanExpression
    : LOGICALNOT booleanExpression                                                  #logicalNot
    | EXISTS LEFT_PAREN query RIGHT_PAREN                                           #exist
    | (ISNULL | IS_NULL_PRED) LEFT_PAREN valueExpression RIGHT_PAREN                #isnull
    | IS_NOT_NULL_PRED LEFT_PAREN valueExpression RIGHT_PAREN                       #is_not_null_pred
    | valueExpression predicate?                                                    #predicated
    | NOT booleanExpression                                                         #logicalNot
    | left=booleanExpression operator=(AND | LOGICALAND) right=booleanExpression    #logicalBinary
    | left=booleanExpression operator=XOR right=booleanExpression                   #logicalBinary
    | left=booleanExpression operator=OR right=booleanExpression                    #logicalBinary
    | left=booleanExpression operator=DOUBLEPIPES right=booleanExpression           #doublePipes
    ;

rowConstructor
    : LEFT_PAREN (rowConstructorItem (COMMA rowConstructorItem)*)? RIGHT_PAREN
    ;

rowConstructorItem
    : constant // duplicate constant rule for improve the parse of `insert into tbl values`
    | DEFAULT
    | namedExpression
    ;

predicate
    : NOT? kind=BETWEEN lower=valueExpression AND upper=valueExpression
    | NOT? kind=(LIKE | REGEXP | RLIKE) pattern=valueExpression
    | NOT? kind=(MATCH | MATCH_ANY | MATCH_ALL | MATCH_PHRASE | MATCH_PHRASE_PREFIX | MATCH_REGEXP | MATCH_PHRASE_EDGE) pattern=valueExpression
    | NOT? kind=IN LEFT_PAREN query RIGHT_PAREN
    | NOT? kind=IN LEFT_PAREN expression (COMMA expression)* RIGHT_PAREN
    | IS NOT? kind=NULL
    | IS NOT? kind=(TRUE | FALSE)
    ;

valueExpression
    : primaryExpression                                                                      #valueExpressionDefault
    | operator=(SUBTRACT | PLUS | TILDE) valueExpression                                     #arithmeticUnary
    // split arithmeticBinary from 1 to 5 due to they have different operator precedence
    | left=valueExpression operator=HAT right=valueExpression                                #arithmeticBinary
    | left=valueExpression operator=(ASTERISK | SLASH | MOD | DIV) right=valueExpression     #arithmeticBinary
    | left=valueExpression operator=(PLUS | SUBTRACT) right=valueExpression                  #arithmeticBinary
    | left=valueExpression operator=AMPERSAND right=valueExpression                          #arithmeticBinary
    | left=valueExpression operator=PIPE right=valueExpression                               #arithmeticBinary
    | left=valueExpression comparisonOperator right=valueExpression                          #comparison
    ;

primaryExpression
    : name=CURRENT_DATE                                                                        #currentDate
    | name=CURRENT_TIME                                                                        #currentTime
    | name=CURRENT_TIMESTAMP                                                                   #currentTimestamp
    | name=LOCALTIME                                                                           #localTime
    | name=LOCALTIMESTAMP                                                                      #localTimestamp
    | name=CURRENT_USER                                                                        #currentUser
    | name=SESSION_USER                                                                        #sessionUser
    | CASE whenClause+ (ELSE elseExpression=expression)? END                                   #searchedCase
    | CASE value=expression whenClause+ (ELSE elseExpression=expression)? END                  #simpleCase
    | name=CAST LEFT_PAREN expression AS castDataType RIGHT_PAREN                              #cast
    | constant                                                                                 #constantDefault
    | interval                                                                                 #intervalLiteral
    | ASTERISK (exceptOrReplace)*                                                              #star
    | qualifiedName DOT ASTERISK (exceptOrReplace)*                                            #star
    | CHAR LEFT_PAREN
                arguments+=expression (COMMA arguments+=expression)*
                (USING charSet=identifierOrText)?
          RIGHT_PAREN                                                                          #charFunction
    | CONVERT LEFT_PAREN argument=expression USING charSet=identifierOrText RIGHT_PAREN        #convertCharSet
    | CONVERT LEFT_PAREN argument=expression COMMA castDataType RIGHT_PAREN                    #convertType
    | functionCallExpression                                                                   #functionCall
    | value=primaryExpression LEFT_BRACKET index=valueExpression RIGHT_BRACKET                 #elementAt
    | value=primaryExpression LEFT_BRACKET begin=valueExpression
      COLON (end=valueExpression)? RIGHT_BRACKET                                               #arraySlice
    | LEFT_PAREN query RIGHT_PAREN                                                             #subqueryExpression
    | ATSIGN identifierOrText                                                                  #userVariable
    | DOUBLEATSIGN (kind=(GLOBAL | SESSION) DOT)? identifier                                   #systemVariable
    | BINARY? identifier                                                                       #columnReference
    | base=primaryExpression DOT fieldName=identifier                                          #dereference
    | LEFT_PAREN expression RIGHT_PAREN                                                        #parenthesizedExpression
    | KEY (dbName=identifier DOT)? keyName=identifier                                          #encryptKey
    | EXTRACT LEFT_PAREN field=identifier FROM (DATE | TIMESTAMP)?
      source=valueExpression RIGHT_PAREN                                                       #extract
    | primaryExpression COLLATE (identifier | STRING_LITERAL | DEFAULT)                        #collate
    ;

exceptOrReplace
    : EXCEPT  LEFT_PAREN namedExpressionSeq RIGHT_PAREN                                  #except
    | REPLACE LEFT_PAREN namedExpressionSeq RIGHT_PAREN                                  #replace
    ;

castDataType
    : dataType
    |(SIGNED|UNSIGNED) (INT|INTEGER)?
    ;

functionCallExpression
    : functionIdentifier
              LEFT_PAREN (
                  (DISTINCT|ALL)?
                  arguments+=expression (COMMA arguments+=expression)*
                  (ORDER BY sortItem (COMMA sortItem)*)?
              )? RIGHT_PAREN
            (OVER windowSpec)?
    ;

functionIdentifier
    : (dbName=identifier DOT)? functionNameIdentifier
    ;

functionNameIdentifier
    : identifier
    | ADD
    | CONNECTION_ID
    | CURRENT_CATALOG
    | CURRENT_USER
    | DATABASE
    | IF
    | LEFT
    | LIKE
    | PASSWORD
    | REGEXP
    | RIGHT
    | SCHEMA
    | SESSION_USER
    | TRIM
    | USER
    ;

windowSpec
    // todo: name for windowRef; we haven't support it
    // : name=identifier
    // | LEFT_PAREN name=identifier RIGHT_PAREN
    : LEFT_PAREN
        partitionClause?
        sortClause?
        windowFrame?
        RIGHT_PAREN
    ;

windowFrame
    : frameUnits start=frameBoundary
    | frameUnits BETWEEN start=frameBoundary AND end=frameBoundary
    ;

frameUnits
    : ROWS
    | RANGE
    ;

frameBoundary
    : UNBOUNDED boundType=(PRECEDING | FOLLOWING)
    | boundType=CURRENT ROW
    | expression boundType=(PRECEDING | FOLLOWING)
    ;

qualifiedName
    : identifier (DOT identifier)*
    ;

specifiedPartition
    : TEMPORARY? PARTITION (identifier | identifierList)
    | TEMPORARY? PARTITIONS identifierList
    ;

constant
    : NULL                                                                                     #nullLiteral
    | type=(DATE | DATEV1 | DATEV2 | TIMESTAMP) STRING_LITERAL                                 #typeConstructor
    | number                                                                                   #numericLiteral
    | booleanValue                                                                             #booleanLiteral
    | BINARY? STRING_LITERAL                                                                   #stringLiteral
    | LEFT_BRACKET (items+=constant)? (COMMA items+=constant)* RIGHT_BRACKET                   #arrayLiteral
    | LEFT_BRACE (items+=constant COLON items+=constant)?
       (COMMA items+=constant COLON items+=constant)* RIGHT_BRACE                              #mapLiteral
    | LEFT_BRACE items+=constant (COMMA items+=constant)* RIGHT_BRACE                          #structLiteral
    | PLACEHOLDER                                                                              #placeholder
    ;

comparisonOperator
    : EQ | NEQ | LT | LTE | GT | GTE | NSEQ
    ;

booleanValue
    : TRUE | FALSE
    ;

whenClause
    : WHEN condition=expression THEN result=expression
    ;

interval
    : INTERVAL value=expression unit=unitIdentifier
    ;

unitIdentifier
	: YEAR | QUARTER | MONTH | WEEK | DAY | HOUR | MINUTE | SECOND
    ;

dataTypeWithNullable
    : dataType ((NOT)? NULL)?
    ;

dataType
    : complex=ARRAY LT dataType GT                                  #complexDataType
    | complex=MAP LT dataType COMMA dataType GT                     #complexDataType
    | complex=STRUCT LT complexColTypeList GT                       #complexDataType
    | AGG_STATE LT functionNameIdentifier
        LEFT_PAREN dataTypes+=dataTypeWithNullable
        (COMMA dataTypes+=dataTypeWithNullable)* RIGHT_PAREN GT     #aggStateDataType
    | primitiveColType (LEFT_PAREN (INTEGER_VALUE | ASTERISK)
      (COMMA INTEGER_VALUE)* RIGHT_PAREN)?                          #primitiveDataType
    ;

primitiveColType
    : type=TINYINT
    | type=SMALLINT
    | type=(INT | INTEGER)
    | type=BIGINT
    | type=LARGEINT
    | type=BOOLEAN
    | type=FLOAT
    | type=DOUBLE
    | type=DATE
    | type=DATETIME
    | type=TIME
    | type=DATEV2
    | type=DATETIMEV2
    | type=DATEV1
    | type=DATETIMEV1
    | type=BITMAP
    | type=QUANTILE_STATE
    | type=HLL
    | type=AGG_STATE
    | type=STRING
    | type=JSON
    | type=JSONB
    | type=TEXT
    | type=VARCHAR
    | type=CHAR
    | type=DECIMAL
    | type=DECIMALV2
    | type=DECIMALV3
    | type=IPV4
    | type=IPV6
    | type=VARIANT
    | type=ALL
    ;

complexColTypeList
    : complexColType (COMMA complexColType)*
    ;

complexColType
    : identifier COLON dataType commentSpec?
    ;

commentSpec
    : COMMENT STRING_LITERAL
    ;

sample
    : TABLESAMPLE LEFT_PAREN sampleMethod? RIGHT_PAREN (REPEATABLE seed=INTEGER_VALUE)?
    ;

sampleMethod
    : percentage=INTEGER_VALUE PERCENT                              #sampleByPercentile
    | INTEGER_VALUE ROWS                                            #sampleByRows
    ;

tableSnapshot
    : FOR VERSION AS OF version=INTEGER_VALUE
    | FOR TIME AS OF time=STRING_LITERAL
    ;

// this rule is used for explicitly capturing wrong identifiers such as test-table, which should actually be `test-table`
// replace identifier with errorCapturingIdentifier where the immediate follow symbol is not an expression, otherwise
// valid expressions such as "a-b" can be recognized as an identifier
errorCapturingIdentifier
    : identifier errorCapturingIdentifierExtra
    ;

// extra left-factoring grammar
errorCapturingIdentifierExtra
    : (SUBTRACT identifier)+ #errorIdent
    |                        #realIdent
    ;

identifier
    : strictIdentifier
    ;

strictIdentifier
    : IDENTIFIER              #unquotedIdentifier
    | quotedIdentifier        #quotedIdentifierAlternative
    | nonReserved             #unquotedIdentifier
    ;

quotedIdentifier
    : BACKQUOTED_IDENTIFIER
    ;

number
    : SUBTRACT? INTEGER_VALUE                    #integerLiteral
    | SUBTRACT? (EXPONENT_VALUE | DECIMAL_VALUE) #decimalLiteral
    ;

// there are 1 kinds of keywords in Doris.
// - Non-reserved keywords:
//     normal version of non-reserved keywords.
// The non-reserved keywords are listed in `nonReserved`.
// TODO: need to stay consistent with the legacy
nonReserved
//--DEFAULT-NON-RESERVED-START
    : ACTIONS
    | AFTER
    | AGG_STATE
    | AGGREGATE
    | ALIAS
    | ALWAYS
    | ANALYZED
    | ARRAY
    | AT
    | AUTHORS
    | AUTO_INCREMENT
    | BACKENDS
    | BACKUP
    | BEGIN
    | BELONG
    | BIN
    | BITAND
    | BITMAP
    | BITMAP_EMPTY
    | BITMAP_UNION
    | BITOR
    | BITXOR
    | BLOB
    | BOOLEAN
    | BRIEF
    | BROKER
    | BUCKETS
    | BUILD
    | BUILTIN
    | BULK
    | CACHE
    | CACHED
    | CALL
    | CATALOG
    | CATALOGS
    | CHAIN
    | CHAR
    | CHARSET
    | CHECK
    | CLUSTER
    | CLUSTERS
    | COLLATION
    | COLLECT
    | COLOCATE
    | COLUMNS
    | COMMENT
    | COMMENT_START
    | COMMIT
    | COMMITTED
    | COMPACT
    | COMPLETE
    | COMPRESS_TYPE
    | COMPUTE
    | CONDITIONS
    | CONFIG
    | CONNECTION
    | CONNECTION_ID
    | CONSISTENT
    | CONSTRAINTS
    | CONVERT
    | CONVERT_LSC
    | COPY
    | COUNT
    | CREATION
    | CRON
    | CURRENT_CATALOG
    | CURRENT_DATE
    | CURRENT_TIME
    | CURRENT_TIMESTAMP
    | CURRENT_USER
    | DATA
    | DATE
    | DATETIME
    | DATETIMEV1
    | DATETIMEV2
    | DATEV1
    | DATEV2
    | DAY
    | DECIMAL
    | DECIMALV2
    | DECIMALV3
    | DEFERRED
    | DEMAND
    | DIAGNOSE
    | DIAGNOSIS
    | DICTIONARIES
    | DICTIONARY
    | DISTINCTPC
    | DISTINCTPCSA
    | DO
    | DORIS_INTERNAL_TABLE_ID
    | DUAL
    | DYNAMIC
    | E
    | ENABLE
    | ENCRYPTKEY
    | ENCRYPTKEYS
    | END
    | ENDS
    | ENGINE
    | ENGINES
    | ERRORS
    | EVENTS
    | EVERY
    | EXCLUDE
    | EXPIRED
    | EXTERNAL
    | FAILED_LOGIN_ATTEMPTS
    | FAST
    | FEATURE
    | FIELDS
    | FILE
    | FILTER
    | FIRST
    | FORMAT
    | FREE
    | FRONTENDS
    | FUNCTION
    | GENERATED
    | GENERIC
    | GLOBAL
    | GRAPH
    | GROUPING
    | GROUPS
    | HASH
    | HASH_MAP
    | HDFS
    | HELP
    | HINT_END
    | HINT_START
    | HISTOGRAM
    | HLL_UNION
    | HOSTNAME
    | HOTSPOT
    | HOUR
    | HUB
    | IDENTIFIED
    | IGNORE
    | IMMEDIATE
    | INCREMENTAL
    | INDEXES
    | INVERTED
    | IP_TRIE
    | IPV4
    | IPV6
    | IS_NOT_NULL_PRED
    | IS_NULL_PRED
    | ISNULL
    | ISOLATION
    | JOB
    | JOBS
    | JSON
    | JSONB
    | LABEL
    | LAST
    | LDAP
    | LDAP_ADMIN_PASSWORD
    | LEFT_BRACE
    | LESS
    | LEVEL
    | LINES
    | LINK
    | LOCAL
    | LOCALTIME
    | LOCALTIMESTAMP
    | LOCATION
    | LOCK
    | LOGICAL
    | MANUAL
    | MAP
    | MATCH_ALL
    | MATCH_ANY
    | MATCH_PHRASE
    | MATCH_PHRASE_EDGE
    | MATCH_PHRASE_PREFIX
    | MATCH_REGEXP
    | MATERIALIZED
    | MAX
    | MEMO
    | MERGE
    | MIGRATE
    | MIGRATIONS
    | MIN
    | MINUTE
    | MODIFY
    | MONTH
    | MTMV
    | NAME
    | NAMES
    | NEGATIVE
    | NEVER
    | NEXT
    | NGRAM_BF
    | NO
    | NON_NULLABLE
    | NULLS
    | OF
    | OFFSET
    | ONLY
    | OPEN
    | OPTIMIZED
    | PARAMETER
    | PARSED
    | PASSWORD
    | PASSWORD_EXPIRE
    | PASSWORD_HISTORY
    | PASSWORD_LOCK_TIME
    | PASSWORD_REUSE
    | PARTITIONS
    | PATH
    | PAUSE
    | PERCENT
    | PERIOD
    | PERMISSIVE
    | PHYSICAL
    | PI
    | PLAN
    | PLUGIN
    | PLUGINS
    | POLICY
    | PRIVILEGES
    | PROC
    | PROCESS
    | PROCESSLIST
    | PROFILE
    | PROPERTIES
    | PROPERTY
    | QUANTILE_STATE
	| QUANTILE_UNION
	| QUARTER
    | QUERY
    | QUOTA
    | QUALIFY
    | QUEUED
    | RANDOM
    | RECENT
    | RECOVER
    | RECYCLE
    | REFRESH
    | REPEATABLE
    | REPLACE
    | REPLACE_IF_NOT_NULL
    | REPLAYER
    | REPOSITORIES
    | REPOSITORY
    | RESOURCE
    | RESOURCES
    | RESTORE
    | RESTRICTIVE
    | RESUME
    | RETURNS
    | REWRITTEN
    | RIGHT_BRACE
    | RLIKE
    | ROLLBACK
    | ROLLUP
    | ROUTINE
    | S3
    | SAMPLE
    | SCHEDULE
    | SCHEDULER
    | SCHEMA
    | SECOND
    | SERIALIZABLE
    | SET_SESSION_VARIABLE
    | SESSION
    | SESSION_USER
    | SHAPE
    | SKEW
    | SNAPSHOT
    | SONAME
    | SPLIT
    | SQL
    | STAGE
    | STAGES
    | START
    | STARTS
    | STATS
    | STATUS
    | STOP
    | STORAGE
    | STREAM
    | STREAMING
    | STRING
    | STRUCT
    | SUM
    | TABLES
    | TASK
    | TASKS
    | TEMPORARY
    | TEXT
    | THAN
    | TIME
    | TIMESTAMP
    | TRANSACTION
    | TREE
    | TRIGGERS
    | TRUNCATE
    | TYPE
    | TYPES
    | UNCOMMITTED
    | UNLOCK
    | UNSET
    | UP
    | USER
    | VALUE
    | VARCHAR
    | VARIABLE
    | VARIABLES
    | VARIANT
    | VAULT
    | VAULTS
    | VERBOSE
    | VERSION
    | VIEW
    | VIEWS
    | WARM
    | WARNINGS
    | WEEK
    | WORK
    | YEAR
//--DEFAULT-NON-RESERVED-END
    ;<|MERGE_RESOLUTION|>--- conflicted
+++ resolved
@@ -384,13 +384,10 @@
         wildWhere? sortClause? limitClause?                                         #showTabletsFromTable
     | SHOW TABLET tabletId=INTEGER_VALUE                                            #showTabletId
     | SHOW DICTIONARIES wildWhere?                                                  #showDictionaries
-<<<<<<< HEAD
     | SHOW COPY ((FROM | IN) database=identifier)?
         whereClause? sortClause? limitClause?                                       #showCopy
-=======
     | SHOW QUERY STATS ((FOR database=identifier)
             | (FROM tableName=multipartIdentifier (ALL VERBOSE?)?))?                #showQueryStats
->>>>>>> 7f933f50
     ;
 
 supportedLoadStatement
