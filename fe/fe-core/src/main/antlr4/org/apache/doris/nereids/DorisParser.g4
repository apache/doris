--- conflicted
+++ resolved
@@ -485,11 +485,6 @@
     | SHOW CACHE HOTSPOT tablePath=STRING_LITERAL                                   #showCacheHotSpot
     | SHOW BUILD INDEX ((FROM | IN) database=multipartIdentifier)?
         wildWhere? sortClause? limitClause?                                         #showBuildIndex
-<<<<<<< HEAD
-    | SHOW WARM UP JOB wildWhere?                                                   #showWarmUpJob
-=======
-    | SHOW REPLICA STATUS FROM baseTableRef wildWhere?                              #showReplicaStatus
->>>>>>> e3b0cfa5
     ;
 
 createRoutineLoad
