--- conflicted
+++ resolved
@@ -279,13 +279,10 @@
     | ALTER SYSTEM RENAME COMPUTE GROUP name=identifier newName=identifier                  #alterSystemRenameComputeGroup
     | ALTER RESOURCE name=identifierOrText properties=propertyClause?                       #alterResource
     | ALTER REPOSITORY name=identifier properties=propertyClause?                           #alterRepository
-<<<<<<< HEAD
     | ALTER ROUTINE LOAD FOR name=multipartIdentifier properties=propertyClause?
             (FROM type=identifier LEFT_PAREN propertyItemList RIGHT_PAREN)?                 #alterRoutineLoad
-=======
     | ALTER COLOCATE GROUP name=multipartIdentifier
         SET LEFT_PAREN propertyItemList RIGHT_PAREN                                         #alterColocateGroup
->>>>>>> 71a7cb5d
     | ALTER USER (IF EXISTS)? grantUserIdentify
         passwordOption (COMMENT STRING_LITERAL)?                                            #alterUser
     ;
@@ -663,14 +660,7 @@
     ;
 
 unsupportedAlterStatement
-<<<<<<< HEAD
-    : ALTER COLOCATE GROUP name=multipartIdentifier
-        SET LEFT_PAREN propertyItemList RIGHT_PAREN                                 #alterColocateGroup
-=======
-    : ALTER ROUTINE LOAD FOR name=multipartIdentifier properties=propertyClause?
-            (FROM type=identifier LEFT_PAREN propertyItemList RIGHT_PAREN)?         #alterRoutineLoad
->>>>>>> 71a7cb5d
-    | ALTER STORAGE POLICY name=identifierOrText
+    : ALTER STORAGE POLICY name=identifierOrText
         properties=propertyClause                                                   #alterStoragePlicy
     ;
 
