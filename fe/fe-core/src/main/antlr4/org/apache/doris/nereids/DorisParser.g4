--- conflicted
+++ resolved
@@ -403,11 +403,8 @@
         wildWhere? sortClause? limitClause?                                         #showPartitions
     | SHOW TABLETS FROM tableName=multipartIdentifier partitionSpec?
         wildWhere? sortClause? limitClause?                                         #showTabletsFromTable
-<<<<<<< HEAD
     | SHOW BACKUP ((FROM | IN) database=multipartIdentifier)? wildWhere?            #showBackup
-=======
     | SHOW BRIEF? RESTORE ((FROM | IN) database=multipartIdentifier)? wildWhere?    #showRestore
->>>>>>> 744ad806
     | SHOW RESOURCES wildWhere? sortClause? limitClause?                            #showResources
     | SHOW WORKLOAD GROUPS wildWhere?                                               #showWorkloadGroups
     | SHOW SNAPSHOT ON repo=identifier wildWhere?                                   #showSnapshot
