--- conflicted
+++ resolved
@@ -464,31 +464,19 @@
     | INSTALL PLUGIN FROM source=identifierOrText properties=propertyClause?        #installPlugin
     | UNINSTALL PLUGIN name=identifierOrText                                        #uninstallPlugin
     | LOCK TABLES (lockTable (COMMA lockTable)*)?                                   #lockTables
-<<<<<<< HEAD
     | RESTORE SNAPSHOT label=multipartIdentifier FROM repo=identifier
         ((ON | EXCLUDE) LEFT_PAREN baseTableRef (COMMA baseTableRef)* RIGHT_PAREN)?
         properties=propertyClause?                                                  #restore
-=======
     | WARM UP (CLUSTER | COMPUTE GROUP) destination=identifier WITH
         ((CLUSTER | COMPUTE GROUP) source=identifier |
             (warmUpItem (AND warmUpItem)*)) FORCE?                                  #warmUpCluster
->>>>>>> c7f7f7e1
     | BACKUP SNAPSHOT label=multipartIdentifier TO repo=identifier
         ((ON | EXCLUDE) LEFT_PAREN baseTableRef (COMMA baseTableRef)* RIGHT_PAREN)?
         properties=propertyClause?                                                  #backup
     ;
 
 unsupportedOtherStatement
-<<<<<<< HEAD
-    : WARM UP (CLUSTER | COMPUTE GROUP) destination=identifier WITH
-        ((CLUSTER | COMPUTE GROUP) source=identifier |
-            (warmUpItem (AND warmUpItem)*)) FORCE?                                  #warmUpCluster
-=======
-    : RESTORE SNAPSHOT label=multipartIdentifier FROM repo=identifier
-        ((ON | EXCLUDE) LEFT_PAREN baseTableRef (COMMA baseTableRef)* RIGHT_PAREN)?
-        properties=propertyClause?                                                  #restore
->>>>>>> c7f7f7e1
-    | START TRANSACTION (WITH CONSISTENT SNAPSHOT)?                                 #unsupportedStartTransaction
+    : START TRANSACTION (WITH CONSISTENT SNAPSHOT)?                                 #unsupportedStartTransaction
     ;
 
  warmUpItem
