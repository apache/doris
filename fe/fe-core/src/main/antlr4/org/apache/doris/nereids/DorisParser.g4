// Licensed to the Apache Software Foundation (ASF) under one
// or more contributor license agreements.  See the NOTICE file
// distributed with this work for additional information
// regarding copyright ownership.  The ASF licenses this file
// to you under the Apache License, Version 2.0 (the
// "License"); you may not use this file except in compliance
// with the License.  You may obtain a copy of the License at
//
//   http://www.apache.org/licenses/LICENSE-2.0
//
// Unless required by applicable law or agreed to in writing,
// software distributed under the License is distributed on an
// "AS IS" BASIS, WITHOUT WARRANTIES OR CONDITIONS OF ANY
// KIND, either express or implied.  See the License for the
// specific language governing permissions and limitations
// under the License.

// Copied from Apache Spark and modified for Apache Doris

parser grammar DorisParser;

options { tokenVocab = DorisLexer; }

@members {
    public boolean doris_legacy_SQL_syntax = true;
}

multiStatements
    : SEMICOLON* statement? (SEMICOLON+ statement)* SEMICOLON* EOF
    ;

singleStatement
    : SEMICOLON* statement? SEMICOLON* EOF
    ;

statement
    : statementBase # statementBaseAlias
    | CALL name=multipartIdentifier LEFT_PAREN (expression (COMMA expression)*)? RIGHT_PAREN #callProcedure
    | (ALTER | CREATE (OR REPLACE)? | REPLACE) (PROCEDURE | PROC) name=multipartIdentifier LEFT_PAREN .*? RIGHT_PAREN .*? #createProcedure
    | DROP (PROCEDURE | PROC) (IF EXISTS)? name=multipartIdentifier #dropProcedure
    | SHOW (PROCEDURE | FUNCTION) STATUS (LIKE pattern=valueExpression | whereClause)? #showProcedureStatus
    | SHOW CREATE PROCEDURE name=multipartIdentifier #showCreateProcedure
    // FIXME: like should be wildWhere? FRONTEND should not contain FROM backendid
    | ADMIN? SHOW type=(FRONTEND | BACKEND) CONFIG (LIKE pattern=valueExpression)? (FROM backendId=INTEGER_VALUE)? #showConfig
    ;

statementBase
    : explain? query outFileClause?     #statementDefault
    | supportedDmlStatement             #supportedDmlStatementAlias
    | supportedCreateStatement          #supportedCreateStatementAlias
    | supportedAlterStatement           #supportedAlterStatementAlias
    | materializedViewStatement         #materializedViewStatementAlias
    | supportedJobStatement             #supportedJobStatementAlias
    | constraintStatement               #constraintStatementAlias
    | supportedCleanStatement           #supportedCleanStatementAlias
    | supportedDescribeStatement        #supportedDescribeStatementAlias
    | supportedDropStatement            #supportedDropStatementAlias
    | supportedSetStatement             #supportedSetStatementAlias
    | supportedUnsetStatement           #supportedUnsetStatementAlias
    | supportedRefreshStatement         #supportedRefreshStatementAlias
    | supportedShowStatement            #supportedShowStatementAlias
    | supportedLoadStatement            #supportedLoadStatementAlias
    | supportedCancelStatement          #supportedCancelStatementAlias
    | supportedRecoverStatement         #supportedRecoverStatementAlias
    | supportedAdminStatement           #supportedAdminStatementAlias
    | supportedUseStatement             #supportedUseStatementAlias
    | supportedOtherStatement           #supportedOtherStatementAlias
<<<<<<< HEAD
    | supportedKillStatement            #supportedKillStatementAlias
=======
    | supportedStatsStatement           #supportedStatsStatementAlias
>>>>>>> 95a4968e
    | unsupportedStatement              #unsupported
    ;

unsupportedStatement
    : unsupportedUseStatement
    | unsupportedDmlStatement
<<<<<<< HEAD
    | unsupportedDescribeStatement
=======
    | unsupportedKillStatement
>>>>>>> 95a4968e
    | unsupportedCreateStatement
    | unsupportedDropStatement
    | unsupportedStatsStatement
    | unsupportedAlterStatement
    | unsupportedGrantRevokeStatement
    | unsupportedAdminStatement
    | unsupportedTransactionStatement
    | unsupportedCancelStatement
    | unsupportedCleanStatement
    | unsupportedRefreshStatement
    | unsupportedLoadStatement
    | unsupportedShowStatement
    | unsupportedOtherStatement
    ;

materializedViewStatement
    : CREATE MATERIALIZED VIEW (IF NOT EXISTS)? mvName=multipartIdentifier
        (LEFT_PAREN cols=simpleColumnDefs RIGHT_PAREN)? buildMode?
        (REFRESH refreshMethod? refreshTrigger?)?
        ((DUPLICATE)? KEY keys=identifierList)?
        (COMMENT STRING_LITERAL)?
        (PARTITION BY LEFT_PAREN mvPartition RIGHT_PAREN)?
        (DISTRIBUTED BY (HASH hashKeys=identifierList | RANDOM)
        (BUCKETS (INTEGER_VALUE | AUTO))?)?
        propertyClause?
        AS query                                                                                #createMTMV
    | REFRESH MATERIALIZED VIEW mvName=multipartIdentifier (partitionSpec | COMPLETE | AUTO)    #refreshMTMV
    | ALTER MATERIALIZED VIEW mvName=multipartIdentifier ((RENAME newName=identifier)
        | (REFRESH (refreshMethod | refreshTrigger | refreshMethod refreshTrigger))
        | REPLACE WITH MATERIALIZED VIEW newName=identifier propertyClause?
        | (SET  LEFT_PAREN fileProperties=propertyItemList RIGHT_PAREN))                        #alterMTMV
    | DROP MATERIALIZED VIEW (IF EXISTS)? mvName=multipartIdentifier
        (ON tableName=multipartIdentifier)?                                                     #dropMTMV
    | PAUSE MATERIALIZED VIEW JOB ON mvName=multipartIdentifier                                 #pauseMTMV
    | RESUME MATERIALIZED VIEW JOB ON mvName=multipartIdentifier                                #resumeMTMV
    | CANCEL MATERIALIZED VIEW TASK taskId=INTEGER_VALUE ON mvName=multipartIdentifier          #cancelMTMVTask
    | SHOW CREATE MATERIALIZED VIEW mvName=multipartIdentifier                                  #showCreateMTMV
    ;
supportedJobStatement
    : CREATE JOB label=multipartIdentifier ON SCHEDULE
        (
            (EVERY timeInterval=INTEGER_VALUE timeUnit=identifier
            (STARTS (startTime=STRING_LITERAL | CURRENT_TIMESTAMP))?
            (ENDS endsTime=STRING_LITERAL)?)
            |
            (AT (atTime=STRING_LITERAL | CURRENT_TIMESTAMP)))
        commentSpec?
        DO supportedDmlStatement                                                               #createScheduledJob
   | PAUSE JOB wildWhere?                                                                      #pauseJob
   | DROP JOB (IF EXISTS)? wildWhere?                                                          #dropJob
   | RESUME JOB wildWhere?                                                                     #resumeJob
   | CANCEL TASK wildWhere?                                                                    #cancelJobTask
   ;
constraintStatement
    : ALTER TABLE table=multipartIdentifier
        ADD CONSTRAINT constraintName=errorCapturingIdentifier
        constraint                                                        #addConstraint
    | ALTER TABLE table=multipartIdentifier
        DROP CONSTRAINT constraintName=errorCapturingIdentifier           #dropConstraint
    | SHOW CONSTRAINTS FROM table=multipartIdentifier                     #showConstraint
    ;

supportedDmlStatement
    : explain? cte? INSERT (INTO | OVERWRITE TABLE)
        (tableName=multipartIdentifier | DORIS_INTERNAL_TABLE_ID LEFT_PAREN tableId=INTEGER_VALUE RIGHT_PAREN)
        partitionSpec?  // partition define
        (WITH LABEL labelName=identifier)? cols=identifierList?  // label and columns define
        (LEFT_BRACKET hints=identifierSeq RIGHT_BRACKET)?  // hint define
        query                                                          #insertTable
    | explain? cte? UPDATE tableName=multipartIdentifier tableAlias
        SET updateAssignmentSeq
        fromClause?
        whereClause?                                                   #update
    | explain? cte? DELETE FROM tableName=multipartIdentifier
        partitionSpec? tableAlias
        (USING relations)?
        whereClause?                                                   #delete
    | LOAD LABEL lableName=multipartIdentifier
        LEFT_PAREN dataDescs+=dataDesc (COMMA dataDescs+=dataDesc)* RIGHT_PAREN
        (withRemoteStorageSystem)?
        propertyClause?
        (commentSpec)?                                                 #load
    | EXPORT TABLE tableName=multipartIdentifier
        (PARTITION partition=identifierList)?
        (whereClause)?
        TO filePath=STRING_LITERAL
        (propertyClause)?
        (withRemoteStorageSystem)?                                     #export
    | replayCommand                                                    #replay
    ;

supportedCreateStatement
    : CREATE (EXTERNAL)? TABLE (IF NOT EXISTS)? name=multipartIdentifier
        ((ctasCols=identifierList)? | (LEFT_PAREN columnDefs (COMMA indexDefs)? COMMA? RIGHT_PAREN))
        (ENGINE EQ engine=identifier)?
        ((AGGREGATE | UNIQUE | DUPLICATE) KEY keys=identifierList
        (CLUSTER BY clusterKeys=identifierList)?)?
        (COMMENT STRING_LITERAL)?
        (partition=partitionTable)?
        (DISTRIBUTED BY (HASH hashKeys=identifierList | RANDOM)
        (BUCKETS (INTEGER_VALUE | autoBucket=AUTO))?)?
        (ROLLUP LEFT_PAREN rollupDefs RIGHT_PAREN)?
        properties=propertyClause?
        (BROKER extProperties=propertyClause)?
        (AS query)?                                                       #createTable
    | CREATE (OR REPLACE)? VIEW (IF NOT EXISTS)? name=multipartIdentifier
        (LEFT_PAREN cols=simpleColumnDefs RIGHT_PAREN)?
        (COMMENT STRING_LITERAL)? AS query                                #createView
    | CREATE FILE name=STRING_LITERAL
        ((FROM | IN) database=identifier)? properties=propertyClause            #createFile
    | CREATE (EXTERNAL)? TABLE (IF NOT EXISTS)? name=multipartIdentifier
        LIKE existedTable=multipartIdentifier
        (WITH ROLLUP (rollupNames=identifierList)?)?                      #createTableLike
    | CREATE ROLE (IF NOT EXISTS)? name=identifier (COMMENT STRING_LITERAL)?    #createRole
    | CREATE WORKLOAD GROUP (IF NOT EXISTS)?
        name=identifierOrText properties=propertyClause?                        #createWorkloadGroup
    | CREATE CATALOG (IF NOT EXISTS)? catalogName=identifier
        (WITH RESOURCE resourceName=identifier)?
        (COMMENT STRING_LITERAL)? properties=propertyClause?                    #createCatalog
    | CREATE ROW POLICY (IF NOT EXISTS)? name=identifier
        ON table=multipartIdentifier
        AS type=(RESTRICTIVE | PERMISSIVE)
        TO (user=userIdentify | ROLE roleName=identifier)
        USING LEFT_PAREN booleanExpression RIGHT_PAREN                    #createRowPolicy
    | CREATE STORAGE POLICY (IF NOT EXISTS)?
        name=identifier properties=propertyClause?                              #createStoragePolicy
    | BUILD INDEX name=identifier ON tableName=multipartIdentifier
        partitionSpec?                                                          #buildIndex
    | CREATE INDEX (IF NOT EXISTS)? name=identifier
        ON tableName=multipartIdentifier identifierList
        (USING (BITMAP | NGRAM_BF | INVERTED))?
        properties=propertyClause? (COMMENT STRING_LITERAL)?                    #createIndex
    | CREATE SQL_BLOCK_RULE (IF NOT EXISTS)?
        name=identifier properties=propertyClause?                        #createSqlBlockRule
    | CREATE ENCRYPTKEY (IF NOT EXISTS)? multipartIdentifier AS STRING_LITERAL  #createEncryptkey
    | CREATE statementScope?
            (TABLES | AGGREGATE)? FUNCTION (IF NOT EXISTS)?
            functionIdentifier LEFT_PAREN functionArguments? RIGHT_PAREN
            RETURNS returnType=dataType (INTERMEDIATE intermediateType=dataType)?
            properties=propertyClause?                                              #createUserDefineFunction
    | CREATE statementScope? ALIAS FUNCTION (IF NOT EXISTS)?
            functionIdentifier LEFT_PAREN functionArguments? RIGHT_PAREN
            WITH PARAMETER LEFT_PAREN parameters=identifierSeq? RIGHT_PAREN
            AS expression                                                           #createAliasFunction
    ;

supportedAlterStatement
    : ALTER VIEW name=multipartIdentifier
        ((MODIFY commentSpec) | ((LEFT_PAREN cols=simpleColumnDefs RIGHT_PAREN)? AS query)) #alterView
    | ALTER CATALOG name=identifier RENAME newName=identifier                       #alterCatalogRename
    | ALTER ROLE role=identifier commentSpec                                        #alterRole
    | ALTER STORAGE VAULT name=multipartIdentifier properties=propertyClause                #alterStorageVault
    | ALTER ROLE role=identifier commentSpec                                                #alterRole
    | ALTER WORKLOAD GROUP name=identifierOrText
        properties=propertyClause?                                                          #alterWorkloadGroup
    | ALTER WORKLOAD POLICY name=identifierOrText
        properties=propertyClause?                                                          #alterWorkloadPolicy
    | ALTER SQL_BLOCK_RULE name=identifier properties=propertyClause?                       #alterSqlBlockRule
    | ALTER CATALOG name=identifier MODIFY COMMENT comment=STRING_LITERAL                   #alterCatalogComment
    | ALTER DATABASE name=identifier RENAME newName=identifier                              #alterDatabaseRename
    | ALTER ROLE role=identifier commentSpec                                                #alterRole
    | ALTER TABLE tableName=multipartIdentifier
        alterTableClause (COMMA alterTableClause)*                                          #alterTable
    | ALTER TABLE tableName=multipartIdentifier ADD ROLLUP
        addRollupClause (COMMA addRollupClause)*                                            #alterTableAddRollup
    | ALTER TABLE tableName=multipartIdentifier DROP ROLLUP
        dropRollupClause (COMMA dropRollupClause)*                                          #alterTableDropRollup
    | ALTER TABLE name=multipartIdentifier
        SET LEFT_PAREN propertyItemList RIGHT_PAREN                                         #alterTableProperties
    | ALTER DATABASE name=identifier SET (DATA | REPLICA | TRANSACTION)
            QUOTA (quota=identifier | INTEGER_VALUE)                                        #alterDatabaseSetQuota
    | ALTER SYSTEM RENAME COMPUTE GROUP name=identifier newName=identifier                  #alterSystemRenameComputeGroup
    | ALTER REPOSITORY name=identifier properties=propertyClause?                           #alterRepository
    | ALTER SYSTEM ADD BACKEND hostPorts+=STRING_LITERAL (COMMA hostPorts+=STRING_LITERAL)*
            properties=propertyClause?                                                      #addBackendClause
    | ALTER SYSTEM (DROP | DROPP) BACKEND hostPorts+=STRING_LITERAL
            (COMMA hostPorts+=STRING_LITERAL)*                                              #dropBackendClause
    | ALTER SYSTEM DECOMMISSION BACKEND hostPorts+=STRING_LITERAL
              (COMMA hostPorts+=STRING_LITERAL)*                                            #decommissionBackendClause
    | ALTER SYSTEM ADD OBSERVER hostPort=STRING_LITERAL                                     #addObserverClause
    | ALTER SYSTEM DROP OBSERVER hostPort=STRING_LITERAL                                    #dropObserverClause
    | ALTER SYSTEM ADD FOLLOWER hostPort=STRING_LITERAL                                     #addFollowerClause
    | ALTER SYSTEM DROP FOLLOWER hostPort=STRING_LITERAL                                    #dropFollowerClause

    ;

supportedDropStatement
    : DROP CATALOG RECYCLE BIN WHERE idType=STRING_LITERAL EQ id=INTEGER_VALUE  #dropCatalogRecycleBin
    | DROP ENCRYPTKEY (IF EXISTS)? name=multipartIdentifier                     #dropEncryptkey
    | DROP ROLE (IF EXISTS)? name=identifier                                    #dropRole
    | DROP SQL_BLOCK_RULE (IF EXISTS)? identifierSeq                            #dropSqlBlockRule
    | DROP USER (IF EXISTS)? userIdentify                                       #dropUser
    | DROP STORAGE POLICY (IF EXISTS)? name=identifier                          #dropStoragePolicy
    | DROP WORKLOAD GROUP (IF EXISTS)? name=identifierOrText                    #dropWorkloadGroup
    | DROP CATALOG (IF EXISTS)? name=identifier                                 #dropCatalog
    | DROP FILE name=STRING_LITERAL
        ((FROM | IN) database=identifier)? properties=propertyClause            #dropFile
    | DROP WORKLOAD POLICY (IF EXISTS)? name=identifierOrText                   #dropWorkloadPolicy
    | DROP REPOSITORY name=identifier                                           #dropRepository
    | DROP TABLE (IF EXISTS)? name=multipartIdentifier FORCE?                   #dropTable
    | DROP (DATABASE | SCHEMA) (IF EXISTS)? name=multipartIdentifier FORCE?     #dropDatabase
    | DROP statementScope? FUNCTION (IF EXISTS)?
        functionIdentifier LEFT_PAREN functionArguments? RIGHT_PAREN            #dropFunction
    | DROP INDEX (IF EXISTS)? name=identifier ON tableName=multipartIdentifier  #dropIndex
    ;

supportedShowStatement
    : SHOW statementScope? VARIABLES wildWhere?                         #showVariables
    | SHOW AUTHORS                                                                  #showAuthors
    | SHOW CREATE (DATABASE | SCHEMA) name=multipartIdentifier                      #showCreateDatabase
    | SHOW BROKER                                                                   #showBroker
    | SHOW DYNAMIC PARTITION TABLES ((FROM | IN) database=multipartIdentifier)?     #showDynamicPartition
    | SHOW EVENTS ((FROM | IN) database=multipartIdentifier)? wildWhere?            #showEvents
    | SHOW LAST INSERT                                                              #showLastInsert
    | SHOW ((CHAR SET) | CHARSET)                                                   #showCharset
    | SHOW DELETE ((FROM | IN) database=multipartIdentifier)?                       #showDelete
    | SHOW ALL? GRANTS                                                              #showGrants
    | SHOW GRANTS FOR userIdentify                                                  #showGrantsForUser
    | SHOW SYNC JOB ((FROM | IN) database=multipartIdentifier)?                     #showSyncJob
    | SHOW LOAD PROFILE loadIdPath=STRING_LITERAL? limitClause?                     #showLoadProfile
    | SHOW CREATE REPOSITORY FOR identifier                                         #showCreateRepository
    | SHOW VIEW
        (FROM |IN) tableName=multipartIdentifier
        ((FROM | IN) database=identifier)?                                          #showView
    | SHOW PLUGINS                                                                  #showPlugins
    | SHOW REPOSITORIES                                                             #showRepositories
    | SHOW ENCRYPTKEYS ((FROM | IN) database=multipartIdentifier)?
        (LIKE STRING_LITERAL)?                                                      #showEncryptKeys
    | SHOW BRIEF? CREATE TABLE name=multipartIdentifier                             #showCreateTable
    | SHOW FULL? PROCESSLIST                                                        #showProcessList
    | SHOW ROLES                                                                    #showRoles
    | SHOW PARTITION partitionId=INTEGER_VALUE                                      #showPartitionId
    | SHOW PRIVILEGES                                                               #showPrivileges
    | SHOW PROC path=STRING_LITERAL                                                 #showProc
    | SHOW FILE ((FROM | IN) database=multipartIdentifier)?                         #showSmallFiles
    | SHOW STORAGE? ENGINES                                                         #showStorageEngines
    | SHOW CREATE CATALOG name=identifier                                           #showCreateCatalog
    | SHOW CATALOG name=identifier                                                  #showCatalog
    | SHOW CATALOGS wildWhere?                                                      #showCatalogs
    | SHOW PROPERTY (FOR user=identifierOrText)? (LIKE STRING_LITERAL)?                         #showUserProperties
    | SHOW ALL PROPERTIES (LIKE STRING_LITERAL)?                                               #showAllProperties
    | SHOW COLLATION wildWhere?                                                     #showCollation
    | SHOW SQL_BLOCK_RULE (FOR ruleName=identifier)?                                #showSqlBlockRule
    | SHOW CREATE VIEW name=multipartIdentifier                                     #showCreateView
    | SHOW DATA TYPES                                                               #showDataTypes
    | SHOW CREATE MATERIALIZED VIEW mvName=identifier
        ON tableName=multipartIdentifier                                            #showCreateMaterializedView
    | SHOW (WARNINGS | ERRORS) limitClause?                                         #showWarningErrors
    | SHOW COUNT LEFT_PAREN ASTERISK RIGHT_PAREN (WARNINGS | ERRORS)                #showWarningErrorCount
    | SHOW BACKENDS                                                                 #showBackends
    | SHOW STAGES                                                                   #showStages
    | SHOW REPLICA DISTRIBUTION FROM baseTableRef                                   #showReplicaDistribution
    | SHOW FULL? TRIGGERS ((FROM | IN) database=multipartIdentifier)? wildWhere?    #showTriggers
    | SHOW TABLET DIAGNOSIS tabletId=INTEGER_VALUE                                  #showDiagnoseTablet
    | SHOW FRONTENDS name=identifier?                                               #showFrontends
    | SHOW DATABASE databaseId=INTEGER_VALUE                                        #showDatabaseId
    | SHOW TABLE tableId=INTEGER_VALUE                                              #showTableId
    | SHOW TRASH (ON backend=STRING_LITERAL)?                                       #showTrash
    | SHOW statementScope? STATUS                                       #showStatus
    | SHOW WHITELIST                                                                #showWhitelist
    | SHOW TABLETS BELONG
        tabletIds+=INTEGER_VALUE (COMMA tabletIds+=INTEGER_VALUE)*                  #showTabletsBelong
    | SHOW DATA SKEW FROM baseTableRef                                              #showDataSkew
    | SHOW TABLE CREATION ((FROM | IN) database=multipartIdentifier)?
        (LIKE STRING_LITERAL)?                                                      #showTableCreation
    | SHOW TABLET STORAGE FORMAT VERBOSE?                                           #showTabletStorageFormat
    | SHOW QUERY PROFILE queryIdPath=STRING_LITERAL? limitClause?                    #showQueryProfile
    | SHOW CONVERT_LSC ((FROM | IN) database=multipartIdentifier)?                  #showConvertLsc
    ;

supportedLoadStatement
    : SYNC                                                                          #sync
    | createRoutineLoad                                                             #createRoutineLoadAlias
    ;

supportedOtherStatement
    : HELP mark=identifierOrText                                                    #help
    ;

supportedKillStatement
    : KILL (CONNECTION)? INTEGER_VALUE                                              #killConnection
    | KILL QUERY (INTEGER_VALUE | STRING_LITERAL)                                   #killQuery
    ;

unsupportedOtherStatement 
    : INSTALL PLUGIN FROM source=identifierOrText properties=propertyClause?        #installPlugin
    | UNINSTALL PLUGIN name=identifierOrText                                        #uninstallPlugin
    | LOCK TABLES (lockTable (COMMA lockTable)*)?                                   #lockTables
    | UNLOCK TABLES                                                                 #unlockTables
    | WARM UP (CLUSTER | COMPUTE GROUP) destination=identifier WITH
        ((CLUSTER | COMPUTE GROUP) source=identifier |
            (warmUpItem (AND warmUpItem)*)) FORCE?                                  #warmUpCluster
    | BACKUP SNAPSHOT label=multipartIdentifier TO repo=identifier
        ((ON | EXCLUDE) LEFT_PAREN baseTableRef (COMMA baseTableRef)* RIGHT_PAREN)?
        properties=propertyClause?                                                  #backup
    | RESTORE SNAPSHOT label=multipartIdentifier FROM repo=identifier
        ((ON | EXCLUDE) LEFT_PAREN baseTableRef (COMMA baseTableRef)* RIGHT_PAREN)?
        properties=propertyClause?                                                  #restore
    | START TRANSACTION (WITH CONSISTENT SNAPSHOT)?                                 #unsupportedStartTransaction
    ;

warmUpItem
    : TABLE tableName=multipartIdentifier (PARTITION partitionName=identifier)?
    ;

lockTable
    : name=multipartIdentifier (AS alias=identifierOrText)?
        (READ (LOCAL)? | (LOW_PRIORITY)? WRITE)
    ;

unsupportedShowStatement
    : SHOW ROW POLICY (FOR (userIdentify | (ROLE role=identifier)))?                #showRowPolicy
    | SHOW STORAGE POLICY (USING (FOR policy=identifierOrText)?)?                   #showStoragePolicy
    | SHOW STORAGE (VAULT | VAULTS)                                                 #showStorageVault
    | SHOW OPEN TABLES ((FROM | IN) database=multipartIdentifier)? wildWhere?       #showOpenTables
    | SHOW TABLE STATUS ((FROM | IN) database=multipartIdentifier)? wildWhere?      #showTableStatus
    | SHOW FULL? TABLES ((FROM | IN) database=multipartIdentifier)? wildWhere?      #showTables
    | SHOW FULL? VIEWS ((FROM | IN) database=multipartIdentifier)? wildWhere?       #showViews
    | SHOW CREATE MATERIALIZED VIEW name=multipartIdentifier                        #showMaterializedView
    | SHOW CREATE statementScope? FUNCTION functionIdentifier
        LEFT_PAREN functionArguments? RIGHT_PAREN
        ((FROM | IN) database=multipartIdentifier)?                                 #showCreateFunction
    | SHOW (DATABASES | SCHEMAS) (FROM catalog=identifier)? wildWhere?              #showDatabases
    | SHOW FULL? (COLUMNS | FIELDS) (FROM | IN) tableName=multipartIdentifier
        ((FROM | IN) database=multipartIdentifier)? wildWhere?                      #showColumns
    | SHOW LOAD WARNINGS ((((FROM | IN) database=multipartIdentifier)?
        wildWhere? limitClause?) | (ON url=STRING_LITERAL))                         #showLoadWarings
    | SHOW STREAM? LOAD ((FROM | IN) database=multipartIdentifier)? wildWhere?
        sortClause? limitClause?                                                    #showLoad
    | SHOW EXPORT ((FROM | IN) database=multipartIdentifier)? wildWhere?
        sortClause? limitClause?                                                    #showExport
    | SHOW ALTER TABLE (ROLLUP | (MATERIALIZED VIEW) | COLUMN)
        ((FROM | IN) database=multipartIdentifier)? wildWhere?
        sortClause? limitClause?                                                    #showAlterTable
    | SHOW DATA (ALL)? (FROM tableName=multipartIdentifier)?
        sortClause? propertyClause?                                                 #showData
    | SHOW TEMPORARY? PARTITIONS FROM tableName=multipartIdentifier
        wildWhere? sortClause? limitClause?                                         #showPartitions
    | SHOW TABLET tabletId=INTEGER_VALUE                                            #showTabletId
    | SHOW TABLETS FROM tableName=multipartIdentifier partitionSpec?
        wildWhere? sortClause? limitClause?                                         #showTabletsFromTable
    | SHOW BACKUP ((FROM | IN) database=multipartIdentifier)? wildWhere?            #showBackup
    | SHOW BRIEF? RESTORE ((FROM | IN) database=multipartIdentifier)? wildWhere?    #showRestore
    | SHOW RESOURCES wildWhere? sortClause? limitClause?                            #showResources
    | SHOW WORKLOAD GROUPS wildWhere?                                               #showWorkloadGroups
    | SHOW SNAPSHOT ON repo=identifier wildWhere?                                   #showSnapshot
    | SHOW FULL? BUILTIN? FUNCTIONS
        ((FROM | IN) database=multipartIdentifier)? wildWhere?                      #showFunctions
    | SHOW GLOBAL FULL? FUNCTIONS wildWhere?                                        #showGlobalFunctions
    | SHOW TYPECAST ((FROM | IN) database=multipartIdentifier)?                     #showTypeCast
    | SHOW (KEY | KEYS | INDEX | INDEXES)
        (FROM |IN) tableName=multipartIdentifier
        ((FROM | IN) database=multipartIdentifier)?                                 #showIndex
    | SHOW TRANSACTION ((FROM | IN) database=multipartIdentifier)? wildWhere?       #showTransaction
    | SHOW CACHE HOTSPOT tablePath=STRING_LITERAL                                   #showCacheHotSpot
    | SHOW CATALOG RECYCLE BIN wildWhere?                                           #showCatalogRecycleBin
    | SHOW QUERY STATS ((FOR database=identifier)
            | (FROM tableName=multipartIdentifier (ALL VERBOSE?)?))?                #showQueryStats
    | SHOW BUILD INDEX ((FROM | IN) database=multipartIdentifier)?
        wildWhere? sortClause? limitClause?                                         #showBuildIndex
    | SHOW (CLUSTERS | (COMPUTE GROUPS))                                            #showClusters
    | SHOW REPLICA STATUS FROM baseTableRef wildWhere?                              #showReplicaStatus
    | SHOW COPY ((FROM | IN) database=multipartIdentifier)?
        whereClause? sortClause? limitClause?                                       #showCopy
    | SHOW WARM UP JOB wildWhere?                                                   #showWarmUpJob
    ;

createRoutineLoad
    : CREATE ROUTINE LOAD label=multipartIdentifier (ON table=identifier)?
              (WITH (APPEND | DELETE | MERGE))?
              (loadProperty (COMMA loadProperty)*)? propertyClause? FROM type=identifier
              LEFT_PAREN customProperties=propertyItemList RIGHT_PAREN
              commentSpec?
    ;

unsupportedLoadStatement
    : LOAD mysqlDataDesc
        (PROPERTIES LEFT_PAREN properties=propertyItemList RIGHT_PAREN)?
        (commentSpec)?                                                              #mysqlLoad
    | CREATE SYNC label=multipartIdentifier
          LEFT_PAREN channelDescriptions RIGHT_PAREN
          FROM BINLOG LEFT_PAREN propertyItemList RIGHT_PAREN
          properties=propertyClause?                                                #createDataSyncJob
    | STOP SYNC JOB name=multipartIdentifier                                        #stopDataSyncJob
    | RESUME SYNC JOB name=multipartIdentifier                                      #resumeDataSyncJob
    | PAUSE SYNC JOB name=multipartIdentifier                                       #pauseDataSyncJob
    | PAUSE ROUTINE LOAD FOR label=multipartIdentifier                              #pauseRoutineLoad
    | PAUSE ALL ROUTINE LOAD                                                        #pauseAllRoutineLoad
    | RESUME ROUTINE LOAD FOR label=multipartIdentifier                             #resumeRoutineLoad
    | RESUME ALL ROUTINE LOAD                                                       #resumeAllRoutineLoad
    | STOP ROUTINE LOAD FOR label=multipartIdentifier                               #stopRoutineLoad
    | SHOW ALL? ROUTINE LOAD ((FOR label=multipartIdentifier) | wildWhere?)         #showRoutineLoad
    | SHOW ROUTINE LOAD TASK ((FROM | IN) database=identifier)? wildWhere?          #showRoutineLoadTask
    | SHOW ALL? CREATE ROUTINE LOAD FOR label=multipartIdentifier                   #showCreateRoutineLoad
    | SHOW CREATE LOAD FOR label=multipartIdentifier                                #showCreateLoad
    ;

loadProperty
    : COLUMNS TERMINATED BY STRING_LITERAL                                          #separator
    | importColumnsStatement                                                        #importColumns
    | importPrecedingFilterStatement                                                #importPrecedingFilter
    | importWhereStatement                                                          #importWhere
    | importDeleteOnStatement                                                       #importDeleteOn
    | importSequenceStatement                                                       #importSequence
    | partitionSpec                                                                 #importPartitions
    ;

importSequenceStatement
    : ORDER BY identifier
    ;

importDeleteOnStatement
    : DELETE ON booleanExpression
    ;

importWhereStatement
    : WHERE booleanExpression
    ;

importPrecedingFilterStatement
    : PRECEDING FILTER booleanExpression
    ;

importColumnsStatement
    : COLUMNS LEFT_PAREN importColumnDesc (COMMA importColumnDesc)* RIGHT_PAREN
    ;

importColumnDesc
    : name=identifier (EQ booleanExpression)?
    | LEFT_PAREN name=identifier (EQ booleanExpression)? RIGHT_PAREN
    ;

channelDescriptions
    : channelDescription (COMMA channelDescription)*
    ;

channelDescription
    : FROM source=multipartIdentifier INTO destination=multipartIdentifier
        partitionSpec? columnList=identifierList?
    ;

supportedRefreshStatement
    : REFRESH CATALOG name=identifier propertyClause?                               #refreshCatalog
    | REFRESH DATABASE name=multipartIdentifier propertyClause?                     #refreshDatabase
    | REFRESH TABLE name=multipartIdentifier                                        #refreshTable
    ;

supportedCleanStatement
    : CLEAN ALL PROFILE                                                             #cleanAllProfile
    | CLEAN LABEL label=identifier? (FROM | IN) database=identifier                 #cleanLabel
    ;

unsupportedRefreshStatement
    : REFRESH LDAP (ALL | (FOR user=identifierOrText))                              #refreshLdap
    ;

unsupportedCleanStatement
    : CLEAN QUERY STATS ((FOR database=identifier)
        | ((FROM | IN) table=multipartIdentifier))                                  #cleanQueryStats
    | CLEAN ALL QUERY STATS                                                         #cleanAllQueryStats
    ;

supportedCancelStatement
    : CANCEL LOAD ((FROM | IN) database=identifier)? wildWhere?                     #cancelLoad
    | CANCEL EXPORT ((FROM | IN) database=identifier)? wildWhere?                   #cancelExport
    | CANCEL WARM UP JOB wildWhere?                                                 #cancelWarmUpJob
    ;

unsupportedCancelStatement
    : CANCEL ALTER TABLE (ROLLUP | (MATERIALIZED VIEW) | COLUMN)
        FROM tableName=multipartIdentifier (LEFT_PAREN jobIds+=INTEGER_VALUE
            (COMMA jobIds+=INTEGER_VALUE)* RIGHT_PAREN)?                            #cancelAlterTable
    | CANCEL BUILD INDEX ON tableName=multipartIdentifier
        (LEFT_PAREN jobIds+=INTEGER_VALUE
            (COMMA jobIds+=INTEGER_VALUE)* RIGHT_PAREN)?                            #cancelBuildIndex
    | CANCEL DECOMMISSION BACKEND hostPorts+=STRING_LITERAL
        (COMMA hostPorts+=STRING_LITERAL)*                                          #cancelDecommisionBackend
    | CANCEL BACKUP ((FROM | IN) database=identifier)?                              #cancelBackup
    | CANCEL RESTORE ((FROM | IN) database=identifier)?                             #cancelRestore
    ;

supportedAdminStatement
    : ADMIN SHOW REPLICA DISTRIBUTION FROM baseTableRef                             #adminShowReplicaDistribution
    | ADMIN REBALANCE DISK (ON LEFT_PAREN backends+=STRING_LITERAL
        (COMMA backends+=STRING_LITERAL)* RIGHT_PAREN)?                             #adminRebalanceDisk
    | ADMIN CANCEL REBALANCE DISK (ON LEFT_PAREN backends+=STRING_LITERAL
        (COMMA backends+=STRING_LITERAL)* RIGHT_PAREN)?                             #adminCancelRebalanceDisk
    | ADMIN DIAGNOSE TABLET tabletId=INTEGER_VALUE                                  #adminDiagnoseTablet
    | ADMIN SHOW REPLICA STATUS FROM baseTableRef (WHERE STATUS EQ|NEQ STRING_LITERAL)?   #adminShowReplicaStatus
    | ADMIN COMPACT TABLE baseTableRef (WHERE TYPE EQ STRING_LITERAL)?              #adminCompactTable
    | ADMIN CHECK tabletList properties=propertyClause?                             #adminCheckTablets
    | ADMIN SHOW TABLET STORAGE FORMAT VERBOSE?                                     #adminShowTabletStorageFormat
    | ADMIN CLEAN TRASH
        (ON LEFT_PAREN backends+=STRING_LITERAL
              (COMMA backends+=STRING_LITERAL)* RIGHT_PAREN)?                       #adminCleanTrash
    | ADMIN SET TABLE name=multipartIdentifier STATUS properties=propertyClause?    #adminSetTableStatus
    ;

supportedRecoverStatement
    : RECOVER DATABASE name=identifier id=INTEGER_VALUE? (AS alias=identifier)?     #recoverDatabase
    | RECOVER TABLE name=multipartIdentifier
        id=INTEGER_VALUE? (AS alias=identifier)?                                    #recoverTable
    | RECOVER PARTITION name=identifier id=INTEGER_VALUE? (AS alias=identifier)?
        FROM tableName=multipartIdentifier                                          #recoverPartition
    ;

unsupportedAdminStatement
    : ADMIN SET REPLICA STATUS PROPERTIES LEFT_PAREN propertyItemList RIGHT_PAREN   #adminSetReplicaStatus
    | ADMIN SET REPLICA VERSION PROPERTIES LEFT_PAREN propertyItemList RIGHT_PAREN  #adminSetReplicaVersion
    | ADMIN REPAIR TABLE baseTableRef                                               #adminRepairTable
    | ADMIN CANCEL REPAIR TABLE baseTableRef                                        #adminCancelRepairTable
    | ADMIN SET (FRONTEND | (ALL FRONTENDS)) CONFIG
        (LEFT_PAREN propertyItemList RIGHT_PAREN)? ALL?                             #adminSetFrontendConfig
    | ADMIN SET TABLE name=multipartIdentifier
        PARTITION VERSION properties=propertyClause?                                #adminSetPartitionVersion
    | ADMIN COPY TABLET tabletId=INTEGER_VALUE properties=propertyClause?           #adminCopyTablet
    ;

baseTableRef
    : multipartIdentifier optScanParams? tableSnapshot? specifiedPartition?
        tabletList? tableAlias sample? relationHint?
    ;

wildWhere
    : LIKE STRING_LITERAL
    | WHERE expression
    ;

unsupportedTransactionStatement
    : BEGIN (WITH LABEL identifier?)?                                               #transactionBegin
    | COMMIT WORK? (AND NO? CHAIN)? (NO? RELEASE)?                                  #transcationCommit
    | ROLLBACK WORK? (AND NO? CHAIN)? (NO? RELEASE)?                                #transactionRollback
    ;

unsupportedGrantRevokeStatement
    : GRANT privilegeList ON multipartIdentifierOrAsterisk
        TO (userIdentify | ROLE STRING_LITERAL)                                     #grantTablePrivilege
    | GRANT privilegeList ON
        (RESOURCE | CLUSTER | COMPUTE GROUP | STAGE | STORAGE VAULT | WORKLOAD GROUP)
        identifierOrTextOrAsterisk TO (userIdentify | ROLE STRING_LITERAL)          #grantResourcePrivilege
    | GRANT roles+=STRING_LITERAL (COMMA roles+=STRING_LITERAL)* TO userIdentify    #grantRole
    | REVOKE privilegeList ON multipartIdentifierOrAsterisk
        FROM (userIdentify | ROLE STRING_LITERAL)                                   #grantTablePrivilege
    | REVOKE privilegeList ON
        (RESOURCE | CLUSTER | COMPUTE GROUP | STAGE | STORAGE VAULT | WORKLOAD GROUP)
        identifierOrTextOrAsterisk FROM (userIdentify | ROLE STRING_LITERAL)        #grantResourcePrivilege
    | REVOKE roles+=STRING_LITERAL (COMMA roles+=STRING_LITERAL)* FROM userIdentify #grantRole
    ;

privilege
    : name=identifier columns=identifierList?
    | ALL
    ;

privilegeList
    : privilege (COMMA privilege)*
    ;

unsupportedAlterStatement
    : ALTER SYSTEM alterSystemClause                                                #alterSystem
    | ALTER DATABASE name=identifier SET PROPERTIES
        LEFT_PAREN propertyItemList RIGHT_PAREN                                     #alterDatabaseProperties
    | ALTER CATALOG name=identifier SET PROPERTIES
        LEFT_PAREN propertyItemList RIGHT_PAREN                                     #alterCatalogProperties
    | ALTER RESOURCE name=identifierOrText properties=propertyClause?               #alterResource
    | ALTER COLOCATE GROUP name=multipartIdentifier
        SET LEFT_PAREN propertyItemList RIGHT_PAREN                                 #alterColocateGroup
    | ALTER ROUTINE LOAD FOR name=multipartIdentifier properties=propertyClause?
            (FROM type=identifier LEFT_PAREN propertyItemList RIGHT_PAREN)?         #alterRoutineLoad
    | ALTER STORAGE POLICY name=identifierOrText
        properties=propertyClause                                                   #alterStoragePlicy
    | ALTER USER (IF EXISTS)? grantUserIdentify
        passwordOption (COMMENT STRING_LITERAL)?                                    #alterUser
    ;

alterSystemClause
    : ADD BROKER name=identifierOrText hostPorts+=STRING_LITERAL
        (COMMA hostPorts+=STRING_LITERAL)*                                          #addBrokerClause
    | DROP BROKER name=identifierOrText hostPorts+=STRING_LITERAL
        (COMMA hostPorts+=STRING_LITERAL)*                                          #dropBrokerClause
    | DROP ALL BROKER name=identifierOrText                                         #dropAllBrokerClause
    | SET LOAD ERRORS HUB properties=propertyClause?                                #alterLoadErrorUrlClause
    | MODIFY BACKEND hostPorts+=STRING_LITERAL
        (COMMA hostPorts+=STRING_LITERAL)*
        SET LEFT_PAREN propertyItemList RIGHT_PAREN                                 #modifyBackendClause
    | MODIFY (FRONTEND | BACKEND) hostPort=STRING_LITERAL
        HOSTNAME hostName=STRING_LITERAL                                            #modifyFrontendOrBackendHostNameClause
    ;

dropRollupClause
    : rollupName=identifier properties=propertyClause?
    ;

addRollupClause
    : rollupName=identifier columns=identifierList
        (DUPLICATE KEY dupKeys=identifierList)? fromRollup?
        properties=propertyClause?
    ;

alterTableClause
    : ADD COLUMN columnDef columnPosition? toRollup? properties=propertyClause?     #addColumnClause
    | ADD COLUMN LEFT_PAREN columnDefs RIGHT_PAREN
        toRollup? properties=propertyClause?                                        #addColumnsClause
    | DROP COLUMN name=identifier fromRollup? properties=propertyClause?            #dropColumnClause
    | MODIFY COLUMN columnDef columnPosition? fromRollup?
    properties=propertyClause?                                                      #modifyColumnClause
    | ORDER BY identifierList fromRollup? properties=propertyClause?                #reorderColumnsClause
    | ADD TEMPORARY? partitionDef
        (DISTRIBUTED BY (HASH hashKeys=identifierList | RANDOM)
            (BUCKETS (INTEGER_VALUE | autoBucket=AUTO))?)?
        properties=propertyClause?                                                  #addPartitionClause
    | DROP TEMPORARY? PARTITION (IF EXISTS)? partitionName=identifier FORCE?
        (FROM INDEX indexName=identifier)?                                          #dropPartitionClause
    | MODIFY TEMPORARY? PARTITION
        (partitionName=identifier | partitionNames=identifierList
            | LEFT_PAREN ASTERISK RIGHT_PAREN)
        SET LEFT_PAREN partitionProperties=propertyItemList RIGHT_PAREN             #modifyPartitionClause
    | REPLACE partitions=partitionSpec? WITH tempPartitions=partitionSpec?
        FORCE? properties=propertyClause?                                           #replacePartitionClause
    | REPLACE WITH TABLE name=identifier properties=propertyClause?  FORCE?         #replaceTableClause
    | RENAME newName=identifier                                                     #renameClause
    | RENAME ROLLUP name=identifier newName=identifier                              #renameRollupClause
    | RENAME PARTITION name=identifier newName=identifier                           #renamePartitionClause
    | RENAME COLUMN name=identifier newName=identifier                              #renameColumnClause
    | ADD indexDef                                                                  #addIndexClause
    | DROP INDEX (IF EXISTS)? name=identifier                                       #dropIndexClause
    | ENABLE FEATURE name=STRING_LITERAL (WITH properties=propertyClause)?          #enableFeatureClause
    | MODIFY DISTRIBUTION (DISTRIBUTED BY (HASH hashKeys=identifierList | RANDOM)
        (BUCKETS (INTEGER_VALUE | autoBucket=AUTO))?)?                              #modifyDistributionClause
    | MODIFY COMMENT comment=STRING_LITERAL                                         #modifyTableCommentClause
    | MODIFY COLUMN name=identifier COMMENT comment=STRING_LITERAL                  #modifyColumnCommentClause
    | MODIFY ENGINE TO name=identifier properties=propertyClause?                   #modifyEngineClause
    | ADD TEMPORARY? PARTITIONS
        FROM from=partitionValueList TO to=partitionValueList
        INTERVAL INTEGER_VALUE unit=identifier? properties=propertyClause?          #alterMultiPartitionClause
    ;

columnPosition
    : FIRST
    | AFTER position=identifier
    ;

toRollup
    : (TO | IN) rollup=identifier
    ;

fromRollup
    : FROM rollup=identifier
    ;

unsupportedDropStatement
    : DROP VIEW (IF EXISTS)? name=multipartIdentifier                           #dropView
    | DROP RESOURCE (IF EXISTS)? name=identifierOrText                          #dropResource
    | DROP ROW POLICY (IF EXISTS)? policyName=identifier
        ON tableName=multipartIdentifier
        (FOR (userIdentify | ROLE roleName=identifier))?                        #dropRowPolicy
    | DROP STAGE (IF EXISTS)? name=identifier                                   #dropStage
    ;

supportedStatsStatement
    : SHOW AUTO? ANALYZE (jobId=INTEGER_VALUE | tableName=multipartIdentifier)?
        (WHERE (stateKey=identifier) EQ (stateValue=STRING_LITERAL))?           #showAnalyze
    | SHOW QUEUED ANALYZE JOBS tableName=multipartIdentifier?
        (WHERE (stateKey=identifier) EQ (stateValue=STRING_LITERAL))?           #showQueuedAnalyzeJobs
    ;

unsupportedStatsStatement
    : ANALYZE TABLE name=multipartIdentifier partitionSpec?
        columns=identifierList? (WITH analyzeProperties)* propertyClause?       #analyzeTable
    | ANALYZE DATABASE name=multipartIdentifier
        (WITH analyzeProperties)* propertyClause?                               #analyzeDatabase
    | ALTER TABLE name=multipartIdentifier SET STATS
        LEFT_PAREN propertyItemList RIGHT_PAREN partitionSpec?                  #alterTableStats
    | ALTER TABLE name=multipartIdentifier (INDEX indexName=identifier)?
        MODIFY COLUMN columnName=identifier
        SET STATS LEFT_PAREN propertyItemList RIGHT_PAREN partitionSpec?        #alterColumnStats
    | DROP STATS tableName=multipartIdentifier
        columns=identifierList? partitionSpec?                                  #dropStats
    | DROP CACHED STATS tableName=multipartIdentifier                           #dropCachedStats
    | DROP EXPIRED STATS                                                        #dropExpiredStats
    | DROP ANALYZE JOB INTEGER_VALUE                                            #dropAanalyzeJob
    | KILL ANALYZE jobId=INTEGER_VALUE                                          #killAnalyzeJob
    | SHOW TABLE STATS tableName=multipartIdentifier
        partitionSpec? columnList=identifierList?                               #showTableStats
    | SHOW TABLE STATS tableId=INTEGER_VALUE                                    #showTableStats
    | SHOW INDEX STATS tableName=multipartIdentifier indexId=identifier         #showIndexStats
    | SHOW COLUMN CACHED? STATS tableName=multipartIdentifier
        columnList=identifierList? partitionSpec?                               #showColumnStats
    | SHOW COLUMN HISTOGRAM tableName=multipartIdentifier
        columnList=identifierList                                               #showColumnHistogramStats
    | SHOW ANALYZE TASK STATUS jobId=INTEGER_VALUE                              #showAnalyzeTask
    ;

analyzeProperties
    : SYNC
    | INCREMENTAL
    | FULL
    | SQL
    | HISTOGRAM
    | (SAMPLE ((ROWS rows=INTEGER_VALUE) | (PERCENT percent=INTEGER_VALUE)) )
    | (BUCKETS bucket=INTEGER_VALUE)
    | (PERIOD periodInSecond=INTEGER_VALUE)
    | (CRON crontabExpr=STRING_LITERAL)
    ;

unsupportedCreateStatement
    : CREATE (DATABASE | SCHEMA) (IF NOT EXISTS)? name=multipartIdentifier
        properties=propertyClause?                                              #createDatabase
    | CREATE USER (IF NOT EXISTS)? grantUserIdentify
        (SUPERUSER | DEFAULT ROLE role=STRING_LITERAL)?
        passwordOption (COMMENT STRING_LITERAL)?                                #createUser
    | CREATE (READ ONLY)? REPOSITORY name=identifier WITH storageBackend        #createRepository
    | CREATE EXTERNAL? RESOURCE (IF NOT EXISTS)?
        name=identifierOrText properties=propertyClause?                        #createResource
    | CREATE STORAGE VAULT (IF NOT EXISTS)?
        name=identifierOrText properties=propertyClause?                        #createStorageVault
    | CREATE WORKLOAD POLICY (IF NOT EXISTS)? name=identifierOrText
        (CONDITIONS LEFT_PAREN workloadPolicyConditions RIGHT_PAREN)?
        (ACTIONS LEFT_PAREN workloadPolicyActions RIGHT_PAREN)?
        properties=propertyClause?                                              #createWorkloadPolicy
    | CREATE STAGE (IF NOT EXISTS)? name=identifier properties=propertyClause?  #createStage
    ;

workloadPolicyActions
    : workloadPolicyAction (COMMA workloadPolicyAction)*
    ;

workloadPolicyAction
    : SET_SESSION_VARIABLE STRING_LITERAL
    | identifier (STRING_LITERAL)?
    ;

workloadPolicyConditions
    : workloadPolicyCondition (COMMA workloadPolicyCondition)*
    ;

workloadPolicyCondition
    : metricName=identifier comparisonOperator (number | STRING_LITERAL)
    ;

storageBackend
    : (BROKER | S3 | HDFS | LOCAL) brokerName=identifier?
        ON LOCATION STRING_LITERAL properties=propertyClause?
    ;

passwordOption
    : (PASSWORD_HISTORY (historyDefault=DEFAULT | historyValue=INTEGER_VALUE))?
        (PASSWORD_EXPIRE (expireDefault=DEFAULT | expireNever=NEVER
            | INTERVAL expireValue=INTEGER_VALUE expireTimeUnit=(DAY | HOUR | SECOND)))?
        (PASSWORD_REUSE INTERVAL (reuseDefault=DEFAULT | reuseValue=INTEGER_VALUE DAY))?
        (FAILED_LOGIN_ATTEMPTS attemptsValue=INTEGER_VALUE)?
        (PASSWORD_LOCK_TIME (lockUnbounded=UNBOUNDED
            | lockValue=INTEGER_VALUE lockTimeUint=(DAY | HOUR | SECOND)))?
        (ACCOUNT_LOCK | ACCOUNT_UNLOCK)?
    ;

functionArguments
    : DOTDOTDOT
    | dataTypeList
    | dataTypeList COMMA DOTDOTDOT
    ;

dataTypeList
    : dataType (COMMA dataType)*
    ;

supportedSetStatement
    : SET (optionWithType | optionWithoutType)
        (COMMA (optionWithType | optionWithoutType))*                   #setOptions
    | SET identifier AS DEFAULT STORAGE VAULT                           #setDefaultStorageVault
    | SET PROPERTY (FOR user=identifierOrText)? propertyItemList        #setUserProperties
    | SET statementScope? TRANSACTION
        ( transactionAccessMode
        | isolationLevel
        | transactionAccessMode COMMA isolationLevel
        | isolationLevel COMMA transactionAccessMode)                   #setTransaction
    ;

optionWithType
    : statementScope identifier EQ (expression | DEFAULT)   #setVariableWithType
    ;

optionWithoutType
    : NAMES EQ expression                                               #setNames
    | (CHAR SET | CHARSET) (charsetName=identifierOrText | DEFAULT)     #setCharset
    | NAMES (charsetName=identifierOrText | DEFAULT)
        (COLLATE collateName=identifierOrText | DEFAULT)?               #setCollate
    | PASSWORD (FOR userIdentify)? EQ (pwd=STRING_LITERAL
        | (isPlain=PASSWORD LEFT_PAREN pwd=STRING_LITERAL RIGHT_PAREN)) #setPassword
    | LDAP_ADMIN_PASSWORD EQ (pwd=STRING_LITERAL
        | (PASSWORD LEFT_PAREN pwd=STRING_LITERAL RIGHT_PAREN))         #setLdapAdminPassword
    | variable                                                          #setVariableWithoutType
    ;

variable
    : (DOUBLEATSIGN (statementScope DOT)?)? identifier EQ (expression | DEFAULT) #setSystemVariable
    | ATSIGN identifier EQ expression #setUserVariable
    ;

transactionAccessMode
    : READ (ONLY | WRITE)
    ;

isolationLevel
    : ISOLATION LEVEL ((READ UNCOMMITTED) | (READ COMMITTED) | (REPEATABLE READ) | (SERIALIZABLE))
    ;

supportedUnsetStatement
    : UNSET statementScope? VARIABLE (ALL | identifier)
    | UNSET DEFAULT STORAGE VAULT
    ;

supportedUseStatement
     : SWITCH catalog=identifier                                                      #switchCatalog
     | USE (catalog=identifier DOT)? database=identifier                              #useDatabase
     ;

unsupportedUseStatement
    : USE ((catalog=identifier DOT)? database=identifier)? ATSIGN cluster=identifier #useCloudCluster
    ;

unsupportedDmlStatement
    : TRUNCATE TABLE multipartIdentifier specifiedPartition?  FORCE?                 #truncateTable
    | COPY INTO name=multipartIdentifier columns=identifierList? FROM
        (stageAndPattern | (LEFT_PAREN SELECT selectColumnClause
            FROM stageAndPattern whereClause? RIGHT_PAREN))
        properties=propertyClause?                                                  #copyInto
    ;

stageAndPattern
    : ATSIGN (stage=identifier | TILDE)
        (LEFT_PAREN pattern=STRING_LITERAL RIGHT_PAREN)?
    ;

<<<<<<< HEAD
unsupportedDescribeStatement
=======
unsupportedKillStatement
    : KILL (CONNECTION)? INTEGER_VALUE              #killConnection
    | KILL QUERY (INTEGER_VALUE | STRING_LITERAL)   #killQuery
    ;

supportedDescribeStatement
>>>>>>> 95a4968e
    : explainCommand FUNCTION tvfName=identifier LEFT_PAREN
        (properties=propertyItemList)? RIGHT_PAREN tableAlias   #describeTableValuedFunction
    | explainCommand multipartIdentifier ALL                    #describeTableAll
    | explainCommand multipartIdentifier specifiedPartition?    #describeTable
    ;

constraint
    : PRIMARY KEY slots=identifierList
    | UNIQUE slots=identifierList
    | FOREIGN KEY slots=identifierList
        REFERENCES referenceTable=multipartIdentifier
        referencedSlots=identifierList
    ;

partitionSpec
    : TEMPORARY? (PARTITION | PARTITIONS) partitions=identifierList
    | TEMPORARY? PARTITION partition=errorCapturingIdentifier
	| (PARTITION | PARTITIONS) LEFT_PAREN ASTERISK RIGHT_PAREN // for auto detect partition in overwriting
	// TODO: support analyze external table partition spec https://github.com/apache/doris/pull/24154
	// | PARTITIONS WITH RECENT
    ;

partitionTable
    : ((autoPartition=AUTO)? PARTITION BY (RANGE | LIST)? partitionList=identityOrFunctionList
       (LEFT_PAREN (partitions=partitionsDef)? RIGHT_PAREN))
    ;

identityOrFunctionList
    : LEFT_PAREN identityOrFunction (COMMA partitions+=identityOrFunction)* RIGHT_PAREN
    ;

identityOrFunction
    : (identifier | functionCallExpression)
    ;

dataDesc
    : ((WITH)? mergeType)? DATA INFILE LEFT_PAREN filePaths+=STRING_LITERAL (COMMA filePath+=STRING_LITERAL)* RIGHT_PAREN
        INTO TABLE targetTableName=identifier
        (partitionSpec)?
        (COLUMNS TERMINATED BY comma=STRING_LITERAL)?
        (LINES TERMINATED BY separator=STRING_LITERAL)?
        (FORMAT AS format=identifierOrText)?
        (COMPRESS_TYPE AS compressType=identifierOrText)?
        (columns=identifierList)?
        (columnsFromPath=colFromPath)?
        (columnMapping=colMappingList)?
        (preFilter=preFilterClause)?
        (where=whereClause)?
        (deleteOn=deleteOnClause)?
        (sequenceColumn=sequenceColClause)?
        (propertyClause)?
    | ((WITH)? mergeType)? DATA FROM TABLE sourceTableName=identifier
        INTO TABLE targetTableName=identifier
        (PARTITION partition=identifierList)?
        (columnMapping=colMappingList)?
        (where=whereClause)?
        (deleteOn=deleteOnClause)?
        (propertyClause)?
    ;

// -----------------Command accessories-----------------
statementScope
    : (GLOBAL | SESSION | LOCAL)
    ;
    
buildMode
    : BUILD (IMMEDIATE | DEFERRED)
    ;

refreshTrigger
    : ON MANUAL
    | ON SCHEDULE refreshSchedule
    | ON COMMIT
    ;

refreshSchedule
    : EVERY INTEGER_VALUE refreshUnit = identifier (STARTS STRING_LITERAL)?
    ;

refreshMethod
    : COMPLETE | AUTO
    ;

mvPartition
    : partitionKey = identifier
    | partitionExpr = functionCallExpression
    ;

identifierOrText
    : identifier
    | STRING_LITERAL
    ;

identifierOrTextOrAsterisk
    : identifier
    | STRING_LITERAL
    | ASTERISK
    ;

multipartIdentifierOrAsterisk
    : parts+=identifierOrAsterisk (DOT parts+=identifierOrAsterisk)*
    ;

identifierOrAsterisk
    : identifierOrText
    | ASTERISK
    ;

userIdentify
    : user=identifierOrText (ATSIGN (host=identifierOrText
        | LEFT_PAREN host=identifierOrText RIGHT_PAREN))?
    ;

grantUserIdentify
    : userIdentify (IDENTIFIED BY PASSWORD? STRING_LITERAL)?
    ;

explain
    : explainCommand planType?
          level=(VERBOSE | TREE | GRAPH | PLAN | DUMP)?
          PROCESS?
    ;

explainCommand
    : EXPLAIN
    | DESC
    | DESCRIBE
    ;

planType
    : PARSED
    | ANALYZED
    | REWRITTEN | LOGICAL  // same type
    | OPTIMIZED | PHYSICAL   // same type
    | SHAPE
    | MEMO
    | DISTRIBUTED
    | ALL // default type
    ;

replayCommand
    : PLAN REPLAYER replayType;

replayType
    : DUMP query
    | PLAY filePath=STRING_LITERAL;

mergeType
    : APPEND
    | DELETE
    | MERGE
    ;

preFilterClause
    : PRECEDING FILTER expression
    ;

deleteOnClause
    : DELETE ON expression
    ;

sequenceColClause
    : ORDER BY identifier
    ;

colFromPath
    : COLUMNS FROM PATH AS identifierList
    ;

colMappingList
    : SET LEFT_PAREN mappingSet+=mappingExpr (COMMA mappingSet+=mappingExpr)* RIGHT_PAREN
    ;

mappingExpr
    : (mappingCol=identifier EQ expression)
    ;

withRemoteStorageSystem
    : resourceDesc
    | WITH S3 LEFT_PAREN
        brokerProperties=propertyItemList
        RIGHT_PAREN
    | WITH HDFS LEFT_PAREN
        brokerProperties=propertyItemList
        RIGHT_PAREN
    | WITH LOCAL LEFT_PAREN
        brokerProperties=propertyItemList
        RIGHT_PAREN
    | WITH BROKER brokerName=identifierOrText
        (LEFT_PAREN
        brokerProperties=propertyItemList
        RIGHT_PAREN)?
    ;

resourceDesc
    : WITH RESOURCE resourceName=identifierOrText (LEFT_PAREN propertyItemList RIGHT_PAREN)?
    ;

mysqlDataDesc
    : DATA LOCAL?
        INFILE filePath=STRING_LITERAL
        INTO TABLE tableName=multipartIdentifier
        (PARTITION partition=identifierList)?
        (COLUMNS TERMINATED BY comma=STRING_LITERAL)?
        (LINES TERMINATED BY separator=STRING_LITERAL)?
        (skipLines)?
        (columns=identifierList)?
        (colMappingList)?
        (propertyClause)?
    ;

skipLines : IGNORE lines=INTEGER_VALUE LINES | IGNORE lines=INTEGER_VALUE ROWS ;

//  -----------------Query-----------------
// add queryOrganization for parse (q1) union (q2) union (q3) order by keys, otherwise 'order' will be recognized to be
// identifier.

outFileClause
    : INTO OUTFILE filePath=constant
        (FORMAT AS format=identifier)?
        (propertyClause)?
    ;

query
    : cte? queryTerm queryOrganization
    ;

queryTerm
    : queryPrimary                                                         #queryTermDefault
    | left=queryTerm operator=INTERSECT setQuantifier? right=queryTerm     #setOperation
    | left=queryTerm operator=(UNION | EXCEPT | MINUS)
      setQuantifier? right=queryTerm                                       #setOperation
    ;

setQuantifier
    : DISTINCT
    | ALL
    ;

queryPrimary
    : querySpecification                                                   #queryPrimaryDefault
    | LEFT_PAREN query RIGHT_PAREN                                         #subquery
    | inlineTable                                                          #valuesTable
    ;

querySpecification
    : selectClause
      intoClause?
      fromClause?
      whereClause?
      aggClause?
      havingClause?
      qualifyClause?
      {doris_legacy_SQL_syntax}? queryOrganization                         #regularQuerySpecification
    ;

cte
    : WITH aliasQuery (COMMA aliasQuery)*
    ;

aliasQuery
    : identifier columnAliases? AS LEFT_PAREN query RIGHT_PAREN
    ;

columnAliases
    : LEFT_PAREN identifier (COMMA identifier)* RIGHT_PAREN
    ;

selectClause
    : SELECT (DISTINCT|ALL)? selectColumnClause
    ;

selectColumnClause
    : namedExpressionSeq
    ;

whereClause
    : WHERE booleanExpression
    ;

fromClause
    : FROM relations
    ;

// For PL-SQL
intoClause
    : bulkCollectClause? INTO (tableRow | identifier) (COMMA (tableRow | identifier))*
    ;

bulkCollectClause :
       BULK COLLECT
     ;

tableRow :
      identifier LEFT_PAREN INTEGER_VALUE RIGHT_PAREN
    ;

relations
    : relation (COMMA relation)*
    ;

relation
    : relationPrimary joinRelation*
    ;

joinRelation
    : (joinType) JOIN distributeType? right=relationPrimary joinCriteria?
    ;

// Just like `opt_plan_hints` in legacy CUP parser.
distributeType
    : LEFT_BRACKET identifier RIGHT_BRACKET                           #bracketDistributeType
    | HINT_START identifier HINT_END                                  #commentDistributeType
    ;

relationHint
    : LEFT_BRACKET identifier (COMMA identifier)* RIGHT_BRACKET       #bracketRelationHint
    | HINT_START identifier (COMMA identifier)* HINT_END              #commentRelationHint
    ;

aggClause
    : GROUP BY groupingElement
    ;

groupingElement
    : ROLLUP LEFT_PAREN (expression (COMMA expression)*)? RIGHT_PAREN
    | CUBE LEFT_PAREN (expression (COMMA expression)*)? RIGHT_PAREN
    | GROUPING SETS LEFT_PAREN groupingSet (COMMA groupingSet)* RIGHT_PAREN
    | expression (COMMA expression)*
    ;

groupingSet
    : LEFT_PAREN (expression (COMMA expression)*)? RIGHT_PAREN
    ;

havingClause
    : HAVING booleanExpression
    ;

qualifyClause
    : QUALIFY booleanExpression
    ;

selectHint: hintStatements+=hintStatement (COMMA? hintStatements+=hintStatement)* HINT_END;

hintStatement
    : hintName=identifier (LEFT_PAREN parameters+=hintAssignment (COMMA? parameters+=hintAssignment)* RIGHT_PAREN)?
    | (USE_MV | NO_USE_MV) (LEFT_PAREN tableList+=multipartIdentifier (COMMA tableList+=multipartIdentifier)* RIGHT_PAREN)?
    ;

hintAssignment
    : key=identifierOrText (EQ (constantValue=constant | identifierValue=identifier))?
    | constant
    ;

updateAssignment
    : col=multipartIdentifier EQ (expression | DEFAULT)
    ;

updateAssignmentSeq
    : assignments+=updateAssignment (COMMA assignments+=updateAssignment)*
    ;

lateralView
    : LATERAL VIEW functionName=identifier LEFT_PAREN (expression (COMMA expression)*)? RIGHT_PAREN
      tableName=identifier AS columnNames+=identifier (COMMA columnNames+=identifier)*
    ;

queryOrganization
    : sortClause? limitClause?
    ;

sortClause
    : ORDER BY sortItem (COMMA sortItem)*
    ;

sortItem
    :  expression ordering = (ASC | DESC)? (NULLS (FIRST | LAST))?
    ;

limitClause
    : (LIMIT limit=INTEGER_VALUE)
    | (LIMIT limit=INTEGER_VALUE OFFSET offset=INTEGER_VALUE)
    | (LIMIT offset=INTEGER_VALUE COMMA limit=INTEGER_VALUE)
    ;

partitionClause
    : PARTITION BY expression (COMMA expression)*
    ;

joinType
    : INNER?
    | CROSS
    | LEFT OUTER?
    | RIGHT OUTER?
    | FULL OUTER?
    | LEFT SEMI
    | RIGHT SEMI
    | LEFT ANTI
    | RIGHT ANTI
    ;

joinCriteria
    : ON booleanExpression
    | USING identifierList
    ;

identifierList
    : LEFT_PAREN identifierSeq RIGHT_PAREN
    ;

identifierSeq
    : ident+=errorCapturingIdentifier (COMMA ident+=errorCapturingIdentifier)*
    ;

optScanParams
    : ATSIGN funcName=identifier LEFT_PAREN (properties=propertyItemList)? RIGHT_PAREN
    ;

relationPrimary
    : multipartIdentifier optScanParams? materializedViewName? tableSnapshot? specifiedPartition?
       tabletList? tableAlias sample? relationHint? lateralView*                           #tableName
    | LEFT_PAREN query RIGHT_PAREN tableAlias lateralView*                                 #aliasedQuery
    | tvfName=identifier LEFT_PAREN
      (properties=propertyItemList)?
      RIGHT_PAREN tableAlias                                                               #tableValuedFunction
    | LEFT_PAREN relations RIGHT_PAREN                                                     #relationList
    ;

materializedViewName
    : INDEX indexName=identifier
    ;

propertyClause
    : PROPERTIES LEFT_PAREN fileProperties=propertyItemList RIGHT_PAREN
    ;

propertyItemList
    : properties+=propertyItem (COMMA properties+=propertyItem)*
    ;

propertyItem
    : key=propertyKey EQ value=propertyValue
    ;

propertyKey : identifier | constant ;

propertyValue : identifier | constant ;

tableAlias
    : (AS? strictIdentifier identifierList?)?
    ;

multipartIdentifier
    : parts+=errorCapturingIdentifier (DOT parts+=errorCapturingIdentifier)*
    ;

// ----------------Create Table Fields----------
simpleColumnDefs
    : cols+=simpleColumnDef (COMMA cols+=simpleColumnDef)*
    ;

simpleColumnDef
    : colName=identifier (COMMENT comment=STRING_LITERAL)?
    ;

columnDefs
    : cols+=columnDef (COMMA cols+=columnDef)*
    ;

columnDef
    : colName=identifier type=dataType
        KEY?
        (aggType=aggTypeDef)?
        ((GENERATED ALWAYS)? AS LEFT_PAREN generatedExpr=expression RIGHT_PAREN)?
        ((NOT)? nullable=NULL)?
        (AUTO_INCREMENT (LEFT_PAREN autoIncInitValue=number RIGHT_PAREN)?)?
        (DEFAULT (nullValue=NULL | INTEGER_VALUE | DECIMAL_VALUE | PI | E | BITMAP_EMPTY | stringValue=STRING_LITERAL
           | CURRENT_DATE | defaultTimestamp=CURRENT_TIMESTAMP (LEFT_PAREN defaultValuePrecision=number RIGHT_PAREN)?))?
        (ON UPDATE CURRENT_TIMESTAMP (LEFT_PAREN onUpdateValuePrecision=number RIGHT_PAREN)?)?
        (COMMENT comment=STRING_LITERAL)?
    ;

indexDefs
    : indexes+=indexDef (COMMA indexes+=indexDef)*
    ;

indexDef
    : INDEX (ifNotExists=IF NOT EXISTS)? indexName=identifier cols=identifierList (USING indexType=(BITMAP | INVERTED | NGRAM_BF))? (PROPERTIES LEFT_PAREN properties=propertyItemList RIGHT_PAREN)? (COMMENT comment=STRING_LITERAL)?
    ;

partitionsDef
    : partitions+=partitionDef (COMMA partitions+=partitionDef)*
    ;

partitionDef
    : (lessThanPartitionDef | fixedPartitionDef | stepPartitionDef | inPartitionDef) (LEFT_PAREN partitionProperties=propertyItemList RIGHT_PAREN)?
    ;

lessThanPartitionDef
    : PARTITION (IF NOT EXISTS)? partitionName=identifier VALUES LESS THAN (MAXVALUE | partitionValueList)
    ;

fixedPartitionDef
    : PARTITION (IF NOT EXISTS)? partitionName=identifier VALUES LEFT_BRACKET lower=partitionValueList COMMA upper=partitionValueList RIGHT_PAREN
    ;

stepPartitionDef
    : FROM from=partitionValueList TO to=partitionValueList INTERVAL unitsAmount=INTEGER_VALUE unit=unitIdentifier?
    ;

inPartitionDef
    : PARTITION (IF NOT EXISTS)? partitionName=identifier (VALUES IN ((LEFT_PAREN partitionValueLists+=partitionValueList
        (COMMA partitionValueLists+=partitionValueList)* RIGHT_PAREN) | constants=partitionValueList))?
    ;

partitionValueList
    : LEFT_PAREN values+=partitionValueDef (COMMA values+=partitionValueDef)* RIGHT_PAREN
    ;

partitionValueDef
    : INTEGER_VALUE | STRING_LITERAL | MAXVALUE | NULL
    ;

rollupDefs
    : rollups+=rollupDef (COMMA rollups+=rollupDef)*
    ;

rollupDef
    : rollupName=identifier rollupCols=identifierList (DUPLICATE KEY dupKeys=identifierList)? properties=propertyClause?
    ;

aggTypeDef
    : MAX | MIN | SUM | REPLACE | REPLACE_IF_NOT_NULL | HLL_UNION | BITMAP_UNION | QUANTILE_UNION | GENERIC
    ;

tabletList
    : TABLET LEFT_PAREN tabletIdList+=INTEGER_VALUE (COMMA tabletIdList+=INTEGER_VALUE)*  RIGHT_PAREN
    ;


inlineTable
    : VALUES rowConstructor (COMMA rowConstructor)*
    ;

// -----------------Expression-----------------
namedExpression
    : expression (AS? (identifierOrText))?
    ;

namedExpressionSeq
    : namedExpression (COMMA namedExpression)*
    ;

expression
    : booleanExpression
    | lambdaExpression
    ;

lambdaExpression
    : args+=errorCapturingIdentifier ARROW body=booleanExpression
    | LEFT_PAREN
        args+=errorCapturingIdentifier (COMMA args+=errorCapturingIdentifier)+
      RIGHT_PAREN
        ARROW body=booleanExpression
    ;

booleanExpression
    : LOGICALNOT booleanExpression                                                  #logicalNot
    | EXISTS LEFT_PAREN query RIGHT_PAREN                                           #exist
    | (ISNULL | IS_NULL_PRED) LEFT_PAREN valueExpression RIGHT_PAREN                #isnull
    | IS_NOT_NULL_PRED LEFT_PAREN valueExpression RIGHT_PAREN                       #is_not_null_pred
    | valueExpression predicate?                                                    #predicated
    | NOT booleanExpression                                                         #logicalNot
    | left=booleanExpression operator=(AND | LOGICALAND) right=booleanExpression    #logicalBinary
    | left=booleanExpression operator=XOR right=booleanExpression                   #logicalBinary
    | left=booleanExpression operator=OR right=booleanExpression                    #logicalBinary
    | left=booleanExpression operator=DOUBLEPIPES right=booleanExpression           #doublePipes
    ;

rowConstructor
    : LEFT_PAREN (rowConstructorItem (COMMA rowConstructorItem)*)? RIGHT_PAREN
    ;

rowConstructorItem
    : constant // duplicate constant rule for improve the parse of `insert into tbl values`
    | DEFAULT
    | namedExpression
    ;

predicate
    : NOT? kind=BETWEEN lower=valueExpression AND upper=valueExpression
    | NOT? kind=(LIKE | REGEXP | RLIKE) pattern=valueExpression
    | NOT? kind=(MATCH | MATCH_ANY | MATCH_ALL | MATCH_PHRASE | MATCH_PHRASE_PREFIX | MATCH_REGEXP | MATCH_PHRASE_EDGE) pattern=valueExpression
    | NOT? kind=IN LEFT_PAREN query RIGHT_PAREN
    | NOT? kind=IN LEFT_PAREN expression (COMMA expression)* RIGHT_PAREN
    | IS NOT? kind=NULL
    | IS NOT? kind=(TRUE | FALSE)
    ;

valueExpression
    : primaryExpression                                                                      #valueExpressionDefault
    | operator=(SUBTRACT | PLUS | TILDE) valueExpression                                     #arithmeticUnary
    // split arithmeticBinary from 1 to 5 due to they have different operator precedence
    | left=valueExpression operator=HAT right=valueExpression                                #arithmeticBinary
    | left=valueExpression operator=(ASTERISK | SLASH | MOD | DIV) right=valueExpression     #arithmeticBinary
    | left=valueExpression operator=(PLUS | SUBTRACT) right=valueExpression                  #arithmeticBinary
    | left=valueExpression operator=AMPERSAND right=valueExpression                          #arithmeticBinary
    | left=valueExpression operator=PIPE right=valueExpression                               #arithmeticBinary
    | left=valueExpression comparisonOperator right=valueExpression                          #comparison
    ;

primaryExpression
    : name=CURRENT_DATE                                                                        #currentDate
    | name=CURRENT_TIME                                                                        #currentTime
    | name=CURRENT_TIMESTAMP                                                                   #currentTimestamp
    | name=LOCALTIME                                                                           #localTime
    | name=LOCALTIMESTAMP                                                                      #localTimestamp
    | name=CURRENT_USER                                                                        #currentUser
    | name=SESSION_USER                                                                        #sessionUser
    | CASE whenClause+ (ELSE elseExpression=expression)? END                                   #searchedCase
    | CASE value=expression whenClause+ (ELSE elseExpression=expression)? END                  #simpleCase
    | name=CAST LEFT_PAREN expression AS castDataType RIGHT_PAREN                              #cast
    | constant                                                                                 #constantDefault
    | interval                                                                                 #intervalLiteral
    | ASTERISK (exceptOrReplace)*                                                              #star
    | qualifiedName DOT ASTERISK (exceptOrReplace)*                                            #star
    | CHAR LEFT_PAREN
                arguments+=expression (COMMA arguments+=expression)*
                (USING charSet=identifierOrText)?
          RIGHT_PAREN                                                                          #charFunction
    | CONVERT LEFT_PAREN argument=expression USING charSet=identifierOrText RIGHT_PAREN        #convertCharSet
    | CONVERT LEFT_PAREN argument=expression COMMA castDataType RIGHT_PAREN                    #convertType
    | functionCallExpression                                                                   #functionCall
    | value=primaryExpression LEFT_BRACKET index=valueExpression RIGHT_BRACKET                 #elementAt
    | value=primaryExpression LEFT_BRACKET begin=valueExpression
      COLON (end=valueExpression)? RIGHT_BRACKET                                               #arraySlice
    | LEFT_PAREN query RIGHT_PAREN                                                             #subqueryExpression
    | ATSIGN identifierOrText                                                                  #userVariable
    | DOUBLEATSIGN (kind=(GLOBAL | SESSION) DOT)? identifier                                   #systemVariable
    | BINARY? identifier                                                                       #columnReference
    | base=primaryExpression DOT fieldName=identifier                                          #dereference
    | LEFT_PAREN expression RIGHT_PAREN                                                        #parenthesizedExpression
    | KEY (dbName=identifier DOT)? keyName=identifier                                          #encryptKey
    | EXTRACT LEFT_PAREN field=identifier FROM (DATE | TIMESTAMP)?
      source=valueExpression RIGHT_PAREN                                                       #extract
    | primaryExpression COLLATE (identifier | STRING_LITERAL | DEFAULT)                        #collate
    ;

exceptOrReplace
    : EXCEPT  LEFT_PAREN namedExpressionSeq RIGHT_PAREN                                  #except
    | REPLACE LEFT_PAREN namedExpressionSeq RIGHT_PAREN                                  #replace
    ;

castDataType
    : dataType
    |(SIGNED|UNSIGNED) (INT|INTEGER)?
    ;

functionCallExpression
    : functionIdentifier
              LEFT_PAREN (
                  (DISTINCT|ALL)?
                  arguments+=expression (COMMA arguments+=expression)*
                  (ORDER BY sortItem (COMMA sortItem)*)?
              )? RIGHT_PAREN
            (OVER windowSpec)?
    ;

functionIdentifier
    : (dbName=identifier DOT)? functionNameIdentifier
    ;

functionNameIdentifier
    : identifier
    | ADD
    | CONNECTION_ID
    | CURRENT_CATALOG
    | CURRENT_USER
    | DATABASE
    | IF
    | LEFT
    | LIKE
    | PASSWORD
    | REGEXP
    | RIGHT
    | SCHEMA
    | SESSION_USER
    | TRIM
    | USER
    ;

windowSpec
    // todo: name for windowRef; we haven't support it
    // : name=identifier
    // | LEFT_PAREN name=identifier RIGHT_PAREN
    : LEFT_PAREN
        partitionClause?
        sortClause?
        windowFrame?
        RIGHT_PAREN
    ;

windowFrame
    : frameUnits start=frameBoundary
    | frameUnits BETWEEN start=frameBoundary AND end=frameBoundary
    ;

frameUnits
    : ROWS
    | RANGE
    ;

frameBoundary
    : UNBOUNDED boundType=(PRECEDING | FOLLOWING)
    | boundType=CURRENT ROW
    | expression boundType=(PRECEDING | FOLLOWING)
    ;

qualifiedName
    : identifier (DOT identifier)*
    ;

specifiedPartition
    : TEMPORARY? PARTITION (identifier | identifierList)
    | TEMPORARY? PARTITIONS identifierList
    ;

constant
    : NULL                                                                                     #nullLiteral
    | type=(DATE | DATEV1 | DATEV2 | TIMESTAMP) STRING_LITERAL                                 #typeConstructor
    | number                                                                                   #numericLiteral
    | booleanValue                                                                             #booleanLiteral
    | BINARY? STRING_LITERAL                                                                   #stringLiteral
    | LEFT_BRACKET (items+=constant)? (COMMA items+=constant)* RIGHT_BRACKET                   #arrayLiteral
    | LEFT_BRACE (items+=constant COLON items+=constant)?
       (COMMA items+=constant COLON items+=constant)* RIGHT_BRACE                              #mapLiteral
    | LEFT_BRACE items+=constant (COMMA items+=constant)* RIGHT_BRACE                          #structLiteral
    | PLACEHOLDER                                                                              #placeholder
    ;

comparisonOperator
    : EQ | NEQ | LT | LTE | GT | GTE | NSEQ
    ;

booleanValue
    : TRUE | FALSE
    ;

whenClause
    : WHEN condition=expression THEN result=expression
    ;

interval
    : INTERVAL value=expression unit=unitIdentifier
    ;

unitIdentifier
	: YEAR | QUARTER | MONTH | WEEK | DAY | HOUR | MINUTE | SECOND
    ;

dataTypeWithNullable
    : dataType ((NOT)? NULL)?
    ;

dataType
    : complex=ARRAY LT dataType GT                                  #complexDataType
    | complex=MAP LT dataType COMMA dataType GT                     #complexDataType
    | complex=STRUCT LT complexColTypeList GT                       #complexDataType
    | AGG_STATE LT functionNameIdentifier
        LEFT_PAREN dataTypes+=dataTypeWithNullable
        (COMMA dataTypes+=dataTypeWithNullable)* RIGHT_PAREN GT     #aggStateDataType
    | primitiveColType (LEFT_PAREN (INTEGER_VALUE | ASTERISK)
      (COMMA INTEGER_VALUE)* RIGHT_PAREN)?                          #primitiveDataType
    ;

primitiveColType
    : type=TINYINT
    | type=SMALLINT
    | type=(INT | INTEGER)
    | type=BIGINT
    | type=LARGEINT
    | type=BOOLEAN
    | type=FLOAT
    | type=DOUBLE
    | type=DATE
    | type=DATETIME
    | type=TIME
    | type=DATEV2
    | type=DATETIMEV2
    | type=DATEV1
    | type=DATETIMEV1
    | type=BITMAP
    | type=QUANTILE_STATE
    | type=HLL
    | type=AGG_STATE
    | type=STRING
    | type=JSON
    | type=JSONB
    | type=TEXT
    | type=VARCHAR
    | type=CHAR
    | type=DECIMAL
    | type=DECIMALV2
    | type=DECIMALV3
    | type=IPV4
    | type=IPV6
    | type=VARIANT
    | type=ALL
    ;

complexColTypeList
    : complexColType (COMMA complexColType)*
    ;

complexColType
    : identifier COLON dataType commentSpec?
    ;

commentSpec
    : COMMENT STRING_LITERAL
    ;

sample
    : TABLESAMPLE LEFT_PAREN sampleMethod? RIGHT_PAREN (REPEATABLE seed=INTEGER_VALUE)?
    ;

sampleMethod
    : percentage=INTEGER_VALUE PERCENT                              #sampleByPercentile
    | INTEGER_VALUE ROWS                                            #sampleByRows
    ;

tableSnapshot
    : FOR VERSION AS OF version=INTEGER_VALUE
    | FOR TIME AS OF time=STRING_LITERAL
    ;

// this rule is used for explicitly capturing wrong identifiers such as test-table, which should actually be `test-table`
// replace identifier with errorCapturingIdentifier where the immediate follow symbol is not an expression, otherwise
// valid expressions such as "a-b" can be recognized as an identifier
errorCapturingIdentifier
    : identifier errorCapturingIdentifierExtra
    ;

// extra left-factoring grammar
errorCapturingIdentifierExtra
    : (SUBTRACT identifier)+ #errorIdent
    |                        #realIdent
    ;

identifier
    : strictIdentifier
    ;

strictIdentifier
    : IDENTIFIER              #unquotedIdentifier
    | quotedIdentifier        #quotedIdentifierAlternative
    | nonReserved             #unquotedIdentifier
    ;

quotedIdentifier
    : BACKQUOTED_IDENTIFIER
    ;

number
    : SUBTRACT? INTEGER_VALUE                    #integerLiteral
    | SUBTRACT? (EXPONENT_VALUE | DECIMAL_VALUE) #decimalLiteral
    ;

// there are 1 kinds of keywords in Doris.
// - Non-reserved keywords:
//     normal version of non-reserved keywords.
// The non-reserved keywords are listed in `nonReserved`.
// TODO: need to stay consistent with the legacy
nonReserved
//--DEFAULT-NON-RESERVED-START
    : ACTIONS
    | AFTER
    | AGG_STATE
    | AGGREGATE
    | ALIAS
    | ALWAYS
    | ANALYZED
    | ARRAY
    | AT
    | AUTHORS
    | AUTO_INCREMENT
    | BACKENDS
    | BACKUP
    | BEGIN
    | BELONG
    | BIN
    | BITAND
    | BITMAP
    | BITMAP_EMPTY
    | BITMAP_UNION
    | BITOR
    | BITXOR
    | BLOB
    | BOOLEAN
    | BRIEF
    | BROKER
    | BUCKETS
    | BUILD
    | BUILTIN
    | BULK
    | CACHE
    | CACHED
    | CALL
    | CATALOG
    | CATALOGS
    | CHAIN
    | CHAR
    | CHARSET
    | CHECK
    | CLUSTER
    | CLUSTERS
    | COLLATION
    | COLLECT
    | COLOCATE
    | COLUMNS
    | COMMENT
    | COMMENT_START
    | COMMIT
    | COMMITTED
    | COMPACT
    | COMPLETE
    | COMPRESS_TYPE
    | COMPUTE
    | CONDITIONS
    | CONFIG
    | CONNECTION
    | CONNECTION_ID
    | CONSISTENT
    | CONSTRAINTS
    | CONVERT
    | CONVERT_LSC
    | COPY
    | COUNT
    | CREATION
    | CRON
    | CURRENT_CATALOG
    | CURRENT_DATE
    | CURRENT_TIME
    | CURRENT_TIMESTAMP
    | CURRENT_USER
    | DATA
    | DATE
    | DATETIME
    | DATETIMEV1
    | DATETIMEV2
    | DATEV1
    | DATEV2
    | DAY
    | DECIMAL
    | DECIMALV2
    | DECIMALV3
    | DEFERRED
    | DEMAND
    | DIAGNOSE
    | DIAGNOSIS
    | DISTINCTPC
    | DISTINCTPCSA
    | DO
    | DORIS_INTERNAL_TABLE_ID
    | DUAL
    | DYNAMIC
    | E
    | ENABLE
    | ENCRYPTKEY
    | ENCRYPTKEYS
    | END
    | ENDS
    | ENGINE
    | ENGINES
    | ERRORS
    | EVENTS
    | EVERY
    | EXCLUDE
    | EXPIRED
    | EXTERNAL
    | FAILED_LOGIN_ATTEMPTS
    | FAST
    | FEATURE
    | FIELDS
    | FILE
    | FILTER
    | FIRST
    | FORMAT
    | FREE
    | FRONTENDS
    | FUNCTION
    | GENERATED
    | GENERIC
    | GLOBAL
    | GRAPH
    | GROUPING
    | GROUPS
    | HASH
    | HDFS
    | HELP
    | HINT_END
    | HINT_START
    | HISTOGRAM
    | HLL_UNION
    | HOSTNAME
    | HOTSPOT
    | HOUR
    | HUB
    | IDENTIFIED
    | IGNORE
    | IMMEDIATE
    | INCREMENTAL
    | INDEXES
    | INVERTED
    | IPV4
    | IPV6
    | IS_NOT_NULL_PRED
    | IS_NULL_PRED
    | ISNULL
    | ISOLATION
    | JOB
    | JOBS
    | JSON
    | JSONB
    | LABEL
    | LAST
    | LDAP
    | LDAP_ADMIN_PASSWORD
    | LEFT_BRACE
    | LESS
    | LEVEL
    | LINES
    | LINK
    | LOCAL
    | LOCALTIME
    | LOCALTIMESTAMP
    | LOCATION
    | LOCK
    | LOGICAL
    | MANUAL
    | MAP
    | MATCH_ALL
    | MATCH_ANY
    | MATCH_PHRASE
    | MATCH_PHRASE_EDGE
    | MATCH_PHRASE_PREFIX
    | MATCH_REGEXP
    | MATERIALIZED
    | MAX
    | MEMO
    | MERGE
    | MIGRATE
    | MIGRATIONS
    | MIN
    | MINUTE
    | MODIFY
    | MONTH
    | MTMV
    | NAME
    | NAMES
    | NEGATIVE
    | NEVER
    | NEXT
    | NGRAM_BF
    | NO
    | NON_NULLABLE
    | NULLS
    | OF
    | OFFSET
    | ONLY
    | OPEN
    | OPTIMIZED
    | PARAMETER
    | PARSED
    | PASSWORD
    | PASSWORD_EXPIRE
    | PASSWORD_HISTORY
    | PASSWORD_LOCK_TIME
    | PASSWORD_REUSE
    | PARTITIONS
    | PATH
    | PAUSE
    | PERCENT
    | PERIOD
    | PERMISSIVE
    | PHYSICAL
    | PI
    | PLAN
    | PLUGIN
    | PLUGINS
    | POLICY
    | PRIVILEGES
    | PROC
    | PROCESS
    | PROCESSLIST
    | PROFILE
    | PROPERTIES
    | PROPERTY
    | QUANTILE_STATE
	| QUANTILE_UNION
	| QUARTER
    | QUERY
    | QUOTA
    | QUALIFY
    | QUEUED
    | RANDOM
    | RECENT
    | RECOVER
    | RECYCLE
    | REFRESH
    | REPEATABLE
    | REPLACE
    | REPLACE_IF_NOT_NULL
    | REPLAYER
    | REPOSITORIES
    | REPOSITORY
    | RESOURCE
    | RESOURCES
    | RESTORE
    | RESTRICTIVE
    | RESUME
    | RETURNS
    | REWRITTEN
    | RIGHT_BRACE
    | RLIKE
    | ROLLBACK
    | ROLLUP
    | ROUTINE
    | S3
    | SAMPLE
    | SCHEDULE
    | SCHEDULER
    | SCHEMA
    | SECOND
    | SERIALIZABLE
    | SET_SESSION_VARIABLE
    | SESSION
    | SESSION_USER
    | SHAPE
    | SKEW
    | SNAPSHOT
    | SONAME
    | SPLIT
    | SQL
    | STAGE
    | STAGES
    | START
    | STARTS
    | STATS
    | STATUS
    | STOP
    | STORAGE
    | STREAM
    | STREAMING
    | STRING
    | STRUCT
    | SUM
    | TABLES
    | TASK
    | TASKS
    | TEMPORARY
    | TEXT
    | THAN
    | TIME
    | TIMESTAMP
    | TRANSACTION
    | TREE
    | TRIGGERS
    | TRUNCATE
    | TYPE
    | TYPES
    | UNCOMMITTED
    | UNLOCK
    | UNSET
    | UP
    | USER
    | VALUE
    | VARCHAR
    | VARIABLE
    | VARIABLES
    | VARIANT
    | VAULT
    | VAULTS
    | VERBOSE
    | VERSION
    | VIEW
    | VIEWS
    | WARM
    | WARNINGS
    | WEEK
    | WORK
    | YEAR
//--DEFAULT-NON-RESERVED-END
    ;<|MERGE_RESOLUTION|>--- conflicted
+++ resolved
@@ -65,22 +65,15 @@
     | supportedAdminStatement           #supportedAdminStatementAlias
     | supportedUseStatement             #supportedUseStatementAlias
     | supportedOtherStatement           #supportedOtherStatementAlias
-<<<<<<< HEAD
     | supportedKillStatement            #supportedKillStatementAlias
-=======
     | supportedStatsStatement           #supportedStatsStatementAlias
->>>>>>> 95a4968e
     | unsupportedStatement              #unsupported
     ;
 
 unsupportedStatement
     : unsupportedUseStatement
     | unsupportedDmlStatement
-<<<<<<< HEAD
     | unsupportedDescribeStatement
-=======
-    | unsupportedKillStatement
->>>>>>> 95a4968e
     | unsupportedCreateStatement
     | unsupportedDropStatement
     | unsupportedStatsStatement
@@ -915,16 +908,7 @@
         (LEFT_PAREN pattern=STRING_LITERAL RIGHT_PAREN)?
     ;
 
-<<<<<<< HEAD
-unsupportedDescribeStatement
-=======
-unsupportedKillStatement
-    : KILL (CONNECTION)? INTEGER_VALUE              #killConnection
-    | KILL QUERY (INTEGER_VALUE | STRING_LITERAL)   #killQuery
-    ;
-
 supportedDescribeStatement
->>>>>>> 95a4968e
     : explainCommand FUNCTION tvfName=identifier LEFT_PAREN
         (properties=propertyItemList)? RIGHT_PAREN tableAlias   #describeTableValuedFunction
     | explainCommand multipartIdentifier ALL                    #describeTableAll
