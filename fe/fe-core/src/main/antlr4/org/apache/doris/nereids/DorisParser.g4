// Licensed to the Apache Software Foundation (ASF) under one
// or more contributor license agreements.  See the NOTICE file
// distributed with this work for additional information
// regarding copyright ownership.  The ASF licenses this file
// to you under the Apache License, Version 2.0 (the
// "License"); you may not use this file except in compliance
// with the License.  You may obtain a copy of the License at
//
//   http://www.apache.org/licenses/LICENSE-2.0
//
// Unless required by applicable law or agreed to in writing,
// software distributed under the License is distributed on an
// "AS IS" BASIS, WITHOUT WARRANTIES OR CONDITIONS OF ANY
// KIND, either express or implied.  See the License for the
// specific language governing permissions and limitations
// under the License.

// Copied from Apache Spark and modified for Apache Doris

parser grammar DorisParser;

options { tokenVocab = DorisLexer; }

@members {
    public boolean doris_legacy_SQL_syntax = true;
}

multiStatements
    : SEMICOLON* statement? (SEMICOLON+ statement)* SEMICOLON* EOF
    ;

singleStatement
    : SEMICOLON* statement? SEMICOLON* EOF
    ;

statement
    : statementBase # statementBaseAlias
    | CALL name=multipartIdentifier LEFT_PAREN (expression (COMMA expression)*)? RIGHT_PAREN #callProcedure
    | (ALTER | CREATE (OR REPLACE)? | REPLACE) (PROCEDURE | PROC) name=multipartIdentifier LEFT_PAREN .*? RIGHT_PAREN .*? #createProcedure
    | DROP (PROCEDURE | PROC) (IF EXISTS)? name=multipartIdentifier #dropProcedure
    | SHOW (PROCEDURE | FUNCTION) STATUS (LIKE pattern=valueExpression | whereClause)? #showProcedureStatus
    | SHOW CREATE PROCEDURE name=multipartIdentifier #showCreateProcedure
    // FIXME: like should be wildWhere? FRONTEND should not contain FROM backendid
    | ADMIN? SHOW type=(FRONTEND | BACKEND) CONFIG (LIKE pattern=valueExpression)? (FROM backendId=INTEGER_VALUE)? #showConfig
    ;

statementBase
    : explain? query outFileClause?     #statementDefault
    | supportedDmlStatement             #supportedDmlStatementAlias
    | supportedCreateStatement          #supportedCreateStatementAlias
    | supportedAlterStatement           #supportedAlterStatementAlias
    | materializedViewStatement         #materializedViewStatementAlias
    | supportedJobStatement             #supportedJobStatementAlias
    | constraintStatement               #constraintStatementAlias
    | supportedCleanStatement           #supportedCleanStatementAlias
    | supportedDescribeStatement        #supportedDescribeStatementAlias
    | supportedDropStatement            #supportedDropStatementAlias
    | supportedSetStatement             #supportedSetStatementAlias
    | supportedUnsetStatement           #supportedUnsetStatementAlias
    | supportedRefreshStatement         #supportedRefreshStatementAlias
    | supportedShowStatement            #supportedShowStatementAlias
    | supportedLoadStatement            #supportedLoadStatementAlias
    | supportedCancelStatement          #supportedCancelStatementAlias
    | supportedRecoverStatement         #supportedRecoverStatementAlias
    | supportedAdminStatement           #supportedAdminStatementAlias
    | supportedUseStatement             #supportedUseStatementAlias
    | supportedOtherStatement           #supportedOtherStatementAlias
    | supportedKillStatement            #supportedKillStatementAlias
    | supportedStatsStatement           #supportedStatsStatementAlias
    | supportedTransactionStatement     #supportedTransactionStatementAlias
    | unsupportedStatement              #unsupported
    ;

unsupportedStatement
    : unsupportedUseStatement
    | unsupportedDmlStatement
    | unsupportedCreateStatement
    | unsupportedDropStatement
    | unsupportedStatsStatement
    | unsupportedAlterStatement
    | unsupportedGrantRevokeStatement
    | unsupportedAdminStatement
    | unsupportedCancelStatement
    | unsupportedCleanStatement
    | unsupportedRefreshStatement
    | unsupportedLoadStatement
    | unsupportedShowStatement
    | unsupportedOtherStatement
    ;

materializedViewStatement
    : CREATE MATERIALIZED VIEW (IF NOT EXISTS)? mvName=multipartIdentifier
        (LEFT_PAREN cols=simpleColumnDefs RIGHT_PAREN)? buildMode?
        (REFRESH refreshMethod? refreshTrigger?)?
        ((DUPLICATE)? KEY keys=identifierList)?
        (COMMENT STRING_LITERAL)?
        (PARTITION BY LEFT_PAREN mvPartition RIGHT_PAREN)?
        (DISTRIBUTED BY (HASH hashKeys=identifierList | RANDOM)
        (BUCKETS (INTEGER_VALUE | AUTO))?)?
        propertyClause?
        AS query                                                                                #createMTMV
    | REFRESH MATERIALIZED VIEW mvName=multipartIdentifier (partitionSpec | COMPLETE | AUTO)    #refreshMTMV
    | ALTER MATERIALIZED VIEW mvName=multipartIdentifier ((RENAME newName=identifier)
        | (REFRESH (refreshMethod | refreshTrigger | refreshMethod refreshTrigger))
        | REPLACE WITH MATERIALIZED VIEW newName=identifier propertyClause?
        | (SET  LEFT_PAREN fileProperties=propertyItemList RIGHT_PAREN))                        #alterMTMV
    | DROP MATERIALIZED VIEW (IF EXISTS)? mvName=multipartIdentifier
        (ON tableName=multipartIdentifier)?                                                     #dropMTMV
    | PAUSE MATERIALIZED VIEW JOB ON mvName=multipartIdentifier                                 #pauseMTMV
    | RESUME MATERIALIZED VIEW JOB ON mvName=multipartIdentifier                                #resumeMTMV
    | CANCEL MATERIALIZED VIEW TASK taskId=INTEGER_VALUE ON mvName=multipartIdentifier          #cancelMTMVTask
    | SHOW CREATE MATERIALIZED VIEW mvName=multipartIdentifier                                  #showCreateMTMV
    ;
supportedJobStatement
    : CREATE JOB label=multipartIdentifier ON SCHEDULE
        (
            (EVERY timeInterval=INTEGER_VALUE timeUnit=identifier
            (STARTS (startTime=STRING_LITERAL | CURRENT_TIMESTAMP))?
            (ENDS endsTime=STRING_LITERAL)?)
            |
            (AT (atTime=STRING_LITERAL | CURRENT_TIMESTAMP)))
        commentSpec?
        DO supportedDmlStatement                                                                                                             #createScheduledJob
   | PAUSE JOB WHERE (jobNameKey=identifier) EQ (jobNameValue=STRING_LITERAL)                                                                #pauseJob
   | DROP JOB (IF EXISTS)? WHERE (jobNameKey=identifier) EQ (jobNameValue=STRING_LITERAL)                                                    #dropJob
   | RESUME JOB WHERE (jobNameKey=identifier) EQ (jobNameValue=STRING_LITERAL)                                                               #resumeJob
   | CANCEL TASK WHERE (jobNameKey=identifier) EQ (jobNameValue=STRING_LITERAL) AND (taskIdKey=identifier) EQ (taskIdValue=INTEGER_VALUE)    #cancelJobTask
   ;
constraintStatement
    : ALTER TABLE table=multipartIdentifier
        ADD CONSTRAINT constraintName=errorCapturingIdentifier
        constraint                                                        #addConstraint
    | ALTER TABLE table=multipartIdentifier
        DROP CONSTRAINT constraintName=errorCapturingIdentifier           #dropConstraint
    | SHOW CONSTRAINTS FROM table=multipartIdentifier                     #showConstraint
    ;

supportedDmlStatement
    : explain? cte? INSERT (INTO | OVERWRITE TABLE)
        (tableName=multipartIdentifier | DORIS_INTERNAL_TABLE_ID LEFT_PAREN tableId=INTEGER_VALUE RIGHT_PAREN)
        partitionSpec?  // partition define
        (WITH LABEL labelName=identifier)? cols=identifierList?  // label and columns define
        (LEFT_BRACKET hints=identifierSeq RIGHT_BRACKET)?  // hint define
        query                                                          #insertTable
    | explain? cte? UPDATE tableName=multipartIdentifier tableAlias
        SET updateAssignmentSeq
        fromClause?
        whereClause?                                                   #update
    | explain? cte? DELETE FROM tableName=multipartIdentifier
        partitionSpec? tableAlias
        (USING relations)?
        whereClause?                                                   #delete
    | LOAD LABEL lableName=multipartIdentifier
        LEFT_PAREN dataDescs+=dataDesc (COMMA dataDescs+=dataDesc)* RIGHT_PAREN
        (withRemoteStorageSystem)?
        propertyClause?
        (commentSpec)?                                                 #load
    | EXPORT TABLE tableName=multipartIdentifier
        (PARTITION partition=identifierList)?
        (whereClause)?
        TO filePath=STRING_LITERAL
        (propertyClause)?
        (withRemoteStorageSystem)?                                     #export
    | replayCommand                                                    #replay
    ;

supportedCreateStatement
    : CREATE (EXTERNAL | TEMPORARY)? TABLE (IF NOT EXISTS)? name=multipartIdentifier
        ((ctasCols=identifierList)? | (LEFT_PAREN columnDefs (COMMA indexDefs)? COMMA? RIGHT_PAREN))
        (ENGINE EQ engine=identifier)?
        ((AGGREGATE | UNIQUE | DUPLICATE) KEY keys=identifierList
        (CLUSTER BY clusterKeys=identifierList)?)?
        (COMMENT STRING_LITERAL)?
        (partition=partitionTable)?
        (DISTRIBUTED BY (HASH hashKeys=identifierList | RANDOM)
        (BUCKETS (INTEGER_VALUE | autoBucket=AUTO))?)?
        (ROLLUP LEFT_PAREN rollupDefs RIGHT_PAREN)?
        properties=propertyClause?
        (BROKER extProperties=propertyClause)?
        (AS query)?                                                       #createTable
    | CREATE (OR REPLACE)? VIEW (IF NOT EXISTS)? name=multipartIdentifier
        (LEFT_PAREN cols=simpleColumnDefs RIGHT_PAREN)?
        (COMMENT STRING_LITERAL)? AS query                                #createView
    | CREATE FILE name=STRING_LITERAL
        ((FROM | IN) database=identifier)? properties=propertyClause            #createFile
    | CREATE (EXTERNAL | TEMPORARY)? TABLE (IF NOT EXISTS)? name=multipartIdentifier
        LIKE existedTable=multipartIdentifier
        (WITH ROLLUP (rollupNames=identifierList)?)?                      #createTableLike
    | CREATE ROLE (IF NOT EXISTS)? name=identifierOrText (COMMENT STRING_LITERAL)?    #createRole
    | CREATE WORKLOAD GROUP (IF NOT EXISTS)?
        name=identifierOrText properties=propertyClause?                        #createWorkloadGroup
    | CREATE CATALOG (IF NOT EXISTS)? catalogName=identifier
        (WITH RESOURCE resourceName=identifier)?
        (COMMENT STRING_LITERAL)? properties=propertyClause?                    #createCatalog
    | CREATE ROW POLICY (IF NOT EXISTS)? name=identifier
        ON table=multipartIdentifier
        AS type=(RESTRICTIVE | PERMISSIVE)
        TO (user=userIdentify | ROLE roleName=identifierOrText)
        USING LEFT_PAREN booleanExpression RIGHT_PAREN                    #createRowPolicy
    | CREATE STORAGE POLICY (IF NOT EXISTS)?
        name=identifier properties=propertyClause?                              #createStoragePolicy
    | BUILD INDEX name=identifier ON tableName=multipartIdentifier
        partitionSpec?                                                          #buildIndex
    | CREATE INDEX (IF NOT EXISTS)? name=identifier
        ON tableName=multipartIdentifier identifierList
        (USING (BITMAP | NGRAM_BF | INVERTED))?
        properties=propertyClause? (COMMENT STRING_LITERAL)?                    #createIndex
    | CREATE SQL_BLOCK_RULE (IF NOT EXISTS)?
        name=identifier properties=propertyClause?                        #createSqlBlockRule
    | CREATE ENCRYPTKEY (IF NOT EXISTS)? multipartIdentifier AS STRING_LITERAL  #createEncryptkey
    | CREATE statementScope?
            (TABLES | AGGREGATE)? FUNCTION (IF NOT EXISTS)?
            functionIdentifier LEFT_PAREN functionArguments? RIGHT_PAREN
            RETURNS returnType=dataType (INTERMEDIATE intermediateType=dataType)?
            properties=propertyClause?                                              #createUserDefineFunction
    | CREATE statementScope? ALIAS FUNCTION (IF NOT EXISTS)?
            functionIdentifier LEFT_PAREN functionArguments? RIGHT_PAREN
            WITH PARAMETER LEFT_PAREN parameters=identifierSeq? RIGHT_PAREN
            AS expression                                                           #createAliasFunction
    | CREATE USER (IF NOT EXISTS)? grantUserIdentify
            (SUPERUSER | DEFAULT ROLE role=STRING_LITERAL)?
            passwordOption commentSpec?                            #createUser
    ;

supportedAlterStatement
    : ALTER SYSTEM alterSystemClause                                                        #alterSystem
    | ALTER VIEW name=multipartIdentifier
        ((MODIFY commentSpec) | ((LEFT_PAREN cols=simpleColumnDefs RIGHT_PAREN)? AS query)) #alterView
    | ALTER CATALOG name=identifier RENAME newName=identifier                       #alterCatalogRename
    | ALTER ROLE role=identifierOrText commentSpec                                        #alterRole
    | ALTER STORAGE VAULT name=multipartIdentifier properties=propertyClause                #alterStorageVault
    | ALTER WORKLOAD GROUP name=identifierOrText
        properties=propertyClause?                                                          #alterWorkloadGroup
    | ALTER CATALOG name=identifier SET PROPERTIES
        LEFT_PAREN propertyItemList RIGHT_PAREN                                             #alterCatalogProperties        
    | ALTER WORKLOAD POLICY name=identifierOrText
        properties=propertyClause?                                                          #alterWorkloadPolicy
    | ALTER SQL_BLOCK_RULE name=identifier properties=propertyClause?                       #alterSqlBlockRule
    | ALTER CATALOG name=identifier MODIFY COMMENT comment=STRING_LITERAL                   #alterCatalogComment
    | ALTER DATABASE name=identifier RENAME newName=identifier                              #alterDatabaseRename
    | ALTER STORAGE POLICY name=identifierOrText
        properties=propertyClause                                                           #alterStoragePolicy
    | ALTER TABLE tableName=multipartIdentifier
        alterTableClause (COMMA alterTableClause)*                                          #alterTable
    | ALTER TABLE tableName=multipartIdentifier ADD ROLLUP
        addRollupClause (COMMA addRollupClause)*                                            #alterTableAddRollup
    | ALTER TABLE tableName=multipartIdentifier DROP ROLLUP
        dropRollupClause (COMMA dropRollupClause)*                                          #alterTableDropRollup
    | ALTER TABLE name=multipartIdentifier
        SET LEFT_PAREN propertyItemList RIGHT_PAREN                                         #alterTableProperties
    | ALTER DATABASE name=identifier SET (DATA | REPLICA | TRANSACTION)
            QUOTA (quota=identifier | INTEGER_VALUE)                                        #alterDatabaseSetQuota
    | ALTER SYSTEM RENAME COMPUTE GROUP name=identifier newName=identifier                  #alterSystemRenameComputeGroup
    | ALTER REPOSITORY name=identifier properties=propertyClause?                           #alterRepository
<<<<<<< HEAD
    | ALTER ROUTINE LOAD FOR name=multipartIdentifier properties=propertyClause?
            (FROM type=identifier LEFT_PAREN propertyItemList RIGHT_PAREN)?                 #alterRoutineLoad
=======
    | ALTER USER (IF EXISTS)? grantUserIdentify
        passwordOption (COMMENT STRING_LITERAL)?                                            #alterUser
>>>>>>> 692c422f
    ;

supportedDropStatement
    : DROP CATALOG RECYCLE BIN WHERE idType=STRING_LITERAL EQ id=INTEGER_VALUE  #dropCatalogRecycleBin
    | DROP ENCRYPTKEY (IF EXISTS)? name=multipartIdentifier                     #dropEncryptkey
    | DROP ROLE (IF EXISTS)? name=identifierOrText                                    #dropRole
    | DROP SQL_BLOCK_RULE (IF EXISTS)? identifierSeq                            #dropSqlBlockRule
    | DROP USER (IF EXISTS)? userIdentify                                       #dropUser
    | DROP STORAGE POLICY (IF EXISTS)? name=identifier                          #dropStoragePolicy
    | DROP WORKLOAD GROUP (IF EXISTS)? name=identifierOrText                    #dropWorkloadGroup
    | DROP CATALOG (IF EXISTS)? name=identifier                                 #dropCatalog
    | DROP FILE name=STRING_LITERAL
        ((FROM | IN) database=identifier)? properties=propertyClause            #dropFile
    | DROP WORKLOAD POLICY (IF EXISTS)? name=identifierOrText                   #dropWorkloadPolicy
    | DROP REPOSITORY name=identifier                                           #dropRepository
    | DROP TABLE (IF EXISTS)? name=multipartIdentifier FORCE?                   #dropTable
    | DROP (DATABASE | SCHEMA) (IF EXISTS)? name=multipartIdentifier FORCE?     #dropDatabase
    | DROP statementScope? FUNCTION (IF EXISTS)?
        functionIdentifier LEFT_PAREN functionArguments? RIGHT_PAREN            #dropFunction
    | DROP INDEX (IF EXISTS)? name=identifier ON tableName=multipartIdentifier  #dropIndex
    | DROP RESOURCE (IF EXISTS)? name=identifierOrText                          #dropResource
    | DROP ROW POLICY (IF EXISTS)? policyName=identifier
        ON tableName=multipartIdentifier
        (FOR (userIdentify | ROLE roleName=identifier))?                        #dropRowPolicy
    ;

supportedShowStatement
    : SHOW statementScope? VARIABLES wildWhere?                         #showVariables
    | SHOW AUTHORS                                                                  #showAuthors
    | SHOW CREATE (DATABASE | SCHEMA) name=multipartIdentifier                      #showCreateDatabase
    | SHOW BACKUP ((FROM | IN) database=identifier)? wildWhere?                     #showBackup
    | SHOW BROKER                                                                   #showBroker
    | SHOW DYNAMIC PARTITION TABLES ((FROM | IN) database=multipartIdentifier)?     #showDynamicPartition
    | SHOW EVENTS ((FROM | IN) database=multipartIdentifier)? wildWhere?            #showEvents
    | SHOW LAST INSERT                                                              #showLastInsert
    | SHOW ((CHAR SET) | CHARSET)                                                   #showCharset
    | SHOW DELETE ((FROM | IN) database=multipartIdentifier)?                       #showDelete
    | SHOW FULL? BUILTIN? FUNCTIONS
        ((FROM | IN) database=multipartIdentifier)? (LIKE STRING_LITERAL)?          #showFunctions
    | SHOW GLOBAL FULL? FUNCTIONS (LIKE STRING_LITERAL)?                            #showGlobalFunctions
    | SHOW ALL? GRANTS                                                              #showGrants
    | SHOW GRANTS FOR userIdentify                                                  #showGrantsForUser
    | SHOW SYNC JOB ((FROM | IN) database=multipartIdentifier)?                     #showSyncJob
    | SHOW SNAPSHOT ON repo=identifier wildWhere?                                   #showSnapshot
    | SHOW LOAD PROFILE loadIdPath=STRING_LITERAL? limitClause?                     #showLoadProfile
    | SHOW CREATE REPOSITORY FOR identifier                                         #showCreateRepository
    | SHOW VIEW
        (FROM |IN) tableName=multipartIdentifier
        ((FROM | IN) database=identifier)?                                          #showView
    | SHOW PLUGINS                                                                  #showPlugins
    | SHOW REPOSITORIES                                                             #showRepositories
    | SHOW ENCRYPTKEYS ((FROM | IN) database=multipartIdentifier)?
        (LIKE STRING_LITERAL)?                                                      #showEncryptKeys
    | SHOW BRIEF? CREATE TABLE name=multipartIdentifier                             #showCreateTable
    | SHOW FULL? PROCESSLIST                                                        #showProcessList
    | SHOW BRIEF? RESTORE ((FROM | IN) database=identifier)? wildWhere?             #showRestore
    | SHOW ROLES                                                                    #showRoles
    | SHOW PARTITION partitionId=INTEGER_VALUE                                      #showPartitionId
    | SHOW PRIVILEGES                                                               #showPrivileges
    | SHOW PROC path=STRING_LITERAL                                                 #showProc
    | SHOW FILE ((FROM | IN) database=multipartIdentifier)?                         #showSmallFiles
    | SHOW STORAGE? ENGINES                                                         #showStorageEngines
    | SHOW CREATE CATALOG name=identifier                                           #showCreateCatalog
    | SHOW CATALOG name=identifier                                                  #showCatalog
    | SHOW CATALOGS wildWhere?                                                      #showCatalogs
    | SHOW PROPERTY (FOR user=identifierOrText)? (LIKE STRING_LITERAL)?                         #showUserProperties
    | SHOW ALL PROPERTIES (LIKE STRING_LITERAL)?                                               #showAllProperties
    | SHOW COLLATION wildWhere?                                                     #showCollation
    | SHOW ROW POLICY (FOR (userIdentify | (ROLE role=identifier)))?                #showRowPolicy
    | SHOW STORAGE POLICY (USING (FOR policy=identifierOrText)?)?                   #showStoragePolicy   
    | SHOW SQL_BLOCK_RULE (FOR ruleName=identifier)?                                #showSqlBlockRule
    | SHOW CREATE VIEW name=multipartIdentifier                                     #showCreateView
    | SHOW DATA TYPES                                                               #showDataTypes
    | SHOW DATA (ALL)? (FROM tableName=multipartIdentifier)?
        sortClause? propertyClause?                                                 #showData
    | SHOW CREATE MATERIALIZED VIEW mvName=identifier
        ON tableName=multipartIdentifier                                            #showCreateMaterializedView
    | SHOW (WARNINGS | ERRORS) limitClause?                                         #showWarningErrors
    | SHOW COUNT LEFT_PAREN ASTERISK RIGHT_PAREN (WARNINGS | ERRORS)                #showWarningErrorCount
    | SHOW BACKENDS                                                                 #showBackends
    | SHOW STAGES                                                                   #showStages
    | SHOW REPLICA DISTRIBUTION FROM baseTableRef                                   #showReplicaDistribution
    | SHOW FULL? TRIGGERS ((FROM | IN) database=multipartIdentifier)? wildWhere?    #showTriggers
    | SHOW TABLET DIAGNOSIS tabletId=INTEGER_VALUE                                  #showDiagnoseTablet
    | SHOW FRONTENDS name=identifier?                                               #showFrontends
    | SHOW DATABASE databaseId=INTEGER_VALUE                                        #showDatabaseId
    | SHOW TABLE tableId=INTEGER_VALUE                                              #showTableId
    | SHOW TRASH (ON backend=STRING_LITERAL)?                                       #showTrash
    | SHOW (CLUSTERS | (COMPUTE GROUPS))                                            #showClusters    
    | SHOW statementScope? STATUS                                                   #showStatus
    | SHOW WHITELIST                                                                #showWhitelist
    | SHOW TABLETS BELONG
        tabletIds+=INTEGER_VALUE (COMMA tabletIds+=INTEGER_VALUE)*                  #showTabletsBelong
    | SHOW DATA SKEW FROM baseTableRef                                              #showDataSkew
    | SHOW TABLE CREATION ((FROM | IN) database=multipartIdentifier)?
        (LIKE STRING_LITERAL)?                                                      #showTableCreation
    | SHOW TABLET STORAGE FORMAT VERBOSE?                                           #showTabletStorageFormat
    | SHOW TABLET tabletId=INTEGER_VALUE                                            #showTabletId
    | SHOW QUERY PROFILE queryIdPath=STRING_LITERAL? limitClause?                    #showQueryProfile
    | SHOW CONVERT_LSC ((FROM | IN) database=multipartIdentifier)?                  #showConvertLsc
    | SHOW FULL? TABLES ((FROM | IN) database=multipartIdentifier)? wildWhere?      #showTables
    | SHOW FULL? VIEWS ((FROM | IN) database=multipartIdentifier)? wildWhere?       #showViews
    | SHOW TABLE STATUS ((FROM | IN) database=multipartIdentifier)? wildWhere?      #showTableStatus
    | SHOW (DATABASES | SCHEMAS) (FROM catalog=identifier)? wildWhere?              #showDatabases
    | SHOW TABLETS FROM tableName=multipartIdentifier partitionSpec?
        wildWhere? sortClause? limitClause?                                         #showTabletsFromTable
    ;

supportedLoadStatement
    : SYNC                                                                          #sync
    | createRoutineLoad                                                             #createRoutineLoadAlias
    ;

supportedOtherStatement
    : HELP mark=identifierOrText                                                    #help
    | UNLOCK TABLES                                                                 #unlockTables
    ;

supportedKillStatement
    : KILL (CONNECTION)? INTEGER_VALUE                                              #killConnection
    | KILL QUERY (INTEGER_VALUE | STRING_LITERAL)                                   #killQuery
    ;

unsupportedOtherStatement 
    : INSTALL PLUGIN FROM source=identifierOrText properties=propertyClause?        #installPlugin
    | UNINSTALL PLUGIN name=identifierOrText                                        #uninstallPlugin
    | LOCK TABLES (lockTable (COMMA lockTable)*)?                                   #lockTables 
    | WARM UP (CLUSTER | COMPUTE GROUP) destination=identifier WITH
        ((CLUSTER | COMPUTE GROUP) source=identifier |
            (warmUpItem (AND warmUpItem)*)) FORCE?                                  #warmUpCluster
    | BACKUP SNAPSHOT label=multipartIdentifier TO repo=identifier
        ((ON | EXCLUDE) LEFT_PAREN baseTableRef (COMMA baseTableRef)* RIGHT_PAREN)?
        properties=propertyClause?                                                  #backup
    | RESTORE SNAPSHOT label=multipartIdentifier FROM repo=identifier
        ((ON | EXCLUDE) LEFT_PAREN baseTableRef (COMMA baseTableRef)* RIGHT_PAREN)?
        properties=propertyClause?                                                  #restore
    | START TRANSACTION (WITH CONSISTENT SNAPSHOT)?                                 #unsupportedStartTransaction
    ;

warmUpItem
    : TABLE tableName=multipartIdentifier (PARTITION partitionName=identifier)?
    ;

lockTable
    : name=multipartIdentifier (AS alias=identifierOrText)?
        (READ (LOCAL)? | (LOW_PRIORITY)? WRITE)
    ;

unsupportedShowStatement
    : SHOW STORAGE (VAULT | VAULTS)                                                 #showStorageVault
    | SHOW OPEN TABLES ((FROM | IN) database=multipartIdentifier)? wildWhere?       #showOpenTables
    | SHOW CREATE MATERIALIZED VIEW name=multipartIdentifier                        #showMaterializedView
    | SHOW CREATE statementScope? FUNCTION functionIdentifier
        LEFT_PAREN functionArguments? RIGHT_PAREN
        ((FROM | IN) database=multipartIdentifier)?                                 #showCreateFunction
    | SHOW FULL? (COLUMNS | FIELDS) (FROM | IN) tableName=multipartIdentifier
        ((FROM | IN) database=multipartIdentifier)? wildWhere?                      #showColumns
    | SHOW LOAD WARNINGS ((((FROM | IN) database=multipartIdentifier)?
        wildWhere? limitClause?) | (ON url=STRING_LITERAL))                         #showLoadWarings
    | SHOW STREAM? LOAD ((FROM | IN) database=multipartIdentifier)? wildWhere?
        sortClause? limitClause?                                                    #showLoad
    | SHOW EXPORT ((FROM | IN) database=multipartIdentifier)? wildWhere?
        sortClause? limitClause?                                                    #showExport
    | SHOW ALTER TABLE (ROLLUP | (MATERIALIZED VIEW) | COLUMN)
        ((FROM | IN) database=multipartIdentifier)? wildWhere?
        sortClause? limitClause?                                                    #showAlterTable
    | SHOW TEMPORARY? PARTITIONS FROM tableName=multipartIdentifier
        wildWhere? sortClause? limitClause?                                         #showPartitions
    | SHOW RESOURCES wildWhere? sortClause? limitClause?                            #showResources
    | SHOW WORKLOAD GROUPS wildWhere?                                               #showWorkloadGroups
    | SHOW TYPECAST ((FROM | IN) database=multipartIdentifier)?                     #showTypeCast
    | SHOW (KEY | KEYS | INDEX | INDEXES)
        (FROM |IN) tableName=multipartIdentifier
        ((FROM | IN) database=multipartIdentifier)?                                 #showIndex
    | SHOW TRANSACTION ((FROM | IN) database=multipartIdentifier)? wildWhere?       #showTransaction
    | SHOW CACHE HOTSPOT tablePath=STRING_LITERAL                                   #showCacheHotSpot
    | SHOW CATALOG RECYCLE BIN wildWhere?                                           #showCatalogRecycleBin
    | SHOW QUERY STATS ((FOR database=identifier)
            | (FROM tableName=multipartIdentifier (ALL VERBOSE?)?))?                #showQueryStats
    | SHOW BUILD INDEX ((FROM | IN) database=multipartIdentifier)?
        wildWhere? sortClause? limitClause?                                         #showBuildIndex
    | SHOW REPLICA STATUS FROM baseTableRef wildWhere?                              #showReplicaStatus
    | SHOW COPY ((FROM | IN) database=multipartIdentifier)?
        whereClause? sortClause? limitClause?                                       #showCopy
    | SHOW WARM UP JOB wildWhere?                                                   #showWarmUpJob
    ;

createRoutineLoad
    : CREATE ROUTINE LOAD label=multipartIdentifier (ON table=identifier)?
              (WITH (APPEND | DELETE | MERGE))?
              (loadProperty (COMMA loadProperty)*)? propertyClause? FROM type=identifier
              LEFT_PAREN customProperties=propertyItemList RIGHT_PAREN
              commentSpec?
    ;

unsupportedLoadStatement
    : LOAD mysqlDataDesc
        (PROPERTIES LEFT_PAREN properties=propertyItemList RIGHT_PAREN)?
        (commentSpec)?                                                              #mysqlLoad
    | CREATE SYNC label=multipartIdentifier
          LEFT_PAREN channelDescriptions RIGHT_PAREN
          FROM BINLOG LEFT_PAREN propertyItemList RIGHT_PAREN
          properties=propertyClause?                                                #createDataSyncJob
    | STOP SYNC JOB name=multipartIdentifier                                        #stopDataSyncJob
    | RESUME SYNC JOB name=multipartIdentifier                                      #resumeDataSyncJob
    | PAUSE SYNC JOB name=multipartIdentifier                                       #pauseDataSyncJob
    | PAUSE ROUTINE LOAD FOR label=multipartIdentifier                              #pauseRoutineLoad
    | PAUSE ALL ROUTINE LOAD                                                        #pauseAllRoutineLoad
    | RESUME ROUTINE LOAD FOR label=multipartIdentifier                             #resumeRoutineLoad
    | RESUME ALL ROUTINE LOAD                                                       #resumeAllRoutineLoad
    | STOP ROUTINE LOAD FOR label=multipartIdentifier                               #stopRoutineLoad
    | SHOW ALL? ROUTINE LOAD ((FOR label=multipartIdentifier) | wildWhere?)         #showRoutineLoad
    | SHOW ROUTINE LOAD TASK ((FROM | IN) database=identifier)? wildWhere?          #showRoutineLoadTask
    | SHOW ALL? CREATE ROUTINE LOAD FOR label=multipartIdentifier                   #showCreateRoutineLoad
    | SHOW CREATE LOAD FOR label=multipartIdentifier                                #showCreateLoad
    ;

loadProperty
    : COLUMNS TERMINATED BY STRING_LITERAL                                          #separator
    | importColumnsStatement                                                        #importColumns
    | importPrecedingFilterStatement                                                #importPrecedingFilter
    | importWhereStatement                                                          #importWhere
    | importDeleteOnStatement                                                       #importDeleteOn
    | importSequenceStatement                                                       #importSequence
    | partitionSpec                                                                 #importPartitions
    ;

importSequenceStatement
    : ORDER BY identifier
    ;

importDeleteOnStatement
    : DELETE ON booleanExpression
    ;

importWhereStatement
    : WHERE booleanExpression
    ;

importPrecedingFilterStatement
    : PRECEDING FILTER booleanExpression
    ;

importColumnsStatement
    : COLUMNS LEFT_PAREN importColumnDesc (COMMA importColumnDesc)* RIGHT_PAREN
    ;

importColumnDesc
    : name=identifier (EQ booleanExpression)?
    | LEFT_PAREN name=identifier (EQ booleanExpression)? RIGHT_PAREN
    ;

channelDescriptions
    : channelDescription (COMMA channelDescription)*
    ;

channelDescription
    : FROM source=multipartIdentifier INTO destination=multipartIdentifier
        partitionSpec? columnList=identifierList?
    ;

supportedRefreshStatement
    : REFRESH CATALOG name=identifier propertyClause?                               #refreshCatalog
    | REFRESH DATABASE name=multipartIdentifier propertyClause?                     #refreshDatabase
    | REFRESH TABLE name=multipartIdentifier                                        #refreshTable
    ;

supportedCleanStatement
    : CLEAN ALL PROFILE                                                             #cleanAllProfile
    | CLEAN LABEL label=identifier? (FROM | IN) database=identifier                 #cleanLabel
    ;

unsupportedRefreshStatement
    : REFRESH LDAP (ALL | (FOR user=identifierOrText))                              #refreshLdap
    ;

unsupportedCleanStatement
    : CLEAN QUERY STATS ((FOR database=identifier)
        | ((FROM | IN) table=multipartIdentifier))                                  #cleanQueryStats
    | CLEAN ALL QUERY STATS                                                         #cleanAllQueryStats
    ;

supportedCancelStatement
    : CANCEL LOAD ((FROM | IN) database=identifier)? wildWhere?                     #cancelLoad
    | CANCEL EXPORT ((FROM | IN) database=identifier)? wildWhere?                   #cancelExport
    | CANCEL WARM UP JOB wildWhere?                                                 #cancelWarmUpJob
    ;

unsupportedCancelStatement
    : CANCEL ALTER TABLE (ROLLUP | (MATERIALIZED VIEW) | COLUMN)
        FROM tableName=multipartIdentifier (LEFT_PAREN jobIds+=INTEGER_VALUE
            (COMMA jobIds+=INTEGER_VALUE)* RIGHT_PAREN)?                            #cancelAlterTable
    | CANCEL BUILD INDEX ON tableName=multipartIdentifier
        (LEFT_PAREN jobIds+=INTEGER_VALUE
            (COMMA jobIds+=INTEGER_VALUE)* RIGHT_PAREN)?                            #cancelBuildIndex
    | CANCEL DECOMMISSION BACKEND hostPorts+=STRING_LITERAL
        (COMMA hostPorts+=STRING_LITERAL)*                                          #cancelDecommisionBackend
    | CANCEL BACKUP ((FROM | IN) database=identifier)?                              #cancelBackup
    | CANCEL RESTORE ((FROM | IN) database=identifier)?                             #cancelRestore
    ;

supportedAdminStatement
    : ADMIN SHOW REPLICA DISTRIBUTION FROM baseTableRef                             #adminShowReplicaDistribution
    | ADMIN REBALANCE DISK (ON LEFT_PAREN backends+=STRING_LITERAL
        (COMMA backends+=STRING_LITERAL)* RIGHT_PAREN)?                             #adminRebalanceDisk
    | ADMIN CANCEL REBALANCE DISK (ON LEFT_PAREN backends+=STRING_LITERAL
        (COMMA backends+=STRING_LITERAL)* RIGHT_PAREN)?                             #adminCancelRebalanceDisk
    | ADMIN DIAGNOSE TABLET tabletId=INTEGER_VALUE                                  #adminDiagnoseTablet
    | ADMIN SHOW REPLICA STATUS FROM baseTableRef (WHERE STATUS EQ|NEQ STRING_LITERAL)?   #adminShowReplicaStatus
    | ADMIN COMPACT TABLE baseTableRef (WHERE TYPE EQ STRING_LITERAL)?              #adminCompactTable
    | ADMIN CHECK tabletList properties=propertyClause?                             #adminCheckTablets
    | ADMIN SHOW TABLET STORAGE FORMAT VERBOSE?                                     #adminShowTabletStorageFormat
    | ADMIN CLEAN TRASH
        (ON LEFT_PAREN backends+=STRING_LITERAL
              (COMMA backends+=STRING_LITERAL)* RIGHT_PAREN)?                       #adminCleanTrash
    | ADMIN SET TABLE name=multipartIdentifier STATUS properties=propertyClause?    #adminSetTableStatus
    ;

supportedRecoverStatement
    : RECOVER DATABASE name=identifier id=INTEGER_VALUE? (AS alias=identifier)?     #recoverDatabase
    | RECOVER TABLE name=multipartIdentifier
        id=INTEGER_VALUE? (AS alias=identifier)?                                    #recoverTable
    | RECOVER PARTITION name=identifier id=INTEGER_VALUE? (AS alias=identifier)?
        FROM tableName=multipartIdentifier                                          #recoverPartition
    ;

unsupportedAdminStatement
    : ADMIN SET REPLICA STATUS PROPERTIES LEFT_PAREN propertyItemList RIGHT_PAREN   #adminSetReplicaStatus
    | ADMIN SET REPLICA VERSION PROPERTIES LEFT_PAREN propertyItemList RIGHT_PAREN  #adminSetReplicaVersion
    | ADMIN REPAIR TABLE baseTableRef                                               #adminRepairTable
    | ADMIN CANCEL REPAIR TABLE baseTableRef                                        #adminCancelRepairTable
    | ADMIN SET (FRONTEND | (ALL FRONTENDS)) CONFIG
        (LEFT_PAREN propertyItemList RIGHT_PAREN)? ALL?                             #adminSetFrontendConfig
    | ADMIN SET TABLE name=multipartIdentifier
        PARTITION VERSION properties=propertyClause?                                #adminSetPartitionVersion
    | ADMIN COPY TABLET tabletId=INTEGER_VALUE properties=propertyClause?           #adminCopyTablet
    ;

baseTableRef
    : multipartIdentifier optScanParams? tableSnapshot? specifiedPartition?
        tabletList? tableAlias sample? relationHint?
    ;

wildWhere
    : LIKE STRING_LITERAL
    | WHERE expression
    ;

supportedTransactionStatement
    : BEGIN (WITH LABEL identifier?)?                                               #transactionBegin
    | COMMIT WORK? (AND NO? CHAIN)? (NO? RELEASE)?                                  #transcationCommit
    | ROLLBACK WORK? (AND NO? CHAIN)? (NO? RELEASE)?                                #transactionRollback
    ;

unsupportedGrantRevokeStatement
    : GRANT privilegeList ON multipartIdentifierOrAsterisk
        TO (userIdentify | ROLE identifierOrText)                                     #grantTablePrivilege
    | GRANT privilegeList ON
        (RESOURCE | CLUSTER | COMPUTE GROUP | STAGE | STORAGE VAULT | WORKLOAD GROUP)
        identifierOrTextOrAsterisk TO (userIdentify | ROLE identifierOrText)          #grantResourcePrivilege
    | GRANT roles+=identifierOrText (COMMA roles+=identifierOrText)* TO userIdentify    #grantRole
    | REVOKE privilegeList ON multipartIdentifierOrAsterisk
        FROM (userIdentify | ROLE identifierOrText)                                   #revokeTablePrivilege
    | REVOKE privilegeList ON
        (RESOURCE | CLUSTER | COMPUTE GROUP | STAGE | STORAGE VAULT | WORKLOAD GROUP)
        identifierOrTextOrAsterisk FROM (userIdentify | ROLE identifierOrText)        #revokeResourcePrivilege
    | REVOKE roles+=identifierOrText (COMMA roles+=identifierOrText)* FROM userIdentify #revokeRole
    ;

privilege
    : name=identifier columns=identifierList?
    | ALL
    ;

privilegeList
    : privilege (COMMA privilege)*
    ;

unsupportedAlterStatement
    : ALTER DATABASE name=identifier SET PROPERTIES
        LEFT_PAREN propertyItemList RIGHT_PAREN                                     #alterDatabaseProperties
    | ALTER RESOURCE name=identifierOrText properties=propertyClause?               #alterResource
    | ALTER COLOCATE GROUP name=multipartIdentifier
        SET LEFT_PAREN propertyItemList RIGHT_PAREN                                 #alterColocateGroup
<<<<<<< HEAD
    | ALTER USER (IF EXISTS)? grantUserIdentify
        passwordOption (COMMENT STRING_LITERAL)?                                    #alterUser
=======
    | ALTER ROUTINE LOAD FOR name=multipartIdentifier properties=propertyClause?
            (FROM type=identifier LEFT_PAREN propertyItemList RIGHT_PAREN)?         #alterRoutineLoad
    | ALTER STORAGE POLICY name=identifierOrText
        properties=propertyClause                                                   #alterStoragePlicy
>>>>>>> 692c422f
    ;

alterSystemClause
    : ADD BACKEND hostPorts+=STRING_LITERAL (COMMA hostPorts+=STRING_LITERAL)*
        properties=propertyClause?                                                  #addBackendClause
    | (DROP | DROPP) BACKEND hostPorts+=STRING_LITERAL
        (COMMA hostPorts+=STRING_LITERAL)*                                          #dropBackendClause
    | DECOMMISSION BACKEND hostPorts+=STRING_LITERAL
        (COMMA hostPorts+=STRING_LITERAL)*                                          #decommissionBackendClause
    | ADD OBSERVER hostPort=STRING_LITERAL                                          #addObserverClause
    | DROP OBSERVER hostPort=STRING_LITERAL                                         #dropObserverClause
    | ADD FOLLOWER hostPort=STRING_LITERAL                                          #addFollowerClause
    | DROP FOLLOWER hostPort=STRING_LITERAL                                         #dropFollowerClause
    | ADD BROKER name=identifierOrText hostPorts+=STRING_LITERAL
        (COMMA hostPorts+=STRING_LITERAL)*                                          #addBrokerClause
    | DROP BROKER name=identifierOrText hostPorts+=STRING_LITERAL
        (COMMA hostPorts+=STRING_LITERAL)*                                          #dropBrokerClause
    | DROP ALL BROKER name=identifierOrText                                         #dropAllBrokerClause
    | SET LOAD ERRORS HUB properties=propertyClause?                                #alterLoadErrorUrlClause
    | MODIFY BACKEND hostPorts+=STRING_LITERAL
        (COMMA hostPorts+=STRING_LITERAL)*
        SET LEFT_PAREN propertyItemList RIGHT_PAREN                                 #modifyBackendClause
    | MODIFY (FRONTEND | BACKEND) hostPort=STRING_LITERAL
        HOSTNAME hostName=STRING_LITERAL                                            #modifyFrontendOrBackendHostNameClause
    ;

dropRollupClause
    : rollupName=identifier properties=propertyClause?
    ;

addRollupClause
    : rollupName=identifier columns=identifierList
        (DUPLICATE KEY dupKeys=identifierList)? fromRollup?
        properties=propertyClause?
    ;

alterTableClause
    : ADD COLUMN columnDef columnPosition? toRollup? properties=propertyClause?     #addColumnClause
    | ADD COLUMN LEFT_PAREN columnDefs RIGHT_PAREN
        toRollup? properties=propertyClause?                                        #addColumnsClause
    | DROP COLUMN name=identifier fromRollup? properties=propertyClause?            #dropColumnClause
    | MODIFY COLUMN columnDef columnPosition? fromRollup?
    properties=propertyClause?                                                      #modifyColumnClause
    | ORDER BY identifierList fromRollup? properties=propertyClause?                #reorderColumnsClause
    | ADD TEMPORARY? partitionDef
        (DISTRIBUTED BY (HASH hashKeys=identifierList | RANDOM)
            (BUCKETS (INTEGER_VALUE | autoBucket=AUTO))?)?
        properties=propertyClause?                                                  #addPartitionClause
    | DROP TEMPORARY? PARTITION (IF EXISTS)? partitionName=identifier FORCE?
        (FROM INDEX indexName=identifier)?                                          #dropPartitionClause
    | MODIFY TEMPORARY? PARTITION
        (partitionName=identifier | partitionNames=identifierList
            | LEFT_PAREN ASTERISK RIGHT_PAREN)
        SET LEFT_PAREN partitionProperties=propertyItemList RIGHT_PAREN             #modifyPartitionClause
    | REPLACE partitions=partitionSpec? WITH tempPartitions=partitionSpec?
        FORCE? properties=propertyClause?                                           #replacePartitionClause
    | REPLACE WITH TABLE name=identifier properties=propertyClause?  FORCE?         #replaceTableClause
    | RENAME newName=identifier                                                     #renameClause
    | RENAME ROLLUP name=identifier newName=identifier                              #renameRollupClause
    | RENAME PARTITION name=identifier newName=identifier                           #renamePartitionClause
    | RENAME COLUMN name=identifier newName=identifier                              #renameColumnClause
    | ADD indexDef                                                                  #addIndexClause
    | DROP INDEX (IF EXISTS)? name=identifier                                       #dropIndexClause
    | ENABLE FEATURE name=STRING_LITERAL (WITH properties=propertyClause)?          #enableFeatureClause
    | MODIFY DISTRIBUTION (DISTRIBUTED BY (HASH hashKeys=identifierList | RANDOM)
        (BUCKETS (INTEGER_VALUE | autoBucket=AUTO))?)?                              #modifyDistributionClause
    | MODIFY COMMENT comment=STRING_LITERAL                                         #modifyTableCommentClause
    | MODIFY COLUMN name=identifier COMMENT comment=STRING_LITERAL                  #modifyColumnCommentClause
    | MODIFY ENGINE TO name=identifier properties=propertyClause?                   #modifyEngineClause
    | ADD TEMPORARY? PARTITIONS
        FROM from=partitionValueList TO to=partitionValueList
        INTERVAL INTEGER_VALUE unit=identifier? properties=propertyClause?          #alterMultiPartitionClause
    ;

columnPosition
    : FIRST
    | AFTER position=identifier
    ;

toRollup
    : (TO | IN) rollup=identifier
    ;

fromRollup
    : FROM rollup=identifier
    ;

unsupportedDropStatement
    : DROP VIEW (IF EXISTS)? name=multipartIdentifier                           #dropView
    | DROP STAGE (IF EXISTS)? name=identifier                                   #dropStage
    ;

supportedStatsStatement
    : SHOW AUTO? ANALYZE (jobId=INTEGER_VALUE | tableName=multipartIdentifier)?
        (WHERE (stateKey=identifier) EQ (stateValue=STRING_LITERAL))?           #showAnalyze
    | SHOW QUEUED ANALYZE JOBS tableName=multipartIdentifier?
        (WHERE (stateKey=identifier) EQ (stateValue=STRING_LITERAL))?           #showQueuedAnalyzeJobs
    | SHOW COLUMN HISTOGRAM tableName=multipartIdentifier
        columnList=identifierList                                               #showColumnHistogramStats
    | ANALYZE DATABASE name=multipartIdentifier
        (WITH analyzeProperties)* propertyClause?                               #analyzeDatabase
    | ANALYZE TABLE name=multipartIdentifier partitionSpec?
        columns=identifierList? (WITH analyzeProperties)* propertyClause?       #analyzeTable
    | ALTER TABLE name=multipartIdentifier SET STATS
        LEFT_PAREN propertyItemList RIGHT_PAREN partitionSpec?                  #alterTableStats
    | ALTER TABLE name=multipartIdentifier (INDEX indexName=identifier)?
        MODIFY COLUMN columnName=identifier
        SET STATS LEFT_PAREN propertyItemList RIGHT_PAREN partitionSpec?        #alterColumnStats
    | SHOW INDEX STATS tableName=multipartIdentifier indexId=identifier         #showIndexStats
    | DROP STATS tableName=multipartIdentifier
        columns=identifierList? partitionSpec?                                  #dropStats
    | DROP CACHED STATS tableName=multipartIdentifier                           #dropCachedStats
    | DROP EXPIRED STATS                                                        #dropExpiredStats
    | KILL ANALYZE jobId=INTEGER_VALUE                                          #killAnalyzeJob
    | DROP ANALYZE JOB INTEGER_VALUE                                            #dropAnalyzeJob
    | SHOW TABLE STATS tableName=multipartIdentifier
        partitionSpec? columnList=identifierList?                               #showTableStats
    | SHOW TABLE STATS tableId=INTEGER_VALUE                                    #showTableStats
    ;

unsupportedStatsStatement
    : SHOW COLUMN CACHED? STATS tableName=multipartIdentifier
        columnList=identifierList? partitionSpec?                               #showColumnStats
    | SHOW ANALYZE TASK STATUS jobId=INTEGER_VALUE                              #showAnalyzeTask
    ;

analyzeProperties
    : SYNC
    | INCREMENTAL
    | FULL
    | SQL
    | HISTOGRAM
    | (SAMPLE ((ROWS rows=INTEGER_VALUE) | (PERCENT percent=INTEGER_VALUE)) )
    | (BUCKETS bucket=INTEGER_VALUE)
    | (PERIOD periodInSecond=INTEGER_VALUE)
    | (CRON crontabExpr=STRING_LITERAL)
    ;

unsupportedCreateStatement
    : CREATE (DATABASE | SCHEMA) (IF NOT EXISTS)? name=multipartIdentifier
        properties=propertyClause?                                              #createDatabase
    | CREATE (READ ONLY)? REPOSITORY name=identifier WITH storageBackend        #createRepository
    | CREATE EXTERNAL? RESOURCE (IF NOT EXISTS)?
        name=identifierOrText properties=propertyClause?                        #createResource
    | CREATE STORAGE VAULT (IF NOT EXISTS)?
        name=identifierOrText properties=propertyClause?                        #createStorageVault
    | CREATE WORKLOAD POLICY (IF NOT EXISTS)? name=identifierOrText
        (CONDITIONS LEFT_PAREN workloadPolicyConditions RIGHT_PAREN)?
        (ACTIONS LEFT_PAREN workloadPolicyActions RIGHT_PAREN)?
        properties=propertyClause?                                              #createWorkloadPolicy
    | CREATE STAGE (IF NOT EXISTS)? name=identifier properties=propertyClause?  #createStage
    ;

workloadPolicyActions
    : workloadPolicyAction (COMMA workloadPolicyAction)*
    ;

workloadPolicyAction
    : SET_SESSION_VARIABLE STRING_LITERAL
    | identifier (STRING_LITERAL)?
    ;

workloadPolicyConditions
    : workloadPolicyCondition (COMMA workloadPolicyCondition)*
    ;

workloadPolicyCondition
    : metricName=identifier comparisonOperator (number | STRING_LITERAL)
    ;

storageBackend
    : (BROKER | S3 | HDFS | LOCAL) brokerName=identifier?
        ON LOCATION STRING_LITERAL properties=propertyClause?
    ;

passwordOption
    : (PASSWORD_HISTORY (historyDefault=DEFAULT | historyValue=INTEGER_VALUE))?
        (PASSWORD_EXPIRE (expireDefault=DEFAULT | expireNever=NEVER
            | INTERVAL expireValue=INTEGER_VALUE expireTimeUnit=(DAY | HOUR | SECOND)))?
        (PASSWORD_REUSE INTERVAL (reuseDefault=DEFAULT | reuseValue=INTEGER_VALUE DAY))?
        (FAILED_LOGIN_ATTEMPTS attemptsValue=INTEGER_VALUE)?
        (PASSWORD_LOCK_TIME (lockUnbounded=UNBOUNDED
            | lockValue=INTEGER_VALUE lockTimeUint=(DAY | HOUR | SECOND)))?
        (ACCOUNT_LOCK | ACCOUNT_UNLOCK)?
    ;

functionArguments
    : DOTDOTDOT
    | dataTypeList
    | dataTypeList COMMA DOTDOTDOT
    ;

dataTypeList
    : dataType (COMMA dataType)*
    ;

supportedSetStatement
    : SET (optionWithType | optionWithoutType)
        (COMMA (optionWithType | optionWithoutType))*                   #setOptions
    | SET identifier AS DEFAULT STORAGE VAULT                           #setDefaultStorageVault
    | SET PROPERTY (FOR user=identifierOrText)? propertyItemList        #setUserProperties
    | SET statementScope? TRANSACTION
        ( transactionAccessMode
        | isolationLevel
        | transactionAccessMode COMMA isolationLevel
        | isolationLevel COMMA transactionAccessMode)                   #setTransaction
    ;

optionWithType
    : statementScope identifier EQ (expression | DEFAULT)   #setVariableWithType
    ;

optionWithoutType
    : NAMES EQ expression                                               #setNames
    | (CHAR SET | CHARSET) (charsetName=identifierOrText | DEFAULT)     #setCharset
    | NAMES (charsetName=identifierOrText | DEFAULT)
        (COLLATE collateName=identifierOrText | DEFAULT)?               #setCollate
    | PASSWORD (FOR userIdentify)? EQ (pwd=STRING_LITERAL
        | (isPlain=PASSWORD LEFT_PAREN pwd=STRING_LITERAL RIGHT_PAREN)) #setPassword
    | LDAP_ADMIN_PASSWORD EQ (pwd=STRING_LITERAL
        | (PASSWORD LEFT_PAREN pwd=STRING_LITERAL RIGHT_PAREN))         #setLdapAdminPassword
    | variable                                                          #setVariableWithoutType
    ;

variable
    : (DOUBLEATSIGN (statementScope DOT)?)? identifier EQ (expression | DEFAULT) #setSystemVariable
    | ATSIGN identifier EQ expression #setUserVariable
    ;

transactionAccessMode
    : READ (ONLY | WRITE)
    ;

isolationLevel
    : ISOLATION LEVEL ((READ UNCOMMITTED) | (READ COMMITTED) | (REPEATABLE READ) | (SERIALIZABLE))
    ;

supportedUnsetStatement
    : UNSET statementScope? VARIABLE (ALL | identifier)
    | UNSET DEFAULT STORAGE VAULT
    ;

supportedUseStatement
     : SWITCH catalog=identifier                                                      #switchCatalog
     | USE (catalog=identifier DOT)? database=identifier                              #useDatabase
     ;

unsupportedUseStatement
    : USE ((catalog=identifier DOT)? database=identifier)? ATSIGN cluster=identifier #useCloudCluster
    ;

unsupportedDmlStatement
    : TRUNCATE TABLE multipartIdentifier specifiedPartition?  FORCE?                 #truncateTable
    | COPY INTO name=multipartIdentifier columns=identifierList? FROM
        (stageAndPattern | (LEFT_PAREN SELECT selectColumnClause
            FROM stageAndPattern whereClause? RIGHT_PAREN))
        properties=propertyClause?                                                  #copyInto
    ;

stageAndPattern
    : ATSIGN (stage=identifier | TILDE)
        (LEFT_PAREN pattern=STRING_LITERAL RIGHT_PAREN)?
    ;

supportedDescribeStatement
    : explainCommand FUNCTION tvfName=identifier LEFT_PAREN
        (properties=propertyItemList)? RIGHT_PAREN tableAlias   #describeTableValuedFunction
    | explainCommand multipartIdentifier ALL                    #describeTableAll
    | explainCommand multipartIdentifier specifiedPartition?    #describeTable
    ;

constraint
    : PRIMARY KEY slots=identifierList
    | UNIQUE slots=identifierList
    | FOREIGN KEY slots=identifierList
        REFERENCES referenceTable=multipartIdentifier
        referencedSlots=identifierList
    ;

partitionSpec
    : TEMPORARY? (PARTITION | PARTITIONS) partitions=identifierList
    | TEMPORARY? PARTITION partition=errorCapturingIdentifier
	| (PARTITION | PARTITIONS) LEFT_PAREN ASTERISK RIGHT_PAREN // for auto detect partition in overwriting
	// TODO: support analyze external table partition spec https://github.com/apache/doris/pull/24154
	// | PARTITIONS WITH RECENT
    ;

partitionTable
    : ((autoPartition=AUTO)? PARTITION BY (RANGE | LIST)? partitionList=identityOrFunctionList
       (LEFT_PAREN (partitions=partitionsDef)? RIGHT_PAREN))
    ;

identityOrFunctionList
    : LEFT_PAREN identityOrFunction (COMMA partitions+=identityOrFunction)* RIGHT_PAREN
    ;

identityOrFunction
    : (identifier | functionCallExpression)
    ;

dataDesc
    : ((WITH)? mergeType)? DATA INFILE LEFT_PAREN filePaths+=STRING_LITERAL (COMMA filePath+=STRING_LITERAL)* RIGHT_PAREN
        INTO TABLE targetTableName=identifier
        (partitionSpec)?
        (COLUMNS TERMINATED BY comma=STRING_LITERAL)?
        (LINES TERMINATED BY separator=STRING_LITERAL)?
        (FORMAT AS format=identifierOrText)?
        (COMPRESS_TYPE AS compressType=identifierOrText)?
        (columns=identifierList)?
        (columnsFromPath=colFromPath)?
        (columnMapping=colMappingList)?
        (preFilter=preFilterClause)?
        (where=whereClause)?
        (deleteOn=deleteOnClause)?
        (sequenceColumn=sequenceColClause)?
        (propertyClause)?
    | ((WITH)? mergeType)? DATA FROM TABLE sourceTableName=identifier
        INTO TABLE targetTableName=identifier
        (PARTITION partition=identifierList)?
        (columnMapping=colMappingList)?
        (where=whereClause)?
        (deleteOn=deleteOnClause)?
        (propertyClause)?
    ;

// -----------------Command accessories-----------------
statementScope
    : (GLOBAL | SESSION | LOCAL)
    ;
    
buildMode
    : BUILD (IMMEDIATE | DEFERRED)
    ;

refreshTrigger
    : ON MANUAL
    | ON SCHEDULE refreshSchedule
    | ON COMMIT
    ;

refreshSchedule
    : EVERY INTEGER_VALUE refreshUnit = identifier (STARTS STRING_LITERAL)?
    ;

refreshMethod
    : COMPLETE | AUTO
    ;

mvPartition
    : partitionKey = identifier
    | partitionExpr = functionCallExpression
    ;

identifierOrText
    : identifier
    | STRING_LITERAL
    ;

identifierOrTextOrAsterisk
    : identifier
    | STRING_LITERAL
    | ASTERISK
    ;

multipartIdentifierOrAsterisk
    : parts+=identifierOrAsterisk (DOT parts+=identifierOrAsterisk)*
    ;

identifierOrAsterisk
    : identifierOrText
    | ASTERISK
    ;

userIdentify
    : user=identifierOrText (ATSIGN (host=identifierOrText
        | LEFT_PAREN host=identifierOrText RIGHT_PAREN))?
    ;

grantUserIdentify
    : userIdentify (IDENTIFIED BY PASSWORD? STRING_LITERAL)?
    ;

explain
    : explainCommand planType?
          level=(VERBOSE | TREE | GRAPH | PLAN | DUMP)?
          PROCESS?
    ;

explainCommand
    : EXPLAIN
    | DESC
    | DESCRIBE
    ;

planType
    : PARSED
    | ANALYZED
    | REWRITTEN | LOGICAL  // same type
    | OPTIMIZED | PHYSICAL   // same type
    | SHAPE
    | MEMO
    | DISTRIBUTED
    | ALL // default type
    ;

replayCommand
    : PLAN REPLAYER replayType;

replayType
    : DUMP query
    | PLAY filePath=STRING_LITERAL;

mergeType
    : APPEND
    | DELETE
    | MERGE
    ;

preFilterClause
    : PRECEDING FILTER expression
    ;

deleteOnClause
    : DELETE ON expression
    ;

sequenceColClause
    : ORDER BY identifier
    ;

colFromPath
    : COLUMNS FROM PATH AS identifierList
    ;

colMappingList
    : SET LEFT_PAREN mappingSet+=mappingExpr (COMMA mappingSet+=mappingExpr)* RIGHT_PAREN
    ;

mappingExpr
    : (mappingCol=identifier EQ expression)
    ;

withRemoteStorageSystem
    : resourceDesc
    | WITH S3 LEFT_PAREN
        brokerProperties=propertyItemList
        RIGHT_PAREN
    | WITH HDFS LEFT_PAREN
        brokerProperties=propertyItemList
        RIGHT_PAREN
    | WITH LOCAL LEFT_PAREN
        brokerProperties=propertyItemList
        RIGHT_PAREN
    | WITH BROKER brokerName=identifierOrText
        (LEFT_PAREN
        brokerProperties=propertyItemList
        RIGHT_PAREN)?
    ;

resourceDesc
    : WITH RESOURCE resourceName=identifierOrText (LEFT_PAREN propertyItemList RIGHT_PAREN)?
    ;

mysqlDataDesc
    : DATA LOCAL?
        INFILE filePath=STRING_LITERAL
        INTO TABLE tableName=multipartIdentifier
        (PARTITION partition=identifierList)?
        (COLUMNS TERMINATED BY comma=STRING_LITERAL)?
        (LINES TERMINATED BY separator=STRING_LITERAL)?
        (skipLines)?
        (columns=identifierList)?
        (colMappingList)?
        (propertyClause)?
    ;

skipLines : IGNORE lines=INTEGER_VALUE LINES | IGNORE lines=INTEGER_VALUE ROWS ;

//  -----------------Query-----------------
// add queryOrganization for parse (q1) union (q2) union (q3) order by keys, otherwise 'order' will be recognized to be
// identifier.

outFileClause
    : INTO OUTFILE filePath=constant
        (FORMAT AS format=identifier)?
        (propertyClause)?
    ;

query
    : cte? queryTerm queryOrganization
    ;

queryTerm
    : queryPrimary                                                         #queryTermDefault
    | left=queryTerm operator=INTERSECT setQuantifier? right=queryTerm     #setOperation
    | left=queryTerm operator=(UNION | EXCEPT | MINUS)
      setQuantifier? right=queryTerm                                       #setOperation
    ;

setQuantifier
    : DISTINCT
    | ALL
    ;

queryPrimary
    : querySpecification                                                   #queryPrimaryDefault
    | LEFT_PAREN query RIGHT_PAREN                                         #subquery
    | inlineTable                                                          #valuesTable
    ;

querySpecification
    : selectClause
      intoClause?
      fromClause?
      whereClause?
      aggClause?
      havingClause?
      qualifyClause?
      {doris_legacy_SQL_syntax}? queryOrganization                         #regularQuerySpecification
    ;

cte
    : WITH aliasQuery (COMMA aliasQuery)*
    ;

aliasQuery
    : identifier columnAliases? AS LEFT_PAREN query RIGHT_PAREN
    ;

columnAliases
    : LEFT_PAREN identifier (COMMA identifier)* RIGHT_PAREN
    ;

selectClause
    : SELECT (DISTINCT|ALL)? selectColumnClause
    ;

selectColumnClause
    : namedExpressionSeq
    ;

whereClause
    : WHERE booleanExpression
    ;

fromClause
    : FROM relations
    ;

// For PL-SQL
intoClause
    : bulkCollectClause? INTO (tableRow | identifier) (COMMA (tableRow | identifier))*
    ;

bulkCollectClause :
       BULK COLLECT
     ;

tableRow :
      identifier LEFT_PAREN INTEGER_VALUE RIGHT_PAREN
    ;

relations
    : relation (COMMA relation)*
    ;

relation
    : relationPrimary joinRelation*
    ;

joinRelation
    : (joinType) JOIN distributeType? right=relationPrimary joinCriteria?
    ;

// Just like `opt_plan_hints` in legacy CUP parser.
distributeType
    : LEFT_BRACKET identifier RIGHT_BRACKET                           #bracketDistributeType
    | HINT_START identifier HINT_END                                  #commentDistributeType
    ;

relationHint
    : LEFT_BRACKET identifier (COMMA identifier)* RIGHT_BRACKET       #bracketRelationHint
    | HINT_START identifier (COMMA identifier)* HINT_END              #commentRelationHint
    ;

aggClause
    : GROUP BY groupingElement
    ;

groupingElement
    : ROLLUP LEFT_PAREN (expression (COMMA expression)*)? RIGHT_PAREN
    | CUBE LEFT_PAREN (expression (COMMA expression)*)? RIGHT_PAREN
    | GROUPING SETS LEFT_PAREN groupingSet (COMMA groupingSet)* RIGHT_PAREN
    | expression (COMMA expression)*
    ;

groupingSet
    : LEFT_PAREN (expression (COMMA expression)*)? RIGHT_PAREN
    ;

havingClause
    : HAVING booleanExpression
    ;

qualifyClause
    : QUALIFY booleanExpression
    ;

selectHint: hintStatements+=hintStatement (COMMA? hintStatements+=hintStatement)* HINT_END;

hintStatement
    : hintName=identifier (LEFT_PAREN parameters+=hintAssignment (COMMA? parameters+=hintAssignment)* RIGHT_PAREN)?
    | (USE_MV | NO_USE_MV) (LEFT_PAREN tableList+=multipartIdentifier (COMMA tableList+=multipartIdentifier)* RIGHT_PAREN)?
    ;

hintAssignment
    : key=identifierOrText (EQ (constantValue=constant | identifierValue=identifier))?
    | constant
    ;

updateAssignment
    : col=multipartIdentifier EQ (expression | DEFAULT)
    ;

updateAssignmentSeq
    : assignments+=updateAssignment (COMMA assignments+=updateAssignment)*
    ;

lateralView
    : LATERAL VIEW functionName=identifier LEFT_PAREN (expression (COMMA expression)*)? RIGHT_PAREN
      tableName=identifier AS columnNames+=identifier (COMMA columnNames+=identifier)*
    ;

queryOrganization
    : sortClause? limitClause?
    ;

sortClause
    : ORDER BY sortItem (COMMA sortItem)*
    ;

sortItem
    :  expression ordering = (ASC | DESC)? (NULLS (FIRST | LAST))?
    ;

limitClause
    : (LIMIT limit=INTEGER_VALUE)
    | (LIMIT limit=INTEGER_VALUE OFFSET offset=INTEGER_VALUE)
    | (LIMIT offset=INTEGER_VALUE COMMA limit=INTEGER_VALUE)
    ;

partitionClause
    : PARTITION BY expression (COMMA expression)*
    ;

joinType
    : INNER?
    | CROSS
    | LEFT OUTER?
    | RIGHT OUTER?
    | FULL OUTER?
    | LEFT SEMI
    | RIGHT SEMI
    | LEFT ANTI
    | RIGHT ANTI
    ;

joinCriteria
    : ON booleanExpression
    | USING identifierList
    ;

identifierList
    : LEFT_PAREN identifierSeq RIGHT_PAREN
    ;

identifierSeq
    : ident+=errorCapturingIdentifier (COMMA ident+=errorCapturingIdentifier)*
    ;

optScanParams
    : ATSIGN funcName=identifier LEFT_PAREN (properties=propertyItemList)? RIGHT_PAREN
    ;

relationPrimary
    : multipartIdentifier optScanParams? materializedViewName? tableSnapshot? specifiedPartition?
       tabletList? tableAlias sample? relationHint? lateralView*                           #tableName
    | LEFT_PAREN query RIGHT_PAREN tableAlias lateralView*                                 #aliasedQuery
    | tvfName=identifier LEFT_PAREN
      (properties=propertyItemList)?
      RIGHT_PAREN tableAlias                                                               #tableValuedFunction
    | LEFT_PAREN relations RIGHT_PAREN                                                     #relationList
    ;

materializedViewName
    : INDEX indexName=identifier
    ;

propertyClause
    : PROPERTIES LEFT_PAREN fileProperties=propertyItemList RIGHT_PAREN
    ;

propertyItemList
    : properties+=propertyItem (COMMA properties+=propertyItem)*
    ;

propertyItem
    : key=propertyKey EQ value=propertyValue
    ;

propertyKey : identifier | constant ;

propertyValue : identifier | constant ;

tableAlias
    : (AS? strictIdentifier identifierList?)?
    ;

multipartIdentifier
    : parts+=errorCapturingIdentifier (DOT parts+=errorCapturingIdentifier)*
    ;

// ----------------Create Table Fields----------
simpleColumnDefs
    : cols+=simpleColumnDef (COMMA cols+=simpleColumnDef)*
    ;

simpleColumnDef
    : colName=identifier (COMMENT comment=STRING_LITERAL)?
    ;

columnDefs
    : cols+=columnDef (COMMA cols+=columnDef)*
    ;

columnDef
    : colName=identifier type=dataType
        KEY?
        (aggType=aggTypeDef)?
        ((GENERATED ALWAYS)? AS LEFT_PAREN generatedExpr=expression RIGHT_PAREN)?
        ((NOT)? nullable=NULL)?
        (AUTO_INCREMENT (LEFT_PAREN autoIncInitValue=number RIGHT_PAREN)?)?
        (DEFAULT (nullValue=NULL | SUBTRACT? INTEGER_VALUE | SUBTRACT? DECIMAL_VALUE | PI | E | BITMAP_EMPTY | stringValue=STRING_LITERAL
           | CURRENT_DATE | defaultTimestamp=CURRENT_TIMESTAMP (LEFT_PAREN defaultValuePrecision=number RIGHT_PAREN)?))?
        (ON UPDATE CURRENT_TIMESTAMP (LEFT_PAREN onUpdateValuePrecision=number RIGHT_PAREN)?)?
        (COMMENT comment=STRING_LITERAL)?
    ;

indexDefs
    : indexes+=indexDef (COMMA indexes+=indexDef)*
    ;

indexDef
    : INDEX (ifNotExists=IF NOT EXISTS)? indexName=identifier cols=identifierList (USING indexType=(BITMAP | INVERTED | NGRAM_BF))? (PROPERTIES LEFT_PAREN properties=propertyItemList RIGHT_PAREN)? (COMMENT comment=STRING_LITERAL)?
    ;

partitionsDef
    : partitions+=partitionDef (COMMA partitions+=partitionDef)*
    ;

partitionDef
    : (lessThanPartitionDef | fixedPartitionDef | stepPartitionDef | inPartitionDef) (LEFT_PAREN partitionProperties=propertyItemList RIGHT_PAREN)?
    ;

lessThanPartitionDef
    : PARTITION (IF NOT EXISTS)? partitionName=identifier VALUES LESS THAN (MAXVALUE | partitionValueList)
    ;

fixedPartitionDef
    : PARTITION (IF NOT EXISTS)? partitionName=identifier VALUES LEFT_BRACKET lower=partitionValueList COMMA upper=partitionValueList RIGHT_PAREN
    ;

stepPartitionDef
    : FROM from=partitionValueList TO to=partitionValueList INTERVAL unitsAmount=INTEGER_VALUE unit=unitIdentifier?
    ;

inPartitionDef
    : PARTITION (IF NOT EXISTS)? partitionName=identifier (VALUES IN ((LEFT_PAREN partitionValueLists+=partitionValueList
        (COMMA partitionValueLists+=partitionValueList)* RIGHT_PAREN) | constants=partitionValueList))?
    ;

partitionValueList
    : LEFT_PAREN values+=partitionValueDef (COMMA values+=partitionValueDef)* RIGHT_PAREN
    ;

partitionValueDef
    : SUBTRACT? INTEGER_VALUE | STRING_LITERAL | MAXVALUE | NULL
    ;

rollupDefs
    : rollups+=rollupDef (COMMA rollups+=rollupDef)*
    ;

rollupDef
    : rollupName=identifier rollupCols=identifierList (DUPLICATE KEY dupKeys=identifierList)? properties=propertyClause?
    ;

aggTypeDef
    : MAX | MIN | SUM | REPLACE | REPLACE_IF_NOT_NULL | HLL_UNION | BITMAP_UNION | QUANTILE_UNION | GENERIC
    ;

tabletList
    : TABLET LEFT_PAREN tabletIdList+=INTEGER_VALUE (COMMA tabletIdList+=INTEGER_VALUE)*  RIGHT_PAREN
    ;


inlineTable
    : VALUES rowConstructor (COMMA rowConstructor)*
    ;

// -----------------Expression-----------------
namedExpression
    : expression (AS? (identifierOrText))?
    ;

namedExpressionSeq
    : namedExpression (COMMA namedExpression)*
    ;

expression
    : booleanExpression
    | lambdaExpression
    ;

lambdaExpression
    : args+=errorCapturingIdentifier ARROW body=booleanExpression
    | LEFT_PAREN
        args+=errorCapturingIdentifier (COMMA args+=errorCapturingIdentifier)+
      RIGHT_PAREN
        ARROW body=booleanExpression
    ;

booleanExpression
    : LOGICALNOT booleanExpression                                                  #logicalNot
    | EXISTS LEFT_PAREN query RIGHT_PAREN                                           #exist
    | (ISNULL | IS_NULL_PRED) LEFT_PAREN valueExpression RIGHT_PAREN                #isnull
    | IS_NOT_NULL_PRED LEFT_PAREN valueExpression RIGHT_PAREN                       #is_not_null_pred
    | valueExpression predicate?                                                    #predicated
    | NOT booleanExpression                                                         #logicalNot
    | left=booleanExpression operator=(AND | LOGICALAND) right=booleanExpression    #logicalBinary
    | left=booleanExpression operator=XOR right=booleanExpression                   #logicalBinary
    | left=booleanExpression operator=OR right=booleanExpression                    #logicalBinary
    | left=booleanExpression operator=DOUBLEPIPES right=booleanExpression           #doublePipes
    ;

rowConstructor
    : LEFT_PAREN (rowConstructorItem (COMMA rowConstructorItem)*)? RIGHT_PAREN
    ;

rowConstructorItem
    : constant // duplicate constant rule for improve the parse of `insert into tbl values`
    | DEFAULT
    | namedExpression
    ;

predicate
    : NOT? kind=BETWEEN lower=valueExpression AND upper=valueExpression
    | NOT? kind=(LIKE | REGEXP | RLIKE) pattern=valueExpression
    | NOT? kind=(MATCH | MATCH_ANY | MATCH_ALL | MATCH_PHRASE | MATCH_PHRASE_PREFIX | MATCH_REGEXP | MATCH_PHRASE_EDGE) pattern=valueExpression
    | NOT? kind=IN LEFT_PAREN query RIGHT_PAREN
    | NOT? kind=IN LEFT_PAREN expression (COMMA expression)* RIGHT_PAREN
    | IS NOT? kind=NULL
    | IS NOT? kind=(TRUE | FALSE)
    ;

valueExpression
    : primaryExpression                                                                      #valueExpressionDefault
    | operator=(SUBTRACT | PLUS | TILDE) valueExpression                                     #arithmeticUnary
    // split arithmeticBinary from 1 to 5 due to they have different operator precedence
    | left=valueExpression operator=HAT right=valueExpression                                #arithmeticBinary
    | left=valueExpression operator=(ASTERISK | SLASH | MOD | DIV) right=valueExpression     #arithmeticBinary
    | left=valueExpression operator=(PLUS | SUBTRACT) right=valueExpression                  #arithmeticBinary
    | left=valueExpression operator=AMPERSAND right=valueExpression                          #arithmeticBinary
    | left=valueExpression operator=PIPE right=valueExpression                               #arithmeticBinary
    | left=valueExpression comparisonOperator right=valueExpression                          #comparison
    ;

primaryExpression
    : name=CURRENT_DATE                                                                        #currentDate
    | name=CURRENT_TIME                                                                        #currentTime
    | name=CURRENT_TIMESTAMP                                                                   #currentTimestamp
    | name=LOCALTIME                                                                           #localTime
    | name=LOCALTIMESTAMP                                                                      #localTimestamp
    | name=CURRENT_USER                                                                        #currentUser
    | name=SESSION_USER                                                                        #sessionUser
    | CASE whenClause+ (ELSE elseExpression=expression)? END                                   #searchedCase
    | CASE value=expression whenClause+ (ELSE elseExpression=expression)? END                  #simpleCase
    | name=CAST LEFT_PAREN expression AS castDataType RIGHT_PAREN                              #cast
    | constant                                                                                 #constantDefault
    | interval                                                                                 #intervalLiteral
    | ASTERISK (exceptOrReplace)*                                                              #star
    | qualifiedName DOT ASTERISK (exceptOrReplace)*                                            #star
    | CHAR LEFT_PAREN
                arguments+=expression (COMMA arguments+=expression)*
                (USING charSet=identifierOrText)?
          RIGHT_PAREN                                                                          #charFunction
    | CONVERT LEFT_PAREN argument=expression USING charSet=identifierOrText RIGHT_PAREN        #convertCharSet
    | CONVERT LEFT_PAREN argument=expression COMMA castDataType RIGHT_PAREN                    #convertType
    | functionCallExpression                                                                   #functionCall
    | value=primaryExpression LEFT_BRACKET index=valueExpression RIGHT_BRACKET                 #elementAt
    | value=primaryExpression LEFT_BRACKET begin=valueExpression
      COLON (end=valueExpression)? RIGHT_BRACKET                                               #arraySlice
    | LEFT_PAREN query RIGHT_PAREN                                                             #subqueryExpression
    | ATSIGN identifierOrText                                                                  #userVariable
    | DOUBLEATSIGN (kind=(GLOBAL | SESSION) DOT)? identifier                                   #systemVariable
    | BINARY? identifier                                                                       #columnReference
    | base=primaryExpression DOT fieldName=identifier                                          #dereference
    | LEFT_PAREN expression RIGHT_PAREN                                                        #parenthesizedExpression
    | KEY (dbName=identifier DOT)? keyName=identifier                                          #encryptKey
    | EXTRACT LEFT_PAREN field=identifier FROM (DATE | TIMESTAMP)?
      source=valueExpression RIGHT_PAREN                                                       #extract
    | primaryExpression COLLATE (identifier | STRING_LITERAL | DEFAULT)                        #collate
    ;

exceptOrReplace
    : EXCEPT  LEFT_PAREN namedExpressionSeq RIGHT_PAREN                                  #except
    | REPLACE LEFT_PAREN namedExpressionSeq RIGHT_PAREN                                  #replace
    ;

castDataType
    : dataType
    |(SIGNED|UNSIGNED) (INT|INTEGER)?
    ;

functionCallExpression
    : functionIdentifier
              LEFT_PAREN (
                  (DISTINCT|ALL)?
                  arguments+=expression (COMMA arguments+=expression)*
                  (ORDER BY sortItem (COMMA sortItem)*)?
              )? RIGHT_PAREN
            (OVER windowSpec)?
    ;

functionIdentifier
    : (dbName=identifier DOT)? functionNameIdentifier
    ;

functionNameIdentifier
    : identifier
    | ADD
    | CONNECTION_ID
    | CURRENT_CATALOG
    | CURRENT_USER
    | DATABASE
    | IF
    | LEFT
    | LIKE
    | PASSWORD
    | REGEXP
    | RIGHT
    | SCHEMA
    | SESSION_USER
    | TRIM
    | USER
    ;

windowSpec
    // todo: name for windowRef; we haven't support it
    // : name=identifier
    // | LEFT_PAREN name=identifier RIGHT_PAREN
    : LEFT_PAREN
        partitionClause?
        sortClause?
        windowFrame?
        RIGHT_PAREN
    ;

windowFrame
    : frameUnits start=frameBoundary
    | frameUnits BETWEEN start=frameBoundary AND end=frameBoundary
    ;

frameUnits
    : ROWS
    | RANGE
    ;

frameBoundary
    : UNBOUNDED boundType=(PRECEDING | FOLLOWING)
    | boundType=CURRENT ROW
    | expression boundType=(PRECEDING | FOLLOWING)
    ;

qualifiedName
    : identifier (DOT identifier)*
    ;

specifiedPartition
    : TEMPORARY? PARTITION (identifier | identifierList)
    | TEMPORARY? PARTITIONS identifierList
    ;

constant
    : NULL                                                                                     #nullLiteral
    | type=(DATE | DATEV1 | DATEV2 | TIMESTAMP) STRING_LITERAL                                 #typeConstructor
    | number                                                                                   #numericLiteral
    | booleanValue                                                                             #booleanLiteral
    | BINARY? STRING_LITERAL                                                                   #stringLiteral
    | LEFT_BRACKET (items+=constant)? (COMMA items+=constant)* RIGHT_BRACKET                   #arrayLiteral
    | LEFT_BRACE (items+=constant COLON items+=constant)?
       (COMMA items+=constant COLON items+=constant)* RIGHT_BRACE                              #mapLiteral
    | LEFT_BRACE items+=constant (COMMA items+=constant)* RIGHT_BRACE                          #structLiteral
    | PLACEHOLDER                                                                              #placeholder
    ;

comparisonOperator
    : EQ | NEQ | LT | LTE | GT | GTE | NSEQ
    ;

booleanValue
    : TRUE | FALSE
    ;

whenClause
    : WHEN condition=expression THEN result=expression
    ;

interval
    : INTERVAL value=expression unit=unitIdentifier
    ;

unitIdentifier
	: YEAR | QUARTER | MONTH | WEEK | DAY | HOUR | MINUTE | SECOND
    ;

dataTypeWithNullable
    : dataType ((NOT)? NULL)?
    ;

dataType
    : complex=ARRAY LT dataType GT                                  #complexDataType
    | complex=MAP LT dataType COMMA dataType GT                     #complexDataType
    | complex=STRUCT LT complexColTypeList GT                       #complexDataType
    | AGG_STATE LT functionNameIdentifier
        LEFT_PAREN dataTypes+=dataTypeWithNullable
        (COMMA dataTypes+=dataTypeWithNullable)* RIGHT_PAREN GT     #aggStateDataType
    | primitiveColType (LEFT_PAREN (INTEGER_VALUE | ASTERISK)
      (COMMA INTEGER_VALUE)* RIGHT_PAREN)?                          #primitiveDataType
    ;

primitiveColType
    : type=TINYINT
    | type=SMALLINT
    | type=(INT | INTEGER)
    | type=BIGINT
    | type=LARGEINT
    | type=BOOLEAN
    | type=FLOAT
    | type=DOUBLE
    | type=DATE
    | type=DATETIME
    | type=TIME
    | type=DATEV2
    | type=DATETIMEV2
    | type=DATEV1
    | type=DATETIMEV1
    | type=BITMAP
    | type=QUANTILE_STATE
    | type=HLL
    | type=AGG_STATE
    | type=STRING
    | type=JSON
    | type=JSONB
    | type=TEXT
    | type=VARCHAR
    | type=CHAR
    | type=DECIMAL
    | type=DECIMALV2
    | type=DECIMALV3
    | type=IPV4
    | type=IPV6
    | type=VARIANT
    | type=ALL
    ;

complexColTypeList
    : complexColType (COMMA complexColType)*
    ;

complexColType
    : identifier COLON dataType commentSpec?
    ;

commentSpec
    : COMMENT STRING_LITERAL
    ;

sample
    : TABLESAMPLE LEFT_PAREN sampleMethod? RIGHT_PAREN (REPEATABLE seed=INTEGER_VALUE)?
    ;

sampleMethod
    : percentage=INTEGER_VALUE PERCENT                              #sampleByPercentile
    | INTEGER_VALUE ROWS                                            #sampleByRows
    ;

tableSnapshot
    : FOR VERSION AS OF version=INTEGER_VALUE
    | FOR TIME AS OF time=STRING_LITERAL
    ;

// this rule is used for explicitly capturing wrong identifiers such as test-table, which should actually be `test-table`
// replace identifier with errorCapturingIdentifier where the immediate follow symbol is not an expression, otherwise
// valid expressions such as "a-b" can be recognized as an identifier
errorCapturingIdentifier
    : identifier errorCapturingIdentifierExtra
    ;

// extra left-factoring grammar
errorCapturingIdentifierExtra
    : (SUBTRACT identifier)+ #errorIdent
    |                        #realIdent
    ;

identifier
    : strictIdentifier
    ;

strictIdentifier
    : IDENTIFIER              #unquotedIdentifier
    | quotedIdentifier        #quotedIdentifierAlternative
    | nonReserved             #unquotedIdentifier
    ;

quotedIdentifier
    : BACKQUOTED_IDENTIFIER
    ;

number
    : SUBTRACT? INTEGER_VALUE                    #integerLiteral
    | SUBTRACT? (EXPONENT_VALUE | DECIMAL_VALUE) #decimalLiteral
    ;

// there are 1 kinds of keywords in Doris.
// - Non-reserved keywords:
//     normal version of non-reserved keywords.
// The non-reserved keywords are listed in `nonReserved`.
// TODO: need to stay consistent with the legacy
nonReserved
//--DEFAULT-NON-RESERVED-START
    : ACTIONS
    | AFTER
    | AGG_STATE
    | AGGREGATE
    | ALIAS
    | ALWAYS
    | ANALYZED
    | ARRAY
    | AT
    | AUTHORS
    | AUTO_INCREMENT
    | BACKENDS
    | BACKUP
    | BEGIN
    | BELONG
    | BIN
    | BITAND
    | BITMAP
    | BITMAP_EMPTY
    | BITMAP_UNION
    | BITOR
    | BITXOR
    | BLOB
    | BOOLEAN
    | BRIEF
    | BROKER
    | BUCKETS
    | BUILD
    | BUILTIN
    | BULK
    | CACHE
    | CACHED
    | CALL
    | CATALOG
    | CATALOGS
    | CHAIN
    | CHAR
    | CHARSET
    | CHECK
    | CLUSTER
    | CLUSTERS
    | COLLATION
    | COLLECT
    | COLOCATE
    | COLUMNS
    | COMMENT
    | COMMENT_START
    | COMMIT
    | COMMITTED
    | COMPACT
    | COMPLETE
    | COMPRESS_TYPE
    | COMPUTE
    | CONDITIONS
    | CONFIG
    | CONNECTION
    | CONNECTION_ID
    | CONSISTENT
    | CONSTRAINTS
    | CONVERT
    | CONVERT_LSC
    | COPY
    | COUNT
    | CREATION
    | CRON
    | CURRENT_CATALOG
    | CURRENT_DATE
    | CURRENT_TIME
    | CURRENT_TIMESTAMP
    | CURRENT_USER
    | DATA
    | DATE
    | DATETIME
    | DATETIMEV1
    | DATETIMEV2
    | DATEV1
    | DATEV2
    | DAY
    | DECIMAL
    | DECIMALV2
    | DECIMALV3
    | DEFERRED
    | DEMAND
    | DIAGNOSE
    | DIAGNOSIS
    | DISTINCTPC
    | DISTINCTPCSA
    | DO
    | DORIS_INTERNAL_TABLE_ID
    | DUAL
    | DYNAMIC
    | E
    | ENABLE
    | ENCRYPTKEY
    | ENCRYPTKEYS
    | END
    | ENDS
    | ENGINE
    | ENGINES
    | ERRORS
    | EVENTS
    | EVERY
    | EXCLUDE
    | EXPIRED
    | EXTERNAL
    | FAILED_LOGIN_ATTEMPTS
    | FAST
    | FEATURE
    | FIELDS
    | FILE
    | FILTER
    | FIRST
    | FORMAT
    | FREE
    | FRONTENDS
    | FUNCTION
    | GENERATED
    | GENERIC
    | GLOBAL
    | GRAPH
    | GROUPING
    | GROUPS
    | HASH
    | HDFS
    | HELP
    | HINT_END
    | HINT_START
    | HISTOGRAM
    | HLL_UNION
    | HOSTNAME
    | HOTSPOT
    | HOUR
    | HUB
    | IDENTIFIED
    | IGNORE
    | IMMEDIATE
    | INCREMENTAL
    | INDEXES
    | INVERTED
    | IPV4
    | IPV6
    | IS_NOT_NULL_PRED
    | IS_NULL_PRED
    | ISNULL
    | ISOLATION
    | JOB
    | JOBS
    | JSON
    | JSONB
    | LABEL
    | LAST
    | LDAP
    | LDAP_ADMIN_PASSWORD
    | LEFT_BRACE
    | LESS
    | LEVEL
    | LINES
    | LINK
    | LOCAL
    | LOCALTIME
    | LOCALTIMESTAMP
    | LOCATION
    | LOCK
    | LOGICAL
    | MANUAL
    | MAP
    | MATCH_ALL
    | MATCH_ANY
    | MATCH_PHRASE
    | MATCH_PHRASE_EDGE
    | MATCH_PHRASE_PREFIX
    | MATCH_REGEXP
    | MATERIALIZED
    | MAX
    | MEMO
    | MERGE
    | MIGRATE
    | MIGRATIONS
    | MIN
    | MINUTE
    | MODIFY
    | MONTH
    | MTMV
    | NAME
    | NAMES
    | NEGATIVE
    | NEVER
    | NEXT
    | NGRAM_BF
    | NO
    | NON_NULLABLE
    | NULLS
    | OF
    | OFFSET
    | ONLY
    | OPEN
    | OPTIMIZED
    | PARAMETER
    | PARSED
    | PASSWORD
    | PASSWORD_EXPIRE
    | PASSWORD_HISTORY
    | PASSWORD_LOCK_TIME
    | PASSWORD_REUSE
    | PARTITIONS
    | PATH
    | PAUSE
    | PERCENT
    | PERIOD
    | PERMISSIVE
    | PHYSICAL
    | PI
    | PLAN
    | PLUGIN
    | PLUGINS
    | POLICY
    | PRIVILEGES
    | PROC
    | PROCESS
    | PROCESSLIST
    | PROFILE
    | PROPERTIES
    | PROPERTY
    | QUANTILE_STATE
	| QUANTILE_UNION
	| QUARTER
    | QUERY
    | QUOTA
    | QUALIFY
    | QUEUED
    | RANDOM
    | RECENT
    | RECOVER
    | RECYCLE
    | REFRESH
    | REPEATABLE
    | REPLACE
    | REPLACE_IF_NOT_NULL
    | REPLAYER
    | REPOSITORIES
    | REPOSITORY
    | RESOURCE
    | RESOURCES
    | RESTORE
    | RESTRICTIVE
    | RESUME
    | RETURNS
    | REWRITTEN
    | RIGHT_BRACE
    | RLIKE
    | ROLLBACK
    | ROLLUP
    | ROUTINE
    | S3
    | SAMPLE
    | SCHEDULE
    | SCHEDULER
    | SCHEMA
    | SECOND
    | SERIALIZABLE
    | SET_SESSION_VARIABLE
    | SESSION
    | SESSION_USER
    | SHAPE
    | SKEW
    | SNAPSHOT
    | SONAME
    | SPLIT
    | SQL
    | STAGE
    | STAGES
    | START
    | STARTS
    | STATS
    | STATUS
    | STOP
    | STORAGE
    | STREAM
    | STREAMING
    | STRING
    | STRUCT
    | SUM
    | TABLES
    | TASK
    | TASKS
    | TEMPORARY
    | TEXT
    | THAN
    | TIME
    | TIMESTAMP
    | TRANSACTION
    | TREE
    | TRIGGERS
    | TRUNCATE
    | TYPE
    | TYPES
    | UNCOMMITTED
    | UNLOCK
    | UNSET
    | UP
    | USER
    | VALUE
    | VARCHAR
    | VARIABLE
    | VARIABLES
    | VARIANT
    | VAULT
    | VAULTS
    | VERBOSE
    | VERSION
    | VIEW
    | VIEWS
    | WARM
    | WARNINGS
    | WEEK
    | WORK
    | YEAR
//--DEFAULT-NON-RESERVED-END
    ;<|MERGE_RESOLUTION|>--- conflicted
+++ resolved
@@ -252,13 +252,10 @@
             QUOTA (quota=identifier | INTEGER_VALUE)                                        #alterDatabaseSetQuota
     | ALTER SYSTEM RENAME COMPUTE GROUP name=identifier newName=identifier                  #alterSystemRenameComputeGroup
     | ALTER REPOSITORY name=identifier properties=propertyClause?                           #alterRepository
-<<<<<<< HEAD
     | ALTER ROUTINE LOAD FOR name=multipartIdentifier properties=propertyClause?
             (FROM type=identifier LEFT_PAREN propertyItemList RIGHT_PAREN)?                 #alterRoutineLoad
-=======
     | ALTER USER (IF EXISTS)? grantUserIdentify
         passwordOption (COMMENT STRING_LITERAL)?                                            #alterUser
->>>>>>> 692c422f
     ;
 
 supportedDropStatement
@@ -643,15 +640,10 @@
     | ALTER RESOURCE name=identifierOrText properties=propertyClause?               #alterResource
     | ALTER COLOCATE GROUP name=multipartIdentifier
         SET LEFT_PAREN propertyItemList RIGHT_PAREN                                 #alterColocateGroup
-<<<<<<< HEAD
-    | ALTER USER (IF EXISTS)? grantUserIdentify
-        passwordOption (COMMENT STRING_LITERAL)?                                    #alterUser
-=======
     | ALTER ROUTINE LOAD FOR name=multipartIdentifier properties=propertyClause?
             (FROM type=identifier LEFT_PAREN propertyItemList RIGHT_PAREN)?         #alterRoutineLoad
     | ALTER STORAGE POLICY name=identifierOrText
         properties=propertyClause                                                   #alterStoragePlicy
->>>>>>> 692c422f
     ;
 
 alterSystemClause
