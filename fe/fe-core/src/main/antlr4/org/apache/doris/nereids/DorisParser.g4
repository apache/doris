// Licensed to the Apache Software Foundation (ASF) under one
// or more contributor license agreements.  See the NOTICE file
// distributed with this work for additional information
// regarding copyright ownership.  The ASF licenses this file
// to you under the Apache License, Version 2.0 (the
// "License"); you may not use this file except in compliance
// with the License.  You may obtain a copy of the License at
//
//   http://www.apache.org/licenses/LICENSE-2.0
//
// Unless required by applicable law or agreed to in writing,
// software distributed under the License is distributed on an
// "AS IS" BASIS, WITHOUT WARRANTIES OR CONDITIONS OF ANY
// KIND, either express or implied.  See the License for the
// specific language governing permissions and limitations
// under the License.

// Copied from Apache Spark and modified for Apache Doris

parser grammar DorisParser;

options { tokenVocab = DorisLexer; }

@members {
    public boolean doris_legacy_SQL_syntax = true;
}

multiStatements
    : SEMICOLON* statement? (SEMICOLON+ statement)* SEMICOLON* EOF
    ;

singleStatement
    : SEMICOLON* statement? SEMICOLON* EOF
    ;

statement
    : statementBase # statementBaseAlias
    | CALL name=multipartIdentifier LEFT_PAREN (expression (COMMA expression)*)? RIGHT_PAREN #callProcedure
    | (ALTER | CREATE (OR REPLACE)? | REPLACE) (PROCEDURE | PROC) name=multipartIdentifier LEFT_PAREN .*? RIGHT_PAREN .*? #createProcedure
    | DROP (PROCEDURE | PROC) (IF EXISTS)? name=multipartIdentifier #dropProcedure
    | SHOW (PROCEDURE | FUNCTION) STATUS (LIKE pattern=valueExpression | whereClause)? #showProcedureStatus
    | SHOW CREATE PROCEDURE name=multipartIdentifier #showCreateProcedure
    // FIXME: like should be wildWhere? FRONTEND should not contain FROM backendid
    | ADMIN? SHOW type=(FRONTEND | BACKEND) CONFIG (LIKE pattern=valueExpression)? (FROM backendId=INTEGER_VALUE)? #showConfig
    ;

statementBase
    : explain? query outFileClause?     #statementDefault
    | supportedDmlStatement             #supportedDmlStatementAlias
    | supportedCreateStatement          #supportedCreateStatementAlias
    | supportedAlterStatement           #supportedAlterStatementAlias
    | materializedViewStatement         #materializedViewStatementAlias
    | supportedJobStatement             #supportedJobStatementAlias
    | constraintStatement               #constraintStatementAlias
    | supportedCleanStatement           #supportedCleanStatementAlias
    | supportedDescribeStatement        #supportedDescribeStatementAlias
    | supportedDropStatement            #supportedDropStatementAlias
    | supportedSetStatement             #supportedSetStatementAlias
    | supportedUnsetStatement           #supportedUnsetStatementAlias
    | supportedRefreshStatement         #supportedRefreshStatementAlias
    | supportedShowStatement            #supportedShowStatementAlias
    | supportedLoadStatement            #supportedLoadStatementAlias
    | supportedCancelStatement          #supportedCancelStatementAlias
    | supportedRecoverStatement         #supportedRecoverStatementAlias
    | supportedAdminStatement           #supportedAdminStatementAlias
    | supportedUseStatement             #supportedUseStatementAlias
    | supportedOtherStatement           #supportedOtherStatementAlias
    | supportedKillStatement            #supportedKillStatementAlias
    | supportedStatsStatement           #supportedStatsStatementAlias
    | supportedTransactionStatement     #supportedTransactionStatementAlias
    | supportedGrantRevokeStatement     #supportedGrantRevokeStatementAlias
    | unsupportedStatement              #unsupported
    ;

unsupportedStatement
    : unsupportedUseStatement
    | unsupportedCreateStatement
    | unsupportedDropStatement
    | unsupportedStatsStatement
    | unsupportedAlterStatement
    | unsupportedGrantRevokeStatement
    | unsupportedAdminStatement
    | unsupportedCancelStatement
    | unsupportedRefreshStatement
    | unsupportedLoadStatement
    | unsupportedShowStatement
    | unsupportedOtherStatement
    ;

materializedViewStatement
    : CREATE MATERIALIZED VIEW (IF NOT EXISTS)? mvName=multipartIdentifier
        (LEFT_PAREN cols=simpleColumnDefs RIGHT_PAREN)? buildMode?
        (REFRESH refreshMethod? refreshTrigger?)?
        ((DUPLICATE)? KEY keys=identifierList)?
        (COMMENT STRING_LITERAL)?
        (PARTITION BY LEFT_PAREN mvPartition RIGHT_PAREN)?
        (DISTRIBUTED BY (HASH hashKeys=identifierList | RANDOM)
        (BUCKETS (INTEGER_VALUE | AUTO))?)?
        propertyClause?
        AS query                                                                                #createMTMV
    | REFRESH MATERIALIZED VIEW mvName=multipartIdentifier (partitionSpec | COMPLETE | AUTO)    #refreshMTMV
    | ALTER MATERIALIZED VIEW mvName=multipartIdentifier ((RENAME newName=identifier)
        | (REFRESH (refreshMethod | refreshTrigger | refreshMethod refreshTrigger))
        | REPLACE WITH MATERIALIZED VIEW newName=identifier propertyClause?
        | (SET  LEFT_PAREN fileProperties=propertyItemList RIGHT_PAREN))                        #alterMTMV
    | DROP MATERIALIZED VIEW (IF EXISTS)? mvName=multipartIdentifier
        (ON tableName=multipartIdentifier)?                                                     #dropMTMV
    | PAUSE MATERIALIZED VIEW JOB ON mvName=multipartIdentifier                                 #pauseMTMV
    | RESUME MATERIALIZED VIEW JOB ON mvName=multipartIdentifier                                #resumeMTMV
    | CANCEL MATERIALIZED VIEW TASK taskId=INTEGER_VALUE ON mvName=multipartIdentifier          #cancelMTMVTask
    | SHOW CREATE MATERIALIZED VIEW mvName=multipartIdentifier                                  #showCreateMTMV
    ;
supportedJobStatement
    : CREATE JOB label=multipartIdentifier ON SCHEDULE
        (
            (EVERY timeInterval=INTEGER_VALUE timeUnit=identifier
            (STARTS (startTime=STRING_LITERAL | CURRENT_TIMESTAMP))?
            (ENDS endsTime=STRING_LITERAL)?)
            |
            (AT (atTime=STRING_LITERAL | CURRENT_TIMESTAMP)))
        commentSpec?
        DO supportedDmlStatement                                                                                                             #createScheduledJob
   | PAUSE JOB WHERE (jobNameKey=identifier) EQ (jobNameValue=STRING_LITERAL)                                                                #pauseJob
   | DROP JOB (IF EXISTS)? WHERE (jobNameKey=identifier) EQ (jobNameValue=STRING_LITERAL)                                                    #dropJob
   | RESUME JOB WHERE (jobNameKey=identifier) EQ (jobNameValue=STRING_LITERAL)                                                               #resumeJob
   | CANCEL TASK WHERE (jobNameKey=identifier) EQ (jobNameValue=STRING_LITERAL) AND (taskIdKey=identifier) EQ (taskIdValue=INTEGER_VALUE)    #cancelJobTask
   ;
constraintStatement
    : ALTER TABLE table=multipartIdentifier
        ADD CONSTRAINT constraintName=errorCapturingIdentifier
        constraint                                                        #addConstraint
    | ALTER TABLE table=multipartIdentifier
        DROP CONSTRAINT constraintName=errorCapturingIdentifier           #dropConstraint
    | SHOW CONSTRAINTS FROM table=multipartIdentifier                     #showConstraint
    ;

supportedDmlStatement
    : explain? cte? INSERT (INTO | OVERWRITE TABLE)
        (tableName=multipartIdentifier | DORIS_INTERNAL_TABLE_ID LEFT_PAREN tableId=INTEGER_VALUE RIGHT_PAREN)
        partitionSpec?  // partition define
        (WITH LABEL labelName=identifier)? cols=identifierList?  // label and columns define
        (LEFT_BRACKET hints=identifierSeq RIGHT_BRACKET)?  // hint define
        query                                                          #insertTable
    | explain? cte? UPDATE tableName=multipartIdentifier tableAlias
        SET updateAssignmentSeq
        fromClause?
        whereClause?                                                   #update
    | explain? cte? DELETE FROM tableName=multipartIdentifier
        partitionSpec? tableAlias
        (USING relations)?
        whereClause?                                                   #delete
    | LOAD LABEL lableName=multipartIdentifier
        LEFT_PAREN dataDescs+=dataDesc (COMMA dataDescs+=dataDesc)* RIGHT_PAREN
        (withRemoteStorageSystem)?
        propertyClause?
        (commentSpec)?                                                 #load
    | EXPORT TABLE tableName=multipartIdentifier
        (PARTITION partition=identifierList)?
        (whereClause)?
        TO filePath=STRING_LITERAL
        (propertyClause)?
        (withRemoteStorageSystem)?                                     #export
    | replayCommand                                                    #replay
    | COPY INTO selectHint? name=multipartIdentifier columns=identifierList? FROM
            (stageAndPattern | (LEFT_PAREN SELECT selectColumnClause
                FROM stageAndPattern whereClause? RIGHT_PAREN))
            properties=propertyClause?                                 #copyInto
    | TRUNCATE TABLE multipartIdentifier specifiedPartition?  FORCE?   #truncateTable
    ;

supportedCreateStatement
    : CREATE (EXTERNAL | TEMPORARY)? TABLE (IF NOT EXISTS)? name=multipartIdentifier
        ((ctasCols=identifierList)? | (LEFT_PAREN columnDefs (COMMA indexDefs)? COMMA? RIGHT_PAREN))
        (ENGINE EQ engine=identifier)?
        ((AGGREGATE | UNIQUE | DUPLICATE) KEY keys=identifierList
        (CLUSTER BY clusterKeys=identifierList)?)?
        (COMMENT STRING_LITERAL)?
        (partition=partitionTable)?
        (DISTRIBUTED BY (HASH hashKeys=identifierList | RANDOM)
        (BUCKETS (INTEGER_VALUE | autoBucket=AUTO))?)?
        (ROLLUP LEFT_PAREN rollupDefs RIGHT_PAREN)?
        properties=propertyClause?
        (BROKER extProperties=propertyClause)?
        (AS query)?                                                       #createTable
    | CREATE (OR REPLACE)? VIEW (IF NOT EXISTS)? name=multipartIdentifier
        (LEFT_PAREN cols=simpleColumnDefs RIGHT_PAREN)?
        (COMMENT STRING_LITERAL)? AS query                                #createView
    | CREATE FILE name=STRING_LITERAL
        ((FROM | IN) database=identifier)? properties=propertyClause            #createFile
    | CREATE (EXTERNAL | TEMPORARY)? TABLE (IF NOT EXISTS)? name=multipartIdentifier
        LIKE existedTable=multipartIdentifier
        (WITH ROLLUP (rollupNames=identifierList)?)?                      #createTableLike
    | CREATE ROLE (IF NOT EXISTS)? name=identifierOrText (COMMENT STRING_LITERAL)?    #createRole
    | CREATE WORKLOAD GROUP (IF NOT EXISTS)?
        name=identifierOrText (FOR computeGroup=identifierOrText)? properties=propertyClause? #createWorkloadGroup
    | CREATE CATALOG (IF NOT EXISTS)? catalogName=identifier
        (WITH RESOURCE resourceName=identifier)?
        (COMMENT STRING_LITERAL)? properties=propertyClause?                    #createCatalog
    | CREATE ROW POLICY (IF NOT EXISTS)? name=identifier
        ON table=multipartIdentifier
        AS type=(RESTRICTIVE | PERMISSIVE)
        TO (user=userIdentify | ROLE roleName=identifierOrText)
        USING LEFT_PAREN booleanExpression RIGHT_PAREN                    #createRowPolicy
    | CREATE STORAGE POLICY (IF NOT EXISTS)?
        name=identifier properties=propertyClause?                              #createStoragePolicy
    | BUILD INDEX name=identifier ON tableName=multipartIdentifier
        partitionSpec?                                                          #buildIndex
    | CREATE INDEX (IF NOT EXISTS)? name=identifier
        ON tableName=multipartIdentifier identifierList
        (USING (BITMAP | NGRAM_BF | INVERTED))?
        properties=propertyClause? (COMMENT STRING_LITERAL)?                    #createIndex
    | CREATE WORKLOAD POLICY (IF NOT EXISTS)? name=identifierOrText
        (CONDITIONS LEFT_PAREN workloadPolicyConditions RIGHT_PAREN)?
        (ACTIONS LEFT_PAREN workloadPolicyActions RIGHT_PAREN)?
        properties=propertyClause?                                              #createWorkloadPolicy
    | CREATE SQL_BLOCK_RULE (IF NOT EXISTS)?
        name=identifier properties=propertyClause?                        #createSqlBlockRule
    | CREATE ENCRYPTKEY (IF NOT EXISTS)? multipartIdentifier AS STRING_LITERAL  #createEncryptkey
    | CREATE statementScope?
            (TABLES | AGGREGATE)? FUNCTION (IF NOT EXISTS)?
            functionIdentifier LEFT_PAREN functionArguments? RIGHT_PAREN
            RETURNS returnType=dataType (INTERMEDIATE intermediateType=dataType)?
            properties=propertyClause?                                              #createUserDefineFunction
    | CREATE statementScope? ALIAS FUNCTION (IF NOT EXISTS)?
            functionIdentifier LEFT_PAREN functionArguments? RIGHT_PAREN
            WITH PARAMETER LEFT_PAREN parameters=identifierSeq? RIGHT_PAREN
            AS expression                                                           #createAliasFunction
    | CREATE USER (IF NOT EXISTS)? grantUserIdentify
            (SUPERUSER | DEFAULT ROLE role=STRING_LITERAL)?
            passwordOption commentSpec?                                             #createUser
    | CREATE (DATABASE | SCHEMA) (IF NOT EXISTS)? name=multipartIdentifier
              properties=propertyClause?                                            #createDatabase
    | CREATE EXTERNAL? RESOURCE (IF NOT EXISTS)?
            name=identifierOrText properties=propertyClause?                        #createResource
    | CREATE DICTIONARY (IF NOT EXISTS)? name = multipartIdentifier
		USING source = multipartIdentifier
		LEFT_PAREN dictionaryColumnDefs RIGHT_PAREN
        LAYOUT LEFT_PAREN layoutType=identifier RIGHT_PAREN
        properties=propertyClause?         # createDictionary
    | CREATE STAGE (IF NOT EXISTS)? name=identifier properties=propertyClause?      #createStage
    ;

dictionaryColumnDefs:
	dictionaryColumnDef (COMMA dictionaryColumnDef)*;

dictionaryColumnDef:
	colName = identifier columnType = (KEY | VALUE) ;

supportedAlterStatement
    : ALTER SYSTEM alterSystemClause                                                        #alterSystem
    | ALTER VIEW name=multipartIdentifier
        ((MODIFY commentSpec) | ((LEFT_PAREN cols=simpleColumnDefs RIGHT_PAREN)? AS query)) #alterView
    | ALTER CATALOG name=identifier RENAME newName=identifier                       #alterCatalogRename
    | ALTER ROLE role=identifierOrText commentSpec                                        #alterRole
    | ALTER STORAGE VAULT name=multipartIdentifier properties=propertyClause                #alterStorageVault
    | ALTER WORKLOAD GROUP name=identifierOrText (FOR computeGroup=identifierOrText)?
        properties=propertyClause?                                                          #alterWorkloadGroup
    | ALTER CATALOG name=identifier SET PROPERTIES
        LEFT_PAREN propertyItemList RIGHT_PAREN                                             #alterCatalogProperties        
    | ALTER WORKLOAD POLICY name=identifierOrText
        properties=propertyClause?                                                          #alterWorkloadPolicy
    | ALTER SQL_BLOCK_RULE name=identifier properties=propertyClause?                       #alterSqlBlockRule
    | ALTER CATALOG name=identifier MODIFY COMMENT comment=STRING_LITERAL                   #alterCatalogComment
    | ALTER DATABASE name=identifier RENAME newName=identifier                              #alterDatabaseRename
    | ALTER STORAGE POLICY name=identifierOrText
        properties=propertyClause                                                           #alterStoragePolicy
    | ALTER TABLE tableName=multipartIdentifier
        alterTableClause (COMMA alterTableClause)*                                          #alterTable
    | ALTER TABLE tableName=multipartIdentifier ADD ROLLUP
        addRollupClause (COMMA addRollupClause)*                                            #alterTableAddRollup
    | ALTER TABLE tableName=multipartIdentifier DROP ROLLUP
        dropRollupClause (COMMA dropRollupClause)*                                          #alterTableDropRollup
    | ALTER TABLE name=multipartIdentifier
        SET LEFT_PAREN propertyItemList RIGHT_PAREN                                         #alterTableProperties
    | ALTER DATABASE name=identifier SET (DATA | REPLICA | TRANSACTION)
            QUOTA (quota=identifier | INTEGER_VALUE)                                        #alterDatabaseSetQuota
    | ALTER DATABASE name=identifier SET PROPERTIES
            LEFT_PAREN propertyItemList RIGHT_PAREN                                         #alterDatabaseProperties
    | ALTER SYSTEM RENAME COMPUTE GROUP name=identifier newName=identifier                  #alterSystemRenameComputeGroup
    | ALTER REPOSITORY name=identifier properties=propertyClause?                           #alterRepository
    | ALTER USER (IF EXISTS)? grantUserIdentify
        passwordOption (COMMENT STRING_LITERAL)?                                            #alterUser
    ;

supportedDropStatement
    : DROP CATALOG RECYCLE BIN WHERE idType=STRING_LITERAL EQ id=INTEGER_VALUE  #dropCatalogRecycleBin
    | DROP ENCRYPTKEY (IF EXISTS)? name=multipartIdentifier                     #dropEncryptkey
    | DROP ROLE (IF EXISTS)? name=identifierOrText                                    #dropRole
    | DROP SQL_BLOCK_RULE (IF EXISTS)? identifierSeq                            #dropSqlBlockRule
    | DROP USER (IF EXISTS)? userIdentify                                       #dropUser
    | DROP STORAGE POLICY (IF EXISTS)? name=identifier                          #dropStoragePolicy
    | DROP WORKLOAD GROUP (IF EXISTS)? name=identifierOrText (FOR computeGroup=identifierOrText)?                    #dropWorkloadGroup
    | DROP CATALOG (IF EXISTS)? name=identifier                                 #dropCatalog
    | DROP FILE name=STRING_LITERAL
        ((FROM | IN) database=identifier)? properties=propertyClause            #dropFile
    | DROP WORKLOAD POLICY (IF EXISTS)? name=identifierOrText                   #dropWorkloadPolicy
    | DROP REPOSITORY name=identifier                                           #dropRepository
    | DROP TABLE (IF EXISTS)? name=multipartIdentifier FORCE?                   #dropTable
    | DROP (DATABASE | SCHEMA) (IF EXISTS)? name=multipartIdentifier FORCE?     #dropDatabase
    | DROP statementScope? FUNCTION (IF EXISTS)?
        functionIdentifier LEFT_PAREN functionArguments? RIGHT_PAREN            #dropFunction
    | DROP INDEX (IF EXISTS)? name=identifier ON tableName=multipartIdentifier  #dropIndex
    | DROP RESOURCE (IF EXISTS)? name=identifierOrText                          #dropResource
    | DROP ROW POLICY (IF EXISTS)? policyName=identifier
        ON tableName=multipartIdentifier
        (FOR (userIdentify | ROLE roleName=identifier))?                        #dropRowPolicy
    | DROP DICTIONARY (IF EXISTS)? name=multipartIdentifier                     #dropDictionary
    | DROP STAGE (IF EXISTS)? name=identifier                                   #dropStage
    ;

supportedShowStatement
    : SHOW statementScope? VARIABLES wildWhere?                         #showVariables
    | SHOW AUTHORS                                                                  #showAuthors
    | SHOW CREATE (DATABASE | SCHEMA) name=multipartIdentifier                      #showCreateDatabase
    | SHOW BACKUP ((FROM | IN) database=identifier)? wildWhere?                     #showBackup
    | SHOW BROKER                                                                   #showBroker
    | SHOW DYNAMIC PARTITION TABLES ((FROM | IN) database=multipartIdentifier)?     #showDynamicPartition
    | SHOW EVENTS ((FROM | IN) database=multipartIdentifier)? wildWhere?            #showEvents
    | SHOW LAST INSERT                                                              #showLastInsert
    | SHOW ((CHAR SET) | CHARSET)                                                   #showCharset
    | SHOW DELETE ((FROM | IN) database=multipartIdentifier)?                       #showDelete
    | SHOW FULL? BUILTIN? FUNCTIONS
        ((FROM | IN) database=multipartIdentifier)? (LIKE STRING_LITERAL)?          #showFunctions
    | SHOW GLOBAL FULL? FUNCTIONS (LIKE STRING_LITERAL)?                            #showGlobalFunctions
    | SHOW ALL? GRANTS                                                              #showGrants
    | SHOW GRANTS FOR userIdentify                                                  #showGrantsForUser
    | SHOW SYNC JOB ((FROM | IN) database=multipartIdentifier)?                     #showSyncJob
    | SHOW SNAPSHOT ON repo=identifier wildWhere?                                   #showSnapshot
    | SHOW LOAD PROFILE loadIdPath=STRING_LITERAL? limitClause?                     #showLoadProfile
    | SHOW CREATE REPOSITORY FOR identifier                                         #showCreateRepository
    | SHOW VIEW
        (FROM |IN) tableName=multipartIdentifier
        ((FROM | IN) database=identifier)?                                          #showView
    | SHOW PLUGINS                                                                  #showPlugins
    | SHOW REPOSITORIES                                                             #showRepositories
    | SHOW ENCRYPTKEYS ((FROM | IN) database=multipartIdentifier)?
        (LIKE STRING_LITERAL)?                                                      #showEncryptKeys
    | SHOW BRIEF? CREATE TABLE name=multipartIdentifier                             #showCreateTable
    | SHOW FULL? PROCESSLIST                                                        #showProcessList
    | SHOW BRIEF? RESTORE ((FROM | IN) database=identifier)? wildWhere?             #showRestore
    | SHOW ROLES                                                                    #showRoles
    | SHOW PARTITION partitionId=INTEGER_VALUE                                      #showPartitionId
    | SHOW PRIVILEGES                                                               #showPrivileges
    | SHOW PROC path=STRING_LITERAL                                                 #showProc
    | SHOW FILE ((FROM | IN) database=multipartIdentifier)?                         #showSmallFiles
    | SHOW STORAGE? ENGINES                                                         #showStorageEngines
    | SHOW CREATE CATALOG name=identifier                                           #showCreateCatalog
    | SHOW CATALOG name=identifier                                                  #showCatalog
    | SHOW CATALOGS wildWhere?                                                      #showCatalogs
    | SHOW PROPERTY (FOR user=identifierOrText)? (LIKE STRING_LITERAL)?                         #showUserProperties
    | SHOW ALL PROPERTIES (LIKE STRING_LITERAL)?                                               #showAllProperties
    | SHOW COLLATION wildWhere?                                                     #showCollation
    | SHOW ROW POLICY (FOR (userIdentify | (ROLE role=identifier)))?                #showRowPolicy
    | SHOW STORAGE POLICY (USING (FOR policy=identifierOrText)?)?                   #showStoragePolicy   
    | SHOW SQL_BLOCK_RULE (FOR ruleName=identifier)?                                #showSqlBlockRule
    | SHOW CREATE VIEW name=multipartIdentifier                                     #showCreateView
    | SHOW DATA TYPES                                                               #showDataTypes
    | SHOW DATA (ALL)? (FROM tableName=multipartIdentifier)?
        sortClause? propertyClause?                                                 #showData
    | SHOW CREATE MATERIALIZED VIEW mvName=identifier
        ON tableName=multipartIdentifier                                            #showCreateMaterializedView
    | SHOW (WARNINGS | ERRORS) limitClause?                                         #showWarningErrors
    | SHOW COUNT LEFT_PAREN ASTERISK RIGHT_PAREN (WARNINGS | ERRORS)                #showWarningErrorCount
    | SHOW BACKENDS                                                                 #showBackends
    | SHOW STAGES                                                                   #showStages
    | SHOW REPLICA DISTRIBUTION FROM baseTableRef                                   #showReplicaDistribution
    | SHOW RESOURCES wildWhere? sortClause? limitClause?                            #showResources
    | SHOW STREAM? LOAD ((FROM | IN) database=identifier)? wildWhere?
        sortClause? limitClause?                                                    #showLoad
    | SHOW FULL? TRIGGERS ((FROM | IN) database=multipartIdentifier)? wildWhere?    #showTriggers
    | SHOW TABLET DIAGNOSIS tabletId=INTEGER_VALUE                                  #showDiagnoseTablet
    | SHOW OPEN TABLES ((FROM | IN) database=multipartIdentifier)? wildWhere?       #showOpenTables
    | SHOW FRONTENDS name=identifier?                                               #showFrontends
    | SHOW DATABASE databaseId=INTEGER_VALUE                                        #showDatabaseId
    | SHOW TABLE tableId=INTEGER_VALUE                                              #showTableId
    | SHOW TRASH (ON backend=STRING_LITERAL)?                                       #showTrash
    | SHOW (CLUSTERS | (COMPUTE GROUPS))                                            #showClusters    
    | SHOW statementScope? STATUS                                                   #showStatus
    | SHOW WHITELIST                                                                #showWhitelist
    | SHOW TABLETS BELONG
        tabletIds+=INTEGER_VALUE (COMMA tabletIds+=INTEGER_VALUE)*                  #showTabletsBelong
    | SHOW DATA SKEW FROM baseTableRef                                              #showDataSkew
    | SHOW TABLE CREATION ((FROM | IN) database=multipartIdentifier)?
        (LIKE STRING_LITERAL)?                                                      #showTableCreation
    | SHOW TABLET STORAGE FORMAT VERBOSE?                                           #showTabletStorageFormat
    | SHOW QUERY PROFILE queryIdPath=STRING_LITERAL? limitClause?                   #showQueryProfile
    | SHOW CONVERT_LSC ((FROM | IN) database=multipartIdentifier)?                  #showConvertLsc
    | SHOW FULL? TABLES ((FROM | IN) database=multipartIdentifier)? wildWhere?      #showTables
    | SHOW FULL? VIEWS ((FROM | IN) database=multipartIdentifier)? wildWhere?       #showViews
    | SHOW TABLE STATUS ((FROM | IN) database=multipartIdentifier)? wildWhere?      #showTableStatus
    | SHOW (DATABASES | SCHEMAS) (FROM catalog=identifier)? wildWhere?              #showDatabases
    | SHOW TABLETS FROM tableName=multipartIdentifier partitionSpec?
        wildWhere? sortClause? limitClause?                                         #showTabletsFromTable
    | SHOW CATALOG RECYCLE BIN (WHERE expression)?                                  #showCatalogRecycleBin
    | SHOW TABLET tabletId=INTEGER_VALUE                                            #showTabletId
    | SHOW DICTIONARIES wildWhere?                                                  #showDictionaries
    | SHOW STORAGE (VAULT | VAULTS)                                                 #showStorageVault
    | SHOW QUERY STATS ((FOR database=identifier)
            | (FROM tableName=multipartIdentifier (ALL VERBOSE?)?))?                #showQueryStats
    ;

supportedLoadStatement
    : SYNC                                                                          #sync
    | createRoutineLoad                                                             #createRoutineLoadAlias
    | SHOW ALL? CREATE ROUTINE LOAD FOR label=multipartIdentifier                   #showCreateRoutineLoad
    | PAUSE ROUTINE LOAD FOR label=multipartIdentifier                              #pauseRoutineLoad
    | PAUSE ALL ROUTINE LOAD                                                        #pauseAllRoutineLoad
    | RESUME ROUTINE LOAD FOR label=multipartIdentifier                             #resumeRoutineLoad
    | RESUME ALL ROUTINE LOAD                                                       #resumeAllRoutineLoad
    | STOP ROUTINE LOAD FOR label=multipartIdentifier                               #stopRoutineLoad
    | STOP SYNC JOB name=multipartIdentifier                                        #stopDataSyncJob
    | RESUME SYNC JOB name=multipartIdentifier                                      #resumeDataSyncJob
    | PAUSE SYNC JOB name=multipartIdentifier                                       #pauseDataSyncJob
    | CREATE SYNC label=multipartIdentifier
          LEFT_PAREN channelDescriptions RIGHT_PAREN
          FROM BINLOG LEFT_PAREN propertyItemList RIGHT_PAREN
          properties=propertyClause?                                                #createDataSyncJob
    ;

supportedOtherStatement
    : HELP mark=identifierOrText                                                    #help
    | UNLOCK TABLES                                                                 #unlockTables
    ;

supportedKillStatement
    : KILL (CONNECTION)? INTEGER_VALUE                                              #killConnection
    | KILL QUERY (INTEGER_VALUE | STRING_LITERAL)                                   #killQuery
    ;

unsupportedOtherStatement 
    : INSTALL PLUGIN FROM source=identifierOrText properties=propertyClause?        #installPlugin
    | UNINSTALL PLUGIN name=identifierOrText                                        #uninstallPlugin
    | LOCK TABLES (lockTable (COMMA lockTable)*)?                                   #lockTables 
    | WARM UP (CLUSTER | COMPUTE GROUP) destination=identifier WITH
        ((CLUSTER | COMPUTE GROUP) source=identifier |
            (warmUpItem (AND warmUpItem)*)) FORCE?                                  #warmUpCluster
    | BACKUP SNAPSHOT label=multipartIdentifier TO repo=identifier
        ((ON | EXCLUDE) LEFT_PAREN baseTableRef (COMMA baseTableRef)* RIGHT_PAREN)?
        properties=propertyClause?                                                  #backup
    | RESTORE SNAPSHOT label=multipartIdentifier FROM repo=identifier
        ((ON | EXCLUDE) LEFT_PAREN baseTableRef (COMMA baseTableRef)* RIGHT_PAREN)?
        properties=propertyClause?                                                  #restore
    | START TRANSACTION (WITH CONSISTENT SNAPSHOT)?                                 #unsupportedStartTransaction
    ;

warmUpItem
    : TABLE tableName=multipartIdentifier (PARTITION partitionName=identifier)?
    ;

lockTable
    : name=multipartIdentifier (AS alias=identifierOrText)?
        (READ (LOCAL)? | (LOW_PRIORITY)? WRITE)
    ;

unsupportedShowStatement
<<<<<<< HEAD
    : SHOW OPEN TABLES ((FROM | IN) database=multipartIdentifier)? wildWhere?       #showOpenTables
=======
    : SHOW STORAGE (VAULT | VAULTS)                                                 #showStorageVault
>>>>>>> b3d922f4
    | SHOW CREATE MATERIALIZED VIEW name=multipartIdentifier                        #showMaterializedView
    | SHOW CREATE statementScope? FUNCTION functionIdentifier
        LEFT_PAREN functionArguments? RIGHT_PAREN
        ((FROM | IN) database=multipartIdentifier)?                                 #showCreateFunction
    | SHOW FULL? (COLUMNS | FIELDS) (FROM | IN) tableName=multipartIdentifier
        ((FROM | IN) database=multipartIdentifier)? wildWhere?                      #showColumns
    | SHOW LOAD WARNINGS ((((FROM | IN) database=multipartIdentifier)?
        wildWhere? limitClause?) | (ON url=STRING_LITERAL))                         #showLoadWarings
    | SHOW EXPORT ((FROM | IN) database=multipartIdentifier)? wildWhere?
        sortClause? limitClause?                                                    #showExport
    | SHOW ALTER TABLE (ROLLUP | (MATERIALIZED VIEW) | COLUMN)
        ((FROM | IN) database=multipartIdentifier)? wildWhere?
        sortClause? limitClause?                                                    #showAlterTable
    | SHOW TEMPORARY? PARTITIONS FROM tableName=multipartIdentifier
        wildWhere? sortClause? limitClause?                                         #showPartitions
    | SHOW WORKLOAD GROUPS wildWhere?                                               #showWorkloadGroups
    | SHOW TYPECAST ((FROM | IN) database=multipartIdentifier)?                     #showTypeCast
    | SHOW (KEY | KEYS | INDEX | INDEXES)
        (FROM |IN) tableName=multipartIdentifier
        ((FROM | IN) database=multipartIdentifier)?                                 #showIndex
    | SHOW TRANSACTION ((FROM | IN) database=multipartIdentifier)? wildWhere?       #showTransaction
    | SHOW CACHE HOTSPOT tablePath=STRING_LITERAL                                   #showCacheHotSpot
    | SHOW BUILD INDEX ((FROM | IN) database=multipartIdentifier)?
        wildWhere? sortClause? limitClause?                                         #showBuildIndex
    | SHOW REPLICA STATUS FROM baseTableRef wildWhere?                              #showReplicaStatus
    | SHOW COPY ((FROM | IN) database=multipartIdentifier)?
        whereClause? sortClause? limitClause?                                       #showCopy
    | SHOW WARM UP JOB wildWhere?                                                   #showWarmUpJob
    ;

createRoutineLoad
    : CREATE ROUTINE LOAD label=multipartIdentifier (ON table=identifier)?
              (WITH (APPEND | DELETE | MERGE))?
              (loadProperty (COMMA loadProperty)*)? propertyClause? FROM type=identifier
              LEFT_PAREN customProperties=propertyItemList RIGHT_PAREN
              commentSpec?
    ;

unsupportedLoadStatement
    : LOAD mysqlDataDesc
        (PROPERTIES LEFT_PAREN properties=propertyItemList RIGHT_PAREN)?
        (commentSpec)?                                                              #mysqlLoad
    | SHOW ALL? ROUTINE LOAD ((FOR label=multipartIdentifier) | wildWhere?)         #showRoutineLoad
    | SHOW ROUTINE LOAD TASK ((FROM | IN) database=identifier)? wildWhere?          #showRoutineLoadTask
    | SHOW CREATE LOAD FOR label=multipartIdentifier                                #showCreateLoad
    ;

loadProperty
    : COLUMNS TERMINATED BY STRING_LITERAL                                          #separator
    | importColumnsStatement                                                        #importColumns
    | importPrecedingFilterStatement                                                #importPrecedingFilter
    | importWhereStatement                                                          #importWhere
    | importDeleteOnStatement                                                       #importDeleteOn
    | importSequenceStatement                                                       #importSequence
    | partitionSpec                                                                 #importPartitions
    ;

importSequenceStatement
    : ORDER BY identifier
    ;

importDeleteOnStatement
    : DELETE ON booleanExpression
    ;

importWhereStatement
    : WHERE booleanExpression
    ;

importPrecedingFilterStatement
    : PRECEDING FILTER booleanExpression
    ;

importColumnsStatement
    : COLUMNS LEFT_PAREN importColumnDesc (COMMA importColumnDesc)* RIGHT_PAREN
    ;

importColumnDesc
    : name=identifier (EQ booleanExpression)?
    | LEFT_PAREN name=identifier (EQ booleanExpression)? RIGHT_PAREN
    ;

channelDescriptions
    : channelDescription (COMMA channelDescription)*
    ;

channelDescription
    : FROM source=multipartIdentifier INTO destination=multipartIdentifier
        partitionSpec? columnList=identifierList?
    ;

supportedRefreshStatement
    : REFRESH CATALOG name=identifier propertyClause?                               #refreshCatalog
    | REFRESH DATABASE name=multipartIdentifier propertyClause?                     #refreshDatabase
    | REFRESH TABLE name=multipartIdentifier                                        #refreshTable
    | REFRESH DICTIONARY name=multipartIdentifier                                   #refreshDictionary
    ;

supportedCleanStatement
    : CLEAN ALL PROFILE                                                             #cleanAllProfile
    | CLEAN LABEL label=identifier? (FROM | IN) database=identifier                 #cleanLabel
    | CLEAN QUERY STATS ((FOR database=identifier)
        | ((FROM | IN) table=multipartIdentifier))                                  #cleanQueryStats
    | CLEAN ALL QUERY STATS                                                         #cleanAllQueryStats
    ;

unsupportedRefreshStatement
    : REFRESH LDAP (ALL | (FOR user=identifierOrText))                              #refreshLdap
    ;

supportedCancelStatement
    : CANCEL LOAD ((FROM | IN) database=identifier)? wildWhere?                     #cancelLoad
    | CANCEL EXPORT ((FROM | IN) database=identifier)? wildWhere?                   #cancelExport
    | CANCEL WARM UP JOB wildWhere?                                                 #cancelWarmUpJob
    | CANCEL BACKUP ((FROM | IN) database=identifier)?                              #cancelBackup
    | CANCEL RESTORE ((FROM | IN) database=identifier)?                             #cancelRestore
    | CANCEL BUILD INDEX ON tableName=multipartIdentifier
        (LEFT_PAREN jobIds+=INTEGER_VALUE
            (COMMA jobIds+=INTEGER_VALUE)* RIGHT_PAREN)?                            #cancelBuildIndex
    ;

unsupportedCancelStatement
    : CANCEL DECOMMISSION BACKEND hostPorts+=STRING_LITERAL
        (COMMA hostPorts+=STRING_LITERAL)*                                          #cancelDecommisionBackend
    | CANCEL ALTER TABLE (ROLLUP | (MATERIALIZED VIEW) | COLUMN)
        FROM tableName=multipartIdentifier (LEFT_PAREN jobIds+=INTEGER_VALUE
            (COMMA jobIds+=INTEGER_VALUE)* RIGHT_PAREN)?                            #cancelAlterTable
    ;

supportedAdminStatement
    : ADMIN SHOW REPLICA DISTRIBUTION FROM baseTableRef                             #adminShowReplicaDistribution
    | ADMIN REBALANCE DISK (ON LEFT_PAREN backends+=STRING_LITERAL
        (COMMA backends+=STRING_LITERAL)* RIGHT_PAREN)?                             #adminRebalanceDisk
    | ADMIN CANCEL REBALANCE DISK (ON LEFT_PAREN backends+=STRING_LITERAL
        (COMMA backends+=STRING_LITERAL)* RIGHT_PAREN)?                             #adminCancelRebalanceDisk
    | ADMIN DIAGNOSE TABLET tabletId=INTEGER_VALUE                                  #adminDiagnoseTablet
    | ADMIN SHOW REPLICA STATUS FROM baseTableRef (WHERE STATUS EQ|NEQ STRING_LITERAL)?   #adminShowReplicaStatus
    | ADMIN COMPACT TABLE baseTableRef (WHERE TYPE EQ STRING_LITERAL)?              #adminCompactTable
    | ADMIN CHECK tabletList properties=propertyClause?                             #adminCheckTablets
    | ADMIN SHOW TABLET STORAGE FORMAT VERBOSE?                                     #adminShowTabletStorageFormat
    | ADMIN CLEAN TRASH
        (ON LEFT_PAREN backends+=STRING_LITERAL
              (COMMA backends+=STRING_LITERAL)* RIGHT_PAREN)?                       #adminCleanTrash
    | ADMIN SET TABLE name=multipartIdentifier STATUS properties=propertyClause?    #adminSetTableStatus
    | ADMIN SET REPLICA STATUS PROPERTIES LEFT_PAREN propertyItemList RIGHT_PAREN   #adminSetReplicaStatus
    | ADMIN REPAIR TABLE baseTableRef                                               #adminRepairTable
    | ADMIN CANCEL REPAIR TABLE baseTableRef                                        #adminCancelRepairTable
    | ADMIN COPY TABLET tabletId=INTEGER_VALUE properties=propertyClause?           #adminCopyTablet
    ;

supportedRecoverStatement
    : RECOVER DATABASE name=identifier id=INTEGER_VALUE? (AS alias=identifier)?     #recoverDatabase
    | RECOVER TABLE name=multipartIdentifier
        id=INTEGER_VALUE? (AS alias=identifier)?                                    #recoverTable
    | RECOVER PARTITION name=identifier id=INTEGER_VALUE? (AS alias=identifier)?
        FROM tableName=multipartIdentifier                                          #recoverPartition
    ;

unsupportedAdminStatement
    : ADMIN SET REPLICA VERSION PROPERTIES LEFT_PAREN propertyItemList RIGHT_PAREN  #adminSetReplicaVersion
    | ADMIN SET (FRONTEND | (ALL FRONTENDS)) CONFIG
        (LEFT_PAREN propertyItemList RIGHT_PAREN)? ALL?                             #adminSetFrontendConfig
    | ADMIN SET TABLE name=multipartIdentifier
        PARTITION VERSION properties=propertyClause?                                #adminSetPartitionVersion
    ;

baseTableRef
    : multipartIdentifier optScanParams? tableSnapshot? specifiedPartition?
        tabletList? tableAlias sample? relationHint?
    ;

wildWhere
    : LIKE STRING_LITERAL
    | WHERE expression
    ;

supportedTransactionStatement
    : BEGIN (WITH LABEL identifier?)?                                               #transactionBegin
    | COMMIT WORK? (AND NO? CHAIN)? (NO? RELEASE)?                                  #transcationCommit
    | ROLLBACK WORK? (AND NO? CHAIN)? (NO? RELEASE)?                                #transactionRollback
    ;

supportedGrantRevokeStatement
    : GRANT privilegeList ON multipartIdentifierOrAsterisk
        TO (userIdentify | ROLE identifierOrText)                                     #grantTablePrivilege
    | GRANT privilegeList ON
        (RESOURCE | CLUSTER | COMPUTE GROUP | STAGE | STORAGE VAULT | WORKLOAD GROUP)
        identifierOrTextOrAsterisk TO (userIdentify | ROLE identifierOrText)          #grantResourcePrivilege
    | GRANT roles+=identifierOrText (COMMA roles+=identifierOrText)* TO userIdentify  #grantRole
    | REVOKE roles+=identifierOrText (COMMA roles+=identifierOrText)* FROM userIdentify #revokeRole
    ;

unsupportedGrantRevokeStatement
    : REVOKE privilegeList ON multipartIdentifierOrAsterisk
        FROM (userIdentify | ROLE identifierOrText)                                   #revokeTablePrivilege
    | REVOKE privilegeList ON
        (RESOURCE | CLUSTER | COMPUTE GROUP | STAGE | STORAGE VAULT | WORKLOAD GROUP)
        identifierOrTextOrAsterisk FROM (userIdentify | ROLE identifierOrText)        #revokeResourcePrivilege
    ;

privilege
    : name=identifier columns=identifierList?
    | ALL
    ;

privilegeList
    : privilege (COMMA privilege)*
    ;

unsupportedAlterStatement
    : ALTER RESOURCE name=identifierOrText properties=propertyClause?               #alterResource
    | ALTER COLOCATE GROUP name=multipartIdentifier
        SET LEFT_PAREN propertyItemList RIGHT_PAREN                                 #alterColocateGroup
    | ALTER ROUTINE LOAD FOR name=multipartIdentifier properties=propertyClause?
            (FROM type=identifier LEFT_PAREN propertyItemList RIGHT_PAREN)?         #alterRoutineLoad
    | ALTER STORAGE POLICY name=identifierOrText
        properties=propertyClause                                                   #alterStoragePlicy
    ;

alterSystemClause
    : ADD BACKEND hostPorts+=STRING_LITERAL (COMMA hostPorts+=STRING_LITERAL)*
        properties=propertyClause?                                                  #addBackendClause
    | (DROP | DROPP) BACKEND hostPorts+=STRING_LITERAL
        (COMMA hostPorts+=STRING_LITERAL)*                                          #dropBackendClause
    | DECOMMISSION BACKEND hostPorts+=STRING_LITERAL
        (COMMA hostPorts+=STRING_LITERAL)*                                          #decommissionBackendClause
    | ADD OBSERVER hostPort=STRING_LITERAL                                          #addObserverClause
    | DROP OBSERVER hostPort=STRING_LITERAL                                         #dropObserverClause
    | ADD FOLLOWER hostPort=STRING_LITERAL                                          #addFollowerClause
    | DROP FOLLOWER hostPort=STRING_LITERAL                                         #dropFollowerClause
    | ADD BROKER name=identifierOrText hostPorts+=STRING_LITERAL
        (COMMA hostPorts+=STRING_LITERAL)*                                          #addBrokerClause
    | DROP BROKER name=identifierOrText hostPorts+=STRING_LITERAL
        (COMMA hostPorts+=STRING_LITERAL)*                                          #dropBrokerClause
    | DROP ALL BROKER name=identifierOrText                                         #dropAllBrokerClause
    | SET LOAD ERRORS HUB properties=propertyClause?                                #alterLoadErrorUrlClause
    | MODIFY BACKEND hostPorts+=STRING_LITERAL
        (COMMA hostPorts+=STRING_LITERAL)*
        SET LEFT_PAREN propertyItemList RIGHT_PAREN                                 #modifyBackendClause
    | MODIFY (FRONTEND | BACKEND) hostPort=STRING_LITERAL
        HOSTNAME hostName=STRING_LITERAL                                            #modifyFrontendOrBackendHostNameClause
    ;

dropRollupClause
    : rollupName=identifier properties=propertyClause?
    ;

addRollupClause
    : rollupName=identifier columns=identifierList
        (DUPLICATE KEY dupKeys=identifierList)? fromRollup?
        properties=propertyClause?
    ;

alterTableClause
    : ADD COLUMN columnDef columnPosition? toRollup? properties=propertyClause?     #addColumnClause
    | ADD COLUMN LEFT_PAREN columnDefs RIGHT_PAREN
        toRollup? properties=propertyClause?                                        #addColumnsClause
    | DROP COLUMN name=identifier fromRollup? properties=propertyClause?            #dropColumnClause
    | MODIFY COLUMN columnDef columnPosition? fromRollup?
    properties=propertyClause?                                                      #modifyColumnClause
    | ORDER BY identifierList fromRollup? properties=propertyClause?                #reorderColumnsClause
    | ADD TEMPORARY? partitionDef
        (DISTRIBUTED BY (HASH hashKeys=identifierList | RANDOM)
            (BUCKETS (INTEGER_VALUE | autoBucket=AUTO))?)?
        properties=propertyClause?                                                  #addPartitionClause
    | DROP TEMPORARY? PARTITION (IF EXISTS)? partitionName=identifier FORCE?
        (FROM INDEX indexName=identifier)?                                          #dropPartitionClause
    | MODIFY TEMPORARY? PARTITION
        (partitionName=identifier | partitionNames=identifierList
            | LEFT_PAREN ASTERISK RIGHT_PAREN)
        SET LEFT_PAREN partitionProperties=propertyItemList RIGHT_PAREN             #modifyPartitionClause
    | REPLACE partitions=partitionSpec? WITH tempPartitions=partitionSpec?
        FORCE? properties=propertyClause?                                           #replacePartitionClause
    | REPLACE WITH TABLE name=identifier properties=propertyClause?  FORCE?         #replaceTableClause
    | RENAME newName=identifier                                                     #renameClause
    | RENAME ROLLUP name=identifier newName=identifier                              #renameRollupClause
    | RENAME PARTITION name=identifier newName=identifier                           #renamePartitionClause
    | RENAME COLUMN name=identifier newName=identifier                              #renameColumnClause
    | ADD indexDef                                                                  #addIndexClause
    | DROP INDEX (IF EXISTS)? name=identifier                                       #dropIndexClause
    | ENABLE FEATURE name=STRING_LITERAL (WITH properties=propertyClause)?          #enableFeatureClause
    | MODIFY DISTRIBUTION (DISTRIBUTED BY (HASH hashKeys=identifierList | RANDOM)
        (BUCKETS (INTEGER_VALUE | autoBucket=AUTO))?)?                              #modifyDistributionClause
    | MODIFY COMMENT comment=STRING_LITERAL                                         #modifyTableCommentClause
    | MODIFY COLUMN name=identifier COMMENT comment=STRING_LITERAL                  #modifyColumnCommentClause
    | MODIFY ENGINE TO name=identifier properties=propertyClause?                   #modifyEngineClause
    | ADD TEMPORARY? PARTITIONS
        FROM from=partitionValueList TO to=partitionValueList
        INTERVAL INTEGER_VALUE unit=identifier? properties=propertyClause?          #alterMultiPartitionClause
    ;

columnPosition
    : FIRST
    | AFTER position=identifier
    ;

toRollup
    : (TO | IN) rollup=identifier
    ;

fromRollup
    : FROM rollup=identifier
    ;

unsupportedDropStatement
    : DROP VIEW (IF EXISTS)? name=multipartIdentifier                           #dropView
    ;

supportedStatsStatement
    : SHOW AUTO? ANALYZE (jobId=INTEGER_VALUE | tableName=multipartIdentifier)?
        (WHERE (stateKey=identifier) EQ (stateValue=STRING_LITERAL))?           #showAnalyze
    | SHOW QUEUED ANALYZE JOBS tableName=multipartIdentifier?
        (WHERE (stateKey=identifier) EQ (stateValue=STRING_LITERAL))?           #showQueuedAnalyzeJobs
    | SHOW COLUMN HISTOGRAM tableName=multipartIdentifier
        columnList=identifierList                                               #showColumnHistogramStats
    | ANALYZE DATABASE name=multipartIdentifier
        (WITH analyzeProperties)* propertyClause?                               #analyzeDatabase
    | ANALYZE TABLE name=multipartIdentifier partitionSpec?
        columns=identifierList? (WITH analyzeProperties)* propertyClause?       #analyzeTable
    | ALTER TABLE name=multipartIdentifier SET STATS
        LEFT_PAREN propertyItemList RIGHT_PAREN partitionSpec?                  #alterTableStats
    | ALTER TABLE name=multipartIdentifier (INDEX indexName=identifier)?
        MODIFY COLUMN columnName=identifier
        SET STATS LEFT_PAREN propertyItemList RIGHT_PAREN partitionSpec?        #alterColumnStats
    | SHOW INDEX STATS tableName=multipartIdentifier indexId=identifier         #showIndexStats
    | DROP STATS tableName=multipartIdentifier
        columns=identifierList? partitionSpec?                                  #dropStats
    | DROP CACHED STATS tableName=multipartIdentifier                           #dropCachedStats
    | DROP EXPIRED STATS                                                        #dropExpiredStats
    | KILL ANALYZE jobId=INTEGER_VALUE                                          #killAnalyzeJob
    | DROP ANALYZE JOB INTEGER_VALUE                                            #dropAnalyzeJob
    | SHOW TABLE STATS tableName=multipartIdentifier
        partitionSpec? columnList=identifierList?                               #showTableStats
    | SHOW TABLE STATS tableId=INTEGER_VALUE                                    #showTableStats
    ;

unsupportedStatsStatement
    : SHOW COLUMN CACHED? STATS tableName=multipartIdentifier
        columnList=identifierList? partitionSpec?                               #showColumnStats
    | SHOW ANALYZE TASK STATUS jobId=INTEGER_VALUE                              #showAnalyzeTask
    ;

analyzeProperties
    : SYNC
    | INCREMENTAL
    | FULL
    | SQL
    | HISTOGRAM
    | (SAMPLE ((ROWS rows=INTEGER_VALUE) | (PERCENT percent=INTEGER_VALUE)) )
    | (BUCKETS bucket=INTEGER_VALUE)
    | (PERIOD periodInSecond=INTEGER_VALUE)
    | (CRON crontabExpr=STRING_LITERAL)
    ;

unsupportedCreateStatement
    : CREATE (READ ONLY)? REPOSITORY name=identifier WITH storageBackend        #createRepository
    | CREATE STORAGE VAULT (IF NOT EXISTS)?
        name=identifierOrText properties=propertyClause?                        #createStorageVault
    ;

workloadPolicyActions
    : workloadPolicyAction (COMMA workloadPolicyAction)*
    ;

workloadPolicyAction
    : SET_SESSION_VARIABLE STRING_LITERAL
    | identifier (STRING_LITERAL)?
    ;

workloadPolicyConditions
    : workloadPolicyCondition (COMMA workloadPolicyCondition)*
    ;

workloadPolicyCondition
    : metricName=identifier comparisonOperator (number | STRING_LITERAL)
    ;

storageBackend
    : (BROKER | S3 | HDFS | LOCAL) brokerName=identifier?
        ON LOCATION STRING_LITERAL properties=propertyClause?
    ;

passwordOption
    : (PASSWORD_HISTORY (historyDefault=DEFAULT | historyValue=INTEGER_VALUE))?
        (PASSWORD_EXPIRE (expireDefault=DEFAULT | expireNever=NEVER
            | INTERVAL expireValue=INTEGER_VALUE expireTimeUnit=(DAY | HOUR | SECOND)))?
        (PASSWORD_REUSE INTERVAL (reuseDefault=DEFAULT | reuseValue=INTEGER_VALUE DAY))?
        (FAILED_LOGIN_ATTEMPTS attemptsValue=INTEGER_VALUE)?
        (PASSWORD_LOCK_TIME (lockUnbounded=UNBOUNDED
            | lockValue=INTEGER_VALUE lockTimeUint=(DAY | HOUR | SECOND)))?
        (ACCOUNT_LOCK | ACCOUNT_UNLOCK)?
    ;

functionArguments
    : DOTDOTDOT
    | dataTypeList
    | dataTypeList COMMA DOTDOTDOT
    ;

dataTypeList
    : dataType (COMMA dataType)*
    ;

supportedSetStatement
    : SET (optionWithType | optionWithoutType)
        (COMMA (optionWithType | optionWithoutType))*                   #setOptions
    | SET identifier AS DEFAULT STORAGE VAULT                           #setDefaultStorageVault
    | SET PROPERTY (FOR user=identifierOrText)? propertyItemList        #setUserProperties
    | SET statementScope? TRANSACTION
        ( transactionAccessMode
        | isolationLevel
        | transactionAccessMode COMMA isolationLevel
        | isolationLevel COMMA transactionAccessMode)                   #setTransaction
    ;

optionWithType
    : statementScope identifier EQ (expression | DEFAULT)   #setVariableWithType
    ;

optionWithoutType
    : NAMES EQ expression                                               #setNames
    | (CHAR SET | CHARSET) (charsetName=identifierOrText | DEFAULT)     #setCharset
    | NAMES (charsetName=identifierOrText | DEFAULT)
        (COLLATE collateName=identifierOrText | DEFAULT)?               #setCollate
    | PASSWORD (FOR userIdentify)? EQ (pwd=STRING_LITERAL
        | (isPlain=PASSWORD LEFT_PAREN pwd=STRING_LITERAL RIGHT_PAREN)) #setPassword
    | LDAP_ADMIN_PASSWORD EQ (pwd=STRING_LITERAL
        | (PASSWORD LEFT_PAREN pwd=STRING_LITERAL RIGHT_PAREN))         #setLdapAdminPassword
    | variable                                                          #setVariableWithoutType
    ;

variable
    : (DOUBLEATSIGN (statementScope DOT)?)? identifier EQ (expression | DEFAULT) #setSystemVariable
    | ATSIGN identifier EQ expression #setUserVariable
    ;

transactionAccessMode
    : READ (ONLY | WRITE)
    ;

isolationLevel
    : ISOLATION LEVEL ((READ UNCOMMITTED) | (READ COMMITTED) | (REPEATABLE READ) | (SERIALIZABLE))
    ;

supportedUnsetStatement
    : UNSET statementScope? VARIABLE (ALL | identifier)
    | UNSET DEFAULT STORAGE VAULT
    ;

supportedUseStatement
     : SWITCH catalog=identifier                                                      #switchCatalog
     | USE (catalog=identifier DOT)? database=identifier                              #useDatabase
    ;

unsupportedUseStatement
    : USE ((catalog=identifier DOT)? database=identifier)? ATSIGN cluster=identifier #useCloudCluster
    ;

stageAndPattern
    : ATSIGN (stage=identifier | TILDE)
        (LEFT_PAREN pattern=STRING_LITERAL RIGHT_PAREN)?
    ;

supportedDescribeStatement
    : explainCommand FUNCTION tvfName=identifier LEFT_PAREN
        (properties=propertyItemList)? RIGHT_PAREN tableAlias   #describeTableValuedFunction
    | explainCommand multipartIdentifier ALL                    #describeTableAll
    | explainCommand multipartIdentifier specifiedPartition?    #describeTable
    | explainCommand DICTIONARY multipartIdentifier             #describeDictionary
    ;

constraint
    : PRIMARY KEY slots=identifierList
    | UNIQUE slots=identifierList
    | FOREIGN KEY slots=identifierList
        REFERENCES referenceTable=multipartIdentifier
        referencedSlots=identifierList
    ;

partitionSpec
    : TEMPORARY? (PARTITION | PARTITIONS) partitions=identifierList
    | TEMPORARY? PARTITION partition=errorCapturingIdentifier
	| (PARTITION | PARTITIONS) LEFT_PAREN ASTERISK RIGHT_PAREN // for auto detect partition in overwriting
	// TODO: support analyze external table partition spec https://github.com/apache/doris/pull/24154
	// | PARTITIONS WITH RECENT
    ;

partitionTable
    : ((autoPartition=AUTO)? PARTITION BY (RANGE | LIST)? partitionList=identityOrFunctionList
       (LEFT_PAREN (partitions=partitionsDef)? RIGHT_PAREN))
    ;

identityOrFunctionList
    : LEFT_PAREN identityOrFunction (COMMA partitions+=identityOrFunction)* RIGHT_PAREN
    ;

identityOrFunction
    : (identifier | functionCallExpression)
    ;

dataDesc
    : ((WITH)? mergeType)? DATA INFILE LEFT_PAREN filePaths+=STRING_LITERAL (COMMA filePath+=STRING_LITERAL)* RIGHT_PAREN
        INTO TABLE targetTableName=identifier
        (partitionSpec)?
        (COLUMNS TERMINATED BY comma=STRING_LITERAL)?
        (LINES TERMINATED BY separator=STRING_LITERAL)?
        (FORMAT AS format=identifierOrText)?
        (COMPRESS_TYPE AS compressType=identifierOrText)?
        (columns=identifierList)?
        (columnsFromPath=colFromPath)?
        (columnMapping=colMappingList)?
        (preFilter=preFilterClause)?
        (where=whereClause)?
        (deleteOn=deleteOnClause)?
        (sequenceColumn=sequenceColClause)?
        (propertyClause)?
    | ((WITH)? mergeType)? DATA FROM TABLE sourceTableName=identifier
        INTO TABLE targetTableName=identifier
        (PARTITION partition=identifierList)?
        (columnMapping=colMappingList)?
        (where=whereClause)?
        (deleteOn=deleteOnClause)?
        (propertyClause)?
    ;

// -----------------Command accessories-----------------
statementScope
    : (GLOBAL | SESSION | LOCAL)
    ;
    
buildMode
    : BUILD (IMMEDIATE | DEFERRED)
    ;

refreshTrigger
    : ON MANUAL
    | ON SCHEDULE refreshSchedule
    | ON COMMIT
    ;

refreshSchedule
    : EVERY INTEGER_VALUE refreshUnit = identifier (STARTS STRING_LITERAL)?
    ;

refreshMethod
    : COMPLETE | AUTO
    ;

mvPartition
    : partitionKey = identifier
    | partitionExpr = functionCallExpression
    ;

identifierOrText
    : identifier
    | STRING_LITERAL
    ;

identifierOrTextOrAsterisk
    : identifier
    | STRING_LITERAL
    | ASTERISK
    ;

multipartIdentifierOrAsterisk
    : parts+=identifierOrAsterisk (DOT parts+=identifierOrAsterisk)*
    ;

identifierOrAsterisk
    : identifierOrText
    | ASTERISK
    ;

userIdentify
    : user=identifierOrText (ATSIGN (host=identifierOrText
        | LEFT_PAREN host=identifierOrText RIGHT_PAREN))?
    ;

grantUserIdentify
    : userIdentify (IDENTIFIED BY PASSWORD? STRING_LITERAL)?
    ;

explain
    : explainCommand planType?
          level=(VERBOSE | TREE | GRAPH | PLAN | DUMP)?
          PROCESS?
    ;

explainCommand
    : EXPLAIN
    | DESC
    | DESCRIBE
    ;

planType
    : PARSED
    | ANALYZED
    | REWRITTEN | LOGICAL  // same type
    | OPTIMIZED | PHYSICAL   // same type
    | SHAPE
    | MEMO
    | DISTRIBUTED
    | ALL // default type
    ;

replayCommand
    : PLAN REPLAYER replayType;

replayType
    : DUMP query
    | PLAY filePath=STRING_LITERAL;

mergeType
    : APPEND
    | DELETE
    | MERGE
    ;

preFilterClause
    : PRECEDING FILTER expression
    ;

deleteOnClause
    : DELETE ON expression
    ;

sequenceColClause
    : ORDER BY identifier
    ;

colFromPath
    : COLUMNS FROM PATH AS identifierList
    ;

colMappingList
    : SET LEFT_PAREN mappingSet+=mappingExpr (COMMA mappingSet+=mappingExpr)* RIGHT_PAREN
    ;

mappingExpr
    : (mappingCol=identifier EQ expression)
    ;

withRemoteStorageSystem
    : resourceDesc
    | WITH S3 LEFT_PAREN
        brokerProperties=propertyItemList
        RIGHT_PAREN
    | WITH HDFS LEFT_PAREN
        brokerProperties=propertyItemList
        RIGHT_PAREN
    | WITH LOCAL LEFT_PAREN
        brokerProperties=propertyItemList
        RIGHT_PAREN
    | WITH BROKER brokerName=identifierOrText
        (LEFT_PAREN
        brokerProperties=propertyItemList
        RIGHT_PAREN)?
    ;

resourceDesc
    : WITH RESOURCE resourceName=identifierOrText (LEFT_PAREN propertyItemList RIGHT_PAREN)?
    ;

mysqlDataDesc
    : DATA LOCAL?
        INFILE filePath=STRING_LITERAL
        INTO TABLE tableName=multipartIdentifier
        (PARTITION partition=identifierList)?
        (COLUMNS TERMINATED BY comma=STRING_LITERAL)?
        (LINES TERMINATED BY separator=STRING_LITERAL)?
        (skipLines)?
        (columns=identifierList)?
        (colMappingList)?
        (propertyClause)?
    ;

skipLines : IGNORE lines=INTEGER_VALUE LINES | IGNORE lines=INTEGER_VALUE ROWS ;

//  -----------------Query-----------------
// add queryOrganization for parse (q1) union (q2) union (q3) order by keys, otherwise 'order' will be recognized to be
// identifier.

outFileClause
    : INTO OUTFILE filePath=constant
        (FORMAT AS format=identifier)?
        (propertyClause)?
    ;

query
    : cte? queryTerm queryOrganization
    ;

queryTerm
    : queryPrimary                                                         #queryTermDefault
    | left=queryTerm operator=INTERSECT setQuantifier? right=queryTerm     #setOperation
    | left=queryTerm operator=(UNION | EXCEPT | MINUS)
      setQuantifier? right=queryTerm                                       #setOperation
    ;

setQuantifier
    : DISTINCT
    | ALL
    ;

queryPrimary
    : querySpecification                                                   #queryPrimaryDefault
    | LEFT_PAREN query RIGHT_PAREN                                         #subquery
    | inlineTable                                                          #valuesTable
    ;

querySpecification
    : selectClause
      intoClause?
      fromClause?
      whereClause?
      aggClause?
      havingClause?
      qualifyClause?
      {doris_legacy_SQL_syntax}? queryOrganization                         #regularQuerySpecification
    ;

cte
    : WITH aliasQuery (COMMA aliasQuery)*
    ;

aliasQuery
    : identifier columnAliases? AS LEFT_PAREN query RIGHT_PAREN
    ;

columnAliases
    : LEFT_PAREN identifier (COMMA identifier)* RIGHT_PAREN
    ;

selectClause
    : SELECT (DISTINCT|ALL)? selectColumnClause
    ;

selectColumnClause
    : namedExpressionSeq
    ;

whereClause
    : WHERE booleanExpression
    ;

fromClause
    : FROM relations
    ;

// For PL-SQL
intoClause
    : bulkCollectClause? INTO (tableRow | identifier) (COMMA (tableRow | identifier))*
    ;

bulkCollectClause :
       BULK COLLECT
     ;

tableRow :
      identifier LEFT_PAREN INTEGER_VALUE RIGHT_PAREN
    ;

relations
    : relation (COMMA relation)*
    ;

relation
    : relationPrimary joinRelation*
    ;

joinRelation
    : (joinType) JOIN distributeType? right=relationPrimary joinCriteria?
    ;

// Just like `opt_plan_hints` in legacy CUP parser.
distributeType
    : LEFT_BRACKET identifier RIGHT_BRACKET                           #bracketDistributeType
    | HINT_START identifier HINT_END                                  #commentDistributeType
    ;

relationHint
    : LEFT_BRACKET identifier (COMMA identifier)* RIGHT_BRACKET       #bracketRelationHint
    | HINT_START identifier (COMMA identifier)* HINT_END              #commentRelationHint
    ;

aggClause
    : GROUP BY groupingElement
    ;

groupingElement
    : ROLLUP LEFT_PAREN (expression (COMMA expression)*)? RIGHT_PAREN
    | CUBE LEFT_PAREN (expression (COMMA expression)*)? RIGHT_PAREN
    | GROUPING SETS LEFT_PAREN groupingSet (COMMA groupingSet)* RIGHT_PAREN
    | expression (COMMA expression)*
    ;

groupingSet
    : LEFT_PAREN (expression (COMMA expression)*)? RIGHT_PAREN
    ;

havingClause
    : HAVING booleanExpression
    ;

qualifyClause
    : QUALIFY booleanExpression
    ;

selectHint: hintStatements+=hintStatement (COMMA? hintStatements+=hintStatement)* HINT_END;

hintStatement
    : hintName=identifier (LEFT_PAREN parameters+=hintAssignment (COMMA? parameters+=hintAssignment)* RIGHT_PAREN)?
    | (USE_MV | NO_USE_MV) (LEFT_PAREN tableList+=multipartIdentifier (COMMA tableList+=multipartIdentifier)* RIGHT_PAREN)?
    ;

hintAssignment
    : key=identifierOrText (EQ (constantValue=constant | identifierValue=identifier))?
    | constant
    ;

updateAssignment
    : col=multipartIdentifier EQ (expression | DEFAULT)
    ;

updateAssignmentSeq
    : assignments+=updateAssignment (COMMA assignments+=updateAssignment)*
    ;

lateralView
    : LATERAL VIEW functionName=identifier LEFT_PAREN (expression (COMMA expression)*)? RIGHT_PAREN
      tableName=identifier AS columnNames+=identifier (COMMA columnNames+=identifier)*
    ;

queryOrganization
    : sortClause? limitClause?
    ;

sortClause
    : ORDER BY sortItem (COMMA sortItem)*
    ;

sortItem
    :  expression ordering = (ASC | DESC)? (NULLS (FIRST | LAST))?
    ;

limitClause
    : (LIMIT limit=INTEGER_VALUE)
    | (LIMIT limit=INTEGER_VALUE OFFSET offset=INTEGER_VALUE)
    | (LIMIT offset=INTEGER_VALUE COMMA limit=INTEGER_VALUE)
    ;

partitionClause
    : PARTITION BY expression (COMMA expression)*
    ;

joinType
    : INNER?
    | CROSS
    | LEFT OUTER?
    | RIGHT OUTER?
    | FULL OUTER?
    | LEFT SEMI
    | RIGHT SEMI
    | LEFT ANTI
    | RIGHT ANTI
    ;

joinCriteria
    : ON booleanExpression
    | USING identifierList
    ;

identifierList
    : LEFT_PAREN identifierSeq RIGHT_PAREN
    ;

identifierSeq
    : ident+=errorCapturingIdentifier (COMMA ident+=errorCapturingIdentifier)*
    ;

optScanParams
    : ATSIGN funcName=identifier LEFT_PAREN (properties=propertyItemList)? RIGHT_PAREN
    ;

relationPrimary
    : multipartIdentifier optScanParams? materializedViewName? tableSnapshot? specifiedPartition?
       tabletList? tableAlias sample? relationHint? lateralView*                           #tableName
    | LEFT_PAREN query RIGHT_PAREN tableAlias lateralView*                                 #aliasedQuery
    | tvfName=identifier LEFT_PAREN
      (properties=propertyItemList)?
      RIGHT_PAREN tableAlias                                                               #tableValuedFunction
    | LEFT_PAREN relations RIGHT_PAREN                                                     #relationList
    ;

materializedViewName
    : INDEX indexName=identifier
    ;

propertyClause
    : PROPERTIES LEFT_PAREN fileProperties=propertyItemList RIGHT_PAREN
    ;

propertyItemList
    : properties+=propertyItem (COMMA properties+=propertyItem)*
    ;

propertyItem
    : key=propertyKey EQ value=propertyValue
    ;

propertyKey : identifier | constant ;

propertyValue : identifier | constant ;

tableAlias
    : (AS? strictIdentifier identifierList?)?
    ;

multipartIdentifier
    : parts+=errorCapturingIdentifier (DOT parts+=errorCapturingIdentifier)*
    ;

// ----------------Create Table Fields----------
simpleColumnDefs
    : cols+=simpleColumnDef (COMMA cols+=simpleColumnDef)*
    ;

simpleColumnDef
    : colName=identifier (COMMENT comment=STRING_LITERAL)?
    ;

columnDefs
    : cols+=columnDef (COMMA cols+=columnDef)*
    ;

columnDef
    : colName=identifier type=dataType
        KEY?
        (aggType=aggTypeDef)?
        ((GENERATED ALWAYS)? AS LEFT_PAREN generatedExpr=expression RIGHT_PAREN)?
        ((NOT)? nullable=NULL)?
        (AUTO_INCREMENT (LEFT_PAREN autoIncInitValue=number RIGHT_PAREN)?)?
        (DEFAULT (nullValue=NULL | SUBTRACT? INTEGER_VALUE | SUBTRACT? DECIMAL_VALUE | PI | E | BITMAP_EMPTY | stringValue=STRING_LITERAL
           | CURRENT_DATE | defaultTimestamp=CURRENT_TIMESTAMP (LEFT_PAREN defaultValuePrecision=number RIGHT_PAREN)?))?
        (ON UPDATE CURRENT_TIMESTAMP (LEFT_PAREN onUpdateValuePrecision=number RIGHT_PAREN)?)?
        (COMMENT comment=STRING_LITERAL)?
    ;

indexDefs
    : indexes+=indexDef (COMMA indexes+=indexDef)*
    ;

indexDef
    : INDEX (ifNotExists=IF NOT EXISTS)? indexName=identifier cols=identifierList (USING indexType=(BITMAP | INVERTED | NGRAM_BF))? (PROPERTIES LEFT_PAREN properties=propertyItemList RIGHT_PAREN)? (COMMENT comment=STRING_LITERAL)?
    ;

partitionsDef
    : partitions+=partitionDef (COMMA partitions+=partitionDef)*
    ;

partitionDef
    : (lessThanPartitionDef | fixedPartitionDef | stepPartitionDef | inPartitionDef) (LEFT_PAREN partitionProperties=propertyItemList RIGHT_PAREN)?
    ;

lessThanPartitionDef
    : PARTITION (IF NOT EXISTS)? partitionName=identifier VALUES LESS THAN (MAXVALUE | partitionValueList)
    ;

fixedPartitionDef
    : PARTITION (IF NOT EXISTS)? partitionName=identifier VALUES LEFT_BRACKET lower=partitionValueList COMMA upper=partitionValueList RIGHT_PAREN
    ;

stepPartitionDef
    : FROM from=partitionValueList TO to=partitionValueList INTERVAL unitsAmount=INTEGER_VALUE unit=unitIdentifier?
    ;

inPartitionDef
    : PARTITION (IF NOT EXISTS)? partitionName=identifier (VALUES IN ((LEFT_PAREN partitionValueLists+=partitionValueList
        (COMMA partitionValueLists+=partitionValueList)* RIGHT_PAREN) | constants=partitionValueList))?
    ;

partitionValueList
    : LEFT_PAREN values+=partitionValueDef (COMMA values+=partitionValueDef)* RIGHT_PAREN
    ;

partitionValueDef
    : SUBTRACT? INTEGER_VALUE | STRING_LITERAL | MAXVALUE | NULL
    ;

rollupDefs
    : rollups+=rollupDef (COMMA rollups+=rollupDef)*
    ;

rollupDef
    : rollupName=identifier rollupCols=identifierList (DUPLICATE KEY dupKeys=identifierList)? properties=propertyClause?
    ;

aggTypeDef
    : MAX | MIN | SUM | REPLACE | REPLACE_IF_NOT_NULL | HLL_UNION | BITMAP_UNION | QUANTILE_UNION | GENERIC
    ;

tabletList
    : TABLET LEFT_PAREN tabletIdList+=INTEGER_VALUE (COMMA tabletIdList+=INTEGER_VALUE)*  RIGHT_PAREN
    ;


inlineTable
    : VALUES rowConstructor (COMMA rowConstructor)*
    ;

// -----------------Expression-----------------
namedExpression
    : expression (AS? (identifierOrText))?
    ;

namedExpressionSeq
    : namedExpression (COMMA namedExpression)*
    ;

expression
    : booleanExpression
    | lambdaExpression
    ;

lambdaExpression
    : args+=errorCapturingIdentifier ARROW body=booleanExpression
    | LEFT_PAREN
        args+=errorCapturingIdentifier (COMMA args+=errorCapturingIdentifier)+
      RIGHT_PAREN
        ARROW body=booleanExpression
    ;

booleanExpression
    : LOGICALNOT booleanExpression                                                  #logicalNot
    | EXISTS LEFT_PAREN query RIGHT_PAREN                                           #exist
    | (ISNULL | IS_NULL_PRED) LEFT_PAREN valueExpression RIGHT_PAREN                #isnull
    | IS_NOT_NULL_PRED LEFT_PAREN valueExpression RIGHT_PAREN                       #is_not_null_pred
    | valueExpression predicate?                                                    #predicated
    | NOT booleanExpression                                                         #logicalNot
    | left=booleanExpression operator=(AND | LOGICALAND) right=booleanExpression    #logicalBinary
    | left=booleanExpression operator=XOR right=booleanExpression                   #logicalBinary
    | left=booleanExpression operator=OR right=booleanExpression                    #logicalBinary
    | left=booleanExpression operator=DOUBLEPIPES right=booleanExpression           #doublePipes
    ;

rowConstructor
    : LEFT_PAREN (rowConstructorItem (COMMA rowConstructorItem)*)? RIGHT_PAREN
    ;

rowConstructorItem
    : constant // duplicate constant rule for improve the parse of `insert into tbl values`
    | DEFAULT
    | namedExpression
    ;

predicate
    : NOT? kind=BETWEEN lower=valueExpression AND upper=valueExpression
    | NOT? kind=(LIKE | REGEXP | RLIKE) pattern=valueExpression
    | NOT? kind=(MATCH | MATCH_ANY | MATCH_ALL | MATCH_PHRASE | MATCH_PHRASE_PREFIX | MATCH_REGEXP | MATCH_PHRASE_EDGE) pattern=valueExpression
    | NOT? kind=IN LEFT_PAREN query RIGHT_PAREN
    | NOT? kind=IN LEFT_PAREN expression (COMMA expression)* RIGHT_PAREN
    | IS NOT? kind=NULL
    | IS NOT? kind=(TRUE | FALSE)
    ;

valueExpression
    : primaryExpression                                                                      #valueExpressionDefault
    | operator=(SUBTRACT | PLUS | TILDE) valueExpression                                     #arithmeticUnary
    // split arithmeticBinary from 1 to 5 due to they have different operator precedence
    | left=valueExpression operator=HAT right=valueExpression                                #arithmeticBinary
    | left=valueExpression operator=(ASTERISK | SLASH | MOD | DIV) right=valueExpression     #arithmeticBinary
    | left=valueExpression operator=(PLUS | SUBTRACT) right=valueExpression                  #arithmeticBinary
    | left=valueExpression operator=AMPERSAND right=valueExpression                          #arithmeticBinary
    | left=valueExpression operator=PIPE right=valueExpression                               #arithmeticBinary
    | left=valueExpression comparisonOperator right=valueExpression                          #comparison
    ;

primaryExpression
    : name=CURRENT_DATE                                                                        #currentDate
    | name=CURRENT_TIME                                                                        #currentTime
    | name=CURRENT_TIMESTAMP                                                                   #currentTimestamp
    | name=LOCALTIME                                                                           #localTime
    | name=LOCALTIMESTAMP                                                                      #localTimestamp
    | name=CURRENT_USER                                                                        #currentUser
    | name=SESSION_USER                                                                        #sessionUser
    | CASE whenClause+ (ELSE elseExpression=expression)? END                                   #searchedCase
    | CASE value=expression whenClause+ (ELSE elseExpression=expression)? END                  #simpleCase
    | name=CAST LEFT_PAREN expression AS castDataType RIGHT_PAREN                              #cast
    | constant                                                                                 #constantDefault
    | interval                                                                                 #intervalLiteral
    | ASTERISK (exceptOrReplace)*                                                              #star
    | qualifiedName DOT ASTERISK (exceptOrReplace)*                                            #star
    | CHAR LEFT_PAREN
                arguments+=expression (COMMA arguments+=expression)*
                (USING charSet=identifierOrText)?
          RIGHT_PAREN                                                                          #charFunction
    | CONVERT LEFT_PAREN argument=expression USING charSet=identifierOrText RIGHT_PAREN        #convertCharSet
    | CONVERT LEFT_PAREN argument=expression COMMA castDataType RIGHT_PAREN                    #convertType
    | functionCallExpression                                                                   #functionCall
    | value=primaryExpression LEFT_BRACKET index=valueExpression RIGHT_BRACKET                 #elementAt
    | value=primaryExpression LEFT_BRACKET begin=valueExpression
      COLON (end=valueExpression)? RIGHT_BRACKET                                               #arraySlice
    | LEFT_PAREN query RIGHT_PAREN                                                             #subqueryExpression
    | ATSIGN identifierOrText                                                                  #userVariable
    | DOUBLEATSIGN (kind=(GLOBAL | SESSION) DOT)? identifier                                   #systemVariable
    | BINARY? identifier                                                                       #columnReference
    | base=primaryExpression DOT fieldName=identifier                                          #dereference
    | LEFT_PAREN expression RIGHT_PAREN                                                        #parenthesizedExpression
    | KEY (dbName=identifier DOT)? keyName=identifier                                          #encryptKey
    | EXTRACT LEFT_PAREN field=identifier FROM (DATE | TIMESTAMP)?
      source=valueExpression RIGHT_PAREN                                                       #extract
    | primaryExpression COLLATE (identifier | STRING_LITERAL | DEFAULT)                        #collate
    ;

exceptOrReplace
    : EXCEPT  LEFT_PAREN namedExpressionSeq RIGHT_PAREN                                  #except
    | REPLACE LEFT_PAREN namedExpressionSeq RIGHT_PAREN                                  #replace
    ;

castDataType
    : dataType
    |(SIGNED|UNSIGNED) (INT|INTEGER)?
    ;

functionCallExpression
    : functionIdentifier
              LEFT_PAREN (
                  (DISTINCT|ALL)?
                  arguments+=expression (COMMA arguments+=expression)*
                  (ORDER BY sortItem (COMMA sortItem)*)?
              )? RIGHT_PAREN
            (OVER windowSpec)?
    ;

functionIdentifier
    : (dbName=identifier DOT)? functionNameIdentifier
    ;

functionNameIdentifier
    : identifier
    | ADD
    | CONNECTION_ID
    | CURRENT_CATALOG
    | CURRENT_USER
    | DATABASE
    | IF
    | LEFT
    | LIKE
    | PASSWORD
    | REGEXP
    | RIGHT
    | SCHEMA
    | SESSION_USER
    | TRIM
    | USER
    ;

windowSpec
    // todo: name for windowRef; we haven't support it
    // : name=identifier
    // | LEFT_PAREN name=identifier RIGHT_PAREN
    : LEFT_PAREN
        partitionClause?
        sortClause?
        windowFrame?
        RIGHT_PAREN
    ;

windowFrame
    : frameUnits start=frameBoundary
    | frameUnits BETWEEN start=frameBoundary AND end=frameBoundary
    ;

frameUnits
    : ROWS
    | RANGE
    ;

frameBoundary
    : UNBOUNDED boundType=(PRECEDING | FOLLOWING)
    | boundType=CURRENT ROW
    | expression boundType=(PRECEDING | FOLLOWING)
    ;

qualifiedName
    : identifier (DOT identifier)*
    ;

specifiedPartition
    : TEMPORARY? PARTITION (identifier | identifierList)
    | TEMPORARY? PARTITIONS identifierList
    ;

constant
    : NULL                                                                                     #nullLiteral
    | type=(DATE | DATEV1 | DATEV2 | TIMESTAMP) STRING_LITERAL                                 #typeConstructor
    | number                                                                                   #numericLiteral
    | booleanValue                                                                             #booleanLiteral
    | BINARY? STRING_LITERAL                                                                   #stringLiteral
    | LEFT_BRACKET (items+=constant)? (COMMA items+=constant)* RIGHT_BRACKET                   #arrayLiteral
    | LEFT_BRACE (items+=constant COLON items+=constant)?
       (COMMA items+=constant COLON items+=constant)* RIGHT_BRACE                              #mapLiteral
    | LEFT_BRACE items+=constant (COMMA items+=constant)* RIGHT_BRACE                          #structLiteral
    | PLACEHOLDER                                                                              #placeholder
    ;

comparisonOperator
    : EQ | NEQ | LT | LTE | GT | GTE | NSEQ
    ;

booleanValue
    : TRUE | FALSE
    ;

whenClause
    : WHEN condition=expression THEN result=expression
    ;

interval
    : INTERVAL value=expression unit=unitIdentifier
    ;

unitIdentifier
	: YEAR | QUARTER | MONTH | WEEK | DAY | HOUR | MINUTE | SECOND
    ;

dataTypeWithNullable
    : dataType ((NOT)? NULL)?
    ;

dataType
    : complex=ARRAY LT dataType GT                                  #complexDataType
    | complex=MAP LT dataType COMMA dataType GT                     #complexDataType
    | complex=STRUCT LT complexColTypeList GT                       #complexDataType
    | AGG_STATE LT functionNameIdentifier
        LEFT_PAREN dataTypes+=dataTypeWithNullable
        (COMMA dataTypes+=dataTypeWithNullable)* RIGHT_PAREN GT     #aggStateDataType
    | primitiveColType (LEFT_PAREN (INTEGER_VALUE | ASTERISK)
      (COMMA INTEGER_VALUE)* RIGHT_PAREN)?                          #primitiveDataType
    ;

primitiveColType
    : type=TINYINT
    | type=SMALLINT
    | type=(INT | INTEGER)
    | type=BIGINT
    | type=LARGEINT
    | type=BOOLEAN
    | type=FLOAT
    | type=DOUBLE
    | type=DATE
    | type=DATETIME
    | type=TIME
    | type=DATEV2
    | type=DATETIMEV2
    | type=DATEV1
    | type=DATETIMEV1
    | type=BITMAP
    | type=QUANTILE_STATE
    | type=HLL
    | type=AGG_STATE
    | type=STRING
    | type=JSON
    | type=JSONB
    | type=TEXT
    | type=VARCHAR
    | type=CHAR
    | type=DECIMAL
    | type=DECIMALV2
    | type=DECIMALV3
    | type=IPV4
    | type=IPV6
    | type=VARIANT
    | type=ALL
    ;

complexColTypeList
    : complexColType (COMMA complexColType)*
    ;

complexColType
    : identifier COLON dataType commentSpec?
    ;

commentSpec
    : COMMENT STRING_LITERAL
    ;

sample
    : TABLESAMPLE LEFT_PAREN sampleMethod? RIGHT_PAREN (REPEATABLE seed=INTEGER_VALUE)?
    ;

sampleMethod
    : percentage=INTEGER_VALUE PERCENT                              #sampleByPercentile
    | INTEGER_VALUE ROWS                                            #sampleByRows
    ;

tableSnapshot
    : FOR VERSION AS OF version=INTEGER_VALUE
    | FOR TIME AS OF time=STRING_LITERAL
    ;

// this rule is used for explicitly capturing wrong identifiers such as test-table, which should actually be `test-table`
// replace identifier with errorCapturingIdentifier where the immediate follow symbol is not an expression, otherwise
// valid expressions such as "a-b" can be recognized as an identifier
errorCapturingIdentifier
    : identifier errorCapturingIdentifierExtra
    ;

// extra left-factoring grammar
errorCapturingIdentifierExtra
    : (SUBTRACT identifier)+ #errorIdent
    |                        #realIdent
    ;

identifier
    : strictIdentifier
    ;

strictIdentifier
    : IDENTIFIER              #unquotedIdentifier
    | quotedIdentifier        #quotedIdentifierAlternative
    | nonReserved             #unquotedIdentifier
    ;

quotedIdentifier
    : BACKQUOTED_IDENTIFIER
    ;

number
    : SUBTRACT? INTEGER_VALUE                    #integerLiteral
    | SUBTRACT? (EXPONENT_VALUE | DECIMAL_VALUE) #decimalLiteral
    ;

// there are 1 kinds of keywords in Doris.
// - Non-reserved keywords:
//     normal version of non-reserved keywords.
// The non-reserved keywords are listed in `nonReserved`.
// TODO: need to stay consistent with the legacy
nonReserved
//--DEFAULT-NON-RESERVED-START
    : ACTIONS
    | AFTER
    | AGG_STATE
    | AGGREGATE
    | ALIAS
    | ALWAYS
    | ANALYZED
    | ARRAY
    | AT
    | AUTHORS
    | AUTO_INCREMENT
    | BACKENDS
    | BACKUP
    | BEGIN
    | BELONG
    | BIN
    | BITAND
    | BITMAP
    | BITMAP_EMPTY
    | BITMAP_UNION
    | BITOR
    | BITXOR
    | BLOB
    | BOOLEAN
    | BRIEF
    | BROKER
    | BUCKETS
    | BUILD
    | BUILTIN
    | BULK
    | CACHE
    | CACHED
    | CALL
    | CATALOG
    | CATALOGS
    | CHAIN
    | CHAR
    | CHARSET
    | CHECK
    | CLUSTER
    | CLUSTERS
    | COLLATION
    | COLLECT
    | COLOCATE
    | COLUMNS
    | COMMENT
    | COMMENT_START
    | COMMIT
    | COMMITTED
    | COMPACT
    | COMPLETE
    | COMPRESS_TYPE
    | COMPUTE
    | CONDITIONS
    | CONFIG
    | CONNECTION
    | CONNECTION_ID
    | CONSISTENT
    | CONSTRAINTS
    | CONVERT
    | CONVERT_LSC
    | COPY
    | COUNT
    | CREATION
    | CRON
    | CURRENT_CATALOG
    | CURRENT_DATE
    | CURRENT_TIME
    | CURRENT_TIMESTAMP
    | CURRENT_USER
    | DATA
    | DATE
    | DATETIME
    | DATETIMEV1
    | DATETIMEV2
    | DATEV1
    | DATEV2
    | DAY
    | DECIMAL
    | DECIMALV2
    | DECIMALV3
    | DEFERRED
    | DEMAND
    | DIAGNOSE
    | DIAGNOSIS
    | DICTIONARIES
    | DICTIONARY
    | DISTINCTPC
    | DISTINCTPCSA
    | DO
    | DORIS_INTERNAL_TABLE_ID
    | DUAL
    | DYNAMIC
    | E
    | ENABLE
    | ENCRYPTKEY
    | ENCRYPTKEYS
    | END
    | ENDS
    | ENGINE
    | ENGINES
    | ERRORS
    | EVENTS
    | EVERY
    | EXCLUDE
    | EXPIRED
    | EXTERNAL
    | FAILED_LOGIN_ATTEMPTS
    | FAST
    | FEATURE
    | FIELDS
    | FILE
    | FILTER
    | FIRST
    | FORMAT
    | FREE
    | FRONTENDS
    | FUNCTION
    | GENERATED
    | GENERIC
    | GLOBAL
    | GRAPH
    | GROUPING
    | GROUPS
    | HASH
    | HASH_MAP
    | HDFS
    | HELP
    | HINT_END
    | HINT_START
    | HISTOGRAM
    | HLL_UNION
    | HOSTNAME
    | HOTSPOT
    | HOUR
    | HUB
    | IDENTIFIED
    | IGNORE
    | IMMEDIATE
    | INCREMENTAL
    | INDEXES
    | INVERTED
    | IP_TRIE
    | IPV4
    | IPV6
    | IS_NOT_NULL_PRED
    | IS_NULL_PRED
    | ISNULL
    | ISOLATION
    | JOB
    | JOBS
    | JSON
    | JSONB
    | LABEL
    | LAST
    | LDAP
    | LDAP_ADMIN_PASSWORD
    | LEFT_BRACE
    | LESS
    | LEVEL
    | LINES
    | LINK
    | LOCAL
    | LOCALTIME
    | LOCALTIMESTAMP
    | LOCATION
    | LOCK
    | LOGICAL
    | MANUAL
    | MAP
    | MATCH_ALL
    | MATCH_ANY
    | MATCH_PHRASE
    | MATCH_PHRASE_EDGE
    | MATCH_PHRASE_PREFIX
    | MATCH_REGEXP
    | MATERIALIZED
    | MAX
    | MEMO
    | MERGE
    | MIGRATE
    | MIGRATIONS
    | MIN
    | MINUTE
    | MODIFY
    | MONTH
    | MTMV
    | NAME
    | NAMES
    | NEGATIVE
    | NEVER
    | NEXT
    | NGRAM_BF
    | NO
    | NON_NULLABLE
    | NULLS
    | OF
    | OFFSET
    | ONLY
    | OPEN
    | OPTIMIZED
    | PARAMETER
    | PARSED
    | PASSWORD
    | PASSWORD_EXPIRE
    | PASSWORD_HISTORY
    | PASSWORD_LOCK_TIME
    | PASSWORD_REUSE
    | PARTITIONS
    | PATH
    | PAUSE
    | PERCENT
    | PERIOD
    | PERMISSIVE
    | PHYSICAL
    | PI
    | PLAN
    | PLUGIN
    | PLUGINS
    | POLICY
    | PRIVILEGES
    | PROC
    | PROCESS
    | PROCESSLIST
    | PROFILE
    | PROPERTIES
    | PROPERTY
    | QUANTILE_STATE
	| QUANTILE_UNION
	| QUARTER
    | QUERY
    | QUOTA
    | QUALIFY
    | QUEUED
    | RANDOM
    | RECENT
    | RECOVER
    | RECYCLE
    | REFRESH
    | REPEATABLE
    | REPLACE
    | REPLACE_IF_NOT_NULL
    | REPLAYER
    | REPOSITORIES
    | REPOSITORY
    | RESOURCE
    | RESOURCES
    | RESTORE
    | RESTRICTIVE
    | RESUME
    | RETURNS
    | REWRITTEN
    | RIGHT_BRACE
    | RLIKE
    | ROLLBACK
    | ROLLUP
    | ROUTINE
    | S3
    | SAMPLE
    | SCHEDULE
    | SCHEDULER
    | SCHEMA
    | SECOND
    | SERIALIZABLE
    | SET_SESSION_VARIABLE
    | SESSION
    | SESSION_USER
    | SHAPE
    | SKEW
    | SNAPSHOT
    | SONAME
    | SPLIT
    | SQL
    | STAGE
    | STAGES
    | START
    | STARTS
    | STATS
    | STATUS
    | STOP
    | STORAGE
    | STREAM
    | STREAMING
    | STRING
    | STRUCT
    | SUM
    | TABLES
    | TASK
    | TASKS
    | TEMPORARY
    | TEXT
    | THAN
    | TIME
    | TIMESTAMP
    | TRANSACTION
    | TREE
    | TRIGGERS
    | TRUNCATE
    | TYPE
    | TYPES
    | UNCOMMITTED
    | UNLOCK
    | UNSET
    | UP
    | USER
    | VALUE
    | VARCHAR
    | VARIABLE
    | VARIABLES
    | VARIANT
    | VAULT
    | VAULTS
    | VERBOSE
    | VERSION
    | VIEW
    | VIEWS
    | WARM
    | WARNINGS
    | WEEK
    | WORK
    | YEAR
//--DEFAULT-NON-RESERVED-END
    ;<|MERGE_RESOLUTION|>--- conflicted
+++ resolved
@@ -453,11 +453,8 @@
     ;
 
 unsupportedShowStatement
-<<<<<<< HEAD
     : SHOW OPEN TABLES ((FROM | IN) database=multipartIdentifier)? wildWhere?       #showOpenTables
-=======
-    : SHOW STORAGE (VAULT | VAULTS)                                                 #showStorageVault
->>>>>>> b3d922f4
+    | SHOW STORAGE (VAULT | VAULTS)                                                 #showStorageVault
     | SHOW CREATE MATERIALIZED VIEW name=multipartIdentifier                        #showMaterializedView
     | SHOW CREATE statementScope? FUNCTION functionIdentifier
         LEFT_PAREN functionArguments? RIGHT_PAREN
