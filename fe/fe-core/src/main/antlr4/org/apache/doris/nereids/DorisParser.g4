// Licensed to the Apache Software Foundation (ASF) under one
// or more contributor license agreements.  See the NOTICE file
// distributed with this work for additional information
// regarding copyright ownership.  The ASF licenses this file
// to you under the Apache License, Version 2.0 (the
// "License"); you may not use this file except in compliance
// with the License.  You may obtain a copy of the License at
//
//   http://www.apache.org/licenses/LICENSE-2.0
//
// Unless required by applicable law or agreed to in writing,
// software distributed under the License is distributed on an
// "AS IS" BASIS, WITHOUT WARRANTIES OR CONDITIONS OF ANY
// KIND, either express or implied.  See the License for the
// specific language governing permissions and limitations
// under the License.

// Copied from Apache Spark and modified for Apache Doris

parser grammar DorisParser;

options { tokenVocab = DorisLexer; }

@members {
    public boolean ansiSQLSyntax = false;
}

multiStatements
    : SEMICOLON* statement? (SEMICOLON+ statement)* SEMICOLON* EOF
    ;

singleStatement
    : SEMICOLON* statement? SEMICOLON* EOF
    ;

statement
    : statementBase # statementBaseAlias
    | CALL name=multipartIdentifier LEFT_PAREN (expression (COMMA expression)*)? RIGHT_PAREN #callProcedure
    | (ALTER | CREATE (OR REPLACE)? | REPLACE) (PROCEDURE | PROC) name=multipartIdentifier LEFT_PAREN .*? RIGHT_PAREN .*? #createProcedure
    | DROP (PROCEDURE | PROC) (IF EXISTS)? name=multipartIdentifier #dropProcedure
    | SHOW (PROCEDURE | FUNCTION) STATUS (LIKE pattern=valueExpression | whereClause)? #showProcedureStatus
    | SHOW CREATE PROCEDURE name=multipartIdentifier #showCreateProcedure
    // FIXME: like should be wildWhere? FRONTEND should not contain FROM backendid
    | ADMIN? SHOW type=(FRONTEND | BACKEND) CONFIG (LIKE pattern=valueExpression)? (FROM backendId=INTEGER_VALUE)? #showConfig
    ;

statementBase
    : explain? query outFileClause?     #statementDefault
    | supportedDmlStatement             #supportedDmlStatementAlias
    | supportedCreateStatement          #supportedCreateStatementAlias
    | supportedAlterStatement           #supportedAlterStatementAlias
    | materializedViewStatement         #materializedViewStatementAlias
    | supportedJobStatement             #supportedJobStatementAlias
    | constraintStatement               #constraintStatementAlias
    | supportedCleanStatement           #supportedCleanStatementAlias
    | supportedDescribeStatement        #supportedDescribeStatementAlias
    | supportedDropStatement            #supportedDropStatementAlias
    | supportedSetStatement             #supportedSetStatementAlias
    | supportedUnsetStatement           #supportedUnsetStatementAlias
    | supportedRefreshStatement         #supportedRefreshStatementAlias
    | supportedShowStatement            #supportedShowStatementAlias
    | supportedLoadStatement            #supportedLoadStatementAlias
    | supportedCancelStatement          #supportedCancelStatementAlias
    | supportedRecoverStatement         #supportedRecoverStatementAlias
    | supportedAdminStatement           #supportedAdminStatementAlias
    | supportedUseStatement             #supportedUseStatementAlias
    | supportedOtherStatement           #supportedOtherStatementAlias
    | supportedKillStatement            #supportedKillStatementAlias
    | supportedStatsStatement           #supportedStatsStatementAlias
    | supportedTransactionStatement     #supportedTransactionStatementAlias
    | supportedGrantRevokeStatement     #supportedGrantRevokeStatementAlias
    | unsupportedStatement              #unsupported
    ;

unsupportedStatement
    : unsupportedUseStatement
    | unsupportedCreateStatement
    | unsupportedDropStatement
    | unsupportedStatsStatement
    | unsupportedAlterStatement
    | unsupportedGrantRevokeStatement
    | unsupportedAdminStatement
    | unsupportedCancelStatement
    | unsupportedRefreshStatement
    | unsupportedLoadStatement
    | unsupportedShowStatement
    | unsupportedOtherStatement
    ;

materializedViewStatement
    : CREATE MATERIALIZED VIEW (IF NOT EXISTS)? mvName=multipartIdentifier
        (LEFT_PAREN cols=simpleColumnDefs RIGHT_PAREN)? buildMode?
        (REFRESH refreshMethod? refreshTrigger?)?
        ((DUPLICATE)? KEY keys=identifierList)?
        (COMMENT STRING_LITERAL)?
        (PARTITION BY LEFT_PAREN mvPartition RIGHT_PAREN)?
        (DISTRIBUTED BY (HASH hashKeys=identifierList | RANDOM)
        (BUCKETS (INTEGER_VALUE | AUTO))?)?
        propertyClause?
        AS query                                                                                #createMTMV
    | REFRESH MATERIALIZED VIEW mvName=multipartIdentifier (partitionSpec | COMPLETE | AUTO)    #refreshMTMV
    | ALTER MATERIALIZED VIEW mvName=multipartIdentifier ((RENAME newName=identifier)
        | (REFRESH (refreshMethod | refreshTrigger | refreshMethod refreshTrigger))
        | REPLACE WITH MATERIALIZED VIEW newName=identifier propertyClause?
        | (SET  LEFT_PAREN fileProperties=propertyItemList RIGHT_PAREN))                        #alterMTMV
    | DROP MATERIALIZED VIEW (IF EXISTS)? mvName=multipartIdentifier
        (ON tableName=multipartIdentifier)?                                                     #dropMTMV
    | PAUSE MATERIALIZED VIEW JOB ON mvName=multipartIdentifier                                 #pauseMTMV
    | RESUME MATERIALIZED VIEW JOB ON mvName=multipartIdentifier                                #resumeMTMV
    | CANCEL MATERIALIZED VIEW TASK taskId=INTEGER_VALUE ON mvName=multipartIdentifier          #cancelMTMVTask
    | SHOW CREATE MATERIALIZED VIEW mvName=multipartIdentifier                                  #showCreateMTMV
    ;
supportedJobStatement
    : CREATE JOB label=multipartIdentifier ON SCHEDULE
        (
            (EVERY timeInterval=INTEGER_VALUE timeUnit=identifier
            (STARTS (startTime=STRING_LITERAL | CURRENT_TIMESTAMP))?
            (ENDS endsTime=STRING_LITERAL)?)
            |
            (AT (atTime=STRING_LITERAL | CURRENT_TIMESTAMP)))
        commentSpec?
        DO supportedDmlStatement                                                                                                             #createScheduledJob
   | PAUSE JOB WHERE (jobNameKey=identifier) EQ (jobNameValue=STRING_LITERAL)                                                                #pauseJob
   | DROP JOB (IF EXISTS)? WHERE (jobNameKey=identifier) EQ (jobNameValue=STRING_LITERAL)                                                    #dropJob
   | RESUME JOB WHERE (jobNameKey=identifier) EQ (jobNameValue=STRING_LITERAL)                                                               #resumeJob
   | CANCEL TASK WHERE (jobNameKey=identifier) EQ (jobNameValue=STRING_LITERAL) AND (taskIdKey=identifier) EQ (taskIdValue=INTEGER_VALUE)    #cancelJobTask
   ;
constraintStatement
    : ALTER TABLE table=multipartIdentifier
        ADD CONSTRAINT constraintName=errorCapturingIdentifier
        constraint                                                        #addConstraint
    | ALTER TABLE table=multipartIdentifier
        DROP CONSTRAINT constraintName=errorCapturingIdentifier           #dropConstraint
    | SHOW CONSTRAINTS FROM table=multipartIdentifier                     #showConstraint
    ;

supportedDmlStatement
    : explain? cte? INSERT (INTO | OVERWRITE TABLE)
        (tableName=multipartIdentifier | DORIS_INTERNAL_TABLE_ID LEFT_PAREN tableId=INTEGER_VALUE RIGHT_PAREN)
        partitionSpec?  // partition define
        (WITH LABEL labelName=identifier)? cols=identifierList?  // label and columns define
        (LEFT_BRACKET hints=identifierSeq RIGHT_BRACKET)?  // hint define
        query                                                          #insertTable
    | explain? cte? UPDATE tableName=multipartIdentifier tableAlias
        SET updateAssignmentSeq
        fromClause?
        whereClause?                                                   #update
    | explain? cte? DELETE FROM tableName=multipartIdentifier
        partitionSpec? tableAlias
        (USING relations)?
        whereClause?                                                   #delete
    | LOAD LABEL lableName=multipartIdentifier
        LEFT_PAREN dataDescs+=dataDesc (COMMA dataDescs+=dataDesc)* RIGHT_PAREN
        (withRemoteStorageSystem)?
        propertyClause?
        (commentSpec)?                                                 #load
    | EXPORT TABLE tableName=multipartIdentifier
        (PARTITION partition=identifierList)?
        (whereClause)?
        TO filePath=STRING_LITERAL
        (propertyClause)?
        (withRemoteStorageSystem)?                                     #export
    | replayCommand                                                    #replay
    | COPY INTO selectHint? name=multipartIdentifier columns=identifierList? FROM
            (stageAndPattern | (LEFT_PAREN SELECT selectColumnClause
                FROM stageAndPattern whereClause? RIGHT_PAREN))
            properties=propertyClause?                                 #copyInto
    | TRUNCATE TABLE multipartIdentifier specifiedPartition?  FORCE?   #truncateTable
    ;

supportedCreateStatement
    : CREATE (EXTERNAL | TEMPORARY)? TABLE (IF NOT EXISTS)? name=multipartIdentifier
        ((ctasCols=identifierList)? | (LEFT_PAREN columnDefs (COMMA indexDefs)? COMMA? RIGHT_PAREN))
        (ENGINE EQ engine=identifier)?
        ((AGGREGATE | UNIQUE | DUPLICATE) KEY keys=identifierList
        (CLUSTER BY clusterKeys=identifierList)?)?
        (COMMENT STRING_LITERAL)?
        (partition=partitionTable)?
        (DISTRIBUTED BY (HASH hashKeys=identifierList | RANDOM)
        (BUCKETS (INTEGER_VALUE | autoBucket=AUTO))?)?
        (ROLLUP LEFT_PAREN rollupDefs RIGHT_PAREN)?
        properties=propertyClause?
        (BROKER extProperties=propertyClause)?
        (AS query)?                                                       #createTable
    | CREATE (OR REPLACE)? VIEW (IF NOT EXISTS)? name=multipartIdentifier
        (LEFT_PAREN cols=simpleColumnDefs RIGHT_PAREN)?
        (COMMENT STRING_LITERAL)? AS query                                #createView
    | CREATE FILE name=STRING_LITERAL
        ((FROM | IN) database=identifier)? properties=propertyClause            #createFile
    | CREATE (EXTERNAL | TEMPORARY)? TABLE (IF NOT EXISTS)? name=multipartIdentifier
        LIKE existedTable=multipartIdentifier
        (WITH ROLLUP (rollupNames=identifierList)?)?                      #createTableLike
    | CREATE ROLE (IF NOT EXISTS)? name=identifierOrText (COMMENT STRING_LITERAL)?    #createRole
    | CREATE WORKLOAD GROUP (IF NOT EXISTS)?
        name=identifierOrText (FOR computeGroup=identifierOrText)? properties=propertyClause? #createWorkloadGroup
    | CREATE CATALOG (IF NOT EXISTS)? catalogName=identifier
        (WITH RESOURCE resourceName=identifier)?
        (COMMENT STRING_LITERAL)? properties=propertyClause?                    #createCatalog
    | CREATE ROW POLICY (IF NOT EXISTS)? name=identifier
        ON table=multipartIdentifier
        AS type=(RESTRICTIVE | PERMISSIVE)
        TO (user=userIdentify | ROLE roleName=identifierOrText)
        USING LEFT_PAREN booleanExpression RIGHT_PAREN                    #createRowPolicy
    | CREATE STORAGE POLICY (IF NOT EXISTS)?
        name=identifier properties=propertyClause?                              #createStoragePolicy
    | BUILD INDEX name=identifier ON tableName=multipartIdentifier
        partitionSpec?                                                          #buildIndex
    | CREATE INDEX (IF NOT EXISTS)? name=identifier
        ON tableName=multipartIdentifier identifierList
        (USING (BITMAP | NGRAM_BF | INVERTED))?
        properties=propertyClause? (COMMENT STRING_LITERAL)?                    #createIndex
    | CREATE WORKLOAD POLICY (IF NOT EXISTS)? name=identifierOrText
        (CONDITIONS LEFT_PAREN workloadPolicyConditions RIGHT_PAREN)?
        (ACTIONS LEFT_PAREN workloadPolicyActions RIGHT_PAREN)?
        properties=propertyClause?                                              #createWorkloadPolicy
    | CREATE SQL_BLOCK_RULE (IF NOT EXISTS)?
        name=identifier properties=propertyClause?                        #createSqlBlockRule
    | CREATE ENCRYPTKEY (IF NOT EXISTS)? multipartIdentifier AS STRING_LITERAL  #createEncryptkey
    | CREATE statementScope?
            (TABLES | AGGREGATE)? FUNCTION (IF NOT EXISTS)?
            functionIdentifier LEFT_PAREN functionArguments? RIGHT_PAREN
            RETURNS returnType=dataType (INTERMEDIATE intermediateType=dataType)?
            properties=propertyClause?                                              #createUserDefineFunction
    | CREATE statementScope? ALIAS FUNCTION (IF NOT EXISTS)?
            functionIdentifier LEFT_PAREN functionArguments? RIGHT_PAREN
            WITH PARAMETER LEFT_PAREN parameters=identifierSeq? RIGHT_PAREN
            AS expression                                                           #createAliasFunction
    | CREATE USER (IF NOT EXISTS)? grantUserIdentify
            (SUPERUSER | DEFAULT ROLE role=STRING_LITERAL)?
            passwordOption commentSpec?                                             #createUser
    | CREATE (DATABASE | SCHEMA) (IF NOT EXISTS)? name=multipartIdentifier
              properties=propertyClause?                                            #createDatabase
    | CREATE (READ ONLY)? REPOSITORY name=identifier WITH storageBackend            #createRepository
    | CREATE EXTERNAL? RESOURCE (IF NOT EXISTS)?
            name=identifierOrText properties=propertyClause?                        #createResource
    | CREATE DICTIONARY (IF NOT EXISTS)? name = multipartIdentifier
		USING source = multipartIdentifier
		LEFT_PAREN dictionaryColumnDefs RIGHT_PAREN
        LAYOUT LEFT_PAREN layoutType=identifier RIGHT_PAREN
        properties=propertyClause?         # createDictionary
    | CREATE STAGE (IF NOT EXISTS)? name=identifier properties=propertyClause?      #createStage
    ;

dictionaryColumnDefs:
	dictionaryColumnDef (COMMA dictionaryColumnDef)*;

dictionaryColumnDef:
	colName = identifier columnType = (KEY | VALUE) ;

supportedAlterStatement
    : ALTER SYSTEM alterSystemClause                                                        #alterSystem
    | ALTER VIEW name=multipartIdentifier
      (MODIFY commentSpec |
      (LEFT_PAREN cols=simpleColumnDefs RIGHT_PAREN)?
      (COMMENT STRING_LITERAL)? AS query)                                                   #alterView
    | ALTER CATALOG name=identifier RENAME newName=identifier                               #alterCatalogRename
    | ALTER ROLE role=identifierOrText commentSpec                                          #alterRole
    | ALTER STORAGE VAULT name=multipartIdentifier properties=propertyClause                #alterStorageVault
    | ALTER WORKLOAD GROUP name=identifierOrText (FOR computeGroup=identifierOrText)?
        properties=propertyClause?                                                          #alterWorkloadGroup
    | ALTER CATALOG name=identifier SET PROPERTIES
        LEFT_PAREN propertyItemList RIGHT_PAREN                                             #alterCatalogProperties        
    | ALTER WORKLOAD POLICY name=identifierOrText
        properties=propertyClause?                                                          #alterWorkloadPolicy
    | ALTER SQL_BLOCK_RULE name=identifier properties=propertyClause?                       #alterSqlBlockRule
    | ALTER CATALOG name=identifier MODIFY COMMENT comment=STRING_LITERAL                   #alterCatalogComment
    | ALTER DATABASE name=identifier RENAME newName=identifier                              #alterDatabaseRename
    | ALTER STORAGE POLICY name=identifierOrText
        properties=propertyClause                                                           #alterStoragePolicy
    | ALTER TABLE tableName=multipartIdentifier
        alterTableClause (COMMA alterTableClause)*                                          #alterTable
    | ALTER TABLE tableName=multipartIdentifier ADD ROLLUP
        addRollupClause (COMMA addRollupClause)*                                            #alterTableAddRollup
    | ALTER TABLE tableName=multipartIdentifier DROP ROLLUP
        dropRollupClause (COMMA dropRollupClause)*                                          #alterTableDropRollup
    | ALTER TABLE name=multipartIdentifier
        SET LEFT_PAREN propertyItemList RIGHT_PAREN                                         #alterTableProperties
    | ALTER DATABASE name=identifier SET (DATA | REPLICA | TRANSACTION)
            QUOTA (quota=identifier | INTEGER_VALUE)                                        #alterDatabaseSetQuota
    | ALTER DATABASE name=identifier SET PROPERTIES
            LEFT_PAREN propertyItemList RIGHT_PAREN                                         #alterDatabaseProperties
    | ALTER SYSTEM RENAME COMPUTE GROUP name=identifier newName=identifier                  #alterSystemRenameComputeGroup
    | ALTER RESOURCE name=identifierOrText properties=propertyClause?                       #alterResource
    | ALTER REPOSITORY name=identifier properties=propertyClause?                           #alterRepository
    | ALTER USER (IF EXISTS)? grantUserIdentify
        passwordOption (COMMENT STRING_LITERAL)?                                            #alterUser
    ;

supportedDropStatement
    : DROP CATALOG RECYCLE BIN WHERE idType=STRING_LITERAL EQ id=INTEGER_VALUE  #dropCatalogRecycleBin
    | DROP ENCRYPTKEY (IF EXISTS)? name=multipartIdentifier                     #dropEncryptkey
    | DROP ROLE (IF EXISTS)? name=identifierOrText                                    #dropRole
    | DROP SQL_BLOCK_RULE (IF EXISTS)? identifierSeq                            #dropSqlBlockRule
    | DROP USER (IF EXISTS)? userIdentify                                       #dropUser
    | DROP STORAGE POLICY (IF EXISTS)? name=identifier                          #dropStoragePolicy
    | DROP WORKLOAD GROUP (IF EXISTS)? name=identifierOrText (FOR computeGroup=identifierOrText)?                    #dropWorkloadGroup
    | DROP CATALOG (IF EXISTS)? name=identifier                                 #dropCatalog
    | DROP FILE name=STRING_LITERAL
        ((FROM | IN) database=identifier)? properties=propertyClause            #dropFile
    | DROP WORKLOAD POLICY (IF EXISTS)? name=identifierOrText                   #dropWorkloadPolicy
    | DROP REPOSITORY name=identifier                                           #dropRepository
    | DROP TABLE (IF EXISTS)? name=multipartIdentifier FORCE?                   #dropTable
    | DROP (DATABASE | SCHEMA) (IF EXISTS)? name=multipartIdentifier FORCE?     #dropDatabase
    | DROP statementScope? FUNCTION (IF EXISTS)?
        functionIdentifier LEFT_PAREN functionArguments? RIGHT_PAREN            #dropFunction
    | DROP INDEX (IF EXISTS)? name=identifier ON tableName=multipartIdentifier  #dropIndex
    | DROP RESOURCE (IF EXISTS)? name=identifierOrText                          #dropResource
    | DROP ROW POLICY (IF EXISTS)? policyName=identifier
        ON tableName=multipartIdentifier
        (FOR (userIdentify | ROLE roleName=identifier))?                        #dropRowPolicy
    | DROP DICTIONARY (IF EXISTS)? name=multipartIdentifier                     #dropDictionary
    | DROP STAGE (IF EXISTS)? name=identifier                                   #dropStage
    ;

supportedShowStatement
    : SHOW statementScope? VARIABLES wildWhere?                         #showVariables
    | SHOW AUTHORS                                                                  #showAuthors
    | SHOW CREATE (DATABASE | SCHEMA) name=multipartIdentifier                      #showCreateDatabase
    | SHOW BACKUP ((FROM | IN) database=identifier)? wildWhere?                     #showBackup
    | SHOW BROKER                                                                   #showBroker
    | SHOW DYNAMIC PARTITION TABLES ((FROM | IN) database=multipartIdentifier)?     #showDynamicPartition
    | SHOW EVENTS ((FROM | IN) database=multipartIdentifier)? wildWhere?            #showEvents
    | SHOW LAST INSERT                                                              #showLastInsert
    | SHOW ((CHAR SET) | CHARSET)                                                   #showCharset
    | SHOW DELETE ((FROM | IN) database=multipartIdentifier)?                       #showDelete
    | SHOW FULL? BUILTIN? FUNCTIONS
        ((FROM | IN) database=multipartIdentifier)? (LIKE STRING_LITERAL)?          #showFunctions
    | SHOW GLOBAL FULL? FUNCTIONS (LIKE STRING_LITERAL)?                            #showGlobalFunctions
    | SHOW ALL? GRANTS                                                              #showGrants
    | SHOW GRANTS FOR userIdentify                                                  #showGrantsForUser
    | SHOW SYNC JOB ((FROM | IN) database=multipartIdentifier)?                     #showSyncJob
    | SHOW SNAPSHOT ON repo=identifier wildWhere?                                   #showSnapshot
    | SHOW LOAD PROFILE loadIdPath=STRING_LITERAL? limitClause?                     #showLoadProfile
    | SHOW CREATE REPOSITORY FOR identifier                                         #showCreateRepository
    | SHOW VIEW
        (FROM |IN) tableName=multipartIdentifier
        ((FROM | IN) database=identifier)?                                          #showView
    | SHOW PLUGINS                                                                  #showPlugins
    | SHOW STORAGE (VAULT | VAULTS)                                                 #showStorageVault    
    | SHOW REPOSITORIES                                                             #showRepositories
    | SHOW ENCRYPTKEYS ((FROM | IN) database=multipartIdentifier)?
        (LIKE STRING_LITERAL)?                                                      #showEncryptKeys
    | SHOW BRIEF? CREATE TABLE name=multipartIdentifier                             #showCreateTable
    | SHOW FULL? PROCESSLIST                                                        #showProcessList
    | SHOW TEMPORARY? PARTITIONS FROM tableName=multipartIdentifier
        wildWhere? sortClause? limitClause?                                         #showPartitions
    | SHOW BRIEF? RESTORE ((FROM | IN) database=identifier)? wildWhere?             #showRestore
    | SHOW ROLES                                                                    #showRoles
    | SHOW PARTITION partitionId=INTEGER_VALUE                                      #showPartitionId
    | SHOW PRIVILEGES                                                               #showPrivileges
    | SHOW PROC path=STRING_LITERAL                                                 #showProc
    | SHOW FILE ((FROM | IN) database=multipartIdentifier)?                         #showSmallFiles
    | SHOW STORAGE? ENGINES                                                         #showStorageEngines
    | SHOW CREATE CATALOG name=identifier                                           #showCreateCatalog
    | SHOW CATALOG name=identifier                                                  #showCatalog
    | SHOW CATALOGS wildWhere?                                                      #showCatalogs
    | SHOW PROPERTY (FOR user=identifierOrText)? (LIKE STRING_LITERAL)?                         #showUserProperties
    | SHOW ALL PROPERTIES (LIKE STRING_LITERAL)?                                               #showAllProperties
    | SHOW COLLATION wildWhere?                                                     #showCollation
    | SHOW ROW POLICY (FOR (userIdentify | (ROLE role=identifier)))?                #showRowPolicy
    | SHOW STORAGE POLICY (USING (FOR policy=identifierOrText)?)?                   #showStoragePolicy   
    | SHOW SQL_BLOCK_RULE (FOR ruleName=identifier)?                                #showSqlBlockRule
    | SHOW CREATE VIEW name=multipartIdentifier                                     #showCreateView
    | SHOW DATA TYPES                                                               #showDataTypes
    | SHOW DATA (ALL)? (FROM tableName=multipartIdentifier)?
        sortClause? propertyClause?                                                 #showData
    | SHOW CREATE MATERIALIZED VIEW mvName=identifier
        ON tableName=multipartIdentifier                                            #showCreateMaterializedView
    | SHOW (WARNINGS | ERRORS) limitClause?                                         #showWarningErrors
    | SHOW COUNT LEFT_PAREN ASTERISK RIGHT_PAREN (WARNINGS | ERRORS)                #showWarningErrorCount
    | SHOW BACKENDS                                                                 #showBackends
    | SHOW STAGES                                                                   #showStages
    | SHOW REPLICA DISTRIBUTION FROM baseTableRef                                   #showReplicaDistribution
    | SHOW RESOURCES wildWhere? sortClause? limitClause?                            #showResources
    | SHOW STREAM? LOAD ((FROM | IN) database=identifier)? wildWhere?
        sortClause? limitClause?                                                    #showLoad
    | SHOW FULL? TRIGGERS ((FROM | IN) database=multipartIdentifier)? wildWhere?    #showTriggers
    | SHOW TABLET DIAGNOSIS tabletId=INTEGER_VALUE                                  #showDiagnoseTablet
    | SHOW OPEN TABLES ((FROM | IN) database=multipartIdentifier)? wildWhere?       #showOpenTables
    | SHOW FRONTENDS name=identifier?                                               #showFrontends
    | SHOW DATABASE databaseId=INTEGER_VALUE                                        #showDatabaseId
    | SHOW FULL? (COLUMNS | FIELDS) (FROM | IN) tableName=multipartIdentifier
        ((FROM | IN) database=multipartIdentifier)? wildWhere?          #showColumns    
    | SHOW TABLE tableId=INTEGER_VALUE                                              #showTableId
    | SHOW TRASH (ON backend=STRING_LITERAL)?                                       #showTrash
    | SHOW (CLUSTERS | (COMPUTE GROUPS))                                            #showClusters    
    | SHOW statementScope? STATUS                                                   #showStatus
    | SHOW WHITELIST                                                                #showWhitelist
    | SHOW TABLETS BELONG
        tabletIds+=INTEGER_VALUE (COMMA tabletIds+=INTEGER_VALUE)*                  #showTabletsBelong
    | SHOW DATA SKEW FROM baseTableRef                                              #showDataSkew
    | SHOW TABLE CREATION ((FROM | IN) database=multipartIdentifier)?
        (LIKE STRING_LITERAL)?                                                      #showTableCreation
    | SHOW TABLET STORAGE FORMAT VERBOSE?                                           #showTabletStorageFormat
    | SHOW QUERY PROFILE queryIdPath=STRING_LITERAL? limitClause?                   #showQueryProfile
    | SHOW CONVERT_LSC ((FROM | IN) database=multipartIdentifier)?                  #showConvertLsc
    | SHOW FULL? TABLES ((FROM | IN) database=multipartIdentifier)? wildWhere?      #showTables
    | SHOW FULL? VIEWS ((FROM | IN) database=multipartIdentifier)? wildWhere?       #showViews
    | SHOW TABLE STATUS ((FROM | IN) database=multipartIdentifier)? wildWhere?      #showTableStatus
    | SHOW (DATABASES | SCHEMAS) (FROM catalog=identifier)? wildWhere?              #showDatabases
    | SHOW TABLETS FROM tableName=multipartIdentifier partitionSpec?
        wildWhere? sortClause? limitClause?                                         #showTabletsFromTable
    | SHOW CATALOG RECYCLE BIN (WHERE expression)?                                  #showCatalogRecycleBin
    | SHOW TABLET tabletId=INTEGER_VALUE                                            #showTabletId
    | SHOW DICTIONARIES wildWhere?                                                  #showDictionaries
    | SHOW WORKLOAD GROUPS (LIKE STRING_LITERAL)?                                   #showWorkloadGroups
    | SHOW COPY ((FROM | IN) database=identifier)?
        whereClause? sortClause? limitClause?                                       #showCopy
    | SHOW QUERY STATS ((FOR database=identifier)
            | (FROM tableName=multipartIdentifier (ALL VERBOSE?)?))?                #showQueryStats
    | SHOW WARM UP JOB wildWhere?                                                   #showWarmUpJob
    ;

supportedLoadStatement
    : SYNC                                                                          #sync
    | createRoutineLoad                                                             #createRoutineLoadAlias
    | SHOW ALL? CREATE ROUTINE LOAD FOR label=multipartIdentifier                   #showCreateRoutineLoad
    | PAUSE ROUTINE LOAD FOR label=multipartIdentifier                              #pauseRoutineLoad
    | PAUSE ALL ROUTINE LOAD                                                        #pauseAllRoutineLoad
    | RESUME ROUTINE LOAD FOR label=multipartIdentifier                             #resumeRoutineLoad
    | RESUME ALL ROUTINE LOAD                                                       #resumeAllRoutineLoad
    | STOP ROUTINE LOAD FOR label=multipartIdentifier                               #stopRoutineLoad
    | STOP SYNC JOB name=multipartIdentifier                                        #stopDataSyncJob
    | RESUME SYNC JOB name=multipartIdentifier                                      #resumeDataSyncJob
    | PAUSE SYNC JOB name=multipartIdentifier                                       #pauseDataSyncJob
    | CREATE SYNC label=multipartIdentifier
          LEFT_PAREN channelDescriptions RIGHT_PAREN
          FROM BINLOG LEFT_PAREN propertyItemList RIGHT_PAREN
          properties=propertyClause?                                                #createDataSyncJob
    ;

supportedKillStatement
    : KILL (CONNECTION)? INTEGER_VALUE                                              #killConnection
    | KILL QUERY (INTEGER_VALUE | STRING_LITERAL)                                   #killQuery
    ;

supportedOtherStatement
    : HELP mark=identifierOrText                                                    #help
    | UNLOCK TABLES                                                                 #unlockTables
    | INSTALL PLUGIN FROM source=identifierOrText properties=propertyClause?        #installPlugin
    | UNINSTALL PLUGIN name=identifierOrText                                        #uninstallPlugin
    ;

unsupportedOtherStatement 
    : LOCK TABLES (lockTable (COMMA lockTable)*)?                                   #lockTables 
    | WARM UP (CLUSTER | COMPUTE GROUP) destination=identifier WITH
        ((CLUSTER | COMPUTE GROUP) source=identifier |
            (warmUpItem (AND warmUpItem)*)) FORCE?                                  #warmUpCluster
    | BACKUP SNAPSHOT label=multipartIdentifier TO repo=identifier
        ((ON | EXCLUDE) LEFT_PAREN baseTableRef (COMMA baseTableRef)* RIGHT_PAREN)?
        properties=propertyClause?                                                  #backup
    | RESTORE SNAPSHOT label=multipartIdentifier FROM repo=identifier
        ((ON | EXCLUDE) LEFT_PAREN baseTableRef (COMMA baseTableRef)* RIGHT_PAREN)?
        properties=propertyClause?                                                  #restore
    | START TRANSACTION (WITH CONSISTENT SNAPSHOT)?                                 #unsupportedStartTransaction
    ;

warmUpItem
    : TABLE tableName=multipartIdentifier (PARTITION partitionName=identifier)?
    ;

lockTable
    : name=multipartIdentifier (AS alias=identifierOrText)?
        (READ (LOCAL)? | (LOW_PRIORITY)? WRITE)
    ;

unsupportedShowStatement
    : SHOW CREATE MATERIALIZED VIEW name=multipartIdentifier                        #showMaterializedView
    | SHOW CREATE statementScope? FUNCTION functionIdentifier
        LEFT_PAREN functionArguments? RIGHT_PAREN
        ((FROM | IN) database=multipartIdentifier)?                                 #showCreateFunction
    | SHOW LOAD WARNINGS ((((FROM | IN) database=multipartIdentifier)?
        wildWhere? limitClause?) | (ON url=STRING_LITERAL))                         #showLoadWarings
    | SHOW EXPORT ((FROM | IN) database=multipartIdentifier)? wildWhere?
        sortClause? limitClause?                                                    #showExport
    | SHOW ALTER TABLE (ROLLUP | (MATERIALIZED VIEW) | COLUMN)
        ((FROM | IN) database=multipartIdentifier)? wildWhere?
        sortClause? limitClause?                                                    #showAlterTable
<<<<<<< HEAD
    | SHOW WORKLOAD GROUPS wildWhere?                                               #showWorkloadGroups
=======
    | SHOW TEMPORARY? PARTITIONS FROM tableName=multipartIdentifier
        wildWhere? sortClause? limitClause?                                         #showPartitions
>>>>>>> 2528d334
    | SHOW TYPECAST ((FROM | IN) database=multipartIdentifier)?                     #showTypeCast
    | SHOW (KEY | KEYS | INDEX | INDEXES)
        (FROM |IN) tableName=multipartIdentifier
        ((FROM | IN) database=multipartIdentifier)?                                 #showIndex
    | SHOW TRANSACTION ((FROM | IN) database=multipartIdentifier)? wildWhere?       #showTransaction
    | SHOW CACHE HOTSPOT tablePath=STRING_LITERAL                                   #showCacheHotSpot
    | SHOW BUILD INDEX ((FROM | IN) database=multipartIdentifier)?
        wildWhere? sortClause? limitClause?                                         #showBuildIndex
    | SHOW REPLICA STATUS FROM baseTableRef wildWhere?                              #showReplicaStatus
    ;

createRoutineLoad
    : CREATE ROUTINE LOAD label=multipartIdentifier (ON table=identifier)?
              (WITH (APPEND | DELETE | MERGE))?
              (loadProperty (COMMA loadProperty)*)? propertyClause? FROM type=identifier
              LEFT_PAREN customProperties=propertyItemList RIGHT_PAREN
              commentSpec?
    ;

unsupportedLoadStatement
    : LOAD mysqlDataDesc
        (PROPERTIES LEFT_PAREN properties=propertyItemList RIGHT_PAREN)?
        (commentSpec)?                                                              #mysqlLoad
    | SHOW ALL? ROUTINE LOAD ((FOR label=multipartIdentifier) | wildWhere?)         #showRoutineLoad
    | SHOW ROUTINE LOAD TASK ((FROM | IN) database=identifier)? wildWhere?          #showRoutineLoadTask
    | SHOW CREATE LOAD FOR label=multipartIdentifier                                #showCreateLoad
    ;

loadProperty
    : COLUMNS TERMINATED BY STRING_LITERAL                                          #separator
    | importColumnsStatement                                                        #importColumns
    | importPrecedingFilterStatement                                                #importPrecedingFilter
    | importWhereStatement                                                          #importWhere
    | importDeleteOnStatement                                                       #importDeleteOn
    | importSequenceStatement                                                       #importSequence
    | partitionSpec                                                                 #importPartitions
    ;

importSequenceStatement
    : ORDER BY identifier
    ;

importDeleteOnStatement
    : DELETE ON booleanExpression
    ;

importWhereStatement
    : WHERE booleanExpression
    ;

importPrecedingFilterStatement
    : PRECEDING FILTER booleanExpression
    ;

importColumnsStatement
    : COLUMNS LEFT_PAREN importColumnDesc (COMMA importColumnDesc)* RIGHT_PAREN
    ;

importColumnDesc
    : name=identifier (EQ booleanExpression)?
    | LEFT_PAREN name=identifier (EQ booleanExpression)? RIGHT_PAREN
    ;

channelDescriptions
    : channelDescription (COMMA channelDescription)*
    ;

channelDescription
    : FROM source=multipartIdentifier INTO destination=multipartIdentifier
        partitionSpec? columnList=identifierList?
    ;

supportedRefreshStatement
    : REFRESH CATALOG name=identifier propertyClause?                               #refreshCatalog
    | REFRESH DATABASE name=multipartIdentifier propertyClause?                     #refreshDatabase
    | REFRESH TABLE name=multipartIdentifier                                        #refreshTable
    | REFRESH DICTIONARY name=multipartIdentifier                                   #refreshDictionary
    ;

supportedCleanStatement
    : CLEAN ALL PROFILE                                                             #cleanAllProfile
    | CLEAN LABEL label=identifier? (FROM | IN) database=identifier                 #cleanLabel
    | CLEAN QUERY STATS ((FOR database=identifier)
        | ((FROM | IN) table=multipartIdentifier))                                  #cleanQueryStats
    | CLEAN ALL QUERY STATS                                                         #cleanAllQueryStats
    ;

unsupportedRefreshStatement
    : REFRESH LDAP (ALL | (FOR user=identifierOrText))                              #refreshLdap
    ;

supportedCancelStatement
    : CANCEL LOAD ((FROM | IN) database=identifier)? wildWhere?                     #cancelLoad
    | CANCEL EXPORT ((FROM | IN) database=identifier)? wildWhere?                   #cancelExport
    | CANCEL WARM UP JOB wildWhere?                                                 #cancelWarmUpJob
    | CANCEL BACKUP ((FROM | IN) database=identifier)?                              #cancelBackup
    | CANCEL RESTORE ((FROM | IN) database=identifier)?                             #cancelRestore
    | CANCEL BUILD INDEX ON tableName=multipartIdentifier
        (LEFT_PAREN jobIds+=INTEGER_VALUE
            (COMMA jobIds+=INTEGER_VALUE)* RIGHT_PAREN)?                            #cancelBuildIndex
    | CANCEL ALTER TABLE (ROLLUP | (MATERIALIZED VIEW) | COLUMN)
        FROM tableName=multipartIdentifier (LEFT_PAREN jobIds+=INTEGER_VALUE
            (COMMA jobIds+=INTEGER_VALUE)* RIGHT_PAREN)?                            #cancelAlterTable
    ;

unsupportedCancelStatement
    : CANCEL DECOMMISSION BACKEND hostPorts+=STRING_LITERAL
        (COMMA hostPorts+=STRING_LITERAL)*                                          #cancelDecommisionBackend
    ;

supportedAdminStatement
    : ADMIN SHOW REPLICA DISTRIBUTION FROM baseTableRef                             #adminShowReplicaDistribution
    | ADMIN REBALANCE DISK (ON LEFT_PAREN backends+=STRING_LITERAL
        (COMMA backends+=STRING_LITERAL)* RIGHT_PAREN)?                             #adminRebalanceDisk
    | ADMIN CANCEL REBALANCE DISK (ON LEFT_PAREN backends+=STRING_LITERAL
        (COMMA backends+=STRING_LITERAL)* RIGHT_PAREN)?                             #adminCancelRebalanceDisk
    | ADMIN DIAGNOSE TABLET tabletId=INTEGER_VALUE                                  #adminDiagnoseTablet
    | ADMIN SHOW REPLICA STATUS FROM baseTableRef (WHERE STATUS EQ|NEQ STRING_LITERAL)?   #adminShowReplicaStatus
    | ADMIN COMPACT TABLE baseTableRef (WHERE TYPE EQ STRING_LITERAL)?              #adminCompactTable
    | ADMIN CHECK tabletList properties=propertyClause?                             #adminCheckTablets
    | ADMIN SHOW TABLET STORAGE FORMAT VERBOSE?                                     #adminShowTabletStorageFormat
    | ADMIN CLEAN TRASH
        (ON LEFT_PAREN backends+=STRING_LITERAL
              (COMMA backends+=STRING_LITERAL)* RIGHT_PAREN)?                       #adminCleanTrash
    | ADMIN SET TABLE name=multipartIdentifier STATUS properties=propertyClause?    #adminSetTableStatus
    | ADMIN SET REPLICA STATUS PROPERTIES LEFT_PAREN propertyItemList RIGHT_PAREN   #adminSetReplicaStatus
    | ADMIN REPAIR TABLE baseTableRef                                               #adminRepairTable
    | ADMIN CANCEL REPAIR TABLE baseTableRef                                        #adminCancelRepairTable
    | ADMIN COPY TABLET tabletId=INTEGER_VALUE properties=propertyClause?           #adminCopyTablet
    ;

supportedRecoverStatement
    : RECOVER DATABASE name=identifier id=INTEGER_VALUE? (AS alias=identifier)?     #recoverDatabase
    | RECOVER TABLE name=multipartIdentifier
        id=INTEGER_VALUE? (AS alias=identifier)?                                    #recoverTable
    | RECOVER PARTITION name=identifier id=INTEGER_VALUE? (AS alias=identifier)?
        FROM tableName=multipartIdentifier                                          #recoverPartition
    ;

unsupportedAdminStatement
    : ADMIN SET REPLICA VERSION PROPERTIES LEFT_PAREN propertyItemList RIGHT_PAREN  #adminSetReplicaVersion
    | ADMIN SET (FRONTEND | (ALL FRONTENDS)) CONFIG
        (LEFT_PAREN propertyItemList RIGHT_PAREN)? ALL?                             #adminSetFrontendConfig
    | ADMIN SET TABLE name=multipartIdentifier
        PARTITION VERSION properties=propertyClause?                                #adminSetPartitionVersion
    ;

baseTableRef
    : multipartIdentifier optScanParams? tableSnapshot? specifiedPartition?
        tabletList? tableAlias sample? relationHint?
    ;

wildWhere
    : LIKE STRING_LITERAL
    | WHERE expression
    ;

supportedTransactionStatement
    : BEGIN (WITH LABEL identifier?)?                                               #transactionBegin
    | COMMIT WORK? (AND NO? CHAIN)? (NO? RELEASE)?                                  #transcationCommit
    | ROLLBACK WORK? (AND NO? CHAIN)? (NO? RELEASE)?                                #transactionRollback
    ;

supportedGrantRevokeStatement
    : GRANT privilegeList ON multipartIdentifierOrAsterisk
        TO (userIdentify | ROLE identifierOrText)                                           #grantTablePrivilege
    | GRANT privilegeList ON
        (RESOURCE | CLUSTER | COMPUTE GROUP | STAGE | STORAGE VAULT | WORKLOAD GROUP)
        identifierOrTextOrAsterisk TO (userIdentify | ROLE identifierOrText)                #grantResourcePrivilege
    | GRANT roles+=identifierOrText (COMMA roles+=identifierOrText)* TO userIdentify        #grantRole
    | REVOKE roles+=identifierOrText (COMMA roles+=identifierOrText)* FROM userIdentify     #revokeRole
    | REVOKE privilegeList ON
        (RESOURCE | CLUSTER | COMPUTE GROUP | STAGE | STORAGE VAULT | WORKLOAD GROUP)
        identifierOrTextOrAsterisk FROM (userIdentify | ROLE identifierOrText)              #revokeResourcePrivilege
    ;

unsupportedGrantRevokeStatement
    : REVOKE privilegeList ON multipartIdentifierOrAsterisk
        FROM (userIdentify | ROLE identifierOrText)                                   #revokeTablePrivilege
    ;

privilege
    : name=identifier columns=identifierList?
    | ALL
    ;

privilegeList
    : privilege (COMMA privilege)*
    ;

unsupportedAlterStatement
    : ALTER COLOCATE GROUP name=multipartIdentifier
        SET LEFT_PAREN propertyItemList RIGHT_PAREN                                 #alterColocateGroup
    | ALTER ROUTINE LOAD FOR name=multipartIdentifier properties=propertyClause?
            (FROM type=identifier LEFT_PAREN propertyItemList RIGHT_PAREN)?         #alterRoutineLoad
    | ALTER STORAGE POLICY name=identifierOrText
        properties=propertyClause                                                   #alterStoragePlicy
    ;

alterSystemClause
    : ADD BACKEND hostPorts+=STRING_LITERAL (COMMA hostPorts+=STRING_LITERAL)*
        properties=propertyClause?                                                  #addBackendClause
    | (DROP | DROPP) BACKEND hostPorts+=STRING_LITERAL
        (COMMA hostPorts+=STRING_LITERAL)*                                          #dropBackendClause
    | DECOMMISSION BACKEND hostPorts+=STRING_LITERAL
        (COMMA hostPorts+=STRING_LITERAL)*                                          #decommissionBackendClause
    | ADD OBSERVER hostPort=STRING_LITERAL                                          #addObserverClause
    | DROP OBSERVER hostPort=STRING_LITERAL                                         #dropObserverClause
    | ADD FOLLOWER hostPort=STRING_LITERAL                                          #addFollowerClause
    | DROP FOLLOWER hostPort=STRING_LITERAL                                         #dropFollowerClause
    | ADD BROKER name=identifierOrText hostPorts+=STRING_LITERAL
        (COMMA hostPorts+=STRING_LITERAL)*                                          #addBrokerClause
    | DROP BROKER name=identifierOrText hostPorts+=STRING_LITERAL
        (COMMA hostPorts+=STRING_LITERAL)*                                          #dropBrokerClause
    | DROP ALL BROKER name=identifierOrText                                         #dropAllBrokerClause
    | SET LOAD ERRORS HUB properties=propertyClause?                                #alterLoadErrorUrlClause
    | MODIFY BACKEND hostPorts+=STRING_LITERAL
        (COMMA hostPorts+=STRING_LITERAL)*
        SET LEFT_PAREN propertyItemList RIGHT_PAREN                                 #modifyBackendClause
    | MODIFY (FRONTEND | BACKEND) hostPort=STRING_LITERAL
        HOSTNAME hostName=STRING_LITERAL                                            #modifyFrontendOrBackendHostNameClause
    ;

dropRollupClause
    : rollupName=identifier properties=propertyClause?
    ;

addRollupClause
    : rollupName=identifier columns=identifierList
        (DUPLICATE KEY dupKeys=identifierList)? fromRollup?
        properties=propertyClause?
    ;

alterTableClause
    : ADD COLUMN columnDef columnPosition? toRollup? properties=propertyClause?     #addColumnClause
    | ADD COLUMN LEFT_PAREN columnDefs RIGHT_PAREN
        toRollup? properties=propertyClause?                                        #addColumnsClause
    | DROP COLUMN name=identifier fromRollup? properties=propertyClause?            #dropColumnClause
    | MODIFY COLUMN columnDef columnPosition? fromRollup?
    properties=propertyClause?                                                      #modifyColumnClause
    | ORDER BY identifierList fromRollup? properties=propertyClause?                #reorderColumnsClause
    | ADD TEMPORARY? partitionDef
        (DISTRIBUTED BY (HASH hashKeys=identifierList | RANDOM)
            (BUCKETS (INTEGER_VALUE | autoBucket=AUTO))?)?
        properties=propertyClause?                                                  #addPartitionClause
    | DROP TEMPORARY? PARTITION (IF EXISTS)? partitionName=identifier FORCE?
        (FROM INDEX indexName=identifier)?                                          #dropPartitionClause
    | MODIFY TEMPORARY? PARTITION
        (partitionName=identifier | partitionNames=identifierList
            | LEFT_PAREN ASTERISK RIGHT_PAREN)
        SET LEFT_PAREN partitionProperties=propertyItemList RIGHT_PAREN             #modifyPartitionClause
    | REPLACE partitions=partitionSpec? WITH tempPartitions=partitionSpec?
        FORCE? properties=propertyClause?                                           #replacePartitionClause
    | REPLACE WITH TABLE name=identifier properties=propertyClause?  FORCE?         #replaceTableClause
    | RENAME newName=identifier                                                     #renameClause
    | RENAME ROLLUP name=identifier newName=identifier                              #renameRollupClause
    | RENAME PARTITION name=identifier newName=identifier                           #renamePartitionClause
    | RENAME COLUMN name=identifier newName=identifier                              #renameColumnClause
    | ADD indexDef                                                                  #addIndexClause
    | DROP INDEX (IF EXISTS)? name=identifier                                       #dropIndexClause
    | ENABLE FEATURE name=STRING_LITERAL (WITH properties=propertyClause)?          #enableFeatureClause
    | MODIFY DISTRIBUTION (DISTRIBUTED BY (HASH hashKeys=identifierList | RANDOM)
        (BUCKETS (INTEGER_VALUE | autoBucket=AUTO))?)?                              #modifyDistributionClause
    | MODIFY COMMENT comment=STRING_LITERAL                                         #modifyTableCommentClause
    | MODIFY COLUMN name=identifier COMMENT comment=STRING_LITERAL                  #modifyColumnCommentClause
    | MODIFY ENGINE TO name=identifier properties=propertyClause?                   #modifyEngineClause
    | ADD TEMPORARY? PARTITIONS
        FROM from=partitionValueList TO to=partitionValueList
        INTERVAL INTEGER_VALUE unit=identifier? properties=propertyClause?          #alterMultiPartitionClause
    ;

columnPosition
    : FIRST
    | AFTER position=identifier
    ;

toRollup
    : (TO | IN) rollup=identifier
    ;

fromRollup
    : FROM rollup=identifier
    ;

unsupportedDropStatement
    : DROP VIEW (IF EXISTS)? name=multipartIdentifier                           #dropView
    ;

supportedStatsStatement
    : SHOW AUTO? ANALYZE (jobId=INTEGER_VALUE | tableName=multipartIdentifier)?
        (WHERE (stateKey=identifier) EQ (stateValue=STRING_LITERAL))?           #showAnalyze
    | SHOW QUEUED ANALYZE JOBS tableName=multipartIdentifier?
        (WHERE (stateKey=identifier) EQ (stateValue=STRING_LITERAL))?           #showQueuedAnalyzeJobs
    | SHOW COLUMN HISTOGRAM tableName=multipartIdentifier
        columnList=identifierList                                               #showColumnHistogramStats
    | ANALYZE DATABASE name=multipartIdentifier
        (WITH analyzeProperties)* propertyClause?                               #analyzeDatabase
    | ANALYZE TABLE name=multipartIdentifier partitionSpec?
        columns=identifierList? (WITH analyzeProperties)* propertyClause?       #analyzeTable
    | ALTER TABLE name=multipartIdentifier SET STATS
        LEFT_PAREN propertyItemList RIGHT_PAREN partitionSpec?                  #alterTableStats
    | ALTER TABLE name=multipartIdentifier (INDEX indexName=identifier)?
        MODIFY COLUMN columnName=identifier
        SET STATS LEFT_PAREN propertyItemList RIGHT_PAREN partitionSpec?        #alterColumnStats
    | SHOW INDEX STATS tableName=multipartIdentifier indexId=identifier         #showIndexStats
    | DROP STATS tableName=multipartIdentifier
        columns=identifierList? partitionSpec?                                  #dropStats
    | DROP CACHED STATS tableName=multipartIdentifier                           #dropCachedStats
    | DROP EXPIRED STATS                                                        #dropExpiredStats
    | KILL ANALYZE jobId=INTEGER_VALUE                                          #killAnalyzeJob
    | DROP ANALYZE JOB INTEGER_VALUE                                            #dropAnalyzeJob
    | SHOW TABLE STATS tableName=multipartIdentifier
        partitionSpec? columnList=identifierList?                               #showTableStats
    | SHOW TABLE STATS tableId=INTEGER_VALUE                                    #showTableStats
    ;

unsupportedStatsStatement
    : SHOW COLUMN CACHED? STATS tableName=multipartIdentifier
        columnList=identifierList? partitionSpec?                               #showColumnStats
    | SHOW ANALYZE TASK STATUS jobId=INTEGER_VALUE                              #showAnalyzeTask
    ;

analyzeProperties
    : SYNC
    | INCREMENTAL
    | FULL
    | SQL
    | HISTOGRAM
    | (SAMPLE ((ROWS rows=INTEGER_VALUE) | (PERCENT percent=INTEGER_VALUE)) )
    | (BUCKETS bucket=INTEGER_VALUE)
    | (PERIOD periodInSecond=INTEGER_VALUE)
    | (CRON crontabExpr=STRING_LITERAL)
    ;

unsupportedCreateStatement
    : CREATE STORAGE VAULT (IF NOT EXISTS)?
        name=identifierOrText properties=propertyClause?                        #createStorageVault
    ;

workloadPolicyActions
    : workloadPolicyAction (COMMA workloadPolicyAction)*
    ;

workloadPolicyAction
    : SET_SESSION_VARIABLE STRING_LITERAL
    | identifier (STRING_LITERAL)?
    ;

workloadPolicyConditions
    : workloadPolicyCondition (COMMA workloadPolicyCondition)*
    ;

workloadPolicyCondition
    : metricName=identifier comparisonOperator (number | STRING_LITERAL)
    ;

storageBackend
    : (BROKER | S3 | HDFS | LOCAL) brokerName=identifier?
        ON LOCATION STRING_LITERAL properties=propertyClause?
    ;

passwordOption
    : (PASSWORD_HISTORY (historyDefault=DEFAULT | historyValue=INTEGER_VALUE))?
        (PASSWORD_EXPIRE (expireDefault=DEFAULT | expireNever=NEVER
            | INTERVAL expireValue=INTEGER_VALUE expireTimeUnit=(DAY | HOUR | SECOND)))?
        (PASSWORD_REUSE INTERVAL (reuseDefault=DEFAULT | reuseValue=INTEGER_VALUE DAY))?
        (FAILED_LOGIN_ATTEMPTS attemptsValue=INTEGER_VALUE)?
        (PASSWORD_LOCK_TIME (lockUnbounded=UNBOUNDED
            | lockValue=INTEGER_VALUE lockTimeUint=(DAY | HOUR | SECOND)))?
        (ACCOUNT_LOCK | ACCOUNT_UNLOCK)?
    ;

functionArguments
    : DOTDOTDOT
    | dataTypeList
    | dataTypeList COMMA DOTDOTDOT
    ;

dataTypeList
    : dataType (COMMA dataType)*
    ;

supportedSetStatement
    : SET (optionWithType | optionWithoutType)
        (COMMA (optionWithType | optionWithoutType))*                   #setOptions
    | SET identifier AS DEFAULT STORAGE VAULT                           #setDefaultStorageVault
    | SET PROPERTY (FOR user=identifierOrText)? propertyItemList        #setUserProperties
    | SET statementScope? TRANSACTION
        ( transactionAccessMode
        | isolationLevel
        | transactionAccessMode COMMA isolationLevel
        | isolationLevel COMMA transactionAccessMode)                   #setTransaction
    ;

optionWithType
    : statementScope identifier EQ (expression | DEFAULT)   #setVariableWithType
    ;

optionWithoutType
    : NAMES EQ expression                                               #setNames
    | (CHAR SET | CHARSET) (charsetName=identifierOrText | DEFAULT)     #setCharset
    | NAMES (charsetName=identifierOrText | DEFAULT)
        (COLLATE collateName=identifierOrText | DEFAULT)?               #setCollate
    | PASSWORD (FOR userIdentify)? EQ (pwd=STRING_LITERAL
        | (isPlain=PASSWORD LEFT_PAREN pwd=STRING_LITERAL RIGHT_PAREN)) #setPassword
    | LDAP_ADMIN_PASSWORD EQ (pwd=STRING_LITERAL
        | (PASSWORD LEFT_PAREN pwd=STRING_LITERAL RIGHT_PAREN))         #setLdapAdminPassword
    | variable                                                          #setVariableWithoutType
    ;

variable
    : (DOUBLEATSIGN (statementScope DOT)?)? identifier EQ (expression | DEFAULT) #setSystemVariable
    | ATSIGN identifier EQ expression #setUserVariable
    ;

transactionAccessMode
    : READ (ONLY | WRITE)
    ;

isolationLevel
    : ISOLATION LEVEL ((READ UNCOMMITTED) | (READ COMMITTED) | (REPEATABLE READ) | (SERIALIZABLE))
    ;

supportedUnsetStatement
    : UNSET statementScope? VARIABLE (ALL | identifier)
    | UNSET DEFAULT STORAGE VAULT
    ;

supportedUseStatement
     : SWITCH catalog=identifier                                                      #switchCatalog
     | USE (catalog=identifier DOT)? database=identifier                              #useDatabase
    ;

unsupportedUseStatement
    : USE ((catalog=identifier DOT)? database=identifier)? ATSIGN cluster=identifier #useCloudCluster
    ;

stageAndPattern
    : ATSIGN (stage=identifier | TILDE)
        (LEFT_PAREN pattern=STRING_LITERAL RIGHT_PAREN)?
    ;

supportedDescribeStatement
    : explainCommand FUNCTION tvfName=identifier LEFT_PAREN
        (properties=propertyItemList)? RIGHT_PAREN tableAlias   #describeTableValuedFunction
    | explainCommand multipartIdentifier ALL                    #describeTableAll
    | explainCommand multipartIdentifier specifiedPartition?    #describeTable
    | explainCommand DICTIONARY multipartIdentifier             #describeDictionary
    ;

constraint
    : PRIMARY KEY slots=identifierList
    | UNIQUE slots=identifierList
    | FOREIGN KEY slots=identifierList
        REFERENCES referenceTable=multipartIdentifier
        referencedSlots=identifierList
    ;

partitionSpec
    : TEMPORARY? (PARTITION | PARTITIONS) partitions=identifierList
    | TEMPORARY? PARTITION partition=errorCapturingIdentifier
	| (PARTITION | PARTITIONS) LEFT_PAREN ASTERISK RIGHT_PAREN // for auto detect partition in overwriting
	// TODO: support analyze external table partition spec https://github.com/apache/doris/pull/24154
	// | PARTITIONS WITH RECENT
    ;

partitionTable
    : ((autoPartition=AUTO)? PARTITION BY (RANGE | LIST)? partitionList=identityOrFunctionList
       (LEFT_PAREN (partitions=partitionsDef)? RIGHT_PAREN))
    ;

identityOrFunctionList
    : LEFT_PAREN identityOrFunction (COMMA partitions+=identityOrFunction)* RIGHT_PAREN
    ;

identityOrFunction
    : (identifier | functionCallExpression)
    ;

dataDesc
    : ((WITH)? mergeType)? DATA INFILE LEFT_PAREN filePaths+=STRING_LITERAL (COMMA filePath+=STRING_LITERAL)* RIGHT_PAREN
        INTO TABLE targetTableName=identifier
        (partitionSpec)?
        (COLUMNS TERMINATED BY comma=STRING_LITERAL)?
        (LINES TERMINATED BY separator=STRING_LITERAL)?
        (FORMAT AS format=identifierOrText)?
        (COMPRESS_TYPE AS compressType=identifierOrText)?
        (columns=identifierList)?
        (columnsFromPath=colFromPath)?
        (columnMapping=colMappingList)?
        (preFilter=preFilterClause)?
        (where=whereClause)?
        (deleteOn=deleteOnClause)?
        (sequenceColumn=sequenceColClause)?
        (propertyClause)?
    | ((WITH)? mergeType)? DATA FROM TABLE sourceTableName=identifier
        INTO TABLE targetTableName=identifier
        (PARTITION partition=identifierList)?
        (columnMapping=colMappingList)?
        (where=whereClause)?
        (deleteOn=deleteOnClause)?
        (propertyClause)?
    ;

// -----------------Command accessories-----------------
statementScope
    : (GLOBAL | SESSION | LOCAL)
    ;
    
buildMode
    : BUILD (IMMEDIATE | DEFERRED)
    ;

refreshTrigger
    : ON MANUAL
    | ON SCHEDULE refreshSchedule
    | ON COMMIT
    ;

refreshSchedule
    : EVERY INTEGER_VALUE refreshUnit = identifier (STARTS STRING_LITERAL)?
    ;

refreshMethod
    : COMPLETE | AUTO
    ;

mvPartition
    : partitionKey = identifier
    | partitionExpr = functionCallExpression
    ;

identifierOrText
    : identifier
    | STRING_LITERAL
    ;

identifierOrTextOrAsterisk
    : identifier
    | STRING_LITERAL
    | ASTERISK
    ;

multipartIdentifierOrAsterisk
    : parts+=identifierOrAsterisk (DOT parts+=identifierOrAsterisk)*
    ;

identifierOrAsterisk
    : identifierOrText
    | ASTERISK
    ;

userIdentify
    : user=identifierOrText (ATSIGN (host=identifierOrText
        | LEFT_PAREN host=identifierOrText RIGHT_PAREN))?
    ;

grantUserIdentify
    : userIdentify (IDENTIFIED BY PASSWORD? STRING_LITERAL)?
    ;

explain
    : explainCommand planType?
          level=(VERBOSE | TREE | GRAPH | PLAN | DUMP)?
          PROCESS?
    ;

explainCommand
    : EXPLAIN
    | DESC
    | DESCRIBE
    ;

planType
    : PARSED
    | ANALYZED
    | REWRITTEN | LOGICAL  // same type
    | OPTIMIZED | PHYSICAL   // same type
    | SHAPE
    | MEMO
    | DISTRIBUTED
    | ALL // default type
    ;

replayCommand
    : PLAN REPLAYER replayType;

replayType
    : DUMP query
    | PLAY filePath=STRING_LITERAL;

mergeType
    : APPEND
    | DELETE
    | MERGE
    ;

preFilterClause
    : PRECEDING FILTER expression
    ;

deleteOnClause
    : DELETE ON expression
    ;

sequenceColClause
    : ORDER BY identifier
    ;

colFromPath
    : COLUMNS FROM PATH AS identifierList
    ;

colMappingList
    : SET LEFT_PAREN mappingSet+=mappingExpr (COMMA mappingSet+=mappingExpr)* RIGHT_PAREN
    ;

mappingExpr
    : (mappingCol=identifier EQ expression)
    ;

withRemoteStorageSystem
    : resourceDesc
    | WITH S3 LEFT_PAREN
        brokerProperties=propertyItemList
        RIGHT_PAREN
    | WITH HDFS LEFT_PAREN
        brokerProperties=propertyItemList
        RIGHT_PAREN
    | WITH LOCAL LEFT_PAREN
        brokerProperties=propertyItemList
        RIGHT_PAREN
    | WITH BROKER brokerName=identifierOrText
        (LEFT_PAREN
        brokerProperties=propertyItemList
        RIGHT_PAREN)?
    ;

resourceDesc
    : WITH RESOURCE resourceName=identifierOrText (LEFT_PAREN propertyItemList RIGHT_PAREN)?
    ;

mysqlDataDesc
    : DATA LOCAL?
        INFILE filePath=STRING_LITERAL
        INTO TABLE tableName=multipartIdentifier
        (PARTITION partition=identifierList)?
        (COLUMNS TERMINATED BY comma=STRING_LITERAL)?
        (LINES TERMINATED BY separator=STRING_LITERAL)?
        (skipLines)?
        (columns=identifierList)?
        (colMappingList)?
        (propertyClause)?
    ;

skipLines : IGNORE lines=INTEGER_VALUE LINES | IGNORE lines=INTEGER_VALUE ROWS ;

//  -----------------Query-----------------
// add queryOrganization for parse (q1) union (q2) union (q3) order by keys, otherwise 'order' will be recognized to be
// identifier.

outFileClause
    : INTO OUTFILE filePath=constant
        (FORMAT AS format=identifier)?
        (propertyClause)?
    ;

query
    : cte? queryTerm queryOrganization
    ;

queryTerm
    : queryPrimary                                                         #queryTermDefault
    | left=queryTerm operator=INTERSECT setQuantifier? right=queryTerm     #setOperation
    | left=queryTerm operator=(UNION | EXCEPT | MINUS)
      setQuantifier? right=queryTerm                                       #setOperation
    ;

setQuantifier
    : DISTINCT
    | ALL
    ;

queryPrimary
    : querySpecification                                                   #queryPrimaryDefault
    | LEFT_PAREN query RIGHT_PAREN                                         #subquery
    | inlineTable                                                          #valuesTable
    ;

querySpecification
    : selectClause
      intoClause?
      fromClause?
      whereClause?
      aggClause?
      havingClause?
      qualifyClause?
      ({!ansiSQLSyntax}? queryOrganization | {ansiSQLSyntax}?)         #regularQuerySpecification
    ;

cte
    : WITH aliasQuery (COMMA aliasQuery)*
    ;

aliasQuery
    : identifier columnAliases? AS LEFT_PAREN query RIGHT_PAREN
    ;

columnAliases
    : LEFT_PAREN identifier (COMMA identifier)* RIGHT_PAREN
    ;

selectClause
    : SELECT (DISTINCT|ALL)? selectColumnClause
    ;

selectColumnClause
    : namedExpressionSeq
    ;

whereClause
    : WHERE booleanExpression
    ;

fromClause
    : FROM relations
    ;

// For PL-SQL
intoClause
    : bulkCollectClause? INTO (tableRow | identifier) (COMMA (tableRow | identifier))*
    ;

bulkCollectClause :
       BULK COLLECT
     ;

tableRow :
      identifier LEFT_PAREN INTEGER_VALUE RIGHT_PAREN
    ;

relations
    : relation (COMMA relation)*
    ;

relation
    : relationPrimary joinRelation*
    ;

joinRelation
    : (joinType) JOIN distributeType? right=relationPrimary joinCriteria?
    ;

// Just like `opt_plan_hints` in legacy CUP parser.
distributeType
    : LEFT_BRACKET identifier RIGHT_BRACKET                           #bracketDistributeType
    | HINT_START identifier HINT_END                                  #commentDistributeType
    ;

relationHint
    : LEFT_BRACKET identifier (COMMA identifier)* RIGHT_BRACKET       #bracketRelationHint
    | HINT_START identifier (COMMA identifier)* HINT_END              #commentRelationHint
    ;

aggClause
    : GROUP BY groupingElement
    ;

groupingElement
    : ROLLUP LEFT_PAREN (expression (COMMA expression)*)? RIGHT_PAREN
    | CUBE LEFT_PAREN (expression (COMMA expression)*)? RIGHT_PAREN
    | GROUPING SETS LEFT_PAREN groupingSet (COMMA groupingSet)* RIGHT_PAREN
    | expression (COMMA expression)*
    ;

groupingSet
    : LEFT_PAREN (expression (COMMA expression)*)? RIGHT_PAREN
    ;

havingClause
    : HAVING booleanExpression
    ;

qualifyClause
    : QUALIFY booleanExpression
    ;

selectHint: hintStatements+=hintStatement (COMMA? hintStatements+=hintStatement)* HINT_END;

hintStatement
    : hintName=identifier (LEFT_PAREN parameters+=hintAssignment (COMMA? parameters+=hintAssignment)* RIGHT_PAREN)?
    | (USE_MV | NO_USE_MV) (LEFT_PAREN tableList+=multipartIdentifier (COMMA tableList+=multipartIdentifier)* RIGHT_PAREN)?
    ;

hintAssignment
    : key=identifierOrText (EQ (constantValue=constant | identifierValue=identifier))?
    | constant
    ;

updateAssignment
    : col=multipartIdentifier EQ (expression | DEFAULT)
    ;

updateAssignmentSeq
    : assignments+=updateAssignment (COMMA assignments+=updateAssignment)*
    ;

lateralView
    : LATERAL VIEW functionName=identifier LEFT_PAREN (expression (COMMA expression)*)? RIGHT_PAREN
      tableName=identifier AS columnNames+=identifier (COMMA columnNames+=identifier)*
    ;

queryOrganization
    : sortClause? limitClause?
    ;

sortClause
    : ORDER BY sortItem (COMMA sortItem)*
    ;

sortItem
    :  expression ordering = (ASC | DESC)? (NULLS (FIRST | LAST))?
    ;

limitClause
    : (LIMIT limit=INTEGER_VALUE)
    | (LIMIT limit=INTEGER_VALUE OFFSET offset=INTEGER_VALUE)
    | (LIMIT offset=INTEGER_VALUE COMMA limit=INTEGER_VALUE)
    ;

partitionClause
    : PARTITION BY expression (COMMA expression)*
    ;

joinType
    : INNER?
    | CROSS
    | LEFT OUTER?
    | RIGHT OUTER?
    | FULL OUTER?
    | LEFT SEMI
    | RIGHT SEMI
    | LEFT ANTI
    | RIGHT ANTI
    ;

joinCriteria
    : ON booleanExpression
    | USING identifierList
    ;

identifierList
    : LEFT_PAREN identifierSeq RIGHT_PAREN
    ;

identifierSeq
    : ident+=errorCapturingIdentifier (COMMA ident+=errorCapturingIdentifier)*
    ;

optScanParams
    : ATSIGN funcName=identifier LEFT_PAREN (properties=propertyItemList)? RIGHT_PAREN
    ;

relationPrimary
    : multipartIdentifier optScanParams? materializedViewName? tableSnapshot? specifiedPartition?
       tabletList? tableAlias sample? relationHint? lateralView*                           #tableName
    | LEFT_PAREN query RIGHT_PAREN tableAlias lateralView*                                 #aliasedQuery
    | tvfName=identifier LEFT_PAREN
      (properties=propertyItemList)?
      RIGHT_PAREN tableAlias                                                               #tableValuedFunction
    | LEFT_PAREN relations RIGHT_PAREN                                                     #relationList
    ;

materializedViewName
    : INDEX indexName=identifier
    ;

propertyClause
    : PROPERTIES LEFT_PAREN fileProperties=propertyItemList RIGHT_PAREN
    ;

propertyItemList
    : properties+=propertyItem (COMMA properties+=propertyItem)*
    ;

propertyItem
    : key=propertyKey EQ value=propertyValue
    ;

propertyKey : identifier | constant ;

propertyValue : identifier | constant ;

tableAlias
    : (AS? strictIdentifier identifierList?)?
    ;

multipartIdentifier
    : parts+=errorCapturingIdentifier (DOT parts+=errorCapturingIdentifier)*
    ;

// ----------------Create Table Fields----------
simpleColumnDefs
    : cols+=simpleColumnDef (COMMA cols+=simpleColumnDef)*
    ;

simpleColumnDef
    : colName=identifier (COMMENT comment=STRING_LITERAL)?
    ;

columnDefs
    : cols+=columnDef (COMMA cols+=columnDef)*
    ;

columnDef
    : colName=identifier type=dataType
        KEY?
        (aggType=aggTypeDef)?
        ((GENERATED ALWAYS)? AS LEFT_PAREN generatedExpr=expression RIGHT_PAREN)?
        ((NOT)? nullable=NULL)?
        (AUTO_INCREMENT (LEFT_PAREN autoIncInitValue=number RIGHT_PAREN)?)?
        (DEFAULT (nullValue=NULL | SUBTRACT? INTEGER_VALUE | SUBTRACT? DECIMAL_VALUE | PI | E | BITMAP_EMPTY | stringValue=STRING_LITERAL
           | CURRENT_DATE | defaultTimestamp=CURRENT_TIMESTAMP (LEFT_PAREN defaultValuePrecision=number RIGHT_PAREN)?))?
        (ON UPDATE CURRENT_TIMESTAMP (LEFT_PAREN onUpdateValuePrecision=number RIGHT_PAREN)?)?
        (COMMENT comment=STRING_LITERAL)?
    ;

indexDefs
    : indexes+=indexDef (COMMA indexes+=indexDef)*
    ;

indexDef
    : INDEX (ifNotExists=IF NOT EXISTS)? indexName=identifier cols=identifierList (USING indexType=(BITMAP | INVERTED | NGRAM_BF))? (PROPERTIES LEFT_PAREN properties=propertyItemList RIGHT_PAREN)? (COMMENT comment=STRING_LITERAL)?
    ;

partitionsDef
    : partitions+=partitionDef (COMMA partitions+=partitionDef)*
    ;

partitionDef
    : (lessThanPartitionDef | fixedPartitionDef | stepPartitionDef | inPartitionDef) (LEFT_PAREN partitionProperties=propertyItemList RIGHT_PAREN)?
    ;

lessThanPartitionDef
    : PARTITION (IF NOT EXISTS)? partitionName=identifier VALUES LESS THAN (MAXVALUE | partitionValueList)
    ;

fixedPartitionDef
    : PARTITION (IF NOT EXISTS)? partitionName=identifier VALUES LEFT_BRACKET lower=partitionValueList COMMA upper=partitionValueList RIGHT_PAREN
    ;

stepPartitionDef
    : FROM from=partitionValueList TO to=partitionValueList INTERVAL unitsAmount=INTEGER_VALUE unit=unitIdentifier?
    ;

inPartitionDef
    : PARTITION (IF NOT EXISTS)? partitionName=identifier (VALUES IN ((LEFT_PAREN partitionValueLists+=partitionValueList
        (COMMA partitionValueLists+=partitionValueList)* RIGHT_PAREN) | constants=partitionValueList))?
    ;

partitionValueList
    : LEFT_PAREN values+=partitionValueDef (COMMA values+=partitionValueDef)* RIGHT_PAREN
    ;

partitionValueDef
    : SUBTRACT? INTEGER_VALUE | STRING_LITERAL | MAXVALUE | NULL
    ;

rollupDefs
    : rollups+=rollupDef (COMMA rollups+=rollupDef)*
    ;

rollupDef
    : rollupName=identifier rollupCols=identifierList (DUPLICATE KEY dupKeys=identifierList)? properties=propertyClause?
    ;

aggTypeDef
    : MAX | MIN | SUM | REPLACE | REPLACE_IF_NOT_NULL | HLL_UNION | BITMAP_UNION | QUANTILE_UNION | GENERIC
    ;

tabletList
    : TABLET LEFT_PAREN tabletIdList+=INTEGER_VALUE (COMMA tabletIdList+=INTEGER_VALUE)*  RIGHT_PAREN
    ;


inlineTable
    : VALUES rowConstructor (COMMA rowConstructor)*
    ;

// -----------------Expression-----------------
namedExpression
    : expression (AS? (identifierOrText))?
    ;

namedExpressionSeq
    : namedExpression (COMMA namedExpression)*
    ;

expression
    : booleanExpression
    | lambdaExpression
    ;

lambdaExpression
    : args+=errorCapturingIdentifier ARROW body=booleanExpression
    | LEFT_PAREN
        args+=errorCapturingIdentifier (COMMA args+=errorCapturingIdentifier)+
      RIGHT_PAREN
        ARROW body=booleanExpression
    ;

booleanExpression
    : LOGICALNOT booleanExpression                                                  #logicalNot
    | EXISTS LEFT_PAREN query RIGHT_PAREN                                           #exist
    | (ISNULL | IS_NULL_PRED) LEFT_PAREN valueExpression RIGHT_PAREN                #isnull
    | IS_NOT_NULL_PRED LEFT_PAREN valueExpression RIGHT_PAREN                       #is_not_null_pred
    | valueExpression predicate?                                                    #predicated
    | NOT booleanExpression                                                         #logicalNot
    | left=booleanExpression operator=(AND | LOGICALAND) right=booleanExpression    #logicalBinary
    | left=booleanExpression operator=XOR right=booleanExpression                   #logicalBinary
    | left=booleanExpression operator=OR right=booleanExpression                    #logicalBinary
    | left=booleanExpression operator=DOUBLEPIPES right=booleanExpression           #doublePipes
    ;

rowConstructor
    : LEFT_PAREN (rowConstructorItem (COMMA rowConstructorItem)*)? RIGHT_PAREN
    ;

rowConstructorItem
    : constant // duplicate constant rule for improve the parse of `insert into tbl values`
    | DEFAULT
    | namedExpression
    ;

predicate
    : NOT? kind=BETWEEN lower=valueExpression AND upper=valueExpression
    | NOT? kind=(LIKE | REGEXP | RLIKE) pattern=valueExpression
    | NOT? kind=(MATCH | MATCH_ANY | MATCH_ALL | MATCH_PHRASE | MATCH_PHRASE_PREFIX | MATCH_REGEXP | MATCH_PHRASE_EDGE) pattern=valueExpression
    | NOT? kind=IN LEFT_PAREN query RIGHT_PAREN
    | NOT? kind=IN LEFT_PAREN expression (COMMA expression)* RIGHT_PAREN
    | IS NOT? kind=NULL
    | IS NOT? kind=(TRUE | FALSE)
    ;

valueExpression
    : primaryExpression                                                                      #valueExpressionDefault
    | operator=(SUBTRACT | PLUS | TILDE) valueExpression                                     #arithmeticUnary
    // split arithmeticBinary from 1 to 5 due to they have different operator precedence
    | left=valueExpression operator=HAT right=valueExpression                                #arithmeticBinary
    | left=valueExpression operator=(ASTERISK | SLASH | MOD | DIV) right=valueExpression     #arithmeticBinary
    | left=valueExpression operator=(PLUS | SUBTRACT) right=valueExpression                  #arithmeticBinary
    | left=valueExpression operator=AMPERSAND right=valueExpression                          #arithmeticBinary
    | left=valueExpression operator=PIPE right=valueExpression                               #arithmeticBinary
    | left=valueExpression comparisonOperator right=valueExpression                          #comparison
    ;

primaryExpression
    : name=CURRENT_DATE                                                                        #currentDate
    | name=CURRENT_TIME                                                                        #currentTime
    | name=CURRENT_TIMESTAMP                                                                   #currentTimestamp
    | name=LOCALTIME                                                                           #localTime
    | name=LOCALTIMESTAMP                                                                      #localTimestamp
    | name=CURRENT_USER                                                                        #currentUser
    | name=SESSION_USER                                                                        #sessionUser
    | CASE whenClause+ (ELSE elseExpression=expression)? END                                   #searchedCase
    | CASE value=expression whenClause+ (ELSE elseExpression=expression)? END                  #simpleCase
    | name=CAST LEFT_PAREN expression AS castDataType RIGHT_PAREN                              #cast
    | constant                                                                                 #constantDefault
    | interval                                                                                 #intervalLiteral
    | ASTERISK (exceptOrReplace)*                                                              #star
    | qualifiedName DOT ASTERISK (exceptOrReplace)*                                            #star
    | CHAR LEFT_PAREN
                arguments+=expression (COMMA arguments+=expression)*
                (USING charSet=identifierOrText)?
          RIGHT_PAREN                                                                          #charFunction
    | CONVERT LEFT_PAREN argument=expression USING charSet=identifierOrText RIGHT_PAREN        #convertCharSet
    | CONVERT LEFT_PAREN argument=expression COMMA castDataType RIGHT_PAREN                    #convertType
    | functionCallExpression                                                                   #functionCall
    | value=primaryExpression LEFT_BRACKET index=valueExpression RIGHT_BRACKET                 #elementAt
    | value=primaryExpression LEFT_BRACKET begin=valueExpression
      COLON (end=valueExpression)? RIGHT_BRACKET                                               #arraySlice
    | LEFT_PAREN query RIGHT_PAREN                                                             #subqueryExpression
    | ATSIGN identifierOrText                                                                  #userVariable
    | DOUBLEATSIGN (kind=(GLOBAL | SESSION) DOT)? identifier                                   #systemVariable
    | BINARY? identifier                                                                       #columnReference
    | base=primaryExpression DOT fieldName=identifier                                          #dereference
    | LEFT_PAREN expression RIGHT_PAREN                                                        #parenthesizedExpression
    | KEY (dbName=identifier DOT)? keyName=identifier                                          #encryptKey
    | EXTRACT LEFT_PAREN field=identifier FROM (DATE | TIMESTAMP)?
      source=valueExpression RIGHT_PAREN                                                       #extract
    | primaryExpression COLLATE (identifier | STRING_LITERAL | DEFAULT)                        #collate
    ;

exceptOrReplace
    : EXCEPT  LEFT_PAREN namedExpressionSeq RIGHT_PAREN                                  #except
    | REPLACE LEFT_PAREN namedExpressionSeq RIGHT_PAREN                                  #replace
    ;

castDataType
    : dataType
    |(SIGNED|UNSIGNED) (INT|INTEGER)?
    ;

functionCallExpression
    : functionIdentifier
              LEFT_PAREN (
                  (DISTINCT|ALL)?
                  arguments+=expression (COMMA arguments+=expression)*
                  (ORDER BY sortItem (COMMA sortItem)*)?
              )? RIGHT_PAREN
            (OVER windowSpec)?
    ;

functionIdentifier
    : (dbName=identifier DOT)? functionNameIdentifier
    ;

functionNameIdentifier
    : identifier
    | ADD
    | CONNECTION_ID
    | CURRENT_CATALOG
    | CURRENT_USER
    | DATABASE
    | IF
    | LEFT
    | LIKE
    | PASSWORD
    | REGEXP
    | RIGHT
    | SCHEMA
    | SESSION_USER
    | TRIM
    | USER
    ;

windowSpec
    // todo: name for windowRef; we haven't support it
    // : name=identifier
    // | LEFT_PAREN name=identifier RIGHT_PAREN
    : LEFT_PAREN
        partitionClause?
        sortClause?
        windowFrame?
        RIGHT_PAREN
    ;

windowFrame
    : frameUnits start=frameBoundary
    | frameUnits BETWEEN start=frameBoundary AND end=frameBoundary
    ;

frameUnits
    : ROWS
    | RANGE
    ;

frameBoundary
    : UNBOUNDED boundType=(PRECEDING | FOLLOWING)
    | boundType=CURRENT ROW
    | expression boundType=(PRECEDING | FOLLOWING)
    ;

qualifiedName
    : identifier (DOT identifier)*
    ;

specifiedPartition
    : TEMPORARY? PARTITION (identifier | identifierList)
    | TEMPORARY? PARTITIONS identifierList
    ;

constant
    : NULL                                                                                     #nullLiteral
    | type=(DATE | DATEV1 | DATEV2 | TIMESTAMP) STRING_LITERAL                                 #typeConstructor
    | number                                                                                   #numericLiteral
    | booleanValue                                                                             #booleanLiteral
    | BINARY? STRING_LITERAL                                                                   #stringLiteral
    | LEFT_BRACKET (items+=constant)? (COMMA items+=constant)* RIGHT_BRACKET                   #arrayLiteral
    | LEFT_BRACE (items+=constant COLON items+=constant)?
       (COMMA items+=constant COLON items+=constant)* RIGHT_BRACE                              #mapLiteral
    | LEFT_BRACE items+=constant (COMMA items+=constant)* RIGHT_BRACE                          #structLiteral
    | PLACEHOLDER                                                                              #placeholder
    ;

comparisonOperator
    : EQ | NEQ | LT | LTE | GT | GTE | NSEQ
    ;

booleanValue
    : TRUE | FALSE
    ;

whenClause
    : WHEN condition=expression THEN result=expression
    ;

interval
    : INTERVAL value=expression unit=unitIdentifier
    ;

unitIdentifier
	: YEAR | QUARTER | MONTH | WEEK | DAY | HOUR | MINUTE | SECOND
    ;

dataTypeWithNullable
    : dataType ((NOT)? NULL)?
    ;

dataType
    : complex=ARRAY LT dataType GT                                  #complexDataType
    | complex=MAP LT dataType COMMA dataType GT                     #complexDataType
    | complex=STRUCT LT complexColTypeList GT                       #complexDataType
    | AGG_STATE LT functionNameIdentifier
        LEFT_PAREN dataTypes+=dataTypeWithNullable
        (COMMA dataTypes+=dataTypeWithNullable)* RIGHT_PAREN GT     #aggStateDataType
    | primitiveColType (LEFT_PAREN (INTEGER_VALUE | ASTERISK)
      (COMMA INTEGER_VALUE)* RIGHT_PAREN)?                          #primitiveDataType
    ;

primitiveColType
    : type=TINYINT
    | type=SMALLINT
    | type=(INT | INTEGER)
    | type=BIGINT
    | type=LARGEINT
    | type=BOOLEAN
    | type=FLOAT
    | type=DOUBLE
    | type=DATE
    | type=DATETIME
    | type=TIME
    | type=DATEV2
    | type=DATETIMEV2
    | type=DATEV1
    | type=DATETIMEV1
    | type=BITMAP
    | type=QUANTILE_STATE
    | type=HLL
    | type=AGG_STATE
    | type=STRING
    | type=JSON
    | type=JSONB
    | type=TEXT
    | type=VARCHAR
    | type=CHAR
    | type=DECIMAL
    | type=DECIMALV2
    | type=DECIMALV3
    | type=IPV4
    | type=IPV6
    | type=VARIANT
    | type=ALL
    ;

complexColTypeList
    : complexColType (COMMA complexColType)*
    ;

complexColType
    : identifier COLON dataType commentSpec?
    ;

commentSpec
    : COMMENT STRING_LITERAL
    ;

sample
    : TABLESAMPLE LEFT_PAREN sampleMethod? RIGHT_PAREN (REPEATABLE seed=INTEGER_VALUE)?
    ;

sampleMethod
    : percentage=INTEGER_VALUE PERCENT                              #sampleByPercentile
    | INTEGER_VALUE ROWS                                            #sampleByRows
    ;

tableSnapshot
    : FOR VERSION AS OF version=INTEGER_VALUE
    | FOR TIME AS OF time=STRING_LITERAL
    ;

// this rule is used for explicitly capturing wrong identifiers such as test-table, which should actually be `test-table`
// replace identifier with errorCapturingIdentifier where the immediate follow symbol is not an expression, otherwise
// valid expressions such as "a-b" can be recognized as an identifier
errorCapturingIdentifier
    : identifier errorCapturingIdentifierExtra
    ;

// extra left-factoring grammar
errorCapturingIdentifierExtra
    : (SUBTRACT identifier)+ #errorIdent
    |                        #realIdent
    ;

identifier
    : strictIdentifier
    ;

strictIdentifier
    : IDENTIFIER              #unquotedIdentifier
    | quotedIdentifier        #quotedIdentifierAlternative
    | nonReserved             #unquotedIdentifier
    ;

quotedIdentifier
    : BACKQUOTED_IDENTIFIER
    ;

number
    : SUBTRACT? INTEGER_VALUE                    #integerLiteral
    | SUBTRACT? (EXPONENT_VALUE | DECIMAL_VALUE) #decimalLiteral
    ;

// there are 1 kinds of keywords in Doris.
// - Non-reserved keywords:
//     normal version of non-reserved keywords.
// The non-reserved keywords are listed in `nonReserved`.
// TODO: need to stay consistent with the legacy
nonReserved
//--DEFAULT-NON-RESERVED-START
    : ACTIONS
    | AFTER
    | AGG_STATE
    | AGGREGATE
    | ALIAS
    | ALWAYS
    | ANALYZED
    | ARRAY
    | AT
    | AUTHORS
    | AUTO_INCREMENT
    | BACKENDS
    | BACKUP
    | BEGIN
    | BELONG
    | BIN
    | BITAND
    | BITMAP
    | BITMAP_EMPTY
    | BITMAP_UNION
    | BITOR
    | BITXOR
    | BLOB
    | BOOLEAN
    | BRIEF
    | BROKER
    | BUCKETS
    | BUILD
    | BUILTIN
    | BULK
    | CACHE
    | CACHED
    | CALL
    | CATALOG
    | CATALOGS
    | CHAIN
    | CHAR
    | CHARSET
    | CHECK
    | CLUSTER
    | CLUSTERS
    | COLLATION
    | COLLECT
    | COLOCATE
    | COLUMNS
    | COMMENT
    | COMMENT_START
    | COMMIT
    | COMMITTED
    | COMPACT
    | COMPLETE
    | COMPRESS_TYPE
    | COMPUTE
    | CONDITIONS
    | CONFIG
    | CONNECTION
    | CONNECTION_ID
    | CONSISTENT
    | CONSTRAINTS
    | CONVERT
    | CONVERT_LSC
    | COPY
    | COUNT
    | CREATION
    | CRON
    | CURRENT_CATALOG
    | CURRENT_DATE
    | CURRENT_TIME
    | CURRENT_TIMESTAMP
    | CURRENT_USER
    | DATA
    | DATE
    | DATETIME
    | DATETIMEV1
    | DATETIMEV2
    | DATEV1
    | DATEV2
    | DAY
    | DECIMAL
    | DECIMALV2
    | DECIMALV3
    | DEFERRED
    | DEMAND
    | DIAGNOSE
    | DIAGNOSIS
    | DICTIONARIES
    | DICTIONARY
    | DISTINCTPC
    | DISTINCTPCSA
    | DO
    | DORIS_INTERNAL_TABLE_ID
    | DUAL
    | DYNAMIC
    | E
    | ENABLE
    | ENCRYPTKEY
    | ENCRYPTKEYS
    | END
    | ENDS
    | ENGINE
    | ENGINES
    | ERRORS
    | EVENTS
    | EVERY
    | EXCLUDE
    | EXPIRED
    | EXTERNAL
    | FAILED_LOGIN_ATTEMPTS
    | FAST
    | FEATURE
    | FIELDS
    | FILE
    | FILTER
    | FIRST
    | FORMAT
    | FREE
    | FRONTENDS
    | FUNCTION
    | GENERATED
    | GENERIC
    | GLOBAL
    | GRAPH
    | GROUPING
    | GROUPS
    | HASH
    | HASH_MAP
    | HDFS
    | HELP
    | HINT_END
    | HINT_START
    | HISTOGRAM
    | HLL_UNION
    | HOSTNAME
    | HOTSPOT
    | HOUR
    | HUB
    | IDENTIFIED
    | IGNORE
    | IMMEDIATE
    | INCREMENTAL
    | INDEXES
    | INVERTED
    | IP_TRIE
    | IPV4
    | IPV6
    | IS_NOT_NULL_PRED
    | IS_NULL_PRED
    | ISNULL
    | ISOLATION
    | JOB
    | JOBS
    | JSON
    | JSONB
    | LABEL
    | LAST
    | LDAP
    | LDAP_ADMIN_PASSWORD
    | LEFT_BRACE
    | LESS
    | LEVEL
    | LINES
    | LINK
    | LOCAL
    | LOCALTIME
    | LOCALTIMESTAMP
    | LOCATION
    | LOCK
    | LOGICAL
    | MANUAL
    | MAP
    | MATCH_ALL
    | MATCH_ANY
    | MATCH_PHRASE
    | MATCH_PHRASE_EDGE
    | MATCH_PHRASE_PREFIX
    | MATCH_REGEXP
    | MATERIALIZED
    | MAX
    | MEMO
    | MERGE
    | MIGRATE
    | MIGRATIONS
    | MIN
    | MINUTE
    | MODIFY
    | MONTH
    | MTMV
    | NAME
    | NAMES
    | NEGATIVE
    | NEVER
    | NEXT
    | NGRAM_BF
    | NO
    | NON_NULLABLE
    | NULLS
    | OF
    | OFFSET
    | ONLY
    | OPEN
    | OPTIMIZED
    | PARAMETER
    | PARSED
    | PASSWORD
    | PASSWORD_EXPIRE
    | PASSWORD_HISTORY
    | PASSWORD_LOCK_TIME
    | PASSWORD_REUSE
    | PARTITIONS
    | PATH
    | PAUSE
    | PERCENT
    | PERIOD
    | PERMISSIVE
    | PHYSICAL
    | PI
    | PLAN
    | PLUGIN
    | PLUGINS
    | POLICY
    | PRIVILEGES
    | PROC
    | PROCESS
    | PROCESSLIST
    | PROFILE
    | PROPERTIES
    | PROPERTY
    | QUANTILE_STATE
	| QUANTILE_UNION
	| QUARTER
    | QUERY
    | QUOTA
    | QUALIFY
    | QUEUED
    | RANDOM
    | RECENT
    | RECOVER
    | RECYCLE
    | REFRESH
    | REPEATABLE
    | REPLACE
    | REPLACE_IF_NOT_NULL
    | REPLAYER
    | REPOSITORIES
    | REPOSITORY
    | RESOURCE
    | RESOURCES
    | RESTORE
    | RESTRICTIVE
    | RESUME
    | RETURNS
    | REWRITTEN
    | RIGHT_BRACE
    | RLIKE
    | ROLLBACK
    | ROLLUP
    | ROUTINE
    | S3
    | SAMPLE
    | SCHEDULE
    | SCHEDULER
    | SCHEMA
    | SECOND
    | SERIALIZABLE
    | SET_SESSION_VARIABLE
    | SESSION
    | SESSION_USER
    | SHAPE
    | SKEW
    | SNAPSHOT
    | SONAME
    | SPLIT
    | SQL
    | STAGE
    | STAGES
    | START
    | STARTS
    | STATS
    | STATUS
    | STOP
    | STORAGE
    | STREAM
    | STREAMING
    | STRING
    | STRUCT
    | SUM
    | TABLES
    | TASK
    | TASKS
    | TEMPORARY
    | TEXT
    | THAN
    | TIME
    | TIMESTAMP
    | TRANSACTION
    | TREE
    | TRIGGERS
    | TRUNCATE
    | TYPE
    | TYPES
    | UNCOMMITTED
    | UNLOCK
    | UNSET
    | UP
    | USER
    | VALUE
    | VARCHAR
    | VARIABLE
    | VARIABLES
    | VARIANT
    | VAULT
    | VAULTS
    | VERBOSE
    | VERSION
    | VIEW
    | VIEWS
    | WARM
    | WARNINGS
    | WEEK
    | WORK
    | YEAR
//--DEFAULT-NON-RESERVED-END
    ;<|MERGE_RESOLUTION|>--- conflicted
+++ resolved
@@ -476,12 +476,6 @@
     | SHOW ALTER TABLE (ROLLUP | (MATERIALIZED VIEW) | COLUMN)
         ((FROM | IN) database=multipartIdentifier)? wildWhere?
         sortClause? limitClause?                                                    #showAlterTable
-<<<<<<< HEAD
-    | SHOW WORKLOAD GROUPS wildWhere?                                               #showWorkloadGroups
-=======
-    | SHOW TEMPORARY? PARTITIONS FROM tableName=multipartIdentifier
-        wildWhere? sortClause? limitClause?                                         #showPartitions
->>>>>>> 2528d334
     | SHOW TYPECAST ((FROM | IN) database=multipartIdentifier)?                     #showTypeCast
     | SHOW (KEY | KEYS | INDEX | INDEXES)
         (FROM |IN) tableName=multipartIdentifier
