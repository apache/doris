// Licensed to the Apache Software Foundation (ASF) under one
// or more contributor license agreements.  See the NOTICE file
// distributed with this work for additional information
// regarding copyright ownership.  The ASF licenses this file
// to you under the Apache License, Version 2.0 (the
// "License"); you may not use this file except in compliance
// with the License.  You may obtain a copy of the License at
//
//   http://www.apache.org/licenses/LICENSE-2.0
//
// Unless required by applicable law or agreed to in writing,
// software distributed under the License is distributed on an
// "AS IS" BASIS, WITHOUT WARRANTIES OR CONDITIONS OF ANY
// KIND, either express or implied.  See the License for the
// specific language governing permissions and limitations
// under the License.

// Copied from Apache Spark and modified for Apache Doris

parser grammar DorisParser;

options { tokenVocab = DorisLexer; }

@members {
    public boolean doris_legacy_SQL_syntax = true;
}

multiStatements
    : (statement SEMICOLON*)+ EOF
    ;

singleStatement
    : statement SEMICOLON* EOF
    ;

statement
    : explain? query outFileClause?                                    #statementDefault
    | CREATE ROW POLICY (IF NOT EXISTS)? name=identifier
        ON table=multipartIdentifier
        AS type=(RESTRICTIVE | PERMISSIVE)
        TO (user=userIdentify | ROLE roleName=identifier)
        USING LEFT_PAREN booleanExpression RIGHT_PAREN                 #createRowPolicy
    | explain? INSERT INTO tableName=multipartIdentifier
        (PARTITION partition=identifierList)?  // partition define
        (WITH LABEL labelName=identifier)? cols=identifierList?  // label and columns define
        (LEFT_BRACKET hints=identifierSeq RIGHT_BRACKET)?  // hint define
        query                                                          #insertIntoQuery
    | explain? UPDATE tableName=multipartIdentifier tableAlias
        SET updateAssignmentSeq
        fromClause?
        whereClause                                                    #update
    | explain? DELETE FROM tableName=multipartIdentifier tableAlias
        (PARTITION partition=identifierList)?
        (USING relation (COMMA relation)*)
        whereClause                                                    #delete
<<<<<<< HEAD
    | loadStmt                                                         #load
    ;

loadStmt
    : LOAD LABEL lableName=identifier
        LEFT_PAREN dataDescs+=dataDesc (COMMA dataDescs+=dataDesc)* RIGHT_PAREN
        (withRemoteStorageSystem)?
        (PROPERTIES LEFT_PAREN propertiesStatement RIGHT_PAREN)?
        (commentSpec)?
    | LOAD LABEL lableName=identifier
        LEFT_PAREN dataDescs+=dataDesc (COMMA dataDescs+=dataDesc)* RIGHT_PAREN
        resourceDesc
        (PROPERTIES LEFT_PAREN propertiesStatement RIGHT_PAREN)?
        (commentSpec)?
    | LOAD mysqlDataDesc
        (PROPERTIES LEFT_PAREN propertiesStatement RIGHT_PAREN)?
        (commentSpec)?
    ;

resourceDesc : WITH RESOURCE resourceName=identifierOrText (LEFT_PAREN propertiesStatement RIGHT_PAREN)? ;


mysqlDataDesc
    : DATA (LOCAL booleanValue)?
    INFILE filePath=STRING_LITERAL
    INTO TABLE tableName=multipartIdentifier
    (PARTITION partition=identifierList)?
    (COLUMNS TERMINATED BY comma=STRING_LITERAL)?
    (LINES TERMINATED BY separator=STRING_LITERAL)?
    (skipLines)?
    (columns=identifierList)?
    (colMappingList)?
    (PROPERTIES LEFT_PAREN propertiesStatement RIGHT_PAREN)?
    ;

skipLines : IGNORE lines=INTEGER_VALUE LINES | IGNORE lines=INTEGER_VALUE ROWS ;

dataDesc
    : (mergeType)? DATA INFILE (LEFT_PAREN filePath=STRING_LITERAL RIGHT_PAREN)*
        INTO TABLE tableName=multipartIdentifier
        (PARTITION partition=identifierList)?
        (COLUMNS TERMINATED BY comma=STRING_LITERAL)?
        (LINES TERMINATED BY separator=STRING_LITERAL)?
        (FORMAT AS format=identifier)?
        (columns=identifierList)?
        (colFromPath)?
        (colMappingList)?
        (preFilterClause)?
        (whereClause)?
        (deleteOnClause)?
        (sequenceColClause)?
        (PROPERTIES LEFT_PAREN propertiesStatement RIGHT_PAREN)?
    | (mergeType)? DATA FROM TABLE (LEFT_PAREN filePath=STRING_LITERAL RIGHT_PAREN)*
        INTO TABLE tableName=multipartIdentifier
        (PARTITION partition=identifierList)?
        (colMappingList)?
        (whereClause)?
        (deleteOnClause)?
        (PROPERTIES LEFT_PAREN propertiesStatement RIGHT_PAREN)?
    ;
mergeType : APPEND | DELETE | MERGE | WITH APPEND | WITH DELETE | WITH MERGE ;
preFilterClause : PRECEDING FILTER expression ;
deleteOnClause : DELETE ON expression ;
sequenceColClause : ORDER BY identifier ;
colFromPath : COLUMNS FROM PATH AS columnsFromPath=identifierList ;
colMappingList : SET LEFT_PAREN colMappingSet+=expression (COMMA colMappingSet+=expression)* RIGHT_PAREN ;

withRemoteStorageSystem
    : WITH S3 LEFT_PAREN
        brokerProperties+=property (COMMA brokerProperties+=property)*
        RIGHT_PAREN
    | WITH HDFS LEFT_PAREN
        brokerProperties+=property (COMMA brokerProperties+=property)*
        RIGHT_PAREN
    | WITH LOCAL LEFT_PAREN
        brokerProperties+=property (COMMA brokerProperties+=property)*
        RIGHT_PAREN
    | WITH BROKER brokerName=identifierOrText
        (LEFT_PAREN
        brokerProperties+=property (COMMA brokerProperties+=property)*
        RIGHT_PAREN)?
    ;

propertiesStatement
    : properties+=property (COMMA properties+=property)*
    ;
=======
    | EXPORT TABLE tableName=multipartIdentifier
        (PARTITION partition=identifierList)?
        (whereClause)?
        TO filePath=constant
        (propertyClause)?
        (withRemoteStorageSystem)?                                     #export
    ;

>>>>>>> 618f1211

// -----------------Command accessories-----------------

identifierOrText
    : errorCapturingIdentifier
    | STRING_LITERAL
    | LEADING_STRING
    ;

userIdentify
    : user=identifierOrText (AT (host=identifierOrText | LEFT_PAREN host=identifierOrText RIGHT_PAREN))?
    ;


explain
    : (EXPLAIN planType? | DESC | DESCRIBE)
          level=(VERBOSE | GRAPH | PLAN)?
    ;

planType
    : PARSED
    | ANALYZED
    | REWRITTEN | LOGICAL  // same type
    | OPTIMIZED | PHYSICAL   // same type
    | SHAPE
    | MEMO
    | ALL // default type
    ;

withRemoteStorageSystem
    : WITH S3 LEFT_PAREN
        brokerProperties=propertyItemList
        RIGHT_PAREN
    | WITH HDFS LEFT_PAREN
        brokerProperties=propertyItemList
        RIGHT_PAREN
    | WITH LOCAL LEFT_PAREN
        brokerProperties=propertyItemList
        RIGHT_PAREN
    | WITH BROKER brokerName=identifierOrText
        (LEFT_PAREN
        brokerProperties=propertyItemList
        RIGHT_PAREN)?
    ;

//  -----------------Query-----------------
// add queryOrganization for parse (q1) union (q2) union (q3) order by keys, otherwise 'order' will be recognized to be
// identifier.

outFileClause
    : INTO OUTFILE filePath=constant
        (FORMAT AS format=identifier)?
<<<<<<< HEAD
        (PROPERTIES LEFT_PAREN propertiesStatement RIGHT_PAREN)?
=======
        (propertyClause)?
>>>>>>> 618f1211
    ;

query
    : {!doris_legacy_SQL_syntax}? cte? queryTerm queryOrganization
    | {doris_legacy_SQL_syntax}? queryTerm queryOrganization
    ;

queryTerm
    : queryPrimary                                                                       #queryTermDefault
    | left=queryTerm operator=(UNION | EXCEPT | INTERSECT)
      setQuantifier? right=queryTerm                                                     #setOperation
    ;

setQuantifier
    : DISTINCT
    | ALL
    ;

queryPrimary
    : querySpecification                                                    #queryPrimaryDefault
    | TABLE multipartIdentifier                                             #table
    | LEFT_PAREN query RIGHT_PAREN                                          #subquery
    ;

querySpecification
    : {doris_legacy_SQL_syntax}? cte?
      selectClause
      fromClause?
      whereClause?
      aggClause?
      havingClause?
      {doris_legacy_SQL_syntax}? queryOrganization                                               #regularQuerySpecification
    ;

cte
    : WITH aliasQuery (COMMA aliasQuery)*
    ;

aliasQuery
    : identifier columnAliases? AS LEFT_PAREN query RIGHT_PAREN
    ;

columnAliases
    : LEFT_PAREN identifier (COMMA identifier)* RIGHT_PAREN
    ;

selectClause
    : SELECT selectHint? DISTINCT? selectColumnClause
    ;

selectColumnClause
    : namedExpressionSeq
    | ASTERISK EXCEPT LEFT_PAREN namedExpressionSeq RIGHT_PAREN
    ;

whereClause
    : WHERE booleanExpression
    ;

fromClause
    : FROM relation (COMMA relation)*
    ;

relation
    : relationPrimary joinRelation*
    ;

joinRelation
    : (joinType) JOIN joinHint? right=relationPrimary joinCriteria?
    ;

// Just like `opt_plan_hints` in legacy CUP parser.
joinHint
    : LEFT_BRACKET identifier RIGHT_BRACKET                           #bracketJoinHint
    | HINT_START identifier HINT_END                                  #commentJoinHint
    ;

relationHint
    : LEFT_BRACKET identifier (COMMA identifier)* RIGHT_BRACKET       #bracketRelationHint
    | HINT_START identifier (COMMA identifier)* HINT_END              #commentRelationHint
    ;

aggClause
    : GROUP BY groupingElement?
    ;

groupingElement
    : ROLLUP LEFT_PAREN (expression (COMMA expression)*)? RIGHT_PAREN
    | CUBE LEFT_PAREN (expression (COMMA expression)*)? RIGHT_PAREN
    | GROUPING SETS LEFT_PAREN groupingSet (COMMA groupingSet)* RIGHT_PAREN
    | expression (COMMA expression)*
    ;

groupingSet
    : LEFT_PAREN (expression (COMMA expression)*)? RIGHT_PAREN
    ;

havingClause
    : HAVING booleanExpression
    ;

selectHint: HINT_START hintStatements+=hintStatement (COMMA? hintStatements+=hintStatement)* HINT_END;

hintStatement
    : hintName=identifier (LEFT_PAREN parameters+=hintAssignment (COMMA? parameters+=hintAssignment)* RIGHT_PAREN)?
    ;

hintAssignment
    : key=identifierOrText (EQ (constantValue=constant | identifierValue=identifier))?
    ;
    
updateAssignment
    : col=multipartIdentifier EQ (expression | DEFAULT)
    ;
    
updateAssignmentSeq
    : assignments+=updateAssignment (COMMA assignments+=updateAssignment)*
    ;

lateralView
    : LATERAL VIEW functionName=identifier LEFT_PAREN (expression (COMMA expression)*)? RIGHT_PAREN
      tableName=identifier AS columnName=identifier
    ;

queryOrganization
    : sortClause? limitClause?
    ;

sortClause
    : ORDER BY sortItem (COMMA sortItem)*
    ;

sortItem
    :  expression ordering = (ASC | DESC)? (NULLS (FIRST | LAST))?
    ;

limitClause
    : (LIMIT limit=INTEGER_VALUE)
    | (LIMIT limit=INTEGER_VALUE OFFSET offset=INTEGER_VALUE)
    | (LIMIT offset=INTEGER_VALUE COMMA limit=INTEGER_VALUE)
    ;

partitionClause
    : PARTITION BY expression (COMMA expression)*
    ;

joinType
    : INNER?
    | CROSS
    | LEFT OUTER?
    | RIGHT OUTER?
    | FULL OUTER?
    | LEFT SEMI
    | RIGHT SEMI
    | LEFT ANTI
    | RIGHT ANTI
    ;

joinCriteria
    : ON booleanExpression
    | USING identifierList
    ;

identifierList
    : LEFT_PAREN identifierSeq RIGHT_PAREN
    ;

identifierSeq
    : ident+=errorCapturingIdentifier (COMMA ident+=errorCapturingIdentifier)*
    ;

relationPrimary
    : multipartIdentifier specifiedPartition? tabletList? tableAlias relationHint? lateralView*           #tableName
    | LEFT_PAREN query RIGHT_PAREN tableAlias lateralView*                                    #aliasedQuery
    | tvfName=identifier LEFT_PAREN
      (properties=propertyItemList)?
      RIGHT_PAREN tableAlias                                                                  #tableValuedFunction
    ;

propertyClause
    : PROPERTIES LEFT_PAREN fileProperties=propertyItemList RIGHT_PAREN
    ;

propertyItemList
    : properties+=propertyItem (COMMA properties+=propertyItem)*
    ;

propertyItem
    : key=propertyKey EQ value=propertyValue
    ;

propertyKey : identifier | constant ;

propertyValue : identifier | constant ;

tableAlias
    : (AS? strictIdentifier identifierList?)?
    ;

multipartIdentifier
    : parts+=errorCapturingIdentifier (DOT parts+=errorCapturingIdentifier)*
    ;

tabletList
    : TABLET LEFT_PAREN tabletIdList+=INTEGER_VALUE (COMMA tabletIdList+=INTEGER_VALUE)*  RIGHT_PAREN
    ;

// -----------------Expression-----------------
namedExpression
    : expression (AS? (identifierOrText))?
    ;

namedExpressionSeq
    : namedExpression (COMMA namedExpression)*
    ;

expression
    : booleanExpression
    ;

booleanExpression
    : NOT booleanExpression                                                         #logicalNot
    | EXISTS LEFT_PAREN query RIGHT_PAREN                                           #exist
    | (ISNULL | IS_NULL_PRED) LEFT_PAREN valueExpression RIGHT_PAREN                #isnull
    | IS_NOT_NULL_PRED LEFT_PAREN valueExpression RIGHT_PAREN                       #is_not_null_pred
    | valueExpression predicate?                                                    #predicated
    | left=booleanExpression operator=(AND | LOGICALAND) right=booleanExpression    #logicalBinary
    | left=booleanExpression operator=OR right=booleanExpression                    #logicalBinary
    | left=booleanExpression operator=DOUBLEPIPES right=booleanExpression           #doublePipes
    ;

predicate
    : NOT? kind=BETWEEN lower=valueExpression AND upper=valueExpression
    | NOT? kind=(LIKE | REGEXP | RLIKE) pattern=valueExpression
    | NOT? kind=(MATCH | MATCH_ANY | MATCH_ALL | MATCH_PHRASE) pattern=valueExpression
    | NOT? kind=IN LEFT_PAREN query RIGHT_PAREN
    | NOT? kind=IN LEFT_PAREN expression (COMMA expression)* RIGHT_PAREN
    | IS NOT? kind=NULL
    ;

valueExpression
    : primaryExpression                                                                      #valueExpressionDefault
    | operator=(MINUS | PLUS | TILDE) valueExpression                                        #arithmeticUnary
    | left=valueExpression operator=(ASTERISK | SLASH | PERCENT) right=valueExpression       #arithmeticBinary
    | left=valueExpression operator=(PLUS | MINUS | DIV | HAT | PIPE | AMPERSAND)
                           right=valueExpression                                             #arithmeticBinary
    | left=valueExpression comparisonOperator right=valueExpression                          #comparison
    | operator=(BITAND | BITOR | BITXOR) LEFT_PAREN left = valueExpression
                COMMA right = valueExpression RIGHT_PAREN                                    #bitOperation
    ;

datetimeUnit
    : YEAR | MONTH
    | WEEK | DAY
    | HOUR | MINUTE | SECOND
    ;

primaryExpression
    : name=(TIMESTAMPDIFF | DATEDIFF)
            LEFT_PAREN
                unit=datetimeUnit COMMA
                startTimestamp=valueExpression COMMA
                endTimestamp=valueExpression
            RIGHT_PAREN                                                                        #timestampdiff
    | name=(TIMESTAMPADD | DATEADD)
                  LEFT_PAREN
                      unit=datetimeUnit COMMA
                      startTimestamp=valueExpression COMMA
                      endTimestamp=valueExpression
                  RIGHT_PAREN                                                                  #timestampadd
    | name =(ADDDATE | DAYS_ADD | DATE_ADD)
            LEFT_PAREN
                timestamp=valueExpression COMMA
                (INTERVAL unitsAmount=valueExpression unit=datetimeUnit
                | unitsAmount=valueExpression)
            RIGHT_PAREN                                                                        #date_add
    | name=(SUBDATE | DAYS_SUB | DATE_SUB)
            LEFT_PAREN
                timestamp=valueExpression COMMA
                (INTERVAL unitsAmount=valueExpression  unit=datetimeUnit
                | unitsAmount=valueExpression)
            RIGHT_PAREN                                                                        #date_sub
    | CASE whenClause+ (ELSE elseExpression=expression)? END                                   #searchedCase
    | CASE value=expression whenClause+ (ELSE elseExpression=expression)? END                  #simpleCase
    | name=CAST LEFT_PAREN expression AS dataType RIGHT_PAREN                                  #cast
    | constant                                                                                 #constantDefault
    | interval                                                                                 #intervalLiteral
    | ASTERISK                                                                                 #star
    | qualifiedName DOT ASTERISK                                                               #star
    | CHAR LEFT_PAREN
                arguments+=expression (COMMA arguments+=expression)*
                (USING charSet=identifierOrText)?
          RIGHT_PAREN                                                                         #charFunction
    | CONVERT LEFT_PAREN argument=expression USING charSet=identifierOrText RIGHT_PAREN       #convertCharSet
    | CONVERT LEFT_PAREN argument=expression COMMA type=dataType RIGHT_PAREN                  #convertType
    | functionIdentifier 
        LEFT_PAREN (
            (DISTINCT|ALL)? 
            arguments+=expression (COMMA arguments+=expression)*
            (ORDER BY sortItem (COMMA sortItem)*)?
        )? RIGHT_PAREN
      (OVER windowSpec)?                                                                       #functionCall
    | value=primaryExpression LEFT_BRACKET index=valueExpression RIGHT_BRACKET                 #elementAt
    | value=primaryExpression LEFT_BRACKET begin=valueExpression
      COLON (end=valueExpression)? RIGHT_BRACKET                                               #arraySlice
    | LEFT_PAREN query RIGHT_PAREN                                                             #subqueryExpression
    | ATSIGN identifierOrText                                                                  #userVariable
    | DOUBLEATSIGN (kind=(GLOBAL | SESSION) DOT)? identifier                                   #systemVariable
    | identifier                                                                               #columnReference
    | base=primaryExpression DOT fieldName=identifier                                          #dereference
    | LEFT_PAREN expression RIGHT_PAREN                                                        #parenthesizedExpression
    | KEY (dbName=identifier DOT)? keyName=identifier                                          #encryptKey
    | EXTRACT LEFT_PAREN field=identifier FROM (DATE | TIMESTAMP)?
      source=valueExpression RIGHT_PAREN                                                       #extract
    | primaryExpression COLLATE (identifier | STRING_LITERAL | DEFAULT)                        #collate
    ;

functionIdentifier 
    : (dbName=identifier DOT)? functionNameIdentifier
    ;

functionNameIdentifier
    : identifier
    | LEFT | RIGHT
    ;

windowSpec
    // todo: name for windowRef; we haven't support it
    // : name=identifier
    // | LEFT_PAREN name=identifier RIGHT_PAREN
    : LEFT_PAREN
        partitionClause?
        sortClause?
        windowFrame?
        RIGHT_PAREN
    ;

windowFrame
    : frameUnits start=frameBoundary
    | frameUnits BETWEEN start=frameBoundary AND end=frameBoundary
    ;

frameUnits
    : ROWS
    | RANGE
    ;

frameBoundary
    : UNBOUNDED boundType=(PRECEDING | FOLLOWING)
    | boundType=CURRENT ROW
    | expression boundType=(PRECEDING | FOLLOWING)
    ;

qualifiedName
    : identifier (DOT identifier)*
    ;

specifiedPartition
    : TEMPORARY? PARTITION (identifier | identifierList)
    | TEMPORARY? PARTITIONS identifierList
    ;

constant
    : NULL                                                                                     #nullLiteral
    | type=(DATE | DATEV2 | TIMESTAMP) STRING_LITERAL                                          #typeConstructor
    | number                                                                                   #numericLiteral
    | booleanValue                                                                             #booleanLiteral
    | STRING_LITERAL                                                                           #stringLiteral
    | LEFT_BRACKET items+=constant (COMMA items+=constant)* RIGHT_BRACKET                      #arrayLiteral
    | LEFT_BRACE items+=constant COLON items+=constant
       (COMMA items+=constant COLON items+=constant)* RIGHT_BRACE                              #mapLiteral
    | LEFT_BRACE items+=constant (COMMA items+=constant)* RIGHT_BRACE                          #structLiteral
    ;

comparisonOperator
    : EQ | NEQ | LT | LTE | GT | GTE | NSEQ
    ;

booleanValue
    : TRUE | FALSE
    ;

whenClause
    : WHEN condition=expression THEN result=expression
    ;

interval
    : INTERVAL value=expression unit=unitIdentifier
    ;

unitIdentifier
    : YEAR | MONTH | WEEK | DAY | HOUR | MINUTE | SECOND
    ;

dataType
    : complex=ARRAY LT dataType GT                              #complexDataType
    | complex=MAP LT dataType COMMA dataType GT                 #complexDataType
    | complex=STRUCT LT complexColTypeList GT                   #complexDataType
    | identifier (LEFT_PAREN INTEGER_VALUE
      (COMMA INTEGER_VALUE)* RIGHT_PAREN)?                      #primitiveDataType
    ;

complexColTypeList
    : complexColType (COMMA complexColType)*
    ;

complexColType
    : identifier COLON dataType commentSpec?
    ;

commentSpec
    : COMMENT STRING_LITERAL
    ;

// this rule is used for explicitly capturing wrong identifiers such as test-table, which should actually be `test-table`
// replace identifier with errorCapturingIdentifier where the immediate follow symbol is not an expression, otherwise
// valid expressions such as "a-b" can be recognized as an identifier
errorCapturingIdentifier
    : identifier errorCapturingIdentifierExtra
    ;

// extra left-factoring grammar
errorCapturingIdentifierExtra
    : (MINUS identifier)+    #errorIdent
    |                        #realIdent
    ;

identifier
    : strictIdentifier
    ;

strictIdentifier
    : IDENTIFIER              #unquotedIdentifier
    | quotedIdentifier        #quotedIdentifierAlternative
    | nonReserved             #unquotedIdentifier
    ;

quotedIdentifier
    : BACKQUOTED_IDENTIFIER
    ;

number
    : MINUS? INTEGER_VALUE                    #integerLiteral
    | MINUS? (EXPONENT_VALUE | DECIMAL_VALUE) #decimalLiteral
    ;

// there are 1 kinds of keywords in Doris.
// - Non-reserved keywords:
//     normal version of non-reserved keywords.
// The non-reserved keywords are listed in `nonReserved`.
// TODO: need to stay consistent with the legacy
nonReserved
//--DEFAULT-NON-RESERVED-START
    : ADD
    | AFTER
    | ALL
    | ALTER
    | ANALYZE
    | ANALYZED
    | AND
    | ANY
    | ARCHIVE
    | ARRAY
    | ASC
    | AT
    | AUTHORIZATION
    | AVG
    | BETWEEN
    | BOTH
    | BUCKET
    | BUCKETS
    | BY
    | CACHE
    | CASCADE
    | CASE
    | CAST
    | CATALOG
    | CATALOGS
    | CHANGE
    | CHAR
    | CHECK
    | CLEAR
    | CLUSTER
    | CLUSTERED
    | CODEGEN
    | COLLATE
    | COLLECTION
    | COLUMN
    | COLUMNS
    | COMMENT
    | COMMIT
    | COMPACT
    | COMPACTIONS
    | COMPUTE
    | CONCATENATE
    | CONSTRAINT
    | CONVERT
    | COST
    | CREATE
    | CUBE
    | CURRENT
    | CURRENT_DATE
    | CURRENT_TIME
    | CURRENT_TIMESTAMP
    | CURRENT_USER
    | DATA
    | DATABASE
    | DATABASES
    | DATE
    | DATEV2
    | DATE_ADD
    | DATEDIFF
    | DATE_DIFF
    | DAY
    | DBPROPERTIES
    | DEFINED
    | DELETE
    | DELIMITED
    | DESC
    | DESCRIBE
    | DFS
    | DIRECTORIES
    | DIRECTORY
    | DISTINCT
    | DISTRIBUTE
    | DIV
    | DROP
    | ELSE
    | END
    | ESCAPE
    | ESCAPED
    | EXCHANGE
    | EXISTS
    | EXPLAIN
    | EXPORT
    | EXTENDED
    | EXTERNAL
    | EXTRACT
    | FALSE
    | FETCH
    | FILTER
    | FIELDS
    | FILEFORMAT
    | FIRST
    | FOLLOWING
    | FOR
    | FOREIGN
    | FORMAT
    | FORMATTED
    | FROM
    | FUNCTION
    | FUNCTIONS
    | GLOBAL
    | GRANT
    | GRAPH
    | GROUP
    | GROUPING
    | HAVING
    | HOUR
    | IF
    | IGNORE
    | IMPORT
    | IN
    | INDEX
    | INDEXES
    | INPATH
    | INPUTFORMAT
    | INSERT
    | INTERVAL
    | INTO
    | IS
    | ITEMS
    | KEYS
    | LABEL
    | LAST
    | LAZY
    | LEADING
    | LEFT_BRACE
    | LIKE
    | ILIKE
    | LIMIT
    | LINES
    | LIST
    | LOAD
    | LOCAL
    | LOCATION
    | LOCK
    | LOCKS
    | LOGICAL
    | MACRO
    | MAP
    | MATCHED
    | MERGE
    | MINUTE
    | MONTH
    | MSCK
    | NAMESPACE
    | NAMESPACES
    | NO
    | NOT
    | NULL
    | NULLS
    | OF
    | ONLY
    | OPTIMIZED
    | OPTION
    | OPTIONS
    | OR
    | ORDER
    | ORDERED
    | OUT
    | OUTER
    | OUTPUTFORMAT
    | OVERLAPS
    | OVERLAY
    | OVERWRITE
    | PARSED
    | PARTITION
    | PARTITIONED
    | PARTITIONS
    | PERCENTILE_CONT
    | PERCENTLIT
    | PERMISSIVE
    | PHYSICAL
    | PIVOT
    | PLACING
    | PLAN
    | POLICY
    | POSITION
    | PRECEDING
    | PRIMARY
    | PRINCIPALS
    | PROPERTIES
    | PURGE
    | QUERY
    | RANGE
    | RECORDREADER
    | RECORDWRITER
    | RECOVER
    | REDUCE
    | REFERENCES
    | REFRESH
    | RENAME
    | REPAIR
    | REPEATABLE
    | REPLACE
    | RESET
    | RESPECT
    | RESTRICT
    | RESTRICTIVE
    | REVOKE
    | REWRITTEN
    | RIGHT_BRACE
    | RLIKE
    | ROLE
    | ROLES
    | ROLLBACK
    | ROLLUP
    | ROWS
    | SCHEMA
    | SCHEMAS
    | SECOND
    | SELECT
    | SEPARATED
    | SERDE
    | SERDEPROPERTIES
    | SESSION_USER
    | SET
    | SETS
    | SHOW
    | SKEWED
    | SOME
    | SORT
    | SORTED
    | START
    | STATISTICS
    | STORAGE
    | STORED
    | STRATIFY
    | STRUCT
    | SYNC
    | SYSTEM_TIME
    | SYSTEM_VERSION
    | TABLE
    | TABLES
    | TABLESAMPLE
    | TBLPROPERTIES
    | TEMPORARY
    | TERMINATED
    | THEN
    | TIME
    | TIMESTAMP
    | TIMESTAMPADD
    | TIMESTAMPDIFF
    | TO
    | TOUCH
    | TRAILING
    | TRANSACTION
    | TRANSACTIONS
    | TRANSFORM
    | TRIM
    | TRUE
    | TRUNCATE
    | TRY_CAST
    | TYPE
    | UNARCHIVE
    | UNBOUNDED
    | UNCACHE
    | UNIQUE
    | UNKNOWN
    | UNLOCK
    | UNSET
    | UPDATE
    | USE
    | USER
    | VALUES
    | VERBOSE
    | VERSION
    | VIEW
    | VIEWS
    | WEEK
    | WHEN
    | WHERE
    | WINDOW
    | WITH
    | WITHIN
    | YEAR
    | ZONE
    | S3
    | HDFS
    | BROKER
//--DEFAULT-NON-RESERVED-END
    ;<|MERGE_RESOLUTION|>--- conflicted
+++ resolved
@@ -53,8 +53,14 @@
         (PARTITION partition=identifierList)?
         (USING relation (COMMA relation)*)
         whereClause                                                    #delete
-<<<<<<< HEAD
     | loadStmt                                                         #load
+    | EXPORT TABLE tableName=multipartIdentifier
+        (PARTITION partition=identifierList)?
+        (whereClause)?
+        TO filePath=constant
+        (propertyClause)?
+        (withRemoteStorageSystem)?                                     #export
+    ;
     ;
 
 loadStmt
@@ -140,16 +146,6 @@
 propertiesStatement
     : properties+=property (COMMA properties+=property)*
     ;
-=======
-    | EXPORT TABLE tableName=multipartIdentifier
-        (PARTITION partition=identifierList)?
-        (whereClause)?
-        TO filePath=constant
-        (propertyClause)?
-        (withRemoteStorageSystem)?                                     #export
-    ;
-
->>>>>>> 618f1211
 
 // -----------------Command accessories-----------------
 
@@ -202,11 +198,7 @@
 outFileClause
     : INTO OUTFILE filePath=constant
         (FORMAT AS format=identifier)?
-<<<<<<< HEAD
-        (PROPERTIES LEFT_PAREN propertiesStatement RIGHT_PAREN)?
-=======
         (propertyClause)?
->>>>>>> 618f1211
     ;
 
 query
