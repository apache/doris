--- conflicted
+++ resolved
@@ -68,16 +68,7 @@
     | CREATE (EXTERNAL)? TABLE (IF NOT EXISTS)? name=multipartIdentifier
       LIKE existedTable=multipartIdentifier
       (WITH ROLLUP (rollupNames=identifierList)?)?           #createTableLike
-<<<<<<< HEAD
     | insertIntoStatement                                          #insertTable
-=======
-    | explain? cte? INSERT (INTO | OVERWRITE TABLE)
-        (tableName=multipartIdentifier | DORIS_INTERNAL_TABLE_ID LEFT_PAREN tableId=INTEGER_VALUE RIGHT_PAREN)
-        partitionSpec?  // partition define
-        (WITH LABEL labelName=identifier)? cols=identifierList?  // label and columns define
-        (LEFT_BRACKET hints=identifierSeq RIGHT_BRACKET)?  // hint define
-        query                                                          #insertTable
->>>>>>> a19658ff
     | explain? cte? UPDATE tableName=multipartIdentifier tableAlias
         SET updateAssignmentSeq
         fromClause?
@@ -123,15 +114,12 @@
     | ALTER TABLE table=multipartIdentifier
         DROP CONSTRAINT constraintName=errorCapturingIdentifier           #dropConstraint
     | SHOW CONSTRAINTS FROM table=multipartIdentifier                     #showConstraint
-<<<<<<< HEAD
     | BATCH ON COLUMN key=multipartIdentifier 
               STARTS starts=INTEGER_VALUE  ENDS ends=INTEGER_VALUE
               LIMIT limitNum=INTEGER_VALUE
               USING insertIntoStatement
                                                                           #createBatchInsertJob
-=======
     | DROP CATALOG RECYCLE BIN WHERE idType=STRING_LITERAL EQ id=INTEGER_VALUE #dropCatalogRecycleBin
->>>>>>> a19658ff
     | unsupportedStatement                                                #unsupported
     ;
 
@@ -341,7 +329,6 @@
     ;
 
 skipLines : IGNORE lines=INTEGER_VALUE LINES | IGNORE lines=INTEGER_VALUE ROWS ;
-
 
 //  -----------------Query-----------------
 // add queryOrganization for parse (q1) union (q2) union (q3) order by keys, otherwise 'order' will be recognized to be
@@ -1028,7 +1015,7 @@
     | SUBTRACT? (EXPONENT_VALUE | DECIMAL_VALUE) #decimalLiteral
     ;
 insertIntoStatement
-    : explain? INSERT INTO
+    : explain? cte? INSERT (INTO | OVERWRITE TABLE)
               (tableName=multipartIdentifier | DORIS_INTERNAL_TABLE_ID LEFT_PAREN tableId=INTEGER_VALUE RIGHT_PAREN)
               partitionSpec?  // partition define
               (WITH LABEL labelName=identifier)? cols=identifierList?  // label and columns define
