--- conflicted
+++ resolved
@@ -333,12 +333,9 @@
         LEFT_PAREN functionArguments? RIGHT_PAREN
         ((FROM | IN) database=multipartIdentifier)?                                 #showCreateFunction
     | SHOW (DATABASES | SCHEMAS) (FROM catalog=identifier)? wildWhere?              #showDatabases
-<<<<<<< HEAD
     | SHOW DATA TYPES                                                               #showDataTypes
-=======
     | SHOW CATALOGS wildWhere?                                                      #showCatalogs
     | SHOW CATALOG name=identifier                                                  #showCatalog
->>>>>>> 1bd8003a
     | SHOW FULL? (COLUMNS | FIELDS) (FROM | IN) tableName=multipartIdentifier
         ((FROM | IN) database=multipartIdentifier)? wildWhere?                      #showColumns
     | SHOW COUNT LEFT_PAREN ASTERISK RIGHT_PAREN (WARNINGS | ERRORS)                #showWaringErrorCount
