--- conflicted
+++ resolved
@@ -372,17 +372,14 @@
 supportedLoadStatement
     : SYNC                                                                          #sync
     | createRoutineLoad                                                             #createRoutineLoadAlias
-<<<<<<< HEAD
     | PAUSE ROUTINE LOAD FOR label=multipartIdentifier                              #pauseRoutineLoad
     | PAUSE ALL ROUTINE LOAD                                                        #pauseAllRoutineLoad
     | RESUME ROUTINE LOAD FOR label=multipartIdentifier                             #resumeRoutineLoad
     | RESUME ALL ROUTINE LOAD                                                       #resumeAllRoutineLoad
     | STOP ROUTINE LOAD FOR label=multipartIdentifier                               #stopRoutineLoad
-=======
     | STOP SYNC JOB name=multipartIdentifier                                        #stopDataSyncJob
     | RESUME SYNC JOB name=multipartIdentifier                                      #resumeDataSyncJob
     | PAUSE SYNC JOB name=multipartIdentifier                                       #pauseDataSyncJob
->>>>>>> b0dfba08
     | CREATE SYNC label=multipartIdentifier
           LEFT_PAREN channelDescriptions RIGHT_PAREN
           FROM BINLOG LEFT_PAREN propertyItemList RIGHT_PAREN
@@ -474,17 +471,6 @@
     : LOAD mysqlDataDesc
         (PROPERTIES LEFT_PAREN properties=propertyItemList RIGHT_PAREN)?
         (commentSpec)?                                                              #mysqlLoad
-<<<<<<< HEAD
-    | STOP SYNC JOB name=multipartIdentifier                                        #stopDataSyncJob
-    | RESUME SYNC JOB name=multipartIdentifier                                      #resumeDataSyncJob
-    | PAUSE SYNC JOB name=multipartIdentifier                                       #pauseDataSyncJob
-=======
-    | PAUSE ROUTINE LOAD FOR label=multipartIdentifier                              #pauseRoutineLoad
-    | PAUSE ALL ROUTINE LOAD                                                        #pauseAllRoutineLoad
-    | RESUME ROUTINE LOAD FOR label=multipartIdentifier                             #resumeRoutineLoad
-    | RESUME ALL ROUTINE LOAD                                                       #resumeAllRoutineLoad
-    | STOP ROUTINE LOAD FOR label=multipartIdentifier                               #stopRoutineLoad
->>>>>>> b0dfba08
     | SHOW ALL? ROUTINE LOAD ((FOR label=multipartIdentifier) | wildWhere?)         #showRoutineLoad
     | SHOW ROUTINE LOAD TASK ((FROM | IN) database=identifier)? wildWhere?          #showRoutineLoadTask
     | SHOW ALL? CREATE ROUTINE LOAD FOR label=multipartIdentifier                   #showCreateRoutineLoad
