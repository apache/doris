// Licensed to the Apache Software Foundation (ASF) under one
// or more contributor license agreements.  See the NOTICE file
// distributed with this work for additional information
// regarding copyright ownership.  The ASF licenses this file
// to you under the Apache License, Version 2.0 (the
// "License"); you may not use this file except in compliance
// with the License.  You may obtain a copy of the License at
//
//   http://www.apache.org/licenses/LICENSE-2.0
//
// Unless required by applicable law or agreed to in writing,
// software distributed under the License is distributed on an
// "AS IS" BASIS, WITHOUT WARRANTIES OR CONDITIONS OF ANY
// KIND, either express or implied.  See the License for the
// specific language governing permissions and limitations
// under the License.

// Copied from Apache Spark and modified for Apache Doris

parser grammar DorisParser;

options { tokenVocab = DorisLexer; }

@members {
    public boolean doris_legacy_SQL_syntax = true;
}

multiStatements
    : SEMICOLON* statement? (SEMICOLON+ statement)* SEMICOLON* EOF
    ;

singleStatement
    : SEMICOLON* statement? SEMICOLON* EOF
    ;

statement
    : statementBase # statementBaseAlias
    | CALL name=multipartIdentifier LEFT_PAREN (expression (COMMA expression)*)? RIGHT_PAREN #callProcedure
    | (ALTER | CREATE (OR REPLACE)? | REPLACE) (PROCEDURE | PROC) name=multipartIdentifier LEFT_PAREN .*? RIGHT_PAREN .*? #createProcedure
    | DROP (PROCEDURE | PROC) (IF EXISTS)? name=multipartIdentifier #dropProcedure
    | SHOW (PROCEDURE | FUNCTION) STATUS (LIKE pattern=valueExpression | whereClause)? #showProcedureStatus
    | SHOW CREATE PROCEDURE name=multipartIdentifier #showCreateProcedure
    // FIXME: like should be wildWhere? FRONTEND should not contain FROM backendid
    | ADMIN? SHOW type=(FRONTEND | BACKEND) CONFIG (LIKE pattern=valueExpression)? (FROM backendId=INTEGER_VALUE)? #showConfig
    ;

statementBase
    : explain? query outFileClause?     #statementDefault
    | supportedDmlStatement             #supportedDmlStatementAlias
    | supportedCreateStatement          #supportedCreateStatementAlias
    | supportedAlterStatement           #supportedAlterStatementAlias
    | materializedViewStatement         #materializedViewStatementAlias
    | supportedJobStatement             #supportedJobStatementAlias
    | constraintStatement               #constraintStatementAlias
    | supportedCleanStatement           #supportedCleanStatementAlias
    | supportedDescribeStatement        #supportedDescribeStatementAlias
    | supportedDropStatement            #supportedDropStatementAlias
    | supportedSetStatement             #supportedSetStatementAlias
    | supportedUnsetStatement           #supportedUnsetStatementAlias
    | supportedRefreshStatement         #supportedRefreshStatementAlias
    | supportedShowStatement            #supportedShowStatementAlias
    | supportedLoadStatement            #supportedLoadStatementAlias
    | supportedCancelStatement          #supportedCancelStatementAlias
    | supportedRecoverStatement         #supportedRecoverStatementAlias
    | supportedAdminStatement           #supportedAdminStatementAlias
    | supportedUseStatement             #supportedUseStatementAlias
    | supportedOtherStatement           #supportedOtherStatementAlias
    | supportedKillStatement            #supportedKillStatementAlias
    | supportedStatsStatement           #supportedStatsStatementAlias
    | supportedTransactionStatement     #supportedTransactionStatementAlias
    | supportedGrantRevokeStatement     #supportedGrantRevokeStatementAlias
    | unsupportedStatement              #unsupported
    ;

unsupportedStatement
    : unsupportedUseStatement
    | unsupportedCreateStatement
    | unsupportedDropStatement
    | unsupportedStatsStatement
    | unsupportedAlterStatement
    | unsupportedGrantRevokeStatement
    | unsupportedAdminStatement
    | unsupportedCancelStatement
    | unsupportedRefreshStatement
    | unsupportedLoadStatement
    | unsupportedShowStatement
    | unsupportedOtherStatement
    ;

materializedViewStatement
    : CREATE MATERIALIZED VIEW (IF NOT EXISTS)? mvName=multipartIdentifier
        (LEFT_PAREN cols=simpleColumnDefs RIGHT_PAREN)? buildMode?
        (REFRESH refreshMethod? refreshTrigger?)?
        ((DUPLICATE)? KEY keys=identifierList)?
        (COMMENT STRING_LITERAL)?
        (PARTITION BY LEFT_PAREN mvPartition RIGHT_PAREN)?
        (DISTRIBUTED BY (HASH hashKeys=identifierList | RANDOM)
        (BUCKETS (INTEGER_VALUE | AUTO))?)?
        propertyClause?
        AS query                                                                                #createMTMV
    | REFRESH MATERIALIZED VIEW mvName=multipartIdentifier (partitionSpec | COMPLETE | AUTO)    #refreshMTMV
    | ALTER MATERIALIZED VIEW mvName=multipartIdentifier ((RENAME newName=identifier)
        | (REFRESH (refreshMethod | refreshTrigger | refreshMethod refreshTrigger))
        | REPLACE WITH MATERIALIZED VIEW newName=identifier propertyClause?
        | (SET  LEFT_PAREN fileProperties=propertyItemList RIGHT_PAREN))                        #alterMTMV
    | DROP MATERIALIZED VIEW (IF EXISTS)? mvName=multipartIdentifier
        (ON tableName=multipartIdentifier)?                                                     #dropMTMV
    | PAUSE MATERIALIZED VIEW JOB ON mvName=multipartIdentifier                                 #pauseMTMV
    | RESUME MATERIALIZED VIEW JOB ON mvName=multipartIdentifier                                #resumeMTMV
    | CANCEL MATERIALIZED VIEW TASK taskId=INTEGER_VALUE ON mvName=multipartIdentifier          #cancelMTMVTask
    | SHOW CREATE MATERIALIZED VIEW mvName=multipartIdentifier                                  #showCreateMTMV
    ;
supportedJobStatement
    : CREATE JOB label=multipartIdentifier ON SCHEDULE
        (
            (EVERY timeInterval=INTEGER_VALUE timeUnit=identifier
            (STARTS (startTime=STRING_LITERAL | CURRENT_TIMESTAMP))?
            (ENDS endsTime=STRING_LITERAL)?)
            |
            (AT (atTime=STRING_LITERAL | CURRENT_TIMESTAMP)))
        commentSpec?
        DO supportedDmlStatement                                                                                                             #createScheduledJob
   | PAUSE JOB WHERE (jobNameKey=identifier) EQ (jobNameValue=STRING_LITERAL)                                                                #pauseJob
   | DROP JOB (IF EXISTS)? WHERE (jobNameKey=identifier) EQ (jobNameValue=STRING_LITERAL)                                                    #dropJob
   | RESUME JOB WHERE (jobNameKey=identifier) EQ (jobNameValue=STRING_LITERAL)                                                               #resumeJob
   | CANCEL TASK WHERE (jobNameKey=identifier) EQ (jobNameValue=STRING_LITERAL) AND (taskIdKey=identifier) EQ (taskIdValue=INTEGER_VALUE)    #cancelJobTask
   ;
constraintStatement
    : ALTER TABLE table=multipartIdentifier
        ADD CONSTRAINT constraintName=errorCapturingIdentifier
        constraint                                                        #addConstraint
    | ALTER TABLE table=multipartIdentifier
        DROP CONSTRAINT constraintName=errorCapturingIdentifier           #dropConstraint
    | SHOW CONSTRAINTS FROM table=multipartIdentifier                     #showConstraint
    ;

supportedDmlStatement
    : explain? cte? INSERT (INTO | OVERWRITE TABLE)
        (tableName=multipartIdentifier | DORIS_INTERNAL_TABLE_ID LEFT_PAREN tableId=INTEGER_VALUE RIGHT_PAREN)
        partitionSpec?  // partition define
        (WITH LABEL labelName=identifier)? cols=identifierList?  // label and columns define
        (LEFT_BRACKET hints=identifierSeq RIGHT_BRACKET)?  // hint define
        query                                                          #insertTable
    | explain? cte? UPDATE tableName=multipartIdentifier tableAlias
        SET updateAssignmentSeq
        fromClause?
        whereClause?                                                   #update
    | explain? cte? DELETE FROM tableName=multipartIdentifier
        partitionSpec? tableAlias
        (USING relations)?
        whereClause?                                                   #delete
    | LOAD LABEL lableName=multipartIdentifier
        LEFT_PAREN dataDescs+=dataDesc (COMMA dataDescs+=dataDesc)* RIGHT_PAREN
        (withRemoteStorageSystem)?
        propertyClause?
        (commentSpec)?                                                 #load
    | EXPORT TABLE tableName=multipartIdentifier
        (PARTITION partition=identifierList)?
        (whereClause)?
        TO filePath=STRING_LITERAL
        (propertyClause)?
        (withRemoteStorageSystem)?                                     #export
    | replayCommand                                                    #replay
    | COPY INTO selectHint? name=multipartIdentifier columns=identifierList? FROM
            (stageAndPattern | (LEFT_PAREN SELECT selectColumnClause
                FROM stageAndPattern whereClause? RIGHT_PAREN))
            properties=propertyClause?                                 #copyInto
    | TRUNCATE TABLE multipartIdentifier specifiedPartition?  FORCE?   #truncateTable
    ;

supportedCreateStatement
    : CREATE (EXTERNAL | TEMPORARY)? TABLE (IF NOT EXISTS)? name=multipartIdentifier
        ((ctasCols=identifierList)? | (LEFT_PAREN columnDefs (COMMA indexDefs)? COMMA? RIGHT_PAREN))
        (ENGINE EQ engine=identifier)?
        ((AGGREGATE | UNIQUE | DUPLICATE) KEY keys=identifierList
        (CLUSTER BY clusterKeys=identifierList)?)?
        (COMMENT STRING_LITERAL)?
        (partition=partitionTable)?
        (DISTRIBUTED BY (HASH hashKeys=identifierList | RANDOM)
        (BUCKETS (INTEGER_VALUE | autoBucket=AUTO))?)?
        (ROLLUP LEFT_PAREN rollupDefs RIGHT_PAREN)?
        properties=propertyClause?
        (BROKER extProperties=propertyClause)?
        (AS query)?                                                       #createTable
    | CREATE (OR REPLACE)? VIEW (IF NOT EXISTS)? name=multipartIdentifier
        (LEFT_PAREN cols=simpleColumnDefs RIGHT_PAREN)?
        (COMMENT STRING_LITERAL)? AS query                                #createView
    | CREATE FILE name=STRING_LITERAL
        ((FROM | IN) database=identifier)? properties=propertyClause            #createFile
    | CREATE (EXTERNAL | TEMPORARY)? TABLE (IF NOT EXISTS)? name=multipartIdentifier
        LIKE existedTable=multipartIdentifier
        (WITH ROLLUP (rollupNames=identifierList)?)?                      #createTableLike
    | CREATE ROLE (IF NOT EXISTS)? name=identifierOrText (COMMENT STRING_LITERAL)?    #createRole
    | CREATE WORKLOAD GROUP (IF NOT EXISTS)?
        name=identifierOrText (FOR computeGroup=identifierOrText)? properties=propertyClause? #createWorkloadGroup
    | CREATE CATALOG (IF NOT EXISTS)? catalogName=identifier
        (WITH RESOURCE resourceName=identifier)?
        (COMMENT STRING_LITERAL)? properties=propertyClause?                    #createCatalog
    | CREATE ROW POLICY (IF NOT EXISTS)? name=identifier
        ON table=multipartIdentifier
        AS type=(RESTRICTIVE | PERMISSIVE)
        TO (user=userIdentify | ROLE roleName=identifierOrText)
        USING LEFT_PAREN booleanExpression RIGHT_PAREN                    #createRowPolicy
    | CREATE STORAGE POLICY (IF NOT EXISTS)?
        name=identifier properties=propertyClause?                              #createStoragePolicy
    | BUILD INDEX name=identifier ON tableName=multipartIdentifier
        partitionSpec?                                                          #buildIndex
    | CREATE INDEX (IF NOT EXISTS)? name=identifier
        ON tableName=multipartIdentifier identifierList
        (USING (BITMAP | NGRAM_BF | INVERTED))?
        properties=propertyClause? (COMMENT STRING_LITERAL)?                    #createIndex
    | CREATE SQL_BLOCK_RULE (IF NOT EXISTS)?
        name=identifier properties=propertyClause?                        #createSqlBlockRule
    | CREATE ENCRYPTKEY (IF NOT EXISTS)? multipartIdentifier AS STRING_LITERAL  #createEncryptkey
    | CREATE statementScope?
            (TABLES | AGGREGATE)? FUNCTION (IF NOT EXISTS)?
            functionIdentifier LEFT_PAREN functionArguments? RIGHT_PAREN
            RETURNS returnType=dataType (INTERMEDIATE intermediateType=dataType)?
            properties=propertyClause?                                              #createUserDefineFunction
    | CREATE statementScope? ALIAS FUNCTION (IF NOT EXISTS)?
            functionIdentifier LEFT_PAREN functionArguments? RIGHT_PAREN
            WITH PARAMETER LEFT_PAREN parameters=identifierSeq? RIGHT_PAREN
            AS expression                                                           #createAliasFunction
    | CREATE USER (IF NOT EXISTS)? grantUserIdentify
            (SUPERUSER | DEFAULT ROLE role=STRING_LITERAL)?
            passwordOption commentSpec?                            #createUser
    | CREATE EXTERNAL? RESOURCE (IF NOT EXISTS)?
            name=identifierOrText properties=propertyClause?                        #createResource
    | CREATE DICTIONARY (IF NOT EXISTS)? name = multipartIdentifier
		USING source = multipartIdentifier
		LEFT_PAREN dictionaryColumnDefs RIGHT_PAREN
        LAYOUT LEFT_PAREN layoutType=identifier RIGHT_PAREN
        properties=propertyClause?         # createDictionary
    | CREATE STAGE (IF NOT EXISTS)? name=identifier properties=propertyClause?      #createStage
    ;

dictionaryColumnDefs:
	dictionaryColumnDef (COMMA dictionaryColumnDef)*;

dictionaryColumnDef:
	colName = identifier columnType = (KEY | VALUE) ;

supportedAlterStatement
    : ALTER SYSTEM alterSystemClause                                                        #alterSystem
    | ALTER VIEW name=multipartIdentifier
        ((MODIFY commentSpec) | ((LEFT_PAREN cols=simpleColumnDefs RIGHT_PAREN)? AS query)) #alterView
    | ALTER CATALOG name=identifier RENAME newName=identifier                       #alterCatalogRename
    | ALTER ROLE role=identifierOrText commentSpec                                        #alterRole
    | ALTER STORAGE VAULT name=multipartIdentifier properties=propertyClause                #alterStorageVault
    | ALTER WORKLOAD GROUP name=identifierOrText (FOR computeGroup=identifierOrText)?
        properties=propertyClause?                                                          #alterWorkloadGroup
    | ALTER CATALOG name=identifier SET PROPERTIES
        LEFT_PAREN propertyItemList RIGHT_PAREN                                             #alterCatalogProperties        
    | ALTER WORKLOAD POLICY name=identifierOrText
        properties=propertyClause?                                                          #alterWorkloadPolicy
    | ALTER SQL_BLOCK_RULE name=identifier properties=propertyClause?                       #alterSqlBlockRule
    | ALTER CATALOG name=identifier MODIFY COMMENT comment=STRING_LITERAL                   #alterCatalogComment
    | ALTER DATABASE name=identifier RENAME newName=identifier                              #alterDatabaseRename
    | ALTER STORAGE POLICY name=identifierOrText
        properties=propertyClause                                                           #alterStoragePolicy
    | ALTER TABLE tableName=multipartIdentifier
        alterTableClause (COMMA alterTableClause)*                                          #alterTable
    | ALTER TABLE tableName=multipartIdentifier ADD ROLLUP
        addRollupClause (COMMA addRollupClause)*                                            #alterTableAddRollup
    | ALTER TABLE tableName=multipartIdentifier DROP ROLLUP
        dropRollupClause (COMMA dropRollupClause)*                                          #alterTableDropRollup
    | ALTER TABLE name=multipartIdentifier
        SET LEFT_PAREN propertyItemList RIGHT_PAREN                                         #alterTableProperties
    | ALTER DATABASE name=identifier SET (DATA | REPLICA | TRANSACTION)
            QUOTA (quota=identifier | INTEGER_VALUE)                                        #alterDatabaseSetQuota
    | ALTER SYSTEM RENAME COMPUTE GROUP name=identifier newName=identifier                  #alterSystemRenameComputeGroup
    | ALTER REPOSITORY name=identifier properties=propertyClause?                           #alterRepository
    | ALTER USER (IF EXISTS)? grantUserIdentify
        passwordOption (COMMENT STRING_LITERAL)?                                            #alterUser
    ;

supportedDropStatement
    : DROP CATALOG RECYCLE BIN WHERE idType=STRING_LITERAL EQ id=INTEGER_VALUE  #dropCatalogRecycleBin
    | DROP ENCRYPTKEY (IF EXISTS)? name=multipartIdentifier                     #dropEncryptkey
    | DROP ROLE (IF EXISTS)? name=identifierOrText                                    #dropRole
    | DROP SQL_BLOCK_RULE (IF EXISTS)? identifierSeq                            #dropSqlBlockRule
    | DROP USER (IF EXISTS)? userIdentify                                       #dropUser
    | DROP STORAGE POLICY (IF EXISTS)? name=identifier                          #dropStoragePolicy
    | DROP WORKLOAD GROUP (IF EXISTS)? name=identifierOrText (FOR computeGroup=identifierOrText)?                    #dropWorkloadGroup
    | DROP CATALOG (IF EXISTS)? name=identifier                                 #dropCatalog
    | DROP FILE name=STRING_LITERAL
        ((FROM | IN) database=identifier)? properties=propertyClause            #dropFile
    | DROP WORKLOAD POLICY (IF EXISTS)? name=identifierOrText                   #dropWorkloadPolicy
    | DROP REPOSITORY name=identifier                                           #dropRepository
    | DROP TABLE (IF EXISTS)? name=multipartIdentifier FORCE?                   #dropTable
    | DROP (DATABASE | SCHEMA) (IF EXISTS)? name=multipartIdentifier FORCE?     #dropDatabase
    | DROP statementScope? FUNCTION (IF EXISTS)?
        functionIdentifier LEFT_PAREN functionArguments? RIGHT_PAREN            #dropFunction
    | DROP INDEX (IF EXISTS)? name=identifier ON tableName=multipartIdentifier  #dropIndex
    | DROP RESOURCE (IF EXISTS)? name=identifierOrText                          #dropResource
    | DROP ROW POLICY (IF EXISTS)? policyName=identifier
        ON tableName=multipartIdentifier
        (FOR (userIdentify | ROLE roleName=identifier))?                        #dropRowPolicy
    | DROP DICTIONARY (IF EXISTS)? name=multipartIdentifier                     #dropDictionary
    | DROP STAGE (IF EXISTS)? name=identifier                                   #dropStage
    ;

supportedShowStatement
    : SHOW statementScope? VARIABLES wildWhere?                         #showVariables
    | SHOW AUTHORS                                                                  #showAuthors
    | SHOW CREATE (DATABASE | SCHEMA) name=multipartIdentifier                      #showCreateDatabase
    | SHOW BACKUP ((FROM | IN) database=identifier)? wildWhere?                     #showBackup
    | SHOW BROKER                                                                   #showBroker
    | SHOW DYNAMIC PARTITION TABLES ((FROM | IN) database=multipartIdentifier)?     #showDynamicPartition
    | SHOW EVENTS ((FROM | IN) database=multipartIdentifier)? wildWhere?            #showEvents
    | SHOW LAST INSERT                                                              #showLastInsert
    | SHOW ((CHAR SET) | CHARSET)                                                   #showCharset
    | SHOW DELETE ((FROM | IN) database=multipartIdentifier)?                       #showDelete
    | SHOW FULL? BUILTIN? FUNCTIONS
        ((FROM | IN) database=multipartIdentifier)? (LIKE STRING_LITERAL)?          #showFunctions
    | SHOW GLOBAL FULL? FUNCTIONS (LIKE STRING_LITERAL)?                            #showGlobalFunctions
    | SHOW ALL? GRANTS                                                              #showGrants
    | SHOW GRANTS FOR userIdentify                                                  #showGrantsForUser
    | SHOW SYNC JOB ((FROM | IN) database=multipartIdentifier)?                     #showSyncJob
    | SHOW SNAPSHOT ON repo=identifier wildWhere?                                   #showSnapshot
    | SHOW LOAD PROFILE loadIdPath=STRING_LITERAL? limitClause?                     #showLoadProfile
    | SHOW CREATE REPOSITORY FOR identifier                                         #showCreateRepository
    | SHOW VIEW
        (FROM |IN) tableName=multipartIdentifier
        ((FROM | IN) database=identifier)?                                          #showView
    | SHOW PLUGINS                                                                  #showPlugins
    | SHOW REPOSITORIES                                                             #showRepositories
    | SHOW ENCRYPTKEYS ((FROM | IN) database=multipartIdentifier)?
        (LIKE STRING_LITERAL)?                                                      #showEncryptKeys
    | SHOW BRIEF? CREATE TABLE name=multipartIdentifier                             #showCreateTable
    | SHOW FULL? PROCESSLIST                                                        #showProcessList
    | SHOW BRIEF? RESTORE ((FROM | IN) database=identifier)? wildWhere?             #showRestore
    | SHOW ROLES                                                                    #showRoles
    | SHOW PARTITION partitionId=INTEGER_VALUE                                      #showPartitionId
    | SHOW PRIVILEGES                                                               #showPrivileges
    | SHOW PROC path=STRING_LITERAL                                                 #showProc
    | SHOW FILE ((FROM | IN) database=multipartIdentifier)?                         #showSmallFiles
    | SHOW STORAGE? ENGINES                                                         #showStorageEngines
    | SHOW CREATE CATALOG name=identifier                                           #showCreateCatalog
    | SHOW CATALOG name=identifier                                                  #showCatalog
    | SHOW CATALOGS wildWhere?                                                      #showCatalogs
    | SHOW PROPERTY (FOR user=identifierOrText)? (LIKE STRING_LITERAL)?                         #showUserProperties
    | SHOW ALL PROPERTIES (LIKE STRING_LITERAL)?                                               #showAllProperties
    | SHOW COLLATION wildWhere?                                                     #showCollation
    | SHOW ROW POLICY (FOR (userIdentify | (ROLE role=identifier)))?                #showRowPolicy
    | SHOW STORAGE POLICY (USING (FOR policy=identifierOrText)?)?                   #showStoragePolicy   
    | SHOW SQL_BLOCK_RULE (FOR ruleName=identifier)?                                #showSqlBlockRule
    | SHOW CREATE VIEW name=multipartIdentifier                                     #showCreateView
    | SHOW DATA TYPES                                                               #showDataTypes
    | SHOW DATA (ALL)? (FROM tableName=multipartIdentifier)?
        sortClause? propertyClause?                                                 #showData
    | SHOW CREATE MATERIALIZED VIEW mvName=identifier
        ON tableName=multipartIdentifier                                            #showCreateMaterializedView
    | SHOW (WARNINGS | ERRORS) limitClause?                                         #showWarningErrors
    | SHOW COUNT LEFT_PAREN ASTERISK RIGHT_PAREN (WARNINGS | ERRORS)                #showWarningErrorCount
    | SHOW BACKENDS                                                                 #showBackends
    | SHOW STAGES                                                                   #showStages
    | SHOW REPLICA DISTRIBUTION FROM baseTableRef                                   #showReplicaDistribution
    | SHOW RESOURCES wildWhere? sortClause? limitClause?                            #showResources
    | SHOW STREAM? LOAD ((FROM | IN) database=identifier)? wildWhere?
        sortClause? limitClause?                                                    #showLoad
    | SHOW FULL? TRIGGERS ((FROM | IN) database=multipartIdentifier)? wildWhere?    #showTriggers
    | SHOW TABLET DIAGNOSIS tabletId=INTEGER_VALUE                                  #showDiagnoseTablet
    | SHOW FRONTENDS name=identifier?                                               #showFrontends
    | SHOW DATABASE databaseId=INTEGER_VALUE                                        #showDatabaseId
    | SHOW TABLE tableId=INTEGER_VALUE                                              #showTableId
    | SHOW TRASH (ON backend=STRING_LITERAL)?                                       #showTrash
    | SHOW (CLUSTERS | (COMPUTE GROUPS))                                            #showClusters    
    | SHOW statementScope? STATUS                                                   #showStatus
    | SHOW WHITELIST                                                                #showWhitelist
    | SHOW TABLETS BELONG
        tabletIds+=INTEGER_VALUE (COMMA tabletIds+=INTEGER_VALUE)*                  #showTabletsBelong
    | SHOW DATA SKEW FROM baseTableRef                                              #showDataSkew
    | SHOW TABLE CREATION ((FROM | IN) database=multipartIdentifier)?
        (LIKE STRING_LITERAL)?                                                      #showTableCreation
    | SHOW TABLET STORAGE FORMAT VERBOSE?                                           #showTabletStorageFormat
    | SHOW QUERY PROFILE queryIdPath=STRING_LITERAL? limitClause?                   #showQueryProfile
    | SHOW CONVERT_LSC ((FROM | IN) database=multipartIdentifier)?                  #showConvertLsc
    | SHOW FULL? TABLES ((FROM | IN) database=multipartIdentifier)? wildWhere?      #showTables
    | SHOW FULL? VIEWS ((FROM | IN) database=multipartIdentifier)? wildWhere?       #showViews
    | SHOW TABLE STATUS ((FROM | IN) database=multipartIdentifier)? wildWhere?      #showTableStatus
    | SHOW (DATABASES | SCHEMAS) (FROM catalog=identifier)? wildWhere?              #showDatabases
    | SHOW TABLETS FROM tableName=multipartIdentifier partitionSpec?
        wildWhere? sortClause? limitClause?                                         #showTabletsFromTable
    | SHOW TABLET tabletId=INTEGER_VALUE                                            #showTabletId
    | SHOW DICTIONARIES wildWhere?                                                  #showDictionaries
<<<<<<< HEAD
    | SHOW REPLICA STATUS FROM baseTableRef wildWhere?                              #showReplicaStatus
=======
    | SHOW QUERY STATS ((FOR database=identifier)
            | (FROM tableName=multipartIdentifier (ALL VERBOSE?)?))?                #showQueryStats
>>>>>>> c27b721d
    ;

supportedLoadStatement
    : SYNC                                                                          #sync
    | createRoutineLoad                                                             #createRoutineLoadAlias
    | SHOW ALL? CREATE ROUTINE LOAD FOR label=multipartIdentifier                   #showCreateRoutineLoad
    | PAUSE ROUTINE LOAD FOR label=multipartIdentifier                              #pauseRoutineLoad
    | PAUSE ALL ROUTINE LOAD                                                        #pauseAllRoutineLoad
    | RESUME ROUTINE LOAD FOR label=multipartIdentifier                             #resumeRoutineLoad
    | RESUME ALL ROUTINE LOAD                                                       #resumeAllRoutineLoad
    | STOP ROUTINE LOAD FOR label=multipartIdentifier                               #stopRoutineLoad
    | STOP SYNC JOB name=multipartIdentifier                                        #stopDataSyncJob
    | RESUME SYNC JOB name=multipartIdentifier                                      #resumeDataSyncJob
    | PAUSE SYNC JOB name=multipartIdentifier                                       #pauseDataSyncJob
    | CREATE SYNC label=multipartIdentifier
          LEFT_PAREN channelDescriptions RIGHT_PAREN
          FROM BINLOG LEFT_PAREN propertyItemList RIGHT_PAREN
          properties=propertyClause?                                                #createDataSyncJob
    ;

supportedOtherStatement
    : HELP mark=identifierOrText                                                    #help
    | UNLOCK TABLES                                                                 #unlockTables
    ;

supportedKillStatement
    : KILL (CONNECTION)? INTEGER_VALUE                                              #killConnection
    | KILL QUERY (INTEGER_VALUE | STRING_LITERAL)                                   #killQuery
    ;

unsupportedOtherStatement 
    : INSTALL PLUGIN FROM source=identifierOrText properties=propertyClause?        #installPlugin
    | UNINSTALL PLUGIN name=identifierOrText                                        #uninstallPlugin
    | LOCK TABLES (lockTable (COMMA lockTable)*)?                                   #lockTables 
    | WARM UP (CLUSTER | COMPUTE GROUP) destination=identifier WITH
        ((CLUSTER | COMPUTE GROUP) source=identifier |
            (warmUpItem (AND warmUpItem)*)) FORCE?                                  #warmUpCluster
    | BACKUP SNAPSHOT label=multipartIdentifier TO repo=identifier
        ((ON | EXCLUDE) LEFT_PAREN baseTableRef (COMMA baseTableRef)* RIGHT_PAREN)?
        properties=propertyClause?                                                  #backup
    | RESTORE SNAPSHOT label=multipartIdentifier FROM repo=identifier
        ((ON | EXCLUDE) LEFT_PAREN baseTableRef (COMMA baseTableRef)* RIGHT_PAREN)?
        properties=propertyClause?                                                  #restore
    | START TRANSACTION (WITH CONSISTENT SNAPSHOT)?                                 #unsupportedStartTransaction
    ;

warmUpItem
    : TABLE tableName=multipartIdentifier (PARTITION partitionName=identifier)?
    ;

lockTable
    : name=multipartIdentifier (AS alias=identifierOrText)?
        (READ (LOCAL)? | (LOW_PRIORITY)? WRITE)
    ;

unsupportedShowStatement
    : SHOW STORAGE (VAULT | VAULTS)                                                 #showStorageVault
    | SHOW OPEN TABLES ((FROM | IN) database=multipartIdentifier)? wildWhere?       #showOpenTables
    | SHOW CREATE MATERIALIZED VIEW name=multipartIdentifier                        #showMaterializedView
    | SHOW CREATE statementScope? FUNCTION functionIdentifier
        LEFT_PAREN functionArguments? RIGHT_PAREN
        ((FROM | IN) database=multipartIdentifier)?                                 #showCreateFunction
    | SHOW FULL? (COLUMNS | FIELDS) (FROM | IN) tableName=multipartIdentifier
        ((FROM | IN) database=multipartIdentifier)? wildWhere?                      #showColumns
    | SHOW LOAD WARNINGS ((((FROM | IN) database=multipartIdentifier)?
        wildWhere? limitClause?) | (ON url=STRING_LITERAL))                         #showLoadWarings
    | SHOW EXPORT ((FROM | IN) database=multipartIdentifier)? wildWhere?
        sortClause? limitClause?                                                    #showExport
    | SHOW ALTER TABLE (ROLLUP | (MATERIALIZED VIEW) | COLUMN)
        ((FROM | IN) database=multipartIdentifier)? wildWhere?
        sortClause? limitClause?                                                    #showAlterTable
    | SHOW TEMPORARY? PARTITIONS FROM tableName=multipartIdentifier
        wildWhere? sortClause? limitClause?                                         #showPartitions
    | SHOW WORKLOAD GROUPS wildWhere?                                               #showWorkloadGroups
    | SHOW TYPECAST ((FROM | IN) database=multipartIdentifier)?                     #showTypeCast
    | SHOW (KEY | KEYS | INDEX | INDEXES)
        (FROM |IN) tableName=multipartIdentifier
        ((FROM | IN) database=multipartIdentifier)?                                 #showIndex
    | SHOW TRANSACTION ((FROM | IN) database=multipartIdentifier)? wildWhere?       #showTransaction
    | SHOW CACHE HOTSPOT tablePath=STRING_LITERAL                                   #showCacheHotSpot
    | SHOW CATALOG RECYCLE BIN wildWhere?                                           #showCatalogRecycleBin
    | SHOW BUILD INDEX ((FROM | IN) database=multipartIdentifier)?
        wildWhere? sortClause? limitClause?                                         #showBuildIndex
    | SHOW COPY ((FROM | IN) database=multipartIdentifier)?
        whereClause? sortClause? limitClause?                                       #showCopy
    | SHOW WARM UP JOB wildWhere?                                                   #showWarmUpJob
    ;

createRoutineLoad
    : CREATE ROUTINE LOAD label=multipartIdentifier (ON table=identifier)?
              (WITH (APPEND | DELETE | MERGE))?
              (loadProperty (COMMA loadProperty)*)? propertyClause? FROM type=identifier
              LEFT_PAREN customProperties=propertyItemList RIGHT_PAREN
              commentSpec?
    ;

unsupportedLoadStatement
    : LOAD mysqlDataDesc
        (PROPERTIES LEFT_PAREN properties=propertyItemList RIGHT_PAREN)?
        (commentSpec)?                                                              #mysqlLoad
    | SHOW ALL? ROUTINE LOAD ((FOR label=multipartIdentifier) | wildWhere?)         #showRoutineLoad
    | SHOW ROUTINE LOAD TASK ((FROM | IN) database=identifier)? wildWhere?          #showRoutineLoadTask
    | SHOW CREATE LOAD FOR label=multipartIdentifier                                #showCreateLoad
    ;

loadProperty
    : COLUMNS TERMINATED BY STRING_LITERAL                                          #separator
    | importColumnsStatement                                                        #importColumns
    | importPrecedingFilterStatement                                                #importPrecedingFilter
    | importWhereStatement                                                          #importWhere
    | importDeleteOnStatement                                                       #importDeleteOn
    | importSequenceStatement                                                       #importSequence
    | partitionSpec                                                                 #importPartitions
    ;

importSequenceStatement
    : ORDER BY identifier
    ;

importDeleteOnStatement
    : DELETE ON booleanExpression
    ;

importWhereStatement
    : WHERE booleanExpression
    ;

importPrecedingFilterStatement
    : PRECEDING FILTER booleanExpression
    ;

importColumnsStatement
    : COLUMNS LEFT_PAREN importColumnDesc (COMMA importColumnDesc)* RIGHT_PAREN
    ;

importColumnDesc
    : name=identifier (EQ booleanExpression)?
    | LEFT_PAREN name=identifier (EQ booleanExpression)? RIGHT_PAREN
    ;

channelDescriptions
    : channelDescription (COMMA channelDescription)*
    ;

channelDescription
    : FROM source=multipartIdentifier INTO destination=multipartIdentifier
        partitionSpec? columnList=identifierList?
    ;

supportedRefreshStatement
    : REFRESH CATALOG name=identifier propertyClause?                               #refreshCatalog
    | REFRESH DATABASE name=multipartIdentifier propertyClause?                     #refreshDatabase
    | REFRESH TABLE name=multipartIdentifier                                        #refreshTable
    | REFRESH DICTIONARY name=multipartIdentifier                                   #refreshDictionary
    ;

supportedCleanStatement
    : CLEAN ALL PROFILE                                                             #cleanAllProfile
    | CLEAN LABEL label=identifier? (FROM | IN) database=identifier                 #cleanLabel
    | CLEAN QUERY STATS ((FOR database=identifier)
        | ((FROM | IN) table=multipartIdentifier))                                  #cleanQueryStats
    | CLEAN ALL QUERY STATS                                                         #cleanAllQueryStats
    ;

unsupportedRefreshStatement
    : REFRESH LDAP (ALL | (FOR user=identifierOrText))                              #refreshLdap
    ;

supportedCancelStatement
    : CANCEL LOAD ((FROM | IN) database=identifier)? wildWhere?                     #cancelLoad
    | CANCEL EXPORT ((FROM | IN) database=identifier)? wildWhere?                   #cancelExport
    | CANCEL WARM UP JOB wildWhere?                                                 #cancelWarmUpJob
    | CANCEL ALTER TABLE (ROLLUP | (MATERIALIZED VIEW) | COLUMN)
        FROM tableName=multipartIdentifier (LEFT_PAREN jobIds+=INTEGER_VALUE
            (COMMA jobIds+=INTEGER_VALUE)* RIGHT_PAREN)?                            #cancelAlterTable
    | CANCEL BUILD INDEX ON tableName=multipartIdentifier
        (LEFT_PAREN jobIds+=INTEGER_VALUE
            (COMMA jobIds+=INTEGER_VALUE)* RIGHT_PAREN)?                            #cancelBuildIndex
    ;

unsupportedCancelStatement
    : CANCEL DECOMMISSION BACKEND hostPorts+=STRING_LITERAL
        (COMMA hostPorts+=STRING_LITERAL)*                                          #cancelDecommisionBackend
    | CANCEL BACKUP ((FROM | IN) database=identifier)?                              #cancelBackup
    | CANCEL RESTORE ((FROM | IN) database=identifier)?                             #cancelRestore
    ;

supportedAdminStatement
    : ADMIN SHOW REPLICA DISTRIBUTION FROM baseTableRef                             #adminShowReplicaDistribution
    | ADMIN REBALANCE DISK (ON LEFT_PAREN backends+=STRING_LITERAL
        (COMMA backends+=STRING_LITERAL)* RIGHT_PAREN)?                             #adminRebalanceDisk
    | ADMIN CANCEL REBALANCE DISK (ON LEFT_PAREN backends+=STRING_LITERAL
        (COMMA backends+=STRING_LITERAL)* RIGHT_PAREN)?                             #adminCancelRebalanceDisk
    | ADMIN DIAGNOSE TABLET tabletId=INTEGER_VALUE                                  #adminDiagnoseTablet
    | ADMIN SHOW REPLICA STATUS FROM baseTableRef (WHERE STATUS EQ|NEQ STRING_LITERAL)?   #adminShowReplicaStatus
    | ADMIN COMPACT TABLE baseTableRef (WHERE TYPE EQ STRING_LITERAL)?              #adminCompactTable
    | ADMIN CHECK tabletList properties=propertyClause?                             #adminCheckTablets
    | ADMIN SHOW TABLET STORAGE FORMAT VERBOSE?                                     #adminShowTabletStorageFormat
    | ADMIN CLEAN TRASH
        (ON LEFT_PAREN backends+=STRING_LITERAL
              (COMMA backends+=STRING_LITERAL)* RIGHT_PAREN)?                       #adminCleanTrash
    | ADMIN SET TABLE name=multipartIdentifier STATUS properties=propertyClause?    #adminSetTableStatus
    | ADMIN SET REPLICA STATUS PROPERTIES LEFT_PAREN propertyItemList RIGHT_PAREN   #adminSetReplicaStatus
    | ADMIN REPAIR TABLE baseTableRef                                               #adminRepairTable
    | ADMIN CANCEL REPAIR TABLE baseTableRef                                        #adminCancelRepairTable
    | ADMIN COPY TABLET tabletId=INTEGER_VALUE properties=propertyClause?           #adminCopyTablet
    ;

supportedRecoverStatement
    : RECOVER DATABASE name=identifier id=INTEGER_VALUE? (AS alias=identifier)?     #recoverDatabase
    | RECOVER TABLE name=multipartIdentifier
        id=INTEGER_VALUE? (AS alias=identifier)?                                    #recoverTable
    | RECOVER PARTITION name=identifier id=INTEGER_VALUE? (AS alias=identifier)?
        FROM tableName=multipartIdentifier                                          #recoverPartition
    ;

unsupportedAdminStatement
    : ADMIN SET REPLICA VERSION PROPERTIES LEFT_PAREN propertyItemList RIGHT_PAREN  #adminSetReplicaVersion
    | ADMIN SET (FRONTEND | (ALL FRONTENDS)) CONFIG
        (LEFT_PAREN propertyItemList RIGHT_PAREN)? ALL?                             #adminSetFrontendConfig
    | ADMIN SET TABLE name=multipartIdentifier
        PARTITION VERSION properties=propertyClause?                                #adminSetPartitionVersion
    ;

baseTableRef
    : multipartIdentifier optScanParams? tableSnapshot? specifiedPartition?
        tabletList? tableAlias sample? relationHint?
    ;

wildWhere
    : LIKE STRING_LITERAL
    | WHERE expression
    ;

supportedTransactionStatement
    : BEGIN (WITH LABEL identifier?)?                                               #transactionBegin
    | COMMIT WORK? (AND NO? CHAIN)? (NO? RELEASE)?                                  #transcationCommit
    | ROLLBACK WORK? (AND NO? CHAIN)? (NO? RELEASE)?                                #transactionRollback
    ;

supportedGrantRevokeStatement
    : GRANT privilegeList ON multipartIdentifierOrAsterisk
        TO (userIdentify | ROLE identifierOrText)                                     #grantTablePrivilege
    | GRANT privilegeList ON
        (RESOURCE | CLUSTER | COMPUTE GROUP | STAGE | STORAGE VAULT | WORKLOAD GROUP)
        identifierOrTextOrAsterisk TO (userIdentify | ROLE identifierOrText)          #grantResourcePrivilege
    | GRANT roles+=identifierOrText (COMMA roles+=identifierOrText)* TO userIdentify  #grantRole
    | REVOKE roles+=identifierOrText (COMMA roles+=identifierOrText)* FROM userIdentify #revokeRole
    ;

unsupportedGrantRevokeStatement
    : REVOKE privilegeList ON multipartIdentifierOrAsterisk
        FROM (userIdentify | ROLE identifierOrText)                                   #revokeTablePrivilege
    | REVOKE privilegeList ON
        (RESOURCE | CLUSTER | COMPUTE GROUP | STAGE | STORAGE VAULT | WORKLOAD GROUP)
        identifierOrTextOrAsterisk FROM (userIdentify | ROLE identifierOrText)        #revokeResourcePrivilege
    ;

privilege
    : name=identifier columns=identifierList?
    | ALL
    ;

privilegeList
    : privilege (COMMA privilege)*
    ;

unsupportedAlterStatement
    : ALTER DATABASE name=identifier SET PROPERTIES
        LEFT_PAREN propertyItemList RIGHT_PAREN                                     #alterDatabaseProperties
    | ALTER RESOURCE name=identifierOrText properties=propertyClause?               #alterResource
    | ALTER COLOCATE GROUP name=multipartIdentifier
        SET LEFT_PAREN propertyItemList RIGHT_PAREN                                 #alterColocateGroup
    | ALTER ROUTINE LOAD FOR name=multipartIdentifier properties=propertyClause?
            (FROM type=identifier LEFT_PAREN propertyItemList RIGHT_PAREN)?         #alterRoutineLoad
    | ALTER STORAGE POLICY name=identifierOrText
        properties=propertyClause                                                   #alterStoragePlicy
    ;

alterSystemClause
    : ADD BACKEND hostPorts+=STRING_LITERAL (COMMA hostPorts+=STRING_LITERAL)*
        properties=propertyClause?                                                  #addBackendClause
    | (DROP | DROPP) BACKEND hostPorts+=STRING_LITERAL
        (COMMA hostPorts+=STRING_LITERAL)*                                          #dropBackendClause
    | DECOMMISSION BACKEND hostPorts+=STRING_LITERAL
        (COMMA hostPorts+=STRING_LITERAL)*                                          #decommissionBackendClause
    | ADD OBSERVER hostPort=STRING_LITERAL                                          #addObserverClause
    | DROP OBSERVER hostPort=STRING_LITERAL                                         #dropObserverClause
    | ADD FOLLOWER hostPort=STRING_LITERAL                                          #addFollowerClause
    | DROP FOLLOWER hostPort=STRING_LITERAL                                         #dropFollowerClause
    | ADD BROKER name=identifierOrText hostPorts+=STRING_LITERAL
        (COMMA hostPorts+=STRING_LITERAL)*                                          #addBrokerClause
    | DROP BROKER name=identifierOrText hostPorts+=STRING_LITERAL
        (COMMA hostPorts+=STRING_LITERAL)*                                          #dropBrokerClause
    | DROP ALL BROKER name=identifierOrText                                         #dropAllBrokerClause
    | SET LOAD ERRORS HUB properties=propertyClause?                                #alterLoadErrorUrlClause
    | MODIFY BACKEND hostPorts+=STRING_LITERAL
        (COMMA hostPorts+=STRING_LITERAL)*
        SET LEFT_PAREN propertyItemList RIGHT_PAREN                                 #modifyBackendClause
    | MODIFY (FRONTEND | BACKEND) hostPort=STRING_LITERAL
        HOSTNAME hostName=STRING_LITERAL                                            #modifyFrontendOrBackendHostNameClause
    ;

dropRollupClause
    : rollupName=identifier properties=propertyClause?
    ;

addRollupClause
    : rollupName=identifier columns=identifierList
        (DUPLICATE KEY dupKeys=identifierList)? fromRollup?
        properties=propertyClause?
    ;

alterTableClause
    : ADD COLUMN columnDef columnPosition? toRollup? properties=propertyClause?     #addColumnClause
    | ADD COLUMN LEFT_PAREN columnDefs RIGHT_PAREN
        toRollup? properties=propertyClause?                                        #addColumnsClause
    | DROP COLUMN name=identifier fromRollup? properties=propertyClause?            #dropColumnClause
    | MODIFY COLUMN columnDef columnPosition? fromRollup?
    properties=propertyClause?                                                      #modifyColumnClause
    | ORDER BY identifierList fromRollup? properties=propertyClause?                #reorderColumnsClause
    | ADD TEMPORARY? partitionDef
        (DISTRIBUTED BY (HASH hashKeys=identifierList | RANDOM)
            (BUCKETS (INTEGER_VALUE | autoBucket=AUTO))?)?
        properties=propertyClause?                                                  #addPartitionClause
    | DROP TEMPORARY? PARTITION (IF EXISTS)? partitionName=identifier FORCE?
        (FROM INDEX indexName=identifier)?                                          #dropPartitionClause
    | MODIFY TEMPORARY? PARTITION
        (partitionName=identifier | partitionNames=identifierList
            | LEFT_PAREN ASTERISK RIGHT_PAREN)
        SET LEFT_PAREN partitionProperties=propertyItemList RIGHT_PAREN             #modifyPartitionClause
    | REPLACE partitions=partitionSpec? WITH tempPartitions=partitionSpec?
        FORCE? properties=propertyClause?                                           #replacePartitionClause
    | REPLACE WITH TABLE name=identifier properties=propertyClause?  FORCE?         #replaceTableClause
    | RENAME newName=identifier                                                     #renameClause
    | RENAME ROLLUP name=identifier newName=identifier                              #renameRollupClause
    | RENAME PARTITION name=identifier newName=identifier                           #renamePartitionClause
    | RENAME COLUMN name=identifier newName=identifier                              #renameColumnClause
    | ADD indexDef                                                                  #addIndexClause
    | DROP INDEX (IF EXISTS)? name=identifier                                       #dropIndexClause
    | ENABLE FEATURE name=STRING_LITERAL (WITH properties=propertyClause)?          #enableFeatureClause
    | MODIFY DISTRIBUTION (DISTRIBUTED BY (HASH hashKeys=identifierList | RANDOM)
        (BUCKETS (INTEGER_VALUE | autoBucket=AUTO))?)?                              #modifyDistributionClause
    | MODIFY COMMENT comment=STRING_LITERAL                                         #modifyTableCommentClause
    | MODIFY COLUMN name=identifier COMMENT comment=STRING_LITERAL                  #modifyColumnCommentClause
    | MODIFY ENGINE TO name=identifier properties=propertyClause?                   #modifyEngineClause
    | ADD TEMPORARY? PARTITIONS
        FROM from=partitionValueList TO to=partitionValueList
        INTERVAL INTEGER_VALUE unit=identifier? properties=propertyClause?          #alterMultiPartitionClause
    ;

columnPosition
    : FIRST
    | AFTER position=identifier
    ;

toRollup
    : (TO | IN) rollup=identifier
    ;

fromRollup
    : FROM rollup=identifier
    ;

unsupportedDropStatement
    : DROP VIEW (IF EXISTS)? name=multipartIdentifier                           #dropView
    ;

supportedStatsStatement
    : SHOW AUTO? ANALYZE (jobId=INTEGER_VALUE | tableName=multipartIdentifier)?
        (WHERE (stateKey=identifier) EQ (stateValue=STRING_LITERAL))?           #showAnalyze
    | SHOW QUEUED ANALYZE JOBS tableName=multipartIdentifier?
        (WHERE (stateKey=identifier) EQ (stateValue=STRING_LITERAL))?           #showQueuedAnalyzeJobs
    | SHOW COLUMN HISTOGRAM tableName=multipartIdentifier
        columnList=identifierList                                               #showColumnHistogramStats
    | ANALYZE DATABASE name=multipartIdentifier
        (WITH analyzeProperties)* propertyClause?                               #analyzeDatabase
    | ANALYZE TABLE name=multipartIdentifier partitionSpec?
        columns=identifierList? (WITH analyzeProperties)* propertyClause?       #analyzeTable
    | ALTER TABLE name=multipartIdentifier SET STATS
        LEFT_PAREN propertyItemList RIGHT_PAREN partitionSpec?                  #alterTableStats
    | ALTER TABLE name=multipartIdentifier (INDEX indexName=identifier)?
        MODIFY COLUMN columnName=identifier
        SET STATS LEFT_PAREN propertyItemList RIGHT_PAREN partitionSpec?        #alterColumnStats
    | SHOW INDEX STATS tableName=multipartIdentifier indexId=identifier         #showIndexStats
    | DROP STATS tableName=multipartIdentifier
        columns=identifierList? partitionSpec?                                  #dropStats
    | DROP CACHED STATS tableName=multipartIdentifier                           #dropCachedStats
    | DROP EXPIRED STATS                                                        #dropExpiredStats
    | KILL ANALYZE jobId=INTEGER_VALUE                                          #killAnalyzeJob
    | DROP ANALYZE JOB INTEGER_VALUE                                            #dropAnalyzeJob
    | SHOW TABLE STATS tableName=multipartIdentifier
        partitionSpec? columnList=identifierList?                               #showTableStats
    | SHOW TABLE STATS tableId=INTEGER_VALUE                                    #showTableStats
    ;

unsupportedStatsStatement
    : SHOW COLUMN CACHED? STATS tableName=multipartIdentifier
        columnList=identifierList? partitionSpec?                               #showColumnStats
    | SHOW ANALYZE TASK STATUS jobId=INTEGER_VALUE                              #showAnalyzeTask
    ;

analyzeProperties
    : SYNC
    | INCREMENTAL
    | FULL
    | SQL
    | HISTOGRAM
    | (SAMPLE ((ROWS rows=INTEGER_VALUE) | (PERCENT percent=INTEGER_VALUE)) )
    | (BUCKETS bucket=INTEGER_VALUE)
    | (PERIOD periodInSecond=INTEGER_VALUE)
    | (CRON crontabExpr=STRING_LITERAL)
    ;

unsupportedCreateStatement
    : CREATE (DATABASE | SCHEMA) (IF NOT EXISTS)? name=multipartIdentifier
        properties=propertyClause?                                              #createDatabase
    | CREATE (READ ONLY)? REPOSITORY name=identifier WITH storageBackend        #createRepository
    | CREATE STORAGE VAULT (IF NOT EXISTS)?
        name=identifierOrText properties=propertyClause?                        #createStorageVault
    | CREATE WORKLOAD POLICY (IF NOT EXISTS)? name=identifierOrText
        (CONDITIONS LEFT_PAREN workloadPolicyConditions RIGHT_PAREN)?
        (ACTIONS LEFT_PAREN workloadPolicyActions RIGHT_PAREN)?
        properties=propertyClause?                                              #createWorkloadPolicy
    ;

workloadPolicyActions
    : workloadPolicyAction (COMMA workloadPolicyAction)*
    ;

workloadPolicyAction
    : SET_SESSION_VARIABLE STRING_LITERAL
    | identifier (STRING_LITERAL)?
    ;

workloadPolicyConditions
    : workloadPolicyCondition (COMMA workloadPolicyCondition)*
    ;

workloadPolicyCondition
    : metricName=identifier comparisonOperator (number | STRING_LITERAL)
    ;

storageBackend
    : (BROKER | S3 | HDFS | LOCAL) brokerName=identifier?
        ON LOCATION STRING_LITERAL properties=propertyClause?
    ;

passwordOption
    : (PASSWORD_HISTORY (historyDefault=DEFAULT | historyValue=INTEGER_VALUE))?
        (PASSWORD_EXPIRE (expireDefault=DEFAULT | expireNever=NEVER
            | INTERVAL expireValue=INTEGER_VALUE expireTimeUnit=(DAY | HOUR | SECOND)))?
        (PASSWORD_REUSE INTERVAL (reuseDefault=DEFAULT | reuseValue=INTEGER_VALUE DAY))?
        (FAILED_LOGIN_ATTEMPTS attemptsValue=INTEGER_VALUE)?
        (PASSWORD_LOCK_TIME (lockUnbounded=UNBOUNDED
            | lockValue=INTEGER_VALUE lockTimeUint=(DAY | HOUR | SECOND)))?
        (ACCOUNT_LOCK | ACCOUNT_UNLOCK)?
    ;

functionArguments
    : DOTDOTDOT
    | dataTypeList
    | dataTypeList COMMA DOTDOTDOT
    ;

dataTypeList
    : dataType (COMMA dataType)*
    ;

supportedSetStatement
    : SET (optionWithType | optionWithoutType)
        (COMMA (optionWithType | optionWithoutType))*                   #setOptions
    | SET identifier AS DEFAULT STORAGE VAULT                           #setDefaultStorageVault
    | SET PROPERTY (FOR user=identifierOrText)? propertyItemList        #setUserProperties
    | SET statementScope? TRANSACTION
        ( transactionAccessMode
        | isolationLevel
        | transactionAccessMode COMMA isolationLevel
        | isolationLevel COMMA transactionAccessMode)                   #setTransaction
    ;

optionWithType
    : statementScope identifier EQ (expression | DEFAULT)   #setVariableWithType
    ;

optionWithoutType
    : NAMES EQ expression                                               #setNames
    | (CHAR SET | CHARSET) (charsetName=identifierOrText | DEFAULT)     #setCharset
    | NAMES (charsetName=identifierOrText | DEFAULT)
        (COLLATE collateName=identifierOrText | DEFAULT)?               #setCollate
    | PASSWORD (FOR userIdentify)? EQ (pwd=STRING_LITERAL
        | (isPlain=PASSWORD LEFT_PAREN pwd=STRING_LITERAL RIGHT_PAREN)) #setPassword
    | LDAP_ADMIN_PASSWORD EQ (pwd=STRING_LITERAL
        | (PASSWORD LEFT_PAREN pwd=STRING_LITERAL RIGHT_PAREN))         #setLdapAdminPassword
    | variable                                                          #setVariableWithoutType
    ;

variable
    : (DOUBLEATSIGN (statementScope DOT)?)? identifier EQ (expression | DEFAULT) #setSystemVariable
    | ATSIGN identifier EQ expression #setUserVariable
    ;

transactionAccessMode
    : READ (ONLY | WRITE)
    ;

isolationLevel
    : ISOLATION LEVEL ((READ UNCOMMITTED) | (READ COMMITTED) | (REPEATABLE READ) | (SERIALIZABLE))
    ;

supportedUnsetStatement
    : UNSET statementScope? VARIABLE (ALL | identifier)
    | UNSET DEFAULT STORAGE VAULT
    ;

supportedUseStatement
     : SWITCH catalog=identifier                                                      #switchCatalog
     | USE (catalog=identifier DOT)? database=identifier                              #useDatabase
    ;

unsupportedUseStatement
    : USE ((catalog=identifier DOT)? database=identifier)? ATSIGN cluster=identifier #useCloudCluster
    ;

stageAndPattern
    : ATSIGN (stage=identifier | TILDE)
        (LEFT_PAREN pattern=STRING_LITERAL RIGHT_PAREN)?
    ;

supportedDescribeStatement
    : explainCommand FUNCTION tvfName=identifier LEFT_PAREN
        (properties=propertyItemList)? RIGHT_PAREN tableAlias   #describeTableValuedFunction
    | explainCommand multipartIdentifier ALL                    #describeTableAll
    | explainCommand multipartIdentifier specifiedPartition?    #describeTable
    | explainCommand DICTIONARY multipartIdentifier             #describeDictionary
    ;

constraint
    : PRIMARY KEY slots=identifierList
    | UNIQUE slots=identifierList
    | FOREIGN KEY slots=identifierList
        REFERENCES referenceTable=multipartIdentifier
        referencedSlots=identifierList
    ;

partitionSpec
    : TEMPORARY? (PARTITION | PARTITIONS) partitions=identifierList
    | TEMPORARY? PARTITION partition=errorCapturingIdentifier
	| (PARTITION | PARTITIONS) LEFT_PAREN ASTERISK RIGHT_PAREN // for auto detect partition in overwriting
	// TODO: support analyze external table partition spec https://github.com/apache/doris/pull/24154
	// | PARTITIONS WITH RECENT
    ;

partitionTable
    : ((autoPartition=AUTO)? PARTITION BY (RANGE | LIST)? partitionList=identityOrFunctionList
       (LEFT_PAREN (partitions=partitionsDef)? RIGHT_PAREN))
    ;

identityOrFunctionList
    : LEFT_PAREN identityOrFunction (COMMA partitions+=identityOrFunction)* RIGHT_PAREN
    ;

identityOrFunction
    : (identifier | functionCallExpression)
    ;

dataDesc
    : ((WITH)? mergeType)? DATA INFILE LEFT_PAREN filePaths+=STRING_LITERAL (COMMA filePath+=STRING_LITERAL)* RIGHT_PAREN
        INTO TABLE targetTableName=identifier
        (partitionSpec)?
        (COLUMNS TERMINATED BY comma=STRING_LITERAL)?
        (LINES TERMINATED BY separator=STRING_LITERAL)?
        (FORMAT AS format=identifierOrText)?
        (COMPRESS_TYPE AS compressType=identifierOrText)?
        (columns=identifierList)?
        (columnsFromPath=colFromPath)?
        (columnMapping=colMappingList)?
        (preFilter=preFilterClause)?
        (where=whereClause)?
        (deleteOn=deleteOnClause)?
        (sequenceColumn=sequenceColClause)?
        (propertyClause)?
    | ((WITH)? mergeType)? DATA FROM TABLE sourceTableName=identifier
        INTO TABLE targetTableName=identifier
        (PARTITION partition=identifierList)?
        (columnMapping=colMappingList)?
        (where=whereClause)?
        (deleteOn=deleteOnClause)?
        (propertyClause)?
    ;

// -----------------Command accessories-----------------
statementScope
    : (GLOBAL | SESSION | LOCAL)
    ;
    
buildMode
    : BUILD (IMMEDIATE | DEFERRED)
    ;

refreshTrigger
    : ON MANUAL
    | ON SCHEDULE refreshSchedule
    | ON COMMIT
    ;

refreshSchedule
    : EVERY INTEGER_VALUE refreshUnit = identifier (STARTS STRING_LITERAL)?
    ;

refreshMethod
    : COMPLETE | AUTO
    ;

mvPartition
    : partitionKey = identifier
    | partitionExpr = functionCallExpression
    ;

identifierOrText
    : identifier
    | STRING_LITERAL
    ;

identifierOrTextOrAsterisk
    : identifier
    | STRING_LITERAL
    | ASTERISK
    ;

multipartIdentifierOrAsterisk
    : parts+=identifierOrAsterisk (DOT parts+=identifierOrAsterisk)*
    ;

identifierOrAsterisk
    : identifierOrText
    | ASTERISK
    ;

userIdentify
    : user=identifierOrText (ATSIGN (host=identifierOrText
        | LEFT_PAREN host=identifierOrText RIGHT_PAREN))?
    ;

grantUserIdentify
    : userIdentify (IDENTIFIED BY PASSWORD? STRING_LITERAL)?
    ;

explain
    : explainCommand planType?
          level=(VERBOSE | TREE | GRAPH | PLAN | DUMP)?
          PROCESS?
    ;

explainCommand
    : EXPLAIN
    | DESC
    | DESCRIBE
    ;

planType
    : PARSED
    | ANALYZED
    | REWRITTEN | LOGICAL  // same type
    | OPTIMIZED | PHYSICAL   // same type
    | SHAPE
    | MEMO
    | DISTRIBUTED
    | ALL // default type
    ;

replayCommand
    : PLAN REPLAYER replayType;

replayType
    : DUMP query
    | PLAY filePath=STRING_LITERAL;

mergeType
    : APPEND
    | DELETE
    | MERGE
    ;

preFilterClause
    : PRECEDING FILTER expression
    ;

deleteOnClause
    : DELETE ON expression
    ;

sequenceColClause
    : ORDER BY identifier
    ;

colFromPath
    : COLUMNS FROM PATH AS identifierList
    ;

colMappingList
    : SET LEFT_PAREN mappingSet+=mappingExpr (COMMA mappingSet+=mappingExpr)* RIGHT_PAREN
    ;

mappingExpr
    : (mappingCol=identifier EQ expression)
    ;

withRemoteStorageSystem
    : resourceDesc
    | WITH S3 LEFT_PAREN
        brokerProperties=propertyItemList
        RIGHT_PAREN
    | WITH HDFS LEFT_PAREN
        brokerProperties=propertyItemList
        RIGHT_PAREN
    | WITH LOCAL LEFT_PAREN
        brokerProperties=propertyItemList
        RIGHT_PAREN
    | WITH BROKER brokerName=identifierOrText
        (LEFT_PAREN
        brokerProperties=propertyItemList
        RIGHT_PAREN)?
    ;

resourceDesc
    : WITH RESOURCE resourceName=identifierOrText (LEFT_PAREN propertyItemList RIGHT_PAREN)?
    ;

mysqlDataDesc
    : DATA LOCAL?
        INFILE filePath=STRING_LITERAL
        INTO TABLE tableName=multipartIdentifier
        (PARTITION partition=identifierList)?
        (COLUMNS TERMINATED BY comma=STRING_LITERAL)?
        (LINES TERMINATED BY separator=STRING_LITERAL)?
        (skipLines)?
        (columns=identifierList)?
        (colMappingList)?
        (propertyClause)?
    ;

skipLines : IGNORE lines=INTEGER_VALUE LINES | IGNORE lines=INTEGER_VALUE ROWS ;

//  -----------------Query-----------------
// add queryOrganization for parse (q1) union (q2) union (q3) order by keys, otherwise 'order' will be recognized to be
// identifier.

outFileClause
    : INTO OUTFILE filePath=constant
        (FORMAT AS format=identifier)?
        (propertyClause)?
    ;

query
    : cte? queryTerm queryOrganization
    ;

queryTerm
    : queryPrimary                                                         #queryTermDefault
    | left=queryTerm operator=INTERSECT setQuantifier? right=queryTerm     #setOperation
    | left=queryTerm operator=(UNION | EXCEPT | MINUS)
      setQuantifier? right=queryTerm                                       #setOperation
    ;

setQuantifier
    : DISTINCT
    | ALL
    ;

queryPrimary
    : querySpecification                                                   #queryPrimaryDefault
    | LEFT_PAREN query RIGHT_PAREN                                         #subquery
    | inlineTable                                                          #valuesTable
    ;

querySpecification
    : selectClause
      intoClause?
      fromClause?
      whereClause?
      aggClause?
      havingClause?
      qualifyClause?
      {doris_legacy_SQL_syntax}? queryOrganization                         #regularQuerySpecification
    ;

cte
    : WITH aliasQuery (COMMA aliasQuery)*
    ;

aliasQuery
    : identifier columnAliases? AS LEFT_PAREN query RIGHT_PAREN
    ;

columnAliases
    : LEFT_PAREN identifier (COMMA identifier)* RIGHT_PAREN
    ;

selectClause
    : SELECT (DISTINCT|ALL)? selectColumnClause
    ;

selectColumnClause
    : namedExpressionSeq
    ;

whereClause
    : WHERE booleanExpression
    ;

fromClause
    : FROM relations
    ;

// For PL-SQL
intoClause
    : bulkCollectClause? INTO (tableRow | identifier) (COMMA (tableRow | identifier))*
    ;

bulkCollectClause :
       BULK COLLECT
     ;

tableRow :
      identifier LEFT_PAREN INTEGER_VALUE RIGHT_PAREN
    ;

relations
    : relation (COMMA relation)*
    ;

relation
    : relationPrimary joinRelation*
    ;

joinRelation
    : (joinType) JOIN distributeType? right=relationPrimary joinCriteria?
    ;

// Just like `opt_plan_hints` in legacy CUP parser.
distributeType
    : LEFT_BRACKET identifier RIGHT_BRACKET                           #bracketDistributeType
    | HINT_START identifier HINT_END                                  #commentDistributeType
    ;

relationHint
    : LEFT_BRACKET identifier (COMMA identifier)* RIGHT_BRACKET       #bracketRelationHint
    | HINT_START identifier (COMMA identifier)* HINT_END              #commentRelationHint
    ;

aggClause
    : GROUP BY groupingElement
    ;

groupingElement
    : ROLLUP LEFT_PAREN (expression (COMMA expression)*)? RIGHT_PAREN
    | CUBE LEFT_PAREN (expression (COMMA expression)*)? RIGHT_PAREN
    | GROUPING SETS LEFT_PAREN groupingSet (COMMA groupingSet)* RIGHT_PAREN
    | expression (COMMA expression)*
    ;

groupingSet
    : LEFT_PAREN (expression (COMMA expression)*)? RIGHT_PAREN
    ;

havingClause
    : HAVING booleanExpression
    ;

qualifyClause
    : QUALIFY booleanExpression
    ;

selectHint: hintStatements+=hintStatement (COMMA? hintStatements+=hintStatement)* HINT_END;

hintStatement
    : hintName=identifier (LEFT_PAREN parameters+=hintAssignment (COMMA? parameters+=hintAssignment)* RIGHT_PAREN)?
    | (USE_MV | NO_USE_MV) (LEFT_PAREN tableList+=multipartIdentifier (COMMA tableList+=multipartIdentifier)* RIGHT_PAREN)?
    ;

hintAssignment
    : key=identifierOrText (EQ (constantValue=constant | identifierValue=identifier))?
    | constant
    ;

updateAssignment
    : col=multipartIdentifier EQ (expression | DEFAULT)
    ;

updateAssignmentSeq
    : assignments+=updateAssignment (COMMA assignments+=updateAssignment)*
    ;

lateralView
    : LATERAL VIEW functionName=identifier LEFT_PAREN (expression (COMMA expression)*)? RIGHT_PAREN
      tableName=identifier AS columnNames+=identifier (COMMA columnNames+=identifier)*
    ;

queryOrganization
    : sortClause? limitClause?
    ;

sortClause
    : ORDER BY sortItem (COMMA sortItem)*
    ;

sortItem
    :  expression ordering = (ASC | DESC)? (NULLS (FIRST | LAST))?
    ;

limitClause
    : (LIMIT limit=INTEGER_VALUE)
    | (LIMIT limit=INTEGER_VALUE OFFSET offset=INTEGER_VALUE)
    | (LIMIT offset=INTEGER_VALUE COMMA limit=INTEGER_VALUE)
    ;

partitionClause
    : PARTITION BY expression (COMMA expression)*
    ;

joinType
    : INNER?
    | CROSS
    | LEFT OUTER?
    | RIGHT OUTER?
    | FULL OUTER?
    | LEFT SEMI
    | RIGHT SEMI
    | LEFT ANTI
    | RIGHT ANTI
    ;

joinCriteria
    : ON booleanExpression
    | USING identifierList
    ;

identifierList
    : LEFT_PAREN identifierSeq RIGHT_PAREN
    ;

identifierSeq
    : ident+=errorCapturingIdentifier (COMMA ident+=errorCapturingIdentifier)*
    ;

optScanParams
    : ATSIGN funcName=identifier LEFT_PAREN (properties=propertyItemList)? RIGHT_PAREN
    ;

relationPrimary
    : multipartIdentifier optScanParams? materializedViewName? tableSnapshot? specifiedPartition?
       tabletList? tableAlias sample? relationHint? lateralView*                           #tableName
    | LEFT_PAREN query RIGHT_PAREN tableAlias lateralView*                                 #aliasedQuery
    | tvfName=identifier LEFT_PAREN
      (properties=propertyItemList)?
      RIGHT_PAREN tableAlias                                                               #tableValuedFunction
    | LEFT_PAREN relations RIGHT_PAREN                                                     #relationList
    ;

materializedViewName
    : INDEX indexName=identifier
    ;

propertyClause
    : PROPERTIES LEFT_PAREN fileProperties=propertyItemList RIGHT_PAREN
    ;

propertyItemList
    : properties+=propertyItem (COMMA properties+=propertyItem)*
    ;

propertyItem
    : key=propertyKey EQ value=propertyValue
    ;

propertyKey : identifier | constant ;

propertyValue : identifier | constant ;

tableAlias
    : (AS? strictIdentifier identifierList?)?
    ;

multipartIdentifier
    : parts+=errorCapturingIdentifier (DOT parts+=errorCapturingIdentifier)*
    ;

// ----------------Create Table Fields----------
simpleColumnDefs
    : cols+=simpleColumnDef (COMMA cols+=simpleColumnDef)*
    ;

simpleColumnDef
    : colName=identifier (COMMENT comment=STRING_LITERAL)?
    ;

columnDefs
    : cols+=columnDef (COMMA cols+=columnDef)*
    ;

columnDef
    : colName=identifier type=dataType
        KEY?
        (aggType=aggTypeDef)?
        ((GENERATED ALWAYS)? AS LEFT_PAREN generatedExpr=expression RIGHT_PAREN)?
        ((NOT)? nullable=NULL)?
        (AUTO_INCREMENT (LEFT_PAREN autoIncInitValue=number RIGHT_PAREN)?)?
        (DEFAULT (nullValue=NULL | SUBTRACT? INTEGER_VALUE | SUBTRACT? DECIMAL_VALUE | PI | E | BITMAP_EMPTY | stringValue=STRING_LITERAL
           | CURRENT_DATE | defaultTimestamp=CURRENT_TIMESTAMP (LEFT_PAREN defaultValuePrecision=number RIGHT_PAREN)?))?
        (ON UPDATE CURRENT_TIMESTAMP (LEFT_PAREN onUpdateValuePrecision=number RIGHT_PAREN)?)?
        (COMMENT comment=STRING_LITERAL)?
    ;

indexDefs
    : indexes+=indexDef (COMMA indexes+=indexDef)*
    ;

indexDef
    : INDEX (ifNotExists=IF NOT EXISTS)? indexName=identifier cols=identifierList (USING indexType=(BITMAP | INVERTED | NGRAM_BF))? (PROPERTIES LEFT_PAREN properties=propertyItemList RIGHT_PAREN)? (COMMENT comment=STRING_LITERAL)?
    ;

partitionsDef
    : partitions+=partitionDef (COMMA partitions+=partitionDef)*
    ;

partitionDef
    : (lessThanPartitionDef | fixedPartitionDef | stepPartitionDef | inPartitionDef) (LEFT_PAREN partitionProperties=propertyItemList RIGHT_PAREN)?
    ;

lessThanPartitionDef
    : PARTITION (IF NOT EXISTS)? partitionName=identifier VALUES LESS THAN (MAXVALUE | partitionValueList)
    ;

fixedPartitionDef
    : PARTITION (IF NOT EXISTS)? partitionName=identifier VALUES LEFT_BRACKET lower=partitionValueList COMMA upper=partitionValueList RIGHT_PAREN
    ;

stepPartitionDef
    : FROM from=partitionValueList TO to=partitionValueList INTERVAL unitsAmount=INTEGER_VALUE unit=unitIdentifier?
    ;

inPartitionDef
    : PARTITION (IF NOT EXISTS)? partitionName=identifier (VALUES IN ((LEFT_PAREN partitionValueLists+=partitionValueList
        (COMMA partitionValueLists+=partitionValueList)* RIGHT_PAREN) | constants=partitionValueList))?
    ;

partitionValueList
    : LEFT_PAREN values+=partitionValueDef (COMMA values+=partitionValueDef)* RIGHT_PAREN
    ;

partitionValueDef
    : SUBTRACT? INTEGER_VALUE | STRING_LITERAL | MAXVALUE | NULL
    ;

rollupDefs
    : rollups+=rollupDef (COMMA rollups+=rollupDef)*
    ;

rollupDef
    : rollupName=identifier rollupCols=identifierList (DUPLICATE KEY dupKeys=identifierList)? properties=propertyClause?
    ;

aggTypeDef
    : MAX | MIN | SUM | REPLACE | REPLACE_IF_NOT_NULL | HLL_UNION | BITMAP_UNION | QUANTILE_UNION | GENERIC
    ;

tabletList
    : TABLET LEFT_PAREN tabletIdList+=INTEGER_VALUE (COMMA tabletIdList+=INTEGER_VALUE)*  RIGHT_PAREN
    ;


inlineTable
    : VALUES rowConstructor (COMMA rowConstructor)*
    ;

// -----------------Expression-----------------
namedExpression
    : expression (AS? (identifierOrText))?
    ;

namedExpressionSeq
    : namedExpression (COMMA namedExpression)*
    ;

expression
    : booleanExpression
    | lambdaExpression
    ;

lambdaExpression
    : args+=errorCapturingIdentifier ARROW body=booleanExpression
    | LEFT_PAREN
        args+=errorCapturingIdentifier (COMMA args+=errorCapturingIdentifier)+
      RIGHT_PAREN
        ARROW body=booleanExpression
    ;

booleanExpression
    : LOGICALNOT booleanExpression                                                  #logicalNot
    | EXISTS LEFT_PAREN query RIGHT_PAREN                                           #exist
    | (ISNULL | IS_NULL_PRED) LEFT_PAREN valueExpression RIGHT_PAREN                #isnull
    | IS_NOT_NULL_PRED LEFT_PAREN valueExpression RIGHT_PAREN                       #is_not_null_pred
    | valueExpression predicate?                                                    #predicated
    | NOT booleanExpression                                                         #logicalNot
    | left=booleanExpression operator=(AND | LOGICALAND) right=booleanExpression    #logicalBinary
    | left=booleanExpression operator=XOR right=booleanExpression                   #logicalBinary
    | left=booleanExpression operator=OR right=booleanExpression                    #logicalBinary
    | left=booleanExpression operator=DOUBLEPIPES right=booleanExpression           #doublePipes
    ;

rowConstructor
    : LEFT_PAREN (rowConstructorItem (COMMA rowConstructorItem)*)? RIGHT_PAREN
    ;

rowConstructorItem
    : constant // duplicate constant rule for improve the parse of `insert into tbl values`
    | DEFAULT
    | namedExpression
    ;

predicate
    : NOT? kind=BETWEEN lower=valueExpression AND upper=valueExpression
    | NOT? kind=(LIKE | REGEXP | RLIKE) pattern=valueExpression
    | NOT? kind=(MATCH | MATCH_ANY | MATCH_ALL | MATCH_PHRASE | MATCH_PHRASE_PREFIX | MATCH_REGEXP | MATCH_PHRASE_EDGE) pattern=valueExpression
    | NOT? kind=IN LEFT_PAREN query RIGHT_PAREN
    | NOT? kind=IN LEFT_PAREN expression (COMMA expression)* RIGHT_PAREN
    | IS NOT? kind=NULL
    | IS NOT? kind=(TRUE | FALSE)
    ;

valueExpression
    : primaryExpression                                                                      #valueExpressionDefault
    | operator=(SUBTRACT | PLUS | TILDE) valueExpression                                     #arithmeticUnary
    // split arithmeticBinary from 1 to 5 due to they have different operator precedence
    | left=valueExpression operator=HAT right=valueExpression                                #arithmeticBinary
    | left=valueExpression operator=(ASTERISK | SLASH | MOD | DIV) right=valueExpression     #arithmeticBinary
    | left=valueExpression operator=(PLUS | SUBTRACT) right=valueExpression                  #arithmeticBinary
    | left=valueExpression operator=AMPERSAND right=valueExpression                          #arithmeticBinary
    | left=valueExpression operator=PIPE right=valueExpression                               #arithmeticBinary
    | left=valueExpression comparisonOperator right=valueExpression                          #comparison
    ;

primaryExpression
    : name=CURRENT_DATE                                                                        #currentDate
    | name=CURRENT_TIME                                                                        #currentTime
    | name=CURRENT_TIMESTAMP                                                                   #currentTimestamp
    | name=LOCALTIME                                                                           #localTime
    | name=LOCALTIMESTAMP                                                                      #localTimestamp
    | name=CURRENT_USER                                                                        #currentUser
    | name=SESSION_USER                                                                        #sessionUser
    | CASE whenClause+ (ELSE elseExpression=expression)? END                                   #searchedCase
    | CASE value=expression whenClause+ (ELSE elseExpression=expression)? END                  #simpleCase
    | name=CAST LEFT_PAREN expression AS castDataType RIGHT_PAREN                              #cast
    | constant                                                                                 #constantDefault
    | interval                                                                                 #intervalLiteral
    | ASTERISK (exceptOrReplace)*                                                              #star
    | qualifiedName DOT ASTERISK (exceptOrReplace)*                                            #star
    | CHAR LEFT_PAREN
                arguments+=expression (COMMA arguments+=expression)*
                (USING charSet=identifierOrText)?
          RIGHT_PAREN                                                                          #charFunction
    | CONVERT LEFT_PAREN argument=expression USING charSet=identifierOrText RIGHT_PAREN        #convertCharSet
    | CONVERT LEFT_PAREN argument=expression COMMA castDataType RIGHT_PAREN                    #convertType
    | functionCallExpression                                                                   #functionCall
    | value=primaryExpression LEFT_BRACKET index=valueExpression RIGHT_BRACKET                 #elementAt
    | value=primaryExpression LEFT_BRACKET begin=valueExpression
      COLON (end=valueExpression)? RIGHT_BRACKET                                               #arraySlice
    | LEFT_PAREN query RIGHT_PAREN                                                             #subqueryExpression
    | ATSIGN identifierOrText                                                                  #userVariable
    | DOUBLEATSIGN (kind=(GLOBAL | SESSION) DOT)? identifier                                   #systemVariable
    | BINARY? identifier                                                                       #columnReference
    | base=primaryExpression DOT fieldName=identifier                                          #dereference
    | LEFT_PAREN expression RIGHT_PAREN                                                        #parenthesizedExpression
    | KEY (dbName=identifier DOT)? keyName=identifier                                          #encryptKey
    | EXTRACT LEFT_PAREN field=identifier FROM (DATE | TIMESTAMP)?
      source=valueExpression RIGHT_PAREN                                                       #extract
    | primaryExpression COLLATE (identifier | STRING_LITERAL | DEFAULT)                        #collate
    ;

exceptOrReplace
    : EXCEPT  LEFT_PAREN namedExpressionSeq RIGHT_PAREN                                  #except
    | REPLACE LEFT_PAREN namedExpressionSeq RIGHT_PAREN                                  #replace
    ;

castDataType
    : dataType
    |(SIGNED|UNSIGNED) (INT|INTEGER)?
    ;

functionCallExpression
    : functionIdentifier
              LEFT_PAREN (
                  (DISTINCT|ALL)?
                  arguments+=expression (COMMA arguments+=expression)*
                  (ORDER BY sortItem (COMMA sortItem)*)?
              )? RIGHT_PAREN
            (OVER windowSpec)?
    ;

functionIdentifier
    : (dbName=identifier DOT)? functionNameIdentifier
    ;

functionNameIdentifier
    : identifier
    | ADD
    | CONNECTION_ID
    | CURRENT_CATALOG
    | CURRENT_USER
    | DATABASE
    | IF
    | LEFT
    | LIKE
    | PASSWORD
    | REGEXP
    | RIGHT
    | SCHEMA
    | SESSION_USER
    | TRIM
    | USER
    ;

windowSpec
    // todo: name for windowRef; we haven't support it
    // : name=identifier
    // | LEFT_PAREN name=identifier RIGHT_PAREN
    : LEFT_PAREN
        partitionClause?
        sortClause?
        windowFrame?
        RIGHT_PAREN
    ;

windowFrame
    : frameUnits start=frameBoundary
    | frameUnits BETWEEN start=frameBoundary AND end=frameBoundary
    ;

frameUnits
    : ROWS
    | RANGE
    ;

frameBoundary
    : UNBOUNDED boundType=(PRECEDING | FOLLOWING)
    | boundType=CURRENT ROW
    | expression boundType=(PRECEDING | FOLLOWING)
    ;

qualifiedName
    : identifier (DOT identifier)*
    ;

specifiedPartition
    : TEMPORARY? PARTITION (identifier | identifierList)
    | TEMPORARY? PARTITIONS identifierList
    ;

constant
    : NULL                                                                                     #nullLiteral
    | type=(DATE | DATEV1 | DATEV2 | TIMESTAMP) STRING_LITERAL                                 #typeConstructor
    | number                                                                                   #numericLiteral
    | booleanValue                                                                             #booleanLiteral
    | BINARY? STRING_LITERAL                                                                   #stringLiteral
    | LEFT_BRACKET (items+=constant)? (COMMA items+=constant)* RIGHT_BRACKET                   #arrayLiteral
    | LEFT_BRACE (items+=constant COLON items+=constant)?
       (COMMA items+=constant COLON items+=constant)* RIGHT_BRACE                              #mapLiteral
    | LEFT_BRACE items+=constant (COMMA items+=constant)* RIGHT_BRACE                          #structLiteral
    | PLACEHOLDER                                                                              #placeholder
    ;

comparisonOperator
    : EQ | NEQ | LT | LTE | GT | GTE | NSEQ
    ;

booleanValue
    : TRUE | FALSE
    ;

whenClause
    : WHEN condition=expression THEN result=expression
    ;

interval
    : INTERVAL value=expression unit=unitIdentifier
    ;

unitIdentifier
	: YEAR | QUARTER | MONTH | WEEK | DAY | HOUR | MINUTE | SECOND
    ;

dataTypeWithNullable
    : dataType ((NOT)? NULL)?
    ;

dataType
    : complex=ARRAY LT dataType GT                                  #complexDataType
    | complex=MAP LT dataType COMMA dataType GT                     #complexDataType
    | complex=STRUCT LT complexColTypeList GT                       #complexDataType
    | AGG_STATE LT functionNameIdentifier
        LEFT_PAREN dataTypes+=dataTypeWithNullable
        (COMMA dataTypes+=dataTypeWithNullable)* RIGHT_PAREN GT     #aggStateDataType
    | primitiveColType (LEFT_PAREN (INTEGER_VALUE | ASTERISK)
      (COMMA INTEGER_VALUE)* RIGHT_PAREN)?                          #primitiveDataType
    ;

primitiveColType
    : type=TINYINT
    | type=SMALLINT
    | type=(INT | INTEGER)
    | type=BIGINT
    | type=LARGEINT
    | type=BOOLEAN
    | type=FLOAT
    | type=DOUBLE
    | type=DATE
    | type=DATETIME
    | type=TIME
    | type=DATEV2
    | type=DATETIMEV2
    | type=DATEV1
    | type=DATETIMEV1
    | type=BITMAP
    | type=QUANTILE_STATE
    | type=HLL
    | type=AGG_STATE
    | type=STRING
    | type=JSON
    | type=JSONB
    | type=TEXT
    | type=VARCHAR
    | type=CHAR
    | type=DECIMAL
    | type=DECIMALV2
    | type=DECIMALV3
    | type=IPV4
    | type=IPV6
    | type=VARIANT
    | type=ALL
    ;

complexColTypeList
    : complexColType (COMMA complexColType)*
    ;

complexColType
    : identifier COLON dataType commentSpec?
    ;

commentSpec
    : COMMENT STRING_LITERAL
    ;

sample
    : TABLESAMPLE LEFT_PAREN sampleMethod? RIGHT_PAREN (REPEATABLE seed=INTEGER_VALUE)?
    ;

sampleMethod
    : percentage=INTEGER_VALUE PERCENT                              #sampleByPercentile
    | INTEGER_VALUE ROWS                                            #sampleByRows
    ;

tableSnapshot
    : FOR VERSION AS OF version=INTEGER_VALUE
    | FOR TIME AS OF time=STRING_LITERAL
    ;

// this rule is used for explicitly capturing wrong identifiers such as test-table, which should actually be `test-table`
// replace identifier with errorCapturingIdentifier where the immediate follow symbol is not an expression, otherwise
// valid expressions such as "a-b" can be recognized as an identifier
errorCapturingIdentifier
    : identifier errorCapturingIdentifierExtra
    ;

// extra left-factoring grammar
errorCapturingIdentifierExtra
    : (SUBTRACT identifier)+ #errorIdent
    |                        #realIdent
    ;

identifier
    : strictIdentifier
    ;

strictIdentifier
    : IDENTIFIER              #unquotedIdentifier
    | quotedIdentifier        #quotedIdentifierAlternative
    | nonReserved             #unquotedIdentifier
    ;

quotedIdentifier
    : BACKQUOTED_IDENTIFIER
    ;

number
    : SUBTRACT? INTEGER_VALUE                    #integerLiteral
    | SUBTRACT? (EXPONENT_VALUE | DECIMAL_VALUE) #decimalLiteral
    ;

// there are 1 kinds of keywords in Doris.
// - Non-reserved keywords:
//     normal version of non-reserved keywords.
// The non-reserved keywords are listed in `nonReserved`.
// TODO: need to stay consistent with the legacy
nonReserved
//--DEFAULT-NON-RESERVED-START
    : ACTIONS
    | AFTER
    | AGG_STATE
    | AGGREGATE
    | ALIAS
    | ALWAYS
    | ANALYZED
    | ARRAY
    | AT
    | AUTHORS
    | AUTO_INCREMENT
    | BACKENDS
    | BACKUP
    | BEGIN
    | BELONG
    | BIN
    | BITAND
    | BITMAP
    | BITMAP_EMPTY
    | BITMAP_UNION
    | BITOR
    | BITXOR
    | BLOB
    | BOOLEAN
    | BRIEF
    | BROKER
    | BUCKETS
    | BUILD
    | BUILTIN
    | BULK
    | CACHE
    | CACHED
    | CALL
    | CATALOG
    | CATALOGS
    | CHAIN
    | CHAR
    | CHARSET
    | CHECK
    | CLUSTER
    | CLUSTERS
    | COLLATION
    | COLLECT
    | COLOCATE
    | COLUMNS
    | COMMENT
    | COMMENT_START
    | COMMIT
    | COMMITTED
    | COMPACT
    | COMPLETE
    | COMPRESS_TYPE
    | COMPUTE
    | CONDITIONS
    | CONFIG
    | CONNECTION
    | CONNECTION_ID
    | CONSISTENT
    | CONSTRAINTS
    | CONVERT
    | CONVERT_LSC
    | COPY
    | COUNT
    | CREATION
    | CRON
    | CURRENT_CATALOG
    | CURRENT_DATE
    | CURRENT_TIME
    | CURRENT_TIMESTAMP
    | CURRENT_USER
    | DATA
    | DATE
    | DATETIME
    | DATETIMEV1
    | DATETIMEV2
    | DATEV1
    | DATEV2
    | DAY
    | DECIMAL
    | DECIMALV2
    | DECIMALV3
    | DEFERRED
    | DEMAND
    | DIAGNOSE
    | DIAGNOSIS
    | DICTIONARIES
    | DICTIONARY
    | DISTINCTPC
    | DISTINCTPCSA
    | DO
    | DORIS_INTERNAL_TABLE_ID
    | DUAL
    | DYNAMIC
    | E
    | ENABLE
    | ENCRYPTKEY
    | ENCRYPTKEYS
    | END
    | ENDS
    | ENGINE
    | ENGINES
    | ERRORS
    | EVENTS
    | EVERY
    | EXCLUDE
    | EXPIRED
    | EXTERNAL
    | FAILED_LOGIN_ATTEMPTS
    | FAST
    | FEATURE
    | FIELDS
    | FILE
    | FILTER
    | FIRST
    | FORMAT
    | FREE
    | FRONTENDS
    | FUNCTION
    | GENERATED
    | GENERIC
    | GLOBAL
    | GRAPH
    | GROUPING
    | GROUPS
    | HASH
    | HASH_MAP
    | HDFS
    | HELP
    | HINT_END
    | HINT_START
    | HISTOGRAM
    | HLL_UNION
    | HOSTNAME
    | HOTSPOT
    | HOUR
    | HUB
    | IDENTIFIED
    | IGNORE
    | IMMEDIATE
    | INCREMENTAL
    | INDEXES
    | INVERTED
    | IP_TRIE
    | IPV4
    | IPV6
    | IS_NOT_NULL_PRED
    | IS_NULL_PRED
    | ISNULL
    | ISOLATION
    | JOB
    | JOBS
    | JSON
    | JSONB
    | LABEL
    | LAST
    | LDAP
    | LDAP_ADMIN_PASSWORD
    | LEFT_BRACE
    | LESS
    | LEVEL
    | LINES
    | LINK
    | LOCAL
    | LOCALTIME
    | LOCALTIMESTAMP
    | LOCATION
    | LOCK
    | LOGICAL
    | MANUAL
    | MAP
    | MATCH_ALL
    | MATCH_ANY
    | MATCH_PHRASE
    | MATCH_PHRASE_EDGE
    | MATCH_PHRASE_PREFIX
    | MATCH_REGEXP
    | MATERIALIZED
    | MAX
    | MEMO
    | MERGE
    | MIGRATE
    | MIGRATIONS
    | MIN
    | MINUTE
    | MODIFY
    | MONTH
    | MTMV
    | NAME
    | NAMES
    | NEGATIVE
    | NEVER
    | NEXT
    | NGRAM_BF
    | NO
    | NON_NULLABLE
    | NULLS
    | OF
    | OFFSET
    | ONLY
    | OPEN
    | OPTIMIZED
    | PARAMETER
    | PARSED
    | PASSWORD
    | PASSWORD_EXPIRE
    | PASSWORD_HISTORY
    | PASSWORD_LOCK_TIME
    | PASSWORD_REUSE
    | PARTITIONS
    | PATH
    | PAUSE
    | PERCENT
    | PERIOD
    | PERMISSIVE
    | PHYSICAL
    | PI
    | PLAN
    | PLUGIN
    | PLUGINS
    | POLICY
    | PRIVILEGES
    | PROC
    | PROCESS
    | PROCESSLIST
    | PROFILE
    | PROPERTIES
    | PROPERTY
    | QUANTILE_STATE
	| QUANTILE_UNION
	| QUARTER
    | QUERY
    | QUOTA
    | QUALIFY
    | QUEUED
    | RANDOM
    | RECENT
    | RECOVER
    | RECYCLE
    | REFRESH
    | REPEATABLE
    | REPLACE
    | REPLACE_IF_NOT_NULL
    | REPLAYER
    | REPOSITORIES
    | REPOSITORY
    | RESOURCE
    | RESOURCES
    | RESTORE
    | RESTRICTIVE
    | RESUME
    | RETURNS
    | REWRITTEN
    | RIGHT_BRACE
    | RLIKE
    | ROLLBACK
    | ROLLUP
    | ROUTINE
    | S3
    | SAMPLE
    | SCHEDULE
    | SCHEDULER
    | SCHEMA
    | SECOND
    | SERIALIZABLE
    | SET_SESSION_VARIABLE
    | SESSION
    | SESSION_USER
    | SHAPE
    | SKEW
    | SNAPSHOT
    | SONAME
    | SPLIT
    | SQL
    | STAGE
    | STAGES
    | START
    | STARTS
    | STATS
    | STATUS
    | STOP
    | STORAGE
    | STREAM
    | STREAMING
    | STRING
    | STRUCT
    | SUM
    | TABLES
    | TASK
    | TASKS
    | TEMPORARY
    | TEXT
    | THAN
    | TIME
    | TIMESTAMP
    | TRANSACTION
    | TREE
    | TRIGGERS
    | TRUNCATE
    | TYPE
    | TYPES
    | UNCOMMITTED
    | UNLOCK
    | UNSET
    | UP
    | USER
    | VALUE
    | VARCHAR
    | VARIABLE
    | VARIABLES
    | VARIANT
    | VAULT
    | VAULTS
    | VERBOSE
    | VERSION
    | VIEW
    | VIEWS
    | WARM
    | WARNINGS
    | WEEK
    | WORK
    | YEAR
//--DEFAULT-NON-RESERVED-END
    ;<|MERGE_RESOLUTION|>--- conflicted
+++ resolved
@@ -384,12 +384,9 @@
         wildWhere? sortClause? limitClause?                                         #showTabletsFromTable
     | SHOW TABLET tabletId=INTEGER_VALUE                                            #showTabletId
     | SHOW DICTIONARIES wildWhere?                                                  #showDictionaries
-<<<<<<< HEAD
     | SHOW REPLICA STATUS FROM baseTableRef wildWhere?                              #showReplicaStatus
-=======
     | SHOW QUERY STATS ((FOR database=identifier)
             | (FROM tableName=multipartIdentifier (ALL VERBOSE?)?))?                #showQueryStats
->>>>>>> c27b721d
     ;
 
 supportedLoadStatement
