// Licensed to the Apache Software Foundation (ASF) under one
// or more contributor license agreements.  See the NOTICE file
// distributed with this work for additional information
// regarding copyright ownership.  The ASF licenses this file
// to you under the Apache License, Version 2.0 (the
// "License"); you may not use this file except in compliance
// with the License.  You may obtain a copy of the License at
//
//   http://www.apache.org/licenses/LICENSE-2.0
//
// Unless required by applicable law or agreed to in writing,
// software distributed under the License is distributed on an
// "AS IS" BASIS, WITHOUT WARRANTIES OR CONDITIONS OF ANY
// KIND, either express or implied.  See the License for the
// specific language governing permissions and limitations
// under the License.

// Copied from Apache Spark and modified for Apache Doris

parser grammar DorisParser;

options { tokenVocab = DorisLexer; }

@members {
    public boolean doris_legacy_SQL_syntax = true;
}

multiStatements
    : SEMICOLON* statement? (SEMICOLON+ statement)* SEMICOLON* EOF
    ;

singleStatement
    : SEMICOLON* statement? SEMICOLON* EOF
    ;

statement
    : statementBase # statementBaseAlias
    | CALL name=multipartIdentifier LEFT_PAREN (expression (COMMA expression)*)? RIGHT_PAREN #callProcedure
    | (ALTER | CREATE (OR REPLACE)? | REPLACE) (PROCEDURE | PROC) name=multipartIdentifier LEFT_PAREN .*? RIGHT_PAREN .*? #createProcedure
    | DROP (PROCEDURE | PROC) (IF EXISTS)? name=multipartIdentifier #dropProcedure
    | SHOW (PROCEDURE | FUNCTION) STATUS (LIKE pattern=valueExpression | whereClause)? #showProcedureStatus
    | SHOW CREATE PROCEDURE name=multipartIdentifier #showCreateProcedure
    // FIXME: like should be wildWhere? FRONTEND should not contain FROM backendid
    | ADMIN? SHOW type=(FRONTEND | BACKEND) CONFIG (LIKE pattern=valueExpression)? (FROM backendId=INTEGER_VALUE)? #showConfig
    ;

statementBase
    : explain? query outFileClause?     #statementDefault
    | supportedDmlStatement             #supportedDmlStatementAlias
    | supportedCreateStatement          #supportedCreateStatementAlias
    | supportedAlterStatement           #supportedAlterStatementAlias
    | materializedViewStatement         #materializedViewStatementAlias
    | supportedJobStatement             #supportedJobStatementAlias
    | constraintStatement               #constraintStatementAlias
    | supportedCleanStatement           #supportedCleanStatementAlias
    | supportedDropStatement            #supportedDropStatementAlias
    | supportedSetStatement             #supportedSetStatementAlias
    | supportedUnsetStatement           #supportedUnsetStatementAlias
    | supportedRefreshStatement         #supportedRefreshStatementAlias
    | supportedShowStatement            #supportedShowStatementAlias
    | supportedLoadStatement            #supportedLoadStatementAlias
    | supportedCancelStatement          #supportedCancelStatementAlias
    | supportedRecoverStatement         #supportedRecoverStatementAlias
    | supportedAdminStatement           #supportedAdminStatementAlias
    | supportedUseStatement             #supportedUseStatementAlias
    | supportedOtherStatement           #supportedOtherStatementAlias
    | supportedDescribeStatement        #supportedDescribeStatementAlias
    | supportedStatsStatement           #supportedStatsStatementAlias
    | unsupportedStatement              #unsupported
    ;

unsupportedStatement
    : unsupportedUseStatement
    | unsupportedDmlStatement
    | unsupportedKillStatement
    | unsupportedDescribeStatement
    | unsupportedCreateStatement
    | unsupportedDropStatement
    | unsupportedStatsStatement
    | unsupportedAlterStatement
    | unsupportedGrantRevokeStatement
    | unsupportedAdminStatement
    | unsupportedTransactionStatement
    | unsupportedCancelStatement
    | unsupportedCleanStatement
    | unsupportedRefreshStatement
    | unsupportedLoadStatement
    | unsupportedShowStatement
    | unsupportedOtherStatement
    ;

materializedViewStatement
    : CREATE MATERIALIZED VIEW (IF NOT EXISTS)? mvName=multipartIdentifier
        (LEFT_PAREN cols=simpleColumnDefs RIGHT_PAREN)? buildMode?
        (REFRESH refreshMethod? refreshTrigger?)?
        ((DUPLICATE)? KEY keys=identifierList)?
        (COMMENT STRING_LITERAL)?
        (PARTITION BY LEFT_PAREN mvPartition RIGHT_PAREN)?
        (DISTRIBUTED BY (HASH hashKeys=identifierList | RANDOM)
        (BUCKETS (INTEGER_VALUE | AUTO))?)?
        propertyClause?
        AS query                                                                                #createMTMV
    | REFRESH MATERIALIZED VIEW mvName=multipartIdentifier (partitionSpec | COMPLETE | AUTO)    #refreshMTMV
    | ALTER MATERIALIZED VIEW mvName=multipartIdentifier ((RENAME newName=identifier)
        | (REFRESH (refreshMethod | refreshTrigger | refreshMethod refreshTrigger))
        | REPLACE WITH MATERIALIZED VIEW newName=identifier propertyClause?
        | (SET  LEFT_PAREN fileProperties=propertyItemList RIGHT_PAREN))                        #alterMTMV
    | DROP MATERIALIZED VIEW (IF EXISTS)? mvName=multipartIdentifier
        (ON tableName=multipartIdentifier)?                                                     #dropMTMV
    | PAUSE MATERIALIZED VIEW JOB ON mvName=multipartIdentifier                                 #pauseMTMV
    | RESUME MATERIALIZED VIEW JOB ON mvName=multipartIdentifier                                #resumeMTMV
    | CANCEL MATERIALIZED VIEW TASK taskId=INTEGER_VALUE ON mvName=multipartIdentifier          #cancelMTMVTask
    | SHOW CREATE MATERIALIZED VIEW mvName=multipartIdentifier                                  #showCreateMTMV
    ;
supportedJobStatement
    : CREATE JOB label=multipartIdentifier ON SCHEDULE
        (
            (EVERY timeInterval=INTEGER_VALUE timeUnit=identifier
            (STARTS (startTime=STRING_LITERAL | CURRENT_TIMESTAMP))?
            (ENDS endsTime=STRING_LITERAL)?)
            |
            (AT (atTime=STRING_LITERAL | CURRENT_TIMESTAMP)))
        commentSpec?
        DO supportedDmlStatement                                                               #createScheduledJob
   | PAUSE JOB wildWhere?                                                                      #pauseJob
   | DROP JOB (IF EXISTS)? wildWhere?                                                          #dropJob
   | RESUME JOB wildWhere?                                                                     #resumeJob
   | CANCEL TASK wildWhere?                                                                    #cancelJobTask
   ;
constraintStatement
    : ALTER TABLE table=multipartIdentifier
        ADD CONSTRAINT constraintName=errorCapturingIdentifier
        constraint                                                        #addConstraint
    | ALTER TABLE table=multipartIdentifier
        DROP CONSTRAINT constraintName=errorCapturingIdentifier           #dropConstraint
    | SHOW CONSTRAINTS FROM table=multipartIdentifier                     #showConstraint
    ;

supportedDmlStatement
    : explain? cte? INSERT (INTO | OVERWRITE TABLE)
        (tableName=multipartIdentifier | DORIS_INTERNAL_TABLE_ID LEFT_PAREN tableId=INTEGER_VALUE RIGHT_PAREN)
        partitionSpec?  // partition define
        (WITH LABEL labelName=identifier)? cols=identifierList?  // label and columns define
        (LEFT_BRACKET hints=identifierSeq RIGHT_BRACKET)?  // hint define
        query                                                          #insertTable
    | explain? cte? UPDATE tableName=multipartIdentifier tableAlias
        SET updateAssignmentSeq
        fromClause?
        whereClause?                                                   #update
    | explain? cte? DELETE FROM tableName=multipartIdentifier
        partitionSpec? tableAlias
        (USING relations)?
        whereClause?                                                   #delete
    | LOAD LABEL lableName=multipartIdentifier
        LEFT_PAREN dataDescs+=dataDesc (COMMA dataDescs+=dataDesc)* RIGHT_PAREN
        (withRemoteStorageSystem)?
        propertyClause?
        (commentSpec)?                                                 #load
    | EXPORT TABLE tableName=multipartIdentifier
        (PARTITION partition=identifierList)?
        (whereClause)?
        TO filePath=STRING_LITERAL
        (propertyClause)?
        (withRemoteStorageSystem)?                                     #export
    | replayCommand                                                    #replay
    ;

supportedCreateStatement
    : CREATE (EXTERNAL)? TABLE (IF NOT EXISTS)? name=multipartIdentifier
        ((ctasCols=identifierList)? | (LEFT_PAREN columnDefs (COMMA indexDefs)? COMMA? RIGHT_PAREN))
        (ENGINE EQ engine=identifier)?
        ((AGGREGATE | UNIQUE | DUPLICATE) KEY keys=identifierList
        (CLUSTER BY clusterKeys=identifierList)?)?
        (COMMENT STRING_LITERAL)?
        (partition=partitionTable)?
        (DISTRIBUTED BY (HASH hashKeys=identifierList | RANDOM)
        (BUCKETS (INTEGER_VALUE | autoBucket=AUTO))?)?
        (ROLLUP LEFT_PAREN rollupDefs RIGHT_PAREN)?
        properties=propertyClause?
        (BROKER extProperties=propertyClause)?
        (AS query)?                                                       #createTable
    | CREATE (OR REPLACE)? VIEW (IF NOT EXISTS)? name=multipartIdentifier
        (LEFT_PAREN cols=simpleColumnDefs RIGHT_PAREN)?
        (COMMENT STRING_LITERAL)? AS query                                #createView
    | CREATE FILE name=STRING_LITERAL
        ((FROM | IN) database=identifier)? properties=propertyClause            #createFile
    | CREATE (EXTERNAL)? TABLE (IF NOT EXISTS)? name=multipartIdentifier
        LIKE existedTable=multipartIdentifier
        (WITH ROLLUP (rollupNames=identifierList)?)?                      #createTableLike
    | CREATE ROLE (IF NOT EXISTS)? name=identifier (COMMENT STRING_LITERAL)?    #createRole
    | CREATE WORKLOAD GROUP (IF NOT EXISTS)?
        name=identifierOrText properties=propertyClause?                        #createWorkloadGroup
    | CREATE CATALOG (IF NOT EXISTS)? catalogName=identifier
        (WITH RESOURCE resourceName=identifier)?
        (COMMENT STRING_LITERAL)? properties=propertyClause?                    #createCatalog
    | CREATE ROW POLICY (IF NOT EXISTS)? name=identifier
        ON table=multipartIdentifier
        AS type=(RESTRICTIVE | PERMISSIVE)
        TO (user=userIdentify | ROLE roleName=identifier)
        USING LEFT_PAREN booleanExpression RIGHT_PAREN                    #createRowPolicy
    | CREATE SQL_BLOCK_RULE (IF NOT EXISTS)?
<<<<<<< HEAD
	name = identifier properties = propertyClause?								# createSqlBlockRule
	| CREATE ENCRYPTKEY (IF NOT EXISTS)? multipartIdentifier AS STRING_LITERAL	# createEncryptkey
	| CREATE DICTIONARY (IF NOT EXISTS)? name = multipartIdentifier
		USING source = multipartIdentifier
		LEFT_PAREN dictionaryColumnDefs RIGHT_PAREN
        LAYOUT LEFT_PAREN layoutType=identifier RIGHT_PAREN
        properties=propertyClause?         # createDictionary
=======
        name=identifier properties=propertyClause?                        #createSqlBlockRule
    | CREATE ENCRYPTKEY (IF NOT EXISTS)? multipartIdentifier AS STRING_LITERAL  #createEncryptkey
    | CREATE statementScope?
            (TABLES | AGGREGATE)? FUNCTION (IF NOT EXISTS)?
            functionIdentifier LEFT_PAREN functionArguments? RIGHT_PAREN
            RETURNS returnType=dataType (INTERMEDIATE intermediateType=dataType)?
            properties=propertyClause?                                              #createUserDefineFunction
    | CREATE statementScope? ALIAS FUNCTION (IF NOT EXISTS)?
            functionIdentifier LEFT_PAREN functionArguments? RIGHT_PAREN
            WITH PARAMETER LEFT_PAREN parameters=identifierSeq? RIGHT_PAREN
            AS expression                                                           #createAliasFunction
>>>>>>> 736b65e8
    ;

dictionaryColumnDefs:
	dictionaryColumnDef (COMMA dictionaryColumnDef)*;

dictionaryColumnDef:
	colName = identifier columnType = (KEY | VALUE) ;

supportedAlterStatement
    : ALTER VIEW name=multipartIdentifier
        ((MODIFY commentSpec) | ((LEFT_PAREN cols=simpleColumnDefs RIGHT_PAREN)? AS query)) #alterView
    | ALTER CATALOG name=identifier RENAME newName=identifier                       #alterCatalogRename
    | ALTER ROLE role=identifier commentSpec                                        #alterRole
    | ALTER STORAGE VAULT name=multipartIdentifier properties=propertyClause                #alterStorageVault
    | ALTER ROLE role=identifier commentSpec                                                #alterRole
    | ALTER WORKLOAD GROUP name=identifierOrText
        properties=propertyClause?                                                          #alterWorkloadGroup
    | ALTER WORKLOAD POLICY name=identifierOrText
        properties=propertyClause?                                                          #alterWorkloadPolicy
    | ALTER SQL_BLOCK_RULE name=identifier properties=propertyClause?                       #alterSqlBlockRule
    | ALTER CATALOG name=identifier MODIFY COMMENT comment=STRING_LITERAL                   #alterCatalogComment
    | ALTER DATABASE name=identifier RENAME newName=identifier                              #alterDatabaseRename
    | ALTER ROLE role=identifier commentSpec                                                #alterRole
    | ALTER TABLE tableName=multipartIdentifier
        alterTableClause (COMMA alterTableClause)*                                          #alterTable
    | ALTER TABLE tableName=multipartIdentifier ADD ROLLUP
        addRollupClause (COMMA addRollupClause)*                                            #alterTableAddRollup
    | ALTER TABLE tableName=multipartIdentifier DROP ROLLUP
        dropRollupClause (COMMA dropRollupClause)*                                          #alterTableDropRollup
    | ALTER TABLE name=multipartIdentifier
        SET LEFT_PAREN propertyItemList RIGHT_PAREN                                         #alterTableProperties
    | ALTER DATABASE name=identifier SET (DATA | REPLICA | TRANSACTION)
            QUOTA (quota=identifier | INTEGER_VALUE)                                        #alterDatabaseSetQuota
    | ALTER SYSTEM RENAME COMPUTE GROUP name=identifier newName=identifier                  #alterSystemRenameComputeGroup
    | ALTER REPOSITORY name=identifier properties=propertyClause?                           #alterRepository

    ;

supportedDropStatement
    : DROP CATALOG RECYCLE BIN WHERE idType=STRING_LITERAL EQ id=INTEGER_VALUE  #dropCatalogRecycleBin
    | DROP ENCRYPTKEY (IF EXISTS)? name=multipartIdentifier                     #dropEncryptkey
    | DROP ROLE (IF EXISTS)? name=identifier                                    #dropRole
    | DROP SQL_BLOCK_RULE (IF EXISTS)? identifierSeq                            #dropSqlBlockRule
    | DROP USER (IF EXISTS)? userIdentify                                       #dropUser
    | DROP STORAGE POLICY (IF EXISTS)? name=identifier                          #dropStoragePolicy
    | DROP WORKLOAD GROUP (IF EXISTS)? name=identifierOrText                    #dropWorkloadGroup
    | DROP CATALOG (IF EXISTS)? name=identifier                                 #dropCatalog
    | DROP FILE name=STRING_LITERAL
        ((FROM | IN) database=identifier)? properties=propertyClause            #dropFile
    | DROP WORKLOAD POLICY (IF EXISTS)? name=identifierOrText                   #dropWorkloadPolicy
    | DROP REPOSITORY name=identifier                                           #dropRepository
    | DROP (DATABASE | SCHEMA) (IF EXISTS)? name=multipartIdentifier FORCE?     #dropDatabase
<<<<<<< HEAD
    | DROP DICTIONARY (IF EXISTS)? name=multipartIdentifier                     #dropDictionary
=======
    | DROP statementScope? FUNCTION (IF EXISTS)?
        functionIdentifier LEFT_PAREN functionArguments? RIGHT_PAREN            #dropFunction
>>>>>>> 736b65e8
    ;

supportedShowStatement
    : SHOW statementScope? VARIABLES wildWhere?                         #showVariables
    | SHOW AUTHORS                                                                  #showAuthors
    | SHOW CREATE (DATABASE | SCHEMA) name=multipartIdentifier                      #showCreateDatabase
    | SHOW BROKER                                                                   #showBroker
    | SHOW DYNAMIC PARTITION TABLES ((FROM | IN) database=multipartIdentifier)?     #showDynamicPartition
    | SHOW EVENTS ((FROM | IN) database=multipartIdentifier)? wildWhere?            #showEvents
    | SHOW LAST INSERT                                                              #showLastInsert
    | SHOW ((CHAR SET) | CHARSET)                                                   #showCharset
    | SHOW DELETE ((FROM | IN) database=multipartIdentifier)?                       #showDelete
    | SHOW ALL? GRANTS                                                              #showGrants
    | SHOW GRANTS FOR userIdentify                                                  #showGrantsForUser
    | SHOW SYNC JOB ((FROM | IN) database=multipartIdentifier)?                     #showSyncJob    
    | SHOW LOAD PROFILE loadIdPath=STRING_LITERAL? limitClause?                     #showLoadProfile
    | SHOW CREATE REPOSITORY FOR identifier                                         #showCreateRepository
    | SHOW VIEW
        (FROM |IN) tableName=multipartIdentifier
        ((FROM | IN) database=identifier)?                                          #showView
    | SHOW PLUGINS                                                                  #showPlugins
    | SHOW REPOSITORIES                                                             #showRepositories
    | SHOW ENCRYPTKEYS ((FROM | IN) database=multipartIdentifier)?
        (LIKE STRING_LITERAL)?                                                      #showEncryptKeys
    | SHOW BRIEF? CREATE TABLE name=multipartIdentifier                             #showCreateTable
    | SHOW FULL? PROCESSLIST                                                        #showProcessList
    | SHOW ROLES                                                                    #showRoles
    | SHOW PARTITION partitionId=INTEGER_VALUE                                      #showPartitionId
    | SHOW PRIVILEGES                                                               #showPrivileges
    | SHOW PROC path=STRING_LITERAL                                                 #showProc
    | SHOW FILE ((FROM | IN) database=multipartIdentifier)?                         #showSmallFiles
    | SHOW STORAGE? ENGINES                                                         #showStorageEngines
    | SHOW CREATE CATALOG name=identifier                                           #showCreateCatalog
    | SHOW CATALOG name=identifier                                                  #showCatalog
    | SHOW CATALOGS wildWhere?                                                      #showCatalogs
    | SHOW PROPERTY (FOR user=identifierOrText)? (LIKE STRING_LITERAL)?                         #showUserProperties
    | SHOW ALL PROPERTIES (LIKE STRING_LITERAL)?                                               #showAllProperties
    | SHOW COLLATION wildWhere?                                                     #showCollation
    | SHOW SQL_BLOCK_RULE (FOR ruleName=identifier)?                                #showSqlBlockRule
    | SHOW CREATE VIEW name=multipartIdentifier                                     #showCreateView
    | SHOW DATA TYPES                                                               #showDataTypes
    | SHOW CREATE MATERIALIZED VIEW mvName=identifier
        ON tableName=multipartIdentifier                                            #showCreateMaterializedView
    | SHOW (WARNINGS | ERRORS) limitClause?                                         #showWarningErrors
    | SHOW COUNT LEFT_PAREN ASTERISK RIGHT_PAREN (WARNINGS | ERRORS)                #showWarningErrorCount
    | SHOW BACKENDS                                                                 #showBackends
    | SHOW STAGES                                                                   #showStages
    | SHOW REPLICA DISTRIBUTION FROM baseTableRef                                   #showReplicaDistribution
    | SHOW FULL? TRIGGERS ((FROM | IN) database=multipartIdentifier)? wildWhere?    #showTriggers
    | SHOW TABLET DIAGNOSIS tabletId=INTEGER_VALUE                                  #showDiagnoseTablet
    | SHOW FRONTENDS name=identifier?                                               #showFrontends
    | SHOW DATABASE databaseId=INTEGER_VALUE                                        #showDatabaseId
    | SHOW TABLE tableId=INTEGER_VALUE                                              #showTableId
    | SHOW TRASH (ON backend=STRING_LITERAL)?                                       #showTrash
    | SHOW statementScope? STATUS                                       #showStatus
    | SHOW WHITELIST                                                                #showWhitelist
    | SHOW TABLETS BELONG
        tabletIds+=INTEGER_VALUE (COMMA tabletIds+=INTEGER_VALUE)*                  #showTabletsBelong
    | SHOW DATA SKEW FROM baseTableRef                                              #showDataSkew
    | SHOW TABLE CREATION ((FROM | IN) database=multipartIdentifier)?
        (LIKE STRING_LITERAL)?                                                      #showTableCreation
    | SHOW TABLET STORAGE FORMAT VERBOSE?                                           #showTabletStorageFormat
    | SHOW QUERY PROFILE queryIdPath=STRING_LITERAL? limitClause?                   #showQueryProfile
    | SHOW CONVERT_LSC ((FROM | IN) database=multipartIdentifier)?                  #showConvertLsc
    | SHOW DICTIONARIES wildWhere?                                                  #showDictionaries
    ;

supportedLoadStatement
    : SYNC                                                                          #sync
    | createRoutineLoad                                                             #createRoutineLoadAlias
    ;

supportedOtherStatement
    : HELP mark=identifierOrText                                                    #help
    ;

unsupportedOtherStatement
    : INSTALL PLUGIN FROM source=identifierOrText properties=propertyClause?        #installPlugin
    | UNINSTALL PLUGIN name=identifierOrText                                        #uninstallPlugin
    | LOCK TABLES (lockTable (COMMA lockTable)*)?                                   #lockTables
    | UNLOCK TABLES                                                                 #unlockTables
    | WARM UP (CLUSTER | COMPUTE GROUP) destination=identifier WITH
        ((CLUSTER | COMPUTE GROUP) source=identifier |
            (warmUpItem (AND warmUpItem)*)) FORCE?                                  #warmUpCluster
    | BACKUP SNAPSHOT label=multipartIdentifier TO repo=identifier
        ((ON | EXCLUDE) LEFT_PAREN baseTableRef (COMMA baseTableRef)* RIGHT_PAREN)?
        properties=propertyClause?                                                  #backup
    | RESTORE SNAPSHOT label=multipartIdentifier FROM repo=identifier
        ((ON | EXCLUDE) LEFT_PAREN baseTableRef (COMMA baseTableRef)* RIGHT_PAREN)?
        properties=propertyClause?                                                  #restore
    | START TRANSACTION (WITH CONSISTENT SNAPSHOT)?                                 #unsupportedStartTransaction
    ;

warmUpItem
    : TABLE tableName=multipartIdentifier (PARTITION partitionName=identifier)?
    ;

lockTable
    : name=multipartIdentifier (AS alias=identifierOrText)?
        (READ (LOCAL)? | (LOW_PRIORITY)? WRITE)
    ;

unsupportedShowStatement
    : SHOW ROW POLICY (FOR (userIdentify | (ROLE role=identifier)))?                #showRowPolicy
    | SHOW STORAGE POLICY (USING (FOR policy=identifierOrText)?)?                   #showStoragePolicy
    | SHOW STORAGE (VAULT | VAULTS)                                                 #showStorageVault
    | SHOW OPEN TABLES ((FROM | IN) database=multipartIdentifier)? wildWhere?       #showOpenTables
    | SHOW TABLE STATUS ((FROM | IN) database=multipartIdentifier)? wildWhere?      #showTableStatus
    | SHOW FULL? TABLES ((FROM | IN) database=multipartIdentifier)? wildWhere?      #showTables
    | SHOW FULL? VIEWS ((FROM | IN) database=multipartIdentifier)? wildWhere?       #showViews
    | SHOW CREATE MATERIALIZED VIEW name=multipartIdentifier                        #showMaterializedView
    | SHOW CREATE statementScope? FUNCTION functionIdentifier
        LEFT_PAREN functionArguments? RIGHT_PAREN
        ((FROM | IN) database=multipartIdentifier)?                                 #showCreateFunction
    | SHOW (DATABASES | SCHEMAS) (FROM catalog=identifier)? wildWhere?              #showDatabases
    | SHOW FULL? (COLUMNS | FIELDS) (FROM | IN) tableName=multipartIdentifier
        ((FROM | IN) database=multipartIdentifier)? wildWhere?                      #showColumns
    | SHOW LOAD WARNINGS ((((FROM | IN) database=multipartIdentifier)?
        wildWhere? limitClause?) | (ON url=STRING_LITERAL))                         #showLoadWarings
    | SHOW STREAM? LOAD ((FROM | IN) database=multipartIdentifier)? wildWhere?
        sortClause? limitClause?                                                    #showLoad
    | SHOW EXPORT ((FROM | IN) database=multipartIdentifier)? wildWhere?
        sortClause? limitClause?                                                    #showExport
    | SHOW ALTER TABLE (ROLLUP | (MATERIALIZED VIEW) | COLUMN)
        ((FROM | IN) database=multipartIdentifier)? wildWhere?
        sortClause? limitClause?                                                    #showAlterTable
    | SHOW DATA (ALL)? (FROM tableName=multipartIdentifier)?
        sortClause? propertyClause?                                                 #showData
    | SHOW TEMPORARY? PARTITIONS FROM tableName=multipartIdentifier
        wildWhere? sortClause? limitClause?                                         #showPartitions
    | SHOW TABLET tabletId=INTEGER_VALUE                                            #showTabletId
    | SHOW TABLETS FROM tableName=multipartIdentifier partitionSpec?
        wildWhere? sortClause? limitClause?                                         #showTabletsFromTable
    | SHOW BACKUP ((FROM | IN) database=multipartIdentifier)? wildWhere?            #showBackup
    | SHOW BRIEF? RESTORE ((FROM | IN) database=multipartIdentifier)? wildWhere?    #showRestore
    | SHOW RESOURCES wildWhere? sortClause? limitClause?                            #showResources
    | SHOW WORKLOAD GROUPS wildWhere?                                               #showWorkloadGroups
    | SHOW SNAPSHOT ON repo=identifier wildWhere?                                   #showSnapshot
    | SHOW FULL? BUILTIN? FUNCTIONS
        ((FROM | IN) database=multipartIdentifier)? wildWhere?                      #showFunctions
    | SHOW GLOBAL FULL? FUNCTIONS wildWhere?                                        #showGlobalFunctions
    | SHOW TYPECAST ((FROM | IN) database=multipartIdentifier)?                     #showTypeCast
    | SHOW (KEY | KEYS | INDEX | INDEXES)
        (FROM |IN) tableName=multipartIdentifier
        ((FROM | IN) database=multipartIdentifier)?                                 #showIndex
    | SHOW TRANSACTION ((FROM | IN) database=multipartIdentifier)? wildWhere?       #showTransaction
    | SHOW CACHE HOTSPOT tablePath=STRING_LITERAL                                   #showCacheHotSpot
    | SHOW CATALOG RECYCLE BIN wildWhere?                                           #showCatalogRecycleBin
    | SHOW QUERY STATS ((FOR database=identifier)
            | (FROM tableName=multipartIdentifier (ALL VERBOSE?)?))?                #showQueryStats
    | SHOW BUILD INDEX ((FROM | IN) database=multipartIdentifier)?
        wildWhere? sortClause? limitClause?                                         #showBuildIndex
    | SHOW (CLUSTERS | (COMPUTE GROUPS))                                            #showClusters
    | SHOW REPLICA STATUS FROM baseTableRef wildWhere?                              #showReplicaStatus
    | SHOW COPY ((FROM | IN) database=multipartIdentifier)?
        whereClause? sortClause? limitClause?                                       #showCopy
    | SHOW WARM UP JOB wildWhere?                                                   #showWarmUpJob
    ;

createRoutineLoad
    : CREATE ROUTINE LOAD label=multipartIdentifier (ON table=identifier)?
              (WITH (APPEND | DELETE | MERGE))?
              (loadProperty (COMMA loadProperty)*)? propertyClause? FROM type=identifier
              LEFT_PAREN customProperties=propertyItemList RIGHT_PAREN
              commentSpec?
    ;

unsupportedLoadStatement
    : LOAD mysqlDataDesc
        (PROPERTIES LEFT_PAREN properties=propertyItemList RIGHT_PAREN)?
        (commentSpec)?                                                              #mysqlLoad
    | CREATE SYNC label=multipartIdentifier
          LEFT_PAREN channelDescriptions RIGHT_PAREN
          FROM BINLOG LEFT_PAREN propertyItemList RIGHT_PAREN
          properties=propertyClause?                                                #createDataSyncJob
    | STOP SYNC JOB name=multipartIdentifier                                        #stopDataSyncJob
    | RESUME SYNC JOB name=multipartIdentifier                                      #resumeDataSyncJob
    | PAUSE SYNC JOB name=multipartIdentifier                                       #pauseDataSyncJob
    | PAUSE ROUTINE LOAD FOR label=multipartIdentifier                              #pauseRoutineLoad
    | PAUSE ALL ROUTINE LOAD                                                        #pauseAllRoutineLoad
    | RESUME ROUTINE LOAD FOR label=multipartIdentifier                             #resumeRoutineLoad
    | RESUME ALL ROUTINE LOAD                                                       #resumeAllRoutineLoad
    | STOP ROUTINE LOAD FOR label=multipartIdentifier                               #stopRoutineLoad
    | SHOW ALL? ROUTINE LOAD ((FOR label=multipartIdentifier) | wildWhere?)         #showRoutineLoad
    | SHOW ROUTINE LOAD TASK ((FROM | IN) database=identifier)? wildWhere?          #showRoutineLoadTask
    | SHOW ALL? CREATE ROUTINE LOAD FOR label=multipartIdentifier                   #showCreateRoutineLoad
    | SHOW CREATE LOAD FOR label=multipartIdentifier                                #showCreateLoad
    ;

loadProperty
    : COLUMNS TERMINATED BY STRING_LITERAL                                          #separator
    | importColumnsStatement                                                        #importColumns
    | importPrecedingFilterStatement                                                #importPrecedingFilter
    | importWhereStatement                                                          #importWhere
    | importDeleteOnStatement                                                       #importDeleteOn
    | importSequenceStatement                                                       #importSequence
    | partitionSpec                                                                 #importPartitions
    ;

importSequenceStatement
    : ORDER BY identifier
    ;

importDeleteOnStatement
    : DELETE ON booleanExpression
    ;

importWhereStatement
    : WHERE booleanExpression
    ;

importPrecedingFilterStatement
    : PRECEDING FILTER booleanExpression
    ;

importColumnsStatement
    : COLUMNS LEFT_PAREN importColumnDesc (COMMA importColumnDesc)* RIGHT_PAREN
    ;

importColumnDesc
    : name=identifier (EQ booleanExpression)?
    | LEFT_PAREN name=identifier (EQ booleanExpression)? RIGHT_PAREN
    ;

channelDescriptions
    : channelDescription (COMMA channelDescription)*
    ;

channelDescription
    : FROM source=multipartIdentifier INTO destination=multipartIdentifier
        partitionSpec? columnList=identifierList?
    ;

supportedRefreshStatement
    : REFRESH CATALOG name=identifier propertyClause?                               #refreshCatalog
    | REFRESH DATABASE name=multipartIdentifier propertyClause?                     #refreshDatabase
    | REFRESH TABLE name=multipartIdentifier                                        #refreshTable
    | REFRESH DICTIONARY name=multipartIdentifier                                   #refreshDictionary
    ;

supportedCleanStatement
    : CLEAN ALL PROFILE                                                             #cleanAllProfile
    | CLEAN LABEL label=identifier? (FROM | IN) database=identifier                 #cleanLabel
    ;

unsupportedRefreshStatement
    : REFRESH LDAP (ALL | (FOR user=identifierOrText))                              #refreshLdap
    ;

unsupportedCleanStatement
    : CLEAN QUERY STATS ((FOR database=identifier)
        | ((FROM | IN) table=multipartIdentifier))                                  #cleanQueryStats
    | CLEAN ALL QUERY STATS                                                         #cleanAllQueryStats
    ;

supportedCancelStatement
    : CANCEL LOAD ((FROM | IN) database=identifier)? wildWhere?                     #cancelLoad
    | CANCEL EXPORT ((FROM | IN) database=identifier)? wildWhere?                   #cancelExport
    | CANCEL WARM UP JOB wildWhere?                                                 #cancelWarmUpJob
    ;

unsupportedCancelStatement
    : CANCEL ALTER TABLE (ROLLUP | (MATERIALIZED VIEW) | COLUMN)
        FROM tableName=multipartIdentifier (LEFT_PAREN jobIds+=INTEGER_VALUE
            (COMMA jobIds+=INTEGER_VALUE)* RIGHT_PAREN)?                            #cancelAlterTable
    | CANCEL BUILD INDEX ON tableName=multipartIdentifier
        (LEFT_PAREN jobIds+=INTEGER_VALUE
            (COMMA jobIds+=INTEGER_VALUE)* RIGHT_PAREN)?                            #cancelBuildIndex
    | CANCEL DECOMMISSION BACKEND hostPorts+=STRING_LITERAL
        (COMMA hostPorts+=STRING_LITERAL)*                                          #cancelDecommisionBackend
    | CANCEL BACKUP ((FROM | IN) database=identifier)?                              #cancelBackup
    | CANCEL RESTORE ((FROM | IN) database=identifier)?                             #cancelRestore
    ;

supportedAdminStatement
    : ADMIN SHOW REPLICA DISTRIBUTION FROM baseTableRef                             #adminShowReplicaDistribution
    | ADMIN REBALANCE DISK (ON LEFT_PAREN backends+=STRING_LITERAL
        (COMMA backends+=STRING_LITERAL)* RIGHT_PAREN)?                             #adminRebalanceDisk
    | ADMIN CANCEL REBALANCE DISK (ON LEFT_PAREN backends+=STRING_LITERAL
        (COMMA backends+=STRING_LITERAL)* RIGHT_PAREN)?                             #adminCancelRebalanceDisk
    | ADMIN DIAGNOSE TABLET tabletId=INTEGER_VALUE                                  #adminDiagnoseTablet
    | ADMIN SHOW REPLICA STATUS FROM baseTableRef (WHERE STATUS EQ|NEQ STRING_LITERAL)?   #adminShowReplicaStatus
    | ADMIN COMPACT TABLE baseTableRef (WHERE TYPE EQ STRING_LITERAL)?              #adminCompactTable
    | ADMIN CHECK tabletList properties=propertyClause?                             #adminCheckTablets
    | ADMIN SHOW TABLET STORAGE FORMAT VERBOSE?                                     #adminShowTabletStorageFormat
    | ADMIN CLEAN TRASH
        (ON LEFT_PAREN backends+=STRING_LITERAL
              (COMMA backends+=STRING_LITERAL)* RIGHT_PAREN)?                       #adminCleanTrash
    | ADMIN SET TABLE name=multipartIdentifier STATUS properties=propertyClause?    #adminSetTableStatus
    ;

supportedRecoverStatement
    : RECOVER DATABASE name=identifier id=INTEGER_VALUE? (AS alias=identifier)?     #recoverDatabase
    | RECOVER TABLE name=multipartIdentifier
        id=INTEGER_VALUE? (AS alias=identifier)?                                    #recoverTable
    | RECOVER PARTITION name=identifier id=INTEGER_VALUE? (AS alias=identifier)?
        FROM tableName=multipartIdentifier                                          #recoverPartition
    ;

unsupportedAdminStatement
    : ADMIN SET REPLICA STATUS PROPERTIES LEFT_PAREN propertyItemList RIGHT_PAREN   #adminSetReplicaStatus
    | ADMIN SET REPLICA VERSION PROPERTIES LEFT_PAREN propertyItemList RIGHT_PAREN  #adminSetReplicaVersion
    | ADMIN REPAIR TABLE baseTableRef                                               #adminRepairTable
    | ADMIN CANCEL REPAIR TABLE baseTableRef                                        #adminCancelRepairTable
    | ADMIN SET (FRONTEND | (ALL FRONTENDS)) CONFIG
        (LEFT_PAREN propertyItemList RIGHT_PAREN)? ALL?                             #adminSetFrontendConfig
    | ADMIN SET TABLE name=multipartIdentifier
        PARTITION VERSION properties=propertyClause?                                #adminSetPartitionVersion
    | ADMIN COPY TABLET tabletId=INTEGER_VALUE properties=propertyClause?           #adminCopyTablet
    ;

baseTableRef
    : multipartIdentifier optScanParams? tableSnapshot? specifiedPartition?
        tabletList? tableAlias sample? relationHint?
    ;

wildWhere
    : LIKE STRING_LITERAL
    | WHERE expression
    ;

unsupportedTransactionStatement
    : BEGIN (WITH LABEL identifier?)?                                               #transactionBegin
    | COMMIT WORK? (AND NO? CHAIN)? (NO? RELEASE)?                                  #transcationCommit
    | ROLLBACK WORK? (AND NO? CHAIN)? (NO? RELEASE)?                                #transactionRollback
    ;

unsupportedGrantRevokeStatement
    : GRANT privilegeList ON multipartIdentifierOrAsterisk
        TO (userIdentify | ROLE STRING_LITERAL)                                     #grantTablePrivilege
    | GRANT privilegeList ON
        (RESOURCE | CLUSTER | COMPUTE GROUP | STAGE | STORAGE VAULT | WORKLOAD GROUP)
        identifierOrTextOrAsterisk TO (userIdentify | ROLE STRING_LITERAL)          #grantResourcePrivilege
    | GRANT roles+=STRING_LITERAL (COMMA roles+=STRING_LITERAL)* TO userIdentify    #grantRole
    | REVOKE privilegeList ON multipartIdentifierOrAsterisk
        FROM (userIdentify | ROLE STRING_LITERAL)                                   #grantTablePrivilege
    | REVOKE privilegeList ON
        (RESOURCE | CLUSTER | COMPUTE GROUP | STAGE | STORAGE VAULT | WORKLOAD GROUP)
        identifierOrTextOrAsterisk FROM (userIdentify | ROLE STRING_LITERAL)        #grantResourcePrivilege
    | REVOKE roles+=STRING_LITERAL (COMMA roles+=STRING_LITERAL)* FROM userIdentify #grantRole
    ;

privilege
    : name=identifier columns=identifierList?
    | ALL
    ;

privilegeList
    : privilege (COMMA privilege)*
    ;

unsupportedAlterStatement
    : ALTER SYSTEM alterSystemClause                                                #alterSystem
    | ALTER DATABASE name=identifier SET PROPERTIES
        LEFT_PAREN propertyItemList RIGHT_PAREN                                     #alterDatabaseProperties
    | ALTER CATALOG name=identifier SET PROPERTIES
        LEFT_PAREN propertyItemList RIGHT_PAREN                                     #alterCatalogProperties
    | ALTER RESOURCE name=identifierOrText properties=propertyClause?               #alterResource
    | ALTER COLOCATE GROUP name=multipartIdentifier
        SET LEFT_PAREN propertyItemList RIGHT_PAREN                                 #alterColocateGroup
    | ALTER ROUTINE LOAD FOR name=multipartIdentifier properties=propertyClause?
            (FROM type=identifier LEFT_PAREN propertyItemList RIGHT_PAREN)?         #alterRoutineLoad
    | ALTER STORAGE POLICY name=identifierOrText
        properties=propertyClause                                                   #alterStoragePlicy
    | ALTER USER (IF EXISTS)? grantUserIdentify
        passwordOption (COMMENT STRING_LITERAL)?                                    #alterUser
    ;

alterSystemClause
    : ADD BACKEND hostPorts+=STRING_LITERAL (COMMA hostPorts+=STRING_LITERAL)*
        properties=propertyClause?                                                  #addBackendClause
    | (DROP | DROPP) BACKEND hostPorts+=STRING_LITERAL
        (COMMA hostPorts+=STRING_LITERAL)*                                          #dropBackendClause
    | DECOMMISSION BACKEND hostPorts+=STRING_LITERAL
        (COMMA hostPorts+=STRING_LITERAL)*                                          #decommissionBackendClause
    | ADD OBSERVER hostPort=STRING_LITERAL                                          #addObserverClause
    | DROP OBSERVER hostPort=STRING_LITERAL                                         #dropObserverClause
    | ADD FOLLOWER hostPort=STRING_LITERAL                                          #addFollowerClause
    | DROP FOLLOWER hostPort=STRING_LITERAL                                         #dropFollowerClause
    | ADD BROKER name=identifierOrText hostPorts+=STRING_LITERAL
        (COMMA hostPorts+=STRING_LITERAL)*                                          #addBrokerClause
    | DROP BROKER name=identifierOrText hostPorts+=STRING_LITERAL
        (COMMA hostPorts+=STRING_LITERAL)*                                          #dropBrokerClause
    | DROP ALL BROKER name=identifierOrText                                         #dropAllBrokerClause
    | SET LOAD ERRORS HUB properties=propertyClause?                                #alterLoadErrorUrlClause
    | MODIFY BACKEND hostPorts+=STRING_LITERAL
        (COMMA hostPorts+=STRING_LITERAL)*
        SET LEFT_PAREN propertyItemList RIGHT_PAREN                                 #modifyBackendClause
    | MODIFY (FRONTEND | BACKEND) hostPort=STRING_LITERAL
        HOSTNAME hostName=STRING_LITERAL                                            #modifyFrontendOrBackendHostNameClause
    ;

dropRollupClause
    : rollupName=identifier properties=propertyClause?
    ;

addRollupClause
    : rollupName=identifier columns=identifierList
        (DUPLICATE KEY dupKeys=identifierList)? fromRollup?
        properties=propertyClause?
    ;

alterTableClause
    : ADD COLUMN columnDef columnPosition? toRollup? properties=propertyClause?     #addColumnClause
    | ADD COLUMN LEFT_PAREN columnDefs RIGHT_PAREN
        toRollup? properties=propertyClause?                                        #addColumnsClause
    | DROP COLUMN name=identifier fromRollup? properties=propertyClause?            #dropColumnClause
    | MODIFY COLUMN columnDef columnPosition? fromRollup?
    properties=propertyClause?                                                      #modifyColumnClause
    | ORDER BY identifierList fromRollup? properties=propertyClause?                #reorderColumnsClause
    | ADD TEMPORARY? partitionDef
        (DISTRIBUTED BY (HASH hashKeys=identifierList | RANDOM)
            (BUCKETS (INTEGER_VALUE | autoBucket=AUTO))?)?
        properties=propertyClause?                                                  #addPartitionClause
    | DROP TEMPORARY? PARTITION (IF EXISTS)? partitionName=identifier FORCE?
        (FROM INDEX indexName=identifier)?                                          #dropPartitionClause
    | MODIFY TEMPORARY? PARTITION
        (partitionName=identifier | partitionNames=identifierList
            | LEFT_PAREN ASTERISK RIGHT_PAREN)
        SET LEFT_PAREN partitionProperties=propertyItemList RIGHT_PAREN             #modifyPartitionClause
    | REPLACE partitions=partitionSpec? WITH tempPartitions=partitionSpec?
        FORCE? properties=propertyClause?                                           #replacePartitionClause
    | REPLACE WITH TABLE name=identifier properties=propertyClause?  FORCE?         #replaceTableClause
    | RENAME newName=identifier                                                     #renameClause
    | RENAME ROLLUP name=identifier newName=identifier                              #renameRollupClause
    | RENAME PARTITION name=identifier newName=identifier                           #renamePartitionClause
    | RENAME COLUMN name=identifier newName=identifier                              #renameColumnClause
    | ADD indexDef                                                                  #addIndexClause
    | DROP INDEX (IF EXISTS)? name=identifier                                       #dropIndexClause
    | ENABLE FEATURE name=STRING_LITERAL (WITH properties=propertyClause)?          #enableFeatureClause
    | MODIFY DISTRIBUTION (DISTRIBUTED BY (HASH hashKeys=identifierList | RANDOM)
        (BUCKETS (INTEGER_VALUE | autoBucket=AUTO))?)?                              #modifyDistributionClause
    | MODIFY COMMENT comment=STRING_LITERAL                                         #modifyTableCommentClause
    | MODIFY COLUMN name=identifier COMMENT comment=STRING_LITERAL                  #modifyColumnCommentClause
    | MODIFY ENGINE TO name=identifier properties=propertyClause?                   #modifyEngineClause
    | ADD TEMPORARY? PARTITIONS
        FROM from=partitionValueList TO to=partitionValueList
        INTERVAL INTEGER_VALUE unit=identifier? properties=propertyClause?          #alterMultiPartitionClause
    ;

columnPosition
    : FIRST
    | AFTER position=identifier
    ;

toRollup
    : (TO | IN) rollup=identifier
    ;

fromRollup
    : FROM rollup=identifier
    ;

unsupportedDropStatement
    : DROP TABLE (IF EXISTS)? name=multipartIdentifier FORCE?                   #dropTable
    | DROP VIEW (IF EXISTS)? name=multipartIdentifier                           #dropView
    | DROP INDEX (IF EXISTS)? name=identifier ON tableName=multipartIdentifier  #dropIndex
    | DROP RESOURCE (IF EXISTS)? name=identifierOrText                          #dropResource
    | DROP ROW POLICY (IF EXISTS)? policyName=identifier
        ON tableName=multipartIdentifier
        (FOR (userIdentify | ROLE roleName=identifier))?                        #dropRowPolicy
    | DROP STAGE (IF EXISTS)? name=identifier                                   #dropStage
    ;

supportedStatsStatement
    : SHOW AUTO? ANALYZE (jobId=INTEGER_VALUE | tableName=multipartIdentifier)?
        (WHERE (stateKey=identifier) EQ (stateValue=STRING_LITERAL))?           #showAnalyze
    | SHOW QUEUED ANALYZE JOBS tableName=multipartIdentifier?
        (WHERE (stateKey=identifier) EQ (stateValue=STRING_LITERAL))?           #showQueuedAnalyzeJobs
    ;

unsupportedStatsStatement
    : ANALYZE TABLE name=multipartIdentifier partitionSpec?
        columns=identifierList? (WITH analyzeProperties)* propertyClause?       #analyzeTable
    | ANALYZE DATABASE name=multipartIdentifier
        (WITH analyzeProperties)* propertyClause?                               #analyzeDatabase
    | ALTER TABLE name=multipartIdentifier SET STATS
        LEFT_PAREN propertyItemList RIGHT_PAREN partitionSpec?                  #alterTableStats
    | ALTER TABLE name=multipartIdentifier (INDEX indexName=identifier)?
        MODIFY COLUMN columnName=identifier
        SET STATS LEFT_PAREN propertyItemList RIGHT_PAREN partitionSpec?        #alterColumnStats
    | DROP STATS tableName=multipartIdentifier
        columns=identifierList? partitionSpec?                                  #dropStats
    | DROP CACHED STATS tableName=multipartIdentifier                           #dropCachedStats
    | DROP EXPIRED STATS                                                        #dropExpiredStats
    | DROP ANALYZE JOB INTEGER_VALUE                                            #dropAanalyzeJob
    | KILL ANALYZE jobId=INTEGER_VALUE                                          #killAnalyzeJob
    | SHOW TABLE STATS tableName=multipartIdentifier
        partitionSpec? columnList=identifierList?                               #showTableStats
    | SHOW TABLE STATS tableId=INTEGER_VALUE                                    #showTableStats
    | SHOW INDEX STATS tableName=multipartIdentifier indexId=identifier         #showIndexStats
    | SHOW COLUMN CACHED? STATS tableName=multipartIdentifier
        columnList=identifierList? partitionSpec?                               #showColumnStats
    | SHOW COLUMN HISTOGRAM tableName=multipartIdentifier
        columnList=identifierList                                               #showColumnHistogramStats
    | SHOW ANALYZE TASK STATUS jobId=INTEGER_VALUE                              #showAnalyzeTask
    ;

analyzeProperties
    : SYNC
    | INCREMENTAL
    | FULL
    | SQL
    | HISTOGRAM
    | (SAMPLE ((ROWS rows=INTEGER_VALUE) | (PERCENT percent=INTEGER_VALUE)) )
    | (BUCKETS bucket=INTEGER_VALUE)
    | (PERIOD periodInSecond=INTEGER_VALUE)
    | (CRON crontabExpr=STRING_LITERAL)
    ;

unsupportedCreateStatement
    : CREATE (DATABASE | SCHEMA) (IF NOT EXISTS)? name=multipartIdentifier
        properties=propertyClause?                                              #createDatabase
    | CREATE USER (IF NOT EXISTS)? grantUserIdentify
        (SUPERUSER | DEFAULT ROLE role=STRING_LITERAL)?
        passwordOption (COMMENT STRING_LITERAL)?                                #createUser
    | CREATE (READ ONLY)? REPOSITORY name=identifier WITH storageBackend        #createRepository
    | CREATE INDEX (IF NOT EXISTS)? name=identifier
        ON tableName=multipartIdentifier identifierList
        (USING (BITMAP | NGRAM_BF | INVERTED))?
        properties=propertyClause? (COMMENT STRING_LITERAL)?                    #createIndex
    | CREATE EXTERNAL? RESOURCE (IF NOT EXISTS)?
        name=identifierOrText properties=propertyClause?                        #createResource
    | CREATE STORAGE VAULT (IF NOT EXISTS)?
        name=identifierOrText properties=propertyClause?                        #createStorageVault
    | CREATE WORKLOAD POLICY (IF NOT EXISTS)? name=identifierOrText
        (CONDITIONS LEFT_PAREN workloadPolicyConditions RIGHT_PAREN)?
        (ACTIONS LEFT_PAREN workloadPolicyActions RIGHT_PAREN)?
        properties=propertyClause?                                              #createWorkloadPolicy
    | CREATE STORAGE POLICY (IF NOT EXISTS)?
        name=identifier properties=propertyClause?                              #createStoragePolicy
    | BUILD INDEX name=identifier ON tableName=multipartIdentifier
        partitionSpec?                                                          #buildIndex
    | CREATE STAGE (IF NOT EXISTS)? name=identifier properties=propertyClause?  #createStage
    ;

workloadPolicyActions
    : workloadPolicyAction (COMMA workloadPolicyAction)*
    ;

workloadPolicyAction
    : SET_SESSION_VARIABLE STRING_LITERAL
    | identifier (STRING_LITERAL)?
    ;

workloadPolicyConditions
    : workloadPolicyCondition (COMMA workloadPolicyCondition)*
    ;

workloadPolicyCondition
    : metricName=identifier comparisonOperator (number | STRING_LITERAL)
    ;

storageBackend
    : (BROKER | S3 | HDFS | LOCAL) brokerName=identifier?
        ON LOCATION STRING_LITERAL properties=propertyClause?
    ;

passwordOption
    : (PASSWORD_HISTORY (historyDefault=DEFAULT | historyValue=INTEGER_VALUE))?
        (PASSWORD_EXPIRE (expireDefault=DEFAULT | expireNever=NEVER
            | INTERVAL expireValue=INTEGER_VALUE expireTimeUnit=(DAY | HOUR | SECOND)))?
        (PASSWORD_REUSE INTERVAL (reuseDefault=DEFAULT | reuseValue=INTEGER_VALUE DAY))?
        (FAILED_LOGIN_ATTEMPTS attemptsValue=INTEGER_VALUE)?
        (PASSWORD_LOCK_TIME (lockUnbounded=UNBOUNDED
            | lockValue=INTEGER_VALUE lockTimeUint=(DAY | HOUR | SECOND)))?
        (ACCOUNT_LOCK | ACCOUNT_UNLOCK)?
    ;

functionArguments
    : DOTDOTDOT
    | dataTypeList
    | dataTypeList COMMA DOTDOTDOT
    ;

dataTypeList
    : dataType (COMMA dataType)*
    ;

supportedSetStatement
    : SET (optionWithType | optionWithoutType)
        (COMMA (optionWithType | optionWithoutType))*                   #setOptions
    | SET identifier AS DEFAULT STORAGE VAULT                           #setDefaultStorageVault
    | SET PROPERTY (FOR user=identifierOrText)? propertyItemList        #setUserProperties
    | SET statementScope? TRANSACTION
        ( transactionAccessMode
        | isolationLevel
        | transactionAccessMode COMMA isolationLevel
        | isolationLevel COMMA transactionAccessMode)                   #setTransaction
    ;

optionWithType
    : statementScope identifier EQ (expression | DEFAULT)   #setVariableWithType
    ;

optionWithoutType
    : NAMES EQ expression                                               #setNames
    | (CHAR SET | CHARSET) (charsetName=identifierOrText | DEFAULT)     #setCharset
    | NAMES (charsetName=identifierOrText | DEFAULT)
        (COLLATE collateName=identifierOrText | DEFAULT)?               #setCollate
    | PASSWORD (FOR userIdentify)? EQ (STRING_LITERAL
        | (isPlain=PASSWORD LEFT_PAREN STRING_LITERAL RIGHT_PAREN))             #setPassword
    | LDAP_ADMIN_PASSWORD EQ (STRING_LITERAL
    | (PASSWORD LEFT_PAREN STRING_LITERAL RIGHT_PAREN))                 #setLdapAdminPassword
    | variable                                                          #setVariableWithoutType
    ;

variable
    : (DOUBLEATSIGN (statementScope DOT)?)? identifier EQ (expression | DEFAULT) #setSystemVariable
    | ATSIGN identifier EQ expression #setUserVariable
    ;

transactionAccessMode
    : READ (ONLY | WRITE)
    ;

isolationLevel
    : ISOLATION LEVEL ((READ UNCOMMITTED) | (READ COMMITTED) | (REPEATABLE READ) | (SERIALIZABLE))
    ;

supportedUnsetStatement
    : UNSET statementScope? VARIABLE (ALL | identifier)
    | UNSET DEFAULT STORAGE VAULT
    ;

supportedUseStatement
     : SWITCH catalog=identifier                                                      #switchCatalog
     | USE (catalog=identifier DOT)? database=identifier                              #useDatabase
    ;

unsupportedUseStatement
    : USE ((catalog=identifier DOT)? database=identifier)? ATSIGN cluster=identifier #useCloudCluster
    ;

unsupportedDmlStatement
    : TRUNCATE TABLE multipartIdentifier specifiedPartition?  FORCE?                 #truncateTable
    | COPY INTO name=multipartIdentifier columns=identifierList? FROM
        (stageAndPattern | (LEFT_PAREN SELECT selectColumnClause
            FROM stageAndPattern whereClause? RIGHT_PAREN))
        properties=propertyClause?                                                  #copyInto
    ;

stageAndPattern
    : ATSIGN (stage=identifier | TILDE)
        (LEFT_PAREN pattern=STRING_LITERAL RIGHT_PAREN)?
    ;

unsupportedKillStatement
    : KILL (CONNECTION)? INTEGER_VALUE              #killConnection
    | KILL QUERY (INTEGER_VALUE | STRING_LITERAL)   #killQuery
    ;

unsupportedDescribeStatement
    : explainCommand FUNCTION tvfName=identifier LEFT_PAREN
        (properties=propertyItemList)? RIGHT_PAREN tableAlias   #describeTableValuedFunction
    | explainCommand multipartIdentifier ALL                    #describeTableAll
    | explainCommand multipartIdentifier specifiedPartition?    #describeTable
    ;

supportedDescribeStatement
    : explainCommand DICTIONARY multipartIdentifier             #describeDictionary
    ;

constraint
    : PRIMARY KEY slots=identifierList
    | UNIQUE slots=identifierList
    | FOREIGN KEY slots=identifierList
        REFERENCES referenceTable=multipartIdentifier
        referencedSlots=identifierList
    ;

partitionSpec
    : TEMPORARY? (PARTITION | PARTITIONS) partitions=identifierList
    | TEMPORARY? PARTITION partition=errorCapturingIdentifier
	| (PARTITION | PARTITIONS) LEFT_PAREN ASTERISK RIGHT_PAREN // for auto detect partition in overwriting
	// TODO: support analyze external table partition spec https://github.com/apache/doris/pull/24154
	// | PARTITIONS WITH RECENT
    ;

partitionTable
    : ((autoPartition=AUTO)? PARTITION BY (RANGE | LIST)? partitionList=identityOrFunctionList
       (LEFT_PAREN (partitions=partitionsDef)? RIGHT_PAREN))
    ;

identityOrFunctionList
    : LEFT_PAREN identityOrFunction (COMMA partitions+=identityOrFunction)* RIGHT_PAREN
    ;

identityOrFunction
    : (identifier | functionCallExpression)
    ;

dataDesc
    : ((WITH)? mergeType)? DATA INFILE LEFT_PAREN filePaths+=STRING_LITERAL (COMMA filePath+=STRING_LITERAL)* RIGHT_PAREN
        INTO TABLE targetTableName=identifier
        (partitionSpec)?
        (COLUMNS TERMINATED BY comma=STRING_LITERAL)?
        (LINES TERMINATED BY separator=STRING_LITERAL)?
        (FORMAT AS format=identifierOrText)?
        (COMPRESS_TYPE AS compressType=identifierOrText)?
        (columns=identifierList)?
        (columnsFromPath=colFromPath)?
        (columnMapping=colMappingList)?
        (preFilter=preFilterClause)?
        (where=whereClause)?
        (deleteOn=deleteOnClause)?
        (sequenceColumn=sequenceColClause)?
        (propertyClause)?
    | ((WITH)? mergeType)? DATA FROM TABLE sourceTableName=identifier
        INTO TABLE targetTableName=identifier
        (PARTITION partition=identifierList)?
        (columnMapping=colMappingList)?
        (where=whereClause)?
        (deleteOn=deleteOnClause)?
        (propertyClause)?
    ;

// -----------------Command accessories-----------------
statementScope
    : (GLOBAL | SESSION | LOCAL)
    ;
    
buildMode
    : BUILD (IMMEDIATE | DEFERRED)
    ;

refreshTrigger
    : ON MANUAL
    | ON SCHEDULE refreshSchedule
    | ON COMMIT
    ;

refreshSchedule
    : EVERY INTEGER_VALUE refreshUnit = identifier (STARTS STRING_LITERAL)?
    ;

refreshMethod
    : COMPLETE | AUTO
    ;

mvPartition
    : partitionKey = identifier
    | partitionExpr = functionCallExpression
    ;

identifierOrText
    : identifier
    | STRING_LITERAL
    ;

identifierOrTextOrAsterisk
    : identifier
    | STRING_LITERAL
    | ASTERISK
    ;

multipartIdentifierOrAsterisk
    : parts+=identifierOrAsterisk (DOT parts+=identifierOrAsterisk)*
    ;

identifierOrAsterisk
    : identifierOrText
    | ASTERISK
    ;

userIdentify
    : user=identifierOrText (ATSIGN (host=identifierOrText
        | LEFT_PAREN host=identifierOrText RIGHT_PAREN))?
    ;

grantUserIdentify
    : userIdentify (IDENTIFIED BY PASSWORD? STRING_LITERAL)?
    ;

explain
    : explainCommand planType?
          level=(VERBOSE | TREE | GRAPH | PLAN | DUMP)?
          PROCESS?
    ;

explainCommand
    : EXPLAIN
    | DESC
    | DESCRIBE
    ;

planType
    : PARSED
    | ANALYZED
    | REWRITTEN | LOGICAL  // same type
    | OPTIMIZED | PHYSICAL   // same type
    | SHAPE
    | MEMO
    | DISTRIBUTED
    | ALL // default type
    ;

replayCommand
    : PLAN REPLAYER replayType;

replayType
    : DUMP query
    | PLAY filePath=STRING_LITERAL;

mergeType
    : APPEND
    | DELETE
    | MERGE
    ;

preFilterClause
    : PRECEDING FILTER expression
    ;

deleteOnClause
    : DELETE ON expression
    ;

sequenceColClause
    : ORDER BY identifier
    ;

colFromPath
    : COLUMNS FROM PATH AS identifierList
    ;

colMappingList
    : SET LEFT_PAREN mappingSet+=mappingExpr (COMMA mappingSet+=mappingExpr)* RIGHT_PAREN
    ;

mappingExpr
    : (mappingCol=identifier EQ expression)
    ;

withRemoteStorageSystem
    : resourceDesc
    | WITH S3 LEFT_PAREN
        brokerProperties=propertyItemList
        RIGHT_PAREN
    | WITH HDFS LEFT_PAREN
        brokerProperties=propertyItemList
        RIGHT_PAREN
    | WITH LOCAL LEFT_PAREN
        brokerProperties=propertyItemList
        RIGHT_PAREN
    | WITH BROKER brokerName=identifierOrText
        (LEFT_PAREN
        brokerProperties=propertyItemList
        RIGHT_PAREN)?
    ;

resourceDesc
    : WITH RESOURCE resourceName=identifierOrText (LEFT_PAREN propertyItemList RIGHT_PAREN)?
    ;

mysqlDataDesc
    : DATA LOCAL?
        INFILE filePath=STRING_LITERAL
        INTO TABLE tableName=multipartIdentifier
        (PARTITION partition=identifierList)?
        (COLUMNS TERMINATED BY comma=STRING_LITERAL)?
        (LINES TERMINATED BY separator=STRING_LITERAL)?
        (skipLines)?
        (columns=identifierList)?
        (colMappingList)?
        (propertyClause)?
    ;

skipLines : IGNORE lines=INTEGER_VALUE LINES | IGNORE lines=INTEGER_VALUE ROWS ;

//  -----------------Query-----------------
// add queryOrganization for parse (q1) union (q2) union (q3) order by keys, otherwise 'order' will be recognized to be
// identifier.

outFileClause
    : INTO OUTFILE filePath=constant
        (FORMAT AS format=identifier)?
        (propertyClause)?
    ;

query
    : cte? queryTerm queryOrganization
    ;

queryTerm
    : queryPrimary                                                         #queryTermDefault
    | left=queryTerm operator=INTERSECT setQuantifier? right=queryTerm     #setOperation
    | left=queryTerm operator=(UNION | EXCEPT | MINUS)
      setQuantifier? right=queryTerm                                       #setOperation
    ;

setQuantifier
    : DISTINCT
    | ALL
    ;

queryPrimary
    : querySpecification                                                   #queryPrimaryDefault
    | LEFT_PAREN query RIGHT_PAREN                                         #subquery
    | inlineTable                                                          #valuesTable
    ;

querySpecification
    : selectClause
      intoClause?
      fromClause?
      whereClause?
      aggClause?
      havingClause?
      qualifyClause?
      {doris_legacy_SQL_syntax}? queryOrganization                         #regularQuerySpecification
    ;

cte
    : WITH aliasQuery (COMMA aliasQuery)*
    ;

aliasQuery
    : identifier columnAliases? AS LEFT_PAREN query RIGHT_PAREN
    ;

columnAliases
    : LEFT_PAREN identifier (COMMA identifier)* RIGHT_PAREN
    ;

selectClause
    : SELECT (DISTINCT|ALL)? selectColumnClause
    ;

selectColumnClause
    : namedExpressionSeq
    ;

whereClause
    : WHERE booleanExpression
    ;

fromClause
    : FROM relations
    ;

// For PL-SQL
intoClause
    : bulkCollectClause? INTO (tableRow | identifier) (COMMA (tableRow | identifier))*
    ;

bulkCollectClause :
       BULK COLLECT
     ;

tableRow :
      identifier LEFT_PAREN INTEGER_VALUE RIGHT_PAREN
    ;

relations
    : relation (COMMA relation)*
    ;

relation
    : relationPrimary joinRelation*
    ;

joinRelation
    : (joinType) JOIN distributeType? right=relationPrimary joinCriteria?
    ;

// Just like `opt_plan_hints` in legacy CUP parser.
distributeType
    : LEFT_BRACKET identifier RIGHT_BRACKET                           #bracketDistributeType
    | HINT_START identifier HINT_END                                  #commentDistributeType
    ;

relationHint
    : LEFT_BRACKET identifier (COMMA identifier)* RIGHT_BRACKET       #bracketRelationHint
    | HINT_START identifier (COMMA identifier)* HINT_END              #commentRelationHint
    ;

aggClause
    : GROUP BY groupingElement
    ;

groupingElement
    : ROLLUP LEFT_PAREN (expression (COMMA expression)*)? RIGHT_PAREN
    | CUBE LEFT_PAREN (expression (COMMA expression)*)? RIGHT_PAREN
    | GROUPING SETS LEFT_PAREN groupingSet (COMMA groupingSet)* RIGHT_PAREN
    | expression (COMMA expression)*
    ;

groupingSet
    : LEFT_PAREN (expression (COMMA expression)*)? RIGHT_PAREN
    ;

havingClause
    : HAVING booleanExpression
    ;

qualifyClause
    : QUALIFY booleanExpression
    ;

selectHint: hintStatements+=hintStatement (COMMA? hintStatements+=hintStatement)* HINT_END;

hintStatement
    : hintName=identifier (LEFT_PAREN parameters+=hintAssignment (COMMA? parameters+=hintAssignment)* RIGHT_PAREN)?
    | (USE_MV | NO_USE_MV) (LEFT_PAREN tableList+=multipartIdentifier (COMMA tableList+=multipartIdentifier)* RIGHT_PAREN)?
    ;

hintAssignment
    : key=identifierOrText (EQ (constantValue=constant | identifierValue=identifier))?
    | constant
    ;

updateAssignment
    : col=multipartIdentifier EQ (expression | DEFAULT)
    ;

updateAssignmentSeq
    : assignments+=updateAssignment (COMMA assignments+=updateAssignment)*
    ;

lateralView
    : LATERAL VIEW functionName=identifier LEFT_PAREN (expression (COMMA expression)*)? RIGHT_PAREN
      tableName=identifier AS columnNames+=identifier (COMMA columnNames+=identifier)*
    ;

queryOrganization
    : sortClause? limitClause?
    ;

sortClause
    : ORDER BY sortItem (COMMA sortItem)*
    ;

sortItem
    :  expression ordering = (ASC | DESC)? (NULLS (FIRST | LAST))?
    ;

limitClause
    : (LIMIT limit=INTEGER_VALUE)
    | (LIMIT limit=INTEGER_VALUE OFFSET offset=INTEGER_VALUE)
    | (LIMIT offset=INTEGER_VALUE COMMA limit=INTEGER_VALUE)
    ;

partitionClause
    : PARTITION BY expression (COMMA expression)*
    ;

joinType
    : INNER?
    | CROSS
    | LEFT OUTER?
    | RIGHT OUTER?
    | FULL OUTER?
    | LEFT SEMI
    | RIGHT SEMI
    | LEFT ANTI
    | RIGHT ANTI
    ;

joinCriteria
    : ON booleanExpression
    | USING identifierList
    ;

identifierList
    : LEFT_PAREN identifierSeq RIGHT_PAREN
    ;

identifierSeq
    : ident+=errorCapturingIdentifier (COMMA ident+=errorCapturingIdentifier)*
    ;

optScanParams
    : ATSIGN funcName=identifier LEFT_PAREN (properties=propertyItemList)? RIGHT_PAREN
    ;

relationPrimary
    : multipartIdentifier optScanParams? materializedViewName? tableSnapshot? specifiedPartition?
       tabletList? tableAlias sample? relationHint? lateralView*                           #tableName
    | LEFT_PAREN query RIGHT_PAREN tableAlias lateralView*                                 #aliasedQuery
    | tvfName=identifier LEFT_PAREN
      (properties=propertyItemList)?
      RIGHT_PAREN tableAlias                                                               #tableValuedFunction
    | LEFT_PAREN relations RIGHT_PAREN                                                     #relationList
    ;

materializedViewName
    : INDEX indexName=identifier
    ;

propertyClause
    : PROPERTIES LEFT_PAREN fileProperties=propertyItemList RIGHT_PAREN
    ;

propertyItemList
    : properties+=propertyItem (COMMA properties+=propertyItem)*
    ;

propertyItem
    : key=propertyKey EQ value=propertyValue
    ;

propertyKey : identifier | constant ;

propertyValue : identifier | constant ;

tableAlias
    : (AS? strictIdentifier identifierList?)?
    ;

multipartIdentifier
    : parts+=errorCapturingIdentifier (DOT parts+=errorCapturingIdentifier)*
    ;

// ----------------Create Table Fields----------
simpleColumnDefs
    : cols+=simpleColumnDef (COMMA cols+=simpleColumnDef)*
    ;

simpleColumnDef
    : colName=identifier (COMMENT comment=STRING_LITERAL)?
    ;

columnDefs
    : cols+=columnDef (COMMA cols+=columnDef)*
    ;

columnDef
    : colName=identifier type=dataType
        KEY?
        (aggType=aggTypeDef)?
        ((GENERATED ALWAYS)? AS LEFT_PAREN generatedExpr=expression RIGHT_PAREN)?
        ((NOT)? nullable=NULL)?
        (AUTO_INCREMENT (LEFT_PAREN autoIncInitValue=number RIGHT_PAREN)?)?
        (DEFAULT (nullValue=NULL | INTEGER_VALUE | DECIMAL_VALUE | PI | E | BITMAP_EMPTY | stringValue=STRING_LITERAL
           | CURRENT_DATE | defaultTimestamp=CURRENT_TIMESTAMP (LEFT_PAREN defaultValuePrecision=number RIGHT_PAREN)?))?
        (ON UPDATE CURRENT_TIMESTAMP (LEFT_PAREN onUpdateValuePrecision=number RIGHT_PAREN)?)?
        (COMMENT comment=STRING_LITERAL)?
    ;

indexDefs
    : indexes+=indexDef (COMMA indexes+=indexDef)*
    ;

indexDef
    : INDEX (ifNotExists=IF NOT EXISTS)? indexName=identifier cols=identifierList (USING indexType=(BITMAP | INVERTED | NGRAM_BF))? (PROPERTIES LEFT_PAREN properties=propertyItemList RIGHT_PAREN)? (COMMENT comment=STRING_LITERAL)?
    ;

partitionsDef
    : partitions+=partitionDef (COMMA partitions+=partitionDef)*
    ;

partitionDef
    : (lessThanPartitionDef | fixedPartitionDef | stepPartitionDef | inPartitionDef) (LEFT_PAREN partitionProperties=propertyItemList RIGHT_PAREN)?
    ;

lessThanPartitionDef
    : PARTITION (IF NOT EXISTS)? partitionName=identifier VALUES LESS THAN (MAXVALUE | partitionValueList)
    ;

fixedPartitionDef
    : PARTITION (IF NOT EXISTS)? partitionName=identifier VALUES LEFT_BRACKET lower=partitionValueList COMMA upper=partitionValueList RIGHT_PAREN
    ;

stepPartitionDef
    : FROM from=partitionValueList TO to=partitionValueList INTERVAL unitsAmount=INTEGER_VALUE unit=unitIdentifier?
    ;

inPartitionDef
    : PARTITION (IF NOT EXISTS)? partitionName=identifier (VALUES IN ((LEFT_PAREN partitionValueLists+=partitionValueList
        (COMMA partitionValueLists+=partitionValueList)* RIGHT_PAREN) | constants=partitionValueList))?
    ;

partitionValueList
    : LEFT_PAREN values+=partitionValueDef (COMMA values+=partitionValueDef)* RIGHT_PAREN
    ;

partitionValueDef
    : INTEGER_VALUE | STRING_LITERAL | MAXVALUE | NULL
    ;

rollupDefs
    : rollups+=rollupDef (COMMA rollups+=rollupDef)*
    ;

rollupDef
    : rollupName=identifier rollupCols=identifierList (DUPLICATE KEY dupKeys=identifierList)? properties=propertyClause?
    ;

aggTypeDef
    : MAX | MIN | SUM | REPLACE | REPLACE_IF_NOT_NULL | HLL_UNION | BITMAP_UNION | QUANTILE_UNION | GENERIC
    ;

tabletList
    : TABLET LEFT_PAREN tabletIdList+=INTEGER_VALUE (COMMA tabletIdList+=INTEGER_VALUE)*  RIGHT_PAREN
    ;


inlineTable
    : VALUES rowConstructor (COMMA rowConstructor)*
    ;

// -----------------Expression-----------------
namedExpression
    : expression (AS? (identifierOrText))?
    ;

namedExpressionSeq
    : namedExpression (COMMA namedExpression)*
    ;

expression
    : booleanExpression
    | lambdaExpression
    ;

lambdaExpression
    : args+=errorCapturingIdentifier ARROW body=booleanExpression
    | LEFT_PAREN
        args+=errorCapturingIdentifier (COMMA args+=errorCapturingIdentifier)+
      RIGHT_PAREN
        ARROW body=booleanExpression
    ;

booleanExpression
    : LOGICALNOT booleanExpression                                                  #logicalNot
    | EXISTS LEFT_PAREN query RIGHT_PAREN                                           #exist
    | (ISNULL | IS_NULL_PRED) LEFT_PAREN valueExpression RIGHT_PAREN                #isnull
    | IS_NOT_NULL_PRED LEFT_PAREN valueExpression RIGHT_PAREN                       #is_not_null_pred
    | valueExpression predicate?                                                    #predicated
    | NOT booleanExpression                                                         #logicalNot
    | left=booleanExpression operator=(AND | LOGICALAND) right=booleanExpression    #logicalBinary
    | left=booleanExpression operator=XOR right=booleanExpression                   #logicalBinary
    | left=booleanExpression operator=OR right=booleanExpression                    #logicalBinary
    | left=booleanExpression operator=DOUBLEPIPES right=booleanExpression           #doublePipes
    ;

rowConstructor
    : LEFT_PAREN (rowConstructorItem (COMMA rowConstructorItem)*)? RIGHT_PAREN
    ;

rowConstructorItem
    : constant // duplicate constant rule for improve the parse of `insert into tbl values`
    | DEFAULT
    | namedExpression
    ;

predicate
    : NOT? kind=BETWEEN lower=valueExpression AND upper=valueExpression
    | NOT? kind=(LIKE | REGEXP | RLIKE) pattern=valueExpression
    | NOT? kind=(MATCH | MATCH_ANY | MATCH_ALL | MATCH_PHRASE | MATCH_PHRASE_PREFIX | MATCH_REGEXP | MATCH_PHRASE_EDGE) pattern=valueExpression
    | NOT? kind=IN LEFT_PAREN query RIGHT_PAREN
    | NOT? kind=IN LEFT_PAREN expression (COMMA expression)* RIGHT_PAREN
    | IS NOT? kind=NULL
    | IS NOT? kind=(TRUE | FALSE)
    ;

valueExpression
    : primaryExpression                                                                      #valueExpressionDefault
    | operator=(SUBTRACT | PLUS | TILDE) valueExpression                                     #arithmeticUnary
    // split arithmeticBinary from 1 to 5 due to they have different operator precedence
    | left=valueExpression operator=HAT right=valueExpression                                #arithmeticBinary
    | left=valueExpression operator=(ASTERISK | SLASH | MOD | DIV) right=valueExpression     #arithmeticBinary
    | left=valueExpression operator=(PLUS | SUBTRACT) right=valueExpression                  #arithmeticBinary
    | left=valueExpression operator=AMPERSAND right=valueExpression                          #arithmeticBinary
    | left=valueExpression operator=PIPE right=valueExpression                               #arithmeticBinary
    | left=valueExpression comparisonOperator right=valueExpression                          #comparison
    ;

primaryExpression
    : name=CURRENT_DATE                                                                        #currentDate
    | name=CURRENT_TIME                                                                        #currentTime
    | name=CURRENT_TIMESTAMP                                                                   #currentTimestamp
    | name=LOCALTIME                                                                           #localTime
    | name=LOCALTIMESTAMP                                                                      #localTimestamp
    | name=CURRENT_USER                                                                        #currentUser
    | name=SESSION_USER                                                                        #sessionUser
    | CASE whenClause+ (ELSE elseExpression=expression)? END                                   #searchedCase
    | CASE value=expression whenClause+ (ELSE elseExpression=expression)? END                  #simpleCase
    | name=CAST LEFT_PAREN expression AS castDataType RIGHT_PAREN                              #cast
    | constant                                                                                 #constantDefault
    | interval                                                                                 #intervalLiteral
    | ASTERISK (exceptOrReplace)*                                                              #star
    | qualifiedName DOT ASTERISK (exceptOrReplace)*                                            #star
    | CHAR LEFT_PAREN
                arguments+=expression (COMMA arguments+=expression)*
                (USING charSet=identifierOrText)?
          RIGHT_PAREN                                                                          #charFunction
    | CONVERT LEFT_PAREN argument=expression USING charSet=identifierOrText RIGHT_PAREN        #convertCharSet
    | CONVERT LEFT_PAREN argument=expression COMMA castDataType RIGHT_PAREN                    #convertType
    | functionCallExpression                                                                   #functionCall
    | value=primaryExpression LEFT_BRACKET index=valueExpression RIGHT_BRACKET                 #elementAt
    | value=primaryExpression LEFT_BRACKET begin=valueExpression
      COLON (end=valueExpression)? RIGHT_BRACKET                                               #arraySlice
    | LEFT_PAREN query RIGHT_PAREN                                                             #subqueryExpression
    | ATSIGN identifierOrText                                                                  #userVariable
    | DOUBLEATSIGN (kind=(GLOBAL | SESSION) DOT)? identifier                                   #systemVariable
    | BINARY? identifier                                                                       #columnReference
    | base=primaryExpression DOT fieldName=identifier                                          #dereference
    | LEFT_PAREN expression RIGHT_PAREN                                                        #parenthesizedExpression
    | KEY (dbName=identifier DOT)? keyName=identifier                                          #encryptKey
    | EXTRACT LEFT_PAREN field=identifier FROM (DATE | TIMESTAMP)?
      source=valueExpression RIGHT_PAREN                                                       #extract
    | primaryExpression COLLATE (identifier | STRING_LITERAL | DEFAULT)                        #collate
    ;

exceptOrReplace
    : EXCEPT  LEFT_PAREN namedExpressionSeq RIGHT_PAREN                                  #except
    | REPLACE LEFT_PAREN namedExpressionSeq RIGHT_PAREN                                  #replace
    ;

castDataType
    : dataType
    |(SIGNED|UNSIGNED) (INT|INTEGER)?
    ;

functionCallExpression
    : functionIdentifier
              LEFT_PAREN (
                  (DISTINCT|ALL)?
                  arguments+=expression (COMMA arguments+=expression)*
                  (ORDER BY sortItem (COMMA sortItem)*)?
              )? RIGHT_PAREN
            (OVER windowSpec)?
    ;

functionIdentifier
    : (dbName=identifier DOT)? functionNameIdentifier
    ;

functionNameIdentifier
    : identifier
    | ADD
    | CONNECTION_ID
    | CURRENT_CATALOG
    | CURRENT_USER
    | DATABASE
    | IF
    | LEFT
    | LIKE
    | PASSWORD
    | REGEXP
    | RIGHT
    | SCHEMA
    | SESSION_USER
    | TRIM
    | USER
    ;

windowSpec
    // todo: name for windowRef; we haven't support it
    // : name=identifier
    // | LEFT_PAREN name=identifier RIGHT_PAREN
    : LEFT_PAREN
        partitionClause?
        sortClause?
        windowFrame?
        RIGHT_PAREN
    ;

windowFrame
    : frameUnits start=frameBoundary
    | frameUnits BETWEEN start=frameBoundary AND end=frameBoundary
    ;

frameUnits
    : ROWS
    | RANGE
    ;

frameBoundary
    : UNBOUNDED boundType=(PRECEDING | FOLLOWING)
    | boundType=CURRENT ROW
    | expression boundType=(PRECEDING | FOLLOWING)
    ;

qualifiedName
    : identifier (DOT identifier)*
    ;

specifiedPartition
    : TEMPORARY? PARTITION (identifier | identifierList)
    | TEMPORARY? PARTITIONS identifierList
    ;

constant
    : NULL                                                                                     #nullLiteral
    | type=(DATE | DATEV1 | DATEV2 | TIMESTAMP) STRING_LITERAL                                 #typeConstructor
    | number                                                                                   #numericLiteral
    | booleanValue                                                                             #booleanLiteral
    | BINARY? STRING_LITERAL                                                                   #stringLiteral
    | LEFT_BRACKET (items+=constant)? (COMMA items+=constant)* RIGHT_BRACKET                   #arrayLiteral
    | LEFT_BRACE (items+=constant COLON items+=constant)?
       (COMMA items+=constant COLON items+=constant)* RIGHT_BRACE                              #mapLiteral
    | LEFT_BRACE items+=constant (COMMA items+=constant)* RIGHT_BRACE                          #structLiteral
    | PLACEHOLDER                                                                              #placeholder
    ;

comparisonOperator
    : EQ | NEQ | LT | LTE | GT | GTE | NSEQ
    ;

booleanValue
    : TRUE | FALSE
    ;

whenClause
    : WHEN condition=expression THEN result=expression
    ;

interval
    : INTERVAL value=expression unit=unitIdentifier
    ;

unitIdentifier
	: YEAR | QUARTER | MONTH | WEEK | DAY | HOUR | MINUTE | SECOND
    ;

dataTypeWithNullable
    : dataType ((NOT)? NULL)?
    ;

dataType
    : complex=ARRAY LT dataType GT                                  #complexDataType
    | complex=MAP LT dataType COMMA dataType GT                     #complexDataType
    | complex=STRUCT LT complexColTypeList GT                       #complexDataType
    | AGG_STATE LT functionNameIdentifier
        LEFT_PAREN dataTypes+=dataTypeWithNullable
        (COMMA dataTypes+=dataTypeWithNullable)* RIGHT_PAREN GT     #aggStateDataType
    | primitiveColType (LEFT_PAREN (INTEGER_VALUE | ASTERISK)
      (COMMA INTEGER_VALUE)* RIGHT_PAREN)?                          #primitiveDataType
    ;

primitiveColType
    : type=TINYINT
    | type=SMALLINT
    | type=(INT | INTEGER)
    | type=BIGINT
    | type=LARGEINT
    | type=BOOLEAN
    | type=FLOAT
    | type=DOUBLE
    | type=DATE
    | type=DATETIME
    | type=TIME
    | type=DATEV2
    | type=DATETIMEV2
    | type=DATEV1
    | type=DATETIMEV1
    | type=BITMAP
    | type=QUANTILE_STATE
    | type=HLL
    | type=AGG_STATE
    | type=STRING
    | type=JSON
    | type=JSONB
    | type=TEXT
    | type=VARCHAR
    | type=CHAR
    | type=DECIMAL
    | type=DECIMALV2
    | type=DECIMALV3
    | type=IPV4
    | type=IPV6
    | type=VARIANT
    | type=ALL
    ;

complexColTypeList
    : complexColType (COMMA complexColType)*
    ;

complexColType
    : identifier COLON dataType commentSpec?
    ;

commentSpec
    : COMMENT STRING_LITERAL
    ;

sample
    : TABLESAMPLE LEFT_PAREN sampleMethod? RIGHT_PAREN (REPEATABLE seed=INTEGER_VALUE)?
    ;

sampleMethod
    : percentage=INTEGER_VALUE PERCENT                              #sampleByPercentile
    | INTEGER_VALUE ROWS                                            #sampleByRows
    ;

tableSnapshot
    : FOR VERSION AS OF version=INTEGER_VALUE
    | FOR TIME AS OF time=STRING_LITERAL
    ;

// this rule is used for explicitly capturing wrong identifiers such as test-table, which should actually be `test-table`
// replace identifier with errorCapturingIdentifier where the immediate follow symbol is not an expression, otherwise
// valid expressions such as "a-b" can be recognized as an identifier
errorCapturingIdentifier
    : identifier errorCapturingIdentifierExtra
    ;

// extra left-factoring grammar
errorCapturingIdentifierExtra
    : (SUBTRACT identifier)+ #errorIdent
    |                        #realIdent
    ;

identifier
    : strictIdentifier
    ;

strictIdentifier
    : IDENTIFIER              #unquotedIdentifier
    | quotedIdentifier        #quotedIdentifierAlternative
    | nonReserved             #unquotedIdentifier
    ;

quotedIdentifier
    : BACKQUOTED_IDENTIFIER
    ;

number
    : SUBTRACT? INTEGER_VALUE                    #integerLiteral
    | SUBTRACT? (EXPONENT_VALUE | DECIMAL_VALUE) #decimalLiteral
    ;

// there are 1 kinds of keywords in Doris.
// - Non-reserved keywords:
//     normal version of non-reserved keywords.
// The non-reserved keywords are listed in `nonReserved`.
// TODO: need to stay consistent with the legacy
nonReserved
//--DEFAULT-NON-RESERVED-START
    : ACTIONS
    | AFTER
    | AGG_STATE
    | AGGREGATE
    | ALIAS
    | ALWAYS
    | ANALYZED
    | ARRAY
    | AT
    | AUTHORS
    | AUTO_INCREMENT
    | BACKENDS
    | BACKUP
    | BEGIN
    | BELONG
    | BIN
    | BITAND
    | BITMAP
    | BITMAP_EMPTY
    | BITMAP_UNION
    | BITOR
    | BITXOR
    | BLOB
    | BOOLEAN
    | BRIEF
    | BROKER
    | BUCKETS
    | BUILD
    | BUILTIN
    | BULK
    | CACHE
    | CACHED
    | CALL
    | CATALOG
    | CATALOGS
    | CHAIN
    | CHAR
    | CHARSET
    | CHECK
    | CLUSTER
    | CLUSTERS
    | COLLATION
    | COLLECT
    | COLOCATE
    | COLUMNS
    | COMMENT
    | COMMENT_START
    | COMMIT
    | COMMITTED
    | COMPACT
    | COMPLETE
    | COMPRESS_TYPE
    | COMPUTE
    | CONDITIONS
    | CONFIG
    | CONNECTION
    | CONNECTION_ID
    | CONSISTENT
    | CONSTRAINTS
    | CONVERT
    | CONVERT_LSC
    | COPY
    | COUNT
    | CREATION
    | CRON
    | CURRENT_CATALOG
    | CURRENT_DATE
    | CURRENT_TIME
    | CURRENT_TIMESTAMP
    | CURRENT_USER
    | DATA
    | DATE
    | DATETIME
    | DATETIMEV1
    | DATETIMEV2
    | DATEV1
    | DATEV2
    | DAY
    | DECIMAL
    | DECIMALV2
    | DECIMALV3
    | DEFERRED
    | DEMAND
    | DIAGNOSE
    | DIAGNOSIS
    | DICTIONARIES
    | DICTIONARY
    | DISTINCTPC
    | DISTINCTPCSA
    | DO
    | DORIS_INTERNAL_TABLE_ID
    | DUAL
    | DYNAMIC
    | E
    | ENABLE
    | ENCRYPTKEY
    | ENCRYPTKEYS
    | END
    | ENDS
    | ENGINE
    | ENGINES
    | ERRORS
    | EVENTS
    | EVERY
    | EXCLUDE
    | EXPIRED
    | EXTERNAL
    | FAILED_LOGIN_ATTEMPTS
    | FAST
    | FEATURE
    | FIELDS
    | FILE
    | FILTER
    | FIRST
    | FORMAT
    | FREE
    | FRONTENDS
    | FUNCTION
    | GENERATED
    | GENERIC
    | GLOBAL
    | GRAPH
    | GROUPING
    | GROUPS
    | HASH
    | HASH_MAP
    | HDFS
    | HELP
    | HINT_END
    | HINT_START
    | HISTOGRAM
    | HLL_UNION
    | HOSTNAME
    | HOTSPOT
    | HOUR
    | HUB
    | IDENTIFIED
    | IGNORE
    | IMMEDIATE
    | INCREMENTAL
    | INDEXES
    | INVERTED
    | IP_TRIE
    | IPV4
    | IPV6
    | IS_NOT_NULL_PRED
    | IS_NULL_PRED
    | ISNULL
    | ISOLATION
    | JOB
    | JOBS
    | JSON
    | JSONB
    | LABEL
    | LAST
    | LDAP
    | LDAP_ADMIN_PASSWORD
    | LEFT_BRACE
    | LESS
    | LEVEL
    | LINES
    | LINK
    | LOCAL
    | LOCALTIME
    | LOCALTIMESTAMP
    | LOCATION
    | LOCK
    | LOGICAL
    | MANUAL
    | MAP
    | MATCH_ALL
    | MATCH_ANY
    | MATCH_PHRASE
    | MATCH_PHRASE_EDGE
    | MATCH_PHRASE_PREFIX
    | MATCH_REGEXP
    | MATERIALIZED
    | MAX
    | MEMO
    | MERGE
    | MIGRATE
    | MIGRATIONS
    | MIN
    | MINUTE
    | MODIFY
    | MONTH
    | MTMV
    | NAME
    | NAMES
    | NEGATIVE
    | NEVER
    | NEXT
    | NGRAM_BF
    | NO
    | NON_NULLABLE
    | NULLS
    | OF
    | OFFSET
    | ONLY
    | OPEN
    | OPTIMIZED
    | PARAMETER
    | PARSED
    | PASSWORD
    | PASSWORD_EXPIRE
    | PASSWORD_HISTORY
    | PASSWORD_LOCK_TIME
    | PASSWORD_REUSE
    | PARTITIONS
    | PATH
    | PAUSE
    | PERCENT
    | PERIOD
    | PERMISSIVE
    | PHYSICAL
    | PI
    | PLAN
    | PLUGIN
    | PLUGINS
    | POLICY
    | PRIVILEGES
    | PROC
    | PROCESS
    | PROCESSLIST
    | PROFILE
    | PROPERTIES
    | PROPERTY
    | QUANTILE_STATE
	| QUANTILE_UNION
	| QUARTER
    | QUERY
    | QUOTA
    | QUALIFY
    | QUEUED
    | RANDOM
    | RECENT
    | RECOVER
    | RECYCLE
    | REFRESH
    | REPEATABLE
    | REPLACE
    | REPLACE_IF_NOT_NULL
    | REPLAYER
    | REPOSITORIES
    | REPOSITORY
    | RESOURCE
    | RESOURCES
    | RESTORE
    | RESTRICTIVE
    | RESUME
    | RETURNS
    | REWRITTEN
    | RIGHT_BRACE
    | RLIKE
    | ROLLBACK
    | ROLLUP
    | ROUTINE
    | S3
    | SAMPLE
    | SCHEDULE
    | SCHEDULER
    | SCHEMA
    | SECOND
    | SERIALIZABLE
    | SET_SESSION_VARIABLE
    | SESSION
    | SESSION_USER
    | SHAPE
    | SKEW
    | SNAPSHOT
    | SONAME
    | SPLIT
    | SQL
    | STAGE
    | STAGES
    | START
    | STARTS
    | STATS
    | STATUS
    | STOP
    | STORAGE
    | STREAM
    | STREAMING
    | STRING
    | STRUCT
    | SUM
    | TABLES
    | TASK
    | TASKS
    | TEMPORARY
    | TEXT
    | THAN
    | TIME
    | TIMESTAMP
    | TRANSACTION
    | TREE
    | TRIGGERS
    | TRUNCATE
    | TYPE
    | TYPES
    | UNCOMMITTED
    | UNLOCK
    | UNSET
    | UP
    | USER
    | VALUE
    | VARCHAR
    | VARIABLE
    | VARIABLES
    | VARIANT
    | VAULT
    | VAULTS
    | VERBOSE
    | VERSION
    | VIEW
    | VIEWS
    | WARM
    | WARNINGS
    | WEEK
    | WORK
    | YEAR
//--DEFAULT-NON-RESERVED-END
    ;<|MERGE_RESOLUTION|>--- conflicted
+++ resolved
@@ -199,15 +199,6 @@
         TO (user=userIdentify | ROLE roleName=identifier)
         USING LEFT_PAREN booleanExpression RIGHT_PAREN                    #createRowPolicy
     | CREATE SQL_BLOCK_RULE (IF NOT EXISTS)?
-<<<<<<< HEAD
-	name = identifier properties = propertyClause?								# createSqlBlockRule
-	| CREATE ENCRYPTKEY (IF NOT EXISTS)? multipartIdentifier AS STRING_LITERAL	# createEncryptkey
-	| CREATE DICTIONARY (IF NOT EXISTS)? name = multipartIdentifier
-		USING source = multipartIdentifier
-		LEFT_PAREN dictionaryColumnDefs RIGHT_PAREN
-        LAYOUT LEFT_PAREN layoutType=identifier RIGHT_PAREN
-        properties=propertyClause?         # createDictionary
-=======
         name=identifier properties=propertyClause?                        #createSqlBlockRule
     | CREATE ENCRYPTKEY (IF NOT EXISTS)? multipartIdentifier AS STRING_LITERAL  #createEncryptkey
     | CREATE statementScope?
@@ -219,7 +210,11 @@
             functionIdentifier LEFT_PAREN functionArguments? RIGHT_PAREN
             WITH PARAMETER LEFT_PAREN parameters=identifierSeq? RIGHT_PAREN
             AS expression                                                           #createAliasFunction
->>>>>>> 736b65e8
+    | CREATE DICTIONARY (IF NOT EXISTS)? name = multipartIdentifier
+		USING source = multipartIdentifier
+		LEFT_PAREN dictionaryColumnDefs RIGHT_PAREN
+        LAYOUT LEFT_PAREN layoutType=identifier RIGHT_PAREN
+        properties=propertyClause?         # createDictionary
     ;
 
 dictionaryColumnDefs:
@@ -272,12 +267,9 @@
     | DROP WORKLOAD POLICY (IF EXISTS)? name=identifierOrText                   #dropWorkloadPolicy
     | DROP REPOSITORY name=identifier                                           #dropRepository
     | DROP (DATABASE | SCHEMA) (IF EXISTS)? name=multipartIdentifier FORCE?     #dropDatabase
-<<<<<<< HEAD
-    | DROP DICTIONARY (IF EXISTS)? name=multipartIdentifier                     #dropDictionary
-=======
     | DROP statementScope? FUNCTION (IF EXISTS)?
         functionIdentifier LEFT_PAREN functionArguments? RIGHT_PAREN            #dropFunction
->>>>>>> 736b65e8
+    | DROP DICTIONARY (IF EXISTS)? name=multipartIdentifier                     #dropDictionary
     ;
 
 supportedShowStatement
