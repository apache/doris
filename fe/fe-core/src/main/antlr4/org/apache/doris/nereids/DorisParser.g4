// Licensed to the Apache Software Foundation (ASF) under one
// or more contributor license agreements.  See the NOTICE file
// distributed with this work for additional information
// regarding copyright ownership.  The ASF licenses this file
// to you under the Apache License, Version 2.0 (the
// "License"); you may not use this file except in compliance
// with the License.  You may obtain a copy of the License at
//
//   http://www.apache.org/licenses/LICENSE-2.0
//
// Unless required by applicable law or agreed to in writing,
// software distributed under the License is distributed on an
// "AS IS" BASIS, WITHOUT WARRANTIES OR CONDITIONS OF ANY
// KIND, either express or implied.  See the License for the
// specific language governing permissions and limitations
// under the License.

// Copied from Apache Spark and modified for Apache Doris

parser grammar DorisParser;

options { tokenVocab = DorisLexer; }

@members {
    public boolean doris_legacy_SQL_syntax = true;
}

multiStatements
    : SEMICOLON* statement? (SEMICOLON+ statement)* SEMICOLON* EOF
    ;

singleStatement
    : SEMICOLON* statement? SEMICOLON* EOF
    ;

statement
    : statementBase # statementBaseAlias
    | CALL name=multipartIdentifier LEFT_PAREN (expression (COMMA expression)*)? RIGHT_PAREN #callProcedure
    | (ALTER | CREATE (OR REPLACE)? | REPLACE) (PROCEDURE | PROC) name=multipartIdentifier LEFT_PAREN .*? RIGHT_PAREN .*? #createProcedure
    | DROP (PROCEDURE | PROC) (IF EXISTS)? name=multipartIdentifier #dropProcedure
    | SHOW (PROCEDURE | FUNCTION) STATUS (LIKE pattern=valueExpression | whereClause)? #showProcedureStatus
    | SHOW CREATE PROCEDURE name=multipartIdentifier #showCreateProcedure
    // FIXME: like should be wildWhere? FRONTEND should not contain FROM backendid
    | ADMIN? SHOW type=(FRONTEND | BACKEND) CONFIG (LIKE pattern=valueExpression)? (FROM backendId=INTEGER_VALUE)? #showConfig
    ;

statementBase
    : explain? query outFileClause?     #statementDefault
    | supportedDmlStatement             #supportedDmlStatementAlias
    | supportedCreateStatement          #supportedCreateStatementAlias
    | supportedAlterStatement           #supportedAlterStatementAlias
    | materializedViewStatement         #materializedViewStatementAlias
    | supportedJobStatement             #supportedJobStatementAlias
    | constraintStatement               #constraintStatementAlias
    | supportedCleanStatement           #supportedCleanStatementAlias
    | supportedDescribeStatement        #supportedDescribeStatementAlias
    | supportedDropStatement            #supportedDropStatementAlias
    | supportedSetStatement             #supportedSetStatementAlias
    | supportedUnsetStatement           #supportedUnsetStatementAlias
    | supportedRefreshStatement         #supportedRefreshStatementAlias
    | supportedShowStatement            #supportedShowStatementAlias
    | supportedLoadStatement            #supportedLoadStatementAlias
    | supportedCancelStatement          #supportedCancelStatementAlias
    | supportedRecoverStatement         #supportedRecoverStatementAlias
    | supportedAdminStatement           #supportedAdminStatementAlias
    | supportedUseStatement             #supportedUseStatementAlias
    | supportedOtherStatement           #supportedOtherStatementAlias
    | supportedStatsStatement           #supportedStatsStatementAlias
    | unsupportedStatement              #unsupported
    ;

unsupportedStatement
    : unsupportedUseStatement
    | unsupportedDmlStatement
    | unsupportedKillStatement
    | unsupportedCreateStatement
    | unsupportedDropStatement
    | unsupportedStatsStatement
    | unsupportedAlterStatement
    | unsupportedGrantRevokeStatement
    | unsupportedAdminStatement
    | unsupportedTransactionStatement
    | unsupportedCancelStatement
    | unsupportedCleanStatement
    | unsupportedRefreshStatement
    | unsupportedLoadStatement
    | unsupportedShowStatement
    | unsupportedOtherStatement
    ;

materializedViewStatement
    : CREATE MATERIALIZED VIEW (IF NOT EXISTS)? mvName=multipartIdentifier
        (LEFT_PAREN cols=simpleColumnDefs RIGHT_PAREN)? buildMode?
        (REFRESH refreshMethod? refreshTrigger?)?
        ((DUPLICATE)? KEY keys=identifierList)?
        (COMMENT STRING_LITERAL)?
        (PARTITION BY LEFT_PAREN mvPartition RIGHT_PAREN)?
        (DISTRIBUTED BY (HASH hashKeys=identifierList | RANDOM)
        (BUCKETS (INTEGER_VALUE | AUTO))?)?
        propertyClause?
        AS query                                                                                #createMTMV
    | REFRESH MATERIALIZED VIEW mvName=multipartIdentifier (partitionSpec | COMPLETE | AUTO)    #refreshMTMV
    | ALTER MATERIALIZED VIEW mvName=multipartIdentifier ((RENAME newName=identifier)
        | (REFRESH (refreshMethod | refreshTrigger | refreshMethod refreshTrigger))
        | REPLACE WITH MATERIALIZED VIEW newName=identifier propertyClause?
        | (SET  LEFT_PAREN fileProperties=propertyItemList RIGHT_PAREN))                        #alterMTMV
    | DROP MATERIALIZED VIEW (IF EXISTS)? mvName=multipartIdentifier
        (ON tableName=multipartIdentifier)?                                                     #dropMTMV
    | PAUSE MATERIALIZED VIEW JOB ON mvName=multipartIdentifier                                 #pauseMTMV
    | RESUME MATERIALIZED VIEW JOB ON mvName=multipartIdentifier                                #resumeMTMV
    | CANCEL MATERIALIZED VIEW TASK taskId=INTEGER_VALUE ON mvName=multipartIdentifier          #cancelMTMVTask
    | SHOW CREATE MATERIALIZED VIEW mvName=multipartIdentifier                                  #showCreateMTMV
    ;
supportedJobStatement
    : CREATE JOB label=multipartIdentifier ON SCHEDULE
        (
            (EVERY timeInterval=INTEGER_VALUE timeUnit=identifier
            (STARTS (startTime=STRING_LITERAL | CURRENT_TIMESTAMP))?
            (ENDS endsTime=STRING_LITERAL)?)
            |
            (AT (atTime=STRING_LITERAL | CURRENT_TIMESTAMP)))
        commentSpec?
        DO supportedDmlStatement                                                               #createScheduledJob
   | PAUSE JOB wildWhere?                                                                      #pauseJob
   | DROP JOB (IF EXISTS)? wildWhere?                                                          #dropJob
   | RESUME JOB wildWhere?                                                                     #resumeJob
   | CANCEL TASK wildWhere?                                                                    #cancelJobTask
   ;
constraintStatement
    : ALTER TABLE table=multipartIdentifier
        ADD CONSTRAINT constraintName=errorCapturingIdentifier
        constraint                                                        #addConstraint
    | ALTER TABLE table=multipartIdentifier
        DROP CONSTRAINT constraintName=errorCapturingIdentifier           #dropConstraint
    | SHOW CONSTRAINTS FROM table=multipartIdentifier                     #showConstraint
    ;

supportedDmlStatement
    : explain? cte? INSERT (INTO | OVERWRITE TABLE)
        (tableName=multipartIdentifier | DORIS_INTERNAL_TABLE_ID LEFT_PAREN tableId=INTEGER_VALUE RIGHT_PAREN)
        partitionSpec?  // partition define
        (WITH LABEL labelName=identifier)? cols=identifierList?  // label and columns define
        (LEFT_BRACKET hints=identifierSeq RIGHT_BRACKET)?  // hint define
        query                                                          #insertTable
    | explain? cte? UPDATE tableName=multipartIdentifier tableAlias
        SET updateAssignmentSeq
        fromClause?
        whereClause?                                                   #update
    | explain? cte? DELETE FROM tableName=multipartIdentifier
        partitionSpec? tableAlias
        (USING relations)?
        whereClause?                                                   #delete
    | LOAD LABEL lableName=multipartIdentifier
        LEFT_PAREN dataDescs+=dataDesc (COMMA dataDescs+=dataDesc)* RIGHT_PAREN
        (withRemoteStorageSystem)?
        propertyClause?
        (commentSpec)?                                                 #load
    | EXPORT TABLE tableName=multipartIdentifier
        (PARTITION partition=identifierList)?
        (whereClause)?
        TO filePath=STRING_LITERAL
        (propertyClause)?
        (withRemoteStorageSystem)?                                     #export
    | replayCommand                                                    #replay
    ;

supportedCreateStatement
    : CREATE (EXTERNAL | TEMPORARY)? TABLE (IF NOT EXISTS)? name=multipartIdentifier
        ((ctasCols=identifierList)? | (LEFT_PAREN columnDefs (COMMA indexDefs)? COMMA? RIGHT_PAREN))
        (ENGINE EQ engine=identifier)?
        ((AGGREGATE | UNIQUE | DUPLICATE) KEY keys=identifierList
        (CLUSTER BY clusterKeys=identifierList)?)?
        (COMMENT STRING_LITERAL)?
        (partition=partitionTable)?
        (DISTRIBUTED BY (HASH hashKeys=identifierList | RANDOM)
        (BUCKETS (INTEGER_VALUE | autoBucket=AUTO))?)?
        (ROLLUP LEFT_PAREN rollupDefs RIGHT_PAREN)?
        properties=propertyClause?
        (BROKER extProperties=propertyClause)?
        (AS query)?                                                       #createTable
    | CREATE (OR REPLACE)? VIEW (IF NOT EXISTS)? name=multipartIdentifier
        (LEFT_PAREN cols=simpleColumnDefs RIGHT_PAREN)?
        (COMMENT STRING_LITERAL)? AS query                                #createView
    | CREATE FILE name=STRING_LITERAL
        ((FROM | IN) database=identifier)? properties=propertyClause            #createFile
    | CREATE (EXTERNAL | TEMPORARY)? TABLE (IF NOT EXISTS)? name=multipartIdentifier
        LIKE existedTable=multipartIdentifier
        (WITH ROLLUP (rollupNames=identifierList)?)?                      #createTableLike
    | CREATE ROLE (IF NOT EXISTS)? name=identifier (COMMENT STRING_LITERAL)?    #createRole
    | CREATE WORKLOAD GROUP (IF NOT EXISTS)?
        name=identifierOrText properties=propertyClause?                        #createWorkloadGroup
    | CREATE CATALOG (IF NOT EXISTS)? catalogName=identifier
        (WITH RESOURCE resourceName=identifier)?
        (COMMENT STRING_LITERAL)? properties=propertyClause?                    #createCatalog
    | CREATE ROW POLICY (IF NOT EXISTS)? name=identifier
        ON table=multipartIdentifier
        AS type=(RESTRICTIVE | PERMISSIVE)
        TO (user=userIdentify | ROLE roleName=identifier)
        USING LEFT_PAREN booleanExpression RIGHT_PAREN                    #createRowPolicy
    | CREATE STORAGE POLICY (IF NOT EXISTS)?
        name=identifier properties=propertyClause?                              #createStoragePolicy
    | BUILD INDEX name=identifier ON tableName=multipartIdentifier
        partitionSpec?                                                          #buildIndex
    | CREATE INDEX (IF NOT EXISTS)? name=identifier
        ON tableName=multipartIdentifier identifierList
        (USING (BITMAP | NGRAM_BF | INVERTED))?
        properties=propertyClause? (COMMENT STRING_LITERAL)?                    #createIndex
    | CREATE SQL_BLOCK_RULE (IF NOT EXISTS)?
        name=identifier properties=propertyClause?                        #createSqlBlockRule
    | CREATE ENCRYPTKEY (IF NOT EXISTS)? multipartIdentifier AS STRING_LITERAL  #createEncryptkey
    | CREATE statementScope?
            (TABLES | AGGREGATE)? FUNCTION (IF NOT EXISTS)?
            functionIdentifier LEFT_PAREN functionArguments? RIGHT_PAREN
            RETURNS returnType=dataType (INTERMEDIATE intermediateType=dataType)?
            properties=propertyClause?                                              #createUserDefineFunction
    | CREATE statementScope? ALIAS FUNCTION (IF NOT EXISTS)?
            functionIdentifier LEFT_PAREN functionArguments? RIGHT_PAREN
            WITH PARAMETER LEFT_PAREN parameters=identifierSeq? RIGHT_PAREN
            AS expression                                                           #createAliasFunction
    ;

supportedAlterStatement
    : ALTER SYSTEM alterSystemClause                                                        #alterSystem
    | ALTER VIEW name=multipartIdentifier
        ((MODIFY commentSpec) | ((LEFT_PAREN cols=simpleColumnDefs RIGHT_PAREN)? AS query)) #alterView
    | ALTER CATALOG name=identifier RENAME newName=identifier                       #alterCatalogRename
    | ALTER ROLE role=identifier commentSpec                                        #alterRole
    | ALTER STORAGE VAULT name=multipartIdentifier properties=propertyClause                #alterStorageVault
    | ALTER ROLE role=identifier commentSpec                                                #alterRole
    | ALTER WORKLOAD GROUP name=identifierOrText
        properties=propertyClause?                                                          #alterWorkloadGroup
    | ALTER CATALOG name=identifier SET PROPERTIES
        LEFT_PAREN propertyItemList RIGHT_PAREN                                             #alterCatalogProperties        
    | ALTER WORKLOAD POLICY name=identifierOrText
        properties=propertyClause?                                                          #alterWorkloadPolicy
    | ALTER SQL_BLOCK_RULE name=identifier properties=propertyClause?                       #alterSqlBlockRule
    | ALTER CATALOG name=identifier MODIFY COMMENT comment=STRING_LITERAL                   #alterCatalogComment
    | ALTER DATABASE name=identifier RENAME newName=identifier                              #alterDatabaseRename
    | ALTER ROLE role=identifier commentSpec                                                #alterRole
    | ALTER TABLE tableName=multipartIdentifier
        alterTableClause (COMMA alterTableClause)*                                          #alterTable
    | ALTER TABLE tableName=multipartIdentifier ADD ROLLUP
        addRollupClause (COMMA addRollupClause)*                                            #alterTableAddRollup
    | ALTER TABLE tableName=multipartIdentifier DROP ROLLUP
        dropRollupClause (COMMA dropRollupClause)*                                          #alterTableDropRollup
    | ALTER TABLE name=multipartIdentifier
        SET LEFT_PAREN propertyItemList RIGHT_PAREN                                         #alterTableProperties
    | ALTER DATABASE name=identifier SET (DATA | REPLICA | TRANSACTION)
            QUOTA (quota=identifier | INTEGER_VALUE)                                        #alterDatabaseSetQuota
    | ALTER SYSTEM RENAME COMPUTE GROUP name=identifier newName=identifier                  #alterSystemRenameComputeGroup
    | ALTER REPOSITORY name=identifier properties=propertyClause?                           #alterRepository
    ;

supportedDropStatement
    : DROP CATALOG RECYCLE BIN WHERE idType=STRING_LITERAL EQ id=INTEGER_VALUE  #dropCatalogRecycleBin
    | DROP ENCRYPTKEY (IF EXISTS)? name=multipartIdentifier                     #dropEncryptkey
    | DROP ROLE (IF EXISTS)? name=identifier                                    #dropRole
    | DROP SQL_BLOCK_RULE (IF EXISTS)? identifierSeq                            #dropSqlBlockRule
    | DROP USER (IF EXISTS)? userIdentify                                       #dropUser
    | DROP STORAGE POLICY (IF EXISTS)? name=identifier                          #dropStoragePolicy
    | DROP WORKLOAD GROUP (IF EXISTS)? name=identifierOrText                    #dropWorkloadGroup
    | DROP CATALOG (IF EXISTS)? name=identifier                                 #dropCatalog
    | DROP FILE name=STRING_LITERAL
        ((FROM | IN) database=identifier)? properties=propertyClause            #dropFile
    | DROP WORKLOAD POLICY (IF EXISTS)? name=identifierOrText                   #dropWorkloadPolicy
    | DROP REPOSITORY name=identifier                                           #dropRepository
    | DROP TABLE (IF EXISTS)? name=multipartIdentifier FORCE?                   #dropTable
    | DROP (DATABASE | SCHEMA) (IF EXISTS)? name=multipartIdentifier FORCE?     #dropDatabase
    | DROP statementScope? FUNCTION (IF EXISTS)?
        functionIdentifier LEFT_PAREN functionArguments? RIGHT_PAREN            #dropFunction
    | DROP INDEX (IF EXISTS)? name=identifier ON tableName=multipartIdentifier  #dropIndex
    ;

supportedShowStatement
    : SHOW statementScope? VARIABLES wildWhere?                         #showVariables
    | SHOW AUTHORS                                                                  #showAuthors
    | SHOW CREATE (DATABASE | SCHEMA) name=multipartIdentifier                      #showCreateDatabase
    | SHOW BACKUP ((FROM | IN) database=identifier)? wildWhere?                     #showBackup
    | SHOW BROKER                                                                   #showBroker
    | SHOW DYNAMIC PARTITION TABLES ((FROM | IN) database=multipartIdentifier)?     #showDynamicPartition
    | SHOW EVENTS ((FROM | IN) database=multipartIdentifier)? wildWhere?            #showEvents
    | SHOW LAST INSERT                                                              #showLastInsert
    | SHOW ((CHAR SET) | CHARSET)                                                   #showCharset
    | SHOW DELETE ((FROM | IN) database=multipartIdentifier)?                       #showDelete
    | SHOW ALL? GRANTS                                                              #showGrants
    | SHOW GRANTS FOR userIdentify                                                  #showGrantsForUser
    | SHOW SYNC JOB ((FROM | IN) database=multipartIdentifier)?                     #showSyncJob
    | SHOW LOAD PROFILE loadIdPath=STRING_LITERAL? limitClause?                     #showLoadProfile
    | SHOW CREATE REPOSITORY FOR identifier                                         #showCreateRepository
    | SHOW VIEW
        (FROM |IN) tableName=multipartIdentifier
        ((FROM | IN) database=identifier)?                                          #showView
    | SHOW PLUGINS                                                                  #showPlugins
    | SHOW REPOSITORIES                                                             #showRepositories
    | SHOW ENCRYPTKEYS ((FROM | IN) database=multipartIdentifier)?
        (LIKE STRING_LITERAL)?                                                      #showEncryptKeys
    | SHOW BRIEF? CREATE TABLE name=multipartIdentifier                             #showCreateTable
    | SHOW FULL? PROCESSLIST                                                        #showProcessList
    | SHOW ROLES                                                                    #showRoles
    | SHOW PARTITION partitionId=INTEGER_VALUE                                      #showPartitionId
    | SHOW PRIVILEGES                                                               #showPrivileges
    | SHOW PROC path=STRING_LITERAL                                                 #showProc
    | SHOW FILE ((FROM | IN) database=multipartIdentifier)?                         #showSmallFiles
    | SHOW STORAGE? ENGINES                                                         #showStorageEngines
    | SHOW CREATE CATALOG name=identifier                                           #showCreateCatalog
    | SHOW CATALOG name=identifier                                                  #showCatalog
    | SHOW CATALOGS wildWhere?                                                      #showCatalogs
    | SHOW PROPERTY (FOR user=identifierOrText)? (LIKE STRING_LITERAL)?                         #showUserProperties
    | SHOW ALL PROPERTIES (LIKE STRING_LITERAL)?                                               #showAllProperties
    | SHOW COLLATION wildWhere?                                                     #showCollation
    | SHOW STORAGE POLICY (USING (FOR policy=identifierOrText)?)?                   #showStoragePolicy   
    | SHOW SQL_BLOCK_RULE (FOR ruleName=identifier)?                                #showSqlBlockRule
    | SHOW CREATE VIEW name=multipartIdentifier                                     #showCreateView
    | SHOW DATA TYPES                                                               #showDataTypes
    | SHOW DATA (ALL)? (FROM tableName=multipartIdentifier)?
        sortClause? propertyClause?                                                 #showData
    | SHOW CREATE MATERIALIZED VIEW mvName=identifier
        ON tableName=multipartIdentifier                                            #showCreateMaterializedView
    | SHOW (WARNINGS | ERRORS) limitClause?                                         #showWarningErrors
    | SHOW COUNT LEFT_PAREN ASTERISK RIGHT_PAREN (WARNINGS | ERRORS)                #showWarningErrorCount
    | SHOW BACKENDS                                                                 #showBackends
    | SHOW STAGES                                                                   #showStages
    | SHOW REPLICA DISTRIBUTION FROM baseTableRef                                   #showReplicaDistribution
    | SHOW FULL? TRIGGERS ((FROM | IN) database=multipartIdentifier)? wildWhere?    #showTriggers
    | SHOW TABLET DIAGNOSIS tabletId=INTEGER_VALUE                                  #showDiagnoseTablet
    | SHOW FRONTENDS name=identifier?                                               #showFrontends
    | SHOW DATABASE databaseId=INTEGER_VALUE                                        #showDatabaseId
    | SHOW TABLE tableId=INTEGER_VALUE                                              #showTableId
    | SHOW TRASH (ON backend=STRING_LITERAL)?                                       #showTrash
    | SHOW statementScope? STATUS                                       #showStatus
    | SHOW WHITELIST                                                                #showWhitelist
    | SHOW TABLETS BELONG
        tabletIds+=INTEGER_VALUE (COMMA tabletIds+=INTEGER_VALUE)*                  #showTabletsBelong
    | SHOW DATA SKEW FROM baseTableRef                                              #showDataSkew
    | SHOW TABLE CREATION ((FROM | IN) database=multipartIdentifier)?
        (LIKE STRING_LITERAL)?                                                      #showTableCreation
    | SHOW TABLET STORAGE FORMAT VERBOSE?                                           #showTabletStorageFormat
    | SHOW TABLET tabletId=INTEGER_VALUE                                            #showTabletId
    | SHOW QUERY PROFILE queryIdPath=STRING_LITERAL? limitClause?                    #showQueryProfile
    | SHOW CONVERT_LSC ((FROM | IN) database=multipartIdentifier)?                  #showConvertLsc
    | SHOW FULL? TABLES ((FROM | IN) database=multipartIdentifier)? wildWhere?      #showTables
    | SHOW FULL? VIEWS ((FROM | IN) database=multipartIdentifier)? wildWhere?       #showViews
    | SHOW TABLE STATUS ((FROM | IN) database=multipartIdentifier)? wildWhere?      #showTableStatus
    ;

supportedLoadStatement
    : SYNC                                                                          #sync
    | createRoutineLoad                                                             #createRoutineLoadAlias
    ;

supportedOtherStatement
    : HELP mark=identifierOrText                                                    #help
    ;

unsupportedOtherStatement
    : INSTALL PLUGIN FROM source=identifierOrText properties=propertyClause?        #installPlugin
    | UNINSTALL PLUGIN name=identifierOrText                                        #uninstallPlugin
    | LOCK TABLES (lockTable (COMMA lockTable)*)?                                   #lockTables
    | UNLOCK TABLES                                                                 #unlockTables
    | WARM UP (CLUSTER | COMPUTE GROUP) destination=identifier WITH
        ((CLUSTER | COMPUTE GROUP) source=identifier |
            (warmUpItem (AND warmUpItem)*)) FORCE?                                  #warmUpCluster
    | BACKUP SNAPSHOT label=multipartIdentifier TO repo=identifier
        ((ON | EXCLUDE) LEFT_PAREN baseTableRef (COMMA baseTableRef)* RIGHT_PAREN)?
        properties=propertyClause?                                                  #backup
    | RESTORE SNAPSHOT label=multipartIdentifier FROM repo=identifier
        ((ON | EXCLUDE) LEFT_PAREN baseTableRef (COMMA baseTableRef)* RIGHT_PAREN)?
        properties=propertyClause?                                                  #restore
    | START TRANSACTION (WITH CONSISTENT SNAPSHOT)?                                 #unsupportedStartTransaction
    ;

warmUpItem
    : TABLE tableName=multipartIdentifier (PARTITION partitionName=identifier)?
    ;

lockTable
    : name=multipartIdentifier (AS alias=identifierOrText)?
        (READ (LOCAL)? | (LOW_PRIORITY)? WRITE)
    ;

unsupportedShowStatement
    : SHOW ROW POLICY (FOR (userIdentify | (ROLE role=identifier)))?                #showRowPolicy
    | SHOW STORAGE (VAULT | VAULTS)                                                 #showStorageVault
    | SHOW OPEN TABLES ((FROM | IN) database=multipartIdentifier)? wildWhere?       #showOpenTables
    | SHOW CREATE MATERIALIZED VIEW name=multipartIdentifier                        #showMaterializedView
    | SHOW CREATE statementScope? FUNCTION functionIdentifier
        LEFT_PAREN functionArguments? RIGHT_PAREN
        ((FROM | IN) database=multipartIdentifier)?                                 #showCreateFunction
    | SHOW (DATABASES | SCHEMAS) (FROM catalog=identifier)? wildWhere?              #showDatabases
    | SHOW FULL? (COLUMNS | FIELDS) (FROM | IN) tableName=multipartIdentifier
        ((FROM | IN) database=multipartIdentifier)? wildWhere?                      #showColumns
    | SHOW LOAD WARNINGS ((((FROM | IN) database=multipartIdentifier)?
        wildWhere? limitClause?) | (ON url=STRING_LITERAL))                         #showLoadWarings
    | SHOW STREAM? LOAD ((FROM | IN) database=multipartIdentifier)? wildWhere?
        sortClause? limitClause?                                                    #showLoad
    | SHOW EXPORT ((FROM | IN) database=multipartIdentifier)? wildWhere?
        sortClause? limitClause?                                                    #showExport
    | SHOW ALTER TABLE (ROLLUP | (MATERIALIZED VIEW) | COLUMN)
        ((FROM | IN) database=multipartIdentifier)? wildWhere?
        sortClause? limitClause?                                                    #showAlterTable
    | SHOW TEMPORARY? PARTITIONS FROM tableName=multipartIdentifier
        wildWhere? sortClause? limitClause?                                         #showPartitions
    | SHOW TABLETS FROM tableName=multipartIdentifier partitionSpec?
        wildWhere? sortClause? limitClause?                                         #showTabletsFromTable
    | SHOW BRIEF? RESTORE ((FROM | IN) database=multipartIdentifier)? wildWhere?    #showRestore
    | SHOW RESOURCES wildWhere? sortClause? limitClause?                            #showResources
    | SHOW WORKLOAD GROUPS wildWhere?                                               #showWorkloadGroups
    | SHOW SNAPSHOT ON repo=identifier wildWhere?                                   #showSnapshot
    | SHOW FULL? BUILTIN? FUNCTIONS
        ((FROM | IN) database=multipartIdentifier)? wildWhere?                      #showFunctions
    | SHOW GLOBAL FULL? FUNCTIONS wildWhere?                                        #showGlobalFunctions
    | SHOW TYPECAST ((FROM | IN) database=multipartIdentifier)?                     #showTypeCast
    | SHOW (KEY | KEYS | INDEX | INDEXES)
        (FROM |IN) tableName=multipartIdentifier
        ((FROM | IN) database=multipartIdentifier)?                                 #showIndex
    | SHOW TRANSACTION ((FROM | IN) database=multipartIdentifier)? wildWhere?       #showTransaction
    | SHOW CACHE HOTSPOT tablePath=STRING_LITERAL                                   #showCacheHotSpot
    | SHOW CATALOG RECYCLE BIN wildWhere?                                           #showCatalogRecycleBin
    | SHOW QUERY STATS ((FOR database=identifier)
            | (FROM tableName=multipartIdentifier (ALL VERBOSE?)?))?                #showQueryStats
    | SHOW BUILD INDEX ((FROM | IN) database=multipartIdentifier)?
        wildWhere? sortClause? limitClause?                                         #showBuildIndex
    | SHOW (CLUSTERS | (COMPUTE GROUPS))                                            #showClusters
    | SHOW REPLICA STATUS FROM baseTableRef wildWhere?                              #showReplicaStatus
    | SHOW COPY ((FROM | IN) database=multipartIdentifier)?
        whereClause? sortClause? limitClause?                                       #showCopy
    | SHOW WARM UP JOB wildWhere?                                                   #showWarmUpJob
    ;

createRoutineLoad
    : CREATE ROUTINE LOAD label=multipartIdentifier (ON table=identifier)?
              (WITH (APPEND | DELETE | MERGE))?
              (loadProperty (COMMA loadProperty)*)? propertyClause? FROM type=identifier
              LEFT_PAREN customProperties=propertyItemList RIGHT_PAREN
              commentSpec?
    ;

unsupportedLoadStatement
    : LOAD mysqlDataDesc
        (PROPERTIES LEFT_PAREN properties=propertyItemList RIGHT_PAREN)?
        (commentSpec)?                                                              #mysqlLoad
    | CREATE SYNC label=multipartIdentifier
          LEFT_PAREN channelDescriptions RIGHT_PAREN
          FROM BINLOG LEFT_PAREN propertyItemList RIGHT_PAREN
          properties=propertyClause?                                                #createDataSyncJob
    | STOP SYNC JOB name=multipartIdentifier                                        #stopDataSyncJob
    | RESUME SYNC JOB name=multipartIdentifier                                      #resumeDataSyncJob
    | PAUSE SYNC JOB name=multipartIdentifier                                       #pauseDataSyncJob
    | PAUSE ROUTINE LOAD FOR label=multipartIdentifier                              #pauseRoutineLoad
    | PAUSE ALL ROUTINE LOAD                                                        #pauseAllRoutineLoad
    | RESUME ROUTINE LOAD FOR label=multipartIdentifier                             #resumeRoutineLoad
    | RESUME ALL ROUTINE LOAD                                                       #resumeAllRoutineLoad
    | STOP ROUTINE LOAD FOR label=multipartIdentifier                               #stopRoutineLoad
    | SHOW ALL? ROUTINE LOAD ((FOR label=multipartIdentifier) | wildWhere?)         #showRoutineLoad
    | SHOW ROUTINE LOAD TASK ((FROM | IN) database=identifier)? wildWhere?          #showRoutineLoadTask
    | SHOW ALL? CREATE ROUTINE LOAD FOR label=multipartIdentifier                   #showCreateRoutineLoad
    | SHOW CREATE LOAD FOR label=multipartIdentifier                                #showCreateLoad
    ;

loadProperty
    : COLUMNS TERMINATED BY STRING_LITERAL                                          #separator
    | importColumnsStatement                                                        #importColumns
    | importPrecedingFilterStatement                                                #importPrecedingFilter
    | importWhereStatement                                                          #importWhere
    | importDeleteOnStatement                                                       #importDeleteOn
    | importSequenceStatement                                                       #importSequence
    | partitionSpec                                                                 #importPartitions
    ;

importSequenceStatement
    : ORDER BY identifier
    ;

importDeleteOnStatement
    : DELETE ON booleanExpression
    ;

importWhereStatement
    : WHERE booleanExpression
    ;

importPrecedingFilterStatement
    : PRECEDING FILTER booleanExpression
    ;

importColumnsStatement
    : COLUMNS LEFT_PAREN importColumnDesc (COMMA importColumnDesc)* RIGHT_PAREN
    ;

importColumnDesc
    : name=identifier (EQ booleanExpression)?
    | LEFT_PAREN name=identifier (EQ booleanExpression)? RIGHT_PAREN
    ;

channelDescriptions
    : channelDescription (COMMA channelDescription)*
    ;

channelDescription
    : FROM source=multipartIdentifier INTO destination=multipartIdentifier
        partitionSpec? columnList=identifierList?
    ;

supportedRefreshStatement
    : REFRESH CATALOG name=identifier propertyClause?                               #refreshCatalog
    | REFRESH DATABASE name=multipartIdentifier propertyClause?                     #refreshDatabase
    | REFRESH TABLE name=multipartIdentifier                                        #refreshTable
    ;

supportedCleanStatement
    : CLEAN ALL PROFILE                                                             #cleanAllProfile
    | CLEAN LABEL label=identifier? (FROM | IN) database=identifier                 #cleanLabel
    ;

unsupportedRefreshStatement
    : REFRESH LDAP (ALL | (FOR user=identifierOrText))                              #refreshLdap
    ;

unsupportedCleanStatement
    : CLEAN QUERY STATS ((FOR database=identifier)
        | ((FROM | IN) table=multipartIdentifier))                                  #cleanQueryStats
    | CLEAN ALL QUERY STATS                                                         #cleanAllQueryStats
    ;

supportedCancelStatement
    : CANCEL LOAD ((FROM | IN) database=identifier)? wildWhere?                     #cancelLoad
    | CANCEL EXPORT ((FROM | IN) database=identifier)? wildWhere?                   #cancelExport
    | CANCEL WARM UP JOB wildWhere?                                                 #cancelWarmUpJob
    ;

unsupportedCancelStatement
    : CANCEL ALTER TABLE (ROLLUP | (MATERIALIZED VIEW) | COLUMN)
        FROM tableName=multipartIdentifier (LEFT_PAREN jobIds+=INTEGER_VALUE
            (COMMA jobIds+=INTEGER_VALUE)* RIGHT_PAREN)?                            #cancelAlterTable
    | CANCEL BUILD INDEX ON tableName=multipartIdentifier
        (LEFT_PAREN jobIds+=INTEGER_VALUE
            (COMMA jobIds+=INTEGER_VALUE)* RIGHT_PAREN)?                            #cancelBuildIndex
    | CANCEL DECOMMISSION BACKEND hostPorts+=STRING_LITERAL
        (COMMA hostPorts+=STRING_LITERAL)*                                          #cancelDecommisionBackend
    | CANCEL BACKUP ((FROM | IN) database=identifier)?                              #cancelBackup
    | CANCEL RESTORE ((FROM | IN) database=identifier)?                             #cancelRestore
    ;

supportedAdminStatement
    : ADMIN SHOW REPLICA DISTRIBUTION FROM baseTableRef                             #adminShowReplicaDistribution
    | ADMIN REBALANCE DISK (ON LEFT_PAREN backends+=STRING_LITERAL
        (COMMA backends+=STRING_LITERAL)* RIGHT_PAREN)?                             #adminRebalanceDisk
    | ADMIN CANCEL REBALANCE DISK (ON LEFT_PAREN backends+=STRING_LITERAL
        (COMMA backends+=STRING_LITERAL)* RIGHT_PAREN)?                             #adminCancelRebalanceDisk
    | ADMIN DIAGNOSE TABLET tabletId=INTEGER_VALUE                                  #adminDiagnoseTablet
    | ADMIN SHOW REPLICA STATUS FROM baseTableRef (WHERE STATUS EQ|NEQ STRING_LITERAL)?   #adminShowReplicaStatus
    | ADMIN COMPACT TABLE baseTableRef (WHERE TYPE EQ STRING_LITERAL)?              #adminCompactTable
    | ADMIN CHECK tabletList properties=propertyClause?                             #adminCheckTablets
    | ADMIN SHOW TABLET STORAGE FORMAT VERBOSE?                                     #adminShowTabletStorageFormat
    | ADMIN CLEAN TRASH
        (ON LEFT_PAREN backends+=STRING_LITERAL
              (COMMA backends+=STRING_LITERAL)* RIGHT_PAREN)?                       #adminCleanTrash
    | ADMIN SET TABLE name=multipartIdentifier STATUS properties=propertyClause?    #adminSetTableStatus
    ;

supportedRecoverStatement
    : RECOVER DATABASE name=identifier id=INTEGER_VALUE? (AS alias=identifier)?     #recoverDatabase
    | RECOVER TABLE name=multipartIdentifier
        id=INTEGER_VALUE? (AS alias=identifier)?                                    #recoverTable
    | RECOVER PARTITION name=identifier id=INTEGER_VALUE? (AS alias=identifier)?
        FROM tableName=multipartIdentifier                                          #recoverPartition
    ;

unsupportedAdminStatement
    : ADMIN SET REPLICA STATUS PROPERTIES LEFT_PAREN propertyItemList RIGHT_PAREN   #adminSetReplicaStatus
    | ADMIN SET REPLICA VERSION PROPERTIES LEFT_PAREN propertyItemList RIGHT_PAREN  #adminSetReplicaVersion
    | ADMIN REPAIR TABLE baseTableRef                                               #adminRepairTable
    | ADMIN CANCEL REPAIR TABLE baseTableRef                                        #adminCancelRepairTable
    | ADMIN SET (FRONTEND | (ALL FRONTENDS)) CONFIG
        (LEFT_PAREN propertyItemList RIGHT_PAREN)? ALL?                             #adminSetFrontendConfig
    | ADMIN SET TABLE name=multipartIdentifier
        PARTITION VERSION properties=propertyClause?                                #adminSetPartitionVersion
    | ADMIN COPY TABLET tabletId=INTEGER_VALUE properties=propertyClause?           #adminCopyTablet
    ;

baseTableRef
    : multipartIdentifier optScanParams? tableSnapshot? specifiedPartition?
        tabletList? tableAlias sample? relationHint?
    ;

wildWhere
    : LIKE STRING_LITERAL
    | WHERE expression
    ;

unsupportedTransactionStatement
    : BEGIN (WITH LABEL identifier?)?                                               #transactionBegin
    | COMMIT WORK? (AND NO? CHAIN)? (NO? RELEASE)?                                  #transcationCommit
    | ROLLBACK WORK? (AND NO? CHAIN)? (NO? RELEASE)?                                #transactionRollback
    ;

unsupportedGrantRevokeStatement
    : GRANT privilegeList ON multipartIdentifierOrAsterisk
        TO (userIdentify | ROLE STRING_LITERAL)                                     #grantTablePrivilege
    | GRANT privilegeList ON
        (RESOURCE | CLUSTER | COMPUTE GROUP | STAGE | STORAGE VAULT | WORKLOAD GROUP)
        identifierOrTextOrAsterisk TO (userIdentify | ROLE STRING_LITERAL)          #grantResourcePrivilege
    | GRANT roles+=STRING_LITERAL (COMMA roles+=STRING_LITERAL)* TO userIdentify    #grantRole
    | REVOKE privilegeList ON multipartIdentifierOrAsterisk
        FROM (userIdentify | ROLE STRING_LITERAL)                                   #grantTablePrivilege
    | REVOKE privilegeList ON
        (RESOURCE | CLUSTER | COMPUTE GROUP | STAGE | STORAGE VAULT | WORKLOAD GROUP)
        identifierOrTextOrAsterisk FROM (userIdentify | ROLE STRING_LITERAL)        #grantResourcePrivilege
    | REVOKE roles+=STRING_LITERAL (COMMA roles+=STRING_LITERAL)* FROM userIdentify #grantRole
    ;

privilege
    : name=identifier columns=identifierList?
    | ALL
    ;

privilegeList
    : privilege (COMMA privilege)*
    ;

unsupportedAlterStatement
    : ALTER DATABASE name=identifier SET PROPERTIES
        LEFT_PAREN propertyItemList RIGHT_PAREN                                     #alterDatabaseProperties
    | ALTER RESOURCE name=identifierOrText properties=propertyClause?               #alterResource
    | ALTER COLOCATE GROUP name=multipartIdentifier
        SET LEFT_PAREN propertyItemList RIGHT_PAREN                                 #alterColocateGroup
    | ALTER ROUTINE LOAD FOR name=multipartIdentifier properties=propertyClause?
            (FROM type=identifier LEFT_PAREN propertyItemList RIGHT_PAREN)?         #alterRoutineLoad
    | ALTER STORAGE POLICY name=identifierOrText
        properties=propertyClause                                                   #alterStoragePlicy
    | ALTER USER (IF EXISTS)? grantUserIdentify
        passwordOption (COMMENT STRING_LITERAL)?                                    #alterUser
    ;

alterSystemClause
    : ADD BACKEND hostPorts+=STRING_LITERAL (COMMA hostPorts+=STRING_LITERAL)*
        properties=propertyClause?                                                  #addBackendClause
    | (DROP | DROPP) BACKEND hostPorts+=STRING_LITERAL
        (COMMA hostPorts+=STRING_LITERAL)*                                          #dropBackendClause
    | DECOMMISSION BACKEND hostPorts+=STRING_LITERAL
        (COMMA hostPorts+=STRING_LITERAL)*                                          #decommissionBackendClause
    | ADD OBSERVER hostPort=STRING_LITERAL                                          #addObserverClause
    | DROP OBSERVER hostPort=STRING_LITERAL                                         #dropObserverClause
    | ADD FOLLOWER hostPort=STRING_LITERAL                                          #addFollowerClause
    | DROP FOLLOWER hostPort=STRING_LITERAL                                         #dropFollowerClause
    | ADD BROKER name=identifierOrText hostPorts+=STRING_LITERAL
        (COMMA hostPorts+=STRING_LITERAL)*                                          #addBrokerClause
    | DROP BROKER name=identifierOrText hostPorts+=STRING_LITERAL
        (COMMA hostPorts+=STRING_LITERAL)*                                          #dropBrokerClause
    | DROP ALL BROKER name=identifierOrText                                         #dropAllBrokerClause
    | SET LOAD ERRORS HUB properties=propertyClause?                                #alterLoadErrorUrlClause
    | MODIFY BACKEND hostPorts+=STRING_LITERAL
        (COMMA hostPorts+=STRING_LITERAL)*
        SET LEFT_PAREN propertyItemList RIGHT_PAREN                                 #modifyBackendClause
    | MODIFY (FRONTEND | BACKEND) hostPort=STRING_LITERAL
        HOSTNAME hostName=STRING_LITERAL                                            #modifyFrontendOrBackendHostNameClause
    ;

dropRollupClause
    : rollupName=identifier properties=propertyClause?
    ;

addRollupClause
    : rollupName=identifier columns=identifierList
        (DUPLICATE KEY dupKeys=identifierList)? fromRollup?
        properties=propertyClause?
    ;

alterTableClause
    : ADD COLUMN columnDef columnPosition? toRollup? properties=propertyClause?     #addColumnClause
    | ADD COLUMN LEFT_PAREN columnDefs RIGHT_PAREN
        toRollup? properties=propertyClause?                                        #addColumnsClause
    | DROP COLUMN name=identifier fromRollup? properties=propertyClause?            #dropColumnClause
    | MODIFY COLUMN columnDef columnPosition? fromRollup?
    properties=propertyClause?                                                      #modifyColumnClause
    | ORDER BY identifierList fromRollup? properties=propertyClause?                #reorderColumnsClause
    | ADD TEMPORARY? partitionDef
        (DISTRIBUTED BY (HASH hashKeys=identifierList | RANDOM)
            (BUCKETS (INTEGER_VALUE | autoBucket=AUTO))?)?
        properties=propertyClause?                                                  #addPartitionClause
    | DROP TEMPORARY? PARTITION (IF EXISTS)? partitionName=identifier FORCE?
        (FROM INDEX indexName=identifier)?                                          #dropPartitionClause
    | MODIFY TEMPORARY? PARTITION
        (partitionName=identifier | partitionNames=identifierList
            | LEFT_PAREN ASTERISK RIGHT_PAREN)
        SET LEFT_PAREN partitionProperties=propertyItemList RIGHT_PAREN             #modifyPartitionClause
    | REPLACE partitions=partitionSpec? WITH tempPartitions=partitionSpec?
        FORCE? properties=propertyClause?                                           #replacePartitionClause
    | REPLACE WITH TABLE name=identifier properties=propertyClause?  FORCE?         #replaceTableClause
    | RENAME newName=identifier                                                     #renameClause
    | RENAME ROLLUP name=identifier newName=identifier                              #renameRollupClause
    | RENAME PARTITION name=identifier newName=identifier                           #renamePartitionClause
    | RENAME COLUMN name=identifier newName=identifier                              #renameColumnClause
    | ADD indexDef                                                                  #addIndexClause
    | DROP INDEX (IF EXISTS)? name=identifier                                       #dropIndexClause
    | ENABLE FEATURE name=STRING_LITERAL (WITH properties=propertyClause)?          #enableFeatureClause
    | MODIFY DISTRIBUTION (DISTRIBUTED BY (HASH hashKeys=identifierList | RANDOM)
        (BUCKETS (INTEGER_VALUE | autoBucket=AUTO))?)?                              #modifyDistributionClause
    | MODIFY COMMENT comment=STRING_LITERAL                                         #modifyTableCommentClause
    | MODIFY COLUMN name=identifier COMMENT comment=STRING_LITERAL                  #modifyColumnCommentClause
    | MODIFY ENGINE TO name=identifier properties=propertyClause?                   #modifyEngineClause
    | ADD TEMPORARY? PARTITIONS
        FROM from=partitionValueList TO to=partitionValueList
        INTERVAL INTEGER_VALUE unit=identifier? properties=propertyClause?          #alterMultiPartitionClause
    ;

columnPosition
    : FIRST
    | AFTER position=identifier
    ;

toRollup
    : (TO | IN) rollup=identifier
    ;

fromRollup
    : FROM rollup=identifier
    ;

unsupportedDropStatement
    : DROP VIEW (IF EXISTS)? name=multipartIdentifier                           #dropView
    | DROP RESOURCE (IF EXISTS)? name=identifierOrText                          #dropResource
    | DROP ROW POLICY (IF EXISTS)? policyName=identifier
        ON tableName=multipartIdentifier
        (FOR (userIdentify | ROLE roleName=identifier))?                        #dropRowPolicy
    | DROP STAGE (IF EXISTS)? name=identifier                                   #dropStage
    ;

supportedStatsStatement
    : SHOW AUTO? ANALYZE (jobId=INTEGER_VALUE | tableName=multipartIdentifier)?
        (WHERE (stateKey=identifier) EQ (stateValue=STRING_LITERAL))?           #showAnalyze
    | SHOW QUEUED ANALYZE JOBS tableName=multipartIdentifier?
        (WHERE (stateKey=identifier) EQ (stateValue=STRING_LITERAL))?           #showQueuedAnalyzeJobs
    | SHOW COLUMN HISTOGRAM tableName=multipartIdentifier
        columnList=identifierList                                               #showColumnHistogramStats
    | ANALYZE DATABASE name=multipartIdentifier
        (WITH analyzeProperties)* propertyClause?                               #analyzeDatabase
    | ANALYZE TABLE name=multipartIdentifier partitionSpec?
        columns=identifierList? (WITH analyzeProperties)* propertyClause?       #analyzeTable
    | ALTER TABLE name=multipartIdentifier SET STATS
        LEFT_PAREN propertyItemList RIGHT_PAREN partitionSpec?                  #alterTableStats
    | ALTER TABLE name=multipartIdentifier (INDEX indexName=identifier)?
        MODIFY COLUMN columnName=identifier
        SET STATS LEFT_PAREN propertyItemList RIGHT_PAREN partitionSpec?        #alterColumnStats
<<<<<<< HEAD
    | DROP STATS tableName=multipartIdentifier
=======
    | SHOW INDEX STATS tableName=multipartIdentifier indexId=identifier         #showIndexStats
    ;

unsupportedStatsStatement
    : DROP STATS tableName=multipartIdentifier
>>>>>>> 7633d8c6
        columns=identifierList? partitionSpec?                                  #dropStats
    | DROP CACHED STATS tableName=multipartIdentifier                           #dropCachedStats
    | DROP EXPIRED STATS                                                        #dropExpiredStats
    ;

unsupportedStatsStatement
    : DROP ANALYZE JOB INTEGER_VALUE                                            #dropAanalyzeJob
    | KILL ANALYZE jobId=INTEGER_VALUE                                          #killAnalyzeJob
    | SHOW TABLE STATS tableName=multipartIdentifier
        partitionSpec? columnList=identifierList?                               #showTableStats
    | SHOW TABLE STATS tableId=INTEGER_VALUE                                    #showTableStats
    | SHOW COLUMN CACHED? STATS tableName=multipartIdentifier
        columnList=identifierList? partitionSpec?                               #showColumnStats
    | SHOW ANALYZE TASK STATUS jobId=INTEGER_VALUE                              #showAnalyzeTask
    ;

analyzeProperties
    : SYNC
    | INCREMENTAL
    | FULL
    | SQL
    | HISTOGRAM
    | (SAMPLE ((ROWS rows=INTEGER_VALUE) | (PERCENT percent=INTEGER_VALUE)) )
    | (BUCKETS bucket=INTEGER_VALUE)
    | (PERIOD periodInSecond=INTEGER_VALUE)
    | (CRON crontabExpr=STRING_LITERAL)
    ;

unsupportedCreateStatement
    : CREATE (DATABASE | SCHEMA) (IF NOT EXISTS)? name=multipartIdentifier
        properties=propertyClause?                                              #createDatabase
    | CREATE USER (IF NOT EXISTS)? grantUserIdentify
        (SUPERUSER | DEFAULT ROLE role=STRING_LITERAL)?
        passwordOption (COMMENT STRING_LITERAL)?                                #createUser
    | CREATE (READ ONLY)? REPOSITORY name=identifier WITH storageBackend        #createRepository
    | CREATE EXTERNAL? RESOURCE (IF NOT EXISTS)?
        name=identifierOrText properties=propertyClause?                        #createResource
    | CREATE STORAGE VAULT (IF NOT EXISTS)?
        name=identifierOrText properties=propertyClause?                        #createStorageVault
    | CREATE WORKLOAD POLICY (IF NOT EXISTS)? name=identifierOrText
        (CONDITIONS LEFT_PAREN workloadPolicyConditions RIGHT_PAREN)?
        (ACTIONS LEFT_PAREN workloadPolicyActions RIGHT_PAREN)?
        properties=propertyClause?                                              #createWorkloadPolicy
    | CREATE STAGE (IF NOT EXISTS)? name=identifier properties=propertyClause?  #createStage
    ;

workloadPolicyActions
    : workloadPolicyAction (COMMA workloadPolicyAction)*
    ;

workloadPolicyAction
    : SET_SESSION_VARIABLE STRING_LITERAL
    | identifier (STRING_LITERAL)?
    ;

workloadPolicyConditions
    : workloadPolicyCondition (COMMA workloadPolicyCondition)*
    ;

workloadPolicyCondition
    : metricName=identifier comparisonOperator (number | STRING_LITERAL)
    ;

storageBackend
    : (BROKER | S3 | HDFS | LOCAL) brokerName=identifier?
        ON LOCATION STRING_LITERAL properties=propertyClause?
    ;

passwordOption
    : (PASSWORD_HISTORY (historyDefault=DEFAULT | historyValue=INTEGER_VALUE))?
        (PASSWORD_EXPIRE (expireDefault=DEFAULT | expireNever=NEVER
            | INTERVAL expireValue=INTEGER_VALUE expireTimeUnit=(DAY | HOUR | SECOND)))?
        (PASSWORD_REUSE INTERVAL (reuseDefault=DEFAULT | reuseValue=INTEGER_VALUE DAY))?
        (FAILED_LOGIN_ATTEMPTS attemptsValue=INTEGER_VALUE)?
        (PASSWORD_LOCK_TIME (lockUnbounded=UNBOUNDED
            | lockValue=INTEGER_VALUE lockTimeUint=(DAY | HOUR | SECOND)))?
        (ACCOUNT_LOCK | ACCOUNT_UNLOCK)?
    ;

functionArguments
    : DOTDOTDOT
    | dataTypeList
    | dataTypeList COMMA DOTDOTDOT
    ;

dataTypeList
    : dataType (COMMA dataType)*
    ;

supportedSetStatement
    : SET (optionWithType | optionWithoutType)
        (COMMA (optionWithType | optionWithoutType))*                   #setOptions
    | SET identifier AS DEFAULT STORAGE VAULT                           #setDefaultStorageVault
    | SET PROPERTY (FOR user=identifierOrText)? propertyItemList        #setUserProperties
    | SET statementScope? TRANSACTION
        ( transactionAccessMode
        | isolationLevel
        | transactionAccessMode COMMA isolationLevel
        | isolationLevel COMMA transactionAccessMode)                   #setTransaction
    ;

optionWithType
    : statementScope identifier EQ (expression | DEFAULT)   #setVariableWithType
    ;

optionWithoutType
    : NAMES EQ expression                                               #setNames
    | (CHAR SET | CHARSET) (charsetName=identifierOrText | DEFAULT)     #setCharset
    | NAMES (charsetName=identifierOrText | DEFAULT)
        (COLLATE collateName=identifierOrText | DEFAULT)?               #setCollate
    | PASSWORD (FOR userIdentify)? EQ (pwd=STRING_LITERAL
        | (isPlain=PASSWORD LEFT_PAREN pwd=STRING_LITERAL RIGHT_PAREN)) #setPassword
    | LDAP_ADMIN_PASSWORD EQ (pwd=STRING_LITERAL
        | (PASSWORD LEFT_PAREN pwd=STRING_LITERAL RIGHT_PAREN))         #setLdapAdminPassword
    | variable                                                          #setVariableWithoutType
    ;

variable
    : (DOUBLEATSIGN (statementScope DOT)?)? identifier EQ (expression | DEFAULT) #setSystemVariable
    | ATSIGN identifier EQ expression #setUserVariable
    ;

transactionAccessMode
    : READ (ONLY | WRITE)
    ;

isolationLevel
    : ISOLATION LEVEL ((READ UNCOMMITTED) | (READ COMMITTED) | (REPEATABLE READ) | (SERIALIZABLE))
    ;

supportedUnsetStatement
    : UNSET statementScope? VARIABLE (ALL | identifier)
    | UNSET DEFAULT STORAGE VAULT
    ;

supportedUseStatement
     : SWITCH catalog=identifier                                                      #switchCatalog
     | USE (catalog=identifier DOT)? database=identifier                              #useDatabase
     ;

unsupportedUseStatement
    : USE ((catalog=identifier DOT)? database=identifier)? ATSIGN cluster=identifier #useCloudCluster
    ;

unsupportedDmlStatement
    : TRUNCATE TABLE multipartIdentifier specifiedPartition?  FORCE?                 #truncateTable
    | COPY INTO name=multipartIdentifier columns=identifierList? FROM
        (stageAndPattern | (LEFT_PAREN SELECT selectColumnClause
            FROM stageAndPattern whereClause? RIGHT_PAREN))
        properties=propertyClause?                                                  #copyInto
    ;

stageAndPattern
    : ATSIGN (stage=identifier | TILDE)
        (LEFT_PAREN pattern=STRING_LITERAL RIGHT_PAREN)?
    ;

unsupportedKillStatement
    : KILL (CONNECTION)? INTEGER_VALUE              #killConnection
    | KILL QUERY (INTEGER_VALUE | STRING_LITERAL)   #killQuery
    ;

supportedDescribeStatement
    : explainCommand FUNCTION tvfName=identifier LEFT_PAREN
        (properties=propertyItemList)? RIGHT_PAREN tableAlias   #describeTableValuedFunction
    | explainCommand multipartIdentifier ALL                    #describeTableAll
    | explainCommand multipartIdentifier specifiedPartition?    #describeTable
    ;

constraint
    : PRIMARY KEY slots=identifierList
    | UNIQUE slots=identifierList
    | FOREIGN KEY slots=identifierList
        REFERENCES referenceTable=multipartIdentifier
        referencedSlots=identifierList
    ;

partitionSpec
    : TEMPORARY? (PARTITION | PARTITIONS) partitions=identifierList
    | TEMPORARY? PARTITION partition=errorCapturingIdentifier
	| (PARTITION | PARTITIONS) LEFT_PAREN ASTERISK RIGHT_PAREN // for auto detect partition in overwriting
	// TODO: support analyze external table partition spec https://github.com/apache/doris/pull/24154
	// | PARTITIONS WITH RECENT
    ;

partitionTable
    : ((autoPartition=AUTO)? PARTITION BY (RANGE | LIST)? partitionList=identityOrFunctionList
       (LEFT_PAREN (partitions=partitionsDef)? RIGHT_PAREN))
    ;

identityOrFunctionList
    : LEFT_PAREN identityOrFunction (COMMA partitions+=identityOrFunction)* RIGHT_PAREN
    ;

identityOrFunction
    : (identifier | functionCallExpression)
    ;

dataDesc
    : ((WITH)? mergeType)? DATA INFILE LEFT_PAREN filePaths+=STRING_LITERAL (COMMA filePath+=STRING_LITERAL)* RIGHT_PAREN
        INTO TABLE targetTableName=identifier
        (partitionSpec)?
        (COLUMNS TERMINATED BY comma=STRING_LITERAL)?
        (LINES TERMINATED BY separator=STRING_LITERAL)?
        (FORMAT AS format=identifierOrText)?
        (COMPRESS_TYPE AS compressType=identifierOrText)?
        (columns=identifierList)?
        (columnsFromPath=colFromPath)?
        (columnMapping=colMappingList)?
        (preFilter=preFilterClause)?
        (where=whereClause)?
        (deleteOn=deleteOnClause)?
        (sequenceColumn=sequenceColClause)?
        (propertyClause)?
    | ((WITH)? mergeType)? DATA FROM TABLE sourceTableName=identifier
        INTO TABLE targetTableName=identifier
        (PARTITION partition=identifierList)?
        (columnMapping=colMappingList)?
        (where=whereClause)?
        (deleteOn=deleteOnClause)?
        (propertyClause)?
    ;

// -----------------Command accessories-----------------
statementScope
    : (GLOBAL | SESSION | LOCAL)
    ;
    
buildMode
    : BUILD (IMMEDIATE | DEFERRED)
    ;

refreshTrigger
    : ON MANUAL
    | ON SCHEDULE refreshSchedule
    | ON COMMIT
    ;

refreshSchedule
    : EVERY INTEGER_VALUE refreshUnit = identifier (STARTS STRING_LITERAL)?
    ;

refreshMethod
    : COMPLETE | AUTO
    ;

mvPartition
    : partitionKey = identifier
    | partitionExpr = functionCallExpression
    ;

identifierOrText
    : identifier
    | STRING_LITERAL
    ;

identifierOrTextOrAsterisk
    : identifier
    | STRING_LITERAL
    | ASTERISK
    ;

multipartIdentifierOrAsterisk
    : parts+=identifierOrAsterisk (DOT parts+=identifierOrAsterisk)*
    ;

identifierOrAsterisk
    : identifierOrText
    | ASTERISK
    ;

userIdentify
    : user=identifierOrText (ATSIGN (host=identifierOrText
        | LEFT_PAREN host=identifierOrText RIGHT_PAREN))?
    ;

grantUserIdentify
    : userIdentify (IDENTIFIED BY PASSWORD? STRING_LITERAL)?
    ;

explain
    : explainCommand planType?
          level=(VERBOSE | TREE | GRAPH | PLAN | DUMP)?
          PROCESS?
    ;

explainCommand
    : EXPLAIN
    | DESC
    | DESCRIBE
    ;

planType
    : PARSED
    | ANALYZED
    | REWRITTEN | LOGICAL  // same type
    | OPTIMIZED | PHYSICAL   // same type
    | SHAPE
    | MEMO
    | DISTRIBUTED
    | ALL // default type
    ;

replayCommand
    : PLAN REPLAYER replayType;

replayType
    : DUMP query
    | PLAY filePath=STRING_LITERAL;

mergeType
    : APPEND
    | DELETE
    | MERGE
    ;

preFilterClause
    : PRECEDING FILTER expression
    ;

deleteOnClause
    : DELETE ON expression
    ;

sequenceColClause
    : ORDER BY identifier
    ;

colFromPath
    : COLUMNS FROM PATH AS identifierList
    ;

colMappingList
    : SET LEFT_PAREN mappingSet+=mappingExpr (COMMA mappingSet+=mappingExpr)* RIGHT_PAREN
    ;

mappingExpr
    : (mappingCol=identifier EQ expression)
    ;

withRemoteStorageSystem
    : resourceDesc
    | WITH S3 LEFT_PAREN
        brokerProperties=propertyItemList
        RIGHT_PAREN
    | WITH HDFS LEFT_PAREN
        brokerProperties=propertyItemList
        RIGHT_PAREN
    | WITH LOCAL LEFT_PAREN
        brokerProperties=propertyItemList
        RIGHT_PAREN
    | WITH BROKER brokerName=identifierOrText
        (LEFT_PAREN
        brokerProperties=propertyItemList
        RIGHT_PAREN)?
    ;

resourceDesc
    : WITH RESOURCE resourceName=identifierOrText (LEFT_PAREN propertyItemList RIGHT_PAREN)?
    ;

mysqlDataDesc
    : DATA LOCAL?
        INFILE filePath=STRING_LITERAL
        INTO TABLE tableName=multipartIdentifier
        (PARTITION partition=identifierList)?
        (COLUMNS TERMINATED BY comma=STRING_LITERAL)?
        (LINES TERMINATED BY separator=STRING_LITERAL)?
        (skipLines)?
        (columns=identifierList)?
        (colMappingList)?
        (propertyClause)?
    ;

skipLines : IGNORE lines=INTEGER_VALUE LINES | IGNORE lines=INTEGER_VALUE ROWS ;

//  -----------------Query-----------------
// add queryOrganization for parse (q1) union (q2) union (q3) order by keys, otherwise 'order' will be recognized to be
// identifier.

outFileClause
    : INTO OUTFILE filePath=constant
        (FORMAT AS format=identifier)?
        (propertyClause)?
    ;

query
    : cte? queryTerm queryOrganization
    ;

queryTerm
    : queryPrimary                                                         #queryTermDefault
    | left=queryTerm operator=INTERSECT setQuantifier? right=queryTerm     #setOperation
    | left=queryTerm operator=(UNION | EXCEPT | MINUS)
      setQuantifier? right=queryTerm                                       #setOperation
    ;

setQuantifier
    : DISTINCT
    | ALL
    ;

queryPrimary
    : querySpecification                                                   #queryPrimaryDefault
    | LEFT_PAREN query RIGHT_PAREN                                         #subquery
    | inlineTable                                                          #valuesTable
    ;

querySpecification
    : selectClause
      intoClause?
      fromClause?
      whereClause?
      aggClause?
      havingClause?
      qualifyClause?
      {doris_legacy_SQL_syntax}? queryOrganization                         #regularQuerySpecification
    ;

cte
    : WITH aliasQuery (COMMA aliasQuery)*
    ;

aliasQuery
    : identifier columnAliases? AS LEFT_PAREN query RIGHT_PAREN
    ;

columnAliases
    : LEFT_PAREN identifier (COMMA identifier)* RIGHT_PAREN
    ;

selectClause
    : SELECT (DISTINCT|ALL)? selectColumnClause
    ;

selectColumnClause
    : namedExpressionSeq
    ;

whereClause
    : WHERE booleanExpression
    ;

fromClause
    : FROM relations
    ;

// For PL-SQL
intoClause
    : bulkCollectClause? INTO (tableRow | identifier) (COMMA (tableRow | identifier))*
    ;

bulkCollectClause :
       BULK COLLECT
     ;

tableRow :
      identifier LEFT_PAREN INTEGER_VALUE RIGHT_PAREN
    ;

relations
    : relation (COMMA relation)*
    ;

relation
    : relationPrimary joinRelation*
    ;

joinRelation
    : (joinType) JOIN distributeType? right=relationPrimary joinCriteria?
    ;

// Just like `opt_plan_hints` in legacy CUP parser.
distributeType
    : LEFT_BRACKET identifier RIGHT_BRACKET                           #bracketDistributeType
    | HINT_START identifier HINT_END                                  #commentDistributeType
    ;

relationHint
    : LEFT_BRACKET identifier (COMMA identifier)* RIGHT_BRACKET       #bracketRelationHint
    | HINT_START identifier (COMMA identifier)* HINT_END              #commentRelationHint
    ;

aggClause
    : GROUP BY groupingElement
    ;

groupingElement
    : ROLLUP LEFT_PAREN (expression (COMMA expression)*)? RIGHT_PAREN
    | CUBE LEFT_PAREN (expression (COMMA expression)*)? RIGHT_PAREN
    | GROUPING SETS LEFT_PAREN groupingSet (COMMA groupingSet)* RIGHT_PAREN
    | expression (COMMA expression)*
    ;

groupingSet
    : LEFT_PAREN (expression (COMMA expression)*)? RIGHT_PAREN
    ;

havingClause
    : HAVING booleanExpression
    ;

qualifyClause
    : QUALIFY booleanExpression
    ;

selectHint: hintStatements+=hintStatement (COMMA? hintStatements+=hintStatement)* HINT_END;

hintStatement
    : hintName=identifier (LEFT_PAREN parameters+=hintAssignment (COMMA? parameters+=hintAssignment)* RIGHT_PAREN)?
    | (USE_MV | NO_USE_MV) (LEFT_PAREN tableList+=multipartIdentifier (COMMA tableList+=multipartIdentifier)* RIGHT_PAREN)?
    ;

hintAssignment
    : key=identifierOrText (EQ (constantValue=constant | identifierValue=identifier))?
    | constant
    ;

updateAssignment
    : col=multipartIdentifier EQ (expression | DEFAULT)
    ;

updateAssignmentSeq
    : assignments+=updateAssignment (COMMA assignments+=updateAssignment)*
    ;

lateralView
    : LATERAL VIEW functionName=identifier LEFT_PAREN (expression (COMMA expression)*)? RIGHT_PAREN
      tableName=identifier AS columnNames+=identifier (COMMA columnNames+=identifier)*
    ;

queryOrganization
    : sortClause? limitClause?
    ;

sortClause
    : ORDER BY sortItem (COMMA sortItem)*
    ;

sortItem
    :  expression ordering = (ASC | DESC)? (NULLS (FIRST | LAST))?
    ;

limitClause
    : (LIMIT limit=INTEGER_VALUE)
    | (LIMIT limit=INTEGER_VALUE OFFSET offset=INTEGER_VALUE)
    | (LIMIT offset=INTEGER_VALUE COMMA limit=INTEGER_VALUE)
    ;

partitionClause
    : PARTITION BY expression (COMMA expression)*
    ;

joinType
    : INNER?
    | CROSS
    | LEFT OUTER?
    | RIGHT OUTER?
    | FULL OUTER?
    | LEFT SEMI
    | RIGHT SEMI
    | LEFT ANTI
    | RIGHT ANTI
    ;

joinCriteria
    : ON booleanExpression
    | USING identifierList
    ;

identifierList
    : LEFT_PAREN identifierSeq RIGHT_PAREN
    ;

identifierSeq
    : ident+=errorCapturingIdentifier (COMMA ident+=errorCapturingIdentifier)*
    ;

optScanParams
    : ATSIGN funcName=identifier LEFT_PAREN (properties=propertyItemList)? RIGHT_PAREN
    ;

relationPrimary
    : multipartIdentifier optScanParams? materializedViewName? tableSnapshot? specifiedPartition?
       tabletList? tableAlias sample? relationHint? lateralView*                           #tableName
    | LEFT_PAREN query RIGHT_PAREN tableAlias lateralView*                                 #aliasedQuery
    | tvfName=identifier LEFT_PAREN
      (properties=propertyItemList)?
      RIGHT_PAREN tableAlias                                                               #tableValuedFunction
    | LEFT_PAREN relations RIGHT_PAREN                                                     #relationList
    ;

materializedViewName
    : INDEX indexName=identifier
    ;

propertyClause
    : PROPERTIES LEFT_PAREN fileProperties=propertyItemList RIGHT_PAREN
    ;

propertyItemList
    : properties+=propertyItem (COMMA properties+=propertyItem)*
    ;

propertyItem
    : key=propertyKey EQ value=propertyValue
    ;

propertyKey : identifier | constant ;

propertyValue : identifier | constant ;

tableAlias
    : (AS? strictIdentifier identifierList?)?
    ;

multipartIdentifier
    : parts+=errorCapturingIdentifier (DOT parts+=errorCapturingIdentifier)*
    ;

// ----------------Create Table Fields----------
simpleColumnDefs
    : cols+=simpleColumnDef (COMMA cols+=simpleColumnDef)*
    ;

simpleColumnDef
    : colName=identifier (COMMENT comment=STRING_LITERAL)?
    ;

columnDefs
    : cols+=columnDef (COMMA cols+=columnDef)*
    ;

columnDef
    : colName=identifier type=dataType
        KEY?
        (aggType=aggTypeDef)?
        ((GENERATED ALWAYS)? AS LEFT_PAREN generatedExpr=expression RIGHT_PAREN)?
        ((NOT)? nullable=NULL)?
        (AUTO_INCREMENT (LEFT_PAREN autoIncInitValue=number RIGHT_PAREN)?)?
        (DEFAULT (nullValue=NULL | SUBTRACT? INTEGER_VALUE | SUBTRACT? DECIMAL_VALUE | PI | E | BITMAP_EMPTY | stringValue=STRING_LITERAL
           | CURRENT_DATE | defaultTimestamp=CURRENT_TIMESTAMP (LEFT_PAREN defaultValuePrecision=number RIGHT_PAREN)?))?
        (ON UPDATE CURRENT_TIMESTAMP (LEFT_PAREN onUpdateValuePrecision=number RIGHT_PAREN)?)?
        (COMMENT comment=STRING_LITERAL)?
    ;

indexDefs
    : indexes+=indexDef (COMMA indexes+=indexDef)*
    ;

indexDef
    : INDEX (ifNotExists=IF NOT EXISTS)? indexName=identifier cols=identifierList (USING indexType=(BITMAP | INVERTED | NGRAM_BF))? (PROPERTIES LEFT_PAREN properties=propertyItemList RIGHT_PAREN)? (COMMENT comment=STRING_LITERAL)?
    ;

partitionsDef
    : partitions+=partitionDef (COMMA partitions+=partitionDef)*
    ;

partitionDef
    : (lessThanPartitionDef | fixedPartitionDef | stepPartitionDef | inPartitionDef) (LEFT_PAREN partitionProperties=propertyItemList RIGHT_PAREN)?
    ;

lessThanPartitionDef
    : PARTITION (IF NOT EXISTS)? partitionName=identifier VALUES LESS THAN (MAXVALUE | partitionValueList)
    ;

fixedPartitionDef
    : PARTITION (IF NOT EXISTS)? partitionName=identifier VALUES LEFT_BRACKET lower=partitionValueList COMMA upper=partitionValueList RIGHT_PAREN
    ;

stepPartitionDef
    : FROM from=partitionValueList TO to=partitionValueList INTERVAL unitsAmount=INTEGER_VALUE unit=unitIdentifier?
    ;

inPartitionDef
    : PARTITION (IF NOT EXISTS)? partitionName=identifier (VALUES IN ((LEFT_PAREN partitionValueLists+=partitionValueList
        (COMMA partitionValueLists+=partitionValueList)* RIGHT_PAREN) | constants=partitionValueList))?
    ;

partitionValueList
    : LEFT_PAREN values+=partitionValueDef (COMMA values+=partitionValueDef)* RIGHT_PAREN
    ;

partitionValueDef
    : SUBTRACT? INTEGER_VALUE | STRING_LITERAL | MAXVALUE | NULL
    ;

rollupDefs
    : rollups+=rollupDef (COMMA rollups+=rollupDef)*
    ;

rollupDef
    : rollupName=identifier rollupCols=identifierList (DUPLICATE KEY dupKeys=identifierList)? properties=propertyClause?
    ;

aggTypeDef
    : MAX | MIN | SUM | REPLACE | REPLACE_IF_NOT_NULL | HLL_UNION | BITMAP_UNION | QUANTILE_UNION | GENERIC
    ;

tabletList
    : TABLET LEFT_PAREN tabletIdList+=INTEGER_VALUE (COMMA tabletIdList+=INTEGER_VALUE)*  RIGHT_PAREN
    ;


inlineTable
    : VALUES rowConstructor (COMMA rowConstructor)*
    ;

// -----------------Expression-----------------
namedExpression
    : expression (AS? (identifierOrText))?
    ;

namedExpressionSeq
    : namedExpression (COMMA namedExpression)*
    ;

expression
    : booleanExpression
    | lambdaExpression
    ;

lambdaExpression
    : args+=errorCapturingIdentifier ARROW body=booleanExpression
    | LEFT_PAREN
        args+=errorCapturingIdentifier (COMMA args+=errorCapturingIdentifier)+
      RIGHT_PAREN
        ARROW body=booleanExpression
    ;

booleanExpression
    : LOGICALNOT booleanExpression                                                  #logicalNot
    | EXISTS LEFT_PAREN query RIGHT_PAREN                                           #exist
    | (ISNULL | IS_NULL_PRED) LEFT_PAREN valueExpression RIGHT_PAREN                #isnull
    | IS_NOT_NULL_PRED LEFT_PAREN valueExpression RIGHT_PAREN                       #is_not_null_pred
    | valueExpression predicate?                                                    #predicated
    | NOT booleanExpression                                                         #logicalNot
    | left=booleanExpression operator=(AND | LOGICALAND) right=booleanExpression    #logicalBinary
    | left=booleanExpression operator=XOR right=booleanExpression                   #logicalBinary
    | left=booleanExpression operator=OR right=booleanExpression                    #logicalBinary
    | left=booleanExpression operator=DOUBLEPIPES right=booleanExpression           #doublePipes
    ;

rowConstructor
    : LEFT_PAREN (rowConstructorItem (COMMA rowConstructorItem)*)? RIGHT_PAREN
    ;

rowConstructorItem
    : constant // duplicate constant rule for improve the parse of `insert into tbl values`
    | DEFAULT
    | namedExpression
    ;

predicate
    : NOT? kind=BETWEEN lower=valueExpression AND upper=valueExpression
    | NOT? kind=(LIKE | REGEXP | RLIKE) pattern=valueExpression
    | NOT? kind=(MATCH | MATCH_ANY | MATCH_ALL | MATCH_PHRASE | MATCH_PHRASE_PREFIX | MATCH_REGEXP | MATCH_PHRASE_EDGE) pattern=valueExpression
    | NOT? kind=IN LEFT_PAREN query RIGHT_PAREN
    | NOT? kind=IN LEFT_PAREN expression (COMMA expression)* RIGHT_PAREN
    | IS NOT? kind=NULL
    | IS NOT? kind=(TRUE | FALSE)
    ;

valueExpression
    : primaryExpression                                                                      #valueExpressionDefault
    | operator=(SUBTRACT | PLUS | TILDE) valueExpression                                     #arithmeticUnary
    // split arithmeticBinary from 1 to 5 due to they have different operator precedence
    | left=valueExpression operator=HAT right=valueExpression                                #arithmeticBinary
    | left=valueExpression operator=(ASTERISK | SLASH | MOD | DIV) right=valueExpression     #arithmeticBinary
    | left=valueExpression operator=(PLUS | SUBTRACT) right=valueExpression                  #arithmeticBinary
    | left=valueExpression operator=AMPERSAND right=valueExpression                          #arithmeticBinary
    | left=valueExpression operator=PIPE right=valueExpression                               #arithmeticBinary
    | left=valueExpression comparisonOperator right=valueExpression                          #comparison
    ;

primaryExpression
    : name=CURRENT_DATE                                                                        #currentDate
    | name=CURRENT_TIME                                                                        #currentTime
    | name=CURRENT_TIMESTAMP                                                                   #currentTimestamp
    | name=LOCALTIME                                                                           #localTime
    | name=LOCALTIMESTAMP                                                                      #localTimestamp
    | name=CURRENT_USER                                                                        #currentUser
    | name=SESSION_USER                                                                        #sessionUser
    | CASE whenClause+ (ELSE elseExpression=expression)? END                                   #searchedCase
    | CASE value=expression whenClause+ (ELSE elseExpression=expression)? END                  #simpleCase
    | name=CAST LEFT_PAREN expression AS castDataType RIGHT_PAREN                              #cast
    | constant                                                                                 #constantDefault
    | interval                                                                                 #intervalLiteral
    | ASTERISK (exceptOrReplace)*                                                              #star
    | qualifiedName DOT ASTERISK (exceptOrReplace)*                                            #star
    | CHAR LEFT_PAREN
                arguments+=expression (COMMA arguments+=expression)*
                (USING charSet=identifierOrText)?
          RIGHT_PAREN                                                                          #charFunction
    | CONVERT LEFT_PAREN argument=expression USING charSet=identifierOrText RIGHT_PAREN        #convertCharSet
    | CONVERT LEFT_PAREN argument=expression COMMA castDataType RIGHT_PAREN                    #convertType
    | functionCallExpression                                                                   #functionCall
    | value=primaryExpression LEFT_BRACKET index=valueExpression RIGHT_BRACKET                 #elementAt
    | value=primaryExpression LEFT_BRACKET begin=valueExpression
      COLON (end=valueExpression)? RIGHT_BRACKET                                               #arraySlice
    | LEFT_PAREN query RIGHT_PAREN                                                             #subqueryExpression
    | ATSIGN identifierOrText                                                                  #userVariable
    | DOUBLEATSIGN (kind=(GLOBAL | SESSION) DOT)? identifier                                   #systemVariable
    | BINARY? identifier                                                                       #columnReference
    | base=primaryExpression DOT fieldName=identifier                                          #dereference
    | LEFT_PAREN expression RIGHT_PAREN                                                        #parenthesizedExpression
    | KEY (dbName=identifier DOT)? keyName=identifier                                          #encryptKey
    | EXTRACT LEFT_PAREN field=identifier FROM (DATE | TIMESTAMP)?
      source=valueExpression RIGHT_PAREN                                                       #extract
    | primaryExpression COLLATE (identifier | STRING_LITERAL | DEFAULT)                        #collate
    ;

exceptOrReplace
    : EXCEPT  LEFT_PAREN namedExpressionSeq RIGHT_PAREN                                  #except
    | REPLACE LEFT_PAREN namedExpressionSeq RIGHT_PAREN                                  #replace
    ;

castDataType
    : dataType
    |(SIGNED|UNSIGNED) (INT|INTEGER)?
    ;

functionCallExpression
    : functionIdentifier
              LEFT_PAREN (
                  (DISTINCT|ALL)?
                  arguments+=expression (COMMA arguments+=expression)*
                  (ORDER BY sortItem (COMMA sortItem)*)?
              )? RIGHT_PAREN
            (OVER windowSpec)?
    ;

functionIdentifier
    : (dbName=identifier DOT)? functionNameIdentifier
    ;

functionNameIdentifier
    : identifier
    | ADD
    | CONNECTION_ID
    | CURRENT_CATALOG
    | CURRENT_USER
    | DATABASE
    | IF
    | LEFT
    | LIKE
    | PASSWORD
    | REGEXP
    | RIGHT
    | SCHEMA
    | SESSION_USER
    | TRIM
    | USER
    ;

windowSpec
    // todo: name for windowRef; we haven't support it
    // : name=identifier
    // | LEFT_PAREN name=identifier RIGHT_PAREN
    : LEFT_PAREN
        partitionClause?
        sortClause?
        windowFrame?
        RIGHT_PAREN
    ;

windowFrame
    : frameUnits start=frameBoundary
    | frameUnits BETWEEN start=frameBoundary AND end=frameBoundary
    ;

frameUnits
    : ROWS
    | RANGE
    ;

frameBoundary
    : UNBOUNDED boundType=(PRECEDING | FOLLOWING)
    | boundType=CURRENT ROW
    | expression boundType=(PRECEDING | FOLLOWING)
    ;

qualifiedName
    : identifier (DOT identifier)*
    ;

specifiedPartition
    : TEMPORARY? PARTITION (identifier | identifierList)
    | TEMPORARY? PARTITIONS identifierList
    ;

constant
    : NULL                                                                                     #nullLiteral
    | type=(DATE | DATEV1 | DATEV2 | TIMESTAMP) STRING_LITERAL                                 #typeConstructor
    | number                                                                                   #numericLiteral
    | booleanValue                                                                             #booleanLiteral
    | BINARY? STRING_LITERAL                                                                   #stringLiteral
    | LEFT_BRACKET (items+=constant)? (COMMA items+=constant)* RIGHT_BRACKET                   #arrayLiteral
    | LEFT_BRACE (items+=constant COLON items+=constant)?
       (COMMA items+=constant COLON items+=constant)* RIGHT_BRACE                              #mapLiteral
    | LEFT_BRACE items+=constant (COMMA items+=constant)* RIGHT_BRACE                          #structLiteral
    | PLACEHOLDER                                                                              #placeholder
    ;

comparisonOperator
    : EQ | NEQ | LT | LTE | GT | GTE | NSEQ
    ;

booleanValue
    : TRUE | FALSE
    ;

whenClause
    : WHEN condition=expression THEN result=expression
    ;

interval
    : INTERVAL value=expression unit=unitIdentifier
    ;

unitIdentifier
	: YEAR | QUARTER | MONTH | WEEK | DAY | HOUR | MINUTE | SECOND
    ;

dataTypeWithNullable
    : dataType ((NOT)? NULL)?
    ;

dataType
    : complex=ARRAY LT dataType GT                                  #complexDataType
    | complex=MAP LT dataType COMMA dataType GT                     #complexDataType
    | complex=STRUCT LT complexColTypeList GT                       #complexDataType
    | AGG_STATE LT functionNameIdentifier
        LEFT_PAREN dataTypes+=dataTypeWithNullable
        (COMMA dataTypes+=dataTypeWithNullable)* RIGHT_PAREN GT     #aggStateDataType
    | primitiveColType (LEFT_PAREN (INTEGER_VALUE | ASTERISK)
      (COMMA INTEGER_VALUE)* RIGHT_PAREN)?                          #primitiveDataType
    ;

primitiveColType
    : type=TINYINT
    | type=SMALLINT
    | type=(INT | INTEGER)
    | type=BIGINT
    | type=LARGEINT
    | type=BOOLEAN
    | type=FLOAT
    | type=DOUBLE
    | type=DATE
    | type=DATETIME
    | type=TIME
    | type=DATEV2
    | type=DATETIMEV2
    | type=DATEV1
    | type=DATETIMEV1
    | type=BITMAP
    | type=QUANTILE_STATE
    | type=HLL
    | type=AGG_STATE
    | type=STRING
    | type=JSON
    | type=JSONB
    | type=TEXT
    | type=VARCHAR
    | type=CHAR
    | type=DECIMAL
    | type=DECIMALV2
    | type=DECIMALV3
    | type=IPV4
    | type=IPV6
    | type=VARIANT
    | type=ALL
    ;

complexColTypeList
    : complexColType (COMMA complexColType)*
    ;

complexColType
    : identifier COLON dataType commentSpec?
    ;

commentSpec
    : COMMENT STRING_LITERAL
    ;

sample
    : TABLESAMPLE LEFT_PAREN sampleMethod? RIGHT_PAREN (REPEATABLE seed=INTEGER_VALUE)?
    ;

sampleMethod
    : percentage=INTEGER_VALUE PERCENT                              #sampleByPercentile
    | INTEGER_VALUE ROWS                                            #sampleByRows
    ;

tableSnapshot
    : FOR VERSION AS OF version=INTEGER_VALUE
    | FOR TIME AS OF time=STRING_LITERAL
    ;

// this rule is used for explicitly capturing wrong identifiers such as test-table, which should actually be `test-table`
// replace identifier with errorCapturingIdentifier where the immediate follow symbol is not an expression, otherwise
// valid expressions such as "a-b" can be recognized as an identifier
errorCapturingIdentifier
    : identifier errorCapturingIdentifierExtra
    ;

// extra left-factoring grammar
errorCapturingIdentifierExtra
    : (SUBTRACT identifier)+ #errorIdent
    |                        #realIdent
    ;

identifier
    : strictIdentifier
    ;

strictIdentifier
    : IDENTIFIER              #unquotedIdentifier
    | quotedIdentifier        #quotedIdentifierAlternative
    | nonReserved             #unquotedIdentifier
    ;

quotedIdentifier
    : BACKQUOTED_IDENTIFIER
    ;

number
    : SUBTRACT? INTEGER_VALUE                    #integerLiteral
    | SUBTRACT? (EXPONENT_VALUE | DECIMAL_VALUE) #decimalLiteral
    ;

// there are 1 kinds of keywords in Doris.
// - Non-reserved keywords:
//     normal version of non-reserved keywords.
// The non-reserved keywords are listed in `nonReserved`.
// TODO: need to stay consistent with the legacy
nonReserved
//--DEFAULT-NON-RESERVED-START
    : ACTIONS
    | AFTER
    | AGG_STATE
    | AGGREGATE
    | ALIAS
    | ALWAYS
    | ANALYZED
    | ARRAY
    | AT
    | AUTHORS
    | AUTO_INCREMENT
    | BACKENDS
    | BACKUP
    | BEGIN
    | BELONG
    | BIN
    | BITAND
    | BITMAP
    | BITMAP_EMPTY
    | BITMAP_UNION
    | BITOR
    | BITXOR
    | BLOB
    | BOOLEAN
    | BRIEF
    | BROKER
    | BUCKETS
    | BUILD
    | BUILTIN
    | BULK
    | CACHE
    | CACHED
    | CALL
    | CATALOG
    | CATALOGS
    | CHAIN
    | CHAR
    | CHARSET
    | CHECK
    | CLUSTER
    | CLUSTERS
    | COLLATION
    | COLLECT
    | COLOCATE
    | COLUMNS
    | COMMENT
    | COMMENT_START
    | COMMIT
    | COMMITTED
    | COMPACT
    | COMPLETE
    | COMPRESS_TYPE
    | COMPUTE
    | CONDITIONS
    | CONFIG
    | CONNECTION
    | CONNECTION_ID
    | CONSISTENT
    | CONSTRAINTS
    | CONVERT
    | CONVERT_LSC
    | COPY
    | COUNT
    | CREATION
    | CRON
    | CURRENT_CATALOG
    | CURRENT_DATE
    | CURRENT_TIME
    | CURRENT_TIMESTAMP
    | CURRENT_USER
    | DATA
    | DATE
    | DATETIME
    | DATETIMEV1
    | DATETIMEV2
    | DATEV1
    | DATEV2
    | DAY
    | DECIMAL
    | DECIMALV2
    | DECIMALV3
    | DEFERRED
    | DEMAND
    | DIAGNOSE
    | DIAGNOSIS
    | DISTINCTPC
    | DISTINCTPCSA
    | DO
    | DORIS_INTERNAL_TABLE_ID
    | DUAL
    | DYNAMIC
    | E
    | ENABLE
    | ENCRYPTKEY
    | ENCRYPTKEYS
    | END
    | ENDS
    | ENGINE
    | ENGINES
    | ERRORS
    | EVENTS
    | EVERY
    | EXCLUDE
    | EXPIRED
    | EXTERNAL
    | FAILED_LOGIN_ATTEMPTS
    | FAST
    | FEATURE
    | FIELDS
    | FILE
    | FILTER
    | FIRST
    | FORMAT
    | FREE
    | FRONTENDS
    | FUNCTION
    | GENERATED
    | GENERIC
    | GLOBAL
    | GRAPH
    | GROUPING
    | GROUPS
    | HASH
    | HDFS
    | HELP
    | HINT_END
    | HINT_START
    | HISTOGRAM
    | HLL_UNION
    | HOSTNAME
    | HOTSPOT
    | HOUR
    | HUB
    | IDENTIFIED
    | IGNORE
    | IMMEDIATE
    | INCREMENTAL
    | INDEXES
    | INVERTED
    | IPV4
    | IPV6
    | IS_NOT_NULL_PRED
    | IS_NULL_PRED
    | ISNULL
    | ISOLATION
    | JOB
    | JOBS
    | JSON
    | JSONB
    | LABEL
    | LAST
    | LDAP
    | LDAP_ADMIN_PASSWORD
    | LEFT_BRACE
    | LESS
    | LEVEL
    | LINES
    | LINK
    | LOCAL
    | LOCALTIME
    | LOCALTIMESTAMP
    | LOCATION
    | LOCK
    | LOGICAL
    | MANUAL
    | MAP
    | MATCH_ALL
    | MATCH_ANY
    | MATCH_PHRASE
    | MATCH_PHRASE_EDGE
    | MATCH_PHRASE_PREFIX
    | MATCH_REGEXP
    | MATERIALIZED
    | MAX
    | MEMO
    | MERGE
    | MIGRATE
    | MIGRATIONS
    | MIN
    | MINUTE
    | MODIFY
    | MONTH
    | MTMV
    | NAME
    | NAMES
    | NEGATIVE
    | NEVER
    | NEXT
    | NGRAM_BF
    | NO
    | NON_NULLABLE
    | NULLS
    | OF
    | OFFSET
    | ONLY
    | OPEN
    | OPTIMIZED
    | PARAMETER
    | PARSED
    | PASSWORD
    | PASSWORD_EXPIRE
    | PASSWORD_HISTORY
    | PASSWORD_LOCK_TIME
    | PASSWORD_REUSE
    | PARTITIONS
    | PATH
    | PAUSE
    | PERCENT
    | PERIOD
    | PERMISSIVE
    | PHYSICAL
    | PI
    | PLAN
    | PLUGIN
    | PLUGINS
    | POLICY
    | PRIVILEGES
    | PROC
    | PROCESS
    | PROCESSLIST
    | PROFILE
    | PROPERTIES
    | PROPERTY
    | QUANTILE_STATE
	| QUANTILE_UNION
	| QUARTER
    | QUERY
    | QUOTA
    | QUALIFY
    | QUEUED
    | RANDOM
    | RECENT
    | RECOVER
    | RECYCLE
    | REFRESH
    | REPEATABLE
    | REPLACE
    | REPLACE_IF_NOT_NULL
    | REPLAYER
    | REPOSITORIES
    | REPOSITORY
    | RESOURCE
    | RESOURCES
    | RESTORE
    | RESTRICTIVE
    | RESUME
    | RETURNS
    | REWRITTEN
    | RIGHT_BRACE
    | RLIKE
    | ROLLBACK
    | ROLLUP
    | ROUTINE
    | S3
    | SAMPLE
    | SCHEDULE
    | SCHEDULER
    | SCHEMA
    | SECOND
    | SERIALIZABLE
    | SET_SESSION_VARIABLE
    | SESSION
    | SESSION_USER
    | SHAPE
    | SKEW
    | SNAPSHOT
    | SONAME
    | SPLIT
    | SQL
    | STAGE
    | STAGES
    | START
    | STARTS
    | STATS
    | STATUS
    | STOP
    | STORAGE
    | STREAM
    | STREAMING
    | STRING
    | STRUCT
    | SUM
    | TABLES
    | TASK
    | TASKS
    | TEMPORARY
    | TEXT
    | THAN
    | TIME
    | TIMESTAMP
    | TRANSACTION
    | TREE
    | TRIGGERS
    | TRUNCATE
    | TYPE
    | TYPES
    | UNCOMMITTED
    | UNLOCK
    | UNSET
    | UP
    | USER
    | VALUE
    | VARCHAR
    | VARIABLE
    | VARIABLES
    | VARIANT
    | VAULT
    | VAULTS
    | VERBOSE
    | VERSION
    | VIEW
    | VIEWS
    | WARM
    | WARNINGS
    | WEEK
    | WORK
    | YEAR
//--DEFAULT-NON-RESERVED-END
    ;<|MERGE_RESOLUTION|>--- conflicted
+++ resolved
@@ -742,15 +742,8 @@
     | ALTER TABLE name=multipartIdentifier (INDEX indexName=identifier)?
         MODIFY COLUMN columnName=identifier
         SET STATS LEFT_PAREN propertyItemList RIGHT_PAREN partitionSpec?        #alterColumnStats
-<<<<<<< HEAD
+    | SHOW INDEX STATS tableName=multipartIdentifier indexId=identifier         #showIndexStats
     | DROP STATS tableName=multipartIdentifier
-=======
-    | SHOW INDEX STATS tableName=multipartIdentifier indexId=identifier         #showIndexStats
-    ;
-
-unsupportedStatsStatement
-    : DROP STATS tableName=multipartIdentifier
->>>>>>> 7633d8c6
         columns=identifierList? partitionSpec?                                  #dropStats
     | DROP CACHED STATS tableName=multipartIdentifier                           #dropCachedStats
     | DROP EXPIRED STATS                                                        #dropExpiredStats
