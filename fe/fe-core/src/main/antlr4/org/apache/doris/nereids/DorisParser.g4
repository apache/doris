--- conflicted
+++ resolved
@@ -260,11 +260,6 @@
     | SHOW (GLOBAL | SESSION | LOCAL)? STATUS wildWhere?                            #showStatus
     | SHOW FULL? TRIGGERS ((FROM | IN) database=multipartIdentifier)? wildWhere?    #showTriggers
     | SHOW EVENTS ((FROM | IN) database=multipartIdentifier)? wildWhere?            #showEvents
-<<<<<<< HEAD
-    | SHOW PLUGINS                                                                  #showPlugins
-=======
-    | SHOW BRIEF? CREATE TABLE name=multipartIdentifier                             #showCreateTable
->>>>>>> 5a1959d1
     | SHOW CREATE VIEW name=multipartIdentifier                                     #showCreateView
     | SHOW CREATE MATERIALIZED VIEW name=multipartIdentifier                        #showMaterializedView
     | SHOW CREATE (DATABASE | SCHEMA) name=multipartIdentifier                      #showCreateDatabase
