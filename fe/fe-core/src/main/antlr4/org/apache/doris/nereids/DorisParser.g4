// Licensed to the Apache Software Foundation (ASF) under one
// or more contributor license agreements.  See the NOTICE file
// distributed with this work for additional information
// regarding copyright ownership.  The ASF licenses this file
// to you under the Apache License, Version 2.0 (the
// "License"); you may not use this file except in compliance
// with the License.  You may obtain a copy of the License at
//
//   http://www.apache.org/licenses/LICENSE-2.0
//
// Unless required by applicable law or agreed to in writing,
// software distributed under the License is distributed on an
// "AS IS" BASIS, WITHOUT WARRANTIES OR CONDITIONS OF ANY
// KIND, either express or implied.  See the License for the
// specific language governing permissions and limitations
// under the License.

// Copied from Apache Spark and modified for Apache Doris

parser grammar DorisParser;

options { tokenVocab = DorisLexer; }

@members {
    public boolean doris_legacy_SQL_syntax = true;
}

multiStatements
    : SEMICOLON* statement? (SEMICOLON+ statement)* SEMICOLON* EOF
    ;

singleStatement
    : SEMICOLON* statement? SEMICOLON* EOF
    ;

statement
    : statementBase # statementBaseAlias
    | CALL name=multipartIdentifier LEFT_PAREN (expression (COMMA expression)*)? RIGHT_PAREN #callProcedure
    | (ALTER | CREATE (OR REPLACE)? | REPLACE) (PROCEDURE | PROC) name=multipartIdentifier LEFT_PAREN .*? RIGHT_PAREN .*? #createProcedure
    | DROP (PROCEDURE | PROC) (IF EXISTS)? name=multipartIdentifier #dropProcedure
    | SHOW (PROCEDURE | FUNCTION) STATUS (LIKE pattern=valueExpression | whereClause)? #showProcedureStatus
    | SHOW CREATE PROCEDURE name=multipartIdentifier #showCreateProcedure
    // FIXME: like should be wildWhere? FRONTEND should not contain FROM backendid
    | ADMIN? SHOW type=(FRONTEND | BACKEND) CONFIG (LIKE pattern=valueExpression)? (FROM backendId=INTEGER_VALUE)? #showConfig
    ;

statementBase
    : explain? query outFileClause?     #statementDefault
    | supportedDmlStatement             #supportedDmlStatementAlias
    | supportedCreateStatement          #supportedCreateStatementAlias
    | supportedAlterStatement           #supportedAlterStatementAlias
    | materializedViewStatement         #materializedViewStatementAlias
    | supportedJobStatement             #supportedJobStatementAlias
    | constraintStatement               #constraintStatementAlias
    | supportedCleanStatement           #supportedCleanStatementAlias
    | supportedDescribeStatement        #supportedDescribeStatementAlias
    | supportedDropStatement            #supportedDropStatementAlias
    | supportedSetStatement             #supportedSetStatementAlias
    | supportedUnsetStatement           #supportedUnsetStatementAlias
    | supportedRefreshStatement         #supportedRefreshStatementAlias
    | supportedShowStatement            #supportedShowStatementAlias
    | supportedLoadStatement            #supportedLoadStatementAlias
    | supportedCancelStatement          #supportedCancelStatementAlias
    | supportedRecoverStatement         #supportedRecoverStatementAlias
    | supportedAdminStatement           #supportedAdminStatementAlias
    | supportedUseStatement             #supportedUseStatementAlias
    | supportedOtherStatement           #supportedOtherStatementAlias
    | supportedStatsStatement           #supportedStatsStatementAlias
    | unsupportedStatement              #unsupported
    ;

unsupportedStatement
    : unsupportedUseStatement
    | unsupportedDmlStatement
    | unsupportedKillStatement
    | unsupportedCreateStatement
    | unsupportedDropStatement
    | unsupportedStatsStatement
    | unsupportedAlterStatement
    | unsupportedGrantRevokeStatement
    | unsupportedAdminStatement
    | unsupportedTransactionStatement
    | unsupportedCancelStatement
    | unsupportedCleanStatement
    | unsupportedRefreshStatement
    | unsupportedLoadStatement
    | unsupportedShowStatement
    | unsupportedOtherStatement
    ;

materializedViewStatement
    : CREATE MATERIALIZED VIEW (IF NOT EXISTS)? mvName=multipartIdentifier
        (LEFT_PAREN cols=simpleColumnDefs RIGHT_PAREN)? buildMode?
        (REFRESH refreshMethod? refreshTrigger?)?
        ((DUPLICATE)? KEY keys=identifierList)?
        (COMMENT STRING_LITERAL)?
        (PARTITION BY LEFT_PAREN mvPartition RIGHT_PAREN)?
        (DISTRIBUTED BY (HASH hashKeys=identifierList | RANDOM)
        (BUCKETS (INTEGER_VALUE | AUTO))?)?
        propertyClause?
        AS query                                                                                #createMTMV
    | REFRESH MATERIALIZED VIEW mvName=multipartIdentifier (partitionSpec | COMPLETE | AUTO)    #refreshMTMV
    | ALTER MATERIALIZED VIEW mvName=multipartIdentifier ((RENAME newName=identifier)
        | (REFRESH (refreshMethod | refreshTrigger | refreshMethod refreshTrigger))
        | REPLACE WITH MATERIALIZED VIEW newName=identifier propertyClause?
        | (SET  LEFT_PAREN fileProperties=propertyItemList RIGHT_PAREN))                        #alterMTMV
    | DROP MATERIALIZED VIEW (IF EXISTS)? mvName=multipartIdentifier
        (ON tableName=multipartIdentifier)?                                                     #dropMTMV
    | PAUSE MATERIALIZED VIEW JOB ON mvName=multipartIdentifier                                 #pauseMTMV
    | RESUME MATERIALIZED VIEW JOB ON mvName=multipartIdentifier                                #resumeMTMV
    | CANCEL MATERIALIZED VIEW TASK taskId=INTEGER_VALUE ON mvName=multipartIdentifier          #cancelMTMVTask
    | SHOW CREATE MATERIALIZED VIEW mvName=multipartIdentifier                                  #showCreateMTMV
    ;
supportedJobStatement
    : CREATE JOB label=multipartIdentifier ON SCHEDULE
        (
            (EVERY timeInterval=INTEGER_VALUE timeUnit=identifier
            (STARTS (startTime=STRING_LITERAL | CURRENT_TIMESTAMP))?
            (ENDS endsTime=STRING_LITERAL)?)
            |
            (AT (atTime=STRING_LITERAL | CURRENT_TIMESTAMP)))
        commentSpec?
        DO supportedDmlStatement                                                               #createScheduledJob
   | PAUSE JOB wildWhere?                                                                      #pauseJob
   | DROP JOB (IF EXISTS)? wildWhere?                                                          #dropJob
   | RESUME JOB wildWhere?                                                                     #resumeJob
   | CANCEL TASK wildWhere?                                                                    #cancelJobTask
   ;
constraintStatement
    : ALTER TABLE table=multipartIdentifier
        ADD CONSTRAINT constraintName=errorCapturingIdentifier
        constraint                                                        #addConstraint
    | ALTER TABLE table=multipartIdentifier
        DROP CONSTRAINT constraintName=errorCapturingIdentifier           #dropConstraint
    | SHOW CONSTRAINTS FROM table=multipartIdentifier                     #showConstraint
    ;

supportedDmlStatement
    : explain? cte? INSERT (INTO | OVERWRITE TABLE)
        (tableName=multipartIdentifier | DORIS_INTERNAL_TABLE_ID LEFT_PAREN tableId=INTEGER_VALUE RIGHT_PAREN)
        partitionSpec?  // partition define
        (WITH LABEL labelName=identifier)? cols=identifierList?  // label and columns define
        (LEFT_BRACKET hints=identifierSeq RIGHT_BRACKET)?  // hint define
        query                                                          #insertTable
    | explain? cte? UPDATE tableName=multipartIdentifier tableAlias
        SET updateAssignmentSeq
        fromClause?
        whereClause?                                                   #update
    | explain? cte? DELETE FROM tableName=multipartIdentifier
        partitionSpec? tableAlias
        (USING relations)?
        whereClause?                                                   #delete
    | LOAD LABEL lableName=multipartIdentifier
        LEFT_PAREN dataDescs+=dataDesc (COMMA dataDescs+=dataDesc)* RIGHT_PAREN
        (withRemoteStorageSystem)?
        propertyClause?
        (commentSpec)?                                                 #load
    | EXPORT TABLE tableName=multipartIdentifier
        (PARTITION partition=identifierList)?
        (whereClause)?
        TO filePath=STRING_LITERAL
        (propertyClause)?
        (withRemoteStorageSystem)?                                     #export
    | replayCommand                                                    #replay
    ;

supportedCreateStatement
    : CREATE (EXTERNAL | TEMPORARY)? TABLE (IF NOT EXISTS)? name=multipartIdentifier
        ((ctasCols=identifierList)? | (LEFT_PAREN columnDefs (COMMA indexDefs)? COMMA? RIGHT_PAREN))
        (ENGINE EQ engine=identifier)?
        ((AGGREGATE | UNIQUE | DUPLICATE) KEY keys=identifierList
        (CLUSTER BY clusterKeys=identifierList)?)?
        (COMMENT STRING_LITERAL)?
        (partition=partitionTable)?
        (DISTRIBUTED BY (HASH hashKeys=identifierList | RANDOM)
        (BUCKETS (INTEGER_VALUE | autoBucket=AUTO))?)?
        (ROLLUP LEFT_PAREN rollupDefs RIGHT_PAREN)?
        properties=propertyClause?
        (BROKER extProperties=propertyClause)?
        (AS query)?                                                       #createTable
    | CREATE (OR REPLACE)? VIEW (IF NOT EXISTS)? name=multipartIdentifier
        (LEFT_PAREN cols=simpleColumnDefs RIGHT_PAREN)?
        (COMMENT STRING_LITERAL)? AS query                                #createView
    | CREATE FILE name=STRING_LITERAL
        ((FROM | IN) database=identifier)? properties=propertyClause            #createFile
    | CREATE (EXTERNAL | TEMPORARY)? TABLE (IF NOT EXISTS)? name=multipartIdentifier
        LIKE existedTable=multipartIdentifier
        (WITH ROLLUP (rollupNames=identifierList)?)?                      #createTableLike
    | CREATE ROLE (IF NOT EXISTS)? name=identifier (COMMENT STRING_LITERAL)?    #createRole
    | CREATE WORKLOAD GROUP (IF NOT EXISTS)?
        name=identifierOrText properties=propertyClause?                        #createWorkloadGroup
    | CREATE CATALOG (IF NOT EXISTS)? catalogName=identifier
        (WITH RESOURCE resourceName=identifier)?
        (COMMENT STRING_LITERAL)? properties=propertyClause?                    #createCatalog
    | CREATE ROW POLICY (IF NOT EXISTS)? name=identifier
        ON table=multipartIdentifier
        AS type=(RESTRICTIVE | PERMISSIVE)
        TO (user=userIdentify | ROLE roleName=identifier)
        USING LEFT_PAREN booleanExpression RIGHT_PAREN                    #createRowPolicy
    | CREATE STORAGE POLICY (IF NOT EXISTS)?
        name=identifier properties=propertyClause?                              #createStoragePolicy
    | BUILD INDEX name=identifier ON tableName=multipartIdentifier
        partitionSpec?                                                          #buildIndex
    | CREATE INDEX (IF NOT EXISTS)? name=identifier
        ON tableName=multipartIdentifier identifierList
        (USING (BITMAP | NGRAM_BF | INVERTED))?
        properties=propertyClause? (COMMENT STRING_LITERAL)?                    #createIndex
    | CREATE SQL_BLOCK_RULE (IF NOT EXISTS)?
        name=identifier properties=propertyClause?                        #createSqlBlockRule
    | CREATE ENCRYPTKEY (IF NOT EXISTS)? multipartIdentifier AS STRING_LITERAL  #createEncryptkey
    | CREATE statementScope?
            (TABLES | AGGREGATE)? FUNCTION (IF NOT EXISTS)?
            functionIdentifier LEFT_PAREN functionArguments? RIGHT_PAREN
            RETURNS returnType=dataType (INTERMEDIATE intermediateType=dataType)?
            properties=propertyClause?                                              #createUserDefineFunction
    | CREATE statementScope? ALIAS FUNCTION (IF NOT EXISTS)?
            functionIdentifier LEFT_PAREN functionArguments? RIGHT_PAREN
            WITH PARAMETER LEFT_PAREN parameters=identifierSeq? RIGHT_PAREN
            AS expression                                                           #createAliasFunction
    ;

supportedAlterStatement
    : ALTER SYSTEM alterSystemClause                                                        #alterSystem
    | ALTER VIEW name=multipartIdentifier
        ((MODIFY commentSpec) | ((LEFT_PAREN cols=simpleColumnDefs RIGHT_PAREN)? AS query)) #alterView
    | ALTER CATALOG name=identifier RENAME newName=identifier                       #alterCatalogRename
    | ALTER ROLE role=identifier commentSpec                                        #alterRole
    | ALTER STORAGE VAULT name=multipartIdentifier properties=propertyClause                #alterStorageVault
    | ALTER ROLE role=identifier commentSpec                                                #alterRole
    | ALTER WORKLOAD GROUP name=identifierOrText
        properties=propertyClause?                                                          #alterWorkloadGroup
    | ALTER CATALOG name=identifier SET PROPERTIES
        LEFT_PAREN propertyItemList RIGHT_PAREN                                             #alterCatalogProperties        
    | ALTER WORKLOAD POLICY name=identifierOrText
        properties=propertyClause?                                                          #alterWorkloadPolicy
    | ALTER SQL_BLOCK_RULE name=identifier properties=propertyClause?                       #alterSqlBlockRule
    | ALTER CATALOG name=identifier MODIFY COMMENT comment=STRING_LITERAL                   #alterCatalogComment
    | ALTER DATABASE name=identifier RENAME newName=identifier                              #alterDatabaseRename
    | ALTER ROLE role=identifier commentSpec                                                #alterRole
    | ALTER TABLE tableName=multipartIdentifier
        alterTableClause (COMMA alterTableClause)*                                          #alterTable
    | ALTER TABLE tableName=multipartIdentifier ADD ROLLUP
        addRollupClause (COMMA addRollupClause)*                                            #alterTableAddRollup
    | ALTER TABLE tableName=multipartIdentifier DROP ROLLUP
        dropRollupClause (COMMA dropRollupClause)*                                          #alterTableDropRollup
    | ALTER TABLE name=multipartIdentifier
        SET LEFT_PAREN propertyItemList RIGHT_PAREN                                         #alterTableProperties
    | ALTER DATABASE name=identifier SET (DATA | REPLICA | TRANSACTION)
            QUOTA (quota=identifier | INTEGER_VALUE)                                        #alterDatabaseSetQuota
    | ALTER SYSTEM RENAME COMPUTE GROUP name=identifier newName=identifier                  #alterSystemRenameComputeGroup
    | ALTER REPOSITORY name=identifier properties=propertyClause?                           #alterRepository
    ;

supportedDropStatement
    : DROP CATALOG RECYCLE BIN WHERE idType=STRING_LITERAL EQ id=INTEGER_VALUE  #dropCatalogRecycleBin
    | DROP ENCRYPTKEY (IF EXISTS)? name=multipartIdentifier                     #dropEncryptkey
    | DROP ROLE (IF EXISTS)? name=identifier                                    #dropRole
    | DROP SQL_BLOCK_RULE (IF EXISTS)? identifierSeq                            #dropSqlBlockRule
    | DROP USER (IF EXISTS)? userIdentify                                       #dropUser
    | DROP STORAGE POLICY (IF EXISTS)? name=identifier                          #dropStoragePolicy
    | DROP WORKLOAD GROUP (IF EXISTS)? name=identifierOrText                    #dropWorkloadGroup
    | DROP CATALOG (IF EXISTS)? name=identifier                                 #dropCatalog
    | DROP FILE name=STRING_LITERAL
        ((FROM | IN) database=identifier)? properties=propertyClause            #dropFile
    | DROP WORKLOAD POLICY (IF EXISTS)? name=identifierOrText                   #dropWorkloadPolicy
    | DROP REPOSITORY name=identifier                                           #dropRepository
    | DROP TABLE (IF EXISTS)? name=multipartIdentifier FORCE?                   #dropTable
    | DROP (DATABASE | SCHEMA) (IF EXISTS)? name=multipartIdentifier FORCE?     #dropDatabase
    | DROP statementScope? FUNCTION (IF EXISTS)?
        functionIdentifier LEFT_PAREN functionArguments? RIGHT_PAREN            #dropFunction
    | DROP INDEX (IF EXISTS)? name=identifier ON tableName=multipartIdentifier  #dropIndex
    ;

supportedShowStatement
    : SHOW statementScope? VARIABLES wildWhere?                         #showVariables
    | SHOW AUTHORS                                                                  #showAuthors
    | SHOW CREATE (DATABASE | SCHEMA) name=multipartIdentifier                      #showCreateDatabase
    | SHOW BACKUP ((FROM | IN) database=identifier)? wildWhere?                     #showBackup
    | SHOW BROKER                                                                   #showBroker
    | SHOW DYNAMIC PARTITION TABLES ((FROM | IN) database=multipartIdentifier)?     #showDynamicPartition
    | SHOW EVENTS ((FROM | IN) database=multipartIdentifier)? wildWhere?            #showEvents
    | SHOW LAST INSERT                                                              #showLastInsert
    | SHOW ((CHAR SET) | CHARSET)                                                   #showCharset
    | SHOW DELETE ((FROM | IN) database=multipartIdentifier)?                       #showDelete
    | SHOW ALL? GRANTS                                                              #showGrants
    | SHOW GRANTS FOR userIdentify                                                  #showGrantsForUser
    | SHOW SYNC JOB ((FROM | IN) database=multipartIdentifier)?                     #showSyncJob
    | SHOW LOAD PROFILE loadIdPath=STRING_LITERAL? limitClause?                     #showLoadProfile
    | SHOW CREATE REPOSITORY FOR identifier                                         #showCreateRepository
    | SHOW VIEW
        (FROM |IN) tableName=multipartIdentifier
        ((FROM | IN) database=identifier)?                                          #showView
    | SHOW PLUGINS                                                                  #showPlugins
    | SHOW REPOSITORIES                                                             #showRepositories
    | SHOW ENCRYPTKEYS ((FROM | IN) database=multipartIdentifier)?
        (LIKE STRING_LITERAL)?                                                      #showEncryptKeys
    | SHOW BRIEF? CREATE TABLE name=multipartIdentifier                             #showCreateTable
    | SHOW FULL? PROCESSLIST                                                        #showProcessList
    | SHOW ROLES                                                                    #showRoles
    | SHOW PARTITION partitionId=INTEGER_VALUE                                      #showPartitionId
    | SHOW PRIVILEGES                                                               #showPrivileges
    | SHOW PROC path=STRING_LITERAL                                                 #showProc
    | SHOW FILE ((FROM | IN) database=multipartIdentifier)?                         #showSmallFiles
    | SHOW STORAGE? ENGINES                                                         #showStorageEngines
    | SHOW CREATE CATALOG name=identifier                                           #showCreateCatalog
    | SHOW CATALOG name=identifier                                                  #showCatalog
    | SHOW CATALOGS wildWhere?                                                      #showCatalogs
    | SHOW PROPERTY (FOR user=identifierOrText)? (LIKE STRING_LITERAL)?                         #showUserProperties
    | SHOW ALL PROPERTIES (LIKE STRING_LITERAL)?                                               #showAllProperties
    | SHOW COLLATION wildWhere?                                                     #showCollation
    | SHOW STORAGE POLICY (USING (FOR policy=identifierOrText)?)?                   #showStoragePolicy   
    | SHOW SQL_BLOCK_RULE (FOR ruleName=identifier)?                                #showSqlBlockRule
    | SHOW CREATE VIEW name=multipartIdentifier                                     #showCreateView
    | SHOW DATA TYPES                                                               #showDataTypes
    | SHOW DATA (ALL)? (FROM tableName=multipartIdentifier)?
        sortClause? propertyClause?                                                 #showData
    | SHOW CREATE MATERIALIZED VIEW mvName=identifier
        ON tableName=multipartIdentifier                                            #showCreateMaterializedView
    | SHOW (WARNINGS | ERRORS) limitClause?                                         #showWarningErrors
    | SHOW COUNT LEFT_PAREN ASTERISK RIGHT_PAREN (WARNINGS | ERRORS)                #showWarningErrorCount
    | SHOW BACKENDS                                                                 #showBackends
    | SHOW STAGES                                                                   #showStages
    | SHOW REPLICA DISTRIBUTION FROM baseTableRef                                   #showReplicaDistribution
    | SHOW FULL? TRIGGERS ((FROM | IN) database=multipartIdentifier)? wildWhere?    #showTriggers
    | SHOW TABLET DIAGNOSIS tabletId=INTEGER_VALUE                                  #showDiagnoseTablet
    | SHOW FRONTENDS name=identifier?                                               #showFrontends
    | SHOW DATABASE databaseId=INTEGER_VALUE                                        #showDatabaseId
    | SHOW TABLE tableId=INTEGER_VALUE                                              #showTableId
    | SHOW TRASH (ON backend=STRING_LITERAL)?                                       #showTrash
    | SHOW statementScope? STATUS                                       #showStatus
    | SHOW WHITELIST                                                                #showWhitelist
    | SHOW TABLETS BELONG
        tabletIds+=INTEGER_VALUE (COMMA tabletIds+=INTEGER_VALUE)*                  #showTabletsBelong
    | SHOW DATA SKEW FROM baseTableRef                                              #showDataSkew
    | SHOW TABLE CREATION ((FROM | IN) database=multipartIdentifier)?
        (LIKE STRING_LITERAL)?                                                      #showTableCreation
    | SHOW TABLET STORAGE FORMAT VERBOSE?                                           #showTabletStorageFormat
    | SHOW TABLET tabletId=INTEGER_VALUE                                            #showTabletId
    | SHOW QUERY PROFILE queryIdPath=STRING_LITERAL? limitClause?                    #showQueryProfile
    | SHOW CONVERT_LSC ((FROM | IN) database=multipartIdentifier)?                  #showConvertLsc
    | SHOW FULL? TABLES ((FROM | IN) database=multipartIdentifier)? wildWhere?      #showTables
    | SHOW FULL? VIEWS ((FROM | IN) database=multipartIdentifier)? wildWhere?       #showViews
    | SHOW TABLE STATUS ((FROM | IN) database=multipartIdentifier)? wildWhere?      #showTableStatus
    ;

supportedLoadStatement
    : SYNC                                                                          #sync
    | createRoutineLoad                                                             #createRoutineLoadAlias
    ;

supportedOtherStatement
    : HELP mark=identifierOrText                                                    #help
    ;

unsupportedOtherStatement
    : INSTALL PLUGIN FROM source=identifierOrText properties=propertyClause?        #installPlugin
    | UNINSTALL PLUGIN name=identifierOrText                                        #uninstallPlugin
    | LOCK TABLES (lockTable (COMMA lockTable)*)?                                   #lockTables
    | UNLOCK TABLES                                                                 #unlockTables
    | WARM UP (CLUSTER | COMPUTE GROUP) destination=identifier WITH
        ((CLUSTER | COMPUTE GROUP) source=identifier |
            (warmUpItem (AND warmUpItem)*)) FORCE?                                  #warmUpCluster
    | BACKUP SNAPSHOT label=multipartIdentifier TO repo=identifier
        ((ON | EXCLUDE) LEFT_PAREN baseTableRef (COMMA baseTableRef)* RIGHT_PAREN)?
        properties=propertyClause?                                                  #backup
    | RESTORE SNAPSHOT label=multipartIdentifier FROM repo=identifier
        ((ON | EXCLUDE) LEFT_PAREN baseTableRef (COMMA baseTableRef)* RIGHT_PAREN)?
        properties=propertyClause?                                                  #restore
    | START TRANSACTION (WITH CONSISTENT SNAPSHOT)?                                 #unsupportedStartTransaction
    ;

warmUpItem
    : TABLE tableName=multipartIdentifier (PARTITION partitionName=identifier)?
    ;

lockTable
    : name=multipartIdentifier (AS alias=identifierOrText)?
        (READ (LOCAL)? | (LOW_PRIORITY)? WRITE)
    ;

unsupportedShowStatement
    : SHOW ROW POLICY (FOR (userIdentify | (ROLE role=identifier)))?                #showRowPolicy
    | SHOW STORAGE (VAULT | VAULTS)                                                 #showStorageVault
    | SHOW OPEN TABLES ((FROM | IN) database=multipartIdentifier)? wildWhere?       #showOpenTables
    | SHOW CREATE MATERIALIZED VIEW name=multipartIdentifier                        #showMaterializedView
    | SHOW CREATE statementScope? FUNCTION functionIdentifier
        LEFT_PAREN functionArguments? RIGHT_PAREN
        ((FROM | IN) database=multipartIdentifier)?                                 #showCreateFunction
    | SHOW (DATABASES | SCHEMAS) (FROM catalog=identifier)? wildWhere?              #showDatabases
    | SHOW FULL? (COLUMNS | FIELDS) (FROM | IN) tableName=multipartIdentifier
        ((FROM | IN) database=multipartIdentifier)? wildWhere?                      #showColumns
    | SHOW LOAD WARNINGS ((((FROM | IN) database=multipartIdentifier)?
        wildWhere? limitClause?) | (ON url=STRING_LITERAL))                         #showLoadWarings
    | SHOW STREAM? LOAD ((FROM | IN) database=multipartIdentifier)? wildWhere?
        sortClause? limitClause?                                                    #showLoad
    | SHOW EXPORT ((FROM | IN) database=multipartIdentifier)? wildWhere?
        sortClause? limitClause?                                                    #showExport
    | SHOW ALTER TABLE (ROLLUP | (MATERIALIZED VIEW) | COLUMN)
        ((FROM | IN) database=multipartIdentifier)? wildWhere?
        sortClause? limitClause?                                                    #showAlterTable
    | SHOW TEMPORARY? PARTITIONS FROM tableName=multipartIdentifier
        wildWhere? sortClause? limitClause?                                         #showPartitions
    | SHOW TABLETS FROM tableName=multipartIdentifier partitionSpec?
        wildWhere? sortClause? limitClause?                                         #showTabletsFromTable
    | SHOW BRIEF? RESTORE ((FROM | IN) database=multipartIdentifier)? wildWhere?    #showRestore
    | SHOW RESOURCES wildWhere? sortClause? limitClause?                            #showResources
    | SHOW WORKLOAD GROUPS wildWhere?                                               #showWorkloadGroups
    | SHOW SNAPSHOT ON repo=identifier wildWhere?                                   #showSnapshot
    | SHOW FULL? BUILTIN? FUNCTIONS
        ((FROM | IN) database=multipartIdentifier)? wildWhere?                      #showFunctions
    | SHOW GLOBAL FULL? FUNCTIONS wildWhere?                                        #showGlobalFunctions
    | SHOW TYPECAST ((FROM | IN) database=multipartIdentifier)?                     #showTypeCast
    | SHOW (KEY | KEYS | INDEX | INDEXES)
        (FROM |IN) tableName=multipartIdentifier
        ((FROM | IN) database=multipartIdentifier)?                                 #showIndex
    | SHOW TRANSACTION ((FROM | IN) database=multipartIdentifier)? wildWhere?       #showTransaction
    | SHOW CACHE HOTSPOT tablePath=STRING_LITERAL                                   #showCacheHotSpot
    | SHOW CATALOG RECYCLE BIN wildWhere?                                           #showCatalogRecycleBin
    | SHOW QUERY STATS ((FOR database=identifier)
            | (FROM tableName=multipartIdentifier (ALL VERBOSE?)?))?                #showQueryStats
    | SHOW BUILD INDEX ((FROM | IN) database=multipartIdentifier)?
        wildWhere? sortClause? limitClause?                                         #showBuildIndex
    | SHOW (CLUSTERS | (COMPUTE GROUPS))                                            #showClusters
    | SHOW REPLICA STATUS FROM baseTableRef wildWhere?                              #showReplicaStatus
    | SHOW COPY ((FROM | IN) database=multipartIdentifier)?
        whereClause? sortClause? limitClause?                                       #showCopy
    | SHOW WARM UP JOB wildWhere?                                                   #showWarmUpJob
    ;

createRoutineLoad
    : CREATE ROUTINE LOAD label=multipartIdentifier (ON table=identifier)?
              (WITH (APPEND | DELETE | MERGE))?
              (loadProperty (COMMA loadProperty)*)? propertyClause? FROM type=identifier
              LEFT_PAREN customProperties=propertyItemList RIGHT_PAREN
              commentSpec?
    ;

unsupportedLoadStatement
    : LOAD mysqlDataDesc
        (PROPERTIES LEFT_PAREN properties=propertyItemList RIGHT_PAREN)?
        (commentSpec)?                                                              #mysqlLoad
    | CREATE SYNC label=multipartIdentifier
          LEFT_PAREN channelDescriptions RIGHT_PAREN
          FROM BINLOG LEFT_PAREN propertyItemList RIGHT_PAREN
          properties=propertyClause?                                                #createDataSyncJob
    | STOP SYNC JOB name=multipartIdentifier                                        #stopDataSyncJob
    | RESUME SYNC JOB name=multipartIdentifier                                      #resumeDataSyncJob
    | PAUSE SYNC JOB name=multipartIdentifier                                       #pauseDataSyncJob
    | PAUSE ROUTINE LOAD FOR label=multipartIdentifier                              #pauseRoutineLoad
    | PAUSE ALL ROUTINE LOAD                                                        #pauseAllRoutineLoad
    | RESUME ROUTINE LOAD FOR label=multipartIdentifier                             #resumeRoutineLoad
    | RESUME ALL ROUTINE LOAD                                                       #resumeAllRoutineLoad
    | STOP ROUTINE LOAD FOR label=multipartIdentifier                               #stopRoutineLoad
    | SHOW ALL? ROUTINE LOAD ((FOR label=multipartIdentifier) | wildWhere?)         #showRoutineLoad
    | SHOW ROUTINE LOAD TASK ((FROM | IN) database=identifier)? wildWhere?          #showRoutineLoadTask
    | SHOW ALL? CREATE ROUTINE LOAD FOR label=multipartIdentifier                   #showCreateRoutineLoad
    | SHOW CREATE LOAD FOR label=multipartIdentifier                                #showCreateLoad
    ;

loadProperty
    : COLUMNS TERMINATED BY STRING_LITERAL                                          #separator
    | importColumnsStatement                                                        #importColumns
    | importPrecedingFilterStatement                                                #importPrecedingFilter
    | importWhereStatement                                                          #importWhere
    | importDeleteOnStatement                                                       #importDeleteOn
    | importSequenceStatement                                                       #importSequence
    | partitionSpec                                                                 #importPartitions
    ;

importSequenceStatement
    : ORDER BY identifier
    ;

importDeleteOnStatement
    : DELETE ON booleanExpression
    ;

importWhereStatement
    : WHERE booleanExpression
    ;

importPrecedingFilterStatement
    : PRECEDING FILTER booleanExpression
    ;

importColumnsStatement
    : COLUMNS LEFT_PAREN importColumnDesc (COMMA importColumnDesc)* RIGHT_PAREN
    ;

importColumnDesc
    : name=identifier (EQ booleanExpression)?
    | LEFT_PAREN name=identifier (EQ booleanExpression)? RIGHT_PAREN
    ;

channelDescriptions
    : channelDescription (COMMA channelDescription)*
    ;

channelDescription
    : FROM source=multipartIdentifier INTO destination=multipartIdentifier
        partitionSpec? columnList=identifierList?
    ;

supportedRefreshStatement
    : REFRESH CATALOG name=identifier propertyClause?                               #refreshCatalog
    | REFRESH DATABASE name=multipartIdentifier propertyClause?                     #refreshDatabase
    | REFRESH TABLE name=multipartIdentifier                                        #refreshTable
    ;

supportedCleanStatement
    : CLEAN ALL PROFILE                                                             #cleanAllProfile
    | CLEAN LABEL label=identifier? (FROM | IN) database=identifier                 #cleanLabel
    ;

unsupportedRefreshStatement
    : REFRESH LDAP (ALL | (FOR user=identifierOrText))                              #refreshLdap
    ;

unsupportedCleanStatement
    : CLEAN QUERY STATS ((FOR database=identifier)
        | ((FROM | IN) table=multipartIdentifier))                                  #cleanQueryStats
    | CLEAN ALL QUERY STATS                                                         #cleanAllQueryStats
    ;

supportedCancelStatement
    : CANCEL LOAD ((FROM | IN) database=identifier)? wildWhere?                     #cancelLoad
    | CANCEL EXPORT ((FROM | IN) database=identifier)? wildWhere?                   #cancelExport
    | CANCEL WARM UP JOB wildWhere?                                                 #cancelWarmUpJob
    ;

unsupportedCancelStatement
    : CANCEL ALTER TABLE (ROLLUP | (MATERIALIZED VIEW) | COLUMN)
        FROM tableName=multipartIdentifier (LEFT_PAREN jobIds+=INTEGER_VALUE
            (COMMA jobIds+=INTEGER_VALUE)* RIGHT_PAREN)?                            #cancelAlterTable
    | CANCEL BUILD INDEX ON tableName=multipartIdentifier
        (LEFT_PAREN jobIds+=INTEGER_VALUE
            (COMMA jobIds+=INTEGER_VALUE)* RIGHT_PAREN)?                            #cancelBuildIndex
    | CANCEL DECOMMISSION BACKEND hostPorts+=STRING_LITERAL
        (COMMA hostPorts+=STRING_LITERAL)*                                          #cancelDecommisionBackend
    | CANCEL BACKUP ((FROM | IN) database=identifier)?                              #cancelBackup
    | CANCEL RESTORE ((FROM | IN) database=identifier)?                             #cancelRestore
    ;

supportedAdminStatement
    : ADMIN SHOW REPLICA DISTRIBUTION FROM baseTableRef                             #adminShowReplicaDistribution
    | ADMIN REBALANCE DISK (ON LEFT_PAREN backends+=STRING_LITERAL
        (COMMA backends+=STRING_LITERAL)* RIGHT_PAREN)?                             #adminRebalanceDisk
    | ADMIN CANCEL REBALANCE DISK (ON LEFT_PAREN backends+=STRING_LITERAL
        (COMMA backends+=STRING_LITERAL)* RIGHT_PAREN)?                             #adminCancelRebalanceDisk
    | ADMIN DIAGNOSE TABLET tabletId=INTEGER_VALUE                                  #adminDiagnoseTablet
    | ADMIN SHOW REPLICA STATUS FROM baseTableRef (WHERE STATUS EQ|NEQ STRING_LITERAL)?   #adminShowReplicaStatus
    | ADMIN COMPACT TABLE baseTableRef (WHERE TYPE EQ STRING_LITERAL)?              #adminCompactTable
    | ADMIN CHECK tabletList properties=propertyClause?                             #adminCheckTablets
    | ADMIN SHOW TABLET STORAGE FORMAT VERBOSE?                                     #adminShowTabletStorageFormat
    | ADMIN CLEAN TRASH
        (ON LEFT_PAREN backends+=STRING_LITERAL
              (COMMA backends+=STRING_LITERAL)* RIGHT_PAREN)?                       #adminCleanTrash
    | ADMIN SET TABLE name=multipartIdentifier STATUS properties=propertyClause?    #adminSetTableStatus
    ;

supportedRecoverStatement
    : RECOVER DATABASE name=identifier id=INTEGER_VALUE? (AS alias=identifier)?     #recoverDatabase
    | RECOVER TABLE name=multipartIdentifier
        id=INTEGER_VALUE? (AS alias=identifier)?                                    #recoverTable
    | RECOVER PARTITION name=identifier id=INTEGER_VALUE? (AS alias=identifier)?
        FROM tableName=multipartIdentifier                                          #recoverPartition
    ;

unsupportedAdminStatement
    : ADMIN SET REPLICA STATUS PROPERTIES LEFT_PAREN propertyItemList RIGHT_PAREN   #adminSetReplicaStatus
    | ADMIN SET REPLICA VERSION PROPERTIES LEFT_PAREN propertyItemList RIGHT_PAREN  #adminSetReplicaVersion
    | ADMIN REPAIR TABLE baseTableRef                                               #adminRepairTable
    | ADMIN CANCEL REPAIR TABLE baseTableRef                                        #adminCancelRepairTable
    | ADMIN SET (FRONTEND | (ALL FRONTENDS)) CONFIG
        (LEFT_PAREN propertyItemList RIGHT_PAREN)? ALL?                             #adminSetFrontendConfig
    | ADMIN SET TABLE name=multipartIdentifier
        PARTITION VERSION properties=propertyClause?                                #adminSetPartitionVersion
    | ADMIN COPY TABLET tabletId=INTEGER_VALUE properties=propertyClause?           #adminCopyTablet
    ;

baseTableRef
    : multipartIdentifier optScanParams? tableSnapshot? specifiedPartition?
        tabletList? tableAlias sample? relationHint?
    ;

wildWhere
    : LIKE STRING_LITERAL
    | WHERE expression
    ;

unsupportedTransactionStatement
    : BEGIN (WITH LABEL identifier?)?                                               #transactionBegin
    | COMMIT WORK? (AND NO? CHAIN)? (NO? RELEASE)?                                  #transcationCommit
    | ROLLBACK WORK? (AND NO? CHAIN)? (NO? RELEASE)?                                #transactionRollback
    ;

unsupportedGrantRevokeStatement
    : GRANT privilegeList ON multipartIdentifierOrAsterisk
        TO (userIdentify | ROLE STRING_LITERAL)                                     #grantTablePrivilege
    | GRANT privilegeList ON
        (RESOURCE | CLUSTER | COMPUTE GROUP | STAGE | STORAGE VAULT | WORKLOAD GROUP)
        identifierOrTextOrAsterisk TO (userIdentify | ROLE STRING_LITERAL)          #grantResourcePrivilege
    | GRANT roles+=STRING_LITERAL (COMMA roles+=STRING_LITERAL)* TO userIdentify    #grantRole
    | REVOKE privilegeList ON multipartIdentifierOrAsterisk
        FROM (userIdentify | ROLE STRING_LITERAL)                                   #grantTablePrivilege
    | REVOKE privilegeList ON
        (RESOURCE | CLUSTER | COMPUTE GROUP | STAGE | STORAGE VAULT | WORKLOAD GROUP)
        identifierOrTextOrAsterisk FROM (userIdentify | ROLE STRING_LITERAL)        #grantResourcePrivilege
    | REVOKE roles+=STRING_LITERAL (COMMA roles+=STRING_LITERAL)* FROM userIdentify #grantRole
    ;

privilege
    : name=identifier columns=identifierList?
    | ALL
    ;

privilegeList
    : privilege (COMMA privilege)*
    ;

unsupportedAlterStatement
    : ALTER DATABASE name=identifier SET PROPERTIES
        LEFT_PAREN propertyItemList RIGHT_PAREN                                     #alterDatabaseProperties
    | ALTER RESOURCE name=identifierOrText properties=propertyClause?               #alterResource
    | ALTER COLOCATE GROUP name=multipartIdentifier
        SET LEFT_PAREN propertyItemList RIGHT_PAREN                                 #alterColocateGroup
    | ALTER ROUTINE LOAD FOR name=multipartIdentifier properties=propertyClause?
            (FROM type=identifier LEFT_PAREN propertyItemList RIGHT_PAREN)?         #alterRoutineLoad
    | ALTER STORAGE POLICY name=identifierOrText
        properties=propertyClause                                                   #alterStoragePlicy
    | ALTER USER (IF EXISTS)? grantUserIdentify
        passwordOption (COMMENT STRING_LITERAL)?                                    #alterUser
    ;

alterSystemClause
    : ADD BACKEND hostPorts+=STRING_LITERAL (COMMA hostPorts+=STRING_LITERAL)*
        properties=propertyClause?                                                  #addBackendClause
    | (DROP | DROPP) BACKEND hostPorts+=STRING_LITERAL
        (COMMA hostPorts+=STRING_LITERAL)*                                          #dropBackendClause
    | DECOMMISSION BACKEND hostPorts+=STRING_LITERAL
        (COMMA hostPorts+=STRING_LITERAL)*                                          #decommissionBackendClause
    | ADD OBSERVER hostPort=STRING_LITERAL                                          #addObserverClause
    | DROP OBSERVER hostPort=STRING_LITERAL                                         #dropObserverClause
    | ADD FOLLOWER hostPort=STRING_LITERAL                                          #addFollowerClause
    | DROP FOLLOWER hostPort=STRING_LITERAL                                         #dropFollowerClause
    | ADD BROKER name=identifierOrText hostPorts+=STRING_LITERAL
        (COMMA hostPorts+=STRING_LITERAL)*                                          #addBrokerClause
    | DROP BROKER name=identifierOrText hostPorts+=STRING_LITERAL
        (COMMA hostPorts+=STRING_LITERAL)*                                          #dropBrokerClause
    | DROP ALL BROKER name=identifierOrText                                         #dropAllBrokerClause
    | SET LOAD ERRORS HUB properties=propertyClause?                                #alterLoadErrorUrlClause
    | MODIFY BACKEND hostPorts+=STRING_LITERAL
        (COMMA hostPorts+=STRING_LITERAL)*
        SET LEFT_PAREN propertyItemList RIGHT_PAREN                                 #modifyBackendClause
    | MODIFY (FRONTEND | BACKEND) hostPort=STRING_LITERAL
        HOSTNAME hostName=STRING_LITERAL                                            #modifyFrontendOrBackendHostNameClause
    ;

dropRollupClause
    : rollupName=identifier properties=propertyClause?
    ;

addRollupClause
    : rollupName=identifier columns=identifierList
        (DUPLICATE KEY dupKeys=identifierList)? fromRollup?
        properties=propertyClause?
    ;

alterTableClause
    : ADD COLUMN columnDef columnPosition? toRollup? properties=propertyClause?     #addColumnClause
    | ADD COLUMN LEFT_PAREN columnDefs RIGHT_PAREN
        toRollup? properties=propertyClause?                                        #addColumnsClause
    | DROP COLUMN name=identifier fromRollup? properties=propertyClause?            #dropColumnClause
    | MODIFY COLUMN columnDef columnPosition? fromRollup?
    properties=propertyClause?                                                      #modifyColumnClause
    | ORDER BY identifierList fromRollup? properties=propertyClause?                #reorderColumnsClause
    | ADD TEMPORARY? partitionDef
        (DISTRIBUTED BY (HASH hashKeys=identifierList | RANDOM)
            (BUCKETS (INTEGER_VALUE | autoBucket=AUTO))?)?
        properties=propertyClause?                                                  #addPartitionClause
    | DROP TEMPORARY? PARTITION (IF EXISTS)? partitionName=identifier FORCE?
        (FROM INDEX indexName=identifier)?                                          #dropPartitionClause
    | MODIFY TEMPORARY? PARTITION
        (partitionName=identifier | partitionNames=identifierList
            | LEFT_PAREN ASTERISK RIGHT_PAREN)
        SET LEFT_PAREN partitionProperties=propertyItemList RIGHT_PAREN             #modifyPartitionClause
    | REPLACE partitions=partitionSpec? WITH tempPartitions=partitionSpec?
        FORCE? properties=propertyClause?                                           #replacePartitionClause
    | REPLACE WITH TABLE name=identifier properties=propertyClause?  FORCE?         #replaceTableClause
    | RENAME newName=identifier                                                     #renameClause
    | RENAME ROLLUP name=identifier newName=identifier                              #renameRollupClause
    | RENAME PARTITION name=identifier newName=identifier                           #renamePartitionClause
    | RENAME COLUMN name=identifier newName=identifier                              #renameColumnClause
    | ADD indexDef                                                                  #addIndexClause
    | DROP INDEX (IF EXISTS)? name=identifier                                       #dropIndexClause
    | ENABLE FEATURE name=STRING_LITERAL (WITH properties=propertyClause)?          #enableFeatureClause
    | MODIFY DISTRIBUTION (DISTRIBUTED BY (HASH hashKeys=identifierList | RANDOM)
        (BUCKETS (INTEGER_VALUE | autoBucket=AUTO))?)?                              #modifyDistributionClause
    | MODIFY COMMENT comment=STRING_LITERAL                                         #modifyTableCommentClause
    | MODIFY COLUMN name=identifier COMMENT comment=STRING_LITERAL                  #modifyColumnCommentClause
    | MODIFY ENGINE TO name=identifier properties=propertyClause?                   #modifyEngineClause
    | ADD TEMPORARY? PARTITIONS
        FROM from=partitionValueList TO to=partitionValueList
        INTERVAL INTEGER_VALUE unit=identifier? properties=propertyClause?          #alterMultiPartitionClause
    ;

columnPosition
    : FIRST
    | AFTER position=identifier
    ;

toRollup
    : (TO | IN) rollup=identifier
    ;

fromRollup
    : FROM rollup=identifier
    ;

unsupportedDropStatement
    : DROP VIEW (IF EXISTS)? name=multipartIdentifier                           #dropView
    | DROP RESOURCE (IF EXISTS)? name=identifierOrText                          #dropResource
    | DROP ROW POLICY (IF EXISTS)? policyName=identifier
        ON tableName=multipartIdentifier
        (FOR (userIdentify | ROLE roleName=identifier))?                        #dropRowPolicy
    | DROP STAGE (IF EXISTS)? name=identifier                                   #dropStage
    ;

supportedStatsStatement
    : SHOW AUTO? ANALYZE (jobId=INTEGER_VALUE | tableName=multipartIdentifier)?
        (WHERE (stateKey=identifier) EQ (stateValue=STRING_LITERAL))?           #showAnalyze
    | SHOW QUEUED ANALYZE JOBS tableName=multipartIdentifier?
        (WHERE (stateKey=identifier) EQ (stateValue=STRING_LITERAL))?           #showQueuedAnalyzeJobs
    | SHOW COLUMN HISTOGRAM tableName=multipartIdentifier
        columnList=identifierList                                               #showColumnHistogramStats
    | ANALYZE DATABASE name=multipartIdentifier
        (WITH analyzeProperties)* propertyClause?                               #analyzeDatabase
    | ANALYZE TABLE name=multipartIdentifier partitionSpec?
        columns=identifierList? (WITH analyzeProperties)* propertyClause?       #analyzeTable
    | ALTER TABLE name=multipartIdentifier SET STATS
        LEFT_PAREN propertyItemList RIGHT_PAREN partitionSpec?                  #alterTableStats
    | ALTER TABLE name=multipartIdentifier (INDEX indexName=identifier)?
        MODIFY COLUMN columnName=identifier
        SET STATS LEFT_PAREN propertyItemList RIGHT_PAREN partitionSpec?        #alterColumnStats
<<<<<<< HEAD
    | KILL ANALYZE jobId=INTEGER_VALUE                                          #killAnalyzeJob
    | DROP ANALYZE JOB INTEGER_VALUE                                            #dropAnalyzeJob
    ;

unsupportedStatsStatement
    : DROP STATS tableName=multipartIdentifier
        columns=identifierList? partitionSpec?                                  #dropStats
    | DROP CACHED STATS tableName=multipartIdentifier                           #dropCachedStats
    | DROP EXPIRED STATS                                                        #dropExpiredStats
=======
    | SHOW INDEX STATS tableName=multipartIdentifier indexId=identifier         #showIndexStats
    | DROP STATS tableName=multipartIdentifier
        columns=identifierList? partitionSpec?                                  #dropStats
    | DROP CACHED STATS tableName=multipartIdentifier                           #dropCachedStats
    | DROP EXPIRED STATS                                                        #dropExpiredStats
    ;

unsupportedStatsStatement
    : DROP ANALYZE JOB INTEGER_VALUE                                            #dropAanalyzeJob
    | KILL ANALYZE jobId=INTEGER_VALUE                                          #killAnalyzeJob
>>>>>>> 5d97d3a1
    | SHOW TABLE STATS tableName=multipartIdentifier
        partitionSpec? columnList=identifierList?                               #showTableStats
    | SHOW TABLE STATS tableId=INTEGER_VALUE                                    #showTableStats
    | SHOW COLUMN CACHED? STATS tableName=multipartIdentifier
        columnList=identifierList? partitionSpec?                               #showColumnStats
    | SHOW ANALYZE TASK STATUS jobId=INTEGER_VALUE                              #showAnalyzeTask
    ;

analyzeProperties
    : SYNC
    | INCREMENTAL
    | FULL
    | SQL
    | HISTOGRAM
    | (SAMPLE ((ROWS rows=INTEGER_VALUE) | (PERCENT percent=INTEGER_VALUE)) )
    | (BUCKETS bucket=INTEGER_VALUE)
    | (PERIOD periodInSecond=INTEGER_VALUE)
    | (CRON crontabExpr=STRING_LITERAL)
    ;

unsupportedCreateStatement
    : CREATE (DATABASE | SCHEMA) (IF NOT EXISTS)? name=multipartIdentifier
        properties=propertyClause?                                              #createDatabase
    | CREATE USER (IF NOT EXISTS)? grantUserIdentify
        (SUPERUSER | DEFAULT ROLE role=STRING_LITERAL)?
        passwordOption (COMMENT STRING_LITERAL)?                                #createUser
    | CREATE (READ ONLY)? REPOSITORY name=identifier WITH storageBackend        #createRepository
    | CREATE EXTERNAL? RESOURCE (IF NOT EXISTS)?
        name=identifierOrText properties=propertyClause?                        #createResource
    | CREATE STORAGE VAULT (IF NOT EXISTS)?
        name=identifierOrText properties=propertyClause?                        #createStorageVault
    | CREATE WORKLOAD POLICY (IF NOT EXISTS)? name=identifierOrText
        (CONDITIONS LEFT_PAREN workloadPolicyConditions RIGHT_PAREN)?
        (ACTIONS LEFT_PAREN workloadPolicyActions RIGHT_PAREN)?
        properties=propertyClause?                                              #createWorkloadPolicy
    | CREATE STAGE (IF NOT EXISTS)? name=identifier properties=propertyClause?  #createStage
    ;

workloadPolicyActions
    : workloadPolicyAction (COMMA workloadPolicyAction)*
    ;

workloadPolicyAction
    : SET_SESSION_VARIABLE STRING_LITERAL
    | identifier (STRING_LITERAL)?
    ;

workloadPolicyConditions
    : workloadPolicyCondition (COMMA workloadPolicyCondition)*
    ;

workloadPolicyCondition
    : metricName=identifier comparisonOperator (number | STRING_LITERAL)
    ;

storageBackend
    : (BROKER | S3 | HDFS | LOCAL) brokerName=identifier?
        ON LOCATION STRING_LITERAL properties=propertyClause?
    ;

passwordOption
    : (PASSWORD_HISTORY (historyDefault=DEFAULT | historyValue=INTEGER_VALUE))?
        (PASSWORD_EXPIRE (expireDefault=DEFAULT | expireNever=NEVER
            | INTERVAL expireValue=INTEGER_VALUE expireTimeUnit=(DAY | HOUR | SECOND)))?
        (PASSWORD_REUSE INTERVAL (reuseDefault=DEFAULT | reuseValue=INTEGER_VALUE DAY))?
        (FAILED_LOGIN_ATTEMPTS attemptsValue=INTEGER_VALUE)?
        (PASSWORD_LOCK_TIME (lockUnbounded=UNBOUNDED
            | lockValue=INTEGER_VALUE lockTimeUint=(DAY | HOUR | SECOND)))?
        (ACCOUNT_LOCK | ACCOUNT_UNLOCK)?
    ;

functionArguments
    : DOTDOTDOT
    | dataTypeList
    | dataTypeList COMMA DOTDOTDOT
    ;

dataTypeList
    : dataType (COMMA dataType)*
    ;

supportedSetStatement
    : SET (optionWithType | optionWithoutType)
        (COMMA (optionWithType | optionWithoutType))*                   #setOptions
    | SET identifier AS DEFAULT STORAGE VAULT                           #setDefaultStorageVault
    | SET PROPERTY (FOR user=identifierOrText)? propertyItemList        #setUserProperties
    | SET statementScope? TRANSACTION
        ( transactionAccessMode
        | isolationLevel
        | transactionAccessMode COMMA isolationLevel
        | isolationLevel COMMA transactionAccessMode)                   #setTransaction
    ;

optionWithType
    : statementScope identifier EQ (expression | DEFAULT)   #setVariableWithType
    ;

optionWithoutType
    : NAMES EQ expression                                               #setNames
    | (CHAR SET | CHARSET) (charsetName=identifierOrText | DEFAULT)     #setCharset
    | NAMES (charsetName=identifierOrText | DEFAULT)
        (COLLATE collateName=identifierOrText | DEFAULT)?               #setCollate
    | PASSWORD (FOR userIdentify)? EQ (pwd=STRING_LITERAL
        | (isPlain=PASSWORD LEFT_PAREN pwd=STRING_LITERAL RIGHT_PAREN)) #setPassword
    | LDAP_ADMIN_PASSWORD EQ (pwd=STRING_LITERAL
        | (PASSWORD LEFT_PAREN pwd=STRING_LITERAL RIGHT_PAREN))         #setLdapAdminPassword
    | variable                                                          #setVariableWithoutType
    ;

variable
    : (DOUBLEATSIGN (statementScope DOT)?)? identifier EQ (expression | DEFAULT) #setSystemVariable
    | ATSIGN identifier EQ expression #setUserVariable
    ;

transactionAccessMode
    : READ (ONLY | WRITE)
    ;

isolationLevel
    : ISOLATION LEVEL ((READ UNCOMMITTED) | (READ COMMITTED) | (REPEATABLE READ) | (SERIALIZABLE))
    ;

supportedUnsetStatement
    : UNSET statementScope? VARIABLE (ALL | identifier)
    | UNSET DEFAULT STORAGE VAULT
    ;

supportedUseStatement
     : SWITCH catalog=identifier                                                      #switchCatalog
     | USE (catalog=identifier DOT)? database=identifier                              #useDatabase
     ;

unsupportedUseStatement
    : USE ((catalog=identifier DOT)? database=identifier)? ATSIGN cluster=identifier #useCloudCluster
    ;

unsupportedDmlStatement
    : TRUNCATE TABLE multipartIdentifier specifiedPartition?  FORCE?                 #truncateTable
    | COPY INTO name=multipartIdentifier columns=identifierList? FROM
        (stageAndPattern | (LEFT_PAREN SELECT selectColumnClause
            FROM stageAndPattern whereClause? RIGHT_PAREN))
        properties=propertyClause?                                                  #copyInto
    ;

stageAndPattern
    : ATSIGN (stage=identifier | TILDE)
        (LEFT_PAREN pattern=STRING_LITERAL RIGHT_PAREN)?
    ;

unsupportedKillStatement
    : KILL (CONNECTION)? INTEGER_VALUE              #killConnection
    | KILL QUERY (INTEGER_VALUE | STRING_LITERAL)   #killQuery
    ;

supportedDescribeStatement
    : explainCommand FUNCTION tvfName=identifier LEFT_PAREN
        (properties=propertyItemList)? RIGHT_PAREN tableAlias   #describeTableValuedFunction
    | explainCommand multipartIdentifier ALL                    #describeTableAll
    | explainCommand multipartIdentifier specifiedPartition?    #describeTable
    ;

constraint
    : PRIMARY KEY slots=identifierList
    | UNIQUE slots=identifierList
    | FOREIGN KEY slots=identifierList
        REFERENCES referenceTable=multipartIdentifier
        referencedSlots=identifierList
    ;

partitionSpec
    : TEMPORARY? (PARTITION | PARTITIONS) partitions=identifierList
    | TEMPORARY? PARTITION partition=errorCapturingIdentifier
	| (PARTITION | PARTITIONS) LEFT_PAREN ASTERISK RIGHT_PAREN // for auto detect partition in overwriting
	// TODO: support analyze external table partition spec https://github.com/apache/doris/pull/24154
	// | PARTITIONS WITH RECENT
    ;

partitionTable
    : ((autoPartition=AUTO)? PARTITION BY (RANGE | LIST)? partitionList=identityOrFunctionList
       (LEFT_PAREN (partitions=partitionsDef)? RIGHT_PAREN))
    ;

identityOrFunctionList
    : LEFT_PAREN identityOrFunction (COMMA partitions+=identityOrFunction)* RIGHT_PAREN
    ;

identityOrFunction
    : (identifier | functionCallExpression)
    ;

dataDesc
    : ((WITH)? mergeType)? DATA INFILE LEFT_PAREN filePaths+=STRING_LITERAL (COMMA filePath+=STRING_LITERAL)* RIGHT_PAREN
        INTO TABLE targetTableName=identifier
        (partitionSpec)?
        (COLUMNS TERMINATED BY comma=STRING_LITERAL)?
        (LINES TERMINATED BY separator=STRING_LITERAL)?
        (FORMAT AS format=identifierOrText)?
        (COMPRESS_TYPE AS compressType=identifierOrText)?
        (columns=identifierList)?
        (columnsFromPath=colFromPath)?
        (columnMapping=colMappingList)?
        (preFilter=preFilterClause)?
        (where=whereClause)?
        (deleteOn=deleteOnClause)?
        (sequenceColumn=sequenceColClause)?
        (propertyClause)?
    | ((WITH)? mergeType)? DATA FROM TABLE sourceTableName=identifier
        INTO TABLE targetTableName=identifier
        (PARTITION partition=identifierList)?
        (columnMapping=colMappingList)?
        (where=whereClause)?
        (deleteOn=deleteOnClause)?
        (propertyClause)?
    ;

// -----------------Command accessories-----------------
statementScope
    : (GLOBAL | SESSION | LOCAL)
    ;
    
buildMode
    : BUILD (IMMEDIATE | DEFERRED)
    ;

refreshTrigger
    : ON MANUAL
    | ON SCHEDULE refreshSchedule
    | ON COMMIT
    ;

refreshSchedule
    : EVERY INTEGER_VALUE refreshUnit = identifier (STARTS STRING_LITERAL)?
    ;

refreshMethod
    : COMPLETE | AUTO
    ;

mvPartition
    : partitionKey = identifier
    | partitionExpr = functionCallExpression
    ;

identifierOrText
    : identifier
    | STRING_LITERAL
    ;

identifierOrTextOrAsterisk
    : identifier
    | STRING_LITERAL
    | ASTERISK
    ;

multipartIdentifierOrAsterisk
    : parts+=identifierOrAsterisk (DOT parts+=identifierOrAsterisk)*
    ;

identifierOrAsterisk
    : identifierOrText
    | ASTERISK
    ;

userIdentify
    : user=identifierOrText (ATSIGN (host=identifierOrText
        | LEFT_PAREN host=identifierOrText RIGHT_PAREN))?
    ;

grantUserIdentify
    : userIdentify (IDENTIFIED BY PASSWORD? STRING_LITERAL)?
    ;

explain
    : explainCommand planType?
          level=(VERBOSE | TREE | GRAPH | PLAN | DUMP)?
          PROCESS?
    ;

explainCommand
    : EXPLAIN
    | DESC
    | DESCRIBE
    ;

planType
    : PARSED
    | ANALYZED
    | REWRITTEN | LOGICAL  // same type
    | OPTIMIZED | PHYSICAL   // same type
    | SHAPE
    | MEMO
    | DISTRIBUTED
    | ALL // default type
    ;

replayCommand
    : PLAN REPLAYER replayType;

replayType
    : DUMP query
    | PLAY filePath=STRING_LITERAL;

mergeType
    : APPEND
    | DELETE
    | MERGE
    ;

preFilterClause
    : PRECEDING FILTER expression
    ;

deleteOnClause
    : DELETE ON expression
    ;

sequenceColClause
    : ORDER BY identifier
    ;

colFromPath
    : COLUMNS FROM PATH AS identifierList
    ;

colMappingList
    : SET LEFT_PAREN mappingSet+=mappingExpr (COMMA mappingSet+=mappingExpr)* RIGHT_PAREN
    ;

mappingExpr
    : (mappingCol=identifier EQ expression)
    ;

withRemoteStorageSystem
    : resourceDesc
    | WITH S3 LEFT_PAREN
        brokerProperties=propertyItemList
        RIGHT_PAREN
    | WITH HDFS LEFT_PAREN
        brokerProperties=propertyItemList
        RIGHT_PAREN
    | WITH LOCAL LEFT_PAREN
        brokerProperties=propertyItemList
        RIGHT_PAREN
    | WITH BROKER brokerName=identifierOrText
        (LEFT_PAREN
        brokerProperties=propertyItemList
        RIGHT_PAREN)?
    ;

resourceDesc
    : WITH RESOURCE resourceName=identifierOrText (LEFT_PAREN propertyItemList RIGHT_PAREN)?
    ;

mysqlDataDesc
    : DATA LOCAL?
        INFILE filePath=STRING_LITERAL
        INTO TABLE tableName=multipartIdentifier
        (PARTITION partition=identifierList)?
        (COLUMNS TERMINATED BY comma=STRING_LITERAL)?
        (LINES TERMINATED BY separator=STRING_LITERAL)?
        (skipLines)?
        (columns=identifierList)?
        (colMappingList)?
        (propertyClause)?
    ;

skipLines : IGNORE lines=INTEGER_VALUE LINES | IGNORE lines=INTEGER_VALUE ROWS ;

//  -----------------Query-----------------
// add queryOrganization for parse (q1) union (q2) union (q3) order by keys, otherwise 'order' will be recognized to be
// identifier.

outFileClause
    : INTO OUTFILE filePath=constant
        (FORMAT AS format=identifier)?
        (propertyClause)?
    ;

query
    : cte? queryTerm queryOrganization
    ;

queryTerm
    : queryPrimary                                                         #queryTermDefault
    | left=queryTerm operator=INTERSECT setQuantifier? right=queryTerm     #setOperation
    | left=queryTerm operator=(UNION | EXCEPT | MINUS)
      setQuantifier? right=queryTerm                                       #setOperation
    ;

setQuantifier
    : DISTINCT
    | ALL
    ;

queryPrimary
    : querySpecification                                                   #queryPrimaryDefault
    | LEFT_PAREN query RIGHT_PAREN                                         #subquery
    | inlineTable                                                          #valuesTable
    ;

querySpecification
    : selectClause
      intoClause?
      fromClause?
      whereClause?
      aggClause?
      havingClause?
      qualifyClause?
      {doris_legacy_SQL_syntax}? queryOrganization                         #regularQuerySpecification
    ;

cte
    : WITH aliasQuery (COMMA aliasQuery)*
    ;

aliasQuery
    : identifier columnAliases? AS LEFT_PAREN query RIGHT_PAREN
    ;

columnAliases
    : LEFT_PAREN identifier (COMMA identifier)* RIGHT_PAREN
    ;

selectClause
    : SELECT (DISTINCT|ALL)? selectColumnClause
    ;

selectColumnClause
    : namedExpressionSeq
    ;

whereClause
    : WHERE booleanExpression
    ;

fromClause
    : FROM relations
    ;

// For PL-SQL
intoClause
    : bulkCollectClause? INTO (tableRow | identifier) (COMMA (tableRow | identifier))*
    ;

bulkCollectClause :
       BULK COLLECT
     ;

tableRow :
      identifier LEFT_PAREN INTEGER_VALUE RIGHT_PAREN
    ;

relations
    : relation (COMMA relation)*
    ;

relation
    : relationPrimary joinRelation*
    ;

joinRelation
    : (joinType) JOIN distributeType? right=relationPrimary joinCriteria?
    ;

// Just like `opt_plan_hints` in legacy CUP parser.
distributeType
    : LEFT_BRACKET identifier RIGHT_BRACKET                           #bracketDistributeType
    | HINT_START identifier HINT_END                                  #commentDistributeType
    ;

relationHint
    : LEFT_BRACKET identifier (COMMA identifier)* RIGHT_BRACKET       #bracketRelationHint
    | HINT_START identifier (COMMA identifier)* HINT_END              #commentRelationHint
    ;

aggClause
    : GROUP BY groupingElement
    ;

groupingElement
    : ROLLUP LEFT_PAREN (expression (COMMA expression)*)? RIGHT_PAREN
    | CUBE LEFT_PAREN (expression (COMMA expression)*)? RIGHT_PAREN
    | GROUPING SETS LEFT_PAREN groupingSet (COMMA groupingSet)* RIGHT_PAREN
    | expression (COMMA expression)*
    ;

groupingSet
    : LEFT_PAREN (expression (COMMA expression)*)? RIGHT_PAREN
    ;

havingClause
    : HAVING booleanExpression
    ;

qualifyClause
    : QUALIFY booleanExpression
    ;

selectHint: hintStatements+=hintStatement (COMMA? hintStatements+=hintStatement)* HINT_END;

hintStatement
    : hintName=identifier (LEFT_PAREN parameters+=hintAssignment (COMMA? parameters+=hintAssignment)* RIGHT_PAREN)?
    | (USE_MV | NO_USE_MV) (LEFT_PAREN tableList+=multipartIdentifier (COMMA tableList+=multipartIdentifier)* RIGHT_PAREN)?
    ;

hintAssignment
    : key=identifierOrText (EQ (constantValue=constant | identifierValue=identifier))?
    | constant
    ;

updateAssignment
    : col=multipartIdentifier EQ (expression | DEFAULT)
    ;

updateAssignmentSeq
    : assignments+=updateAssignment (COMMA assignments+=updateAssignment)*
    ;

lateralView
    : LATERAL VIEW functionName=identifier LEFT_PAREN (expression (COMMA expression)*)? RIGHT_PAREN
      tableName=identifier AS columnNames+=identifier (COMMA columnNames+=identifier)*
    ;

queryOrganization
    : sortClause? limitClause?
    ;

sortClause
    : ORDER BY sortItem (COMMA sortItem)*
    ;

sortItem
    :  expression ordering = (ASC | DESC)? (NULLS (FIRST | LAST))?
    ;

limitClause
    : (LIMIT limit=INTEGER_VALUE)
    | (LIMIT limit=INTEGER_VALUE OFFSET offset=INTEGER_VALUE)
    | (LIMIT offset=INTEGER_VALUE COMMA limit=INTEGER_VALUE)
    ;

partitionClause
    : PARTITION BY expression (COMMA expression)*
    ;

joinType
    : INNER?
    | CROSS
    | LEFT OUTER?
    | RIGHT OUTER?
    | FULL OUTER?
    | LEFT SEMI
    | RIGHT SEMI
    | LEFT ANTI
    | RIGHT ANTI
    ;

joinCriteria
    : ON booleanExpression
    | USING identifierList
    ;

identifierList
    : LEFT_PAREN identifierSeq RIGHT_PAREN
    ;

identifierSeq
    : ident+=errorCapturingIdentifier (COMMA ident+=errorCapturingIdentifier)*
    ;

optScanParams
    : ATSIGN funcName=identifier LEFT_PAREN (properties=propertyItemList)? RIGHT_PAREN
    ;

relationPrimary
    : multipartIdentifier optScanParams? materializedViewName? tableSnapshot? specifiedPartition?
       tabletList? tableAlias sample? relationHint? lateralView*                           #tableName
    | LEFT_PAREN query RIGHT_PAREN tableAlias lateralView*                                 #aliasedQuery
    | tvfName=identifier LEFT_PAREN
      (properties=propertyItemList)?
      RIGHT_PAREN tableAlias                                                               #tableValuedFunction
    | LEFT_PAREN relations RIGHT_PAREN                                                     #relationList
    ;

materializedViewName
    : INDEX indexName=identifier
    ;

propertyClause
    : PROPERTIES LEFT_PAREN fileProperties=propertyItemList RIGHT_PAREN
    ;

propertyItemList
    : properties+=propertyItem (COMMA properties+=propertyItem)*
    ;

propertyItem
    : key=propertyKey EQ value=propertyValue
    ;

propertyKey : identifier | constant ;

propertyValue : identifier | constant ;

tableAlias
    : (AS? strictIdentifier identifierList?)?
    ;

multipartIdentifier
    : parts+=errorCapturingIdentifier (DOT parts+=errorCapturingIdentifier)*
    ;

// ----------------Create Table Fields----------
simpleColumnDefs
    : cols+=simpleColumnDef (COMMA cols+=simpleColumnDef)*
    ;

simpleColumnDef
    : colName=identifier (COMMENT comment=STRING_LITERAL)?
    ;

columnDefs
    : cols+=columnDef (COMMA cols+=columnDef)*
    ;

columnDef
    : colName=identifier type=dataType
        KEY?
        (aggType=aggTypeDef)?
        ((GENERATED ALWAYS)? AS LEFT_PAREN generatedExpr=expression RIGHT_PAREN)?
        ((NOT)? nullable=NULL)?
        (AUTO_INCREMENT (LEFT_PAREN autoIncInitValue=number RIGHT_PAREN)?)?
        (DEFAULT (nullValue=NULL | SUBTRACT? INTEGER_VALUE | SUBTRACT? DECIMAL_VALUE | PI | E | BITMAP_EMPTY | stringValue=STRING_LITERAL
           | CURRENT_DATE | defaultTimestamp=CURRENT_TIMESTAMP (LEFT_PAREN defaultValuePrecision=number RIGHT_PAREN)?))?
        (ON UPDATE CURRENT_TIMESTAMP (LEFT_PAREN onUpdateValuePrecision=number RIGHT_PAREN)?)?
        (COMMENT comment=STRING_LITERAL)?
    ;

indexDefs
    : indexes+=indexDef (COMMA indexes+=indexDef)*
    ;

indexDef
    : INDEX (ifNotExists=IF NOT EXISTS)? indexName=identifier cols=identifierList (USING indexType=(BITMAP | INVERTED | NGRAM_BF))? (PROPERTIES LEFT_PAREN properties=propertyItemList RIGHT_PAREN)? (COMMENT comment=STRING_LITERAL)?
    ;

partitionsDef
    : partitions+=partitionDef (COMMA partitions+=partitionDef)*
    ;

partitionDef
    : (lessThanPartitionDef | fixedPartitionDef | stepPartitionDef | inPartitionDef) (LEFT_PAREN partitionProperties=propertyItemList RIGHT_PAREN)?
    ;

lessThanPartitionDef
    : PARTITION (IF NOT EXISTS)? partitionName=identifier VALUES LESS THAN (MAXVALUE | partitionValueList)
    ;

fixedPartitionDef
    : PARTITION (IF NOT EXISTS)? partitionName=identifier VALUES LEFT_BRACKET lower=partitionValueList COMMA upper=partitionValueList RIGHT_PAREN
    ;

stepPartitionDef
    : FROM from=partitionValueList TO to=partitionValueList INTERVAL unitsAmount=INTEGER_VALUE unit=unitIdentifier?
    ;

inPartitionDef
    : PARTITION (IF NOT EXISTS)? partitionName=identifier (VALUES IN ((LEFT_PAREN partitionValueLists+=partitionValueList
        (COMMA partitionValueLists+=partitionValueList)* RIGHT_PAREN) | constants=partitionValueList))?
    ;

partitionValueList
    : LEFT_PAREN values+=partitionValueDef (COMMA values+=partitionValueDef)* RIGHT_PAREN
    ;

partitionValueDef
    : SUBTRACT? INTEGER_VALUE | STRING_LITERAL | MAXVALUE | NULL
    ;

rollupDefs
    : rollups+=rollupDef (COMMA rollups+=rollupDef)*
    ;

rollupDef
    : rollupName=identifier rollupCols=identifierList (DUPLICATE KEY dupKeys=identifierList)? properties=propertyClause?
    ;

aggTypeDef
    : MAX | MIN | SUM | REPLACE | REPLACE_IF_NOT_NULL | HLL_UNION | BITMAP_UNION | QUANTILE_UNION | GENERIC
    ;

tabletList
    : TABLET LEFT_PAREN tabletIdList+=INTEGER_VALUE (COMMA tabletIdList+=INTEGER_VALUE)*  RIGHT_PAREN
    ;


inlineTable
    : VALUES rowConstructor (COMMA rowConstructor)*
    ;

// -----------------Expression-----------------
namedExpression
    : expression (AS? (identifierOrText))?
    ;

namedExpressionSeq
    : namedExpression (COMMA namedExpression)*
    ;

expression
    : booleanExpression
    | lambdaExpression
    ;

lambdaExpression
    : args+=errorCapturingIdentifier ARROW body=booleanExpression
    | LEFT_PAREN
        args+=errorCapturingIdentifier (COMMA args+=errorCapturingIdentifier)+
      RIGHT_PAREN
        ARROW body=booleanExpression
    ;

booleanExpression
    : LOGICALNOT booleanExpression                                                  #logicalNot
    | EXISTS LEFT_PAREN query RIGHT_PAREN                                           #exist
    | (ISNULL | IS_NULL_PRED) LEFT_PAREN valueExpression RIGHT_PAREN                #isnull
    | IS_NOT_NULL_PRED LEFT_PAREN valueExpression RIGHT_PAREN                       #is_not_null_pred
    | valueExpression predicate?                                                    #predicated
    | NOT booleanExpression                                                         #logicalNot
    | left=booleanExpression operator=(AND | LOGICALAND) right=booleanExpression    #logicalBinary
    | left=booleanExpression operator=XOR right=booleanExpression                   #logicalBinary
    | left=booleanExpression operator=OR right=booleanExpression                    #logicalBinary
    | left=booleanExpression operator=DOUBLEPIPES right=booleanExpression           #doublePipes
    ;

rowConstructor
    : LEFT_PAREN (rowConstructorItem (COMMA rowConstructorItem)*)? RIGHT_PAREN
    ;

rowConstructorItem
    : constant // duplicate constant rule for improve the parse of `insert into tbl values`
    | DEFAULT
    | namedExpression
    ;

predicate
    : NOT? kind=BETWEEN lower=valueExpression AND upper=valueExpression
    | NOT? kind=(LIKE | REGEXP | RLIKE) pattern=valueExpression
    | NOT? kind=(MATCH | MATCH_ANY | MATCH_ALL | MATCH_PHRASE | MATCH_PHRASE_PREFIX | MATCH_REGEXP | MATCH_PHRASE_EDGE) pattern=valueExpression
    | NOT? kind=IN LEFT_PAREN query RIGHT_PAREN
    | NOT? kind=IN LEFT_PAREN expression (COMMA expression)* RIGHT_PAREN
    | IS NOT? kind=NULL
    | IS NOT? kind=(TRUE | FALSE)
    ;

valueExpression
    : primaryExpression                                                                      #valueExpressionDefault
    | operator=(SUBTRACT | PLUS | TILDE) valueExpression                                     #arithmeticUnary
    // split arithmeticBinary from 1 to 5 due to they have different operator precedence
    | left=valueExpression operator=HAT right=valueExpression                                #arithmeticBinary
    | left=valueExpression operator=(ASTERISK | SLASH | MOD | DIV) right=valueExpression     #arithmeticBinary
    | left=valueExpression operator=(PLUS | SUBTRACT) right=valueExpression                  #arithmeticBinary
    | left=valueExpression operator=AMPERSAND right=valueExpression                          #arithmeticBinary
    | left=valueExpression operator=PIPE right=valueExpression                               #arithmeticBinary
    | left=valueExpression comparisonOperator right=valueExpression                          #comparison
    ;

primaryExpression
    : name=CURRENT_DATE                                                                        #currentDate
    | name=CURRENT_TIME                                                                        #currentTime
    | name=CURRENT_TIMESTAMP                                                                   #currentTimestamp
    | name=LOCALTIME                                                                           #localTime
    | name=LOCALTIMESTAMP                                                                      #localTimestamp
    | name=CURRENT_USER                                                                        #currentUser
    | name=SESSION_USER                                                                        #sessionUser
    | CASE whenClause+ (ELSE elseExpression=expression)? END                                   #searchedCase
    | CASE value=expression whenClause+ (ELSE elseExpression=expression)? END                  #simpleCase
    | name=CAST LEFT_PAREN expression AS castDataType RIGHT_PAREN                              #cast
    | constant                                                                                 #constantDefault
    | interval                                                                                 #intervalLiteral
    | ASTERISK (exceptOrReplace)*                                                              #star
    | qualifiedName DOT ASTERISK (exceptOrReplace)*                                            #star
    | CHAR LEFT_PAREN
                arguments+=expression (COMMA arguments+=expression)*
                (USING charSet=identifierOrText)?
          RIGHT_PAREN                                                                          #charFunction
    | CONVERT LEFT_PAREN argument=expression USING charSet=identifierOrText RIGHT_PAREN        #convertCharSet
    | CONVERT LEFT_PAREN argument=expression COMMA castDataType RIGHT_PAREN                    #convertType
    | functionCallExpression                                                                   #functionCall
    | value=primaryExpression LEFT_BRACKET index=valueExpression RIGHT_BRACKET                 #elementAt
    | value=primaryExpression LEFT_BRACKET begin=valueExpression
      COLON (end=valueExpression)? RIGHT_BRACKET                                               #arraySlice
    | LEFT_PAREN query RIGHT_PAREN                                                             #subqueryExpression
    | ATSIGN identifierOrText                                                                  #userVariable
    | DOUBLEATSIGN (kind=(GLOBAL | SESSION) DOT)? identifier                                   #systemVariable
    | BINARY? identifier                                                                       #columnReference
    | base=primaryExpression DOT fieldName=identifier                                          #dereference
    | LEFT_PAREN expression RIGHT_PAREN                                                        #parenthesizedExpression
    | KEY (dbName=identifier DOT)? keyName=identifier                                          #encryptKey
    | EXTRACT LEFT_PAREN field=identifier FROM (DATE | TIMESTAMP)?
      source=valueExpression RIGHT_PAREN                                                       #extract
    | primaryExpression COLLATE (identifier | STRING_LITERAL | DEFAULT)                        #collate
    ;

exceptOrReplace
    : EXCEPT  LEFT_PAREN namedExpressionSeq RIGHT_PAREN                                  #except
    | REPLACE LEFT_PAREN namedExpressionSeq RIGHT_PAREN                                  #replace
    ;

castDataType
    : dataType
    |(SIGNED|UNSIGNED) (INT|INTEGER)?
    ;

functionCallExpression
    : functionIdentifier
              LEFT_PAREN (
                  (DISTINCT|ALL)?
                  arguments+=expression (COMMA arguments+=expression)*
                  (ORDER BY sortItem (COMMA sortItem)*)?
              )? RIGHT_PAREN
            (OVER windowSpec)?
    ;

functionIdentifier
    : (dbName=identifier DOT)? functionNameIdentifier
    ;

functionNameIdentifier
    : identifier
    | ADD
    | CONNECTION_ID
    | CURRENT_CATALOG
    | CURRENT_USER
    | DATABASE
    | IF
    | LEFT
    | LIKE
    | PASSWORD
    | REGEXP
    | RIGHT
    | SCHEMA
    | SESSION_USER
    | TRIM
    | USER
    ;

windowSpec
    // todo: name for windowRef; we haven't support it
    // : name=identifier
    // | LEFT_PAREN name=identifier RIGHT_PAREN
    : LEFT_PAREN
        partitionClause?
        sortClause?
        windowFrame?
        RIGHT_PAREN
    ;

windowFrame
    : frameUnits start=frameBoundary
    | frameUnits BETWEEN start=frameBoundary AND end=frameBoundary
    ;

frameUnits
    : ROWS
    | RANGE
    ;

frameBoundary
    : UNBOUNDED boundType=(PRECEDING | FOLLOWING)
    | boundType=CURRENT ROW
    | expression boundType=(PRECEDING | FOLLOWING)
    ;

qualifiedName
    : identifier (DOT identifier)*
    ;

specifiedPartition
    : TEMPORARY? PARTITION (identifier | identifierList)
    | TEMPORARY? PARTITIONS identifierList
    ;

constant
    : NULL                                                                                     #nullLiteral
    | type=(DATE | DATEV1 | DATEV2 | TIMESTAMP) STRING_LITERAL                                 #typeConstructor
    | number                                                                                   #numericLiteral
    | booleanValue                                                                             #booleanLiteral
    | BINARY? STRING_LITERAL                                                                   #stringLiteral
    | LEFT_BRACKET (items+=constant)? (COMMA items+=constant)* RIGHT_BRACKET                   #arrayLiteral
    | LEFT_BRACE (items+=constant COLON items+=constant)?
       (COMMA items+=constant COLON items+=constant)* RIGHT_BRACE                              #mapLiteral
    | LEFT_BRACE items+=constant (COMMA items+=constant)* RIGHT_BRACE                          #structLiteral
    | PLACEHOLDER                                                                              #placeholder
    ;

comparisonOperator
    : EQ | NEQ | LT | LTE | GT | GTE | NSEQ
    ;

booleanValue
    : TRUE | FALSE
    ;

whenClause
    : WHEN condition=expression THEN result=expression
    ;

interval
    : INTERVAL value=expression unit=unitIdentifier
    ;

unitIdentifier
	: YEAR | QUARTER | MONTH | WEEK | DAY | HOUR | MINUTE | SECOND
    ;

dataTypeWithNullable
    : dataType ((NOT)? NULL)?
    ;

dataType
    : complex=ARRAY LT dataType GT                                  #complexDataType
    | complex=MAP LT dataType COMMA dataType GT                     #complexDataType
    | complex=STRUCT LT complexColTypeList GT                       #complexDataType
    | AGG_STATE LT functionNameIdentifier
        LEFT_PAREN dataTypes+=dataTypeWithNullable
        (COMMA dataTypes+=dataTypeWithNullable)* RIGHT_PAREN GT     #aggStateDataType
    | primitiveColType (LEFT_PAREN (INTEGER_VALUE | ASTERISK)
      (COMMA INTEGER_VALUE)* RIGHT_PAREN)?                          #primitiveDataType
    ;

primitiveColType
    : type=TINYINT
    | type=SMALLINT
    | type=(INT | INTEGER)
    | type=BIGINT
    | type=LARGEINT
    | type=BOOLEAN
    | type=FLOAT
    | type=DOUBLE
    | type=DATE
    | type=DATETIME
    | type=TIME
    | type=DATEV2
    | type=DATETIMEV2
    | type=DATEV1
    | type=DATETIMEV1
    | type=BITMAP
    | type=QUANTILE_STATE
    | type=HLL
    | type=AGG_STATE
    | type=STRING
    | type=JSON
    | type=JSONB
    | type=TEXT
    | type=VARCHAR
    | type=CHAR
    | type=DECIMAL
    | type=DECIMALV2
    | type=DECIMALV3
    | type=IPV4
    | type=IPV6
    | type=VARIANT
    | type=ALL
    ;

complexColTypeList
    : complexColType (COMMA complexColType)*
    ;

complexColType
    : identifier COLON dataType commentSpec?
    ;

commentSpec
    : COMMENT STRING_LITERAL
    ;

sample
    : TABLESAMPLE LEFT_PAREN sampleMethod? RIGHT_PAREN (REPEATABLE seed=INTEGER_VALUE)?
    ;

sampleMethod
    : percentage=INTEGER_VALUE PERCENT                              #sampleByPercentile
    | INTEGER_VALUE ROWS                                            #sampleByRows
    ;

tableSnapshot
    : FOR VERSION AS OF version=INTEGER_VALUE
    | FOR TIME AS OF time=STRING_LITERAL
    ;

// this rule is used for explicitly capturing wrong identifiers such as test-table, which should actually be `test-table`
// replace identifier with errorCapturingIdentifier where the immediate follow symbol is not an expression, otherwise
// valid expressions such as "a-b" can be recognized as an identifier
errorCapturingIdentifier
    : identifier errorCapturingIdentifierExtra
    ;

// extra left-factoring grammar
errorCapturingIdentifierExtra
    : (SUBTRACT identifier)+ #errorIdent
    |                        #realIdent
    ;

identifier
    : strictIdentifier
    ;

strictIdentifier
    : IDENTIFIER              #unquotedIdentifier
    | quotedIdentifier        #quotedIdentifierAlternative
    | nonReserved             #unquotedIdentifier
    ;

quotedIdentifier
    : BACKQUOTED_IDENTIFIER
    ;

number
    : SUBTRACT? INTEGER_VALUE                    #integerLiteral
    | SUBTRACT? (EXPONENT_VALUE | DECIMAL_VALUE) #decimalLiteral
    ;

// there are 1 kinds of keywords in Doris.
// - Non-reserved keywords:
//     normal version of non-reserved keywords.
// The non-reserved keywords are listed in `nonReserved`.
// TODO: need to stay consistent with the legacy
nonReserved
//--DEFAULT-NON-RESERVED-START
    : ACTIONS
    | AFTER
    | AGG_STATE
    | AGGREGATE
    | ALIAS
    | ALWAYS
    | ANALYZED
    | ARRAY
    | AT
    | AUTHORS
    | AUTO_INCREMENT
    | BACKENDS
    | BACKUP
    | BEGIN
    | BELONG
    | BIN
    | BITAND
    | BITMAP
    | BITMAP_EMPTY
    | BITMAP_UNION
    | BITOR
    | BITXOR
    | BLOB
    | BOOLEAN
    | BRIEF
    | BROKER
    | BUCKETS
    | BUILD
    | BUILTIN
    | BULK
    | CACHE
    | CACHED
    | CALL
    | CATALOG
    | CATALOGS
    | CHAIN
    | CHAR
    | CHARSET
    | CHECK
    | CLUSTER
    | CLUSTERS
    | COLLATION
    | COLLECT
    | COLOCATE
    | COLUMNS
    | COMMENT
    | COMMENT_START
    | COMMIT
    | COMMITTED
    | COMPACT
    | COMPLETE
    | COMPRESS_TYPE
    | COMPUTE
    | CONDITIONS
    | CONFIG
    | CONNECTION
    | CONNECTION_ID
    | CONSISTENT
    | CONSTRAINTS
    | CONVERT
    | CONVERT_LSC
    | COPY
    | COUNT
    | CREATION
    | CRON
    | CURRENT_CATALOG
    | CURRENT_DATE
    | CURRENT_TIME
    | CURRENT_TIMESTAMP
    | CURRENT_USER
    | DATA
    | DATE
    | DATETIME
    | DATETIMEV1
    | DATETIMEV2
    | DATEV1
    | DATEV2
    | DAY
    | DECIMAL
    | DECIMALV2
    | DECIMALV3
    | DEFERRED
    | DEMAND
    | DIAGNOSE
    | DIAGNOSIS
    | DISTINCTPC
    | DISTINCTPCSA
    | DO
    | DORIS_INTERNAL_TABLE_ID
    | DUAL
    | DYNAMIC
    | E
    | ENABLE
    | ENCRYPTKEY
    | ENCRYPTKEYS
    | END
    | ENDS
    | ENGINE
    | ENGINES
    | ERRORS
    | EVENTS
    | EVERY
    | EXCLUDE
    | EXPIRED
    | EXTERNAL
    | FAILED_LOGIN_ATTEMPTS
    | FAST
    | FEATURE
    | FIELDS
    | FILE
    | FILTER
    | FIRST
    | FORMAT
    | FREE
    | FRONTENDS
    | FUNCTION
    | GENERATED
    | GENERIC
    | GLOBAL
    | GRAPH
    | GROUPING
    | GROUPS
    | HASH
    | HDFS
    | HELP
    | HINT_END
    | HINT_START
    | HISTOGRAM
    | HLL_UNION
    | HOSTNAME
    | HOTSPOT
    | HOUR
    | HUB
    | IDENTIFIED
    | IGNORE
    | IMMEDIATE
    | INCREMENTAL
    | INDEXES
    | INVERTED
    | IPV4
    | IPV6
    | IS_NOT_NULL_PRED
    | IS_NULL_PRED
    | ISNULL
    | ISOLATION
    | JOB
    | JOBS
    | JSON
    | JSONB
    | LABEL
    | LAST
    | LDAP
    | LDAP_ADMIN_PASSWORD
    | LEFT_BRACE
    | LESS
    | LEVEL
    | LINES
    | LINK
    | LOCAL
    | LOCALTIME
    | LOCALTIMESTAMP
    | LOCATION
    | LOCK
    | LOGICAL
    | MANUAL
    | MAP
    | MATCH_ALL
    | MATCH_ANY
    | MATCH_PHRASE
    | MATCH_PHRASE_EDGE
    | MATCH_PHRASE_PREFIX
    | MATCH_REGEXP
    | MATERIALIZED
    | MAX
    | MEMO
    | MERGE
    | MIGRATE
    | MIGRATIONS
    | MIN
    | MINUTE
    | MODIFY
    | MONTH
    | MTMV
    | NAME
    | NAMES
    | NEGATIVE
    | NEVER
    | NEXT
    | NGRAM_BF
    | NO
    | NON_NULLABLE
    | NULLS
    | OF
    | OFFSET
    | ONLY
    | OPEN
    | OPTIMIZED
    | PARAMETER
    | PARSED
    | PASSWORD
    | PASSWORD_EXPIRE
    | PASSWORD_HISTORY
    | PASSWORD_LOCK_TIME
    | PASSWORD_REUSE
    | PARTITIONS
    | PATH
    | PAUSE
    | PERCENT
    | PERIOD
    | PERMISSIVE
    | PHYSICAL
    | PI
    | PLAN
    | PLUGIN
    | PLUGINS
    | POLICY
    | PRIVILEGES
    | PROC
    | PROCESS
    | PROCESSLIST
    | PROFILE
    | PROPERTIES
    | PROPERTY
    | QUANTILE_STATE
	| QUANTILE_UNION
	| QUARTER
    | QUERY
    | QUOTA
    | QUALIFY
    | QUEUED
    | RANDOM
    | RECENT
    | RECOVER
    | RECYCLE
    | REFRESH
    | REPEATABLE
    | REPLACE
    | REPLACE_IF_NOT_NULL
    | REPLAYER
    | REPOSITORIES
    | REPOSITORY
    | RESOURCE
    | RESOURCES
    | RESTORE
    | RESTRICTIVE
    | RESUME
    | RETURNS
    | REWRITTEN
    | RIGHT_BRACE
    | RLIKE
    | ROLLBACK
    | ROLLUP
    | ROUTINE
    | S3
    | SAMPLE
    | SCHEDULE
    | SCHEDULER
    | SCHEMA
    | SECOND
    | SERIALIZABLE
    | SET_SESSION_VARIABLE
    | SESSION
    | SESSION_USER
    | SHAPE
    | SKEW
    | SNAPSHOT
    | SONAME
    | SPLIT
    | SQL
    | STAGE
    | STAGES
    | START
    | STARTS
    | STATS
    | STATUS
    | STOP
    | STORAGE
    | STREAM
    | STREAMING
    | STRING
    | STRUCT
    | SUM
    | TABLES
    | TASK
    | TASKS
    | TEMPORARY
    | TEXT
    | THAN
    | TIME
    | TIMESTAMP
    | TRANSACTION
    | TREE
    | TRIGGERS
    | TRUNCATE
    | TYPE
    | TYPES
    | UNCOMMITTED
    | UNLOCK
    | UNSET
    | UP
    | USER
    | VALUE
    | VARCHAR
    | VARIABLE
    | VARIABLES
    | VARIANT
    | VAULT
    | VAULTS
    | VERBOSE
    | VERSION
    | VIEW
    | VIEWS
    | WARM
    | WARNINGS
    | WEEK
    | WORK
    | YEAR
//--DEFAULT-NON-RESERVED-END
    ;<|MERGE_RESOLUTION|>--- conflicted
+++ resolved
@@ -742,29 +742,17 @@
     | ALTER TABLE name=multipartIdentifier (INDEX indexName=identifier)?
         MODIFY COLUMN columnName=identifier
         SET STATS LEFT_PAREN propertyItemList RIGHT_PAREN partitionSpec?        #alterColumnStats
-<<<<<<< HEAD
-    | KILL ANALYZE jobId=INTEGER_VALUE                                          #killAnalyzeJob
-    | DROP ANALYZE JOB INTEGER_VALUE                                            #dropAnalyzeJob
-    ;
-
-unsupportedStatsStatement
-    : DROP STATS tableName=multipartIdentifier
-        columns=identifierList? partitionSpec?                                  #dropStats
-    | DROP CACHED STATS tableName=multipartIdentifier                           #dropCachedStats
-    | DROP EXPIRED STATS                                                        #dropExpiredStats
-=======
     | SHOW INDEX STATS tableName=multipartIdentifier indexId=identifier         #showIndexStats
     | DROP STATS tableName=multipartIdentifier
         columns=identifierList? partitionSpec?                                  #dropStats
     | DROP CACHED STATS tableName=multipartIdentifier                           #dropCachedStats
     | DROP EXPIRED STATS                                                        #dropExpiredStats
+    | KILL ANALYZE jobId=INTEGER_VALUE                                          #killAnalyzeJob
+    | DROP ANALYZE JOB INTEGER_VALUE                                            #dropAnalyzeJob
     ;
 
 unsupportedStatsStatement
-    : DROP ANALYZE JOB INTEGER_VALUE                                            #dropAanalyzeJob
-    | KILL ANALYZE jobId=INTEGER_VALUE                                          #killAnalyzeJob
->>>>>>> 5d97d3a1
-    | SHOW TABLE STATS tableName=multipartIdentifier
+    : SHOW TABLE STATS tableName=multipartIdentifier
         partitionSpec? columnList=identifierList?                               #showTableStats
     | SHOW TABLE STATS tableId=INTEGER_VALUE                                    #showTableStats
     | SHOW COLUMN CACHED? STATS tableName=multipartIdentifier
