// Licensed to the Apache Software Foundation (ASF) under one
// or more contributor license agreements.  See the NOTICE file
// distributed with this work for additional information
// regarding copyright ownership.  The ASF licenses this file
// to you under the Apache License, Version 2.0 (the
// "License"); you may not use this file except in compliance
// with the License.  You may obtain a copy of the License at
//
//   http://www.apache.org/licenses/LICENSE-2.0
//
// Unless required by applicable law or agreed to in writing,
// software distributed under the License is distributed on an
// "AS IS" BASIS, WITHOUT WARRANTIES OR CONDITIONS OF ANY
// KIND, either express or implied.  See the License for the
// specific language governing permissions and limitations
// under the License.

// Copied from Apache Spark and modified for Apache Doris

parser grammar DorisParser;

options { tokenVocab = DorisLexer; }

@members {
    public boolean doris_legacy_SQL_syntax = true;
}

multiStatements
    : SEMICOLON* statement? (SEMICOLON+ statement)* SEMICOLON* EOF
    ;

singleStatement
    : SEMICOLON* statement? SEMICOLON* EOF
    ;

statement
    : statementBase # statementBaseAlias
    | CALL name=multipartIdentifier LEFT_PAREN (expression (COMMA expression)*)? RIGHT_PAREN #callProcedure
    | (ALTER | CREATE (OR REPLACE)? | REPLACE) (PROCEDURE | PROC) name=multipartIdentifier LEFT_PAREN .*? RIGHT_PAREN .*? #createProcedure
    | DROP (PROCEDURE | PROC) (IF EXISTS)? name=multipartIdentifier #dropProcedure
    | SHOW (PROCEDURE | FUNCTION) STATUS (LIKE pattern=valueExpression | whereClause)? #showProcedureStatus
    | SHOW CREATE PROCEDURE name=multipartIdentifier #showCreateProcedure
    // FIXME: like should be wildWhere? FRONTEND should not contain FROM backendid
    | ADMIN? SHOW type=(FRONTEND | BACKEND) CONFIG (LIKE pattern=valueExpression)? (FROM backendId=INTEGER_VALUE)? #showConfig
    ;

statementBase
    : explain? query outFileClause?     #statementDefault
    | supportedDmlStatement             #supportedDmlStatementAlias
    | supportedCreateStatement          #supportedCreateStatementAlias
    | supportedAlterStatement           #supportedAlterStatementAlias
    | materializedViewStatement         #materializedViewStatementAlias
    | supportedJobStatement             #supportedJobStatementAlias
    | constraintStatement               #constraintStatementAlias
    | supportedCleanStatement           #supportedCleanStatementAlias
    | supportedDescribeStatement        #supportedDescribeStatementAlias
    | supportedDropStatement            #supportedDropStatementAlias
    | supportedSetStatement             #supportedSetStatementAlias
    | supportedUnsetStatement           #supportedUnsetStatementAlias
    | supportedRefreshStatement         #supportedRefreshStatementAlias
    | supportedShowStatement            #supportedShowStatementAlias
    | supportedLoadStatement            #supportedLoadStatementAlias
    | supportedCancelStatement          #supportedCancelStatementAlias
    | supportedRecoverStatement         #supportedRecoverStatementAlias
    | supportedAdminStatement           #supportedAdminStatementAlias
    | supportedUseStatement             #supportedUseStatementAlias
    | supportedOtherStatement           #supportedOtherStatementAlias
    | supportedStatsStatement           #supportedStatsStatementAlias
    | unsupportedStatement              #unsupported
    ;

unsupportedStatement
    : unsupportedUseStatement
    | unsupportedDmlStatement
    | unsupportedKillStatement
    | unsupportedCreateStatement
    | unsupportedDropStatement
    | unsupportedStatsStatement
    | unsupportedAlterStatement
    | unsupportedGrantRevokeStatement
    | unsupportedAdminStatement
    | unsupportedTransactionStatement
    | unsupportedCancelStatement
    | unsupportedCleanStatement
    | unsupportedRefreshStatement
    | unsupportedLoadStatement
    | unsupportedShowStatement
    | unsupportedOtherStatement
    ;

materializedViewStatement
    : CREATE MATERIALIZED VIEW (IF NOT EXISTS)? mvName=multipartIdentifier
        (LEFT_PAREN cols=simpleColumnDefs RIGHT_PAREN)? buildMode?
        (REFRESH refreshMethod? refreshTrigger?)?
        ((DUPLICATE)? KEY keys=identifierList)?
        (COMMENT STRING_LITERAL)?
        (PARTITION BY LEFT_PAREN mvPartition RIGHT_PAREN)?
        (DISTRIBUTED BY (HASH hashKeys=identifierList | RANDOM)
        (BUCKETS (INTEGER_VALUE | AUTO))?)?
        propertyClause?
        AS query                                                                                #createMTMV
    | REFRESH MATERIALIZED VIEW mvName=multipartIdentifier (partitionSpec | COMPLETE | AUTO)    #refreshMTMV
    | ALTER MATERIALIZED VIEW mvName=multipartIdentifier ((RENAME newName=identifier)
        | (REFRESH (refreshMethod | refreshTrigger | refreshMethod refreshTrigger))
        | REPLACE WITH MATERIALIZED VIEW newName=identifier propertyClause?
        | (SET  LEFT_PAREN fileProperties=propertyItemList RIGHT_PAREN))                        #alterMTMV
    | DROP MATERIALIZED VIEW (IF EXISTS)? mvName=multipartIdentifier
        (ON tableName=multipartIdentifier)?                                                     #dropMTMV
    | PAUSE MATERIALIZED VIEW JOB ON mvName=multipartIdentifier                                 #pauseMTMV
    | RESUME MATERIALIZED VIEW JOB ON mvName=multipartIdentifier                                #resumeMTMV
    | CANCEL MATERIALIZED VIEW TASK taskId=INTEGER_VALUE ON mvName=multipartIdentifier          #cancelMTMVTask
    | SHOW CREATE MATERIALIZED VIEW mvName=multipartIdentifier                                  #showCreateMTMV
    ;
supportedJobStatement
    : CREATE JOB label=multipartIdentifier ON SCHEDULE
        (
            (EVERY timeInterval=INTEGER_VALUE timeUnit=identifier
            (STARTS (startTime=STRING_LITERAL | CURRENT_TIMESTAMP))?
            (ENDS endsTime=STRING_LITERAL)?)
            |
            (AT (atTime=STRING_LITERAL | CURRENT_TIMESTAMP)))
        commentSpec?
        DO supportedDmlStatement                                                               #createScheduledJob
   | PAUSE JOB wildWhere?                                                                      #pauseJob
   | DROP JOB (IF EXISTS)? wildWhere?                                                          #dropJob
   | RESUME JOB wildWhere?                                                                     #resumeJob
   | CANCEL TASK wildWhere?                                                                    #cancelJobTask
   ;
constraintStatement
    : ALTER TABLE table=multipartIdentifier
        ADD CONSTRAINT constraintName=errorCapturingIdentifier
        constraint                                                        #addConstraint
    | ALTER TABLE table=multipartIdentifier
        DROP CONSTRAINT constraintName=errorCapturingIdentifier           #dropConstraint
    | SHOW CONSTRAINTS FROM table=multipartIdentifier                     #showConstraint
    ;

supportedDmlStatement
    : explain? cte? INSERT (INTO | OVERWRITE TABLE)
        (tableName=multipartIdentifier | DORIS_INTERNAL_TABLE_ID LEFT_PAREN tableId=INTEGER_VALUE RIGHT_PAREN)
        partitionSpec?  // partition define
        (WITH LABEL labelName=identifier)? cols=identifierList?  // label and columns define
        (LEFT_BRACKET hints=identifierSeq RIGHT_BRACKET)?  // hint define
        query                                                          #insertTable
    | explain? cte? UPDATE tableName=multipartIdentifier tableAlias
        SET updateAssignmentSeq
        fromClause?
        whereClause?                                                   #update
    | explain? cte? DELETE FROM tableName=multipartIdentifier
        partitionSpec? tableAlias
        (USING relations)?
        whereClause?                                                   #delete
    | LOAD LABEL lableName=multipartIdentifier
        LEFT_PAREN dataDescs+=dataDesc (COMMA dataDescs+=dataDesc)* RIGHT_PAREN
        (withRemoteStorageSystem)?
        propertyClause?
        (commentSpec)?                                                 #load
    | EXPORT TABLE tableName=multipartIdentifier
        (PARTITION partition=identifierList)?
        (whereClause)?
        TO filePath=STRING_LITERAL
        (propertyClause)?
        (withRemoteStorageSystem)?                                     #export
    | replayCommand                                                    #replay
    ;

supportedCreateStatement
    : CREATE (EXTERNAL | TEMPORARY)? TABLE (IF NOT EXISTS)? name=multipartIdentifier
        ((ctasCols=identifierList)? | (LEFT_PAREN columnDefs (COMMA indexDefs)? COMMA? RIGHT_PAREN))
        (ENGINE EQ engine=identifier)?
        ((AGGREGATE | UNIQUE | DUPLICATE) KEY keys=identifierList
        (CLUSTER BY clusterKeys=identifierList)?)?
        (COMMENT STRING_LITERAL)?
        (partition=partitionTable)?
        (DISTRIBUTED BY (HASH hashKeys=identifierList | RANDOM)
        (BUCKETS (INTEGER_VALUE | autoBucket=AUTO))?)?
        (ROLLUP LEFT_PAREN rollupDefs RIGHT_PAREN)?
        properties=propertyClause?
        (BROKER extProperties=propertyClause)?
        (AS query)?                                                       #createTable
    | CREATE (OR REPLACE)? VIEW (IF NOT EXISTS)? name=multipartIdentifier
        (LEFT_PAREN cols=simpleColumnDefs RIGHT_PAREN)?
        (COMMENT STRING_LITERAL)? AS query                                #createView
    | CREATE FILE name=STRING_LITERAL
        ((FROM | IN) database=identifier)? properties=propertyClause            #createFile
    | CREATE (EXTERNAL | TEMPORARY)? TABLE (IF NOT EXISTS)? name=multipartIdentifier
        LIKE existedTable=multipartIdentifier
        (WITH ROLLUP (rollupNames=identifierList)?)?                      #createTableLike
    | CREATE ROLE (IF NOT EXISTS)? name=identifier (COMMENT STRING_LITERAL)?    #createRole
    | CREATE WORKLOAD GROUP (IF NOT EXISTS)?
        name=identifierOrText properties=propertyClause?                        #createWorkloadGroup
    | CREATE CATALOG (IF NOT EXISTS)? catalogName=identifier
        (WITH RESOURCE resourceName=identifier)?
        (COMMENT STRING_LITERAL)? properties=propertyClause?                    #createCatalog
    | CREATE ROW POLICY (IF NOT EXISTS)? name=identifier
        ON table=multipartIdentifier
        AS type=(RESTRICTIVE | PERMISSIVE)
        TO (user=userIdentify | ROLE roleName=identifier)
        USING LEFT_PAREN booleanExpression RIGHT_PAREN                    #createRowPolicy
    | CREATE STORAGE POLICY (IF NOT EXISTS)?
        name=identifier properties=propertyClause?                              #createStoragePolicy
    | BUILD INDEX name=identifier ON tableName=multipartIdentifier
        partitionSpec?                                                          #buildIndex
    | CREATE INDEX (IF NOT EXISTS)? name=identifier
        ON tableName=multipartIdentifier identifierList
        (USING (BITMAP | NGRAM_BF | INVERTED))?
        properties=propertyClause? (COMMENT STRING_LITERAL)?                    #createIndex
    | CREATE SQL_BLOCK_RULE (IF NOT EXISTS)?
        name=identifier properties=propertyClause?                        #createSqlBlockRule
    | CREATE ENCRYPTKEY (IF NOT EXISTS)? multipartIdentifier AS STRING_LITERAL  #createEncryptkey
    | CREATE statementScope?
            (TABLES | AGGREGATE)? FUNCTION (IF NOT EXISTS)?
            functionIdentifier LEFT_PAREN functionArguments? RIGHT_PAREN
            RETURNS returnType=dataType (INTERMEDIATE intermediateType=dataType)?
            properties=propertyClause?                                              #createUserDefineFunction
    | CREATE statementScope? ALIAS FUNCTION (IF NOT EXISTS)?
            functionIdentifier LEFT_PAREN functionArguments? RIGHT_PAREN
            WITH PARAMETER LEFT_PAREN parameters=identifierSeq? RIGHT_PAREN
            AS expression                                                           #createAliasFunction
    ;

supportedAlterStatement
    : ALTER SYSTEM alterSystemClause                                                        #alterSystem
    | ALTER VIEW name=multipartIdentifier
        ((MODIFY commentSpec) | ((LEFT_PAREN cols=simpleColumnDefs RIGHT_PAREN)? AS query)) #alterView
    | ALTER CATALOG name=identifier RENAME newName=identifier                       #alterCatalogRename
    | ALTER ROLE role=identifier commentSpec                                        #alterRole
    | ALTER STORAGE VAULT name=multipartIdentifier properties=propertyClause                #alterStorageVault
    | ALTER ROLE role=identifier commentSpec                                                #alterRole
    | ALTER WORKLOAD GROUP name=identifierOrText
        properties=propertyClause?                                                          #alterWorkloadGroup
    | ALTER CATALOG name=identifier SET PROPERTIES
        LEFT_PAREN propertyItemList RIGHT_PAREN                                             #alterCatalogProperties        
    | ALTER WORKLOAD POLICY name=identifierOrText
        properties=propertyClause?                                                          #alterWorkloadPolicy
    | ALTER SQL_BLOCK_RULE name=identifier properties=propertyClause?                       #alterSqlBlockRule
    | ALTER CATALOG name=identifier MODIFY COMMENT comment=STRING_LITERAL                   #alterCatalogComment
    | ALTER DATABASE name=identifier RENAME newName=identifier                              #alterDatabaseRename
    | ALTER ROLE role=identifier commentSpec                                                #alterRole
    | ALTER TABLE tableName=multipartIdentifier
        alterTableClause (COMMA alterTableClause)*                                          #alterTable
    | ALTER TABLE tableName=multipartIdentifier ADD ROLLUP
        addRollupClause (COMMA addRollupClause)*                                            #alterTableAddRollup
    | ALTER TABLE tableName=multipartIdentifier DROP ROLLUP
        dropRollupClause (COMMA dropRollupClause)*                                          #alterTableDropRollup
    | ALTER TABLE name=multipartIdentifier
        SET LEFT_PAREN propertyItemList RIGHT_PAREN                                         #alterTableProperties
    | ALTER DATABASE name=identifier SET (DATA | REPLICA | TRANSACTION)
            QUOTA (quota=identifier | INTEGER_VALUE)                                        #alterDatabaseSetQuota
    | ALTER SYSTEM RENAME COMPUTE GROUP name=identifier newName=identifier                  #alterSystemRenameComputeGroup
    | ALTER REPOSITORY name=identifier properties=propertyClause?                           #alterRepository
    ;

supportedDropStatement
    : DROP CATALOG RECYCLE BIN WHERE idType=STRING_LITERAL EQ id=INTEGER_VALUE  #dropCatalogRecycleBin
    | DROP ENCRYPTKEY (IF EXISTS)? name=multipartIdentifier                     #dropEncryptkey
    | DROP ROLE (IF EXISTS)? name=identifier                                    #dropRole
    | DROP SQL_BLOCK_RULE (IF EXISTS)? identifierSeq                            #dropSqlBlockRule
    | DROP USER (IF EXISTS)? userIdentify                                       #dropUser
    | DROP STORAGE POLICY (IF EXISTS)? name=identifier                          #dropStoragePolicy
    | DROP WORKLOAD GROUP (IF EXISTS)? name=identifierOrText                    #dropWorkloadGroup
    | DROP CATALOG (IF EXISTS)? name=identifier                                 #dropCatalog
    | DROP FILE name=STRING_LITERAL
        ((FROM | IN) database=identifier)? properties=propertyClause            #dropFile
    | DROP WORKLOAD POLICY (IF EXISTS)? name=identifierOrText                   #dropWorkloadPolicy
    | DROP REPOSITORY name=identifier                                           #dropRepository
    | DROP TABLE (IF EXISTS)? name=multipartIdentifier FORCE?                   #dropTable
    | DROP (DATABASE | SCHEMA) (IF EXISTS)? name=multipartIdentifier FORCE?     #dropDatabase
    | DROP statementScope? FUNCTION (IF EXISTS)?
        functionIdentifier LEFT_PAREN functionArguments? RIGHT_PAREN            #dropFunction
    | DROP INDEX (IF EXISTS)? name=identifier ON tableName=multipartIdentifier  #dropIndex
    ;

supportedShowStatement
    : SHOW statementScope? VARIABLES wildWhere?                         #showVariables
    | SHOW AUTHORS                                                                  #showAuthors
    | SHOW CREATE (DATABASE | SCHEMA) name=multipartIdentifier                      #showCreateDatabase
    | SHOW BROKER                                                                   #showBroker
    | SHOW DYNAMIC PARTITION TABLES ((FROM | IN) database=multipartIdentifier)?     #showDynamicPartition
    | SHOW EVENTS ((FROM | IN) database=multipartIdentifier)? wildWhere?            #showEvents
    | SHOW LAST INSERT                                                              #showLastInsert
    | SHOW ((CHAR SET) | CHARSET)                                                   #showCharset
    | SHOW DELETE ((FROM | IN) database=multipartIdentifier)?                       #showDelete
    | SHOW ALL? GRANTS                                                              #showGrants
    | SHOW GRANTS FOR userIdentify                                                  #showGrantsForUser
    | SHOW SYNC JOB ((FROM | IN) database=multipartIdentifier)?                     #showSyncJob
    | SHOW LOAD PROFILE loadIdPath=STRING_LITERAL? limitClause?                     #showLoadProfile
    | SHOW CREATE REPOSITORY FOR identifier                                         #showCreateRepository
    | SHOW VIEW
        (FROM |IN) tableName=multipartIdentifier
        ((FROM | IN) database=identifier)?                                          #showView
    | SHOW PLUGINS                                                                  #showPlugins
    | SHOW REPOSITORIES                                                             #showRepositories
    | SHOW ENCRYPTKEYS ((FROM | IN) database=multipartIdentifier)?
        (LIKE STRING_LITERAL)?                                                      #showEncryptKeys
    | SHOW BRIEF? CREATE TABLE name=multipartIdentifier                             #showCreateTable
    | SHOW FULL? PROCESSLIST                                                        #showProcessList
    | SHOW ROLES                                                                    #showRoles
    | SHOW PARTITION partitionId=INTEGER_VALUE                                      #showPartitionId
    | SHOW PRIVILEGES                                                               #showPrivileges
    | SHOW PROC path=STRING_LITERAL                                                 #showProc
    | SHOW FILE ((FROM | IN) database=multipartIdentifier)?                         #showSmallFiles
    | SHOW STORAGE? ENGINES                                                         #showStorageEngines
    | SHOW CREATE CATALOG name=identifier                                           #showCreateCatalog
    | SHOW CATALOG name=identifier                                                  #showCatalog
    | SHOW CATALOGS wildWhere?                                                      #showCatalogs
    | SHOW PROPERTY (FOR user=identifierOrText)? (LIKE STRING_LITERAL)?                         #showUserProperties
    | SHOW ALL PROPERTIES (LIKE STRING_LITERAL)?                                               #showAllProperties
    | SHOW COLLATION wildWhere?                                                     #showCollation
    | SHOW STORAGE POLICY (USING (FOR policy=identifierOrText)?)?                   #showStoragePolicy   
    | SHOW SQL_BLOCK_RULE (FOR ruleName=identifier)?                                #showSqlBlockRule
    | SHOW CREATE VIEW name=multipartIdentifier                                     #showCreateView
    | SHOW DATA TYPES                                                               #showDataTypes
    | SHOW DATA (ALL)? (FROM tableName=multipartIdentifier)?
        sortClause? propertyClause?                                                 #showData
    | SHOW CREATE MATERIALIZED VIEW mvName=identifier
        ON tableName=multipartIdentifier                                            #showCreateMaterializedView
    | SHOW (WARNINGS | ERRORS) limitClause?                                         #showWarningErrors
    | SHOW COUNT LEFT_PAREN ASTERISK RIGHT_PAREN (WARNINGS | ERRORS)                #showWarningErrorCount
    | SHOW BACKENDS                                                                 #showBackends
    | SHOW STAGES                                                                   #showStages
    | SHOW REPLICA DISTRIBUTION FROM baseTableRef                                   #showReplicaDistribution
    | SHOW FULL? TRIGGERS ((FROM | IN) database=multipartIdentifier)? wildWhere?    #showTriggers
    | SHOW TABLET DIAGNOSIS tabletId=INTEGER_VALUE                                  #showDiagnoseTablet
    | SHOW FRONTENDS name=identifier?                                               #showFrontends
    | SHOW DATABASE databaseId=INTEGER_VALUE                                        #showDatabaseId
    | SHOW TABLE tableId=INTEGER_VALUE                                              #showTableId
    | SHOW TRASH (ON backend=STRING_LITERAL)?                                       #showTrash
    | SHOW statementScope? STATUS                                       #showStatus
    | SHOW WHITELIST                                                                #showWhitelist
    | SHOW TABLETS BELONG
        tabletIds+=INTEGER_VALUE (COMMA tabletIds+=INTEGER_VALUE)*                  #showTabletsBelong
    | SHOW DATA SKEW FROM baseTableRef                                              #showDataSkew
    | SHOW TABLE CREATION ((FROM | IN) database=multipartIdentifier)?
        (LIKE STRING_LITERAL)?                                                      #showTableCreation
    | SHOW TABLET STORAGE FORMAT VERBOSE?                                           #showTabletStorageFormat
    | SHOW QUERY PROFILE queryIdPath=STRING_LITERAL? limitClause?                    #showQueryProfile
    | SHOW CONVERT_LSC ((FROM | IN) database=multipartIdentifier)?                  #showConvertLsc
    | SHOW FULL? TABLES ((FROM | IN) database=multipartIdentifier)? wildWhere?      #showTables
    | SHOW TABLE STATUS ((FROM | IN) database=multipartIdentifier)? wildWhere?      #showTableStatus
    ;

supportedLoadStatement
    : SYNC                                                                          #sync
    | createRoutineLoad                                                             #createRoutineLoadAlias
    ;

supportedOtherStatement
    : HELP mark=identifierOrText                                                    #help
    ;

unsupportedOtherStatement
    : INSTALL PLUGIN FROM source=identifierOrText properties=propertyClause?        #installPlugin
    | UNINSTALL PLUGIN name=identifierOrText                                        #uninstallPlugin
    | LOCK TABLES (lockTable (COMMA lockTable)*)?                                   #lockTables
    | UNLOCK TABLES                                                                 #unlockTables
    | WARM UP (CLUSTER | COMPUTE GROUP) destination=identifier WITH
        ((CLUSTER | COMPUTE GROUP) source=identifier |
            (warmUpItem (AND warmUpItem)*)) FORCE?                                  #warmUpCluster
    | BACKUP SNAPSHOT label=multipartIdentifier TO repo=identifier
        ((ON | EXCLUDE) LEFT_PAREN baseTableRef (COMMA baseTableRef)* RIGHT_PAREN)?
        properties=propertyClause?                                                  #backup
    | RESTORE SNAPSHOT label=multipartIdentifier FROM repo=identifier
        ((ON | EXCLUDE) LEFT_PAREN baseTableRef (COMMA baseTableRef)* RIGHT_PAREN)?
        properties=propertyClause?                                                  #restore
    | START TRANSACTION (WITH CONSISTENT SNAPSHOT)?                                 #unsupportedStartTransaction
    ;

warmUpItem
    : TABLE tableName=multipartIdentifier (PARTITION partitionName=identifier)?
    ;

lockTable
    : name=multipartIdentifier (AS alias=identifierOrText)?
        (READ (LOCAL)? | (LOW_PRIORITY)? WRITE)
    ;

unsupportedShowStatement
    : SHOW ROW POLICY (FOR (userIdentify | (ROLE role=identifier)))?                #showRowPolicy
    | SHOW STORAGE (VAULT | VAULTS)                                                 #showStorageVault
    | SHOW OPEN TABLES ((FROM | IN) database=multipartIdentifier)? wildWhere?       #showOpenTables
    | SHOW FULL? VIEWS ((FROM | IN) database=multipartIdentifier)? wildWhere?       #showViews
    | SHOW CREATE MATERIALIZED VIEW name=multipartIdentifier                        #showMaterializedView
    | SHOW CREATE statementScope? FUNCTION functionIdentifier
        LEFT_PAREN functionArguments? RIGHT_PAREN
        ((FROM | IN) database=multipartIdentifier)?                                 #showCreateFunction
    | SHOW (DATABASES | SCHEMAS) (FROM catalog=identifier)? wildWhere?              #showDatabases
    | SHOW FULL? (COLUMNS | FIELDS) (FROM | IN) tableName=multipartIdentifier
        ((FROM | IN) database=multipartIdentifier)? wildWhere?                      #showColumns
    | SHOW LOAD WARNINGS ((((FROM | IN) database=multipartIdentifier)?
        wildWhere? limitClause?) | (ON url=STRING_LITERAL))                         #showLoadWarings
    | SHOW STREAM? LOAD ((FROM | IN) database=multipartIdentifier)? wildWhere?
        sortClause? limitClause?                                                    #showLoad
    | SHOW EXPORT ((FROM | IN) database=multipartIdentifier)? wildWhere?
        sortClause? limitClause?                                                    #showExport
    | SHOW ALTER TABLE (ROLLUP | (MATERIALIZED VIEW) | COLUMN)
        ((FROM | IN) database=multipartIdentifier)? wildWhere?
        sortClause? limitClause?                                                    #showAlterTable
    | SHOW TEMPORARY? PARTITIONS FROM tableName=multipartIdentifier
        wildWhere? sortClause? limitClause?                                         #showPartitions
    | SHOW TABLET tabletId=INTEGER_VALUE                                            #showTabletId
    | SHOW TABLETS FROM tableName=multipartIdentifier partitionSpec?
        wildWhere? sortClause? limitClause?                                         #showTabletsFromTable
    | SHOW BACKUP ((FROM | IN) database=multipartIdentifier)? wildWhere?            #showBackup
    | SHOW BRIEF? RESTORE ((FROM | IN) database=multipartIdentifier)? wildWhere?    #showRestore
    | SHOW RESOURCES wildWhere? sortClause? limitClause?                            #showResources
    | SHOW WORKLOAD GROUPS wildWhere?                                               #showWorkloadGroups
    | SHOW SNAPSHOT ON repo=identifier wildWhere?                                   #showSnapshot
    | SHOW FULL? BUILTIN? FUNCTIONS
        ((FROM | IN) database=multipartIdentifier)? wildWhere?                      #showFunctions
    | SHOW GLOBAL FULL? FUNCTIONS wildWhere?                                        #showGlobalFunctions
    | SHOW TYPECAST ((FROM | IN) database=multipartIdentifier)?                     #showTypeCast
    | SHOW (KEY | KEYS | INDEX | INDEXES)
        (FROM |IN) tableName=multipartIdentifier
        ((FROM | IN) database=multipartIdentifier)?                                 #showIndex
    | SHOW TRANSACTION ((FROM | IN) database=multipartIdentifier)? wildWhere?       #showTransaction
    | SHOW CACHE HOTSPOT tablePath=STRING_LITERAL                                   #showCacheHotSpot
    | SHOW CATALOG RECYCLE BIN wildWhere?                                           #showCatalogRecycleBin
    | SHOW QUERY STATS ((FOR database=identifier)
            | (FROM tableName=multipartIdentifier (ALL VERBOSE?)?))?                #showQueryStats
    | SHOW BUILD INDEX ((FROM | IN) database=multipartIdentifier)?
        wildWhere? sortClause? limitClause?                                         #showBuildIndex
    | SHOW (CLUSTERS | (COMPUTE GROUPS))                                            #showClusters
    | SHOW REPLICA STATUS FROM baseTableRef wildWhere?                              #showReplicaStatus
    | SHOW COPY ((FROM | IN) database=multipartIdentifier)?
        whereClause? sortClause? limitClause?                                       #showCopy
    | SHOW WARM UP JOB wildWhere?                                                   #showWarmUpJob
    ;

createRoutineLoad
    : CREATE ROUTINE LOAD label=multipartIdentifier (ON table=identifier)?
              (WITH (APPEND | DELETE | MERGE))?
              (loadProperty (COMMA loadProperty)*)? propertyClause? FROM type=identifier
              LEFT_PAREN customProperties=propertyItemList RIGHT_PAREN
              commentSpec?
    ;

unsupportedLoadStatement
    : LOAD mysqlDataDesc
        (PROPERTIES LEFT_PAREN properties=propertyItemList RIGHT_PAREN)?
        (commentSpec)?                                                              #mysqlLoad
    | CREATE SYNC label=multipartIdentifier
          LEFT_PAREN channelDescriptions RIGHT_PAREN
          FROM BINLOG LEFT_PAREN propertyItemList RIGHT_PAREN
          properties=propertyClause?                                                #createDataSyncJob
    | STOP SYNC JOB name=multipartIdentifier                                        #stopDataSyncJob
    | RESUME SYNC JOB name=multipartIdentifier                                      #resumeDataSyncJob
    | PAUSE SYNC JOB name=multipartIdentifier                                       #pauseDataSyncJob
    | PAUSE ROUTINE LOAD FOR label=multipartIdentifier                              #pauseRoutineLoad
    | PAUSE ALL ROUTINE LOAD                                                        #pauseAllRoutineLoad
    | RESUME ROUTINE LOAD FOR label=multipartIdentifier                             #resumeRoutineLoad
    | RESUME ALL ROUTINE LOAD                                                       #resumeAllRoutineLoad
    | STOP ROUTINE LOAD FOR label=multipartIdentifier                               #stopRoutineLoad
    | SHOW ALL? ROUTINE LOAD ((FOR label=multipartIdentifier) | wildWhere?)         #showRoutineLoad
    | SHOW ROUTINE LOAD TASK ((FROM | IN) database=identifier)? wildWhere?          #showRoutineLoadTask
    | SHOW ALL? CREATE ROUTINE LOAD FOR label=multipartIdentifier                   #showCreateRoutineLoad
    | SHOW CREATE LOAD FOR label=multipartIdentifier                                #showCreateLoad
    ;

loadProperty
    : COLUMNS TERMINATED BY STRING_LITERAL                                          #separator
    | importColumnsStatement                                                        #importColumns
    | importPrecedingFilterStatement                                                #importPrecedingFilter
    | importWhereStatement                                                          #importWhere
    | importDeleteOnStatement                                                       #importDeleteOn
    | importSequenceStatement                                                       #importSequence
    | partitionSpec                                                                 #importPartitions
    ;

importSequenceStatement
    : ORDER BY identifier
    ;

importDeleteOnStatement
    : DELETE ON booleanExpression
    ;

importWhereStatement
    : WHERE booleanExpression
    ;

importPrecedingFilterStatement
    : PRECEDING FILTER booleanExpression
    ;

importColumnsStatement
    : COLUMNS LEFT_PAREN importColumnDesc (COMMA importColumnDesc)* RIGHT_PAREN
    ;

importColumnDesc
    : name=identifier (EQ booleanExpression)?
    | LEFT_PAREN name=identifier (EQ booleanExpression)? RIGHT_PAREN
    ;

channelDescriptions
    : channelDescription (COMMA channelDescription)*
    ;

channelDescription
    : FROM source=multipartIdentifier INTO destination=multipartIdentifier
        partitionSpec? columnList=identifierList?
    ;

supportedRefreshStatement
    : REFRESH CATALOG name=identifier propertyClause?                               #refreshCatalog
    | REFRESH DATABASE name=multipartIdentifier propertyClause?                     #refreshDatabase
    | REFRESH TABLE name=multipartIdentifier                                        #refreshTable
    ;

supportedCleanStatement
    : CLEAN ALL PROFILE                                                             #cleanAllProfile
    | CLEAN LABEL label=identifier? (FROM | IN) database=identifier                 #cleanLabel
    ;

unsupportedRefreshStatement
    : REFRESH LDAP (ALL | (FOR user=identifierOrText))                              #refreshLdap
    ;

unsupportedCleanStatement
    : CLEAN QUERY STATS ((FOR database=identifier)
        | ((FROM | IN) table=multipartIdentifier))                                  #cleanQueryStats
    | CLEAN ALL QUERY STATS                                                         #cleanAllQueryStats
    ;

supportedCancelStatement
    : CANCEL LOAD ((FROM | IN) database=identifier)? wildWhere?                     #cancelLoad
    | CANCEL EXPORT ((FROM | IN) database=identifier)? wildWhere?                   #cancelExport
    | CANCEL WARM UP JOB wildWhere?                                                 #cancelWarmUpJob
    ;

unsupportedCancelStatement
    : CANCEL ALTER TABLE (ROLLUP | (MATERIALIZED VIEW) | COLUMN)
        FROM tableName=multipartIdentifier (LEFT_PAREN jobIds+=INTEGER_VALUE
            (COMMA jobIds+=INTEGER_VALUE)* RIGHT_PAREN)?                            #cancelAlterTable
    | CANCEL BUILD INDEX ON tableName=multipartIdentifier
        (LEFT_PAREN jobIds+=INTEGER_VALUE
            (COMMA jobIds+=INTEGER_VALUE)* RIGHT_PAREN)?                            #cancelBuildIndex
    | CANCEL DECOMMISSION BACKEND hostPorts+=STRING_LITERAL
        (COMMA hostPorts+=STRING_LITERAL)*                                          #cancelDecommisionBackend
    | CANCEL BACKUP ((FROM | IN) database=identifier)?                              #cancelBackup
    | CANCEL RESTORE ((FROM | IN) database=identifier)?                             #cancelRestore
    ;

supportedAdminStatement
    : ADMIN SHOW REPLICA DISTRIBUTION FROM baseTableRef                             #adminShowReplicaDistribution
    | ADMIN REBALANCE DISK (ON LEFT_PAREN backends+=STRING_LITERAL
        (COMMA backends+=STRING_LITERAL)* RIGHT_PAREN)?                             #adminRebalanceDisk
    | ADMIN CANCEL REBALANCE DISK (ON LEFT_PAREN backends+=STRING_LITERAL
        (COMMA backends+=STRING_LITERAL)* RIGHT_PAREN)?                             #adminCancelRebalanceDisk
    | ADMIN DIAGNOSE TABLET tabletId=INTEGER_VALUE                                  #adminDiagnoseTablet
    | ADMIN SHOW REPLICA STATUS FROM baseTableRef (WHERE STATUS EQ|NEQ STRING_LITERAL)?   #adminShowReplicaStatus
    | ADMIN COMPACT TABLE baseTableRef (WHERE TYPE EQ STRING_LITERAL)?              #adminCompactTable
    | ADMIN CHECK tabletList properties=propertyClause?                             #adminCheckTablets
    | ADMIN SHOW TABLET STORAGE FORMAT VERBOSE?                                     #adminShowTabletStorageFormat
    | ADMIN CLEAN TRASH
        (ON LEFT_PAREN backends+=STRING_LITERAL
              (COMMA backends+=STRING_LITERAL)* RIGHT_PAREN)?                       #adminCleanTrash
    | ADMIN SET TABLE name=multipartIdentifier STATUS properties=propertyClause?    #adminSetTableStatus
    ;

supportedRecoverStatement
    : RECOVER DATABASE name=identifier id=INTEGER_VALUE? (AS alias=identifier)?     #recoverDatabase
    | RECOVER TABLE name=multipartIdentifier
        id=INTEGER_VALUE? (AS alias=identifier)?                                    #recoverTable
    | RECOVER PARTITION name=identifier id=INTEGER_VALUE? (AS alias=identifier)?
        FROM tableName=multipartIdentifier                                          #recoverPartition
    ;

unsupportedAdminStatement
    : ADMIN SET REPLICA STATUS PROPERTIES LEFT_PAREN propertyItemList RIGHT_PAREN   #adminSetReplicaStatus
    | ADMIN SET REPLICA VERSION PROPERTIES LEFT_PAREN propertyItemList RIGHT_PAREN  #adminSetReplicaVersion
    | ADMIN REPAIR TABLE baseTableRef                                               #adminRepairTable
    | ADMIN CANCEL REPAIR TABLE baseTableRef                                        #adminCancelRepairTable
    | ADMIN SET (FRONTEND | (ALL FRONTENDS)) CONFIG
        (LEFT_PAREN propertyItemList RIGHT_PAREN)? ALL?                             #adminSetFrontendConfig
    | ADMIN SET TABLE name=multipartIdentifier
        PARTITION VERSION properties=propertyClause?                                #adminSetPartitionVersion
    | ADMIN COPY TABLET tabletId=INTEGER_VALUE properties=propertyClause?           #adminCopyTablet
    ;

baseTableRef
    : multipartIdentifier optScanParams? tableSnapshot? specifiedPartition?
        tabletList? tableAlias sample? relationHint?
    ;

wildWhere
    : LIKE STRING_LITERAL
    | WHERE expression
    ;

unsupportedTransactionStatement
    : BEGIN (WITH LABEL identifier?)?                                               #transactionBegin
    | COMMIT WORK? (AND NO? CHAIN)? (NO? RELEASE)?                                  #transcationCommit
    | ROLLBACK WORK? (AND NO? CHAIN)? (NO? RELEASE)?                                #transactionRollback
    ;

unsupportedGrantRevokeStatement
    : GRANT privilegeList ON multipartIdentifierOrAsterisk
        TO (userIdentify | ROLE STRING_LITERAL)                                     #grantTablePrivilege
    | GRANT privilegeList ON
        (RESOURCE | CLUSTER | COMPUTE GROUP | STAGE | STORAGE VAULT | WORKLOAD GROUP)
        identifierOrTextOrAsterisk TO (userIdentify | ROLE STRING_LITERAL)          #grantResourcePrivilege
    | GRANT roles+=STRING_LITERAL (COMMA roles+=STRING_LITERAL)* TO userIdentify    #grantRole
    | REVOKE privilegeList ON multipartIdentifierOrAsterisk
        FROM (userIdentify | ROLE STRING_LITERAL)                                   #grantTablePrivilege
    | REVOKE privilegeList ON
        (RESOURCE | CLUSTER | COMPUTE GROUP | STAGE | STORAGE VAULT | WORKLOAD GROUP)
        identifierOrTextOrAsterisk FROM (userIdentify | ROLE STRING_LITERAL)        #grantResourcePrivilege
    | REVOKE roles+=STRING_LITERAL (COMMA roles+=STRING_LITERAL)* FROM userIdentify #grantRole
    ;

privilege
    : name=identifier columns=identifierList?
    | ALL
    ;

privilegeList
    : privilege (COMMA privilege)*
    ;

unsupportedAlterStatement
    : ALTER DATABASE name=identifier SET PROPERTIES
        LEFT_PAREN propertyItemList RIGHT_PAREN                                     #alterDatabaseProperties
    | ALTER RESOURCE name=identifierOrText properties=propertyClause?               #alterResource
    | ALTER COLOCATE GROUP name=multipartIdentifier
        SET LEFT_PAREN propertyItemList RIGHT_PAREN                                 #alterColocateGroup
    | ALTER ROUTINE LOAD FOR name=multipartIdentifier properties=propertyClause?
            (FROM type=identifier LEFT_PAREN propertyItemList RIGHT_PAREN)?         #alterRoutineLoad
    | ALTER STORAGE POLICY name=identifierOrText
        properties=propertyClause                                                   #alterStoragePlicy
    | ALTER USER (IF EXISTS)? grantUserIdentify
        passwordOption (COMMENT STRING_LITERAL)?                                    #alterUser
    ;

alterSystemClause
    : ADD BACKEND hostPorts+=STRING_LITERAL (COMMA hostPorts+=STRING_LITERAL)*
        properties=propertyClause?                                                  #addBackendClause
    | (DROP | DROPP) BACKEND hostPorts+=STRING_LITERAL
        (COMMA hostPorts+=STRING_LITERAL)*                                          #dropBackendClause
    | DECOMMISSION BACKEND hostPorts+=STRING_LITERAL
        (COMMA hostPorts+=STRING_LITERAL)*                                          #decommissionBackendClause
    | ADD OBSERVER hostPort=STRING_LITERAL                                          #addObserverClause
    | DROP OBSERVER hostPort=STRING_LITERAL                                         #dropObserverClause
    | ADD FOLLOWER hostPort=STRING_LITERAL                                          #addFollowerClause
    | DROP FOLLOWER hostPort=STRING_LITERAL                                         #dropFollowerClause
    | ADD BROKER name=identifierOrText hostPorts+=STRING_LITERAL
        (COMMA hostPorts+=STRING_LITERAL)*                                          #addBrokerClause
    | DROP BROKER name=identifierOrText hostPorts+=STRING_LITERAL
        (COMMA hostPorts+=STRING_LITERAL)*                                          #dropBrokerClause
    | DROP ALL BROKER name=identifierOrText                                         #dropAllBrokerClause
    | SET LOAD ERRORS HUB properties=propertyClause?                                #alterLoadErrorUrlClause
    | MODIFY BACKEND hostPorts+=STRING_LITERAL
        (COMMA hostPorts+=STRING_LITERAL)*
        SET LEFT_PAREN propertyItemList RIGHT_PAREN                                 #modifyBackendClause
    | MODIFY (FRONTEND | BACKEND) hostPort=STRING_LITERAL
        HOSTNAME hostName=STRING_LITERAL                                            #modifyFrontendOrBackendHostNameClause
    ;

dropRollupClause
    : rollupName=identifier properties=propertyClause?
    ;

addRollupClause
    : rollupName=identifier columns=identifierList
        (DUPLICATE KEY dupKeys=identifierList)? fromRollup?
        properties=propertyClause?
    ;

alterTableClause
    : ADD COLUMN columnDef columnPosition? toRollup? properties=propertyClause?     #addColumnClause
    | ADD COLUMN LEFT_PAREN columnDefs RIGHT_PAREN
        toRollup? properties=propertyClause?                                        #addColumnsClause
    | DROP COLUMN name=identifier fromRollup? properties=propertyClause?            #dropColumnClause
    | MODIFY COLUMN columnDef columnPosition? fromRollup?
    properties=propertyClause?                                                      #modifyColumnClause
    | ORDER BY identifierList fromRollup? properties=propertyClause?                #reorderColumnsClause
    | ADD TEMPORARY? partitionDef
        (DISTRIBUTED BY (HASH hashKeys=identifierList | RANDOM)
            (BUCKETS (INTEGER_VALUE | autoBucket=AUTO))?)?
        properties=propertyClause?                                                  #addPartitionClause
    | DROP TEMPORARY? PARTITION (IF EXISTS)? partitionName=identifier FORCE?
        (FROM INDEX indexName=identifier)?                                          #dropPartitionClause
    | MODIFY TEMPORARY? PARTITION
        (partitionName=identifier | partitionNames=identifierList
            | LEFT_PAREN ASTERISK RIGHT_PAREN)
        SET LEFT_PAREN partitionProperties=propertyItemList RIGHT_PAREN             #modifyPartitionClause
    | REPLACE partitions=partitionSpec? WITH tempPartitions=partitionSpec?
        FORCE? properties=propertyClause?                                           #replacePartitionClause
    | REPLACE WITH TABLE name=identifier properties=propertyClause?  FORCE?         #replaceTableClause
    | RENAME newName=identifier                                                     #renameClause
    | RENAME ROLLUP name=identifier newName=identifier                              #renameRollupClause
    | RENAME PARTITION name=identifier newName=identifier                           #renamePartitionClause
    | RENAME COLUMN name=identifier newName=identifier                              #renameColumnClause
    | ADD indexDef                                                                  #addIndexClause
    | DROP INDEX (IF EXISTS)? name=identifier                                       #dropIndexClause
    | ENABLE FEATURE name=STRING_LITERAL (WITH properties=propertyClause)?          #enableFeatureClause
    | MODIFY DISTRIBUTION (DISTRIBUTED BY (HASH hashKeys=identifierList | RANDOM)
        (BUCKETS (INTEGER_VALUE | autoBucket=AUTO))?)?                              #modifyDistributionClause
    | MODIFY COMMENT comment=STRING_LITERAL                                         #modifyTableCommentClause
    | MODIFY COLUMN name=identifier COMMENT comment=STRING_LITERAL                  #modifyColumnCommentClause
    | MODIFY ENGINE TO name=identifier properties=propertyClause?                   #modifyEngineClause
    | ADD TEMPORARY? PARTITIONS
        FROM from=partitionValueList TO to=partitionValueList
        INTERVAL INTEGER_VALUE unit=identifier? properties=propertyClause?          #alterMultiPartitionClause
    ;

columnPosition
    : FIRST
    | AFTER position=identifier
    ;

toRollup
    : (TO | IN) rollup=identifier
    ;

fromRollup
    : FROM rollup=identifier
    ;

unsupportedDropStatement
    : DROP VIEW (IF EXISTS)? name=multipartIdentifier                           #dropView
    | DROP RESOURCE (IF EXISTS)? name=identifierOrText                          #dropResource
    | DROP ROW POLICY (IF EXISTS)? policyName=identifier
        ON tableName=multipartIdentifier
        (FOR (userIdentify | ROLE roleName=identifier))?                        #dropRowPolicy
    | DROP STAGE (IF EXISTS)? name=identifier                                   #dropStage
    ;

supportedStatsStatement
    : SHOW AUTO? ANALYZE (jobId=INTEGER_VALUE | tableName=multipartIdentifier)?
        (WHERE (stateKey=identifier) EQ (stateValue=STRING_LITERAL))?           #showAnalyze
    | SHOW QUEUED ANALYZE JOBS tableName=multipartIdentifier?
        (WHERE (stateKey=identifier) EQ (stateValue=STRING_LITERAL))?           #showQueuedAnalyzeJobs
    | SHOW COLUMN HISTOGRAM tableName=multipartIdentifier
        columnList=identifierList                                               #showColumnHistogramStats
    | ANALYZE DATABASE name=multipartIdentifier
        (WITH analyzeProperties)* propertyClause?                               #analyzeDatabase
    | ANALYZE TABLE name=multipartIdentifier partitionSpec?
        columns=identifierList? (WITH analyzeProperties)* propertyClause?       #analyzeTable
<<<<<<< HEAD
    | SHOW TABLE STATS tableName=multipartIdentifier
        partitionSpec? columnList=identifierList?                               #showTableStats
    | SHOW TABLE STATS tableId=INTEGER_VALUE                                    #showTableStats
    ;

unsupportedStatsStatement
    : ALTER TABLE name=multipartIdentifier SET STATS
=======
    | ALTER TABLE name=multipartIdentifier SET STATS
>>>>>>> a4c1b62c
        LEFT_PAREN propertyItemList RIGHT_PAREN partitionSpec?                  #alterTableStats
    | ALTER TABLE name=multipartIdentifier (INDEX indexName=identifier)?
        MODIFY COLUMN columnName=identifier
        SET STATS LEFT_PAREN propertyItemList RIGHT_PAREN partitionSpec?        #alterColumnStats
    ;

unsupportedStatsStatement
    : DROP STATS tableName=multipartIdentifier
        columns=identifierList? partitionSpec?                                  #dropStats
    | DROP CACHED STATS tableName=multipartIdentifier                           #dropCachedStats
    | DROP EXPIRED STATS                                                        #dropExpiredStats
    | DROP ANALYZE JOB INTEGER_VALUE                                            #dropAanalyzeJob
    | KILL ANALYZE jobId=INTEGER_VALUE                                          #killAnalyzeJob
    | SHOW INDEX STATS tableName=multipartIdentifier indexId=identifier         #showIndexStats
    | SHOW COLUMN CACHED? STATS tableName=multipartIdentifier
        columnList=identifierList? partitionSpec?                               #showColumnStats
    | SHOW ANALYZE TASK STATUS jobId=INTEGER_VALUE                              #showAnalyzeTask
    ;

analyzeProperties
    : SYNC
    | INCREMENTAL
    | FULL
    | SQL
    | HISTOGRAM
    | (SAMPLE ((ROWS rows=INTEGER_VALUE) | (PERCENT percent=INTEGER_VALUE)) )
    | (BUCKETS bucket=INTEGER_VALUE)
    | (PERIOD periodInSecond=INTEGER_VALUE)
    | (CRON crontabExpr=STRING_LITERAL)
    ;

unsupportedCreateStatement
    : CREATE (DATABASE | SCHEMA) (IF NOT EXISTS)? name=multipartIdentifier
        properties=propertyClause?                                              #createDatabase
    | CREATE USER (IF NOT EXISTS)? grantUserIdentify
        (SUPERUSER | DEFAULT ROLE role=STRING_LITERAL)?
        passwordOption (COMMENT STRING_LITERAL)?                                #createUser
    | CREATE (READ ONLY)? REPOSITORY name=identifier WITH storageBackend        #createRepository
    | CREATE EXTERNAL? RESOURCE (IF NOT EXISTS)?
        name=identifierOrText properties=propertyClause?                        #createResource
    | CREATE STORAGE VAULT (IF NOT EXISTS)?
        name=identifierOrText properties=propertyClause?                        #createStorageVault
    | CREATE WORKLOAD POLICY (IF NOT EXISTS)? name=identifierOrText
        (CONDITIONS LEFT_PAREN workloadPolicyConditions RIGHT_PAREN)?
        (ACTIONS LEFT_PAREN workloadPolicyActions RIGHT_PAREN)?
        properties=propertyClause?                                              #createWorkloadPolicy
    | CREATE STAGE (IF NOT EXISTS)? name=identifier properties=propertyClause?  #createStage
    ;

workloadPolicyActions
    : workloadPolicyAction (COMMA workloadPolicyAction)*
    ;

workloadPolicyAction
    : SET_SESSION_VARIABLE STRING_LITERAL
    | identifier (STRING_LITERAL)?
    ;

workloadPolicyConditions
    : workloadPolicyCondition (COMMA workloadPolicyCondition)*
    ;

workloadPolicyCondition
    : metricName=identifier comparisonOperator (number | STRING_LITERAL)
    ;

storageBackend
    : (BROKER | S3 | HDFS | LOCAL) brokerName=identifier?
        ON LOCATION STRING_LITERAL properties=propertyClause?
    ;

passwordOption
    : (PASSWORD_HISTORY (historyDefault=DEFAULT | historyValue=INTEGER_VALUE))?
        (PASSWORD_EXPIRE (expireDefault=DEFAULT | expireNever=NEVER
            | INTERVAL expireValue=INTEGER_VALUE expireTimeUnit=(DAY | HOUR | SECOND)))?
        (PASSWORD_REUSE INTERVAL (reuseDefault=DEFAULT | reuseValue=INTEGER_VALUE DAY))?
        (FAILED_LOGIN_ATTEMPTS attemptsValue=INTEGER_VALUE)?
        (PASSWORD_LOCK_TIME (lockUnbounded=UNBOUNDED
            | lockValue=INTEGER_VALUE lockTimeUint=(DAY | HOUR | SECOND)))?
        (ACCOUNT_LOCK | ACCOUNT_UNLOCK)?
    ;

functionArguments
    : DOTDOTDOT
    | dataTypeList
    | dataTypeList COMMA DOTDOTDOT
    ;

dataTypeList
    : dataType (COMMA dataType)*
    ;

supportedSetStatement
    : SET (optionWithType | optionWithoutType)
        (COMMA (optionWithType | optionWithoutType))*                   #setOptions
    | SET identifier AS DEFAULT STORAGE VAULT                           #setDefaultStorageVault
    | SET PROPERTY (FOR user=identifierOrText)? propertyItemList        #setUserProperties
    | SET statementScope? TRANSACTION
        ( transactionAccessMode
        | isolationLevel
        | transactionAccessMode COMMA isolationLevel
        | isolationLevel COMMA transactionAccessMode)                   #setTransaction
    ;

optionWithType
    : statementScope identifier EQ (expression | DEFAULT)   #setVariableWithType
    ;

optionWithoutType
    : NAMES EQ expression                                               #setNames
    | (CHAR SET | CHARSET) (charsetName=identifierOrText | DEFAULT)     #setCharset
    | NAMES (charsetName=identifierOrText | DEFAULT)
        (COLLATE collateName=identifierOrText | DEFAULT)?               #setCollate
    | PASSWORD (FOR userIdentify)? EQ (pwd=STRING_LITERAL
        | (isPlain=PASSWORD LEFT_PAREN pwd=STRING_LITERAL RIGHT_PAREN)) #setPassword
    | LDAP_ADMIN_PASSWORD EQ (pwd=STRING_LITERAL
        | (PASSWORD LEFT_PAREN pwd=STRING_LITERAL RIGHT_PAREN))         #setLdapAdminPassword
    | variable                                                          #setVariableWithoutType
    ;

variable
    : (DOUBLEATSIGN (statementScope DOT)?)? identifier EQ (expression | DEFAULT) #setSystemVariable
    | ATSIGN identifier EQ expression #setUserVariable
    ;

transactionAccessMode
    : READ (ONLY | WRITE)
    ;

isolationLevel
    : ISOLATION LEVEL ((READ UNCOMMITTED) | (READ COMMITTED) | (REPEATABLE READ) | (SERIALIZABLE))
    ;

supportedUnsetStatement
    : UNSET statementScope? VARIABLE (ALL | identifier)
    | UNSET DEFAULT STORAGE VAULT
    ;

supportedUseStatement
     : SWITCH catalog=identifier                                                      #switchCatalog
     | USE (catalog=identifier DOT)? database=identifier                              #useDatabase
     ;

unsupportedUseStatement
    : USE ((catalog=identifier DOT)? database=identifier)? ATSIGN cluster=identifier #useCloudCluster
    ;

unsupportedDmlStatement
    : TRUNCATE TABLE multipartIdentifier specifiedPartition?  FORCE?                 #truncateTable
    | COPY INTO name=multipartIdentifier columns=identifierList? FROM
        (stageAndPattern | (LEFT_PAREN SELECT selectColumnClause
            FROM stageAndPattern whereClause? RIGHT_PAREN))
        properties=propertyClause?                                                  #copyInto
    ;

stageAndPattern
    : ATSIGN (stage=identifier | TILDE)
        (LEFT_PAREN pattern=STRING_LITERAL RIGHT_PAREN)?
    ;

unsupportedKillStatement
    : KILL (CONNECTION)? INTEGER_VALUE              #killConnection
    | KILL QUERY (INTEGER_VALUE | STRING_LITERAL)   #killQuery
    ;

supportedDescribeStatement
    : explainCommand FUNCTION tvfName=identifier LEFT_PAREN
        (properties=propertyItemList)? RIGHT_PAREN tableAlias   #describeTableValuedFunction
    | explainCommand multipartIdentifier ALL                    #describeTableAll
    | explainCommand multipartIdentifier specifiedPartition?    #describeTable
    ;

constraint
    : PRIMARY KEY slots=identifierList
    | UNIQUE slots=identifierList
    | FOREIGN KEY slots=identifierList
        REFERENCES referenceTable=multipartIdentifier
        referencedSlots=identifierList
    ;

partitionSpec
    : TEMPORARY? (PARTITION | PARTITIONS) partitions=identifierList
    | TEMPORARY? PARTITION partition=errorCapturingIdentifier
	| (PARTITION | PARTITIONS) LEFT_PAREN ASTERISK RIGHT_PAREN // for auto detect partition in overwriting
	// TODO: support analyze external table partition spec https://github.com/apache/doris/pull/24154
	// | PARTITIONS WITH RECENT
    ;

partitionTable
    : ((autoPartition=AUTO)? PARTITION BY (RANGE | LIST)? partitionList=identityOrFunctionList
       (LEFT_PAREN (partitions=partitionsDef)? RIGHT_PAREN))
    ;

identityOrFunctionList
    : LEFT_PAREN identityOrFunction (COMMA partitions+=identityOrFunction)* RIGHT_PAREN
    ;

identityOrFunction
    : (identifier | functionCallExpression)
    ;

dataDesc
    : ((WITH)? mergeType)? DATA INFILE LEFT_PAREN filePaths+=STRING_LITERAL (COMMA filePath+=STRING_LITERAL)* RIGHT_PAREN
        INTO TABLE targetTableName=identifier
        (partitionSpec)?
        (COLUMNS TERMINATED BY comma=STRING_LITERAL)?
        (LINES TERMINATED BY separator=STRING_LITERAL)?
        (FORMAT AS format=identifierOrText)?
        (COMPRESS_TYPE AS compressType=identifierOrText)?
        (columns=identifierList)?
        (columnsFromPath=colFromPath)?
        (columnMapping=colMappingList)?
        (preFilter=preFilterClause)?
        (where=whereClause)?
        (deleteOn=deleteOnClause)?
        (sequenceColumn=sequenceColClause)?
        (propertyClause)?
    | ((WITH)? mergeType)? DATA FROM TABLE sourceTableName=identifier
        INTO TABLE targetTableName=identifier
        (PARTITION partition=identifierList)?
        (columnMapping=colMappingList)?
        (where=whereClause)?
        (deleteOn=deleteOnClause)?
        (propertyClause)?
    ;

// -----------------Command accessories-----------------
statementScope
    : (GLOBAL | SESSION | LOCAL)
    ;
    
buildMode
    : BUILD (IMMEDIATE | DEFERRED)
    ;

refreshTrigger
    : ON MANUAL
    | ON SCHEDULE refreshSchedule
    | ON COMMIT
    ;

refreshSchedule
    : EVERY INTEGER_VALUE refreshUnit = identifier (STARTS STRING_LITERAL)?
    ;

refreshMethod
    : COMPLETE | AUTO
    ;

mvPartition
    : partitionKey = identifier
    | partitionExpr = functionCallExpression
    ;

identifierOrText
    : identifier
    | STRING_LITERAL
    ;

identifierOrTextOrAsterisk
    : identifier
    | STRING_LITERAL
    | ASTERISK
    ;

multipartIdentifierOrAsterisk
    : parts+=identifierOrAsterisk (DOT parts+=identifierOrAsterisk)*
    ;

identifierOrAsterisk
    : identifierOrText
    | ASTERISK
    ;

userIdentify
    : user=identifierOrText (ATSIGN (host=identifierOrText
        | LEFT_PAREN host=identifierOrText RIGHT_PAREN))?
    ;

grantUserIdentify
    : userIdentify (IDENTIFIED BY PASSWORD? STRING_LITERAL)?
    ;

explain
    : explainCommand planType?
          level=(VERBOSE | TREE | GRAPH | PLAN | DUMP)?
          PROCESS?
    ;

explainCommand
    : EXPLAIN
    | DESC
    | DESCRIBE
    ;

planType
    : PARSED
    | ANALYZED
    | REWRITTEN | LOGICAL  // same type
    | OPTIMIZED | PHYSICAL   // same type
    | SHAPE
    | MEMO
    | DISTRIBUTED
    | ALL // default type
    ;

replayCommand
    : PLAN REPLAYER replayType;

replayType
    : DUMP query
    | PLAY filePath=STRING_LITERAL;

mergeType
    : APPEND
    | DELETE
    | MERGE
    ;

preFilterClause
    : PRECEDING FILTER expression
    ;

deleteOnClause
    : DELETE ON expression
    ;

sequenceColClause
    : ORDER BY identifier
    ;

colFromPath
    : COLUMNS FROM PATH AS identifierList
    ;

colMappingList
    : SET LEFT_PAREN mappingSet+=mappingExpr (COMMA mappingSet+=mappingExpr)* RIGHT_PAREN
    ;

mappingExpr
    : (mappingCol=identifier EQ expression)
    ;

withRemoteStorageSystem
    : resourceDesc
    | WITH S3 LEFT_PAREN
        brokerProperties=propertyItemList
        RIGHT_PAREN
    | WITH HDFS LEFT_PAREN
        brokerProperties=propertyItemList
        RIGHT_PAREN
    | WITH LOCAL LEFT_PAREN
        brokerProperties=propertyItemList
        RIGHT_PAREN
    | WITH BROKER brokerName=identifierOrText
        (LEFT_PAREN
        brokerProperties=propertyItemList
        RIGHT_PAREN)?
    ;

resourceDesc
    : WITH RESOURCE resourceName=identifierOrText (LEFT_PAREN propertyItemList RIGHT_PAREN)?
    ;

mysqlDataDesc
    : DATA LOCAL?
        INFILE filePath=STRING_LITERAL
        INTO TABLE tableName=multipartIdentifier
        (PARTITION partition=identifierList)?
        (COLUMNS TERMINATED BY comma=STRING_LITERAL)?
        (LINES TERMINATED BY separator=STRING_LITERAL)?
        (skipLines)?
        (columns=identifierList)?
        (colMappingList)?
        (propertyClause)?
    ;

skipLines : IGNORE lines=INTEGER_VALUE LINES | IGNORE lines=INTEGER_VALUE ROWS ;

//  -----------------Query-----------------
// add queryOrganization for parse (q1) union (q2) union (q3) order by keys, otherwise 'order' will be recognized to be
// identifier.

outFileClause
    : INTO OUTFILE filePath=constant
        (FORMAT AS format=identifier)?
        (propertyClause)?
    ;

query
    : cte? queryTerm queryOrganization
    ;

queryTerm
    : queryPrimary                                                         #queryTermDefault
    | left=queryTerm operator=INTERSECT setQuantifier? right=queryTerm     #setOperation
    | left=queryTerm operator=(UNION | EXCEPT | MINUS)
      setQuantifier? right=queryTerm                                       #setOperation
    ;

setQuantifier
    : DISTINCT
    | ALL
    ;

queryPrimary
    : querySpecification                                                   #queryPrimaryDefault
    | LEFT_PAREN query RIGHT_PAREN                                         #subquery
    | inlineTable                                                          #valuesTable
    ;

querySpecification
    : selectClause
      intoClause?
      fromClause?
      whereClause?
      aggClause?
      havingClause?
      qualifyClause?
      {doris_legacy_SQL_syntax}? queryOrganization                         #regularQuerySpecification
    ;

cte
    : WITH aliasQuery (COMMA aliasQuery)*
    ;

aliasQuery
    : identifier columnAliases? AS LEFT_PAREN query RIGHT_PAREN
    ;

columnAliases
    : LEFT_PAREN identifier (COMMA identifier)* RIGHT_PAREN
    ;

selectClause
    : SELECT (DISTINCT|ALL)? selectColumnClause
    ;

selectColumnClause
    : namedExpressionSeq
    ;

whereClause
    : WHERE booleanExpression
    ;

fromClause
    : FROM relations
    ;

// For PL-SQL
intoClause
    : bulkCollectClause? INTO (tableRow | identifier) (COMMA (tableRow | identifier))*
    ;

bulkCollectClause :
       BULK COLLECT
     ;

tableRow :
      identifier LEFT_PAREN INTEGER_VALUE RIGHT_PAREN
    ;

relations
    : relation (COMMA relation)*
    ;

relation
    : relationPrimary joinRelation*
    ;

joinRelation
    : (joinType) JOIN distributeType? right=relationPrimary joinCriteria?
    ;

// Just like `opt_plan_hints` in legacy CUP parser.
distributeType
    : LEFT_BRACKET identifier RIGHT_BRACKET                           #bracketDistributeType
    | HINT_START identifier HINT_END                                  #commentDistributeType
    ;

relationHint
    : LEFT_BRACKET identifier (COMMA identifier)* RIGHT_BRACKET       #bracketRelationHint
    | HINT_START identifier (COMMA identifier)* HINT_END              #commentRelationHint
    ;

aggClause
    : GROUP BY groupingElement
    ;

groupingElement
    : ROLLUP LEFT_PAREN (expression (COMMA expression)*)? RIGHT_PAREN
    | CUBE LEFT_PAREN (expression (COMMA expression)*)? RIGHT_PAREN
    | GROUPING SETS LEFT_PAREN groupingSet (COMMA groupingSet)* RIGHT_PAREN
    | expression (COMMA expression)*
    ;

groupingSet
    : LEFT_PAREN (expression (COMMA expression)*)? RIGHT_PAREN
    ;

havingClause
    : HAVING booleanExpression
    ;

qualifyClause
    : QUALIFY booleanExpression
    ;

selectHint: hintStatements+=hintStatement (COMMA? hintStatements+=hintStatement)* HINT_END;

hintStatement
    : hintName=identifier (LEFT_PAREN parameters+=hintAssignment (COMMA? parameters+=hintAssignment)* RIGHT_PAREN)?
    | (USE_MV | NO_USE_MV) (LEFT_PAREN tableList+=multipartIdentifier (COMMA tableList+=multipartIdentifier)* RIGHT_PAREN)?
    ;

hintAssignment
    : key=identifierOrText (EQ (constantValue=constant | identifierValue=identifier))?
    | constant
    ;

updateAssignment
    : col=multipartIdentifier EQ (expression | DEFAULT)
    ;

updateAssignmentSeq
    : assignments+=updateAssignment (COMMA assignments+=updateAssignment)*
    ;

lateralView
    : LATERAL VIEW functionName=identifier LEFT_PAREN (expression (COMMA expression)*)? RIGHT_PAREN
      tableName=identifier AS columnNames+=identifier (COMMA columnNames+=identifier)*
    ;

queryOrganization
    : sortClause? limitClause?
    ;

sortClause
    : ORDER BY sortItem (COMMA sortItem)*
    ;

sortItem
    :  expression ordering = (ASC | DESC)? (NULLS (FIRST | LAST))?
    ;

limitClause
    : (LIMIT limit=INTEGER_VALUE)
    | (LIMIT limit=INTEGER_VALUE OFFSET offset=INTEGER_VALUE)
    | (LIMIT offset=INTEGER_VALUE COMMA limit=INTEGER_VALUE)
    ;

partitionClause
    : PARTITION BY expression (COMMA expression)*
    ;

joinType
    : INNER?
    | CROSS
    | LEFT OUTER?
    | RIGHT OUTER?
    | FULL OUTER?
    | LEFT SEMI
    | RIGHT SEMI
    | LEFT ANTI
    | RIGHT ANTI
    ;

joinCriteria
    : ON booleanExpression
    | USING identifierList
    ;

identifierList
    : LEFT_PAREN identifierSeq RIGHT_PAREN
    ;

identifierSeq
    : ident+=errorCapturingIdentifier (COMMA ident+=errorCapturingIdentifier)*
    ;

optScanParams
    : ATSIGN funcName=identifier LEFT_PAREN (properties=propertyItemList)? RIGHT_PAREN
    ;

relationPrimary
    : multipartIdentifier optScanParams? materializedViewName? tableSnapshot? specifiedPartition?
       tabletList? tableAlias sample? relationHint? lateralView*                           #tableName
    | LEFT_PAREN query RIGHT_PAREN tableAlias lateralView*                                 #aliasedQuery
    | tvfName=identifier LEFT_PAREN
      (properties=propertyItemList)?
      RIGHT_PAREN tableAlias                                                               #tableValuedFunction
    | LEFT_PAREN relations RIGHT_PAREN                                                     #relationList
    ;

materializedViewName
    : INDEX indexName=identifier
    ;

propertyClause
    : PROPERTIES LEFT_PAREN fileProperties=propertyItemList RIGHT_PAREN
    ;

propertyItemList
    : properties+=propertyItem (COMMA properties+=propertyItem)*
    ;

propertyItem
    : key=propertyKey EQ value=propertyValue
    ;

propertyKey : identifier | constant ;

propertyValue : identifier | constant ;

tableAlias
    : (AS? strictIdentifier identifierList?)?
    ;

multipartIdentifier
    : parts+=errorCapturingIdentifier (DOT parts+=errorCapturingIdentifier)*
    ;

// ----------------Create Table Fields----------
simpleColumnDefs
    : cols+=simpleColumnDef (COMMA cols+=simpleColumnDef)*
    ;

simpleColumnDef
    : colName=identifier (COMMENT comment=STRING_LITERAL)?
    ;

columnDefs
    : cols+=columnDef (COMMA cols+=columnDef)*
    ;

columnDef
    : colName=identifier type=dataType
        KEY?
        (aggType=aggTypeDef)?
        ((GENERATED ALWAYS)? AS LEFT_PAREN generatedExpr=expression RIGHT_PAREN)?
        ((NOT)? nullable=NULL)?
        (AUTO_INCREMENT (LEFT_PAREN autoIncInitValue=number RIGHT_PAREN)?)?
        (DEFAULT (nullValue=NULL | SUBTRACT? INTEGER_VALUE | SUBTRACT? DECIMAL_VALUE | PI | E | BITMAP_EMPTY | stringValue=STRING_LITERAL
           | CURRENT_DATE | defaultTimestamp=CURRENT_TIMESTAMP (LEFT_PAREN defaultValuePrecision=number RIGHT_PAREN)?))?
        (ON UPDATE CURRENT_TIMESTAMP (LEFT_PAREN onUpdateValuePrecision=number RIGHT_PAREN)?)?
        (COMMENT comment=STRING_LITERAL)?
    ;

indexDefs
    : indexes+=indexDef (COMMA indexes+=indexDef)*
    ;

indexDef
    : INDEX (ifNotExists=IF NOT EXISTS)? indexName=identifier cols=identifierList (USING indexType=(BITMAP | INVERTED | NGRAM_BF))? (PROPERTIES LEFT_PAREN properties=propertyItemList RIGHT_PAREN)? (COMMENT comment=STRING_LITERAL)?
    ;

partitionsDef
    : partitions+=partitionDef (COMMA partitions+=partitionDef)*
    ;

partitionDef
    : (lessThanPartitionDef | fixedPartitionDef | stepPartitionDef | inPartitionDef) (LEFT_PAREN partitionProperties=propertyItemList RIGHT_PAREN)?
    ;

lessThanPartitionDef
    : PARTITION (IF NOT EXISTS)? partitionName=identifier VALUES LESS THAN (MAXVALUE | partitionValueList)
    ;

fixedPartitionDef
    : PARTITION (IF NOT EXISTS)? partitionName=identifier VALUES LEFT_BRACKET lower=partitionValueList COMMA upper=partitionValueList RIGHT_PAREN
    ;

stepPartitionDef
    : FROM from=partitionValueList TO to=partitionValueList INTERVAL unitsAmount=INTEGER_VALUE unit=unitIdentifier?
    ;

inPartitionDef
    : PARTITION (IF NOT EXISTS)? partitionName=identifier (VALUES IN ((LEFT_PAREN partitionValueLists+=partitionValueList
        (COMMA partitionValueLists+=partitionValueList)* RIGHT_PAREN) | constants=partitionValueList))?
    ;

partitionValueList
    : LEFT_PAREN values+=partitionValueDef (COMMA values+=partitionValueDef)* RIGHT_PAREN
    ;

partitionValueDef
    : SUBTRACT? INTEGER_VALUE | STRING_LITERAL | MAXVALUE | NULL
    ;

rollupDefs
    : rollups+=rollupDef (COMMA rollups+=rollupDef)*
    ;

rollupDef
    : rollupName=identifier rollupCols=identifierList (DUPLICATE KEY dupKeys=identifierList)? properties=propertyClause?
    ;

aggTypeDef
    : MAX | MIN | SUM | REPLACE | REPLACE_IF_NOT_NULL | HLL_UNION | BITMAP_UNION | QUANTILE_UNION | GENERIC
    ;

tabletList
    : TABLET LEFT_PAREN tabletIdList+=INTEGER_VALUE (COMMA tabletIdList+=INTEGER_VALUE)*  RIGHT_PAREN
    ;


inlineTable
    : VALUES rowConstructor (COMMA rowConstructor)*
    ;

// -----------------Expression-----------------
namedExpression
    : expression (AS? (identifierOrText))?
    ;

namedExpressionSeq
    : namedExpression (COMMA namedExpression)*
    ;

expression
    : booleanExpression
    | lambdaExpression
    ;

lambdaExpression
    : args+=errorCapturingIdentifier ARROW body=booleanExpression
    | LEFT_PAREN
        args+=errorCapturingIdentifier (COMMA args+=errorCapturingIdentifier)+
      RIGHT_PAREN
        ARROW body=booleanExpression
    ;

booleanExpression
    : LOGICALNOT booleanExpression                                                  #logicalNot
    | EXISTS LEFT_PAREN query RIGHT_PAREN                                           #exist
    | (ISNULL | IS_NULL_PRED) LEFT_PAREN valueExpression RIGHT_PAREN                #isnull
    | IS_NOT_NULL_PRED LEFT_PAREN valueExpression RIGHT_PAREN                       #is_not_null_pred
    | valueExpression predicate?                                                    #predicated
    | NOT booleanExpression                                                         #logicalNot
    | left=booleanExpression operator=(AND | LOGICALAND) right=booleanExpression    #logicalBinary
    | left=booleanExpression operator=XOR right=booleanExpression                   #logicalBinary
    | left=booleanExpression operator=OR right=booleanExpression                    #logicalBinary
    | left=booleanExpression operator=DOUBLEPIPES right=booleanExpression           #doublePipes
    ;

rowConstructor
    : LEFT_PAREN (rowConstructorItem (COMMA rowConstructorItem)*)? RIGHT_PAREN
    ;

rowConstructorItem
    : constant // duplicate constant rule for improve the parse of `insert into tbl values`
    | DEFAULT
    | namedExpression
    ;

predicate
    : NOT? kind=BETWEEN lower=valueExpression AND upper=valueExpression
    | NOT? kind=(LIKE | REGEXP | RLIKE) pattern=valueExpression
    | NOT? kind=(MATCH | MATCH_ANY | MATCH_ALL | MATCH_PHRASE | MATCH_PHRASE_PREFIX | MATCH_REGEXP | MATCH_PHRASE_EDGE) pattern=valueExpression
    | NOT? kind=IN LEFT_PAREN query RIGHT_PAREN
    | NOT? kind=IN LEFT_PAREN expression (COMMA expression)* RIGHT_PAREN
    | IS NOT? kind=NULL
    | IS NOT? kind=(TRUE | FALSE)
    ;

valueExpression
    : primaryExpression                                                                      #valueExpressionDefault
    | operator=(SUBTRACT | PLUS | TILDE) valueExpression                                     #arithmeticUnary
    // split arithmeticBinary from 1 to 5 due to they have different operator precedence
    | left=valueExpression operator=HAT right=valueExpression                                #arithmeticBinary
    | left=valueExpression operator=(ASTERISK | SLASH | MOD | DIV) right=valueExpression     #arithmeticBinary
    | left=valueExpression operator=(PLUS | SUBTRACT) right=valueExpression                  #arithmeticBinary
    | left=valueExpression operator=AMPERSAND right=valueExpression                          #arithmeticBinary
    | left=valueExpression operator=PIPE right=valueExpression                               #arithmeticBinary
    | left=valueExpression comparisonOperator right=valueExpression                          #comparison
    ;

primaryExpression
    : name=CURRENT_DATE                                                                        #currentDate
    | name=CURRENT_TIME                                                                        #currentTime
    | name=CURRENT_TIMESTAMP                                                                   #currentTimestamp
    | name=LOCALTIME                                                                           #localTime
    | name=LOCALTIMESTAMP                                                                      #localTimestamp
    | name=CURRENT_USER                                                                        #currentUser
    | name=SESSION_USER                                                                        #sessionUser
    | CASE whenClause+ (ELSE elseExpression=expression)? END                                   #searchedCase
    | CASE value=expression whenClause+ (ELSE elseExpression=expression)? END                  #simpleCase
    | name=CAST LEFT_PAREN expression AS castDataType RIGHT_PAREN                              #cast
    | constant                                                                                 #constantDefault
    | interval                                                                                 #intervalLiteral
    | ASTERISK (exceptOrReplace)*                                                              #star
    | qualifiedName DOT ASTERISK (exceptOrReplace)*                                            #star
    | CHAR LEFT_PAREN
                arguments+=expression (COMMA arguments+=expression)*
                (USING charSet=identifierOrText)?
          RIGHT_PAREN                                                                          #charFunction
    | CONVERT LEFT_PAREN argument=expression USING charSet=identifierOrText RIGHT_PAREN        #convertCharSet
    | CONVERT LEFT_PAREN argument=expression COMMA castDataType RIGHT_PAREN                    #convertType
    | functionCallExpression                                                                   #functionCall
    | value=primaryExpression LEFT_BRACKET index=valueExpression RIGHT_BRACKET                 #elementAt
    | value=primaryExpression LEFT_BRACKET begin=valueExpression
      COLON (end=valueExpression)? RIGHT_BRACKET                                               #arraySlice
    | LEFT_PAREN query RIGHT_PAREN                                                             #subqueryExpression
    | ATSIGN identifierOrText                                                                  #userVariable
    | DOUBLEATSIGN (kind=(GLOBAL | SESSION) DOT)? identifier                                   #systemVariable
    | BINARY? identifier                                                                       #columnReference
    | base=primaryExpression DOT fieldName=identifier                                          #dereference
    | LEFT_PAREN expression RIGHT_PAREN                                                        #parenthesizedExpression
    | KEY (dbName=identifier DOT)? keyName=identifier                                          #encryptKey
    | EXTRACT LEFT_PAREN field=identifier FROM (DATE | TIMESTAMP)?
      source=valueExpression RIGHT_PAREN                                                       #extract
    | primaryExpression COLLATE (identifier | STRING_LITERAL | DEFAULT)                        #collate
    ;

exceptOrReplace
    : EXCEPT  LEFT_PAREN namedExpressionSeq RIGHT_PAREN                                  #except
    | REPLACE LEFT_PAREN namedExpressionSeq RIGHT_PAREN                                  #replace
    ;

castDataType
    : dataType
    |(SIGNED|UNSIGNED) (INT|INTEGER)?
    ;

functionCallExpression
    : functionIdentifier
              LEFT_PAREN (
                  (DISTINCT|ALL)?
                  arguments+=expression (COMMA arguments+=expression)*
                  (ORDER BY sortItem (COMMA sortItem)*)?
              )? RIGHT_PAREN
            (OVER windowSpec)?
    ;

functionIdentifier
    : (dbName=identifier DOT)? functionNameIdentifier
    ;

functionNameIdentifier
    : identifier
    | ADD
    | CONNECTION_ID
    | CURRENT_CATALOG
    | CURRENT_USER
    | DATABASE
    | IF
    | LEFT
    | LIKE
    | PASSWORD
    | REGEXP
    | RIGHT
    | SCHEMA
    | SESSION_USER
    | TRIM
    | USER
    ;

windowSpec
    // todo: name for windowRef; we haven't support it
    // : name=identifier
    // | LEFT_PAREN name=identifier RIGHT_PAREN
    : LEFT_PAREN
        partitionClause?
        sortClause?
        windowFrame?
        RIGHT_PAREN
    ;

windowFrame
    : frameUnits start=frameBoundary
    | frameUnits BETWEEN start=frameBoundary AND end=frameBoundary
    ;

frameUnits
    : ROWS
    | RANGE
    ;

frameBoundary
    : UNBOUNDED boundType=(PRECEDING | FOLLOWING)
    | boundType=CURRENT ROW
    | expression boundType=(PRECEDING | FOLLOWING)
    ;

qualifiedName
    : identifier (DOT identifier)*
    ;

specifiedPartition
    : TEMPORARY? PARTITION (identifier | identifierList)
    | TEMPORARY? PARTITIONS identifierList
    ;

constant
    : NULL                                                                                     #nullLiteral
    | type=(DATE | DATEV1 | DATEV2 | TIMESTAMP) STRING_LITERAL                                 #typeConstructor
    | number                                                                                   #numericLiteral
    | booleanValue                                                                             #booleanLiteral
    | BINARY? STRING_LITERAL                                                                   #stringLiteral
    | LEFT_BRACKET (items+=constant)? (COMMA items+=constant)* RIGHT_BRACKET                   #arrayLiteral
    | LEFT_BRACE (items+=constant COLON items+=constant)?
       (COMMA items+=constant COLON items+=constant)* RIGHT_BRACE                              #mapLiteral
    | LEFT_BRACE items+=constant (COMMA items+=constant)* RIGHT_BRACE                          #structLiteral
    | PLACEHOLDER                                                                              #placeholder
    ;

comparisonOperator
    : EQ | NEQ | LT | LTE | GT | GTE | NSEQ
    ;

booleanValue
    : TRUE | FALSE
    ;

whenClause
    : WHEN condition=expression THEN result=expression
    ;

interval
    : INTERVAL value=expression unit=unitIdentifier
    ;

unitIdentifier
	: YEAR | QUARTER | MONTH | WEEK | DAY | HOUR | MINUTE | SECOND
    ;

dataTypeWithNullable
    : dataType ((NOT)? NULL)?
    ;

dataType
    : complex=ARRAY LT dataType GT                                  #complexDataType
    | complex=MAP LT dataType COMMA dataType GT                     #complexDataType
    | complex=STRUCT LT complexColTypeList GT                       #complexDataType
    | AGG_STATE LT functionNameIdentifier
        LEFT_PAREN dataTypes+=dataTypeWithNullable
        (COMMA dataTypes+=dataTypeWithNullable)* RIGHT_PAREN GT     #aggStateDataType
    | primitiveColType (LEFT_PAREN (INTEGER_VALUE | ASTERISK)
      (COMMA INTEGER_VALUE)* RIGHT_PAREN)?                          #primitiveDataType
    ;

primitiveColType
    : type=TINYINT
    | type=SMALLINT
    | type=(INT | INTEGER)
    | type=BIGINT
    | type=LARGEINT
    | type=BOOLEAN
    | type=FLOAT
    | type=DOUBLE
    | type=DATE
    | type=DATETIME
    | type=TIME
    | type=DATEV2
    | type=DATETIMEV2
    | type=DATEV1
    | type=DATETIMEV1
    | type=BITMAP
    | type=QUANTILE_STATE
    | type=HLL
    | type=AGG_STATE
    | type=STRING
    | type=JSON
    | type=JSONB
    | type=TEXT
    | type=VARCHAR
    | type=CHAR
    | type=DECIMAL
    | type=DECIMALV2
    | type=DECIMALV3
    | type=IPV4
    | type=IPV6
    | type=VARIANT
    | type=ALL
    ;

complexColTypeList
    : complexColType (COMMA complexColType)*
    ;

complexColType
    : identifier COLON dataType commentSpec?
    ;

commentSpec
    : COMMENT STRING_LITERAL
    ;

sample
    : TABLESAMPLE LEFT_PAREN sampleMethod? RIGHT_PAREN (REPEATABLE seed=INTEGER_VALUE)?
    ;

sampleMethod
    : percentage=INTEGER_VALUE PERCENT                              #sampleByPercentile
    | INTEGER_VALUE ROWS                                            #sampleByRows
    ;

tableSnapshot
    : FOR VERSION AS OF version=INTEGER_VALUE
    | FOR TIME AS OF time=STRING_LITERAL
    ;

// this rule is used for explicitly capturing wrong identifiers such as test-table, which should actually be `test-table`
// replace identifier with errorCapturingIdentifier where the immediate follow symbol is not an expression, otherwise
// valid expressions such as "a-b" can be recognized as an identifier
errorCapturingIdentifier
    : identifier errorCapturingIdentifierExtra
    ;

// extra left-factoring grammar
errorCapturingIdentifierExtra
    : (SUBTRACT identifier)+ #errorIdent
    |                        #realIdent
    ;

identifier
    : strictIdentifier
    ;

strictIdentifier
    : IDENTIFIER              #unquotedIdentifier
    | quotedIdentifier        #quotedIdentifierAlternative
    | nonReserved             #unquotedIdentifier
    ;

quotedIdentifier
    : BACKQUOTED_IDENTIFIER
    ;

number
    : SUBTRACT? INTEGER_VALUE                    #integerLiteral
    | SUBTRACT? (EXPONENT_VALUE | DECIMAL_VALUE) #decimalLiteral
    ;

// there are 1 kinds of keywords in Doris.
// - Non-reserved keywords:
//     normal version of non-reserved keywords.
// The non-reserved keywords are listed in `nonReserved`.
// TODO: need to stay consistent with the legacy
nonReserved
//--DEFAULT-NON-RESERVED-START
    : ACTIONS
    | AFTER
    | AGG_STATE
    | AGGREGATE
    | ALIAS
    | ALWAYS
    | ANALYZED
    | ARRAY
    | AT
    | AUTHORS
    | AUTO_INCREMENT
    | BACKENDS
    | BACKUP
    | BEGIN
    | BELONG
    | BIN
    | BITAND
    | BITMAP
    | BITMAP_EMPTY
    | BITMAP_UNION
    | BITOR
    | BITXOR
    | BLOB
    | BOOLEAN
    | BRIEF
    | BROKER
    | BUCKETS
    | BUILD
    | BUILTIN
    | BULK
    | CACHE
    | CACHED
    | CALL
    | CATALOG
    | CATALOGS
    | CHAIN
    | CHAR
    | CHARSET
    | CHECK
    | CLUSTER
    | CLUSTERS
    | COLLATION
    | COLLECT
    | COLOCATE
    | COLUMNS
    | COMMENT
    | COMMENT_START
    | COMMIT
    | COMMITTED
    | COMPACT
    | COMPLETE
    | COMPRESS_TYPE
    | COMPUTE
    | CONDITIONS
    | CONFIG
    | CONNECTION
    | CONNECTION_ID
    | CONSISTENT
    | CONSTRAINTS
    | CONVERT
    | CONVERT_LSC
    | COPY
    | COUNT
    | CREATION
    | CRON
    | CURRENT_CATALOG
    | CURRENT_DATE
    | CURRENT_TIME
    | CURRENT_TIMESTAMP
    | CURRENT_USER
    | DATA
    | DATE
    | DATETIME
    | DATETIMEV1
    | DATETIMEV2
    | DATEV1
    | DATEV2
    | DAY
    | DECIMAL
    | DECIMALV2
    | DECIMALV3
    | DEFERRED
    | DEMAND
    | DIAGNOSE
    | DIAGNOSIS
    | DISTINCTPC
    | DISTINCTPCSA
    | DO
    | DORIS_INTERNAL_TABLE_ID
    | DUAL
    | DYNAMIC
    | E
    | ENABLE
    | ENCRYPTKEY
    | ENCRYPTKEYS
    | END
    | ENDS
    | ENGINE
    | ENGINES
    | ERRORS
    | EVENTS
    | EVERY
    | EXCLUDE
    | EXPIRED
    | EXTERNAL
    | FAILED_LOGIN_ATTEMPTS
    | FAST
    | FEATURE
    | FIELDS
    | FILE
    | FILTER
    | FIRST
    | FORMAT
    | FREE
    | FRONTENDS
    | FUNCTION
    | GENERATED
    | GENERIC
    | GLOBAL
    | GRAPH
    | GROUPING
    | GROUPS
    | HASH
    | HDFS
    | HELP
    | HINT_END
    | HINT_START
    | HISTOGRAM
    | HLL_UNION
    | HOSTNAME
    | HOTSPOT
    | HOUR
    | HUB
    | IDENTIFIED
    | IGNORE
    | IMMEDIATE
    | INCREMENTAL
    | INDEXES
    | INVERTED
    | IPV4
    | IPV6
    | IS_NOT_NULL_PRED
    | IS_NULL_PRED
    | ISNULL
    | ISOLATION
    | JOB
    | JOBS
    | JSON
    | JSONB
    | LABEL
    | LAST
    | LDAP
    | LDAP_ADMIN_PASSWORD
    | LEFT_BRACE
    | LESS
    | LEVEL
    | LINES
    | LINK
    | LOCAL
    | LOCALTIME
    | LOCALTIMESTAMP
    | LOCATION
    | LOCK
    | LOGICAL
    | MANUAL
    | MAP
    | MATCH_ALL
    | MATCH_ANY
    | MATCH_PHRASE
    | MATCH_PHRASE_EDGE
    | MATCH_PHRASE_PREFIX
    | MATCH_REGEXP
    | MATERIALIZED
    | MAX
    | MEMO
    | MERGE
    | MIGRATE
    | MIGRATIONS
    | MIN
    | MINUTE
    | MODIFY
    | MONTH
    | MTMV
    | NAME
    | NAMES
    | NEGATIVE
    | NEVER
    | NEXT
    | NGRAM_BF
    | NO
    | NON_NULLABLE
    | NULLS
    | OF
    | OFFSET
    | ONLY
    | OPEN
    | OPTIMIZED
    | PARAMETER
    | PARSED
    | PASSWORD
    | PASSWORD_EXPIRE
    | PASSWORD_HISTORY
    | PASSWORD_LOCK_TIME
    | PASSWORD_REUSE
    | PARTITIONS
    | PATH
    | PAUSE
    | PERCENT
    | PERIOD
    | PERMISSIVE
    | PHYSICAL
    | PI
    | PLAN
    | PLUGIN
    | PLUGINS
    | POLICY
    | PRIVILEGES
    | PROC
    | PROCESS
    | PROCESSLIST
    | PROFILE
    | PROPERTIES
    | PROPERTY
    | QUANTILE_STATE
	| QUANTILE_UNION
	| QUARTER
    | QUERY
    | QUOTA
    | QUALIFY
    | QUEUED
    | RANDOM
    | RECENT
    | RECOVER
    | RECYCLE
    | REFRESH
    | REPEATABLE
    | REPLACE
    | REPLACE_IF_NOT_NULL
    | REPLAYER
    | REPOSITORIES
    | REPOSITORY
    | RESOURCE
    | RESOURCES
    | RESTORE
    | RESTRICTIVE
    | RESUME
    | RETURNS
    | REWRITTEN
    | RIGHT_BRACE
    | RLIKE
    | ROLLBACK
    | ROLLUP
    | ROUTINE
    | S3
    | SAMPLE
    | SCHEDULE
    | SCHEDULER
    | SCHEMA
    | SECOND
    | SERIALIZABLE
    | SET_SESSION_VARIABLE
    | SESSION
    | SESSION_USER
    | SHAPE
    | SKEW
    | SNAPSHOT
    | SONAME
    | SPLIT
    | SQL
    | STAGE
    | STAGES
    | START
    | STARTS
    | STATS
    | STATUS
    | STOP
    | STORAGE
    | STREAM
    | STREAMING
    | STRING
    | STRUCT
    | SUM
    | TABLES
    | TASK
    | TASKS
    | TEMPORARY
    | TEXT
    | THAN
    | TIME
    | TIMESTAMP
    | TRANSACTION
    | TREE
    | TRIGGERS
    | TRUNCATE
    | TYPE
    | TYPES
    | UNCOMMITTED
    | UNLOCK
    | UNSET
    | UP
    | USER
    | VALUE
    | VARCHAR
    | VARIABLE
    | VARIABLES
    | VARIANT
    | VAULT
    | VAULTS
    | VERBOSE
    | VERSION
    | VIEW
    | VIEWS
    | WARM
    | WARNINGS
    | WEEK
    | WORK
    | YEAR
//--DEFAULT-NON-RESERVED-END
    ;<|MERGE_RESOLUTION|>--- conflicted
+++ resolved
@@ -737,21 +737,14 @@
         (WITH analyzeProperties)* propertyClause?                               #analyzeDatabase
     | ANALYZE TABLE name=multipartIdentifier partitionSpec?
         columns=identifierList? (WITH analyzeProperties)* propertyClause?       #analyzeTable
-<<<<<<< HEAD
-    | SHOW TABLE STATS tableName=multipartIdentifier
-        partitionSpec? columnList=identifierList?                               #showTableStats
-    | SHOW TABLE STATS tableId=INTEGER_VALUE                                    #showTableStats
-    ;
-
-unsupportedStatsStatement
-    : ALTER TABLE name=multipartIdentifier SET STATS
-=======
     | ALTER TABLE name=multipartIdentifier SET STATS
->>>>>>> a4c1b62c
         LEFT_PAREN propertyItemList RIGHT_PAREN partitionSpec?                  #alterTableStats
     | ALTER TABLE name=multipartIdentifier (INDEX indexName=identifier)?
         MODIFY COLUMN columnName=identifier
         SET STATS LEFT_PAREN propertyItemList RIGHT_PAREN partitionSpec?        #alterColumnStats
+    | SHOW TABLE STATS tableName=multipartIdentifier
+        partitionSpec? columnList=identifierList?                               #showTableStats
+    | SHOW TABLE STATS tableId=INTEGER_VALUE                                    #showTableStats
     ;
 
 unsupportedStatsStatement
