// Licensed to the Apache Software Foundation (ASF) under one
// or more contributor license agreements.  See the NOTICE file
// distributed with this work for additional information
// regarding copyright ownership.  The ASF licenses this file
// to you under the Apache License, Version 2.0 (the
// "License"); you may not use this file except in compliance
// with the License.  You may obtain a copy of the License at
//
//   http://www.apache.org/licenses/LICENSE-2.0
//
// Unless required by applicable law or agreed to in writing,
// software distributed under the License is distributed on an
// "AS IS" BASIS, WITHOUT WARRANTIES OR CONDITIONS OF ANY
// KIND, either express or implied.  See the License for the
// specific language governing permissions and limitations
// under the License.

// Copied from Apache Spark and modified for Apache Doris

parser grammar DorisParser;

options { tokenVocab = DorisLexer; }

@members {
    public boolean doris_legacy_SQL_syntax = true;
}

multiStatements
    : SEMICOLON* statement? (SEMICOLON+ statement)* SEMICOLON* EOF
    ;

singleStatement
    : SEMICOLON* statement? SEMICOLON* EOF
    ;

statement
    : statementBase # statementBaseAlias
    | CALL name=multipartIdentifier LEFT_PAREN (expression (COMMA expression)*)? RIGHT_PAREN #callProcedure
    | (ALTER | CREATE (OR REPLACE)? | REPLACE) (PROCEDURE | PROC) name=multipartIdentifier LEFT_PAREN .*? RIGHT_PAREN .*? #createProcedure
    | DROP (PROCEDURE | PROC) (IF EXISTS)? name=multipartIdentifier #dropProcedure
    | SHOW (PROCEDURE | FUNCTION) STATUS (LIKE pattern=valueExpression | whereClause)? #showProcedureStatus
    | SHOW CREATE PROCEDURE name=multipartIdentifier #showCreateProcedure
    // FIXME: like should be wildWhere? FRONTEND should not contain FROM backendid
    | ADMIN? SHOW type=(FRONTEND | BACKEND) CONFIG (LIKE pattern=valueExpression)? (FROM backendId=INTEGER_VALUE)? #showConfig
    ;

statementBase
    : explain? query outFileClause?     #statementDefault
    | supportedDmlStatement             #supportedDmlStatementAlias
    | supportedCreateStatement          #supportedCreateStatementAlias
    | supportedAlterStatement           #supportedAlterStatementAlias
    | materializedViewStatement         #materializedViewStatementAlias
    | supportedJobStatement             #supportedJobStatementAlias
    | constraintStatement               #constraintStatementAlias
    | supportedCleanStatement           #supportedCleanStatementAlias
    | supportedDescribeStatement        #supportedDescribeStatementAlias
    | supportedDropStatement            #supportedDropStatementAlias
    | supportedSetStatement             #supportedSetStatementAlias
    | supportedUnsetStatement           #supportedUnsetStatementAlias
    | supportedRefreshStatement         #supportedRefreshStatementAlias
    | supportedShowStatement            #supportedShowStatementAlias
    | supportedLoadStatement            #supportedLoadStatementAlias
    | supportedCancelStatement          #supportedCancelStatementAlias
    | supportedRecoverStatement         #supportedRecoverStatementAlias
    | supportedAdminStatement           #supportedAdminStatementAlias
    | supportedUseStatement             #supportedUseStatementAlias
    | supportedOtherStatement           #supportedOtherStatementAlias
    | supportedKillStatement            #supportedKillStatementAlias
    | supportedStatsStatement           #supportedStatsStatementAlias
    | supportedTransactionStatement     #supportedTransactionStatementAlias
    | unsupportedStatement              #unsupported
    ;

unsupportedStatement
    : unsupportedUseStatement
    | unsupportedCreateStatement
    | unsupportedDropStatement
    | unsupportedStatsStatement
    | unsupportedAlterStatement
    | unsupportedGrantRevokeStatement
    | unsupportedAdminStatement
    | unsupportedCancelStatement
    | unsupportedRefreshStatement
    | unsupportedLoadStatement
    | unsupportedShowStatement
    | unsupportedOtherStatement
    ;

materializedViewStatement
    : CREATE MATERIALIZED VIEW (IF NOT EXISTS)? mvName=multipartIdentifier
        (LEFT_PAREN cols=simpleColumnDefs RIGHT_PAREN)? buildMode?
        (REFRESH refreshMethod? refreshTrigger?)?
        ((DUPLICATE)? KEY keys=identifierList)?
        (COMMENT STRING_LITERAL)?
        (PARTITION BY LEFT_PAREN mvPartition RIGHT_PAREN)?
        (DISTRIBUTED BY (HASH hashKeys=identifierList | RANDOM)
        (BUCKETS (INTEGER_VALUE | AUTO))?)?
        propertyClause?
        AS query                                                                                #createMTMV
    | REFRESH MATERIALIZED VIEW mvName=multipartIdentifier (partitionSpec | COMPLETE | AUTO)    #refreshMTMV
    | ALTER MATERIALIZED VIEW mvName=multipartIdentifier ((RENAME newName=identifier)
        | (REFRESH (refreshMethod | refreshTrigger | refreshMethod refreshTrigger))
        | REPLACE WITH MATERIALIZED VIEW newName=identifier propertyClause?
        | (SET  LEFT_PAREN fileProperties=propertyItemList RIGHT_PAREN))                        #alterMTMV
    | DROP MATERIALIZED VIEW (IF EXISTS)? mvName=multipartIdentifier
        (ON tableName=multipartIdentifier)?                                                     #dropMTMV
    | PAUSE MATERIALIZED VIEW JOB ON mvName=multipartIdentifier                                 #pauseMTMV
    | RESUME MATERIALIZED VIEW JOB ON mvName=multipartIdentifier                                #resumeMTMV
    | CANCEL MATERIALIZED VIEW TASK taskId=INTEGER_VALUE ON mvName=multipartIdentifier          #cancelMTMVTask
    | SHOW CREATE MATERIALIZED VIEW mvName=multipartIdentifier                                  #showCreateMTMV
    ;
supportedJobStatement
    : CREATE JOB label=multipartIdentifier ON SCHEDULE
        (
            (EVERY timeInterval=INTEGER_VALUE timeUnit=identifier
            (STARTS (startTime=STRING_LITERAL | CURRENT_TIMESTAMP))?
            (ENDS endsTime=STRING_LITERAL)?)
            |
            (AT (atTime=STRING_LITERAL | CURRENT_TIMESTAMP)))
        commentSpec?
        DO supportedDmlStatement                                                                                                             #createScheduledJob
   | PAUSE JOB WHERE (jobNameKey=identifier) EQ (jobNameValue=STRING_LITERAL)                                                                #pauseJob
   | DROP JOB (IF EXISTS)? WHERE (jobNameKey=identifier) EQ (jobNameValue=STRING_LITERAL)                                                    #dropJob
   | RESUME JOB WHERE (jobNameKey=identifier) EQ (jobNameValue=STRING_LITERAL)                                                               #resumeJob
   | CANCEL TASK WHERE (jobNameKey=identifier) EQ (jobNameValue=STRING_LITERAL) AND (taskIdKey=identifier) EQ (taskIdValue=INTEGER_VALUE)    #cancelJobTask
   ;
constraintStatement
    : ALTER TABLE table=multipartIdentifier
        ADD CONSTRAINT constraintName=errorCapturingIdentifier
        constraint                                                        #addConstraint
    | ALTER TABLE table=multipartIdentifier
        DROP CONSTRAINT constraintName=errorCapturingIdentifier           #dropConstraint
    | SHOW CONSTRAINTS FROM table=multipartIdentifier                     #showConstraint
    ;

supportedDmlStatement
    : explain? cte? INSERT (INTO | OVERWRITE TABLE)
        (tableName=multipartIdentifier | DORIS_INTERNAL_TABLE_ID LEFT_PAREN tableId=INTEGER_VALUE RIGHT_PAREN)
        partitionSpec?  // partition define
        (WITH LABEL labelName=identifier)? cols=identifierList?  // label and columns define
        (LEFT_BRACKET hints=identifierSeq RIGHT_BRACKET)?  // hint define
        query                                                          #insertTable
    | explain? cte? UPDATE tableName=multipartIdentifier tableAlias
        SET updateAssignmentSeq
        fromClause?
        whereClause?                                                   #update
    | explain? cte? DELETE FROM tableName=multipartIdentifier
        partitionSpec? tableAlias
        (USING relations)?
        whereClause?                                                   #delete
    | LOAD LABEL lableName=multipartIdentifier
        LEFT_PAREN dataDescs+=dataDesc (COMMA dataDescs+=dataDesc)* RIGHT_PAREN
        (withRemoteStorageSystem)?
        propertyClause?
        (commentSpec)?                                                 #load
    | EXPORT TABLE tableName=multipartIdentifier
        (PARTITION partition=identifierList)?
        (whereClause)?
        TO filePath=STRING_LITERAL
        (propertyClause)?
        (withRemoteStorageSystem)?                                     #export
    | replayCommand                                                    #replay
    | COPY INTO selectHint? name=multipartIdentifier columns=identifierList? FROM
            (stageAndPattern | (LEFT_PAREN SELECT selectColumnClause
                FROM stageAndPattern whereClause? RIGHT_PAREN))
            properties=propertyClause?                                 #copyInto
    | TRUNCATE TABLE multipartIdentifier specifiedPartition?  FORCE?   #truncateTable
    ;

supportedCreateStatement
    : CREATE (EXTERNAL | TEMPORARY)? TABLE (IF NOT EXISTS)? name=multipartIdentifier
        ((ctasCols=identifierList)? | (LEFT_PAREN columnDefs (COMMA indexDefs)? COMMA? RIGHT_PAREN))
        (ENGINE EQ engine=identifier)?
        ((AGGREGATE | UNIQUE | DUPLICATE) KEY keys=identifierList
        (CLUSTER BY clusterKeys=identifierList)?)?
        (COMMENT STRING_LITERAL)?
        (partition=partitionTable)?
        (DISTRIBUTED BY (HASH hashKeys=identifierList | RANDOM)
        (BUCKETS (INTEGER_VALUE | autoBucket=AUTO))?)?
        (ROLLUP LEFT_PAREN rollupDefs RIGHT_PAREN)?
        properties=propertyClause?
        (BROKER extProperties=propertyClause)?
        (AS query)?                                                       #createTable
    | CREATE (OR REPLACE)? VIEW (IF NOT EXISTS)? name=multipartIdentifier
        (LEFT_PAREN cols=simpleColumnDefs RIGHT_PAREN)?
        (COMMENT STRING_LITERAL)? AS query                                #createView
    | CREATE FILE name=STRING_LITERAL
        ((FROM | IN) database=identifier)? properties=propertyClause            #createFile
    | CREATE (EXTERNAL | TEMPORARY)? TABLE (IF NOT EXISTS)? name=multipartIdentifier
        LIKE existedTable=multipartIdentifier
        (WITH ROLLUP (rollupNames=identifierList)?)?                      #createTableLike
    | CREATE ROLE (IF NOT EXISTS)? name=identifierOrText (COMMENT STRING_LITERAL)?    #createRole
    | CREATE WORKLOAD GROUP (IF NOT EXISTS)?
        name=identifierOrText (FOR computeGroup=identifierOrText)? properties=propertyClause? #createWorkloadGroup
    | CREATE CATALOG (IF NOT EXISTS)? catalogName=identifier
        (WITH RESOURCE resourceName=identifier)?
        (COMMENT STRING_LITERAL)? properties=propertyClause?                    #createCatalog
    | CREATE ROW POLICY (IF NOT EXISTS)? name=identifier
        ON table=multipartIdentifier
        AS type=(RESTRICTIVE | PERMISSIVE)
        TO (user=userIdentify | ROLE roleName=identifierOrText)
        USING LEFT_PAREN booleanExpression RIGHT_PAREN                    #createRowPolicy
    | CREATE STORAGE POLICY (IF NOT EXISTS)?
        name=identifier properties=propertyClause?                              #createStoragePolicy
    | BUILD INDEX name=identifier ON tableName=multipartIdentifier
        partitionSpec?                                                          #buildIndex
    | CREATE INDEX (IF NOT EXISTS)? name=identifier
        ON tableName=multipartIdentifier identifierList
        (USING (BITMAP | NGRAM_BF | INVERTED))?
        properties=propertyClause? (COMMENT STRING_LITERAL)?                    #createIndex
    | CREATE SQL_BLOCK_RULE (IF NOT EXISTS)?
        name=identifier properties=propertyClause?                        #createSqlBlockRule
    | CREATE ENCRYPTKEY (IF NOT EXISTS)? multipartIdentifier AS STRING_LITERAL  #createEncryptkey
    | CREATE statementScope?
            (TABLES | AGGREGATE)? FUNCTION (IF NOT EXISTS)?
            functionIdentifier LEFT_PAREN functionArguments? RIGHT_PAREN
            RETURNS returnType=dataType (INTERMEDIATE intermediateType=dataType)?
            properties=propertyClause?                                              #createUserDefineFunction
    | CREATE statementScope? ALIAS FUNCTION (IF NOT EXISTS)?
            functionIdentifier LEFT_PAREN functionArguments? RIGHT_PAREN
            WITH PARAMETER LEFT_PAREN parameters=identifierSeq? RIGHT_PAREN
            AS expression                                                           #createAliasFunction
    | CREATE USER (IF NOT EXISTS)? grantUserIdentify
            (SUPERUSER | DEFAULT ROLE role=STRING_LITERAL)?
            passwordOption commentSpec?                            #createUser
    | CREATE EXTERNAL? RESOURCE (IF NOT EXISTS)?
            name=identifierOrText properties=propertyClause?                        #createResource
    | CREATE DICTIONARY (IF NOT EXISTS)? name = multipartIdentifier
		USING source = multipartIdentifier
		LEFT_PAREN dictionaryColumnDefs RIGHT_PAREN
        LAYOUT LEFT_PAREN layoutType=identifier RIGHT_PAREN
        properties=propertyClause?         # createDictionary
    | CREATE STAGE (IF NOT EXISTS)? name=identifier properties=propertyClause?      #createStage
    ;

dictionaryColumnDefs:
	dictionaryColumnDef (COMMA dictionaryColumnDef)*;

dictionaryColumnDef:
	colName = identifier columnType = (KEY | VALUE) ;

supportedAlterStatement
    : ALTER SYSTEM alterSystemClause                                                        #alterSystem
    | ALTER VIEW name=multipartIdentifier
        ((MODIFY commentSpec) | ((LEFT_PAREN cols=simpleColumnDefs RIGHT_PAREN)? AS query)) #alterView
    | ALTER CATALOG name=identifier RENAME newName=identifier                       #alterCatalogRename
    | ALTER ROLE role=identifierOrText commentSpec                                        #alterRole
    | ALTER STORAGE VAULT name=multipartIdentifier properties=propertyClause                #alterStorageVault
    | ALTER WORKLOAD GROUP name=identifierOrText (FOR computeGroup=identifierOrText)?
        properties=propertyClause?                                                          #alterWorkloadGroup
    | ALTER CATALOG name=identifier SET PROPERTIES
        LEFT_PAREN propertyItemList RIGHT_PAREN                                             #alterCatalogProperties        
    | ALTER WORKLOAD POLICY name=identifierOrText
        properties=propertyClause?                                                          #alterWorkloadPolicy
    | ALTER SQL_BLOCK_RULE name=identifier properties=propertyClause?                       #alterSqlBlockRule
    | ALTER CATALOG name=identifier MODIFY COMMENT comment=STRING_LITERAL                   #alterCatalogComment
    | ALTER DATABASE name=identifier RENAME newName=identifier                              #alterDatabaseRename
    | ALTER STORAGE POLICY name=identifierOrText
        properties=propertyClause                                                           #alterStoragePolicy
    | ALTER TABLE tableName=multipartIdentifier
        alterTableClause (COMMA alterTableClause)*                                          #alterTable
    | ALTER TABLE tableName=multipartIdentifier ADD ROLLUP
        addRollupClause (COMMA addRollupClause)*                                            #alterTableAddRollup
    | ALTER TABLE tableName=multipartIdentifier DROP ROLLUP
        dropRollupClause (COMMA dropRollupClause)*                                          #alterTableDropRollup
    | ALTER TABLE name=multipartIdentifier
        SET LEFT_PAREN propertyItemList RIGHT_PAREN                                         #alterTableProperties
    | ALTER DATABASE name=identifier SET (DATA | REPLICA | TRANSACTION)
            QUOTA (quota=identifier | INTEGER_VALUE)                                        #alterDatabaseSetQuota
    | ALTER SYSTEM RENAME COMPUTE GROUP name=identifier newName=identifier                  #alterSystemRenameComputeGroup
    | ALTER REPOSITORY name=identifier properties=propertyClause?                           #alterRepository
    | ALTER USER (IF EXISTS)? grantUserIdentify
        passwordOption (COMMENT STRING_LITERAL)?                                            #alterUser
    ;

supportedDropStatement
    : DROP CATALOG RECYCLE BIN WHERE idType=STRING_LITERAL EQ id=INTEGER_VALUE  #dropCatalogRecycleBin
    | DROP ENCRYPTKEY (IF EXISTS)? name=multipartIdentifier                     #dropEncryptkey
    | DROP ROLE (IF EXISTS)? name=identifierOrText                                    #dropRole
    | DROP SQL_BLOCK_RULE (IF EXISTS)? identifierSeq                            #dropSqlBlockRule
    | DROP USER (IF EXISTS)? userIdentify                                       #dropUser
    | DROP STORAGE POLICY (IF EXISTS)? name=identifier                          #dropStoragePolicy
    | DROP WORKLOAD GROUP (IF EXISTS)? name=identifierOrText (FOR computeGroup=identifierOrText)?                    #dropWorkloadGroup
    | DROP CATALOG (IF EXISTS)? name=identifier                                 #dropCatalog
    | DROP FILE name=STRING_LITERAL
        ((FROM | IN) database=identifier)? properties=propertyClause            #dropFile
    | DROP WORKLOAD POLICY (IF EXISTS)? name=identifierOrText                   #dropWorkloadPolicy
    | DROP REPOSITORY name=identifier                                           #dropRepository
    | DROP TABLE (IF EXISTS)? name=multipartIdentifier FORCE?                   #dropTable
    | DROP (DATABASE | SCHEMA) (IF EXISTS)? name=multipartIdentifier FORCE?     #dropDatabase
    | DROP statementScope? FUNCTION (IF EXISTS)?
        functionIdentifier LEFT_PAREN functionArguments? RIGHT_PAREN            #dropFunction
    | DROP INDEX (IF EXISTS)? name=identifier ON tableName=multipartIdentifier  #dropIndex
    | DROP RESOURCE (IF EXISTS)? name=identifierOrText                          #dropResource
    | DROP ROW POLICY (IF EXISTS)? policyName=identifier
        ON tableName=multipartIdentifier
        (FOR (userIdentify | ROLE roleName=identifier))?                        #dropRowPolicy
    | DROP DICTIONARY (IF EXISTS)? name=multipartIdentifier                     #dropDictionary
    | DROP STAGE (IF EXISTS)? name=identifier                                   #dropStage
    ;

supportedShowStatement
    : SHOW statementScope? VARIABLES wildWhere?                         #showVariables
    | SHOW AUTHORS                                                                  #showAuthors
    | SHOW CREATE (DATABASE | SCHEMA) name=multipartIdentifier                      #showCreateDatabase
    | SHOW BACKUP ((FROM | IN) database=identifier)? wildWhere?                     #showBackup
    | SHOW BROKER                                                                   #showBroker
    | SHOW DYNAMIC PARTITION TABLES ((FROM | IN) database=multipartIdentifier)?     #showDynamicPartition
    | SHOW EVENTS ((FROM | IN) database=multipartIdentifier)? wildWhere?            #showEvents
    | SHOW LAST INSERT                                                              #showLastInsert
    | SHOW ((CHAR SET) | CHARSET)                                                   #showCharset
    | SHOW DELETE ((FROM | IN) database=multipartIdentifier)?                       #showDelete
    | SHOW FULL? BUILTIN? FUNCTIONS
        ((FROM | IN) database=multipartIdentifier)? (LIKE STRING_LITERAL)?          #showFunctions
    | SHOW GLOBAL FULL? FUNCTIONS (LIKE STRING_LITERAL)?                            #showGlobalFunctions
    | SHOW ALL? GRANTS                                                              #showGrants
    | SHOW GRANTS FOR userIdentify                                                  #showGrantsForUser
    | SHOW SYNC JOB ((FROM | IN) database=multipartIdentifier)?                     #showSyncJob
    | SHOW SNAPSHOT ON repo=identifier wildWhere?                                   #showSnapshot
    | SHOW LOAD PROFILE loadIdPath=STRING_LITERAL? limitClause?                     #showLoadProfile
    | SHOW CREATE REPOSITORY FOR identifier                                         #showCreateRepository
    | SHOW VIEW
        (FROM |IN) tableName=multipartIdentifier
        ((FROM | IN) database=identifier)?                                          #showView
    | SHOW PLUGINS                                                                  #showPlugins
    | SHOW REPOSITORIES                                                             #showRepositories
    | SHOW ENCRYPTKEYS ((FROM | IN) database=multipartIdentifier)?
        (LIKE STRING_LITERAL)?                                                      #showEncryptKeys
    | SHOW BRIEF? CREATE TABLE name=multipartIdentifier                             #showCreateTable
    | SHOW FULL? PROCESSLIST                                                        #showProcessList
    | SHOW BRIEF? RESTORE ((FROM | IN) database=identifier)? wildWhere?             #showRestore
    | SHOW ROLES                                                                    #showRoles
    | SHOW PARTITION partitionId=INTEGER_VALUE                                      #showPartitionId
    | SHOW PRIVILEGES                                                               #showPrivileges
    | SHOW PROC path=STRING_LITERAL                                                 #showProc
    | SHOW FILE ((FROM | IN) database=multipartIdentifier)?                         #showSmallFiles
    | SHOW STORAGE? ENGINES                                                         #showStorageEngines
    | SHOW CREATE CATALOG name=identifier                                           #showCreateCatalog
    | SHOW CATALOG name=identifier                                                  #showCatalog
    | SHOW CATALOGS wildWhere?                                                      #showCatalogs
    | SHOW PROPERTY (FOR user=identifierOrText)? (LIKE STRING_LITERAL)?                         #showUserProperties
    | SHOW ALL PROPERTIES (LIKE STRING_LITERAL)?                                               #showAllProperties
    | SHOW COLLATION wildWhere?                                                     #showCollation
    | SHOW ROW POLICY (FOR (userIdentify | (ROLE role=identifier)))?                #showRowPolicy
    | SHOW STORAGE POLICY (USING (FOR policy=identifierOrText)?)?                   #showStoragePolicy   
    | SHOW SQL_BLOCK_RULE (FOR ruleName=identifier)?                                #showSqlBlockRule
    | SHOW CREATE VIEW name=multipartIdentifier                                     #showCreateView
    | SHOW DATA TYPES                                                               #showDataTypes
    | SHOW DATA (ALL)? (FROM tableName=multipartIdentifier)?
        sortClause? propertyClause?                                                 #showData
    | SHOW CREATE MATERIALIZED VIEW mvName=identifier
        ON tableName=multipartIdentifier                                            #showCreateMaterializedView
    | SHOW (WARNINGS | ERRORS) limitClause?                                         #showWarningErrors
    | SHOW COUNT LEFT_PAREN ASTERISK RIGHT_PAREN (WARNINGS | ERRORS)                #showWarningErrorCount
    | SHOW BACKENDS                                                                 #showBackends
    | SHOW STAGES                                                                   #showStages
    | SHOW REPLICA DISTRIBUTION FROM baseTableRef                                   #showReplicaDistribution
    | SHOW RESOURCES wildWhere? sortClause? limitClause?                            #showResources
    | SHOW STREAM? LOAD ((FROM | IN) database=identifier)? wildWhere?
        sortClause? limitClause?                                                    #showLoad
    | SHOW FULL? TRIGGERS ((FROM | IN) database=multipartIdentifier)? wildWhere?    #showTriggers
    | SHOW TABLET DIAGNOSIS tabletId=INTEGER_VALUE                                  #showDiagnoseTablet
<<<<<<< HEAD
    | SHOW TABLET tabletId=INTEGER_VALUE                                            #showTabletId
    | SHOW FRONTENDS name=identifier?                                               #showFrontends 
=======
    | SHOW FRONTENDS name=identifier?                                               #showFrontends
>>>>>>> 34e4bec7
    | SHOW DATABASE databaseId=INTEGER_VALUE                                        #showDatabaseId
    | SHOW TABLE tableId=INTEGER_VALUE                                              #showTableId
    | SHOW TRASH (ON backend=STRING_LITERAL)?                                       #showTrash
    | SHOW (CLUSTERS | (COMPUTE GROUPS))                                            #showClusters    
    | SHOW statementScope? STATUS                                                   #showStatus
    | SHOW WHITELIST                                                                #showWhitelist
    | SHOW TABLETS BELONG
        tabletIds+=INTEGER_VALUE (COMMA tabletIds+=INTEGER_VALUE)*                  #showTabletsBelong
    | SHOW DATA SKEW FROM baseTableRef                                              #showDataSkew
    | SHOW TABLE CREATION ((FROM | IN) database=multipartIdentifier)?
        (LIKE STRING_LITERAL)?                                                      #showTableCreation
    | SHOW TABLET STORAGE FORMAT VERBOSE?                                           #showTabletStorageFormat
    | SHOW QUERY PROFILE queryIdPath=STRING_LITERAL? limitClause?                   #showQueryProfile
    | SHOW CONVERT_LSC ((FROM | IN) database=multipartIdentifier)?                  #showConvertLsc
    | SHOW FULL? TABLES ((FROM | IN) database=multipartIdentifier)? wildWhere?      #showTables
    | SHOW FULL? VIEWS ((FROM | IN) database=multipartIdentifier)? wildWhere?       #showViews
    | SHOW TABLE STATUS ((FROM | IN) database=multipartIdentifier)? wildWhere?      #showTableStatus
    | SHOW (DATABASES | SCHEMAS) (FROM catalog=identifier)? wildWhere?              #showDatabases
    | SHOW TABLETS FROM tableName=multipartIdentifier partitionSpec?
        wildWhere? sortClause? limitClause?                                         #showTabletsFromTable
    | SHOW TABLET tabletId=INTEGER_VALUE                                            #showTabletId
    | SHOW DICTIONARIES wildWhere?                                                  #showDictionaries
    ;

supportedLoadStatement
    : SYNC                                                                          #sync
    | createRoutineLoad                                                             #createRoutineLoadAlias
    | SHOW ALL? CREATE ROUTINE LOAD FOR label=multipartIdentifier                   #showCreateRoutineLoad
    | PAUSE ROUTINE LOAD FOR label=multipartIdentifier                              #pauseRoutineLoad
    | PAUSE ALL ROUTINE LOAD                                                        #pauseAllRoutineLoad
    | RESUME ROUTINE LOAD FOR label=multipartIdentifier                             #resumeRoutineLoad
    | RESUME ALL ROUTINE LOAD                                                       #resumeAllRoutineLoad
    | STOP ROUTINE LOAD FOR label=multipartIdentifier                               #stopRoutineLoad
    | STOP SYNC JOB name=multipartIdentifier                                        #stopDataSyncJob
    | RESUME SYNC JOB name=multipartIdentifier                                      #resumeDataSyncJob
    | PAUSE SYNC JOB name=multipartIdentifier                                       #pauseDataSyncJob
    | CREATE SYNC label=multipartIdentifier
          LEFT_PAREN channelDescriptions RIGHT_PAREN
          FROM BINLOG LEFT_PAREN propertyItemList RIGHT_PAREN
          properties=propertyClause?                                                #createDataSyncJob
    ;

supportedOtherStatement
    : HELP mark=identifierOrText                                                    #help
    | UNLOCK TABLES                                                                 #unlockTables
    ;

supportedKillStatement
    : KILL (CONNECTION)? INTEGER_VALUE                                              #killConnection
    | KILL QUERY (INTEGER_VALUE | STRING_LITERAL)                                   #killQuery
    ;

unsupportedOtherStatement 
    : INSTALL PLUGIN FROM source=identifierOrText properties=propertyClause?        #installPlugin
    | UNINSTALL PLUGIN name=identifierOrText                                        #uninstallPlugin
    | LOCK TABLES (lockTable (COMMA lockTable)*)?                                   #lockTables 
    | WARM UP (CLUSTER | COMPUTE GROUP) destination=identifier WITH
        ((CLUSTER | COMPUTE GROUP) source=identifier |
            (warmUpItem (AND warmUpItem)*)) FORCE?                                  #warmUpCluster
    | BACKUP SNAPSHOT label=multipartIdentifier TO repo=identifier
        ((ON | EXCLUDE) LEFT_PAREN baseTableRef (COMMA baseTableRef)* RIGHT_PAREN)?
        properties=propertyClause?                                                  #backup
    | RESTORE SNAPSHOT label=multipartIdentifier FROM repo=identifier
        ((ON | EXCLUDE) LEFT_PAREN baseTableRef (COMMA baseTableRef)* RIGHT_PAREN)?
        properties=propertyClause?                                                  #restore
    | START TRANSACTION (WITH CONSISTENT SNAPSHOT)?                                 #unsupportedStartTransaction
    ;

warmUpItem
    : TABLE tableName=multipartIdentifier (PARTITION partitionName=identifier)?
    ;

lockTable
    : name=multipartIdentifier (AS alias=identifierOrText)?
        (READ (LOCAL)? | (LOW_PRIORITY)? WRITE)
    ;

unsupportedShowStatement
    : SHOW STORAGE (VAULT | VAULTS)                                                 #showStorageVault
    | SHOW OPEN TABLES ((FROM | IN) database=multipartIdentifier)? wildWhere?       #showOpenTables
    | SHOW CREATE MATERIALIZED VIEW name=multipartIdentifier                        #showMaterializedView
    | SHOW CREATE statementScope? FUNCTION functionIdentifier
        LEFT_PAREN functionArguments? RIGHT_PAREN
        ((FROM | IN) database=multipartIdentifier)?                                 #showCreateFunction
    | SHOW FULL? (COLUMNS | FIELDS) (FROM | IN) tableName=multipartIdentifier
        ((FROM | IN) database=multipartIdentifier)? wildWhere?                      #showColumns
    | SHOW LOAD WARNINGS ((((FROM | IN) database=multipartIdentifier)?
        wildWhere? limitClause?) | (ON url=STRING_LITERAL))                         #showLoadWarings
    | SHOW EXPORT ((FROM | IN) database=multipartIdentifier)? wildWhere?
        sortClause? limitClause?                                                    #showExport
    | SHOW ALTER TABLE (ROLLUP | (MATERIALIZED VIEW) | COLUMN)
        ((FROM | IN) database=multipartIdentifier)? wildWhere?
        sortClause? limitClause?                                                    #showAlterTable
    | SHOW TEMPORARY? PARTITIONS FROM tableName=multipartIdentifier
        wildWhere? sortClause? limitClause?                                         #showPartitions
<<<<<<< HEAD
    | SHOW TABLETS FROM tableName=multipartIdentifier partitionSpec?
        wildWhere? sortClause? limitClause?                                         #showTabletsFromTable
    | SHOW BACKUP ((FROM | IN) database=multipartIdentifier)? wildWhere?            #showBackup
    | SHOW BRIEF? RESTORE ((FROM | IN) database=multipartIdentifier)? wildWhere?    #showRestore
    | SHOW RESOURCES wildWhere? sortClause? limitClause?                            #showResources
=======
>>>>>>> 34e4bec7
    | SHOW WORKLOAD GROUPS wildWhere?                                               #showWorkloadGroups
    | SHOW TYPECAST ((FROM | IN) database=multipartIdentifier)?                     #showTypeCast
    | SHOW (KEY | KEYS | INDEX | INDEXES)
        (FROM |IN) tableName=multipartIdentifier
        ((FROM | IN) database=multipartIdentifier)?                                 #showIndex
    | SHOW TRANSACTION ((FROM | IN) database=multipartIdentifier)? wildWhere?       #showTransaction
    | SHOW CACHE HOTSPOT tablePath=STRING_LITERAL                                   #showCacheHotSpot
    | SHOW CATALOG RECYCLE BIN wildWhere?                                           #showCatalogRecycleBin
    | SHOW QUERY STATS ((FOR database=identifier)
            | (FROM tableName=multipartIdentifier (ALL VERBOSE?)?))?                #showQueryStats
    | SHOW BUILD INDEX ((FROM | IN) database=multipartIdentifier)?
        wildWhere? sortClause? limitClause?                                         #showBuildIndex
    | SHOW REPLICA STATUS FROM baseTableRef wildWhere?                              #showReplicaStatus
    | SHOW COPY ((FROM | IN) database=multipartIdentifier)?
        whereClause? sortClause? limitClause?                                       #showCopy
    | SHOW WARM UP JOB wildWhere?                                                   #showWarmUpJob
    ;

createRoutineLoad
    : CREATE ROUTINE LOAD label=multipartIdentifier (ON table=identifier)?
              (WITH (APPEND | DELETE | MERGE))?
              (loadProperty (COMMA loadProperty)*)? propertyClause? FROM type=identifier
              LEFT_PAREN customProperties=propertyItemList RIGHT_PAREN
              commentSpec?
    ;

unsupportedLoadStatement
    : LOAD mysqlDataDesc
        (PROPERTIES LEFT_PAREN properties=propertyItemList RIGHT_PAREN)?
        (commentSpec)?                                                              #mysqlLoad
    | SHOW ALL? ROUTINE LOAD ((FOR label=multipartIdentifier) | wildWhere?)         #showRoutineLoad
    | SHOW ROUTINE LOAD TASK ((FROM | IN) database=identifier)? wildWhere?          #showRoutineLoadTask
    | SHOW CREATE LOAD FOR label=multipartIdentifier                                #showCreateLoad
    ;

loadProperty
    : COLUMNS TERMINATED BY STRING_LITERAL                                          #separator
    | importColumnsStatement                                                        #importColumns
    | importPrecedingFilterStatement                                                #importPrecedingFilter
    | importWhereStatement                                                          #importWhere
    | importDeleteOnStatement                                                       #importDeleteOn
    | importSequenceStatement                                                       #importSequence
    | partitionSpec                                                                 #importPartitions
    ;

importSequenceStatement
    : ORDER BY identifier
    ;

importDeleteOnStatement
    : DELETE ON booleanExpression
    ;

importWhereStatement
    : WHERE booleanExpression
    ;

importPrecedingFilterStatement
    : PRECEDING FILTER booleanExpression
    ;

importColumnsStatement
    : COLUMNS LEFT_PAREN importColumnDesc (COMMA importColumnDesc)* RIGHT_PAREN
    ;

importColumnDesc
    : name=identifier (EQ booleanExpression)?
    | LEFT_PAREN name=identifier (EQ booleanExpression)? RIGHT_PAREN
    ;

channelDescriptions
    : channelDescription (COMMA channelDescription)*
    ;

channelDescription
    : FROM source=multipartIdentifier INTO destination=multipartIdentifier
        partitionSpec? columnList=identifierList?
    ;

supportedRefreshStatement
    : REFRESH CATALOG name=identifier propertyClause?                               #refreshCatalog
    | REFRESH DATABASE name=multipartIdentifier propertyClause?                     #refreshDatabase
    | REFRESH TABLE name=multipartIdentifier                                        #refreshTable
    | REFRESH DICTIONARY name=multipartIdentifier                                   #refreshDictionary
    ;

supportedCleanStatement
    : CLEAN ALL PROFILE                                                             #cleanAllProfile
    | CLEAN LABEL label=identifier? (FROM | IN) database=identifier                 #cleanLabel
    | CLEAN QUERY STATS ((FOR database=identifier)
        | ((FROM | IN) table=multipartIdentifier))                                  #cleanQueryStats
    | CLEAN ALL QUERY STATS                                                         #cleanAllQueryStats
    ;

unsupportedRefreshStatement
    : REFRESH LDAP (ALL | (FOR user=identifierOrText))                              #refreshLdap
    ;

supportedCancelStatement
    : CANCEL LOAD ((FROM | IN) database=identifier)? wildWhere?                     #cancelLoad
    | CANCEL EXPORT ((FROM | IN) database=identifier)? wildWhere?                   #cancelExport
    | CANCEL WARM UP JOB wildWhere?                                                 #cancelWarmUpJob
    | CANCEL ALTER TABLE (ROLLUP | (MATERIALIZED VIEW) | COLUMN)
        FROM tableName=multipartIdentifier (LEFT_PAREN jobIds+=INTEGER_VALUE
            (COMMA jobIds+=INTEGER_VALUE)* RIGHT_PAREN)?                            #cancelAlterTable
    | CANCEL BUILD INDEX ON tableName=multipartIdentifier
        (LEFT_PAREN jobIds+=INTEGER_VALUE
            (COMMA jobIds+=INTEGER_VALUE)* RIGHT_PAREN)?                            #cancelBuildIndex
    ;

unsupportedCancelStatement
    : CANCEL DECOMMISSION BACKEND hostPorts+=STRING_LITERAL
        (COMMA hostPorts+=STRING_LITERAL)*                                          #cancelDecommisionBackend
    | CANCEL BACKUP ((FROM | IN) database=identifier)?                              #cancelBackup
    | CANCEL RESTORE ((FROM | IN) database=identifier)?                             #cancelRestore
    ;

supportedAdminStatement
    : ADMIN SHOW REPLICA DISTRIBUTION FROM baseTableRef                             #adminShowReplicaDistribution
    | ADMIN REBALANCE DISK (ON LEFT_PAREN backends+=STRING_LITERAL
        (COMMA backends+=STRING_LITERAL)* RIGHT_PAREN)?                             #adminRebalanceDisk
    | ADMIN CANCEL REBALANCE DISK (ON LEFT_PAREN backends+=STRING_LITERAL
        (COMMA backends+=STRING_LITERAL)* RIGHT_PAREN)?                             #adminCancelRebalanceDisk
    | ADMIN DIAGNOSE TABLET tabletId=INTEGER_VALUE                                  #adminDiagnoseTablet
    | ADMIN SHOW REPLICA STATUS FROM baseTableRef (WHERE STATUS EQ|NEQ STRING_LITERAL)?   #adminShowReplicaStatus
    | ADMIN COMPACT TABLE baseTableRef (WHERE TYPE EQ STRING_LITERAL)?              #adminCompactTable
    | ADMIN CHECK tabletList properties=propertyClause?                             #adminCheckTablets
    | ADMIN SHOW TABLET STORAGE FORMAT VERBOSE?                                     #adminShowTabletStorageFormat
    | ADMIN CLEAN TRASH
        (ON LEFT_PAREN backends+=STRING_LITERAL
              (COMMA backends+=STRING_LITERAL)* RIGHT_PAREN)?                       #adminCleanTrash
    | ADMIN SET TABLE name=multipartIdentifier STATUS properties=propertyClause?    #adminSetTableStatus
    | ADMIN SET REPLICA STATUS PROPERTIES LEFT_PAREN propertyItemList RIGHT_PAREN   #adminSetReplicaStatus
    | ADMIN REPAIR TABLE baseTableRef                                               #adminRepairTable
    | ADMIN CANCEL REPAIR TABLE baseTableRef                                        #adminCancelRepairTable
    | ADMIN COPY TABLET tabletId=INTEGER_VALUE properties=propertyClause?           #adminCopyTablet
    ;

supportedRecoverStatement
    : RECOVER DATABASE name=identifier id=INTEGER_VALUE? (AS alias=identifier)?     #recoverDatabase
    | RECOVER TABLE name=multipartIdentifier
        id=INTEGER_VALUE? (AS alias=identifier)?                                    #recoverTable
    | RECOVER PARTITION name=identifier id=INTEGER_VALUE? (AS alias=identifier)?
        FROM tableName=multipartIdentifier                                          #recoverPartition
    ;

unsupportedAdminStatement
    : ADMIN SET REPLICA VERSION PROPERTIES LEFT_PAREN propertyItemList RIGHT_PAREN  #adminSetReplicaVersion
    | ADMIN SET (FRONTEND | (ALL FRONTENDS)) CONFIG
        (LEFT_PAREN propertyItemList RIGHT_PAREN)? ALL?                             #adminSetFrontendConfig
    | ADMIN SET TABLE name=multipartIdentifier
        PARTITION VERSION properties=propertyClause?                                #adminSetPartitionVersion
    ;

baseTableRef
    : multipartIdentifier optScanParams? tableSnapshot? specifiedPartition?
        tabletList? tableAlias sample? relationHint?
    ;

wildWhere
    : LIKE STRING_LITERAL
    | WHERE expression
    ;

supportedTransactionStatement
    : BEGIN (WITH LABEL identifier?)?                                               #transactionBegin
    | COMMIT WORK? (AND NO? CHAIN)? (NO? RELEASE)?                                  #transcationCommit
    | ROLLBACK WORK? (AND NO? CHAIN)? (NO? RELEASE)?                                #transactionRollback
    ;

unsupportedGrantRevokeStatement
    : GRANT privilegeList ON multipartIdentifierOrAsterisk
        TO (userIdentify | ROLE identifierOrText)                                     #grantTablePrivilege
    | GRANT privilegeList ON
        (RESOURCE | CLUSTER | COMPUTE GROUP | STAGE | STORAGE VAULT | WORKLOAD GROUP)
        identifierOrTextOrAsterisk TO (userIdentify | ROLE identifierOrText)          #grantResourcePrivilege
    | GRANT roles+=identifierOrText (COMMA roles+=identifierOrText)* TO userIdentify    #grantRole
    | REVOKE privilegeList ON multipartIdentifierOrAsterisk
        FROM (userIdentify | ROLE identifierOrText)                                   #revokeTablePrivilege
    | REVOKE privilegeList ON
        (RESOURCE | CLUSTER | COMPUTE GROUP | STAGE | STORAGE VAULT | WORKLOAD GROUP)
        identifierOrTextOrAsterisk FROM (userIdentify | ROLE identifierOrText)        #revokeResourcePrivilege
    | REVOKE roles+=identifierOrText (COMMA roles+=identifierOrText)* FROM userIdentify #revokeRole
    ;

privilege
    : name=identifier columns=identifierList?
    | ALL
    ;

privilegeList
    : privilege (COMMA privilege)*
    ;

unsupportedAlterStatement
    : ALTER DATABASE name=identifier SET PROPERTIES
        LEFT_PAREN propertyItemList RIGHT_PAREN                                     #alterDatabaseProperties
    | ALTER RESOURCE name=identifierOrText properties=propertyClause?               #alterResource
    | ALTER COLOCATE GROUP name=multipartIdentifier
        SET LEFT_PAREN propertyItemList RIGHT_PAREN                                 #alterColocateGroup
    | ALTER ROUTINE LOAD FOR name=multipartIdentifier properties=propertyClause?
            (FROM type=identifier LEFT_PAREN propertyItemList RIGHT_PAREN)?         #alterRoutineLoad
    | ALTER STORAGE POLICY name=identifierOrText
        properties=propertyClause                                                   #alterStoragePlicy
    ;

alterSystemClause
    : ADD BACKEND hostPorts+=STRING_LITERAL (COMMA hostPorts+=STRING_LITERAL)*
        properties=propertyClause?                                                  #addBackendClause
    | (DROP | DROPP) BACKEND hostPorts+=STRING_LITERAL
        (COMMA hostPorts+=STRING_LITERAL)*                                          #dropBackendClause
    | DECOMMISSION BACKEND hostPorts+=STRING_LITERAL
        (COMMA hostPorts+=STRING_LITERAL)*                                          #decommissionBackendClause
    | ADD OBSERVER hostPort=STRING_LITERAL                                          #addObserverClause
    | DROP OBSERVER hostPort=STRING_LITERAL                                         #dropObserverClause
    | ADD FOLLOWER hostPort=STRING_LITERAL                                          #addFollowerClause
    | DROP FOLLOWER hostPort=STRING_LITERAL                                         #dropFollowerClause
    | ADD BROKER name=identifierOrText hostPorts+=STRING_LITERAL
        (COMMA hostPorts+=STRING_LITERAL)*                                          #addBrokerClause
    | DROP BROKER name=identifierOrText hostPorts+=STRING_LITERAL
        (COMMA hostPorts+=STRING_LITERAL)*                                          #dropBrokerClause
    | DROP ALL BROKER name=identifierOrText                                         #dropAllBrokerClause
    | SET LOAD ERRORS HUB properties=propertyClause?                                #alterLoadErrorUrlClause
    | MODIFY BACKEND hostPorts+=STRING_LITERAL
        (COMMA hostPorts+=STRING_LITERAL)*
        SET LEFT_PAREN propertyItemList RIGHT_PAREN                                 #modifyBackendClause
    | MODIFY (FRONTEND | BACKEND) hostPort=STRING_LITERAL
        HOSTNAME hostName=STRING_LITERAL                                            #modifyFrontendOrBackendHostNameClause
    ;

dropRollupClause
    : rollupName=identifier properties=propertyClause?
    ;

addRollupClause
    : rollupName=identifier columns=identifierList
        (DUPLICATE KEY dupKeys=identifierList)? fromRollup?
        properties=propertyClause?
    ;

alterTableClause
    : ADD COLUMN columnDef columnPosition? toRollup? properties=propertyClause?     #addColumnClause
    | ADD COLUMN LEFT_PAREN columnDefs RIGHT_PAREN
        toRollup? properties=propertyClause?                                        #addColumnsClause
    | DROP COLUMN name=identifier fromRollup? properties=propertyClause?            #dropColumnClause
    | MODIFY COLUMN columnDef columnPosition? fromRollup?
    properties=propertyClause?                                                      #modifyColumnClause
    | ORDER BY identifierList fromRollup? properties=propertyClause?                #reorderColumnsClause
    | ADD TEMPORARY? partitionDef
        (DISTRIBUTED BY (HASH hashKeys=identifierList | RANDOM)
            (BUCKETS (INTEGER_VALUE | autoBucket=AUTO))?)?
        properties=propertyClause?                                                  #addPartitionClause
    | DROP TEMPORARY? PARTITION (IF EXISTS)? partitionName=identifier FORCE?
        (FROM INDEX indexName=identifier)?                                          #dropPartitionClause
    | MODIFY TEMPORARY? PARTITION
        (partitionName=identifier | partitionNames=identifierList
            | LEFT_PAREN ASTERISK RIGHT_PAREN)
        SET LEFT_PAREN partitionProperties=propertyItemList RIGHT_PAREN             #modifyPartitionClause
    | REPLACE partitions=partitionSpec? WITH tempPartitions=partitionSpec?
        FORCE? properties=propertyClause?                                           #replacePartitionClause
    | REPLACE WITH TABLE name=identifier properties=propertyClause?  FORCE?         #replaceTableClause
    | RENAME newName=identifier                                                     #renameClause
    | RENAME ROLLUP name=identifier newName=identifier                              #renameRollupClause
    | RENAME PARTITION name=identifier newName=identifier                           #renamePartitionClause
    | RENAME COLUMN name=identifier newName=identifier                              #renameColumnClause
    | ADD indexDef                                                                  #addIndexClause
    | DROP INDEX (IF EXISTS)? name=identifier                                       #dropIndexClause
    | ENABLE FEATURE name=STRING_LITERAL (WITH properties=propertyClause)?          #enableFeatureClause
    | MODIFY DISTRIBUTION (DISTRIBUTED BY (HASH hashKeys=identifierList | RANDOM)
        (BUCKETS (INTEGER_VALUE | autoBucket=AUTO))?)?                              #modifyDistributionClause
    | MODIFY COMMENT comment=STRING_LITERAL                                         #modifyTableCommentClause
    | MODIFY COLUMN name=identifier COMMENT comment=STRING_LITERAL                  #modifyColumnCommentClause
    | MODIFY ENGINE TO name=identifier properties=propertyClause?                   #modifyEngineClause
    | ADD TEMPORARY? PARTITIONS
        FROM from=partitionValueList TO to=partitionValueList
        INTERVAL INTEGER_VALUE unit=identifier? properties=propertyClause?          #alterMultiPartitionClause
    ;

columnPosition
    : FIRST
    | AFTER position=identifier
    ;

toRollup
    : (TO | IN) rollup=identifier
    ;

fromRollup
    : FROM rollup=identifier
    ;

unsupportedDropStatement
    : DROP VIEW (IF EXISTS)? name=multipartIdentifier                           #dropView
    ;

supportedStatsStatement
    : SHOW AUTO? ANALYZE (jobId=INTEGER_VALUE | tableName=multipartIdentifier)?
        (WHERE (stateKey=identifier) EQ (stateValue=STRING_LITERAL))?           #showAnalyze
    | SHOW QUEUED ANALYZE JOBS tableName=multipartIdentifier?
        (WHERE (stateKey=identifier) EQ (stateValue=STRING_LITERAL))?           #showQueuedAnalyzeJobs
    | SHOW COLUMN HISTOGRAM tableName=multipartIdentifier
        columnList=identifierList                                               #showColumnHistogramStats
    | ANALYZE DATABASE name=multipartIdentifier
        (WITH analyzeProperties)* propertyClause?                               #analyzeDatabase
    | ANALYZE TABLE name=multipartIdentifier partitionSpec?
        columns=identifierList? (WITH analyzeProperties)* propertyClause?       #analyzeTable
    | ALTER TABLE name=multipartIdentifier SET STATS
        LEFT_PAREN propertyItemList RIGHT_PAREN partitionSpec?                  #alterTableStats
    | ALTER TABLE name=multipartIdentifier (INDEX indexName=identifier)?
        MODIFY COLUMN columnName=identifier
        SET STATS LEFT_PAREN propertyItemList RIGHT_PAREN partitionSpec?        #alterColumnStats
    | SHOW INDEX STATS tableName=multipartIdentifier indexId=identifier         #showIndexStats
    | DROP STATS tableName=multipartIdentifier
        columns=identifierList? partitionSpec?                                  #dropStats
    | DROP CACHED STATS tableName=multipartIdentifier                           #dropCachedStats
    | DROP EXPIRED STATS                                                        #dropExpiredStats
    | KILL ANALYZE jobId=INTEGER_VALUE                                          #killAnalyzeJob
    | DROP ANALYZE JOB INTEGER_VALUE                                            #dropAnalyzeJob
    | SHOW TABLE STATS tableName=multipartIdentifier
        partitionSpec? columnList=identifierList?                               #showTableStats
    | SHOW TABLE STATS tableId=INTEGER_VALUE                                    #showTableStats
    ;

unsupportedStatsStatement
    : SHOW COLUMN CACHED? STATS tableName=multipartIdentifier
        columnList=identifierList? partitionSpec?                               #showColumnStats
    | SHOW ANALYZE TASK STATUS jobId=INTEGER_VALUE                              #showAnalyzeTask
    ;

analyzeProperties
    : SYNC
    | INCREMENTAL
    | FULL
    | SQL
    | HISTOGRAM
    | (SAMPLE ((ROWS rows=INTEGER_VALUE) | (PERCENT percent=INTEGER_VALUE)) )
    | (BUCKETS bucket=INTEGER_VALUE)
    | (PERIOD periodInSecond=INTEGER_VALUE)
    | (CRON crontabExpr=STRING_LITERAL)
    ;

unsupportedCreateStatement
    : CREATE (DATABASE | SCHEMA) (IF NOT EXISTS)? name=multipartIdentifier
        properties=propertyClause?                                              #createDatabase
    | CREATE (READ ONLY)? REPOSITORY name=identifier WITH storageBackend        #createRepository
    | CREATE STORAGE VAULT (IF NOT EXISTS)?
        name=identifierOrText properties=propertyClause?                        #createStorageVault
    | CREATE WORKLOAD POLICY (IF NOT EXISTS)? name=identifierOrText
        (CONDITIONS LEFT_PAREN workloadPolicyConditions RIGHT_PAREN)?
        (ACTIONS LEFT_PAREN workloadPolicyActions RIGHT_PAREN)?
        properties=propertyClause?                                              #createWorkloadPolicy
    ;

workloadPolicyActions
    : workloadPolicyAction (COMMA workloadPolicyAction)*
    ;

workloadPolicyAction
    : SET_SESSION_VARIABLE STRING_LITERAL
    | identifier (STRING_LITERAL)?
    ;

workloadPolicyConditions
    : workloadPolicyCondition (COMMA workloadPolicyCondition)*
    ;

workloadPolicyCondition
    : metricName=identifier comparisonOperator (number | STRING_LITERAL)
    ;

storageBackend
    : (BROKER | S3 | HDFS | LOCAL) brokerName=identifier?
        ON LOCATION STRING_LITERAL properties=propertyClause?
    ;

passwordOption
    : (PASSWORD_HISTORY (historyDefault=DEFAULT | historyValue=INTEGER_VALUE))?
        (PASSWORD_EXPIRE (expireDefault=DEFAULT | expireNever=NEVER
            | INTERVAL expireValue=INTEGER_VALUE expireTimeUnit=(DAY | HOUR | SECOND)))?
        (PASSWORD_REUSE INTERVAL (reuseDefault=DEFAULT | reuseValue=INTEGER_VALUE DAY))?
        (FAILED_LOGIN_ATTEMPTS attemptsValue=INTEGER_VALUE)?
        (PASSWORD_LOCK_TIME (lockUnbounded=UNBOUNDED
            | lockValue=INTEGER_VALUE lockTimeUint=(DAY | HOUR | SECOND)))?
        (ACCOUNT_LOCK | ACCOUNT_UNLOCK)?
    ;

functionArguments
    : DOTDOTDOT
    | dataTypeList
    | dataTypeList COMMA DOTDOTDOT
    ;

dataTypeList
    : dataType (COMMA dataType)*
    ;

supportedSetStatement
    : SET (optionWithType | optionWithoutType)
        (COMMA (optionWithType | optionWithoutType))*                   #setOptions
    | SET identifier AS DEFAULT STORAGE VAULT                           #setDefaultStorageVault
    | SET PROPERTY (FOR user=identifierOrText)? propertyItemList        #setUserProperties
    | SET statementScope? TRANSACTION
        ( transactionAccessMode
        | isolationLevel
        | transactionAccessMode COMMA isolationLevel
        | isolationLevel COMMA transactionAccessMode)                   #setTransaction
    ;

optionWithType
    : statementScope identifier EQ (expression | DEFAULT)   #setVariableWithType
    ;

optionWithoutType
    : NAMES EQ expression                                               #setNames
    | (CHAR SET | CHARSET) (charsetName=identifierOrText | DEFAULT)     #setCharset
    | NAMES (charsetName=identifierOrText | DEFAULT)
        (COLLATE collateName=identifierOrText | DEFAULT)?               #setCollate
    | PASSWORD (FOR userIdentify)? EQ (pwd=STRING_LITERAL
        | (isPlain=PASSWORD LEFT_PAREN pwd=STRING_LITERAL RIGHT_PAREN)) #setPassword
    | LDAP_ADMIN_PASSWORD EQ (pwd=STRING_LITERAL
        | (PASSWORD LEFT_PAREN pwd=STRING_LITERAL RIGHT_PAREN))         #setLdapAdminPassword
    | variable                                                          #setVariableWithoutType
    ;

variable
    : (DOUBLEATSIGN (statementScope DOT)?)? identifier EQ (expression | DEFAULT) #setSystemVariable
    | ATSIGN identifier EQ expression #setUserVariable
    ;

transactionAccessMode
    : READ (ONLY | WRITE)
    ;

isolationLevel
    : ISOLATION LEVEL ((READ UNCOMMITTED) | (READ COMMITTED) | (REPEATABLE READ) | (SERIALIZABLE))
    ;

supportedUnsetStatement
    : UNSET statementScope? VARIABLE (ALL | identifier)
    | UNSET DEFAULT STORAGE VAULT
    ;

supportedUseStatement
     : SWITCH catalog=identifier                                                      #switchCatalog
     | USE (catalog=identifier DOT)? database=identifier                              #useDatabase
    ;

unsupportedUseStatement
    : USE ((catalog=identifier DOT)? database=identifier)? ATSIGN cluster=identifier #useCloudCluster
    ;

stageAndPattern
    : ATSIGN (stage=identifier | TILDE)
        (LEFT_PAREN pattern=STRING_LITERAL RIGHT_PAREN)?
    ;

supportedDescribeStatement
    : explainCommand FUNCTION tvfName=identifier LEFT_PAREN
        (properties=propertyItemList)? RIGHT_PAREN tableAlias   #describeTableValuedFunction
    | explainCommand multipartIdentifier ALL                    #describeTableAll
    | explainCommand multipartIdentifier specifiedPartition?    #describeTable
    | explainCommand DICTIONARY multipartIdentifier             #describeDictionary
    ;

constraint
    : PRIMARY KEY slots=identifierList
    | UNIQUE slots=identifierList
    | FOREIGN KEY slots=identifierList
        REFERENCES referenceTable=multipartIdentifier
        referencedSlots=identifierList
    ;

partitionSpec
    : TEMPORARY? (PARTITION | PARTITIONS) partitions=identifierList
    | TEMPORARY? PARTITION partition=errorCapturingIdentifier
	| (PARTITION | PARTITIONS) LEFT_PAREN ASTERISK RIGHT_PAREN // for auto detect partition in overwriting
	// TODO: support analyze external table partition spec https://github.com/apache/doris/pull/24154
	// | PARTITIONS WITH RECENT
    ;

partitionTable
    : ((autoPartition=AUTO)? PARTITION BY (RANGE | LIST)? partitionList=identityOrFunctionList
       (LEFT_PAREN (partitions=partitionsDef)? RIGHT_PAREN))
    ;

identityOrFunctionList
    : LEFT_PAREN identityOrFunction (COMMA partitions+=identityOrFunction)* RIGHT_PAREN
    ;

identityOrFunction
    : (identifier | functionCallExpression)
    ;

dataDesc
    : ((WITH)? mergeType)? DATA INFILE LEFT_PAREN filePaths+=STRING_LITERAL (COMMA filePath+=STRING_LITERAL)* RIGHT_PAREN
        INTO TABLE targetTableName=identifier
        (partitionSpec)?
        (COLUMNS TERMINATED BY comma=STRING_LITERAL)?
        (LINES TERMINATED BY separator=STRING_LITERAL)?
        (FORMAT AS format=identifierOrText)?
        (COMPRESS_TYPE AS compressType=identifierOrText)?
        (columns=identifierList)?
        (columnsFromPath=colFromPath)?
        (columnMapping=colMappingList)?
        (preFilter=preFilterClause)?
        (where=whereClause)?
        (deleteOn=deleteOnClause)?
        (sequenceColumn=sequenceColClause)?
        (propertyClause)?
    | ((WITH)? mergeType)? DATA FROM TABLE sourceTableName=identifier
        INTO TABLE targetTableName=identifier
        (PARTITION partition=identifierList)?
        (columnMapping=colMappingList)?
        (where=whereClause)?
        (deleteOn=deleteOnClause)?
        (propertyClause)?
    ;

// -----------------Command accessories-----------------
statementScope
    : (GLOBAL | SESSION | LOCAL)
    ;
    
buildMode
    : BUILD (IMMEDIATE | DEFERRED)
    ;

refreshTrigger
    : ON MANUAL
    | ON SCHEDULE refreshSchedule
    | ON COMMIT
    ;

refreshSchedule
    : EVERY INTEGER_VALUE refreshUnit = identifier (STARTS STRING_LITERAL)?
    ;

refreshMethod
    : COMPLETE | AUTO
    ;

mvPartition
    : partitionKey = identifier
    | partitionExpr = functionCallExpression
    ;

identifierOrText
    : identifier
    | STRING_LITERAL
    ;

identifierOrTextOrAsterisk
    : identifier
    | STRING_LITERAL
    | ASTERISK
    ;

multipartIdentifierOrAsterisk
    : parts+=identifierOrAsterisk (DOT parts+=identifierOrAsterisk)*
    ;

identifierOrAsterisk
    : identifierOrText
    | ASTERISK
    ;

userIdentify
    : user=identifierOrText (ATSIGN (host=identifierOrText
        | LEFT_PAREN host=identifierOrText RIGHT_PAREN))?
    ;

grantUserIdentify
    : userIdentify (IDENTIFIED BY PASSWORD? STRING_LITERAL)?
    ;

explain
    : explainCommand planType?
          level=(VERBOSE | TREE | GRAPH | PLAN | DUMP)?
          PROCESS?
    ;

explainCommand
    : EXPLAIN
    | DESC
    | DESCRIBE
    ;

planType
    : PARSED
    | ANALYZED
    | REWRITTEN | LOGICAL  // same type
    | OPTIMIZED | PHYSICAL   // same type
    | SHAPE
    | MEMO
    | DISTRIBUTED
    | ALL // default type
    ;

replayCommand
    : PLAN REPLAYER replayType;

replayType
    : DUMP query
    | PLAY filePath=STRING_LITERAL;

mergeType
    : APPEND
    | DELETE
    | MERGE
    ;

preFilterClause
    : PRECEDING FILTER expression
    ;

deleteOnClause
    : DELETE ON expression
    ;

sequenceColClause
    : ORDER BY identifier
    ;

colFromPath
    : COLUMNS FROM PATH AS identifierList
    ;

colMappingList
    : SET LEFT_PAREN mappingSet+=mappingExpr (COMMA mappingSet+=mappingExpr)* RIGHT_PAREN
    ;

mappingExpr
    : (mappingCol=identifier EQ expression)
    ;

withRemoteStorageSystem
    : resourceDesc
    | WITH S3 LEFT_PAREN
        brokerProperties=propertyItemList
        RIGHT_PAREN
    | WITH HDFS LEFT_PAREN
        brokerProperties=propertyItemList
        RIGHT_PAREN
    | WITH LOCAL LEFT_PAREN
        brokerProperties=propertyItemList
        RIGHT_PAREN
    | WITH BROKER brokerName=identifierOrText
        (LEFT_PAREN
        brokerProperties=propertyItemList
        RIGHT_PAREN)?
    ;

resourceDesc
    : WITH RESOURCE resourceName=identifierOrText (LEFT_PAREN propertyItemList RIGHT_PAREN)?
    ;

mysqlDataDesc
    : DATA LOCAL?
        INFILE filePath=STRING_LITERAL
        INTO TABLE tableName=multipartIdentifier
        (PARTITION partition=identifierList)?
        (COLUMNS TERMINATED BY comma=STRING_LITERAL)?
        (LINES TERMINATED BY separator=STRING_LITERAL)?
        (skipLines)?
        (columns=identifierList)?
        (colMappingList)?
        (propertyClause)?
    ;

skipLines : IGNORE lines=INTEGER_VALUE LINES | IGNORE lines=INTEGER_VALUE ROWS ;

//  -----------------Query-----------------
// add queryOrganization for parse (q1) union (q2) union (q3) order by keys, otherwise 'order' will be recognized to be
// identifier.

outFileClause
    : INTO OUTFILE filePath=constant
        (FORMAT AS format=identifier)?
        (propertyClause)?
    ;

query
    : cte? queryTerm queryOrganization
    ;

queryTerm
    : queryPrimary                                                         #queryTermDefault
    | left=queryTerm operator=INTERSECT setQuantifier? right=queryTerm     #setOperation
    | left=queryTerm operator=(UNION | EXCEPT | MINUS)
      setQuantifier? right=queryTerm                                       #setOperation
    ;

setQuantifier
    : DISTINCT
    | ALL
    ;

queryPrimary
    : querySpecification                                                   #queryPrimaryDefault
    | LEFT_PAREN query RIGHT_PAREN                                         #subquery
    | inlineTable                                                          #valuesTable
    ;

querySpecification
    : selectClause
      intoClause?
      fromClause?
      whereClause?
      aggClause?
      havingClause?
      qualifyClause?
      {doris_legacy_SQL_syntax}? queryOrganization                         #regularQuerySpecification
    ;

cte
    : WITH aliasQuery (COMMA aliasQuery)*
    ;

aliasQuery
    : identifier columnAliases? AS LEFT_PAREN query RIGHT_PAREN
    ;

columnAliases
    : LEFT_PAREN identifier (COMMA identifier)* RIGHT_PAREN
    ;

selectClause
    : SELECT (DISTINCT|ALL)? selectColumnClause
    ;

selectColumnClause
    : namedExpressionSeq
    ;

whereClause
    : WHERE booleanExpression
    ;

fromClause
    : FROM relations
    ;

// For PL-SQL
intoClause
    : bulkCollectClause? INTO (tableRow | identifier) (COMMA (tableRow | identifier))*
    ;

bulkCollectClause :
       BULK COLLECT
     ;

tableRow :
      identifier LEFT_PAREN INTEGER_VALUE RIGHT_PAREN
    ;

relations
    : relation (COMMA relation)*
    ;

relation
    : relationPrimary joinRelation*
    ;

joinRelation
    : (joinType) JOIN distributeType? right=relationPrimary joinCriteria?
    ;

// Just like `opt_plan_hints` in legacy CUP parser.
distributeType
    : LEFT_BRACKET identifier RIGHT_BRACKET                           #bracketDistributeType
    | HINT_START identifier HINT_END                                  #commentDistributeType
    ;

relationHint
    : LEFT_BRACKET identifier (COMMA identifier)* RIGHT_BRACKET       #bracketRelationHint
    | HINT_START identifier (COMMA identifier)* HINT_END              #commentRelationHint
    ;

aggClause
    : GROUP BY groupingElement
    ;

groupingElement
    : ROLLUP LEFT_PAREN (expression (COMMA expression)*)? RIGHT_PAREN
    | CUBE LEFT_PAREN (expression (COMMA expression)*)? RIGHT_PAREN
    | GROUPING SETS LEFT_PAREN groupingSet (COMMA groupingSet)* RIGHT_PAREN
    | expression (COMMA expression)*
    ;

groupingSet
    : LEFT_PAREN (expression (COMMA expression)*)? RIGHT_PAREN
    ;

havingClause
    : HAVING booleanExpression
    ;

qualifyClause
    : QUALIFY booleanExpression
    ;

selectHint: hintStatements+=hintStatement (COMMA? hintStatements+=hintStatement)* HINT_END;

hintStatement
    : hintName=identifier (LEFT_PAREN parameters+=hintAssignment (COMMA? parameters+=hintAssignment)* RIGHT_PAREN)?
    | (USE_MV | NO_USE_MV) (LEFT_PAREN tableList+=multipartIdentifier (COMMA tableList+=multipartIdentifier)* RIGHT_PAREN)?
    ;

hintAssignment
    : key=identifierOrText (EQ (constantValue=constant | identifierValue=identifier))?
    | constant
    ;

updateAssignment
    : col=multipartIdentifier EQ (expression | DEFAULT)
    ;

updateAssignmentSeq
    : assignments+=updateAssignment (COMMA assignments+=updateAssignment)*
    ;

lateralView
    : LATERAL VIEW functionName=identifier LEFT_PAREN (expression (COMMA expression)*)? RIGHT_PAREN
      tableName=identifier AS columnNames+=identifier (COMMA columnNames+=identifier)*
    ;

queryOrganization
    : sortClause? limitClause?
    ;

sortClause
    : ORDER BY sortItem (COMMA sortItem)*
    ;

sortItem
    :  expression ordering = (ASC | DESC)? (NULLS (FIRST | LAST))?
    ;

limitClause
    : (LIMIT limit=INTEGER_VALUE)
    | (LIMIT limit=INTEGER_VALUE OFFSET offset=INTEGER_VALUE)
    | (LIMIT offset=INTEGER_VALUE COMMA limit=INTEGER_VALUE)
    ;

partitionClause
    : PARTITION BY expression (COMMA expression)*
    ;

joinType
    : INNER?
    | CROSS
    | LEFT OUTER?
    | RIGHT OUTER?
    | FULL OUTER?
    | LEFT SEMI
    | RIGHT SEMI
    | LEFT ANTI
    | RIGHT ANTI
    ;

joinCriteria
    : ON booleanExpression
    | USING identifierList
    ;

identifierList
    : LEFT_PAREN identifierSeq RIGHT_PAREN
    ;

identifierSeq
    : ident+=errorCapturingIdentifier (COMMA ident+=errorCapturingIdentifier)*
    ;

optScanParams
    : ATSIGN funcName=identifier LEFT_PAREN (properties=propertyItemList)? RIGHT_PAREN
    ;

relationPrimary
    : multipartIdentifier optScanParams? materializedViewName? tableSnapshot? specifiedPartition?
       tabletList? tableAlias sample? relationHint? lateralView*                           #tableName
    | LEFT_PAREN query RIGHT_PAREN tableAlias lateralView*                                 #aliasedQuery
    | tvfName=identifier LEFT_PAREN
      (properties=propertyItemList)?
      RIGHT_PAREN tableAlias                                                               #tableValuedFunction
    | LEFT_PAREN relations RIGHT_PAREN                                                     #relationList
    ;

materializedViewName
    : INDEX indexName=identifier
    ;

propertyClause
    : PROPERTIES LEFT_PAREN fileProperties=propertyItemList RIGHT_PAREN
    ;

propertyItemList
    : properties+=propertyItem (COMMA properties+=propertyItem)*
    ;

propertyItem
    : key=propertyKey EQ value=propertyValue
    ;

propertyKey : identifier | constant ;

propertyValue : identifier | constant ;

tableAlias
    : (AS? strictIdentifier identifierList?)?
    ;

multipartIdentifier
    : parts+=errorCapturingIdentifier (DOT parts+=errorCapturingIdentifier)*
    ;

// ----------------Create Table Fields----------
simpleColumnDefs
    : cols+=simpleColumnDef (COMMA cols+=simpleColumnDef)*
    ;

simpleColumnDef
    : colName=identifier (COMMENT comment=STRING_LITERAL)?
    ;

columnDefs
    : cols+=columnDef (COMMA cols+=columnDef)*
    ;

columnDef
    : colName=identifier type=dataType
        KEY?
        (aggType=aggTypeDef)?
        ((GENERATED ALWAYS)? AS LEFT_PAREN generatedExpr=expression RIGHT_PAREN)?
        ((NOT)? nullable=NULL)?
        (AUTO_INCREMENT (LEFT_PAREN autoIncInitValue=number RIGHT_PAREN)?)?
        (DEFAULT (nullValue=NULL | SUBTRACT? INTEGER_VALUE | SUBTRACT? DECIMAL_VALUE | PI | E | BITMAP_EMPTY | stringValue=STRING_LITERAL
           | CURRENT_DATE | defaultTimestamp=CURRENT_TIMESTAMP (LEFT_PAREN defaultValuePrecision=number RIGHT_PAREN)?))?
        (ON UPDATE CURRENT_TIMESTAMP (LEFT_PAREN onUpdateValuePrecision=number RIGHT_PAREN)?)?
        (COMMENT comment=STRING_LITERAL)?
    ;

indexDefs
    : indexes+=indexDef (COMMA indexes+=indexDef)*
    ;

indexDef
    : INDEX (ifNotExists=IF NOT EXISTS)? indexName=identifier cols=identifierList (USING indexType=(BITMAP | INVERTED | NGRAM_BF))? (PROPERTIES LEFT_PAREN properties=propertyItemList RIGHT_PAREN)? (COMMENT comment=STRING_LITERAL)?
    ;

partitionsDef
    : partitions+=partitionDef (COMMA partitions+=partitionDef)*
    ;

partitionDef
    : (lessThanPartitionDef | fixedPartitionDef | stepPartitionDef | inPartitionDef) (LEFT_PAREN partitionProperties=propertyItemList RIGHT_PAREN)?
    ;

lessThanPartitionDef
    : PARTITION (IF NOT EXISTS)? partitionName=identifier VALUES LESS THAN (MAXVALUE | partitionValueList)
    ;

fixedPartitionDef
    : PARTITION (IF NOT EXISTS)? partitionName=identifier VALUES LEFT_BRACKET lower=partitionValueList COMMA upper=partitionValueList RIGHT_PAREN
    ;

stepPartitionDef
    : FROM from=partitionValueList TO to=partitionValueList INTERVAL unitsAmount=INTEGER_VALUE unit=unitIdentifier?
    ;

inPartitionDef
    : PARTITION (IF NOT EXISTS)? partitionName=identifier (VALUES IN ((LEFT_PAREN partitionValueLists+=partitionValueList
        (COMMA partitionValueLists+=partitionValueList)* RIGHT_PAREN) | constants=partitionValueList))?
    ;

partitionValueList
    : LEFT_PAREN values+=partitionValueDef (COMMA values+=partitionValueDef)* RIGHT_PAREN
    ;

partitionValueDef
    : SUBTRACT? INTEGER_VALUE | STRING_LITERAL | MAXVALUE | NULL
    ;

rollupDefs
    : rollups+=rollupDef (COMMA rollups+=rollupDef)*
    ;

rollupDef
    : rollupName=identifier rollupCols=identifierList (DUPLICATE KEY dupKeys=identifierList)? properties=propertyClause?
    ;

aggTypeDef
    : MAX | MIN | SUM | REPLACE | REPLACE_IF_NOT_NULL | HLL_UNION | BITMAP_UNION | QUANTILE_UNION | GENERIC
    ;

tabletList
    : TABLET LEFT_PAREN tabletIdList+=INTEGER_VALUE (COMMA tabletIdList+=INTEGER_VALUE)*  RIGHT_PAREN
    ;


inlineTable
    : VALUES rowConstructor (COMMA rowConstructor)*
    ;

// -----------------Expression-----------------
namedExpression
    : expression (AS? (identifierOrText))?
    ;

namedExpressionSeq
    : namedExpression (COMMA namedExpression)*
    ;

expression
    : booleanExpression
    | lambdaExpression
    ;

lambdaExpression
    : args+=errorCapturingIdentifier ARROW body=booleanExpression
    | LEFT_PAREN
        args+=errorCapturingIdentifier (COMMA args+=errorCapturingIdentifier)+
      RIGHT_PAREN
        ARROW body=booleanExpression
    ;

booleanExpression
    : LOGICALNOT booleanExpression                                                  #logicalNot
    | EXISTS LEFT_PAREN query RIGHT_PAREN                                           #exist
    | (ISNULL | IS_NULL_PRED) LEFT_PAREN valueExpression RIGHT_PAREN                #isnull
    | IS_NOT_NULL_PRED LEFT_PAREN valueExpression RIGHT_PAREN                       #is_not_null_pred
    | valueExpression predicate?                                                    #predicated
    | NOT booleanExpression                                                         #logicalNot
    | left=booleanExpression operator=(AND | LOGICALAND) right=booleanExpression    #logicalBinary
    | left=booleanExpression operator=XOR right=booleanExpression                   #logicalBinary
    | left=booleanExpression operator=OR right=booleanExpression                    #logicalBinary
    | left=booleanExpression operator=DOUBLEPIPES right=booleanExpression           #doublePipes
    ;

rowConstructor
    : LEFT_PAREN (rowConstructorItem (COMMA rowConstructorItem)*)? RIGHT_PAREN
    ;

rowConstructorItem
    : constant // duplicate constant rule for improve the parse of `insert into tbl values`
    | DEFAULT
    | namedExpression
    ;

predicate
    : NOT? kind=BETWEEN lower=valueExpression AND upper=valueExpression
    | NOT? kind=(LIKE | REGEXP | RLIKE) pattern=valueExpression
    | NOT? kind=(MATCH | MATCH_ANY | MATCH_ALL | MATCH_PHRASE | MATCH_PHRASE_PREFIX | MATCH_REGEXP | MATCH_PHRASE_EDGE) pattern=valueExpression
    | NOT? kind=IN LEFT_PAREN query RIGHT_PAREN
    | NOT? kind=IN LEFT_PAREN expression (COMMA expression)* RIGHT_PAREN
    | IS NOT? kind=NULL
    | IS NOT? kind=(TRUE | FALSE)
    ;

valueExpression
    : primaryExpression                                                                      #valueExpressionDefault
    | operator=(SUBTRACT | PLUS | TILDE) valueExpression                                     #arithmeticUnary
    // split arithmeticBinary from 1 to 5 due to they have different operator precedence
    | left=valueExpression operator=HAT right=valueExpression                                #arithmeticBinary
    | left=valueExpression operator=(ASTERISK | SLASH | MOD | DIV) right=valueExpression     #arithmeticBinary
    | left=valueExpression operator=(PLUS | SUBTRACT) right=valueExpression                  #arithmeticBinary
    | left=valueExpression operator=AMPERSAND right=valueExpression                          #arithmeticBinary
    | left=valueExpression operator=PIPE right=valueExpression                               #arithmeticBinary
    | left=valueExpression comparisonOperator right=valueExpression                          #comparison
    ;

primaryExpression
    : name=CURRENT_DATE                                                                        #currentDate
    | name=CURRENT_TIME                                                                        #currentTime
    | name=CURRENT_TIMESTAMP                                                                   #currentTimestamp
    | name=LOCALTIME                                                                           #localTime
    | name=LOCALTIMESTAMP                                                                      #localTimestamp
    | name=CURRENT_USER                                                                        #currentUser
    | name=SESSION_USER                                                                        #sessionUser
    | CASE whenClause+ (ELSE elseExpression=expression)? END                                   #searchedCase
    | CASE value=expression whenClause+ (ELSE elseExpression=expression)? END                  #simpleCase
    | name=CAST LEFT_PAREN expression AS castDataType RIGHT_PAREN                              #cast
    | constant                                                                                 #constantDefault
    | interval                                                                                 #intervalLiteral
    | ASTERISK (exceptOrReplace)*                                                              #star
    | qualifiedName DOT ASTERISK (exceptOrReplace)*                                            #star
    | CHAR LEFT_PAREN
                arguments+=expression (COMMA arguments+=expression)*
                (USING charSet=identifierOrText)?
          RIGHT_PAREN                                                                          #charFunction
    | CONVERT LEFT_PAREN argument=expression USING charSet=identifierOrText RIGHT_PAREN        #convertCharSet
    | CONVERT LEFT_PAREN argument=expression COMMA castDataType RIGHT_PAREN                    #convertType
    | functionCallExpression                                                                   #functionCall
    | value=primaryExpression LEFT_BRACKET index=valueExpression RIGHT_BRACKET                 #elementAt
    | value=primaryExpression LEFT_BRACKET begin=valueExpression
      COLON (end=valueExpression)? RIGHT_BRACKET                                               #arraySlice
    | LEFT_PAREN query RIGHT_PAREN                                                             #subqueryExpression
    | ATSIGN identifierOrText                                                                  #userVariable
    | DOUBLEATSIGN (kind=(GLOBAL | SESSION) DOT)? identifier                                   #systemVariable
    | BINARY? identifier                                                                       #columnReference
    | base=primaryExpression DOT fieldName=identifier                                          #dereference
    | LEFT_PAREN expression RIGHT_PAREN                                                        #parenthesizedExpression
    | KEY (dbName=identifier DOT)? keyName=identifier                                          #encryptKey
    | EXTRACT LEFT_PAREN field=identifier FROM (DATE | TIMESTAMP)?
      source=valueExpression RIGHT_PAREN                                                       #extract
    | primaryExpression COLLATE (identifier | STRING_LITERAL | DEFAULT)                        #collate
    ;

exceptOrReplace
    : EXCEPT  LEFT_PAREN namedExpressionSeq RIGHT_PAREN                                  #except
    | REPLACE LEFT_PAREN namedExpressionSeq RIGHT_PAREN                                  #replace
    ;

castDataType
    : dataType
    |(SIGNED|UNSIGNED) (INT|INTEGER)?
    ;

functionCallExpression
    : functionIdentifier
              LEFT_PAREN (
                  (DISTINCT|ALL)?
                  arguments+=expression (COMMA arguments+=expression)*
                  (ORDER BY sortItem (COMMA sortItem)*)?
              )? RIGHT_PAREN
            (OVER windowSpec)?
    ;

functionIdentifier
    : (dbName=identifier DOT)? functionNameIdentifier
    ;

functionNameIdentifier
    : identifier
    | ADD
    | CONNECTION_ID
    | CURRENT_CATALOG
    | CURRENT_USER
    | DATABASE
    | IF
    | LEFT
    | LIKE
    | PASSWORD
    | REGEXP
    | RIGHT
    | SCHEMA
    | SESSION_USER
    | TRIM
    | USER
    ;

windowSpec
    // todo: name for windowRef; we haven't support it
    // : name=identifier
    // | LEFT_PAREN name=identifier RIGHT_PAREN
    : LEFT_PAREN
        partitionClause?
        sortClause?
        windowFrame?
        RIGHT_PAREN
    ;

windowFrame
    : frameUnits start=frameBoundary
    | frameUnits BETWEEN start=frameBoundary AND end=frameBoundary
    ;

frameUnits
    : ROWS
    | RANGE
    ;

frameBoundary
    : UNBOUNDED boundType=(PRECEDING | FOLLOWING)
    | boundType=CURRENT ROW
    | expression boundType=(PRECEDING | FOLLOWING)
    ;

qualifiedName
    : identifier (DOT identifier)*
    ;

specifiedPartition
    : TEMPORARY? PARTITION (identifier | identifierList)
    | TEMPORARY? PARTITIONS identifierList
    ;

constant
    : NULL                                                                                     #nullLiteral
    | type=(DATE | DATEV1 | DATEV2 | TIMESTAMP) STRING_LITERAL                                 #typeConstructor
    | number                                                                                   #numericLiteral
    | booleanValue                                                                             #booleanLiteral
    | BINARY? STRING_LITERAL                                                                   #stringLiteral
    | LEFT_BRACKET (items+=constant)? (COMMA items+=constant)* RIGHT_BRACKET                   #arrayLiteral
    | LEFT_BRACE (items+=constant COLON items+=constant)?
       (COMMA items+=constant COLON items+=constant)* RIGHT_BRACE                              #mapLiteral
    | LEFT_BRACE items+=constant (COMMA items+=constant)* RIGHT_BRACE                          #structLiteral
    | PLACEHOLDER                                                                              #placeholder
    ;

comparisonOperator
    : EQ | NEQ | LT | LTE | GT | GTE | NSEQ
    ;

booleanValue
    : TRUE | FALSE
    ;

whenClause
    : WHEN condition=expression THEN result=expression
    ;

interval
    : INTERVAL value=expression unit=unitIdentifier
    ;

unitIdentifier
	: YEAR | QUARTER | MONTH | WEEK | DAY | HOUR | MINUTE | SECOND
    ;

dataTypeWithNullable
    : dataType ((NOT)? NULL)?
    ;

dataType
    : complex=ARRAY LT dataType GT                                  #complexDataType
    | complex=MAP LT dataType COMMA dataType GT                     #complexDataType
    | complex=STRUCT LT complexColTypeList GT                       #complexDataType
    | AGG_STATE LT functionNameIdentifier
        LEFT_PAREN dataTypes+=dataTypeWithNullable
        (COMMA dataTypes+=dataTypeWithNullable)* RIGHT_PAREN GT     #aggStateDataType
    | primitiveColType (LEFT_PAREN (INTEGER_VALUE | ASTERISK)
      (COMMA INTEGER_VALUE)* RIGHT_PAREN)?                          #primitiveDataType
    ;

primitiveColType
    : type=TINYINT
    | type=SMALLINT
    | type=(INT | INTEGER)
    | type=BIGINT
    | type=LARGEINT
    | type=BOOLEAN
    | type=FLOAT
    | type=DOUBLE
    | type=DATE
    | type=DATETIME
    | type=TIME
    | type=DATEV2
    | type=DATETIMEV2
    | type=DATEV1
    | type=DATETIMEV1
    | type=BITMAP
    | type=QUANTILE_STATE
    | type=HLL
    | type=AGG_STATE
    | type=STRING
    | type=JSON
    | type=JSONB
    | type=TEXT
    | type=VARCHAR
    | type=CHAR
    | type=DECIMAL
    | type=DECIMALV2
    | type=DECIMALV3
    | type=IPV4
    | type=IPV6
    | type=VARIANT
    | type=ALL
    ;

complexColTypeList
    : complexColType (COMMA complexColType)*
    ;

complexColType
    : identifier COLON dataType commentSpec?
    ;

commentSpec
    : COMMENT STRING_LITERAL
    ;

sample
    : TABLESAMPLE LEFT_PAREN sampleMethod? RIGHT_PAREN (REPEATABLE seed=INTEGER_VALUE)?
    ;

sampleMethod
    : percentage=INTEGER_VALUE PERCENT                              #sampleByPercentile
    | INTEGER_VALUE ROWS                                            #sampleByRows
    ;

tableSnapshot
    : FOR VERSION AS OF version=INTEGER_VALUE
    | FOR TIME AS OF time=STRING_LITERAL
    ;

// this rule is used for explicitly capturing wrong identifiers such as test-table, which should actually be `test-table`
// replace identifier with errorCapturingIdentifier where the immediate follow symbol is not an expression, otherwise
// valid expressions such as "a-b" can be recognized as an identifier
errorCapturingIdentifier
    : identifier errorCapturingIdentifierExtra
    ;

// extra left-factoring grammar
errorCapturingIdentifierExtra
    : (SUBTRACT identifier)+ #errorIdent
    |                        #realIdent
    ;

identifier
    : strictIdentifier
    ;

strictIdentifier
    : IDENTIFIER              #unquotedIdentifier
    | quotedIdentifier        #quotedIdentifierAlternative
    | nonReserved             #unquotedIdentifier
    ;

quotedIdentifier
    : BACKQUOTED_IDENTIFIER
    ;

number
    : SUBTRACT? INTEGER_VALUE                    #integerLiteral
    | SUBTRACT? (EXPONENT_VALUE | DECIMAL_VALUE) #decimalLiteral
    ;

// there are 1 kinds of keywords in Doris.
// - Non-reserved keywords:
//     normal version of non-reserved keywords.
// The non-reserved keywords are listed in `nonReserved`.
// TODO: need to stay consistent with the legacy
nonReserved
//--DEFAULT-NON-RESERVED-START
    : ACTIONS
    | AFTER
    | AGG_STATE
    | AGGREGATE
    | ALIAS
    | ALWAYS
    | ANALYZED
    | ARRAY
    | AT
    | AUTHORS
    | AUTO_INCREMENT
    | BACKENDS
    | BACKUP
    | BEGIN
    | BELONG
    | BIN
    | BITAND
    | BITMAP
    | BITMAP_EMPTY
    | BITMAP_UNION
    | BITOR
    | BITXOR
    | BLOB
    | BOOLEAN
    | BRIEF
    | BROKER
    | BUCKETS
    | BUILD
    | BUILTIN
    | BULK
    | CACHE
    | CACHED
    | CALL
    | CATALOG
    | CATALOGS
    | CHAIN
    | CHAR
    | CHARSET
    | CHECK
    | CLUSTER
    | CLUSTERS
    | COLLATION
    | COLLECT
    | COLOCATE
    | COLUMNS
    | COMMENT
    | COMMENT_START
    | COMMIT
    | COMMITTED
    | COMPACT
    | COMPLETE
    | COMPRESS_TYPE
    | COMPUTE
    | CONDITIONS
    | CONFIG
    | CONNECTION
    | CONNECTION_ID
    | CONSISTENT
    | CONSTRAINTS
    | CONVERT
    | CONVERT_LSC
    | COPY
    | COUNT
    | CREATION
    | CRON
    | CURRENT_CATALOG
    | CURRENT_DATE
    | CURRENT_TIME
    | CURRENT_TIMESTAMP
    | CURRENT_USER
    | DATA
    | DATE
    | DATETIME
    | DATETIMEV1
    | DATETIMEV2
    | DATEV1
    | DATEV2
    | DAY
    | DECIMAL
    | DECIMALV2
    | DECIMALV3
    | DEFERRED
    | DEMAND
    | DIAGNOSE
    | DIAGNOSIS
    | DICTIONARIES
    | DICTIONARY
    | DISTINCTPC
    | DISTINCTPCSA
    | DO
    | DORIS_INTERNAL_TABLE_ID
    | DUAL
    | DYNAMIC
    | E
    | ENABLE
    | ENCRYPTKEY
    | ENCRYPTKEYS
    | END
    | ENDS
    | ENGINE
    | ENGINES
    | ERRORS
    | EVENTS
    | EVERY
    | EXCLUDE
    | EXPIRED
    | EXTERNAL
    | FAILED_LOGIN_ATTEMPTS
    | FAST
    | FEATURE
    | FIELDS
    | FILE
    | FILTER
    | FIRST
    | FORMAT
    | FREE
    | FRONTENDS
    | FUNCTION
    | GENERATED
    | GENERIC
    | GLOBAL
    | GRAPH
    | GROUPING
    | GROUPS
    | HASH
    | HASH_MAP
    | HDFS
    | HELP
    | HINT_END
    | HINT_START
    | HISTOGRAM
    | HLL_UNION
    | HOSTNAME
    | HOTSPOT
    | HOUR
    | HUB
    | IDENTIFIED
    | IGNORE
    | IMMEDIATE
    | INCREMENTAL
    | INDEXES
    | INVERTED
    | IP_TRIE
    | IPV4
    | IPV6
    | IS_NOT_NULL_PRED
    | IS_NULL_PRED
    | ISNULL
    | ISOLATION
    | JOB
    | JOBS
    | JSON
    | JSONB
    | LABEL
    | LAST
    | LDAP
    | LDAP_ADMIN_PASSWORD
    | LEFT_BRACE
    | LESS
    | LEVEL
    | LINES
    | LINK
    | LOCAL
    | LOCALTIME
    | LOCALTIMESTAMP
    | LOCATION
    | LOCK
    | LOGICAL
    | MANUAL
    | MAP
    | MATCH_ALL
    | MATCH_ANY
    | MATCH_PHRASE
    | MATCH_PHRASE_EDGE
    | MATCH_PHRASE_PREFIX
    | MATCH_REGEXP
    | MATERIALIZED
    | MAX
    | MEMO
    | MERGE
    | MIGRATE
    | MIGRATIONS
    | MIN
    | MINUTE
    | MODIFY
    | MONTH
    | MTMV
    | NAME
    | NAMES
    | NEGATIVE
    | NEVER
    | NEXT
    | NGRAM_BF
    | NO
    | NON_NULLABLE
    | NULLS
    | OF
    | OFFSET
    | ONLY
    | OPEN
    | OPTIMIZED
    | PARAMETER
    | PARSED
    | PASSWORD
    | PASSWORD_EXPIRE
    | PASSWORD_HISTORY
    | PASSWORD_LOCK_TIME
    | PASSWORD_REUSE
    | PARTITIONS
    | PATH
    | PAUSE
    | PERCENT
    | PERIOD
    | PERMISSIVE
    | PHYSICAL
    | PI
    | PLAN
    | PLUGIN
    | PLUGINS
    | POLICY
    | PRIVILEGES
    | PROC
    | PROCESS
    | PROCESSLIST
    | PROFILE
    | PROPERTIES
    | PROPERTY
    | QUANTILE_STATE
	| QUANTILE_UNION
	| QUARTER
    | QUERY
    | QUOTA
    | QUALIFY
    | QUEUED
    | RANDOM
    | RECENT
    | RECOVER
    | RECYCLE
    | REFRESH
    | REPEATABLE
    | REPLACE
    | REPLACE_IF_NOT_NULL
    | REPLAYER
    | REPOSITORIES
    | REPOSITORY
    | RESOURCE
    | RESOURCES
    | RESTORE
    | RESTRICTIVE
    | RESUME
    | RETURNS
    | REWRITTEN
    | RIGHT_BRACE
    | RLIKE
    | ROLLBACK
    | ROLLUP
    | ROUTINE
    | S3
    | SAMPLE
    | SCHEDULE
    | SCHEDULER
    | SCHEMA
    | SECOND
    | SERIALIZABLE
    | SET_SESSION_VARIABLE
    | SESSION
    | SESSION_USER
    | SHAPE
    | SKEW
    | SNAPSHOT
    | SONAME
    | SPLIT
    | SQL
    | STAGE
    | STAGES
    | START
    | STARTS
    | STATS
    | STATUS
    | STOP
    | STORAGE
    | STREAM
    | STREAMING
    | STRING
    | STRUCT
    | SUM
    | TABLES
    | TASK
    | TASKS
    | TEMPORARY
    | TEXT
    | THAN
    | TIME
    | TIMESTAMP
    | TRANSACTION
    | TREE
    | TRIGGERS
    | TRUNCATE
    | TYPE
    | TYPES
    | UNCOMMITTED
    | UNLOCK
    | UNSET
    | UP
    | USER
    | VALUE
    | VARCHAR
    | VARIABLE
    | VARIABLES
    | VARIANT
    | VAULT
    | VAULTS
    | VERBOSE
    | VERSION
    | VIEW
    | VIEWS
    | WARM
    | WARNINGS
    | WEEK
    | WORK
    | YEAR
//--DEFAULT-NON-RESERVED-END
    ;<|MERGE_RESOLUTION|>--- conflicted
+++ resolved
@@ -360,12 +360,7 @@
         sortClause? limitClause?                                                    #showLoad
     | SHOW FULL? TRIGGERS ((FROM | IN) database=multipartIdentifier)? wildWhere?    #showTriggers
     | SHOW TABLET DIAGNOSIS tabletId=INTEGER_VALUE                                  #showDiagnoseTablet
-<<<<<<< HEAD
-    | SHOW TABLET tabletId=INTEGER_VALUE                                            #showTabletId
-    | SHOW FRONTENDS name=identifier?                                               #showFrontends 
-=======
     | SHOW FRONTENDS name=identifier?                                               #showFrontends
->>>>>>> 34e4bec7
     | SHOW DATABASE databaseId=INTEGER_VALUE                                        #showDatabaseId
     | SHOW TABLE tableId=INTEGER_VALUE                                              #showTableId
     | SHOW TRASH (ON backend=STRING_LITERAL)?                                       #showTrash
@@ -461,14 +456,6 @@
         sortClause? limitClause?                                                    #showAlterTable
     | SHOW TEMPORARY? PARTITIONS FROM tableName=multipartIdentifier
         wildWhere? sortClause? limitClause?                                         #showPartitions
-<<<<<<< HEAD
-    | SHOW TABLETS FROM tableName=multipartIdentifier partitionSpec?
-        wildWhere? sortClause? limitClause?                                         #showTabletsFromTable
-    | SHOW BACKUP ((FROM | IN) database=multipartIdentifier)? wildWhere?            #showBackup
-    | SHOW BRIEF? RESTORE ((FROM | IN) database=multipartIdentifier)? wildWhere?    #showRestore
-    | SHOW RESOURCES wildWhere? sortClause? limitClause?                            #showResources
-=======
->>>>>>> 34e4bec7
     | SHOW WORKLOAD GROUPS wildWhere?                                               #showWorkloadGroups
     | SHOW TYPECAST ((FROM | IN) database=multipartIdentifier)?                     #showTypeCast
     | SHOW (KEY | KEYS | INDEX | INDEXES)
