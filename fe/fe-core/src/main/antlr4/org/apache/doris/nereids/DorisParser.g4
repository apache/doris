// Licensed to the Apache Software Foundation (ASF) under one
// or more contributor license agreements.  See the NOTICE file
// distributed with this work for additional information
// regarding copyright ownership.  The ASF licenses this file
// to you under the Apache License, Version 2.0 (the
// "License"); you may not use this file except in compliance
// with the License.  You may obtain a copy of the License at
//
//   http://www.apache.org/licenses/LICENSE-2.0
//
// Unless required by applicable law or agreed to in writing,
// software distributed under the License is distributed on an
// "AS IS" BASIS, WITHOUT WARRANTIES OR CONDITIONS OF ANY
// KIND, either express or implied.  See the License for the
// specific language governing permissions and limitations
// under the License.

// Copied from Apache Spark and modified for Apache Doris

parser grammar DorisParser;

options { tokenVocab = DorisLexer; }

@members {
    public boolean doris_legacy_SQL_syntax = true;
}

multiStatements
    : SEMICOLON* statement? (SEMICOLON+ statement)* SEMICOLON* EOF
    ;

singleStatement
    : SEMICOLON* statement? SEMICOLON* EOF
    ;

statement
    : statementBase # statementBaseAlias
    | CALL name=multipartIdentifier LEFT_PAREN (expression (COMMA expression)*)? RIGHT_PAREN #callProcedure
    | (ALTER | CREATE (OR REPLACE)? | REPLACE) (PROCEDURE | PROC) name=multipartIdentifier LEFT_PAREN .*? RIGHT_PAREN .*? #createProcedure
    | DROP (PROCEDURE | PROC) (IF EXISTS)? name=multipartIdentifier #dropProcedure
    | SHOW (PROCEDURE | FUNCTION) STATUS (LIKE pattern=valueExpression | whereClause)? #showProcedureStatus
    | SHOW CREATE PROCEDURE name=multipartIdentifier #showCreateProcedure
    // FIXME: like should be wildWhere? FRONTEND should not contain FROM backendid
    | ADMIN? SHOW type=(FRONTEND | BACKEND) CONFIG (LIKE pattern=valueExpression)? (FROM backendId=INTEGER_VALUE)? #showConfig
    ;

statementBase
    : explain? query outFileClause?     #statementDefault
    | supportedDmlStatement             #supportedDmlStatementAlias
    | supportedCreateStatement          #supportedCreateStatementAlias
    | supportedAlterStatement           #supportedAlterStatementAlias
    | materializedViewStatement         #materializedViewStatementAlias
    | supportedJobStatement             #supportedJobStatementAlias
    | constraintStatement               #constraintStatementAlias
    | supportedCleanStatement           #supportedCleanStatementAlias
    | supportedDropStatement            #supportedDropStatementAlias
    | supportedSetStatement             #supportedSetStatementAlias
    | supportedUnsetStatement           #supportedUnsetStatementAlias
    | supportedRefreshStatement         #supportedRefreshStatementAlias
    | supportedShowStatement            #supportedShowStatementAlias
    | supportedLoadStatement            #supportedLoadStatementAlias
    | supportedRecoverStatement         #supportedRecoverStatementAlias
    | supportedAdminStatement           #supportedAdminStatementAlias
    | unsupportedStatement              #unsupported
    ;

unsupportedStatement
    : unsupportedUseStatement
    | unsupportedDmlStatement
    | unsupportedKillStatement
    | unsupportedDescribeStatement
    | unsupportedCreateStatement
    | unsupportedDropStatement
    | unsupportedStatsStatement
    | unsupportedAlterStatement
    | unsupportedGrantRevokeStatement
    | unsupportedAdminStatement
    | unsupportedTransactionStatement
    | unsupportedCancelStatement
    | unsupportedCleanStatement
    | unsupportedRefreshStatement
    | unsupportedLoadStatement
    | unsupportedShowStatement
    | unsupportedOtherStatement
    ;

materializedViewStatement
    : CREATE MATERIALIZED VIEW (IF NOT EXISTS)? mvName=multipartIdentifier
        (LEFT_PAREN cols=simpleColumnDefs RIGHT_PAREN)? buildMode?
        (REFRESH refreshMethod? refreshTrigger?)?
        ((DUPLICATE)? KEY keys=identifierList)?
        (COMMENT STRING_LITERAL)?
        (PARTITION BY LEFT_PAREN mvPartition RIGHT_PAREN)?
        (DISTRIBUTED BY (HASH hashKeys=identifierList | RANDOM)
        (BUCKETS (INTEGER_VALUE | AUTO))?)?
        propertyClause?
        AS query                                                                                #createMTMV
    | REFRESH MATERIALIZED VIEW mvName=multipartIdentifier (partitionSpec | COMPLETE | AUTO)    #refreshMTMV
    | ALTER MATERIALIZED VIEW mvName=multipartIdentifier ((RENAME newName=identifier)
        | (REFRESH (refreshMethod | refreshTrigger | refreshMethod refreshTrigger))
        | REPLACE WITH MATERIALIZED VIEW newName=identifier propertyClause?
        | (SET  LEFT_PAREN fileProperties=propertyItemList RIGHT_PAREN))                        #alterMTMV
    | DROP MATERIALIZED VIEW (IF EXISTS)? mvName=multipartIdentifier
        (ON tableName=multipartIdentifier)?                                                     #dropMTMV
    | PAUSE MATERIALIZED VIEW JOB ON mvName=multipartIdentifier                                 #pauseMTMV
    | RESUME MATERIALIZED VIEW JOB ON mvName=multipartIdentifier                                #resumeMTMV
    | CANCEL MATERIALIZED VIEW TASK taskId=INTEGER_VALUE ON mvName=multipartIdentifier          #cancelMTMVTask
    | SHOW CREATE MATERIALIZED VIEW mvName=multipartIdentifier                                  #showCreateMTMV
    ;
supportedJobStatement
    : CREATE JOB label=multipartIdentifier ON SCHEDULE
        (
            (EVERY timeInterval=INTEGER_VALUE timeUnit=identifier
            (STARTS (startTime=STRING_LITERAL | CURRENT_TIMESTAMP))?
            (ENDS endsTime=STRING_LITERAL)?)
            |
            (AT (atTime=STRING_LITERAL | CURRENT_TIMESTAMP)))
        commentSpec?
        DO supportedDmlStatement                                                               #createScheduledJob                                                                    
   | PAUSE JOB wildWhere?                                                                      #pauseJob
   | DROP JOB (IF EXISTS)? wildWhere?                                                          #dropJob
   | RESUME JOB wildWhere?                                                                     #resumeJob
   | CANCEL TASK wildWhere?                                                                    #cancelJobTask
   ;
constraintStatement
    : ALTER TABLE table=multipartIdentifier
        ADD CONSTRAINT constraintName=errorCapturingIdentifier
        constraint                                                        #addConstraint
    | ALTER TABLE table=multipartIdentifier
        DROP CONSTRAINT constraintName=errorCapturingIdentifier           #dropConstraint
    | SHOW CONSTRAINTS FROM table=multipartIdentifier                     #showConstraint
    ;

supportedDmlStatement
    : explain? cte? INSERT (INTO | OVERWRITE TABLE)
        (tableName=multipartIdentifier | DORIS_INTERNAL_TABLE_ID LEFT_PAREN tableId=INTEGER_VALUE RIGHT_PAREN)
        partitionSpec?  // partition define
        (WITH LABEL labelName=identifier)? cols=identifierList?  // label and columns define
        (LEFT_BRACKET hints=identifierSeq RIGHT_BRACKET)?  // hint define
        query                                                          #insertTable
    | explain? cte? UPDATE tableName=multipartIdentifier tableAlias
        SET updateAssignmentSeq
        fromClause?
        whereClause?                                                   #update
    | explain? cte? DELETE FROM tableName=multipartIdentifier
        partitionSpec? tableAlias
        (USING relations)?
        whereClause?                                                   #delete
    | LOAD LABEL lableName=multipartIdentifier
        LEFT_PAREN dataDescs+=dataDesc (COMMA dataDescs+=dataDesc)* RIGHT_PAREN
        (withRemoteStorageSystem)?
        propertyClause?
        (commentSpec)?                                                 #load
    | EXPORT TABLE tableName=multipartIdentifier
        (PARTITION partition=identifierList)?
        (whereClause)?
        TO filePath=STRING_LITERAL
        (propertyClause)?
        (withRemoteStorageSystem)?                                     #export
    | replayCommand                                                    #replay
    ;

supportedCreateStatement
    : CREATE (EXTERNAL)? TABLE (IF NOT EXISTS)? name=multipartIdentifier
        ((ctasCols=identifierList)? | (LEFT_PAREN columnDefs (COMMA indexDefs)? COMMA? RIGHT_PAREN))
        (ENGINE EQ engine=identifier)?
        ((AGGREGATE | UNIQUE | DUPLICATE) KEY keys=identifierList
        (CLUSTER BY clusterKeys=identifierList)?)?
        (COMMENT STRING_LITERAL)?
        (partition=partitionTable)?
        (DISTRIBUTED BY (HASH hashKeys=identifierList | RANDOM)
        (BUCKETS (INTEGER_VALUE | autoBucket=AUTO))?)?
        (ROLLUP LEFT_PAREN rollupDefs RIGHT_PAREN)?
        properties=propertyClause?
        (BROKER extProperties=propertyClause)?
        (AS query)?                                                       #createTable
    | CREATE (OR REPLACE)? VIEW (IF NOT EXISTS)? name=multipartIdentifier
        (LEFT_PAREN cols=simpleColumnDefs RIGHT_PAREN)?
        (COMMENT STRING_LITERAL)? AS query                                #createView
    | CREATE (EXTERNAL)? TABLE (IF NOT EXISTS)? name=multipartIdentifier
        LIKE existedTable=multipartIdentifier
        (WITH ROLLUP (rollupNames=identifierList)?)?                      #createTableLike
    | CREATE ROW POLICY (IF NOT EXISTS)? name=identifier
        ON table=multipartIdentifier
        AS type=(RESTRICTIVE | PERMISSIVE)
        TO (user=userIdentify | ROLE roleName=identifier)
        USING LEFT_PAREN booleanExpression RIGHT_PAREN                 #createRowPolicy
    ;

supportedAlterStatement
    : ALTER VIEW name=multipartIdentifier (LEFT_PAREN cols=simpleColumnDefs RIGHT_PAREN)?
        AS query                                                          #alterView
    | ALTER STORAGE VAULT name=multipartIdentifier properties=propertyClause   #alterStorageVault
    | ALTER ROLE role=identifier commentSpec                                        #alterRole
    | ALTER WORKLOAD GROUP name=identifierOrText
        properties=propertyClause?                                                  #alterWorkloadGroup
    | ALTER WORKLOAD POLICY name=identifierOrText
        properties=propertyClause?                                                  #alterWorkloadPolicy
    ;

supportedDropStatement
    : DROP CATALOG RECYCLE BIN WHERE idType=STRING_LITERAL EQ id=INTEGER_VALUE  #dropCatalogRecycleBin
    | DROP ENCRYPTKEY (IF EXISTS)? name=multipartIdentifier                     #dropEncryptkey
    | DROP ROLE (IF EXISTS)? name=identifier                                    #dropRole
    | DROP SQL_BLOCK_RULE (IF EXISTS)? identifierSeq                            #dropSqlBlockRule
    | DROP USER (IF EXISTS)? userIdentify                                       #dropUser
    | DROP WORKLOAD GROUP (IF EXISTS)? name=identifierOrText                    #dropWorkloadGroup
    | DROP FILE name=STRING_LITERAL
        ((FROM | IN) database=identifier)? properties=propertyClause            #dropFile
    | DROP WORKLOAD POLICY (IF EXISTS)? name=identifierOrText                   #dropWorkloadPolicy
    ;

supportedShowStatement
    : SHOW (GLOBAL | SESSION | LOCAL)? VARIABLES wildWhere?                         #showVariables
    | SHOW AUTHORS                                                                  #showAuthors
    | SHOW BROKER                                                                   #showBroker
    | SHOW DYNAMIC PARTITION TABLES ((FROM | IN) database=multipartIdentifier)?     #showDynamicPartition
    | SHOW EVENTS ((FROM | IN) database=multipartIdentifier)? wildWhere?            #showEvents
    | SHOW LAST INSERT                                                              #showLastInsert 
    | SHOW DELETE ((FROM | IN) database=multipartIdentifier)?                       #showDelete
    | SHOW ALL? GRANTS                                                              #showGrants
    | SHOW GRANTS FOR userIdentify                                                  #showGrantsForUser
    | SHOW LOAD PROFILE loadIdPath=STRING_LITERAL                                   #showLoadProfile
    | SHOW VIEW
        (FROM |IN) tableName=multipartIdentifier
        ((FROM | IN) database=identifier)?                                          #showView
    | SHOW PLUGINS                                                                  #showPlugins    
    | SHOW REPOSITORIES                                                             #showRepositories
    | SHOW BRIEF? CREATE TABLE name=multipartIdentifier                             #showCreateTable
    | SHOW ROLES                                                                    #showRoles        
    | SHOW PARTITION partitionId=INTEGER_VALUE                                      #showPartitionId
    | SHOW PRIVILEGES                                                               #showPrivileges
    | SHOW PROC path=STRING_LITERAL                                                 #showProc       
    | SHOW FILE ((FROM | IN) database=multipartIdentifier)?                         #showSmallFiles 
    | SHOW STORAGE? ENGINES                                                         #showStorageEngines
    | SHOW CREATE CATALOG name=identifier                                           #showCreateCatalog
    | SHOW SQL_BLOCK_RULE (FOR ruleName=identifier)?                                #showSqlBlockRule
    | SHOW CREATE VIEW name=multipartIdentifier                                     #showCreateView
    | SHOW CREATE MATERIALIZED VIEW mvName=identifier
        ON tableName=multipartIdentifier                                            #showCreateMaterializedView   
    | SHOW BACKENDS                                                                 #showBackends
    | SHOW REPLICA DISTRIBUTION FROM baseTableRef                                   #showReplicaDistribution
    | SHOW FULL? TRIGGERS ((FROM | IN) database=multipartIdentifier)? wildWhere?    #showTriggers    
    | SHOW FRONTENDS name=identifier?                                               #showFrontends 
    | SHOW TABLE tableId=INTEGER_VALUE                                              #showTableId
    | SHOW WHITELIST                                                                #showWhitelist
    | SHOW TABLETS BELONG
        tabletIds+=INTEGER_VALUE (COMMA tabletIds+=INTEGER_VALUE)*                  #showTabletsBelong
    ;

supportedLoadStatement
    : SYNC                                                                          #sync
    | createRoutineLoad                                                             #createRoutineLoadAlias
    ;

unsupportedOtherStatement
    : HELP mark=identifierOrText                                                    #help
    | INSTALL PLUGIN FROM source=identifierOrText properties=propertyClause?        #installPlugin
    | UNINSTALL PLUGIN name=identifierOrText                                        #uninstallPlugin
    | LOCK TABLES (lockTable (COMMA lockTable)*)?                                   #lockTables
    | UNLOCK TABLES                                                                 #unlockTables
    | WARM UP (CLUSTER | COMPUTE GROUP) destination=identifier WITH
        ((CLUSTER | COMPUTE GROUP) source=identifier |
            (warmUpItem (AND warmUpItem)*)) FORCE?                                  #warmUpCluster
    | BACKUP SNAPSHOT label=multipartIdentifier TO repo=identifier
        ((ON | EXCLUDE) LEFT_PAREN baseTableRef (COMMA baseTableRef)* RIGHT_PAREN)?
        properties=propertyClause?                                                  #backup
    | RESTORE SNAPSHOT label=multipartIdentifier FROM repo=identifier
        ((ON | EXCLUDE) LEFT_PAREN baseTableRef (COMMA baseTableRef)* RIGHT_PAREN)?
        properties=propertyClause?                                                  #restore
    | START TRANSACTION (WITH CONSISTENT SNAPSHOT)?                                 #unsupportedStartTransaction
    ;

warmUpItem
    : TABLE tableName=multipartIdentifier (PARTITION partitionName=identifier)?
    ;

lockTable
    : name=multipartIdentifier (AS alias=identifierOrText)?
        (READ (LOCAL)? | (LOW_PRIORITY)? WRITE)
    ;

unsupportedShowStatement
    : SHOW ROW POLICY (FOR (userIdentify | (ROLE role=identifier)))?                #showRowPolicy
    | SHOW STORAGE POLICY (USING (FOR policy=identifierOrText)?)?                   #showStoragePolicy
    | SHOW STAGES                                                                   #showStages
    | SHOW STORAGE (VAULT | VAULTS)                                                 #showStorageVault
    | SHOW CREATE REPOSITORY FOR identifier                                         #showCreateRepository
    | SHOW OPEN TABLES ((FROM | IN) database=multipartIdentifier)? wildWhere?       #showOpenTables
    | SHOW TABLE STATUS ((FROM | IN) database=multipartIdentifier)? wildWhere?      #showTableStatus
    | SHOW FULL? TABLES ((FROM | IN) database=multipartIdentifier)? wildWhere?      #showTables
    | SHOW FULL? VIEWS ((FROM | IN) database=multipartIdentifier)? wildWhere?       #showViews
    | SHOW FULL? PROCESSLIST                                                        #showProcessList
    | SHOW (GLOBAL | SESSION | LOCAL)? STATUS wildWhere?                            #showStatus
<<<<<<< HEAD
    | SHOW EVENTS ((FROM | IN) database=multipartIdentifier)? wildWhere?            #showEvents
=======
    | SHOW CREATE VIEW name=multipartIdentifier                                     #showCreateView
>>>>>>> 913cda6a
    | SHOW CREATE MATERIALIZED VIEW name=multipartIdentifier                        #showMaterializedView
    | SHOW CREATE (DATABASE | SCHEMA) name=multipartIdentifier                      #showCreateDatabase
    | SHOW CREATE (GLOBAL | SESSION | LOCAL)? FUNCTION functionIdentifier
        LEFT_PAREN functionArguments? RIGHT_PAREN
        ((FROM | IN) database=multipartIdentifier)?                                 #showCreateFunction
    | SHOW (DATABASES | SCHEMAS) (FROM catalog=identifier)? wildWhere?              #showDatabases
    | SHOW DATABASE databaseId=INTEGER_VALUE                                        #showDatabaseId
    | SHOW DATA TYPES                                                               #showDataTypes
    | SHOW CATALOGS wildWhere?                                                      #showCatalogs
    | SHOW CATALOG name=identifier                                                  #showCatalog
    | SHOW FULL? (COLUMNS | FIELDS) (FROM | IN) tableName=multipartIdentifier
        ((FROM | IN) database=multipartIdentifier)? wildWhere?                      #showColumns
    | SHOW COLLATION wildWhere?                                                     #showCollation
    | SHOW ((CHAR SET) | CHARSET) wildWhere?                                        #showCharset
    | SHOW COUNT LEFT_PAREN ASTERISK RIGHT_PAREN (WARNINGS | ERRORS)                #showWaringErrorCount
    | SHOW (WARNINGS | ERRORS) limitClause?                                         #showWaringErrors
    | SHOW LOAD WARNINGS ((((FROM | IN) database=multipartIdentifier)?
        wildWhere? limitClause?) | (ON url=STRING_LITERAL))                         #showLoadWarings
    | SHOW STREAM? LOAD ((FROM | IN) database=multipartIdentifier)? wildWhere?
        sortClause? limitClause?                                                    #showLoad
    | SHOW EXPORT ((FROM | IN) database=multipartIdentifier)? wildWhere?
        sortClause? limitClause?                                                    #showExport
    | SHOW ALTER TABLE (ROLLUP | (MATERIALIZED VIEW) | COLUMN)
        ((FROM | IN) database=multipartIdentifier)? wildWhere?
        sortClause? limitClause?                                                    #showAlterTable
    | SHOW DATA SKEW FROM baseTableRef                                              #showDataSkew
    | SHOW DATA (FROM tableName=multipartIdentifier)? sortClause? propertyClause?   #showData
    | SHOW TEMPORARY? PARTITIONS FROM tableName=multipartIdentifier
        wildWhere? sortClause? limitClause?                                         #showPartitions
    | SHOW TABLET tabletId=INTEGER_VALUE                                            #showTabletId
    | SHOW TABLETS FROM tableName=multipartIdentifier partitionSpec?
        wildWhere? sortClause? limitClause?                                         #showTabletsFromTable
    | SHOW PROPERTY (FOR user=identifierOrText)? wildWhere?                         #showUserProperties
    | SHOW ALL PROPERTIES wildWhere?                                                #showAllProperties
    | SHOW BACKUP ((FROM | IN) database=multipartIdentifier)? wildWhere?            #showBackup
    | SHOW BRIEF? RESTORE ((FROM | IN) database=multipartIdentifier)? wildWhere?    #showRestore
    | SHOW RESOURCES wildWhere? sortClause? limitClause?                            #showResources
    | SHOW WORKLOAD GROUPS wildWhere?                                               #showWorkloadGroups
    | SHOW TRASH (ON backend=STRING_LITERAL)?                                       #showTrash
    | SHOW SNAPSHOT ON repo=identifier wildWhere?                                   #showSnapshot
    | SHOW FULL? BUILTIN? FUNCTIONS
        ((FROM | IN) database=multipartIdentifier)? wildWhere?                      #showFunctions
    | SHOW GLOBAL FULL? FUNCTIONS wildWhere?                                        #showGlobalFunctions
    | SHOW TYPECAST ((FROM | IN) database=multipartIdentifier)?                     #showTypeCast
    | SHOW (KEY | KEYS | INDEX | INDEXES)
        (FROM |IN) tableName=multipartIdentifier
        ((FROM | IN) database=multipartIdentifier)?                                 #showIndex
    | SHOW TRANSACTION ((FROM | IN) database=multipartIdentifier)? wildWhere?       #showTransaction
    | SHOW QUERY PROFILE queryIdPath=STRING_LITERAL                                 #showQueryProfile
    | SHOW CACHE HOTSPOT tablePath=STRING_LITERAL                                   #showCacheHotSpot
    | SHOW ENCRYPTKEYS ((FROM | IN) database=multipartIdentifier)? wildWhere?       #showEncryptKeys
    | SHOW SYNC JOB ((FROM | IN) database=multipartIdentifier)?                     #showSyncJob
    | SHOW TABLE CREATION ((FROM | IN) database=multipartIdentifier)? wildWhere?    #showTableCreation
    | SHOW CATALOG RECYCLE BIN wildWhere?                                           #showCatalogRecycleBin
    | SHOW QUERY STATS ((FOR database=identifier)
            | (FROM tableName=multipartIdentifier (ALL VERBOSE?)?))?                #showQueryStats
    | SHOW BUILD INDEX ((FROM | IN) database=multipartIdentifier)?
        wildWhere? sortClause? limitClause?                                         #showBuildIndex
    | SHOW (CLUSTERS | (COMPUTE GROUPS))                                            #showClusters
    | SHOW CONVERT_LSC ((FROM | IN) database=multipartIdentifier)?                  #showConvertLsc
    | SHOW REPLICA STATUS FROM baseTableRef wildWhere?                              #showReplicaStatus
    | SHOW TABLET STORAGE FORMAT VERBOSE?                                           #showTabletStorageFormat
    | SHOW TABLET DIAGNOSIS tabletId=INTEGER_VALUE                                  #showDiagnoseTablet
    | SHOW COPY ((FROM | IN) database=multipartIdentifier)?
        whereClause? sortClause? limitClause?                                       #showCopy
    | SHOW WARM UP JOB wildWhere?                                                   #showWarmUpJob
    ;

createRoutineLoad
    : CREATE ROUTINE LOAD label=multipartIdentifier (ON table=identifier)?
              (WITH (APPEND | DELETE | MERGE))?
              (loadProperty (COMMA loadProperty)*)? propertyClause? FROM type=identifier
              LEFT_PAREN customProperties=propertyItemList RIGHT_PAREN
              commentSpec?
    ;

unsupportedLoadStatement
    : LOAD mysqlDataDesc
        (PROPERTIES LEFT_PAREN properties=propertyItemList RIGHT_PAREN)?
        (commentSpec)?                                                              #mysqlLoad
    | CREATE SYNC label=multipartIdentifier
          LEFT_PAREN channelDescriptions RIGHT_PAREN
          FROM BINLOG LEFT_PAREN propertyItemList RIGHT_PAREN
          properties=propertyClause?                                                #createDataSyncJob
    | STOP SYNC JOB name=multipartIdentifier                                        #stopDataSyncJob
    | RESUME SYNC JOB name=multipartIdentifier                                      #resumeDataSyncJob
    | PAUSE SYNC JOB name=multipartIdentifier                                       #pauseDataSyncJob
    | PAUSE ROUTINE LOAD FOR label=multipartIdentifier                              #pauseRoutineLoad
    | PAUSE ALL ROUTINE LOAD                                                        #pauseAllRoutineLoad
    | RESUME ROUTINE LOAD FOR label=multipartIdentifier                             #resumeRoutineLoad
    | RESUME ALL ROUTINE LOAD                                                       #resumeAllRoutineLoad
    | STOP ROUTINE LOAD FOR label=multipartIdentifier                               #stopRoutineLoad
    | SHOW ALL? ROUTINE LOAD ((FOR label=multipartIdentifier) | wildWhere?)         #showRoutineLoad
    | SHOW ROUTINE LOAD TASK ((FROM | IN) database=identifier)? wildWhere?          #showRoutineLoadTask
    | SHOW ALL? CREATE ROUTINE LOAD FOR label=multipartIdentifier                   #showCreateRoutineLoad
    | SHOW CREATE LOAD FOR label=multipartIdentifier                                #showCreateLoad
    ;

loadProperty
    : COLUMNS TERMINATED BY STRING_LITERAL                                          #separator
    | importColumnsStatement                                                        #importColumns
    | importPrecedingFilterStatement                                                #importPrecedingFilter
    | importWhereStatement                                                          #importWhere
    | importDeleteOnStatement                                                       #importDeleteOn
    | importSequenceStatement                                                       #importSequence
    | partitionSpec                                                                 #importPartitions
    ;

importSequenceStatement
    : ORDER BY identifier
    ;

importDeleteOnStatement
    : DELETE ON booleanExpression
    ;

importWhereStatement
    : WHERE booleanExpression
    ;

importPrecedingFilterStatement
    : PRECEDING FILTER booleanExpression
    ;

importColumnsStatement
    : COLUMNS LEFT_PAREN importColumnDesc (COMMA importColumnDesc)* RIGHT_PAREN
    ;

importColumnDesc
    : name=identifier (EQ booleanExpression)?
    | LEFT_PAREN name=identifier (EQ booleanExpression)? RIGHT_PAREN
    ;

channelDescriptions
    : channelDescription (COMMA channelDescription)*
    ;

channelDescription
    : FROM source=multipartIdentifier INTO destination=multipartIdentifier
        partitionSpec? columnList=identifierList?
    ;

supportedRefreshStatement
    : REFRESH CATALOG name=identifier propertyClause?                               #refreshCatalog
    ;

supportedCleanStatement
    : CLEAN ALL PROFILE                                                             #cleanAllProfile
    ;

unsupportedRefreshStatement
    : REFRESH TABLE name=multipartIdentifier                                        #refreshTable
    | REFRESH DATABASE name=multipartIdentifier propertyClause?                     #refreshDatabase
    | REFRESH LDAP (ALL | (FOR user=identifierOrText))                              #refreshLdap
    ;

unsupportedCleanStatement
    : CLEAN LABEL label=identifier? (FROM | IN) database=identifier                 #cleanLabel
    | CLEAN QUERY STATS ((FOR database=identifier)
        | ((FROM | IN) table=multipartIdentifier))                                  #cleanQueryStats
    | CLEAN ALL QUERY STATS                                                         #cleanAllQueryStats
    ;

unsupportedCancelStatement
    : CANCEL LOAD ((FROM | IN) database=identifier)? wildWhere?                     #cancelLoad
    | CANCEL EXPORT ((FROM | IN) database=identifier)? wildWhere?                   #cancelExport
    | CANCEL ALTER TABLE (ROLLUP | (MATERIALIZED VIEW) | COLUMN)
        FROM tableName=multipartIdentifier (LEFT_PAREN jobIds+=INTEGER_VALUE
            (COMMA jobIds+=INTEGER_VALUE)* RIGHT_PAREN)?                            #cancelAlterTable
    | CANCEL BUILD INDEX ON tableName=multipartIdentifier
        (LEFT_PAREN jobIds+=INTEGER_VALUE
            (COMMA jobIds+=INTEGER_VALUE)* RIGHT_PAREN)?                            #cancelBuildIndex
    | CANCEL DECOMMISSION BACKEND hostPorts+=STRING_LITERAL
        (COMMA hostPorts+=STRING_LITERAL)*                                          #cancelDecommisionBackend
    | CANCEL BACKUP ((FROM | IN) database=identifier)?                              #cancelBackup
    | CANCEL RESTORE ((FROM | IN) database=identifier)?                             #cancelRestore
    | CANCEL WARM UP JOB wildWhere?                                                 #cancelWarmUp
    ;

supportedAdminStatement
    : ADMIN SHOW REPLICA DISTRIBUTION FROM baseTableRef                             #adminShowReplicaDistribution
    ;

supportedRecoverStatement
    : RECOVER DATABASE name=identifier id=INTEGER_VALUE? (AS alias=identifier)?     #recoverDatabase
    | RECOVER TABLE name=multipartIdentifier
        id=INTEGER_VALUE? (AS alias=identifier)?                                    #recoverTable
    | RECOVER PARTITION name=identifier id=INTEGER_VALUE? (AS alias=identifier)?
        FROM tableName=multipartIdentifier                                          #recoverPartition
    ;

unsupportedAdminStatement
    : ADMIN SHOW REPLICA STATUS FROM baseTableRef wildWhere?                        #adminShowReplicaStatus
    | ADMIN SET REPLICA STATUS PROPERTIES LEFT_PAREN propertyItemList RIGHT_PAREN   #adminSetReplicaStatus
    | ADMIN SET REPLICA VERSION PROPERTIES LEFT_PAREN propertyItemList RIGHT_PAREN  #adminSetReplicaVersion
    | ADMIN REPAIR TABLE baseTableRef                                               #adminRepairTable
    | ADMIN CANCEL REPAIR TABLE baseTableRef                                        #adminCancelRepairTable
    | ADMIN COMPACT TABLE baseTableRef wildWhere?                                   #adminCompactTable
    | ADMIN SET (FRONTEND | (ALL FRONTENDS)) CONFIG
        (LEFT_PAREN propertyItemList RIGHT_PAREN)? ALL?                             #adminSetFrontendConfig
    | ADMIN CHECK tabletList properties=propertyClause?                             #adminCheckTablets
    | ADMIN REBALANCE DISK (ON LEFT_PAREN backends+=STRING_LITERAL
        (COMMA backends+=STRING_LITERAL) RIGHT_PAREN)?                              #adminRebalanceDisk
    | ADMIN CANCEL REBALANCE DISK (ON LEFT_PAREN backends+=STRING_LITERAL
        (COMMA backends+=STRING_LITERAL) RIGHT_PAREN)?                              #adminCancelRebalanceDisk
    | ADMIN CLEAN TRASH (ON LEFT_PAREN backends+=STRING_LITERAL
        (COMMA backends+=STRING_LITERAL) RIGHT_PAREN)?                              #adminCleanTrash
    | ADMIN SET TABLE name=multipartIdentifier
        PARTITION VERSION properties=propertyClause?                                #adminSetPartitionVersion
    | ADMIN DIAGNOSE TABLET tabletId=INTEGER_VALUE                                  #adminDiagnoseTablet
    | ADMIN SHOW TABLET STORAGE FORMAT VERBOSE?                                     #adminShowTabletStorageFormat
    | ADMIN COPY TABLET tabletId=INTEGER_VALUE properties=propertyClause?           #adminCopyTablet
    | ADMIN SET TABLE name=multipartIdentifier STATUS properties=propertyClause?    #adminSetTableStatus
    ;

baseTableRef
    : multipartIdentifier optScanParams? tableSnapshot? specifiedPartition?
        tabletList? tableAlias sample? relationHint?
    ;

wildWhere
    : LIKE STRING_LITERAL
    | WHERE expression
    ;

unsupportedTransactionStatement
    : BEGIN (WITH LABEL identifier?)?                                               #transactionBegin
    | COMMIT WORK? (AND NO? CHAIN)? (NO? RELEASE)?                                  #transcationCommit
    | ROLLBACK WORK? (AND NO? CHAIN)? (NO? RELEASE)?                                #transactionRollback
    ;

unsupportedGrantRevokeStatement
    : GRANT privilegeList ON multipartIdentifierOrAsterisk
        TO (userIdentify | ROLE STRING_LITERAL)                                     #grantTablePrivilege
    | GRANT privilegeList ON
        (RESOURCE | CLUSTER | COMPUTE GROUP | STAGE | STORAGE VAULT | WORKLOAD GROUP)
        identifierOrTextOrAsterisk TO (userIdentify | ROLE STRING_LITERAL)          #grantResourcePrivilege
    | GRANT roles+=STRING_LITERAL (COMMA roles+=STRING_LITERAL)* TO userIdentify    #grantRole
    | REVOKE privilegeList ON multipartIdentifierOrAsterisk
        FROM (userIdentify | ROLE STRING_LITERAL)                                   #grantTablePrivilege
    | REVOKE privilegeList ON
        (RESOURCE | CLUSTER | COMPUTE GROUP | STAGE | STORAGE VAULT | WORKLOAD GROUP)
        identifierOrTextOrAsterisk FROM (userIdentify | ROLE STRING_LITERAL)        #grantResourcePrivilege
    | REVOKE roles+=STRING_LITERAL (COMMA roles+=STRING_LITERAL)* FROM userIdentify #grantRole
    ;

privilege
    : name=identifier columns=identifierList?
    | ALL
    ;

privilegeList
    : privilege (COMMA privilege)*
    ;

unsupportedAlterStatement
    : ALTER TABLE tableName=multipartIdentifier
        alterTableClause (COMMA alterTableClause)*                                  #alterTable
    | ALTER TABLE tableName=multipartIdentifier ADD ROLLUP
        addRollupClause (COMMA addRollupClause)*                                    #alterTableAddRollup
    | ALTER TABLE tableName=multipartIdentifier DROP ROLLUP
        dropRollupClause (COMMA dropRollupClause)*                                  #alterTableDropRollup
    | ALTER SYSTEM alterSystemClause                                                #alterSystem
    | ALTER DATABASE name=identifier SET (DATA |REPLICA | TRANSACTION)
        QUOTA INTEGER_VALUE identifier?                                             #alterDatabaseSetQuota
    | ALTER DATABASE name=identifier RENAME newName=identifier                      #alterDatabaseRename
    | ALTER DATABASE name=identifier SET PROPERTIES
        LEFT_PAREN propertyItemList RIGHT_PAREN                                     #alterDatabaseProperties
    | ALTER CATALOG name=identifier RENAME newName=identifier                       #alterCatalogRename
    | ALTER CATALOG name=identifier SET PROPERTIES
        LEFT_PAREN propertyItemList RIGHT_PAREN                                     #alterCatalogProperties
    | ALTER CATALOG name=identifier MODIFY COMMENT comment=STRING_LITERAL           #alterCatalogComment
    | ALTER RESOURCE name=identifierOrText properties=propertyClause?               #alterResource
    | ALTER COLOCATE GROUP name=multipartIdentifier
        SET LEFT_PAREN propertyItemList RIGHT_PAREN                                 #alterColocateGroup
    | ALTER ROUTINE LOAD FOR name=multipartIdentifier properties=propertyClause?
            (FROM type=identifier LEFT_PAREN propertyItemList RIGHT_PAREN)?         #alterRoutineLoad
    | ALTER SQL_BLOCK_RULE name=identifier properties=propertyClause?               #alterSqlBlockRule
    | ALTER TABLE name=multipartIdentifier
        SET LEFT_PAREN propertyItemList RIGHT_PAREN                                 #alterTableProperties
    | ALTER STORAGE POLICY name=identifierOrText
        properties=propertyClause                                                   #alterStoragePlicy
    | ALTER USER (IF EXISTS)? grantUserIdentify
        passwordOption (COMMENT STRING_LITERAL)?                                    #alterUser
    | ALTER REPOSITORY name=identifier properties=propertyClause?                   #alterRepository
    ;

alterSystemClause
    : ADD BACKEND hostPorts+=STRING_LITERAL (COMMA hostPorts+=STRING_LITERAL)*
        properties=propertyClause?                                                  #addBackendClause
    | (DROP | DROPP) BACKEND hostPorts+=STRING_LITERAL
        (COMMA hostPorts+=STRING_LITERAL)*                                          #dropBackendClause
    | DECOMMISSION BACKEND hostPorts+=STRING_LITERAL
        (COMMA hostPorts+=STRING_LITERAL)*                                          #decommissionBackendClause
    | ADD OBSERVER hostPort=STRING_LITERAL                                          #addObserverClause
    | DROP OBSERVER hostPort=STRING_LITERAL                                         #dropObserverClause
    | ADD FOLLOWER hostPort=STRING_LITERAL                                          #addFollowerClause
    | DROP FOLLOWER hostPort=STRING_LITERAL                                         #dropFollowerClause
    | ADD BROKER name=identifierOrText hostPorts+=STRING_LITERAL
        (COMMA hostPorts+=STRING_LITERAL)*                                          #addBrokerClause
    | DROP BROKER name=identifierOrText hostPorts+=STRING_LITERAL
        (COMMA hostPorts+=STRING_LITERAL)*                                          #dropBrokerClause
    | DROP ALL BROKER name=identifierOrText                                         #dropAllBrokerClause
    | SET LOAD ERRORS HUB properties=propertyClause?                                #alterLoadErrorUrlClause
    | MODIFY BACKEND hostPorts+=STRING_LITERAL
        (COMMA hostPorts+=STRING_LITERAL)*
        SET LEFT_PAREN propertyItemList RIGHT_PAREN                                 #modifyBackendClause
    | MODIFY (FRONTEND | BACKEND) hostPort=STRING_LITERAL
        HOSTNAME hostName=STRING_LITERAL                                            #modifyFrontendOrBackendHostNameClause
    ;

dropRollupClause
    : rollupName=identifier properties=propertyClause?
    ;

addRollupClause
    : rollupName=identifier columns=identifierList
        (DUPLICATE KEY dupKeys=identifierList)? fromRollup?
        properties=propertyClause?
    ;

alterTableClause
    : ADD COLUMN columnDef columnPosition? toRollup? properties=propertyClause?     #addColumnClause
    | ADD COLUMN LEFT_PAREN columnDef (COMMA columnDef)* RIGHT_PAREN
        toRollup? properties=propertyClause?                                        #addColumnsClause
    | DROP COLUMN name=identifier fromRollup? properties=propertyClause?            #dropColumnClause
    | MODIFY COLUMN columnDef columnPosition? fromRollup?
    properties=propertyClause?                                                      #modifyColumnClause
    | ORDER BY identifierList fromRollup? properties=propertyClause?                #reorderColumnsClause
    | ADD TEMPORARY? (lessThanPartitionDef | fixedPartitionDef | inPartitionDef)
        (LEFT_PAREN partitionProperties=propertyItemList RIGHT_PAREN)?
        (DISTRIBUTED BY (HASH hashKeys=identifierList | RANDOM)
            (BUCKETS (INTEGER_VALUE | autoBucket=AUTO))?)?
        properties=propertyClause?                                                  #addPartitionClause
    | DROP TEMPORARY? PARTITION (IF EXISTS)? partitionName=identifier FORCE?
        (FROM INDEX indexName=identifier)?                                          #dropPartitionClause
    | MODIFY TEMPORARY? PARTITION (IF EXISTS)?
        (partitionName=identifier | partitionNames=identifierList
            | LEFT_PAREN ASTERISK RIGHT_PAREN)
        SET LEFT_PAREN partitionProperties=propertyItemList RIGHT_PAREN             #modifyPartitionClause
    | REPLACE partitions=partitionSpec? WITH tempPartitions=partitionSpec?
        FORCE? properties=propertyClause?                                           #replacePartitionClause
    | REPLACE WITH TABLE name=identifier properties=propertyClause?  FORCE?         #replaceTableClause
    | RENAME newName=identifier                                                     #renameClause
    | RENAME ROLLUP name=identifier newName=identifier                              #renameRollupClause
    | RENAME PARTITION name=identifier newName=identifier                           #renamePartitionClause
    | RENAME COLUMN name=identifier newName=identifier                              #renameColumnClause
    | ADD indexDef                                                                  #addIndexClause
    | DROP INDEX (IF EXISTS)? name=identifier                                       #dropIndexClause
    | ENABLE FEATURE name=STRING_LITERAL (WITH properties=propertyClause)?          #enableFeatureClause
    | MODIFY DISTRIBUTION (DISTRIBUTED BY (HASH hashKeys=identifierList | RANDOM)
        (BUCKETS (INTEGER_VALUE | autoBucket=AUTO))?)?                              #modifyDistributionClause
    | MODIFY COMMENT comment=STRING_LITERAL                                         #modifyTableCommentClause
    | MODIFY COLUMN name=identifier COMMENT comment=STRING_LITERAL                  #modifyColumnCommentClause
    | MODIFY ENGINE TO name=identifier properties=propertyClause?                   #modifyEngineClause
    | ADD TEMPORARY? PARTITIONS
        FROM from=partitionValueList TO to=partitionValueList
        INTERVAL INTEGER_VALUE unit=identifier? properties=propertyClause?          #alterMultiPartitionClause
    ;

columnPosition
    : FIRST
    | AFTER position=identifier
    ;

toRollup
    : (TO | IN) rollup=identifier
    ;

fromRollup
    : FROM rollup=identifier
    ;

unsupportedDropStatement
    : DROP (DATABASE | SCHEMA) (IF EXISTS)? name=multipartIdentifier FORCE?     #dropDatabase
    | DROP CATALOG (IF EXISTS)? name=identifier                                 #dropCatalog
    | DROP (GLOBAL | SESSION | LOCAL)? FUNCTION (IF EXISTS)?
        functionIdentifier LEFT_PAREN functionArguments? RIGHT_PAREN            #dropFunction
    | DROP TABLE (IF EXISTS)? name=multipartIdentifier FORCE?                   #dropTable
    | DROP VIEW (IF EXISTS)? name=multipartIdentifier                           #dropView
    | DROP REPOSITORY name=identifier                                           #dropRepository
    | DROP INDEX (IF EXISTS)? name=identifier ON tableName=multipartIdentifier  #dropIndex
    | DROP RESOURCE (IF EXISTS)? name=identifierOrText                          #dropResource
    | DROP ROW POLICY (IF EXISTS)? policyName=identifier
        ON tableName=multipartIdentifier
        (FOR (userIdentify | ROLE roleName=identifier))?                        #dropRowPolicy
    | DROP STORAGE POLICY (IF EXISTS)? name=identifier                          #dropStoragePolicy
    | DROP STAGE (IF EXISTS)? name=identifier                                   #dropStage
    ;

unsupportedStatsStatement
    : ANALYZE TABLE name=multipartIdentifier partitionSpec?
        columns=identifierList? (WITH analyzeProperties)* propertyClause?       #analyzeTable
    | ANALYZE DATABASE name=multipartIdentifier
        (WITH analyzeProperties)* propertyClause?                               #analyzeDatabase
    | ALTER TABLE name=multipartIdentifier SET STATS
        LEFT_PAREN propertyItemList RIGHT_PAREN partitionSpec?                  #alterTableStats
    | ALTER TABLE name=multipartIdentifier (INDEX indexName=identifier)?
        MODIFY COLUMN columnName=identifier
        SET STATS LEFT_PAREN propertyItemList RIGHT_PAREN partitionSpec?        #alterColumnStats
    | DROP STATS tableName=multipartIdentifier
        columns=identifierList? partitionSpec?                                  #dropStats
    | DROP CACHED STATS tableName=multipartIdentifier                           #dropCachedStats
    | DROP EXPIRED STATS                                                        #dropExpiredStats
    | DROP ANALYZE JOB INTEGER_VALUE                                            #dropAanalyzeJob
    | KILL ANALYZE jobId=INTEGER_VALUE                                          #killAnalyzeJob
    | SHOW TABLE STATS tableName=multipartIdentifier
        partitionSpec? columnList=identifierList?                               #showTableStats
    | SHOW TABLE STATS tableId=INTEGER_VALUE                                    #showTableStats
    | SHOW INDEX STATS tableName=multipartIdentifier indexId=identifier         #showIndexStats
    | SHOW COLUMN CACHED? STATS tableName=multipartIdentifier
        columnList=identifierList? partitionSpec?                               #showColumnStats
    | SHOW COLUMN HISTOGRAM tableName=multipartIdentifier
        columnList=identifierList                                               #showColumnHistogramStats
    | SHOW AUTO? ANALYZE tableName=multipartIdentifier? wildWhere?              #showAnalyze
    | SHOW ANALYZE jobId=INTEGER_VALUE wildWhere?                               #showAnalyzeFromJobId
    | SHOW AUTO JOBS tableName=multipartIdentifier? wildWhere?                  #showAutoAnalyzeJobs
    | SHOW ANALYZE TASK STATUS jobId=INTEGER_VALUE                              #showAnalyzeTask
    ;

analyzeProperties
    : SYNC
    | INCREMENTAL
    | FULL
    | SQL
    | HISTOGRAM
    | (SAMPLE ((ROWS rows=INTEGER_VALUE) | (PERCENT percent=INTEGER_VALUE)) )
    | (BUCKETS bucket=INTEGER_VALUE)
    | (PERIOD periodInSecond=INTEGER_VALUE)
    | (CRON crontabExpr=STRING_LITERAL)
    ;

unsupportedCreateStatement
    : CREATE (DATABASE | SCHEMA) (IF NOT EXISTS)? name=multipartIdentifier
        properties=propertyClause?                                              #createDatabase
    | CREATE CATALOG (IF NOT EXISTS)? catalogName=identifier
        (WITH RESOURCE resourceName=identifier)?
        (COMMENT STRING_LITERAL)? properties=propertyClause?                    #createCatalog
    | CREATE (GLOBAL | SESSION | LOCAL)?
        (TABLES | AGGREGATE)? FUNCTION (IF NOT EXISTS)?
        functionIdentifier LEFT_PAREN functionArguments? RIGHT_PAREN
        RETURNS returnType=dataType (INTERMEDIATE intermediateType=dataType)?
        properties=propertyClause?                                              #createUserDefineFunction
    | CREATE (GLOBAL | SESSION | LOCAL)? ALIAS FUNCTION (IF NOT EXISTS)?
        functionIdentifier LEFT_PAREN functionArguments? RIGHT_PAREN
        WITH PARAMETER LEFT_PAREN parameters=identifierSeq? RIGHT_PAREN
        AS expression                                                           #createAliasFunction
    | CREATE USER (IF NOT EXISTS)? grantUserIdentify
        (SUPERUSER | DEFAULT ROLE role=STRING_LITERAL)?
        passwordOption (COMMENT STRING_LITERAL)?                                #createUser
    | CREATE (READ ONLY)? REPOSITORY name=identifier WITH storageBackend        #createRepository
    | CREATE ROLE (IF NOT EXISTS)? name=identifier (COMMENT STRING_LITERAL)?    #createRole
    | CREATE FILE name=STRING_LITERAL
        ((FROM | IN) database=identifier)? properties=propertyClause            #createFile
    | CREATE INDEX (IF NOT EXISTS)? name=identifier
        ON tableName=multipartIdentifier identifierList
        (USING (BITMAP | NGRAM_BF | INVERTED))?
        properties=propertyClause? (COMMENT STRING_LITERAL)?                    #createIndex
    | CREATE EXTERNAL? RESOURCE (IF NOT EXISTS)?
        name=identifierOrText properties=propertyClause?                        #createResource
    | CREATE STORAGE VAULT (IF NOT EXISTS)?
        name=identifierOrText properties=propertyClause?                        #createStorageVault
    | CREATE WORKLOAD GROUP (IF NOT EXISTS)?
        name=identifierOrText properties=propertyClause?                        #createWorkloadGroup
    | CREATE WORKLOAD POLICY (IF NOT EXISTS)? name=identifierOrText
        (CONDITIONS LEFT_PAREN workloadPolicyConditions RIGHT_PAREN)?
        (ACTIONS LEFT_PAREN workloadPolicyActions RIGHT_PAREN)?
        properties=propertyClause?                                              #createWorkloadPolicy
    | CREATE ENCRYPTKEY (IF NOT EXISTS)? multipartIdentifier AS STRING_LITERAL  #createEncryptkey
    | CREATE SQL_BLOCK_RULE (IF NOT EXISTS)?
        name=identifier properties=propertyClause?                              #createSqlBlockRule
    | CREATE STORAGE POLICY (IF NOT EXISTS)?
        name=identifier properties=propertyClause?                              #createStoragePolicy
    | BUILD INDEX name=identifier ON tableName=multipartIdentifier
        partitionSpec?                                                          #buildIndex
    | CREATE STAGE (IF NOT EXISTS)? name=identifier properties=propertyClause?  #createStage
    ;

workloadPolicyActions
    : workloadPolicyAction (COMMA workloadPolicyAction)*
    ;

workloadPolicyAction
    : SET_SESSION_VARIABLE STRING_LITERAL
    | identifier (STRING_LITERAL)?
    ;

workloadPolicyConditions
    : workloadPolicyCondition (COMMA workloadPolicyCondition)*
    ;

workloadPolicyCondition
    : metricName=identifier comparisonOperator (number | STRING_LITERAL)
    ;

storageBackend
    : (BROKER | S3 | HDFS | LOCAL) brokerName=identifier?
        ON LOCATION STRING_LITERAL properties=propertyClause?
    ;

passwordOption
    : (PASSWORD_HISTORY (historyDefault=DEFAULT | historyValue=INTEGER_VALUE))?
        (PASSWORD_EXPIRE (expireDefault=DEFAULT | expireNever=NEVER
            | INTERVAL expireValue=INTEGER_VALUE expireTimeUnit=(DAY | HOUR | SECOND)))?
        (PASSWORD_REUSE INTERVAL (reuseDefault=DEFAULT | reuseValue=INTEGER_VALUE DAY))?
        (FAILED_LOGIN_ATTEMPTS attemptsValue=INTEGER_VALUE)?
        (PASSWORD_LOCK_TIME (lockUnbounded=UNBOUNDED
            | lockValue=INTEGER_VALUE lockTimeUint=(DAY | HOUR | SECOND)))?
        (ACCOUNT_LOCK | ACCOUNT_UNLOCK)?
    ;

functionArguments
    : functionArgument (COMMA functionArgument)*
    ;

functionArgument
    : DOTDOTDOT
    | dataType
    ;

supportedSetStatement
    : SET (optionWithType | optionWithoutType)
        (COMMA (optionWithType | optionWithoutType))*                   #setOptions
    | SET identifier AS DEFAULT STORAGE VAULT                           #setDefaultStorageVault
    | SET PROPERTY (FOR user=identifierOrText)? propertyItemList        #setUserProperties
    | SET (GLOBAL | LOCAL | SESSION)? TRANSACTION
        ( transactionAccessMode
        | isolationLevel
        | transactionAccessMode COMMA isolationLevel
        | isolationLevel COMMA transactionAccessMode)                   #setTransaction
    ;

optionWithType
    : (GLOBAL | LOCAL | SESSION) identifier EQ (expression | DEFAULT)   #setVariableWithType
    ;

optionWithoutType
    : NAMES EQ expression                                               #setNames
    | (CHAR SET | CHARSET) (charsetName=identifierOrText | DEFAULT)     #setCharset
    | NAMES (charsetName=identifierOrText | DEFAULT)
        (COLLATE collateName=identifierOrText | DEFAULT)?               #setCollate
    | PASSWORD (FOR userIdentify)? EQ (STRING_LITERAL
        | (isPlain=PASSWORD LEFT_PAREN STRING_LITERAL RIGHT_PAREN))             #setPassword
    | LDAP_ADMIN_PASSWORD EQ (STRING_LITERAL
    | (PASSWORD LEFT_PAREN STRING_LITERAL RIGHT_PAREN))                 #setLdapAdminPassword
    | variable                                                          #setVariableWithoutType
    ;

variable
    : (DOUBLEATSIGN ((GLOBAL | LOCAL | SESSION) DOT)?)? identifier EQ (expression | DEFAULT) #setSystemVariable
    | ATSIGN identifier EQ expression #setUserVariable
    ;

transactionAccessMode
    : READ (ONLY | WRITE)
    ;

isolationLevel
    : ISOLATION LEVEL ((READ UNCOMMITTED) | (READ COMMITTED) | (REPEATABLE READ) | (SERIALIZABLE))
    ;

supportedUnsetStatement
    : UNSET (GLOBAL | SESSION | LOCAL)? VARIABLE (ALL | identifier)
    | UNSET DEFAULT STORAGE VAULT
    ;

unsupportedUseStatement
    : USE (catalog=identifier DOT)? database=identifier                              #useDatabase
    | USE ((catalog=identifier DOT)? database=identifier)? ATSIGN cluster=identifier #useCloudCluster
    | SWITCH catalog=identifier                                                      #switchCatalog
    ;

unsupportedDmlStatement
    : TRUNCATE TABLE multipartIdentifier specifiedPartition?                        #truncateTable
    | COPY INTO name=multipartIdentifier columns=identifierList? FROM
        (stageAndPattern | (LEFT_PAREN SELECT selectColumnClause
            FROM stageAndPattern whereClause? RIGHT_PAREN))
        properties=propertyClause?                                                  #copyInto
    ;

stageAndPattern
    : ATSIGN (stage=identifier | TILDE)
        (LEFT_PAREN pattern=STRING_LITERAL RIGHT_PAREN)?
    ;

unsupportedKillStatement
    : KILL (CONNECTION)? INTEGER_VALUE              #killConnection
    | KILL QUERY (INTEGER_VALUE | STRING_LITERAL)   #killQuery
    ;

unsupportedDescribeStatement
    : explainCommand FUNCTION tvfName=identifier LEFT_PAREN
        (properties=propertyItemList)? RIGHT_PAREN tableAlias   #describeTableValuedFunction
    | explainCommand multipartIdentifier ALL                    #describeTableAll
    | explainCommand multipartIdentifier specifiedPartition?    #describeTable
    ;

constraint
    : PRIMARY KEY slots=identifierList
    | UNIQUE slots=identifierList
    | FOREIGN KEY slots=identifierList
        REFERENCES referenceTable=multipartIdentifier
        referencedSlots=identifierList
    ;

partitionSpec
    : TEMPORARY? (PARTITION | PARTITIONS) partitions=identifierList
    | TEMPORARY? PARTITION partition=errorCapturingIdentifier
	| (PARTITION | PARTITIONS) LEFT_PAREN ASTERISK RIGHT_PAREN // for auto detect partition in overwriting
	// TODO: support analyze external table partition spec https://github.com/apache/doris/pull/24154
	// | PARTITIONS WITH RECENT
    ;

partitionTable
    : ((autoPartition=AUTO)? PARTITION BY (RANGE | LIST)? partitionList=identityOrFunctionList
       (LEFT_PAREN (partitions=partitionsDef)? RIGHT_PAREN))
    ;

identityOrFunctionList
    : LEFT_PAREN identityOrFunction (COMMA partitions+=identityOrFunction)* RIGHT_PAREN
    ;

identityOrFunction
    : (identifier | functionCallExpression)
    ;

dataDesc
    : ((WITH)? mergeType)? DATA INFILE LEFT_PAREN filePaths+=STRING_LITERAL (COMMA filePath+=STRING_LITERAL)* RIGHT_PAREN
        INTO TABLE targetTableName=identifier
        (PARTITION partition=identifierList)?
        (COLUMNS TERMINATED BY comma=STRING_LITERAL)?
        (LINES TERMINATED BY separator=STRING_LITERAL)?
        (FORMAT AS format=identifierOrText)?
        (COMPRESS_TYPE AS compressType=identifierOrText)?
        (columns=identifierList)?
        (columnsFromPath=colFromPath)?
        (columnMapping=colMappingList)?
        (preFilter=preFilterClause)?
        (where=whereClause)?
        (deleteOn=deleteOnClause)?
        (sequenceColumn=sequenceColClause)?
        (propertyClause)?
    | ((WITH)? mergeType)? DATA FROM TABLE sourceTableName=identifier
        INTO TABLE targetTableName=identifier
        (PARTITION partition=identifierList)?
        (columnMapping=colMappingList)?
        (where=whereClause)?
        (deleteOn=deleteOnClause)?
        (propertyClause)?
    ;

// -----------------Command accessories-----------------
buildMode
    : BUILD (IMMEDIATE | DEFERRED)
    ;

refreshTrigger
    : ON MANUAL
    | ON SCHEDULE refreshSchedule
    | ON COMMIT
    ;

refreshSchedule
    : EVERY INTEGER_VALUE refreshUnit = identifier (STARTS STRING_LITERAL)?
    ;

refreshMethod
    : COMPLETE | AUTO
    ;

mvPartition
    : partitionKey = identifier
    | partitionExpr = functionCallExpression
    ;

identifierOrText
    : identifier
    | STRING_LITERAL
    ;

identifierOrTextOrAsterisk
    : identifier
    | STRING_LITERAL
    | ASTERISK
    ;

multipartIdentifierOrAsterisk
    : parts+=identifierOrAsterisk (DOT parts+=identifierOrAsterisk)*
    ;

identifierOrAsterisk
    : identifierOrText
    | ASTERISK
    ;

userIdentify
    : user=identifierOrText (ATSIGN (host=identifierOrText
        | LEFT_PAREN host=identifierOrText RIGHT_PAREN))?
    ;

grantUserIdentify
    : userIdentify (IDENTIFIED BY PASSWORD? STRING_LITERAL)?
    ;

explain
    : explainCommand planType?
          level=(VERBOSE | TREE | GRAPH | PLAN | DUMP)?
          PROCESS?
    ;

explainCommand
    : EXPLAIN
    | DESC
    | DESCRIBE
    ;

planType
    : PARSED
    | ANALYZED
    | REWRITTEN | LOGICAL  // same type
    | OPTIMIZED | PHYSICAL   // same type
    | SHAPE
    | MEMO
    | DISTRIBUTED
    | ALL // default type
    ;

replayCommand
    : PLAN REPLAYER replayType;

replayType
    : DUMP query
    | PLAY filePath=STRING_LITERAL;

mergeType
    : APPEND
    | DELETE
    | MERGE
    ;

preFilterClause
    : PRECEDING FILTER expression
    ;

deleteOnClause
    : DELETE ON expression
    ;

sequenceColClause
    : ORDER BY identifier
    ;

colFromPath
    : COLUMNS FROM PATH AS identifierList
    ;

colMappingList
    : SET LEFT_PAREN mappingSet+=mappingExpr (COMMA mappingSet+=mappingExpr)* RIGHT_PAREN
    ;

mappingExpr
    : (mappingCol=identifier EQ expression)
    ;

withRemoteStorageSystem
    : resourceDesc
    | WITH S3 LEFT_PAREN
        brokerProperties=propertyItemList
        RIGHT_PAREN
    | WITH HDFS LEFT_PAREN
        brokerProperties=propertyItemList
        RIGHT_PAREN
    | WITH LOCAL LEFT_PAREN
        brokerProperties=propertyItemList
        RIGHT_PAREN
    | WITH BROKER brokerName=identifierOrText
        (LEFT_PAREN
        brokerProperties=propertyItemList
        RIGHT_PAREN)?
    ;

resourceDesc
    : WITH RESOURCE resourceName=identifierOrText (LEFT_PAREN propertyItemList RIGHT_PAREN)?
    ;

mysqlDataDesc
    : DATA LOCAL?
        INFILE filePath=STRING_LITERAL
        INTO TABLE tableName=multipartIdentifier
        (PARTITION partition=identifierList)?
        (COLUMNS TERMINATED BY comma=STRING_LITERAL)?
        (LINES TERMINATED BY separator=STRING_LITERAL)?
        (skipLines)?
        (columns=identifierList)?
        (colMappingList)?
        (propertyClause)?
    ;

skipLines : IGNORE lines=INTEGER_VALUE LINES | IGNORE lines=INTEGER_VALUE ROWS ;

//  -----------------Query-----------------
// add queryOrganization for parse (q1) union (q2) union (q3) order by keys, otherwise 'order' will be recognized to be
// identifier.

outFileClause
    : INTO OUTFILE filePath=constant
        (FORMAT AS format=identifier)?
        (propertyClause)?
    ;

query
    : cte? queryTerm queryOrganization
    ;

queryTerm
    : queryPrimary                                                         #queryTermDefault
    | left=queryTerm operator=INTERSECT setQuantifier? right=queryTerm     #setOperation
    | left=queryTerm operator=(UNION | EXCEPT | MINUS)
      setQuantifier? right=queryTerm                                       #setOperation
    ;

setQuantifier
    : DISTINCT
    | ALL
    ;

queryPrimary
    : querySpecification                                                   #queryPrimaryDefault
    | LEFT_PAREN query RIGHT_PAREN                                         #subquery
    | inlineTable                                                          #valuesTable
    ;

querySpecification
    : selectClause
      intoClause?
      fromClause?
      whereClause?
      aggClause?
      havingClause?
      qualifyClause?
      {doris_legacy_SQL_syntax}? queryOrganization                         #regularQuerySpecification
    ;

cte
    : WITH aliasQuery (COMMA aliasQuery)*
    ;

aliasQuery
    : identifier columnAliases? AS LEFT_PAREN query RIGHT_PAREN
    ;

columnAliases
    : LEFT_PAREN identifier (COMMA identifier)* RIGHT_PAREN
    ;

selectClause
    : SELECT (DISTINCT|ALL)? selectColumnClause
    ;

selectColumnClause
    : namedExpressionSeq
    ;

whereClause
    : WHERE booleanExpression
    ;

fromClause
    : FROM relations
    ;

// For PL-SQL
intoClause
    : bulkCollectClause? INTO (tableRow | identifier) (COMMA (tableRow | identifier))*
    ;

bulkCollectClause :
       BULK COLLECT
     ;

tableRow :
      identifier LEFT_PAREN INTEGER_VALUE RIGHT_PAREN
    ;

relations
    : relation (COMMA relation)*
    ;

relation
    : relationPrimary joinRelation*
    ;

joinRelation
    : (joinType) JOIN distributeType? right=relationPrimary joinCriteria?
    ;

// Just like `opt_plan_hints` in legacy CUP parser.
distributeType
    : LEFT_BRACKET identifier RIGHT_BRACKET                           #bracketDistributeType
    | HINT_START identifier HINT_END                                  #commentDistributeType
    ;

relationHint
    : LEFT_BRACKET identifier (COMMA identifier)* RIGHT_BRACKET       #bracketRelationHint
    | HINT_START identifier (COMMA identifier)* HINT_END              #commentRelationHint
    ;

aggClause
    : GROUP BY groupingElement
    ;

groupingElement
    : ROLLUP LEFT_PAREN (expression (COMMA expression)*)? RIGHT_PAREN
    | CUBE LEFT_PAREN (expression (COMMA expression)*)? RIGHT_PAREN
    | GROUPING SETS LEFT_PAREN groupingSet (COMMA groupingSet)* RIGHT_PAREN
    | expression (COMMA expression)*
    ;

groupingSet
    : LEFT_PAREN (expression (COMMA expression)*)? RIGHT_PAREN
    ;

havingClause
    : HAVING booleanExpression
    ;

qualifyClause
    : QUALIFY booleanExpression
    ;

selectHint: hintStatements+=hintStatement (COMMA? hintStatements+=hintStatement)* HINT_END;

hintStatement
    : hintName=identifier (LEFT_PAREN parameters+=hintAssignment (COMMA? parameters+=hintAssignment)* RIGHT_PAREN)?
    ;

hintAssignment
    : key=identifierOrText (EQ (constantValue=constant | identifierValue=identifier))?
    | constant
    ;
    
updateAssignment
    : col=multipartIdentifier EQ (expression | DEFAULT)
    ;
    
updateAssignmentSeq
    : assignments+=updateAssignment (COMMA assignments+=updateAssignment)*
    ;

lateralView
    : LATERAL VIEW functionName=identifier LEFT_PAREN (expression (COMMA expression)*)? RIGHT_PAREN
      tableName=identifier AS columnNames+=identifier (COMMA columnNames+=identifier)*
    ;

queryOrganization
    : sortClause? limitClause?
    ;

sortClause
    : ORDER BY sortItem (COMMA sortItem)*
    ;

sortItem
    :  expression ordering = (ASC | DESC)? (NULLS (FIRST | LAST))?
    ;

limitClause
    : (LIMIT limit=INTEGER_VALUE)
    | (LIMIT limit=INTEGER_VALUE OFFSET offset=INTEGER_VALUE)
    | (LIMIT offset=INTEGER_VALUE COMMA limit=INTEGER_VALUE)
    ;

partitionClause
    : PARTITION BY expression (COMMA expression)*
    ;

joinType
    : INNER?
    | CROSS
    | LEFT OUTER?
    | RIGHT OUTER?
    | FULL OUTER?
    | LEFT SEMI
    | RIGHT SEMI
    | LEFT ANTI
    | RIGHT ANTI
    ;

joinCriteria
    : ON booleanExpression
    | USING identifierList
    ;

identifierList
    : LEFT_PAREN identifierSeq RIGHT_PAREN
    ;

identifierSeq
    : ident+=errorCapturingIdentifier (COMMA ident+=errorCapturingIdentifier)*
    ;

optScanParams
    : ATSIGN funcName=identifier LEFT_PAREN (properties=propertyItemList)? RIGHT_PAREN
    ;

relationPrimary
    : multipartIdentifier optScanParams? materializedViewName? tableSnapshot? specifiedPartition?
       tabletList? tableAlias sample? relationHint? lateralView*                           #tableName
    | LEFT_PAREN query RIGHT_PAREN tableAlias lateralView*                                 #aliasedQuery
    | tvfName=identifier LEFT_PAREN
      (properties=propertyItemList)?
      RIGHT_PAREN tableAlias                                                               #tableValuedFunction
    | LEFT_PAREN relations RIGHT_PAREN                                                     #relationList
    ;

materializedViewName
    : INDEX indexName=identifier
    ;

propertyClause
    : PROPERTIES LEFT_PAREN fileProperties=propertyItemList RIGHT_PAREN
    ;

propertyItemList
    : properties+=propertyItem (COMMA properties+=propertyItem)*
    ;

propertyItem
    : key=propertyKey EQ value=propertyValue
    ;

propertyKey : identifier | constant ;

propertyValue : identifier | constant ;

tableAlias
    : (AS? strictIdentifier identifierList?)?
    ;

multipartIdentifier
    : parts+=errorCapturingIdentifier (DOT parts+=errorCapturingIdentifier)*
    ;
    
// ----------------Create Table Fields----------
simpleColumnDefs
    : cols+=simpleColumnDef (COMMA cols+=simpleColumnDef)*
    ;

simpleColumnDef
    : colName=identifier (COMMENT comment=STRING_LITERAL)?
    ;

columnDefs
    : cols+=columnDef (COMMA cols+=columnDef)*
    ;
    
columnDef
    : colName=identifier type=dataType
        KEY?
        (aggType=aggTypeDef)?
        ((GENERATED ALWAYS)? AS LEFT_PAREN generatedExpr=expression RIGHT_PAREN)?
        ((NOT)? nullable=NULL)?
        (AUTO_INCREMENT (LEFT_PAREN autoIncInitValue=number RIGHT_PAREN)?)?
        (DEFAULT (nullValue=NULL | INTEGER_VALUE | DECIMAL_VALUE | PI | E | BITMAP_EMPTY | stringValue=STRING_LITERAL
           | CURRENT_DATE | defaultTimestamp=CURRENT_TIMESTAMP (LEFT_PAREN defaultValuePrecision=number RIGHT_PAREN)?))?
        (ON UPDATE CURRENT_TIMESTAMP (LEFT_PAREN onUpdateValuePrecision=number RIGHT_PAREN)?)?
        (COMMENT comment=STRING_LITERAL)?
    ;

indexDefs
    : indexes+=indexDef (COMMA indexes+=indexDef)*
    ;
    
indexDef
    : INDEX (IF NOT EXISTS)? indexName=identifier cols=identifierList (USING indexType=(BITMAP | INVERTED | NGRAM_BF))? (PROPERTIES LEFT_PAREN properties=propertyItemList RIGHT_PAREN)? (COMMENT comment=STRING_LITERAL)?
    ;
    
partitionsDef
    : partitions+=partitionDef (COMMA partitions+=partitionDef)*
    ;
    
partitionDef
    : (lessThanPartitionDef | fixedPartitionDef | stepPartitionDef | inPartitionDef) (LEFT_PAREN partitionProperties=propertyItemList RIGHT_PAREN)?
    ;
    
lessThanPartitionDef
    : PARTITION (IF NOT EXISTS)? partitionName=identifier VALUES LESS THAN (MAXVALUE | partitionValueList)
    ;
    
fixedPartitionDef
    : PARTITION (IF NOT EXISTS)? partitionName=identifier VALUES LEFT_BRACKET lower=partitionValueList COMMA upper=partitionValueList RIGHT_PAREN
    ;

stepPartitionDef
    : FROM from=partitionValueList TO to=partitionValueList INTERVAL unitsAmount=INTEGER_VALUE unit=datetimeUnit?
    ;

inPartitionDef
    : PARTITION (IF NOT EXISTS)? partitionName=identifier (VALUES IN ((LEFT_PAREN partitionValueLists+=partitionValueList
        (COMMA partitionValueLists+=partitionValueList)* RIGHT_PAREN) | constants=partitionValueList))?
    ;
    
partitionValueList
    : LEFT_PAREN values+=partitionValueDef (COMMA values+=partitionValueDef)* RIGHT_PAREN
    ;
    
partitionValueDef
    : INTEGER_VALUE | STRING_LITERAL | MAXVALUE | NULL
    ;
    
rollupDefs
    : rollups+=rollupDef (COMMA rollups+=rollupDef)*
    ;
    
rollupDef
    : rollupName=identifier rollupCols=identifierList (DUPLICATE KEY dupKeys=identifierList)? properties=propertyClause?
    ;

aggTypeDef
    : MAX | MIN | SUM | REPLACE | REPLACE_IF_NOT_NULL | HLL_UNION | BITMAP_UNION | QUANTILE_UNION | GENERIC
    ;

tabletList
    : TABLET LEFT_PAREN tabletIdList+=INTEGER_VALUE (COMMA tabletIdList+=INTEGER_VALUE)*  RIGHT_PAREN
    ;
    

inlineTable
    : VALUES rowConstructor (COMMA rowConstructor)*
    ;

// -----------------Expression-----------------
namedExpression
    : expression (AS? (identifierOrText))?
    ;

namedExpressionSeq
    : namedExpression (COMMA namedExpression)*
    ;

expression
    : booleanExpression
    | lambdaExpression
    ;

lambdaExpression
    : args+=errorCapturingIdentifier ARROW body=booleanExpression
    | LEFT_PAREN
        args+=errorCapturingIdentifier (COMMA args+=errorCapturingIdentifier)+
      RIGHT_PAREN
        ARROW body=booleanExpression
    ;

booleanExpression
    : LOGICALNOT booleanExpression                                                  #logicalNot
    | EXISTS LEFT_PAREN query RIGHT_PAREN                                           #exist
    | (ISNULL | IS_NULL_PRED) LEFT_PAREN valueExpression RIGHT_PAREN                #isnull
    | IS_NOT_NULL_PRED LEFT_PAREN valueExpression RIGHT_PAREN                       #is_not_null_pred
    | valueExpression predicate?                                                    #predicated
    | NOT booleanExpression                                                         #logicalNot
    | left=booleanExpression operator=(AND | LOGICALAND) right=booleanExpression    #logicalBinary
    | left=booleanExpression operator=XOR right=booleanExpression                   #logicalBinary
    | left=booleanExpression operator=OR right=booleanExpression                    #logicalBinary
    | left=booleanExpression operator=DOUBLEPIPES right=booleanExpression           #doublePipes
    ;

rowConstructor
    : LEFT_PAREN (rowConstructorItem (COMMA rowConstructorItem)*)? RIGHT_PAREN
    ;

rowConstructorItem
    : namedExpression | DEFAULT
    ;

predicate
    : NOT? kind=BETWEEN lower=valueExpression AND upper=valueExpression
    | NOT? kind=(LIKE | REGEXP | RLIKE) pattern=valueExpression
    | NOT? kind=(MATCH | MATCH_ANY | MATCH_ALL | MATCH_PHRASE | MATCH_PHRASE_PREFIX | MATCH_REGEXP | MATCH_PHRASE_EDGE) pattern=valueExpression
    | NOT? kind=IN LEFT_PAREN query RIGHT_PAREN
    | NOT? kind=IN LEFT_PAREN expression (COMMA expression)* RIGHT_PAREN
    | IS NOT? kind=NULL
    | IS NOT? kind=(TRUE | FALSE)
    ;

valueExpression
    : primaryExpression                                                                      #valueExpressionDefault
    | operator=(SUBTRACT | PLUS | TILDE) valueExpression                                     #arithmeticUnary
    // split arithmeticBinary from 1 to 5 due to they have different operator precedence
    | left=valueExpression operator=HAT right=valueExpression                                #arithmeticBinary
    | left=valueExpression operator=(ASTERISK | SLASH | MOD | DIV) right=valueExpression     #arithmeticBinary
    | left=valueExpression operator=(PLUS | SUBTRACT) right=valueExpression                  #arithmeticBinary
    | left=valueExpression operator=AMPERSAND right=valueExpression                          #arithmeticBinary
    | left=valueExpression operator=PIPE right=valueExpression                               #arithmeticBinary
    | left=valueExpression comparisonOperator right=valueExpression                          #comparison
    ;

datetimeUnit
    : YEAR | MONTH
    | WEEK | DAY
    | HOUR | MINUTE | SECOND
    ;

primaryExpression
    : operator=(BITAND | BITOR | BITXOR) LEFT_PAREN left = valueExpression
            COMMA right = valueExpression RIGHT_PAREN                                          #bitOperation
    | name=(TIMESTAMPDIFF | DATEDIFF)
            LEFT_PAREN
                unit=datetimeUnit COMMA
                startTimestamp=valueExpression COMMA
                endTimestamp=valueExpression
            RIGHT_PAREN                                                                        #timestampdiff
    | name=(TIMESTAMPADD | DATEADD)
                  LEFT_PAREN
                      unit=datetimeUnit COMMA
                      startTimestamp=valueExpression COMMA
                      endTimestamp=valueExpression
                  RIGHT_PAREN                                                                  #timestampadd
    | name =(ADDDATE | DAYS_ADD | DATE_ADD)
            LEFT_PAREN
                timestamp=valueExpression COMMA
                (INTERVAL unitsAmount=valueExpression unit=datetimeUnit
                | unitsAmount=valueExpression)
            RIGHT_PAREN                                                                        #date_add
    | name=(SUBDATE | DAYS_SUB | DATE_SUB)
            LEFT_PAREN
                timestamp=valueExpression COMMA
                (INTERVAL unitsAmount=valueExpression  unit=datetimeUnit
                | unitsAmount=valueExpression)
            RIGHT_PAREN                                                                        #date_sub
    | name=DATE_FLOOR
            LEFT_PAREN
                timestamp=valueExpression COMMA
                (INTERVAL unitsAmount=valueExpression  unit=datetimeUnit
                | unitsAmount=valueExpression)
            RIGHT_PAREN                                                                        #dateFloor 
    | name=DATE_CEIL
            LEFT_PAREN
                timestamp=valueExpression COMMA
                (INTERVAL unitsAmount=valueExpression  unit=datetimeUnit
                | unitsAmount=valueExpression)
            RIGHT_PAREN                                                                        #dateCeil
    | name =(ARRAY_RANGE | SEQUENCE)
            LEFT_PAREN
                start=valueExpression COMMA
                end=valueExpression COMMA
                (INTERVAL unitsAmount=valueExpression unit=datetimeUnit
                | unitsAmount=valueExpression)
            RIGHT_PAREN                                                                        #arrayRange
    | name=CURRENT_DATE                                                                        #currentDate
    | name=CURRENT_TIME                                                                        #currentTime
    | name=CURRENT_TIMESTAMP                                                                   #currentTimestamp
    | name=LOCALTIME                                                                           #localTime
    | name=LOCALTIMESTAMP                                                                      #localTimestamp
    | name=CURRENT_USER                                                                        #currentUser
    | name=SESSION_USER                                                                        #sessionUser
    | CASE whenClause+ (ELSE elseExpression=expression)? END                                   #searchedCase
    | CASE value=expression whenClause+ (ELSE elseExpression=expression)? END                  #simpleCase
    | name=CAST LEFT_PAREN expression AS castDataType RIGHT_PAREN                              #cast
    | constant                                                                                 #constantDefault
    | interval                                                                                 #intervalLiteral
    | ASTERISK (exceptOrReplace)*                                                              #star
    | qualifiedName DOT ASTERISK (exceptOrReplace)*                                            #star
    | CHAR LEFT_PAREN
                arguments+=expression (COMMA arguments+=expression)*
                (USING charSet=identifierOrText)?
          RIGHT_PAREN                                                                          #charFunction
    | CONVERT LEFT_PAREN argument=expression USING charSet=identifierOrText RIGHT_PAREN        #convertCharSet
    | CONVERT LEFT_PAREN argument=expression COMMA castDataType RIGHT_PAREN                    #convertType
    | functionCallExpression                                                                   #functionCall
    | value=primaryExpression LEFT_BRACKET index=valueExpression RIGHT_BRACKET                 #elementAt
    | value=primaryExpression LEFT_BRACKET begin=valueExpression
      COLON (end=valueExpression)? RIGHT_BRACKET                                               #arraySlice
    | LEFT_PAREN query RIGHT_PAREN                                                             #subqueryExpression
    | ATSIGN identifierOrText                                                                  #userVariable
    | DOUBLEATSIGN (kind=(GLOBAL | SESSION) DOT)? identifier                                   #systemVariable
    | BINARY? identifier                                                                       #columnReference
    | base=primaryExpression DOT fieldName=identifier                                          #dereference
    | LEFT_PAREN expression RIGHT_PAREN                                                        #parenthesizedExpression
    | KEY (dbName=identifier DOT)? keyName=identifier                                          #encryptKey
    | EXTRACT LEFT_PAREN field=identifier FROM (DATE | TIMESTAMP)?
      source=valueExpression RIGHT_PAREN                                                       #extract
    | primaryExpression COLLATE (identifier | STRING_LITERAL | DEFAULT)                        #collate
    ;

exceptOrReplace
    : EXCEPT  LEFT_PAREN namedExpressionSeq RIGHT_PAREN                                  #except
    | REPLACE LEFT_PAREN namedExpressionSeq RIGHT_PAREN                                  #replace
    ;

castDataType
    : dataType
    |(SIGNED|UNSIGNED) (INT|INTEGER)?
    ;

functionCallExpression
    : functionIdentifier
              LEFT_PAREN (
                  (DISTINCT|ALL)?
                  arguments+=expression (COMMA arguments+=expression)*
                  (ORDER BY sortItem (COMMA sortItem)*)?
              )? RIGHT_PAREN
            (OVER windowSpec)?
    ;

functionIdentifier 
    : (dbName=identifier DOT)? functionNameIdentifier
    ;

functionNameIdentifier
    : identifier
    | ADD
    | CONNECTION_ID
    | CURRENT_CATALOG
    | CURRENT_USER
    | DATABASE
    | IF
    | LEFT
    | LIKE
    | PASSWORD
    | REGEXP
    | RIGHT
    | SCHEMA
    | SESSION_USER
    | TRIM
    | USER
    ;

windowSpec
    // todo: name for windowRef; we haven't support it
    // : name=identifier
    // | LEFT_PAREN name=identifier RIGHT_PAREN
    : LEFT_PAREN
        partitionClause?
        sortClause?
        windowFrame?
        RIGHT_PAREN
    ;

windowFrame
    : frameUnits start=frameBoundary
    | frameUnits BETWEEN start=frameBoundary AND end=frameBoundary
    ;

frameUnits
    : ROWS
    | RANGE
    ;

frameBoundary
    : UNBOUNDED boundType=(PRECEDING | FOLLOWING)
    | boundType=CURRENT ROW
    | expression boundType=(PRECEDING | FOLLOWING)
    ;

qualifiedName
    : identifier (DOT identifier)*
    ;

specifiedPartition
    : TEMPORARY? PARTITION (identifier | identifierList)
    | TEMPORARY? PARTITIONS identifierList
    ;

constant
    : NULL                                                                                     #nullLiteral
    | type=(DATE | DATEV1 | DATEV2 | TIMESTAMP) STRING_LITERAL                                 #typeConstructor
    | number                                                                                   #numericLiteral
    | booleanValue                                                                             #booleanLiteral
    | BINARY? STRING_LITERAL                                                                   #stringLiteral
    | LEFT_BRACKET (items+=constant)? (COMMA items+=constant)* RIGHT_BRACKET                   #arrayLiteral
    | LEFT_BRACE (items+=constant COLON items+=constant)?
       (COMMA items+=constant COLON items+=constant)* RIGHT_BRACE                              #mapLiteral
    | LEFT_BRACE items+=constant (COMMA items+=constant)* RIGHT_BRACE                          #structLiteral
    | PLACEHOLDER						                               #placeholder
    ;

comparisonOperator
    : EQ | NEQ | LT | LTE | GT | GTE | NSEQ
    ;

booleanValue
    : TRUE | FALSE
    ;

whenClause
    : WHEN condition=expression THEN result=expression
    ;

interval
    : INTERVAL value=expression unit=unitIdentifier
    ;

unitIdentifier
    : YEAR | MONTH | WEEK | DAY | HOUR | MINUTE | SECOND
    ;

dataTypeWithNullable
    : dataType ((NOT)? NULL)?
    ;

dataType
    : complex=ARRAY LT dataType GT                                  #complexDataType
    | complex=MAP LT dataType COMMA dataType GT                     #complexDataType
    | complex=STRUCT LT complexColTypeList GT                       #complexDataType
    | AGG_STATE LT functionNameIdentifier
        LEFT_PAREN dataTypes+=dataTypeWithNullable
        (COMMA dataTypes+=dataTypeWithNullable)* RIGHT_PAREN GT     #aggStateDataType
    | primitiveColType (LEFT_PAREN (INTEGER_VALUE | ASTERISK)
      (COMMA INTEGER_VALUE)* RIGHT_PAREN)?                          #primitiveDataType
    ;

primitiveColType
    : type=TINYINT
    | type=SMALLINT
    | type=(INT | INTEGER)
    | type=BIGINT
    | type=LARGEINT
    | type=BOOLEAN
    | type=FLOAT
    | type=DOUBLE
    | type=DATE
    | type=DATETIME
    | type=TIME
    | type=DATEV2
    | type=DATETIMEV2
    | type=DATEV1
    | type=DATETIMEV1
    | type=BITMAP
    | type=QUANTILE_STATE
    | type=HLL
    | type=AGG_STATE
    | type=STRING
    | type=JSON
    | type=JSONB
    | type=TEXT
    | type=VARCHAR
    | type=CHAR
    | type=DECIMAL
    | type=DECIMALV2
    | type=DECIMALV3
    | type=IPV4
    | type=IPV6
    | type=VARIANT
    | type=ALL
    ;

complexColTypeList
    : complexColType (COMMA complexColType)*
    ;

complexColType
    : identifier COLON dataType commentSpec?
    ;

commentSpec
    : COMMENT STRING_LITERAL
    ;

sample
    : TABLESAMPLE LEFT_PAREN sampleMethod? RIGHT_PAREN (REPEATABLE seed=INTEGER_VALUE)?
    ;

sampleMethod
    : percentage=INTEGER_VALUE PERCENT                              #sampleByPercentile
    | INTEGER_VALUE ROWS                                            #sampleByRows
    ;

tableSnapshot
    : FOR VERSION AS OF version=INTEGER_VALUE
    | FOR TIME AS OF time=STRING_LITERAL
    ;

// this rule is used for explicitly capturing wrong identifiers such as test-table, which should actually be `test-table`
// replace identifier with errorCapturingIdentifier where the immediate follow symbol is not an expression, otherwise
// valid expressions such as "a-b" can be recognized as an identifier
errorCapturingIdentifier
    : identifier errorCapturingIdentifierExtra
    ;

// extra left-factoring grammar
errorCapturingIdentifierExtra
    : (SUBTRACT identifier)+ #errorIdent
    |                        #realIdent
    ;

identifier
    : strictIdentifier
    ;

strictIdentifier
    : IDENTIFIER              #unquotedIdentifier
    | quotedIdentifier        #quotedIdentifierAlternative
    | nonReserved             #unquotedIdentifier
    ;

quotedIdentifier
    : BACKQUOTED_IDENTIFIER
    ;

number
    : SUBTRACT? INTEGER_VALUE                    #integerLiteral
    | SUBTRACT? (EXPONENT_VALUE | DECIMAL_VALUE) #decimalLiteral
    ;

// there are 1 kinds of keywords in Doris.
// - Non-reserved keywords:
//     normal version of non-reserved keywords.
// The non-reserved keywords are listed in `nonReserved`.
// TODO: need to stay consistent with the legacy
nonReserved
//--DEFAULT-NON-RESERVED-START
    : ACTIONS
    | ADDDATE
    | AFTER
    | AGG_STATE
    | AGGREGATE
    | ALIAS
    | ALWAYS
    | ANALYZED
    | ARRAY
    | ARRAY_RANGE
    | AT
    | AUTHORS
    | AUTO_INCREMENT
    | BACKENDS
    | BACKUP
    | BEGIN
    | BELONG
    | BIN
    | BITAND
    | BITMAP
    | BITMAP_EMPTY
    | BITMAP_UNION
    | BITOR
    | BITXOR
    | BLOB
    | BOOLEAN
    | BRIEF
    | BROKER
    | BUCKETS
    | BUILD
    | BUILTIN
    | BULK
    | CACHE
    | CACHED
    | CALL
    | CATALOG
    | CATALOGS
    | CHAIN
    | CHAR
    | CHARSET
    | CHECK
    | CLUSTER
    | CLUSTERS
    | COLLATION
    | COLLECT
    | COLOCATE
    | COLUMNS
    | COMMENT
    | COMMENT_START
    | COMMIT
    | COMMITTED
    | COMPACT
    | COMPLETE
    | COMPRESS_TYPE
    | COMPUTE
    | CONDITIONS
    | CONFIG
    | CONNECTION
    | CONNECTION_ID
    | CONSISTENT
    | CONSTRAINTS
    | CONVERT
    | CONVERT_LSC
    | COPY
    | COUNT
    | CREATION
    | CRON
    | CURRENT_CATALOG
    | CURRENT_DATE
    | CURRENT_TIME
    | CURRENT_TIMESTAMP
    | CURRENT_USER
    | DATA
    | DATE
    | DATE_ADD
    | DATE_CEIL
    | DATE_DIFF
    | DATE_FLOOR
    | DATE_SUB
    | DATEADD
    | DATEDIFF
    | DATETIME
    | DATETIMEV1
    | DATETIMEV2
    | DATEV1
    | DATEV2
    | DAY
    | DAYS_ADD
    | DAYS_SUB
    | DECIMAL
    | DECIMALV2
    | DECIMALV3
    | DEFERRED
    | DEMAND
    | DIAGNOSE
    | DIAGNOSIS
    | DISTINCTPC
    | DISTINCTPCSA
    | DO
    | DORIS_INTERNAL_TABLE_ID
    | DUAL
    | DYNAMIC
    | E
    | ENABLE
    | ENCRYPTKEY
    | ENCRYPTKEYS
    | END
    | ENDS
    | ENGINE
    | ENGINES
    | ERRORS
    | EVENTS
    | EVERY
    | EXCLUDE
    | EXPIRED
    | EXTERNAL
    | FAILED_LOGIN_ATTEMPTS
    | FAST
    | FEATURE
    | FIELDS
    | FILE
    | FILTER
    | FIRST
    | FORMAT
    | FREE
    | FRONTENDS
    | FUNCTION
    | GENERATED
    | GENERIC
    | GLOBAL
    | GRAPH
    | GROUPING
    | GROUPS
    | HASH
    | HDFS
    | HELP
    | HINT_END
    | HINT_START
    | HISTOGRAM
    | HLL_UNION
    | HOSTNAME
    | HOTSPOT
    | HOUR
    | HUB
    | IDENTIFIED
    | IGNORE
    | IMMEDIATE
    | INCREMENTAL
    | INDEXES
    | INVERTED
    | IPV4
    | IPV6
    | IS_NOT_NULL_PRED
    | IS_NULL_PRED
    | ISNULL
    | ISOLATION
    | JOB
    | JOBS
    | JSON
    | JSONB
    | LABEL
    | LAST
    | LDAP
    | LDAP_ADMIN_PASSWORD
    | LEFT_BRACE
    | LESS
    | LEVEL
    | LINES
    | LINK
    | LOCAL
    | LOCALTIME
    | LOCALTIMESTAMP
    | LOCATION
    | LOCK
    | LOGICAL
    | MANUAL
    | MAP
    | MATCH_ALL
    | MATCH_ANY
    | MATCH_PHRASE
    | MATCH_PHRASE_EDGE
    | MATCH_PHRASE_PREFIX
    | MATCH_REGEXP
    | MATERIALIZED
    | MAX
    | MEMO
    | MERGE
    | MIGRATE
    | MIGRATIONS
    | MIN
    | MINUTE
    | MODIFY
    | MONTH
    | MTMV
    | NAME
    | NAMES
    | NEGATIVE
    | NEVER
    | NEXT
    | NGRAM_BF
    | NO
    | NON_NULLABLE
    | NULLS
    | OF
    | OFFSET
    | ONLY
    | OPEN
    | OPTIMIZED
    | PARAMETER
    | PARSED
    | PASSWORD
    | PASSWORD_EXPIRE
    | PASSWORD_HISTORY
    | PASSWORD_LOCK_TIME
    | PASSWORD_REUSE
    | PARTITIONS
    | PATH
    | PAUSE
    | PERCENT
    | PERIOD
    | PERMISSIVE
    | PHYSICAL
    | PI
    | PLAN
    | PLUGIN
    | PLUGINS
    | POLICY
    | PRIVILEGES
    | PROC
    | PROCESS
    | PROCESSLIST
    | PROFILE
    | PROPERTIES
    | PROPERTY
    | QUANTILE_STATE
    | QUANTILE_UNION
    | QUERY
    | QUOTA
    | QUALIFY
    | RANDOM
    | RECENT
    | RECOVER
    | RECYCLE
    | REFRESH
    | REPEATABLE
    | REPLACE
    | REPLACE_IF_NOT_NULL
    | REPLAYER
    | REPOSITORIES
    | REPOSITORY
    | RESOURCE
    | RESOURCES
    | RESTORE
    | RESTRICTIVE
    | RESUME
    | RETURNS
    | REWRITTEN
    | RIGHT_BRACE
    | RLIKE
    | ROLLBACK
    | ROLLUP
    | ROUTINE
    | S3
    | SAMPLE
    | SCHEDULE
    | SCHEDULER
    | SCHEMA
    | SECOND
    | SERIALIZABLE
    | SET_SESSION_VARIABLE
    | SEQUENCE
    | SESSION
    | SESSION_USER
    | SHAPE
    | SKEW
    | SNAPSHOT
    | SONAME
    | SPLIT
    | SQL
    | STAGE
    | STAGES
    | START
    | STARTS
    | STATS
    | STATUS
    | STOP
    | STORAGE
    | STREAM
    | STREAMING
    | STRING
    | STRUCT
    | SUBDATE
    | SUM
    | TABLES
    | TASK
    | TASKS
    | TEMPORARY
    | TEXT
    | THAN
    | TIME
    | TIMESTAMP
    | TIMESTAMPADD
    | TIMESTAMPDIFF
    | TRANSACTION
    | TREE
    | TRIGGERS
    | TRUNCATE
    | TYPE
    | TYPES
    | UNCOMMITTED
    | UNLOCK
    | UNSET
    | UP
    | USER
    | VALUE
    | VARCHAR
    | VARIABLE
    | VARIABLES
    | VARIANT
    | VAULT
    | VAULTS
    | VERBOSE
    | VERSION
    | VIEW
    | VIEWS
    | WARM
    | WARNINGS
    | WEEK
    | WORK
    | YEAR
//--DEFAULT-NON-RESERVED-END
    ;<|MERGE_RESOLUTION|>--- conflicted
+++ resolved
@@ -292,11 +292,6 @@
     | SHOW FULL? VIEWS ((FROM | IN) database=multipartIdentifier)? wildWhere?       #showViews
     | SHOW FULL? PROCESSLIST                                                        #showProcessList
     | SHOW (GLOBAL | SESSION | LOCAL)? STATUS wildWhere?                            #showStatus
-<<<<<<< HEAD
-    | SHOW EVENTS ((FROM | IN) database=multipartIdentifier)? wildWhere?            #showEvents
-=======
-    | SHOW CREATE VIEW name=multipartIdentifier                                     #showCreateView
->>>>>>> 913cda6a
     | SHOW CREATE MATERIALIZED VIEW name=multipartIdentifier                        #showMaterializedView
     | SHOW CREATE (DATABASE | SCHEMA) name=multipartIdentifier                      #showCreateDatabase
     | SHOW CREATE (GLOBAL | SESSION | LOCAL)? FUNCTION functionIdentifier
