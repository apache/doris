--- conflicted
+++ resolved
@@ -53,20 +53,12 @@
         (PARTITION partition=identifierList)?
         (USING relation (COMMA relation)*)
         whereClause                                                    #delete
-<<<<<<< HEAD
-    | INSERT OVERWRITE TABLE tableName=multipartIdentifier
-          (PARTITION partition=identifierList)? // partition define
-          (WITH LABEL labelName=identifier)? cols=identifierList?  // label and columns define
-          (LEFT_BRACKET hints=identifierSeq RIGHT_BRACKET)?  // hint define
-          query                                             #insertOverwriteTable
-=======
     | EXPORT TABLE tableName=multipartIdentifier
         (PARTITION partition=identifierList)?
         (whereClause)?
         TO filePath=constant
         (propertyClause)?
         (withRemoteStorageSystem)?                                     #export
->>>>>>> 8bad3bbd
     ;
 
 
