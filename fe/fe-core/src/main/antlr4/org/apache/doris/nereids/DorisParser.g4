--- conflicted
+++ resolved
@@ -567,16 +567,13 @@
     : CANCEL LOAD ((FROM | IN) database=identifier)? wildWhere?                     #cancelLoad
     | CANCEL EXPORT ((FROM | IN) database=identifier)? wildWhere?                   #cancelExport
     | CANCEL WARM UP JOB wildWhere?                                                 #cancelWarmUpJob
-<<<<<<< HEAD
     | CANCEL DECOMMISSION BACKEND hostPorts+=STRING_LITERAL
         (COMMA hostPorts+=STRING_LITERAL)*                                          #cancelDecommisionBackend
-=======
     | CANCEL BACKUP ((FROM | IN) database=identifier)?                              #cancelBackup
     | CANCEL RESTORE ((FROM | IN) database=identifier)?                             #cancelRestore
     | CANCEL BUILD INDEX ON tableName=multipartIdentifier
         (LEFT_PAREN jobIds+=INTEGER_VALUE
             (COMMA jobIds+=INTEGER_VALUE)* RIGHT_PAREN)?                            #cancelBuildIndex
->>>>>>> ae3a8804
     ;
 
 unsupportedCancelStatement
@@ -585,14 +582,6 @@
     | CANCEL ALTER TABLE (ROLLUP | (MATERIALIZED VIEW) | COLUMN)
         FROM tableName=multipartIdentifier (LEFT_PAREN jobIds+=INTEGER_VALUE
             (COMMA jobIds+=INTEGER_VALUE)* RIGHT_PAREN)?                            #cancelAlterTable
-<<<<<<< HEAD
-    | CANCEL BUILD INDEX ON tableName=multipartIdentifier
-        (LEFT_PAREN jobIds+=INTEGER_VALUE
-            (COMMA jobIds+=INTEGER_VALUE)* RIGHT_PAREN)?                            #cancelBuildIndex
-    | CANCEL BACKUP ((FROM | IN) database=identifier)?                              #cancelBackup
-    | CANCEL RESTORE ((FROM | IN) database=identifier)?                             #cancelRestore
-=======
->>>>>>> ae3a8804
     ;
 
 supportedAdminStatement
