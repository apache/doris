--- conflicted
+++ resolved
@@ -282,11 +282,8 @@
     | DROP (DATABASE | SCHEMA) (IF EXISTS)? name=multipartIdentifier FORCE?     #dropDatabase
     | DROP statementScope? FUNCTION (IF EXISTS)?
         functionIdentifier LEFT_PAREN functionArguments? RIGHT_PAREN            #dropFunction
-<<<<<<< HEAD
+    | DROP INDEX (IF EXISTS)? name=identifier ON tableName=multipartIdentifier  #dropIndex
     | DROP DICTIONARY (IF EXISTS)? name=multipartIdentifier                     #dropDictionary
-=======
-    | DROP INDEX (IF EXISTS)? name=identifier ON tableName=multipartIdentifier  #dropIndex
->>>>>>> 0e2a86d1
     ;
 
 supportedShowStatement
