// Licensed to the Apache Software Foundation (ASF) under one
// or more contributor license agreements.  See the NOTICE file
// distributed with this work for additional information
// regarding copyright ownership.  The ASF licenses this file
// to you under the Apache License, Version 2.0 (the
// "License"); you may not use this file except in compliance
// with the License.  You may obtain a copy of the License at
//
//   http://www.apache.org/licenses/LICENSE-2.0
//
// Unless required by applicable law or agreed to in writing,
// software distributed under the License is distributed on an
// "AS IS" BASIS, WITHOUT WARRANTIES OR CONDITIONS OF ANY
// KIND, either express or implied.  See the License for the
// specific language governing permissions and limitations
// under the License.

// Copied from Apache Spark and modified for Apache Doris

parser grammar DorisParser;

options { tokenVocab = DorisLexer; }

@members {
    public boolean doris_legacy_SQL_syntax = true;
}

multiStatements
    : SEMICOLON* statement? (SEMICOLON+ statement)* SEMICOLON* EOF
    ;

singleStatement
    : SEMICOLON* statement? SEMICOLON* EOF
    ;

statement
    : statementBase # statementBaseAlias
    | CALL name=multipartIdentifier LEFT_PAREN (expression (COMMA expression)*)? RIGHT_PAREN #callProcedure
    | (ALTER | CREATE (OR REPLACE)? | REPLACE) (PROCEDURE | PROC) name=multipartIdentifier LEFT_PAREN .*? RIGHT_PAREN .*? #createProcedure
    | DROP (PROCEDURE | PROC) (IF EXISTS)? name=multipartIdentifier #dropProcedure
    | SHOW (PROCEDURE | FUNCTION) STATUS (LIKE pattern=valueExpression | whereClause)? #showProcedureStatus
    | SHOW CREATE PROCEDURE name=multipartIdentifier #showCreateProcedure
    // FIXME: like should be wildWhere? FRONTEND should not contain FROM backendid
    | ADMIN? SHOW type=(FRONTEND | BACKEND) CONFIG (LIKE pattern=valueExpression)? (FROM backendId=INTEGER_VALUE)? #showConfig
    ;

statementBase
    : explain? query outFileClause?     #statementDefault
    | supportedDmlStatement             #supportedDmlStatementAlias
    | supportedCreateStatement          #supportedCreateStatementAlias
    | supportedAlterStatement           #supportedAlterStatementAlias
    | materializedViewStatement         #materializedViewStatementAlias
    | supportedJobStatement             #supportedJobStatementAlias
    | constraintStatement               #constraintStatementAlias
    | supportedCleanStatement           #supportedCleanStatementAlias
    | supportedDescribeStatement        #supportedDescribeStatementAlias
    | supportedDropStatement            #supportedDropStatementAlias
    | supportedSetStatement             #supportedSetStatementAlias
    | supportedUnsetStatement           #supportedUnsetStatementAlias
    | supportedRefreshStatement         #supportedRefreshStatementAlias
    | supportedShowStatement            #supportedShowStatementAlias
    | supportedLoadStatement            #supportedLoadStatementAlias
    | supportedCancelStatement          #supportedCancelStatementAlias
    | supportedRecoverStatement         #supportedRecoverStatementAlias
    | supportedAdminStatement           #supportedAdminStatementAlias
    | supportedUseStatement             #supportedUseStatementAlias
    | supportedOtherStatement           #supportedOtherStatementAlias
    | supportedKillStatement            #supportedKillStatementAlias
    | supportedStatsStatement           #supportedStatsStatementAlias
    | supportedTransactionStatement     #supportedTransactionStatementAlias
    | unsupportedStatement              #unsupported
    ;

unsupportedStatement
    : unsupportedUseStatement
    | unsupportedDmlStatement
    | unsupportedCreateStatement
    | unsupportedDropStatement
    | unsupportedStatsStatement
    | unsupportedAlterStatement
    | unsupportedGrantRevokeStatement
    | unsupportedAdminStatement
    | unsupportedCancelStatement
    | unsupportedRefreshStatement
    | unsupportedLoadStatement
    | unsupportedShowStatement
    | unsupportedOtherStatement
    ;

materializedViewStatement
    : CREATE MATERIALIZED VIEW (IF NOT EXISTS)? mvName=multipartIdentifier
        (LEFT_PAREN cols=simpleColumnDefs RIGHT_PAREN)? buildMode?
        (REFRESH refreshMethod? refreshTrigger?)?
        ((DUPLICATE)? KEY keys=identifierList)?
        (COMMENT STRING_LITERAL)?
        (PARTITION BY LEFT_PAREN mvPartition RIGHT_PAREN)?
        (DISTRIBUTED BY (HASH hashKeys=identifierList | RANDOM)
        (BUCKETS (INTEGER_VALUE | AUTO))?)?
        propertyClause?
        AS query                                                                                #createMTMV
    | REFRESH MATERIALIZED VIEW mvName=multipartIdentifier (partitionSpec | COMPLETE | AUTO)    #refreshMTMV
    | ALTER MATERIALIZED VIEW mvName=multipartIdentifier ((RENAME newName=identifier)
        | (REFRESH (refreshMethod | refreshTrigger | refreshMethod refreshTrigger))
        | REPLACE WITH MATERIALIZED VIEW newName=identifier propertyClause?
        | (SET  LEFT_PAREN fileProperties=propertyItemList RIGHT_PAREN))                        #alterMTMV
    | DROP MATERIALIZED VIEW (IF EXISTS)? mvName=multipartIdentifier
        (ON tableName=multipartIdentifier)?                                                     #dropMTMV
    | PAUSE MATERIALIZED VIEW JOB ON mvName=multipartIdentifier                                 #pauseMTMV
    | RESUME MATERIALIZED VIEW JOB ON mvName=multipartIdentifier                                #resumeMTMV
    | CANCEL MATERIALIZED VIEW TASK taskId=INTEGER_VALUE ON mvName=multipartIdentifier          #cancelMTMVTask
    | SHOW CREATE MATERIALIZED VIEW mvName=multipartIdentifier                                  #showCreateMTMV
    ;
supportedJobStatement
    : CREATE JOB label=multipartIdentifier ON SCHEDULE
        (
            (EVERY timeInterval=INTEGER_VALUE timeUnit=identifier
            (STARTS (startTime=STRING_LITERAL | CURRENT_TIMESTAMP))?
            (ENDS endsTime=STRING_LITERAL)?)
            |
            (AT (atTime=STRING_LITERAL | CURRENT_TIMESTAMP)))
        commentSpec?
        DO supportedDmlStatement                                                                                                             #createScheduledJob
   | PAUSE JOB WHERE (jobNameKey=identifier) EQ (jobNameValue=STRING_LITERAL)                                                                #pauseJob
   | DROP JOB (IF EXISTS)? WHERE (jobNameKey=identifier) EQ (jobNameValue=STRING_LITERAL)                                                    #dropJob
   | RESUME JOB WHERE (jobNameKey=identifier) EQ (jobNameValue=STRING_LITERAL)                                                               #resumeJob
   | CANCEL TASK WHERE (jobNameKey=identifier) EQ (jobNameValue=STRING_LITERAL) AND (taskIdKey=identifier) EQ (taskIdValue=INTEGER_VALUE)    #cancelJobTask
   ;
constraintStatement
    : ALTER TABLE table=multipartIdentifier
        ADD CONSTRAINT constraintName=errorCapturingIdentifier
        constraint                                                        #addConstraint
    | ALTER TABLE table=multipartIdentifier
        DROP CONSTRAINT constraintName=errorCapturingIdentifier           #dropConstraint
    | SHOW CONSTRAINTS FROM table=multipartIdentifier                     #showConstraint
    ;

supportedDmlStatement
    : explain? cte? INSERT (INTO | OVERWRITE TABLE)
        (tableName=multipartIdentifier | DORIS_INTERNAL_TABLE_ID LEFT_PAREN tableId=INTEGER_VALUE RIGHT_PAREN)
        partitionSpec?  // partition define
        (WITH LABEL labelName=identifier)? cols=identifierList?  // label and columns define
        (LEFT_BRACKET hints=identifierSeq RIGHT_BRACKET)?  // hint define
        query                                                          #insertTable
    | explain? cte? UPDATE tableName=multipartIdentifier tableAlias
        SET updateAssignmentSeq
        fromClause?
        whereClause?                                                   #update
    | explain? cte? DELETE FROM tableName=multipartIdentifier
        partitionSpec? tableAlias
        (USING relations)?
        whereClause?                                                   #delete
    | LOAD LABEL lableName=multipartIdentifier
        LEFT_PAREN dataDescs+=dataDesc (COMMA dataDescs+=dataDesc)* RIGHT_PAREN
        (withRemoteStorageSystem)?
        propertyClause?
        (commentSpec)?                                                 #load
    | EXPORT TABLE tableName=multipartIdentifier
        (PARTITION partition=identifierList)?
        (whereClause)?
        TO filePath=STRING_LITERAL
        (propertyClause)?
        (withRemoteStorageSystem)?                                     #export
    | replayCommand                                                    #replay
    | COPY INTO selectHint? name=multipartIdentifier columns=identifierList? FROM
            (stageAndPattern | (LEFT_PAREN SELECT selectColumnClause
                FROM stageAndPattern whereClause? RIGHT_PAREN))
            properties=propertyClause?                                 #copyInto
    ;

supportedCreateStatement
    : CREATE (EXTERNAL | TEMPORARY)? TABLE (IF NOT EXISTS)? name=multipartIdentifier
        ((ctasCols=identifierList)? | (LEFT_PAREN columnDefs (COMMA indexDefs)? COMMA? RIGHT_PAREN))
        (ENGINE EQ engine=identifier)?
        ((AGGREGATE | UNIQUE | DUPLICATE) KEY keys=identifierList
        (CLUSTER BY clusterKeys=identifierList)?)?
        (COMMENT STRING_LITERAL)?
        (partition=partitionTable)?
        (DISTRIBUTED BY (HASH hashKeys=identifierList | RANDOM)
        (BUCKETS (INTEGER_VALUE | autoBucket=AUTO))?)?
        (ROLLUP LEFT_PAREN rollupDefs RIGHT_PAREN)?
        properties=propertyClause?
        (BROKER extProperties=propertyClause)?
        (AS query)?                                                       #createTable
    | CREATE (OR REPLACE)? VIEW (IF NOT EXISTS)? name=multipartIdentifier
        (LEFT_PAREN cols=simpleColumnDefs RIGHT_PAREN)?
        (COMMENT STRING_LITERAL)? AS query                                #createView
    | CREATE FILE name=STRING_LITERAL
        ((FROM | IN) database=identifier)? properties=propertyClause            #createFile
    | CREATE (EXTERNAL | TEMPORARY)? TABLE (IF NOT EXISTS)? name=multipartIdentifier
        LIKE existedTable=multipartIdentifier
        (WITH ROLLUP (rollupNames=identifierList)?)?                      #createTableLike
    | CREATE ROLE (IF NOT EXISTS)? name=identifierOrText (COMMENT STRING_LITERAL)?    #createRole
    | CREATE WORKLOAD GROUP (IF NOT EXISTS)?
        name=identifierOrText (FOR computeGroup=identifierOrText)? properties=propertyClause? #createWorkloadGroup
    | CREATE CATALOG (IF NOT EXISTS)? catalogName=identifier
        (WITH RESOURCE resourceName=identifier)?
        (COMMENT STRING_LITERAL)? properties=propertyClause?                    #createCatalog
    | CREATE ROW POLICY (IF NOT EXISTS)? name=identifier
        ON table=multipartIdentifier
        AS type=(RESTRICTIVE | PERMISSIVE)
        TO (user=userIdentify | ROLE roleName=identifierOrText)
        USING LEFT_PAREN booleanExpression RIGHT_PAREN                    #createRowPolicy
    | CREATE STORAGE POLICY (IF NOT EXISTS)?
        name=identifier properties=propertyClause?                              #createStoragePolicy
    | BUILD INDEX name=identifier ON tableName=multipartIdentifier
        partitionSpec?                                                          #buildIndex
    | CREATE INDEX (IF NOT EXISTS)? name=identifier
        ON tableName=multipartIdentifier identifierList
        (USING (BITMAP | NGRAM_BF | INVERTED))?
        properties=propertyClause? (COMMENT STRING_LITERAL)?                    #createIndex
    | CREATE SQL_BLOCK_RULE (IF NOT EXISTS)?
        name=identifier properties=propertyClause?                        #createSqlBlockRule
    | CREATE ENCRYPTKEY (IF NOT EXISTS)? multipartIdentifier AS STRING_LITERAL  #createEncryptkey
    | CREATE statementScope?
            (TABLES | AGGREGATE)? FUNCTION (IF NOT EXISTS)?
            functionIdentifier LEFT_PAREN functionArguments? RIGHT_PAREN
            RETURNS returnType=dataType (INTERMEDIATE intermediateType=dataType)?
            properties=propertyClause?                                              #createUserDefineFunction
    | CREATE statementScope? ALIAS FUNCTION (IF NOT EXISTS)?
            functionIdentifier LEFT_PAREN functionArguments? RIGHT_PAREN
            WITH PARAMETER LEFT_PAREN parameters=identifierSeq? RIGHT_PAREN
            AS expression                                                           #createAliasFunction
    | CREATE USER (IF NOT EXISTS)? grantUserIdentify
            (SUPERUSER | DEFAULT ROLE role=STRING_LITERAL)?
            passwordOption commentSpec?                            #createUser
    | CREATE EXTERNAL? RESOURCE (IF NOT EXISTS)?
            name=identifierOrText properties=propertyClause?                        #createResource
    | CREATE DICTIONARY (IF NOT EXISTS)? name = multipartIdentifier
		USING source = multipartIdentifier
		LEFT_PAREN dictionaryColumnDefs RIGHT_PAREN
        LAYOUT LEFT_PAREN layoutType=identifier RIGHT_PAREN
        properties=propertyClause?         # createDictionary
    ;

dictionaryColumnDefs:
	dictionaryColumnDef (COMMA dictionaryColumnDef)*;

dictionaryColumnDef:
	colName = identifier columnType = (KEY | VALUE) ;

supportedAlterStatement
    : ALTER SYSTEM alterSystemClause                                                        #alterSystem
    | ALTER VIEW name=multipartIdentifier
        ((MODIFY commentSpec) | ((LEFT_PAREN cols=simpleColumnDefs RIGHT_PAREN)? AS query)) #alterView
    | ALTER CATALOG name=identifier RENAME newName=identifier                       #alterCatalogRename
    | ALTER ROLE role=identifierOrText commentSpec                                        #alterRole
    | ALTER STORAGE VAULT name=multipartIdentifier properties=propertyClause                #alterStorageVault
    | ALTER WORKLOAD GROUP name=identifierOrText (FOR computeGroup=identifierOrText)?
        properties=propertyClause?                                                          #alterWorkloadGroup
    | ALTER CATALOG name=identifier SET PROPERTIES
        LEFT_PAREN propertyItemList RIGHT_PAREN                                             #alterCatalogProperties        
    | ALTER WORKLOAD POLICY name=identifierOrText
        properties=propertyClause?                                                          #alterWorkloadPolicy
    | ALTER SQL_BLOCK_RULE name=identifier properties=propertyClause?                       #alterSqlBlockRule
    | ALTER CATALOG name=identifier MODIFY COMMENT comment=STRING_LITERAL                   #alterCatalogComment
    | ALTER DATABASE name=identifier RENAME newName=identifier                              #alterDatabaseRename
    | ALTER STORAGE POLICY name=identifierOrText
        properties=propertyClause                                                           #alterStoragePolicy
    | ALTER TABLE tableName=multipartIdentifier
        alterTableClause (COMMA alterTableClause)*                                          #alterTable
    | ALTER TABLE tableName=multipartIdentifier ADD ROLLUP
        addRollupClause (COMMA addRollupClause)*                                            #alterTableAddRollup
    | ALTER TABLE tableName=multipartIdentifier DROP ROLLUP
        dropRollupClause (COMMA dropRollupClause)*                                          #alterTableDropRollup
    | ALTER TABLE name=multipartIdentifier
        SET LEFT_PAREN propertyItemList RIGHT_PAREN                                         #alterTableProperties
    | ALTER DATABASE name=identifier SET (DATA | REPLICA | TRANSACTION)
            QUOTA (quota=identifier | INTEGER_VALUE)                                        #alterDatabaseSetQuota
    | ALTER SYSTEM RENAME COMPUTE GROUP name=identifier newName=identifier                  #alterSystemRenameComputeGroup
    | ALTER REPOSITORY name=identifier properties=propertyClause?                           #alterRepository
    | ALTER USER (IF EXISTS)? grantUserIdentify
        passwordOption (COMMENT STRING_LITERAL)?                                            #alterUser
    ;

supportedDropStatement
    : DROP CATALOG RECYCLE BIN WHERE idType=STRING_LITERAL EQ id=INTEGER_VALUE  #dropCatalogRecycleBin
    | DROP ENCRYPTKEY (IF EXISTS)? name=multipartIdentifier                     #dropEncryptkey
    | DROP ROLE (IF EXISTS)? name=identifierOrText                                    #dropRole
    | DROP SQL_BLOCK_RULE (IF EXISTS)? identifierSeq                            #dropSqlBlockRule
    | DROP USER (IF EXISTS)? userIdentify                                       #dropUser
    | DROP STORAGE POLICY (IF EXISTS)? name=identifier                          #dropStoragePolicy
    | DROP WORKLOAD GROUP (IF EXISTS)? name=identifierOrText (FOR computeGroup=identifierOrText)?                    #dropWorkloadGroup
    | DROP CATALOG (IF EXISTS)? name=identifier                                 #dropCatalog
    | DROP FILE name=STRING_LITERAL
        ((FROM | IN) database=identifier)? properties=propertyClause            #dropFile
    | DROP WORKLOAD POLICY (IF EXISTS)? name=identifierOrText                   #dropWorkloadPolicy
    | DROP REPOSITORY name=identifier                                           #dropRepository
    | DROP TABLE (IF EXISTS)? name=multipartIdentifier FORCE?                   #dropTable
    | DROP (DATABASE | SCHEMA) (IF EXISTS)? name=multipartIdentifier FORCE?     #dropDatabase
    | DROP statementScope? FUNCTION (IF EXISTS)?
        functionIdentifier LEFT_PAREN functionArguments? RIGHT_PAREN            #dropFunction
    | DROP INDEX (IF EXISTS)? name=identifier ON tableName=multipartIdentifier  #dropIndex
    | DROP RESOURCE (IF EXISTS)? name=identifierOrText                          #dropResource
    | DROP ROW POLICY (IF EXISTS)? policyName=identifier
        ON tableName=multipartIdentifier
        (FOR (userIdentify | ROLE roleName=identifier))?                        #dropRowPolicy
    | DROP DICTIONARY (IF EXISTS)? name=multipartIdentifier                     #dropDictionary
    ;

supportedShowStatement
    : SHOW statementScope? VARIABLES wildWhere?                         #showVariables
    | SHOW AUTHORS                                                                  #showAuthors
    | SHOW CREATE (DATABASE | SCHEMA) name=multipartIdentifier                      #showCreateDatabase
    | SHOW BACKUP ((FROM | IN) database=identifier)? wildWhere?                     #showBackup
    | SHOW BROKER                                                                   #showBroker
    | SHOW DYNAMIC PARTITION TABLES ((FROM | IN) database=multipartIdentifier)?     #showDynamicPartition
    | SHOW EVENTS ((FROM | IN) database=multipartIdentifier)? wildWhere?            #showEvents
    | SHOW LAST INSERT                                                              #showLastInsert
    | SHOW ((CHAR SET) | CHARSET)                                                   #showCharset
    | SHOW DELETE ((FROM | IN) database=multipartIdentifier)?                       #showDelete
    | SHOW FULL? BUILTIN? FUNCTIONS
        ((FROM | IN) database=multipartIdentifier)? (LIKE STRING_LITERAL)?          #showFunctions
    | SHOW GLOBAL FULL? FUNCTIONS (LIKE STRING_LITERAL)?                            #showGlobalFunctions
    | SHOW ALL? GRANTS                                                              #showGrants
    | SHOW GRANTS FOR userIdentify                                                  #showGrantsForUser
    | SHOW SYNC JOB ((FROM | IN) database=multipartIdentifier)?                     #showSyncJob
    | SHOW SNAPSHOT ON repo=identifier wildWhere?                                   #showSnapshot
    | SHOW LOAD PROFILE loadIdPath=STRING_LITERAL? limitClause?                     #showLoadProfile
    | SHOW CREATE REPOSITORY FOR identifier                                         #showCreateRepository
    | SHOW VIEW
        (FROM |IN) tableName=multipartIdentifier
        ((FROM | IN) database=identifier)?                                          #showView
    | SHOW PLUGINS                                                                  #showPlugins
    | SHOW REPOSITORIES                                                             #showRepositories
    | SHOW ENCRYPTKEYS ((FROM | IN) database=multipartIdentifier)?
        (LIKE STRING_LITERAL)?                                                      #showEncryptKeys
    | SHOW BRIEF? CREATE TABLE name=multipartIdentifier                             #showCreateTable
    | SHOW FULL? PROCESSLIST                                                        #showProcessList
    | SHOW BRIEF? RESTORE ((FROM | IN) database=identifier)? wildWhere?             #showRestore
    | SHOW ROLES                                                                    #showRoles
    | SHOW PARTITION partitionId=INTEGER_VALUE                                      #showPartitionId
    | SHOW PRIVILEGES                                                               #showPrivileges
    | SHOW PROC path=STRING_LITERAL                                                 #showProc
    | SHOW FILE ((FROM | IN) database=multipartIdentifier)?                         #showSmallFiles
    | SHOW STORAGE? ENGINES                                                         #showStorageEngines
    | SHOW CREATE CATALOG name=identifier                                           #showCreateCatalog
    | SHOW CATALOG name=identifier                                                  #showCatalog
    | SHOW CATALOGS wildWhere?                                                      #showCatalogs
    | SHOW PROPERTY (FOR user=identifierOrText)? (LIKE STRING_LITERAL)?                         #showUserProperties
    | SHOW ALL PROPERTIES (LIKE STRING_LITERAL)?                                               #showAllProperties
    | SHOW COLLATION wildWhere?                                                     #showCollation
    | SHOW ROW POLICY (FOR (userIdentify | (ROLE role=identifier)))?                #showRowPolicy
    | SHOW STORAGE POLICY (USING (FOR policy=identifierOrText)?)?                   #showStoragePolicy   
    | SHOW SQL_BLOCK_RULE (FOR ruleName=identifier)?                                #showSqlBlockRule
    | SHOW CREATE VIEW name=multipartIdentifier                                     #showCreateView
    | SHOW DATA TYPES                                                               #showDataTypes
    | SHOW DATA (ALL)? (FROM tableName=multipartIdentifier)?
        sortClause? propertyClause?                                                 #showData
    | SHOW CREATE MATERIALIZED VIEW mvName=identifier
        ON tableName=multipartIdentifier                                            #showCreateMaterializedView
    | SHOW (WARNINGS | ERRORS) limitClause?                                         #showWarningErrors
    | SHOW COUNT LEFT_PAREN ASTERISK RIGHT_PAREN (WARNINGS | ERRORS)                #showWarningErrorCount
    | SHOW BACKENDS                                                                 #showBackends
    | SHOW STAGES                                                                   #showStages
    | SHOW REPLICA DISTRIBUTION FROM baseTableRef                                   #showReplicaDistribution
    | SHOW RESOURCES wildWhere? sortClause? limitClause?                            #showResources
    | SHOW FULL? TRIGGERS ((FROM | IN) database=multipartIdentifier)? wildWhere?    #showTriggers
    | SHOW TABLET DIAGNOSIS tabletId=INTEGER_VALUE                                  #showDiagnoseTablet
    | SHOW FRONTENDS name=identifier?                                               #showFrontends
    | SHOW DATABASE databaseId=INTEGER_VALUE                                        #showDatabaseId
    | SHOW TABLE tableId=INTEGER_VALUE                                              #showTableId
    | SHOW TRASH (ON backend=STRING_LITERAL)?                                       #showTrash
    | SHOW (CLUSTERS | (COMPUTE GROUPS))                                            #showClusters    
    | SHOW statementScope? STATUS                                                   #showStatus
    | SHOW WHITELIST                                                                #showWhitelist
    | SHOW TABLETS BELONG
        tabletIds+=INTEGER_VALUE (COMMA tabletIds+=INTEGER_VALUE)*                  #showTabletsBelong
    | SHOW DATA SKEW FROM baseTableRef                                              #showDataSkew
    | SHOW TABLE CREATION ((FROM | IN) database=multipartIdentifier)?
        (LIKE STRING_LITERAL)?                                                      #showTableCreation
    | SHOW TABLET STORAGE FORMAT VERBOSE?                                           #showTabletStorageFormat
    | SHOW QUERY PROFILE queryIdPath=STRING_LITERAL? limitClause?                   #showQueryProfile
    | SHOW CONVERT_LSC ((FROM | IN) database=multipartIdentifier)?                  #showConvertLsc
    | SHOW FULL? TABLES ((FROM | IN) database=multipartIdentifier)? wildWhere?      #showTables
    | SHOW FULL? VIEWS ((FROM | IN) database=multipartIdentifier)? wildWhere?       #showViews
    | SHOW TABLE STATUS ((FROM | IN) database=multipartIdentifier)? wildWhere?      #showTableStatus
    | SHOW (DATABASES | SCHEMAS) (FROM catalog=identifier)? wildWhere?              #showDatabases
    | SHOW TABLETS FROM tableName=multipartIdentifier partitionSpec?
        wildWhere? sortClause? limitClause?                                         #showTabletsFromTable
    | SHOW TABLET tabletId=INTEGER_VALUE                                            #showTabletId
    | SHOW DICTIONARIES wildWhere?                                                  #showDictionaries
    ;

supportedLoadStatement
    : SYNC                                                                          #sync
    | createRoutineLoad                                                             #createRoutineLoadAlias
<<<<<<< HEAD
    | SHOW ALL? CREATE ROUTINE LOAD FOR label=multipartIdentifier                   #showCreateRoutineLoad
=======
    | PAUSE ROUTINE LOAD FOR label=multipartIdentifier                              #pauseRoutineLoad
    | PAUSE ALL ROUTINE LOAD                                                        #pauseAllRoutineLoad
    | RESUME ROUTINE LOAD FOR label=multipartIdentifier                             #resumeRoutineLoad
    | RESUME ALL ROUTINE LOAD                                                       #resumeAllRoutineLoad
    | STOP ROUTINE LOAD FOR label=multipartIdentifier                               #stopRoutineLoad
>>>>>>> 9f4802c7
    | STOP SYNC JOB name=multipartIdentifier                                        #stopDataSyncJob
    | RESUME SYNC JOB name=multipartIdentifier                                      #resumeDataSyncJob
    | PAUSE SYNC JOB name=multipartIdentifier                                       #pauseDataSyncJob
    | CREATE SYNC label=multipartIdentifier
          LEFT_PAREN channelDescriptions RIGHT_PAREN
          FROM BINLOG LEFT_PAREN propertyItemList RIGHT_PAREN
          properties=propertyClause?                                                #createDataSyncJob
    ;

supportedOtherStatement
    : HELP mark=identifierOrText                                                    #help
    | UNLOCK TABLES                                                                 #unlockTables
    ;

supportedKillStatement
    : KILL (CONNECTION)? INTEGER_VALUE                                              #killConnection
    | KILL QUERY (INTEGER_VALUE | STRING_LITERAL)                                   #killQuery
    ;

unsupportedOtherStatement 
    : INSTALL PLUGIN FROM source=identifierOrText properties=propertyClause?        #installPlugin
    | UNINSTALL PLUGIN name=identifierOrText                                        #uninstallPlugin
    | LOCK TABLES (lockTable (COMMA lockTable)*)?                                   #lockTables 
    | WARM UP (CLUSTER | COMPUTE GROUP) destination=identifier WITH
        ((CLUSTER | COMPUTE GROUP) source=identifier |
            (warmUpItem (AND warmUpItem)*)) FORCE?                                  #warmUpCluster
    | BACKUP SNAPSHOT label=multipartIdentifier TO repo=identifier
        ((ON | EXCLUDE) LEFT_PAREN baseTableRef (COMMA baseTableRef)* RIGHT_PAREN)?
        properties=propertyClause?                                                  #backup
    | RESTORE SNAPSHOT label=multipartIdentifier FROM repo=identifier
        ((ON | EXCLUDE) LEFT_PAREN baseTableRef (COMMA baseTableRef)* RIGHT_PAREN)?
        properties=propertyClause?                                                  #restore
    | START TRANSACTION (WITH CONSISTENT SNAPSHOT)?                                 #unsupportedStartTransaction
    ;

warmUpItem
    : TABLE tableName=multipartIdentifier (PARTITION partitionName=identifier)?
    ;

lockTable
    : name=multipartIdentifier (AS alias=identifierOrText)?
        (READ (LOCAL)? | (LOW_PRIORITY)? WRITE)
    ;

unsupportedShowStatement
    : SHOW STORAGE (VAULT | VAULTS)                                                 #showStorageVault
    | SHOW OPEN TABLES ((FROM | IN) database=multipartIdentifier)? wildWhere?       #showOpenTables
    | SHOW CREATE MATERIALIZED VIEW name=multipartIdentifier                        #showMaterializedView
    | SHOW CREATE statementScope? FUNCTION functionIdentifier
        LEFT_PAREN functionArguments? RIGHT_PAREN
        ((FROM | IN) database=multipartIdentifier)?                                 #showCreateFunction
    | SHOW FULL? (COLUMNS | FIELDS) (FROM | IN) tableName=multipartIdentifier
        ((FROM | IN) database=multipartIdentifier)? wildWhere?                      #showColumns
    | SHOW LOAD WARNINGS ((((FROM | IN) database=multipartIdentifier)?
        wildWhere? limitClause?) | (ON url=STRING_LITERAL))                         #showLoadWarings
    | SHOW STREAM? LOAD ((FROM | IN) database=multipartIdentifier)? wildWhere?
        sortClause? limitClause?                                                    #showLoad
    | SHOW EXPORT ((FROM | IN) database=multipartIdentifier)? wildWhere?
        sortClause? limitClause?                                                    #showExport
    | SHOW ALTER TABLE (ROLLUP | (MATERIALIZED VIEW) | COLUMN)
        ((FROM | IN) database=multipartIdentifier)? wildWhere?
        sortClause? limitClause?                                                    #showAlterTable
    | SHOW TEMPORARY? PARTITIONS FROM tableName=multipartIdentifier
        wildWhere? sortClause? limitClause?                                         #showPartitions
    | SHOW WORKLOAD GROUPS wildWhere?                                               #showWorkloadGroups
    | SHOW TYPECAST ((FROM | IN) database=multipartIdentifier)?                     #showTypeCast
    | SHOW (KEY | KEYS | INDEX | INDEXES)
        (FROM |IN) tableName=multipartIdentifier
        ((FROM | IN) database=multipartIdentifier)?                                 #showIndex
    | SHOW TRANSACTION ((FROM | IN) database=multipartIdentifier)? wildWhere?       #showTransaction
    | SHOW CACHE HOTSPOT tablePath=STRING_LITERAL                                   #showCacheHotSpot
    | SHOW CATALOG RECYCLE BIN wildWhere?                                           #showCatalogRecycleBin
    | SHOW QUERY STATS ((FOR database=identifier)
            | (FROM tableName=multipartIdentifier (ALL VERBOSE?)?))?                #showQueryStats
    | SHOW BUILD INDEX ((FROM | IN) database=multipartIdentifier)?
        wildWhere? sortClause? limitClause?                                         #showBuildIndex
    | SHOW REPLICA STATUS FROM baseTableRef wildWhere?                              #showReplicaStatus
    | SHOW COPY ((FROM | IN) database=multipartIdentifier)?
        whereClause? sortClause? limitClause?                                       #showCopy
    | SHOW WARM UP JOB wildWhere?                                                   #showWarmUpJob
    ;

createRoutineLoad
    : CREATE ROUTINE LOAD label=multipartIdentifier (ON table=identifier)?
              (WITH (APPEND | DELETE | MERGE))?
              (loadProperty (COMMA loadProperty)*)? propertyClause? FROM type=identifier
              LEFT_PAREN customProperties=propertyItemList RIGHT_PAREN
              commentSpec?
    ;

unsupportedLoadStatement
    : LOAD mysqlDataDesc
        (PROPERTIES LEFT_PAREN properties=propertyItemList RIGHT_PAREN)?
        (commentSpec)?                                                              #mysqlLoad
    | SHOW ALL? ROUTINE LOAD ((FOR label=multipartIdentifier) | wildWhere?)         #showRoutineLoad
    | SHOW ROUTINE LOAD TASK ((FROM | IN) database=identifier)? wildWhere?          #showRoutineLoadTask
    | SHOW CREATE LOAD FOR label=multipartIdentifier                                #showCreateLoad
    ;

loadProperty
    : COLUMNS TERMINATED BY STRING_LITERAL                                          #separator
    | importColumnsStatement                                                        #importColumns
    | importPrecedingFilterStatement                                                #importPrecedingFilter
    | importWhereStatement                                                          #importWhere
    | importDeleteOnStatement                                                       #importDeleteOn
    | importSequenceStatement                                                       #importSequence
    | partitionSpec                                                                 #importPartitions
    ;

importSequenceStatement
    : ORDER BY identifier
    ;

importDeleteOnStatement
    : DELETE ON booleanExpression
    ;

importWhereStatement
    : WHERE booleanExpression
    ;

importPrecedingFilterStatement
    : PRECEDING FILTER booleanExpression
    ;

importColumnsStatement
    : COLUMNS LEFT_PAREN importColumnDesc (COMMA importColumnDesc)* RIGHT_PAREN
    ;

importColumnDesc
    : name=identifier (EQ booleanExpression)?
    | LEFT_PAREN name=identifier (EQ booleanExpression)? RIGHT_PAREN
    ;

channelDescriptions
    : channelDescription (COMMA channelDescription)*
    ;

channelDescription
    : FROM source=multipartIdentifier INTO destination=multipartIdentifier
        partitionSpec? columnList=identifierList?
    ;

supportedRefreshStatement
    : REFRESH CATALOG name=identifier propertyClause?                               #refreshCatalog
    | REFRESH DATABASE name=multipartIdentifier propertyClause?                     #refreshDatabase
    | REFRESH TABLE name=multipartIdentifier                                        #refreshTable
    | REFRESH DICTIONARY name=multipartIdentifier                                   #refreshDictionary
    ;

supportedCleanStatement
    : CLEAN ALL PROFILE                                                             #cleanAllProfile
    | CLEAN LABEL label=identifier? (FROM | IN) database=identifier                 #cleanLabel
    | CLEAN QUERY STATS ((FOR database=identifier)
        | ((FROM | IN) table=multipartIdentifier))                                  #cleanQueryStats
    | CLEAN ALL QUERY STATS                                                         #cleanAllQueryStats
    ;

unsupportedRefreshStatement
    : REFRESH LDAP (ALL | (FOR user=identifierOrText))                              #refreshLdap
    ;

supportedCancelStatement
    : CANCEL LOAD ((FROM | IN) database=identifier)? wildWhere?                     #cancelLoad
    | CANCEL EXPORT ((FROM | IN) database=identifier)? wildWhere?                   #cancelExport
    | CANCEL WARM UP JOB wildWhere?                                                 #cancelWarmUpJob
    ;

unsupportedCancelStatement
    : CANCEL ALTER TABLE (ROLLUP | (MATERIALIZED VIEW) | COLUMN)
        FROM tableName=multipartIdentifier (LEFT_PAREN jobIds+=INTEGER_VALUE
            (COMMA jobIds+=INTEGER_VALUE)* RIGHT_PAREN)?                            #cancelAlterTable
    | CANCEL BUILD INDEX ON tableName=multipartIdentifier
        (LEFT_PAREN jobIds+=INTEGER_VALUE
            (COMMA jobIds+=INTEGER_VALUE)* RIGHT_PAREN)?                            #cancelBuildIndex
    | CANCEL DECOMMISSION BACKEND hostPorts+=STRING_LITERAL
        (COMMA hostPorts+=STRING_LITERAL)*                                          #cancelDecommisionBackend
    | CANCEL BACKUP ((FROM | IN) database=identifier)?                              #cancelBackup
    | CANCEL RESTORE ((FROM | IN) database=identifier)?                             #cancelRestore
    ;

supportedAdminStatement
    : ADMIN SHOW REPLICA DISTRIBUTION FROM baseTableRef                             #adminShowReplicaDistribution
    | ADMIN REBALANCE DISK (ON LEFT_PAREN backends+=STRING_LITERAL
        (COMMA backends+=STRING_LITERAL)* RIGHT_PAREN)?                             #adminRebalanceDisk
    | ADMIN CANCEL REBALANCE DISK (ON LEFT_PAREN backends+=STRING_LITERAL
        (COMMA backends+=STRING_LITERAL)* RIGHT_PAREN)?                             #adminCancelRebalanceDisk
    | ADMIN DIAGNOSE TABLET tabletId=INTEGER_VALUE                                  #adminDiagnoseTablet
    | ADMIN SHOW REPLICA STATUS FROM baseTableRef (WHERE STATUS EQ|NEQ STRING_LITERAL)?   #adminShowReplicaStatus
    | ADMIN COMPACT TABLE baseTableRef (WHERE TYPE EQ STRING_LITERAL)?              #adminCompactTable
    | ADMIN CHECK tabletList properties=propertyClause?                             #adminCheckTablets
    | ADMIN SHOW TABLET STORAGE FORMAT VERBOSE?                                     #adminShowTabletStorageFormat
    | ADMIN CLEAN TRASH
        (ON LEFT_PAREN backends+=STRING_LITERAL
              (COMMA backends+=STRING_LITERAL)* RIGHT_PAREN)?                       #adminCleanTrash
    | ADMIN SET TABLE name=multipartIdentifier STATUS properties=propertyClause?    #adminSetTableStatus
    ;

supportedRecoverStatement
    : RECOVER DATABASE name=identifier id=INTEGER_VALUE? (AS alias=identifier)?     #recoverDatabase
    | RECOVER TABLE name=multipartIdentifier
        id=INTEGER_VALUE? (AS alias=identifier)?                                    #recoverTable
    | RECOVER PARTITION name=identifier id=INTEGER_VALUE? (AS alias=identifier)?
        FROM tableName=multipartIdentifier                                          #recoverPartition
    ;

unsupportedAdminStatement
    : ADMIN SET REPLICA STATUS PROPERTIES LEFT_PAREN propertyItemList RIGHT_PAREN   #adminSetReplicaStatus
    | ADMIN SET REPLICA VERSION PROPERTIES LEFT_PAREN propertyItemList RIGHT_PAREN  #adminSetReplicaVersion
    | ADMIN REPAIR TABLE baseTableRef                                               #adminRepairTable
    | ADMIN CANCEL REPAIR TABLE baseTableRef                                        #adminCancelRepairTable
    | ADMIN SET (FRONTEND | (ALL FRONTENDS)) CONFIG
        (LEFT_PAREN propertyItemList RIGHT_PAREN)? ALL?                             #adminSetFrontendConfig
    | ADMIN SET TABLE name=multipartIdentifier
        PARTITION VERSION properties=propertyClause?                                #adminSetPartitionVersion
    | ADMIN COPY TABLET tabletId=INTEGER_VALUE properties=propertyClause?           #adminCopyTablet
    ;

baseTableRef
    : multipartIdentifier optScanParams? tableSnapshot? specifiedPartition?
        tabletList? tableAlias sample? relationHint?
    ;

wildWhere
    : LIKE STRING_LITERAL
    | WHERE expression
    ;

supportedTransactionStatement
    : BEGIN (WITH LABEL identifier?)?                                               #transactionBegin
    | COMMIT WORK? (AND NO? CHAIN)? (NO? RELEASE)?                                  #transcationCommit
    | ROLLBACK WORK? (AND NO? CHAIN)? (NO? RELEASE)?                                #transactionRollback
    ;

unsupportedGrantRevokeStatement
    : GRANT privilegeList ON multipartIdentifierOrAsterisk
        TO (userIdentify | ROLE identifierOrText)                                     #grantTablePrivilege
    | GRANT privilegeList ON
        (RESOURCE | CLUSTER | COMPUTE GROUP | STAGE | STORAGE VAULT | WORKLOAD GROUP)
        identifierOrTextOrAsterisk TO (userIdentify | ROLE identifierOrText)          #grantResourcePrivilege
    | GRANT roles+=identifierOrText (COMMA roles+=identifierOrText)* TO userIdentify    #grantRole
    | REVOKE privilegeList ON multipartIdentifierOrAsterisk
        FROM (userIdentify | ROLE identifierOrText)                                   #revokeTablePrivilege
    | REVOKE privilegeList ON
        (RESOURCE | CLUSTER | COMPUTE GROUP | STAGE | STORAGE VAULT | WORKLOAD GROUP)
        identifierOrTextOrAsterisk FROM (userIdentify | ROLE identifierOrText)        #revokeResourcePrivilege
    | REVOKE roles+=identifierOrText (COMMA roles+=identifierOrText)* FROM userIdentify #revokeRole
    ;

privilege
    : name=identifier columns=identifierList?
    | ALL
    ;

privilegeList
    : privilege (COMMA privilege)*
    ;

unsupportedAlterStatement
    : ALTER DATABASE name=identifier SET PROPERTIES
        LEFT_PAREN propertyItemList RIGHT_PAREN                                     #alterDatabaseProperties
    | ALTER RESOURCE name=identifierOrText properties=propertyClause?               #alterResource
    | ALTER COLOCATE GROUP name=multipartIdentifier
        SET LEFT_PAREN propertyItemList RIGHT_PAREN                                 #alterColocateGroup
    | ALTER ROUTINE LOAD FOR name=multipartIdentifier properties=propertyClause?
            (FROM type=identifier LEFT_PAREN propertyItemList RIGHT_PAREN)?         #alterRoutineLoad
    | ALTER STORAGE POLICY name=identifierOrText
        properties=propertyClause                                                   #alterStoragePlicy
    ;

alterSystemClause
    : ADD BACKEND hostPorts+=STRING_LITERAL (COMMA hostPorts+=STRING_LITERAL)*
        properties=propertyClause?                                                  #addBackendClause
    | (DROP | DROPP) BACKEND hostPorts+=STRING_LITERAL
        (COMMA hostPorts+=STRING_LITERAL)*                                          #dropBackendClause
    | DECOMMISSION BACKEND hostPorts+=STRING_LITERAL
        (COMMA hostPorts+=STRING_LITERAL)*                                          #decommissionBackendClause
    | ADD OBSERVER hostPort=STRING_LITERAL                                          #addObserverClause
    | DROP OBSERVER hostPort=STRING_LITERAL                                         #dropObserverClause
    | ADD FOLLOWER hostPort=STRING_LITERAL                                          #addFollowerClause
    | DROP FOLLOWER hostPort=STRING_LITERAL                                         #dropFollowerClause
    | ADD BROKER name=identifierOrText hostPorts+=STRING_LITERAL
        (COMMA hostPorts+=STRING_LITERAL)*                                          #addBrokerClause
    | DROP BROKER name=identifierOrText hostPorts+=STRING_LITERAL
        (COMMA hostPorts+=STRING_LITERAL)*                                          #dropBrokerClause
    | DROP ALL BROKER name=identifierOrText                                         #dropAllBrokerClause
    | SET LOAD ERRORS HUB properties=propertyClause?                                #alterLoadErrorUrlClause
    | MODIFY BACKEND hostPorts+=STRING_LITERAL
        (COMMA hostPorts+=STRING_LITERAL)*
        SET LEFT_PAREN propertyItemList RIGHT_PAREN                                 #modifyBackendClause
    | MODIFY (FRONTEND | BACKEND) hostPort=STRING_LITERAL
        HOSTNAME hostName=STRING_LITERAL                                            #modifyFrontendOrBackendHostNameClause
    ;

dropRollupClause
    : rollupName=identifier properties=propertyClause?
    ;

addRollupClause
    : rollupName=identifier columns=identifierList
        (DUPLICATE KEY dupKeys=identifierList)? fromRollup?
        properties=propertyClause?
    ;

alterTableClause
    : ADD COLUMN columnDef columnPosition? toRollup? properties=propertyClause?     #addColumnClause
    | ADD COLUMN LEFT_PAREN columnDefs RIGHT_PAREN
        toRollup? properties=propertyClause?                                        #addColumnsClause
    | DROP COLUMN name=identifier fromRollup? properties=propertyClause?            #dropColumnClause
    | MODIFY COLUMN columnDef columnPosition? fromRollup?
    properties=propertyClause?                                                      #modifyColumnClause
    | ORDER BY identifierList fromRollup? properties=propertyClause?                #reorderColumnsClause
    | ADD TEMPORARY? partitionDef
        (DISTRIBUTED BY (HASH hashKeys=identifierList | RANDOM)
            (BUCKETS (INTEGER_VALUE | autoBucket=AUTO))?)?
        properties=propertyClause?                                                  #addPartitionClause
    | DROP TEMPORARY? PARTITION (IF EXISTS)? partitionName=identifier FORCE?
        (FROM INDEX indexName=identifier)?                                          #dropPartitionClause
    | MODIFY TEMPORARY? PARTITION
        (partitionName=identifier | partitionNames=identifierList
            | LEFT_PAREN ASTERISK RIGHT_PAREN)
        SET LEFT_PAREN partitionProperties=propertyItemList RIGHT_PAREN             #modifyPartitionClause
    | REPLACE partitions=partitionSpec? WITH tempPartitions=partitionSpec?
        FORCE? properties=propertyClause?                                           #replacePartitionClause
    | REPLACE WITH TABLE name=identifier properties=propertyClause?  FORCE?         #replaceTableClause
    | RENAME newName=identifier                                                     #renameClause
    | RENAME ROLLUP name=identifier newName=identifier                              #renameRollupClause
    | RENAME PARTITION name=identifier newName=identifier                           #renamePartitionClause
    | RENAME COLUMN name=identifier newName=identifier                              #renameColumnClause
    | ADD indexDef                                                                  #addIndexClause
    | DROP INDEX (IF EXISTS)? name=identifier                                       #dropIndexClause
    | ENABLE FEATURE name=STRING_LITERAL (WITH properties=propertyClause)?          #enableFeatureClause
    | MODIFY DISTRIBUTION (DISTRIBUTED BY (HASH hashKeys=identifierList | RANDOM)
        (BUCKETS (INTEGER_VALUE | autoBucket=AUTO))?)?                              #modifyDistributionClause
    | MODIFY COMMENT comment=STRING_LITERAL                                         #modifyTableCommentClause
    | MODIFY COLUMN name=identifier COMMENT comment=STRING_LITERAL                  #modifyColumnCommentClause
    | MODIFY ENGINE TO name=identifier properties=propertyClause?                   #modifyEngineClause
    | ADD TEMPORARY? PARTITIONS
        FROM from=partitionValueList TO to=partitionValueList
        INTERVAL INTEGER_VALUE unit=identifier? properties=propertyClause?          #alterMultiPartitionClause
    ;

columnPosition
    : FIRST
    | AFTER position=identifier
    ;

toRollup
    : (TO | IN) rollup=identifier
    ;

fromRollup
    : FROM rollup=identifier
    ;

unsupportedDropStatement
    : DROP VIEW (IF EXISTS)? name=multipartIdentifier                           #dropView
    | DROP STAGE (IF EXISTS)? name=identifier                                   #dropStage
    ;

supportedStatsStatement
    : SHOW AUTO? ANALYZE (jobId=INTEGER_VALUE | tableName=multipartIdentifier)?
        (WHERE (stateKey=identifier) EQ (stateValue=STRING_LITERAL))?           #showAnalyze
    | SHOW QUEUED ANALYZE JOBS tableName=multipartIdentifier?
        (WHERE (stateKey=identifier) EQ (stateValue=STRING_LITERAL))?           #showQueuedAnalyzeJobs
    | SHOW COLUMN HISTOGRAM tableName=multipartIdentifier
        columnList=identifierList                                               #showColumnHistogramStats
    | ANALYZE DATABASE name=multipartIdentifier
        (WITH analyzeProperties)* propertyClause?                               #analyzeDatabase
    | ANALYZE TABLE name=multipartIdentifier partitionSpec?
        columns=identifierList? (WITH analyzeProperties)* propertyClause?       #analyzeTable
    | ALTER TABLE name=multipartIdentifier SET STATS
        LEFT_PAREN propertyItemList RIGHT_PAREN partitionSpec?                  #alterTableStats
    | ALTER TABLE name=multipartIdentifier (INDEX indexName=identifier)?
        MODIFY COLUMN columnName=identifier
        SET STATS LEFT_PAREN propertyItemList RIGHT_PAREN partitionSpec?        #alterColumnStats
    | SHOW INDEX STATS tableName=multipartIdentifier indexId=identifier         #showIndexStats
    | DROP STATS tableName=multipartIdentifier
        columns=identifierList? partitionSpec?                                  #dropStats
    | DROP CACHED STATS tableName=multipartIdentifier                           #dropCachedStats
    | DROP EXPIRED STATS                                                        #dropExpiredStats
    | KILL ANALYZE jobId=INTEGER_VALUE                                          #killAnalyzeJob
    | DROP ANALYZE JOB INTEGER_VALUE                                            #dropAnalyzeJob
    | SHOW TABLE STATS tableName=multipartIdentifier
        partitionSpec? columnList=identifierList?                               #showTableStats
    | SHOW TABLE STATS tableId=INTEGER_VALUE                                    #showTableStats
    ;

unsupportedStatsStatement
    : SHOW COLUMN CACHED? STATS tableName=multipartIdentifier
        columnList=identifierList? partitionSpec?                               #showColumnStats
    | SHOW ANALYZE TASK STATUS jobId=INTEGER_VALUE                              #showAnalyzeTask
    ;

analyzeProperties
    : SYNC
    | INCREMENTAL
    | FULL
    | SQL
    | HISTOGRAM
    | (SAMPLE ((ROWS rows=INTEGER_VALUE) | (PERCENT percent=INTEGER_VALUE)) )
    | (BUCKETS bucket=INTEGER_VALUE)
    | (PERIOD periodInSecond=INTEGER_VALUE)
    | (CRON crontabExpr=STRING_LITERAL)
    ;

unsupportedCreateStatement
    : CREATE (DATABASE | SCHEMA) (IF NOT EXISTS)? name=multipartIdentifier
        properties=propertyClause?                                              #createDatabase
    | CREATE (READ ONLY)? REPOSITORY name=identifier WITH storageBackend        #createRepository
    | CREATE STORAGE VAULT (IF NOT EXISTS)?
        name=identifierOrText properties=propertyClause?                        #createStorageVault
    | CREATE WORKLOAD POLICY (IF NOT EXISTS)? name=identifierOrText
        (CONDITIONS LEFT_PAREN workloadPolicyConditions RIGHT_PAREN)?
        (ACTIONS LEFT_PAREN workloadPolicyActions RIGHT_PAREN)?
        properties=propertyClause?                                              #createWorkloadPolicy
    | CREATE STAGE (IF NOT EXISTS)? name=identifier properties=propertyClause?  #createStage
    ;

workloadPolicyActions
    : workloadPolicyAction (COMMA workloadPolicyAction)*
    ;

workloadPolicyAction
    : SET_SESSION_VARIABLE STRING_LITERAL
    | identifier (STRING_LITERAL)?
    ;

workloadPolicyConditions
    : workloadPolicyCondition (COMMA workloadPolicyCondition)*
    ;

workloadPolicyCondition
    : metricName=identifier comparisonOperator (number | STRING_LITERAL)
    ;

storageBackend
    : (BROKER | S3 | HDFS | LOCAL) brokerName=identifier?
        ON LOCATION STRING_LITERAL properties=propertyClause?
    ;

passwordOption
    : (PASSWORD_HISTORY (historyDefault=DEFAULT | historyValue=INTEGER_VALUE))?
        (PASSWORD_EXPIRE (expireDefault=DEFAULT | expireNever=NEVER
            | INTERVAL expireValue=INTEGER_VALUE expireTimeUnit=(DAY | HOUR | SECOND)))?
        (PASSWORD_REUSE INTERVAL (reuseDefault=DEFAULT | reuseValue=INTEGER_VALUE DAY))?
        (FAILED_LOGIN_ATTEMPTS attemptsValue=INTEGER_VALUE)?
        (PASSWORD_LOCK_TIME (lockUnbounded=UNBOUNDED
            | lockValue=INTEGER_VALUE lockTimeUint=(DAY | HOUR | SECOND)))?
        (ACCOUNT_LOCK | ACCOUNT_UNLOCK)?
    ;

functionArguments
    : DOTDOTDOT
    | dataTypeList
    | dataTypeList COMMA DOTDOTDOT
    ;

dataTypeList
    : dataType (COMMA dataType)*
    ;

supportedSetStatement
    : SET (optionWithType | optionWithoutType)
        (COMMA (optionWithType | optionWithoutType))*                   #setOptions
    | SET identifier AS DEFAULT STORAGE VAULT                           #setDefaultStorageVault
    | SET PROPERTY (FOR user=identifierOrText)? propertyItemList        #setUserProperties
    | SET statementScope? TRANSACTION
        ( transactionAccessMode
        | isolationLevel
        | transactionAccessMode COMMA isolationLevel
        | isolationLevel COMMA transactionAccessMode)                   #setTransaction
    ;

optionWithType
    : statementScope identifier EQ (expression | DEFAULT)   #setVariableWithType
    ;

optionWithoutType
    : NAMES EQ expression                                               #setNames
    | (CHAR SET | CHARSET) (charsetName=identifierOrText | DEFAULT)     #setCharset
    | NAMES (charsetName=identifierOrText | DEFAULT)
        (COLLATE collateName=identifierOrText | DEFAULT)?               #setCollate
    | PASSWORD (FOR userIdentify)? EQ (pwd=STRING_LITERAL
        | (isPlain=PASSWORD LEFT_PAREN pwd=STRING_LITERAL RIGHT_PAREN)) #setPassword
    | LDAP_ADMIN_PASSWORD EQ (pwd=STRING_LITERAL
        | (PASSWORD LEFT_PAREN pwd=STRING_LITERAL RIGHT_PAREN))         #setLdapAdminPassword
    | variable                                                          #setVariableWithoutType
    ;

variable
    : (DOUBLEATSIGN (statementScope DOT)?)? identifier EQ (expression | DEFAULT) #setSystemVariable
    | ATSIGN identifier EQ expression #setUserVariable
    ;

transactionAccessMode
    : READ (ONLY | WRITE)
    ;

isolationLevel
    : ISOLATION LEVEL ((READ UNCOMMITTED) | (READ COMMITTED) | (REPEATABLE READ) | (SERIALIZABLE))
    ;

supportedUnsetStatement
    : UNSET statementScope? VARIABLE (ALL | identifier)
    | UNSET DEFAULT STORAGE VAULT
    ;

supportedUseStatement
     : SWITCH catalog=identifier                                                      #switchCatalog
     | USE (catalog=identifier DOT)? database=identifier                              #useDatabase
    ;

unsupportedUseStatement
    : USE ((catalog=identifier DOT)? database=identifier)? ATSIGN cluster=identifier #useCloudCluster
    ;

unsupportedDmlStatement
    : TRUNCATE TABLE multipartIdentifier specifiedPartition?  FORCE?                 #truncateTable
    ;

stageAndPattern
    : ATSIGN (stage=identifier | TILDE)
        (LEFT_PAREN pattern=STRING_LITERAL RIGHT_PAREN)?
    ;

supportedDescribeStatement
    : explainCommand FUNCTION tvfName=identifier LEFT_PAREN
        (properties=propertyItemList)? RIGHT_PAREN tableAlias   #describeTableValuedFunction
    | explainCommand multipartIdentifier ALL                    #describeTableAll
    | explainCommand multipartIdentifier specifiedPartition?    #describeTable
    | explainCommand DICTIONARY multipartIdentifier             #describeDictionary
    ;

constraint
    : PRIMARY KEY slots=identifierList
    | UNIQUE slots=identifierList
    | FOREIGN KEY slots=identifierList
        REFERENCES referenceTable=multipartIdentifier
        referencedSlots=identifierList
    ;

partitionSpec
    : TEMPORARY? (PARTITION | PARTITIONS) partitions=identifierList
    | TEMPORARY? PARTITION partition=errorCapturingIdentifier
	| (PARTITION | PARTITIONS) LEFT_PAREN ASTERISK RIGHT_PAREN // for auto detect partition in overwriting
	// TODO: support analyze external table partition spec https://github.com/apache/doris/pull/24154
	// | PARTITIONS WITH RECENT
    ;

partitionTable
    : ((autoPartition=AUTO)? PARTITION BY (RANGE | LIST)? partitionList=identityOrFunctionList
       (LEFT_PAREN (partitions=partitionsDef)? RIGHT_PAREN))
    ;

identityOrFunctionList
    : LEFT_PAREN identityOrFunction (COMMA partitions+=identityOrFunction)* RIGHT_PAREN
    ;

identityOrFunction
    : (identifier | functionCallExpression)
    ;

dataDesc
    : ((WITH)? mergeType)? DATA INFILE LEFT_PAREN filePaths+=STRING_LITERAL (COMMA filePath+=STRING_LITERAL)* RIGHT_PAREN
        INTO TABLE targetTableName=identifier
        (partitionSpec)?
        (COLUMNS TERMINATED BY comma=STRING_LITERAL)?
        (LINES TERMINATED BY separator=STRING_LITERAL)?
        (FORMAT AS format=identifierOrText)?
        (COMPRESS_TYPE AS compressType=identifierOrText)?
        (columns=identifierList)?
        (columnsFromPath=colFromPath)?
        (columnMapping=colMappingList)?
        (preFilter=preFilterClause)?
        (where=whereClause)?
        (deleteOn=deleteOnClause)?
        (sequenceColumn=sequenceColClause)?
        (propertyClause)?
    | ((WITH)? mergeType)? DATA FROM TABLE sourceTableName=identifier
        INTO TABLE targetTableName=identifier
        (PARTITION partition=identifierList)?
        (columnMapping=colMappingList)?
        (where=whereClause)?
        (deleteOn=deleteOnClause)?
        (propertyClause)?
    ;

// -----------------Command accessories-----------------
statementScope
    : (GLOBAL | SESSION | LOCAL)
    ;
    
buildMode
    : BUILD (IMMEDIATE | DEFERRED)
    ;

refreshTrigger
    : ON MANUAL
    | ON SCHEDULE refreshSchedule
    | ON COMMIT
    ;

refreshSchedule
    : EVERY INTEGER_VALUE refreshUnit = identifier (STARTS STRING_LITERAL)?
    ;

refreshMethod
    : COMPLETE | AUTO
    ;

mvPartition
    : partitionKey = identifier
    | partitionExpr = functionCallExpression
    ;

identifierOrText
    : identifier
    | STRING_LITERAL
    ;

identifierOrTextOrAsterisk
    : identifier
    | STRING_LITERAL
    | ASTERISK
    ;

multipartIdentifierOrAsterisk
    : parts+=identifierOrAsterisk (DOT parts+=identifierOrAsterisk)*
    ;

identifierOrAsterisk
    : identifierOrText
    | ASTERISK
    ;

userIdentify
    : user=identifierOrText (ATSIGN (host=identifierOrText
        | LEFT_PAREN host=identifierOrText RIGHT_PAREN))?
    ;

grantUserIdentify
    : userIdentify (IDENTIFIED BY PASSWORD? STRING_LITERAL)?
    ;

explain
    : explainCommand planType?
          level=(VERBOSE | TREE | GRAPH | PLAN | DUMP)?
          PROCESS?
    ;

explainCommand
    : EXPLAIN
    | DESC
    | DESCRIBE
    ;

planType
    : PARSED
    | ANALYZED
    | REWRITTEN | LOGICAL  // same type
    | OPTIMIZED | PHYSICAL   // same type
    | SHAPE
    | MEMO
    | DISTRIBUTED
    | ALL // default type
    ;

replayCommand
    : PLAN REPLAYER replayType;

replayType
    : DUMP query
    | PLAY filePath=STRING_LITERAL;

mergeType
    : APPEND
    | DELETE
    | MERGE
    ;

preFilterClause
    : PRECEDING FILTER expression
    ;

deleteOnClause
    : DELETE ON expression
    ;

sequenceColClause
    : ORDER BY identifier
    ;

colFromPath
    : COLUMNS FROM PATH AS identifierList
    ;

colMappingList
    : SET LEFT_PAREN mappingSet+=mappingExpr (COMMA mappingSet+=mappingExpr)* RIGHT_PAREN
    ;

mappingExpr
    : (mappingCol=identifier EQ expression)
    ;

withRemoteStorageSystem
    : resourceDesc
    | WITH S3 LEFT_PAREN
        brokerProperties=propertyItemList
        RIGHT_PAREN
    | WITH HDFS LEFT_PAREN
        brokerProperties=propertyItemList
        RIGHT_PAREN
    | WITH LOCAL LEFT_PAREN
        brokerProperties=propertyItemList
        RIGHT_PAREN
    | WITH BROKER brokerName=identifierOrText
        (LEFT_PAREN
        brokerProperties=propertyItemList
        RIGHT_PAREN)?
    ;

resourceDesc
    : WITH RESOURCE resourceName=identifierOrText (LEFT_PAREN propertyItemList RIGHT_PAREN)?
    ;

mysqlDataDesc
    : DATA LOCAL?
        INFILE filePath=STRING_LITERAL
        INTO TABLE tableName=multipartIdentifier
        (PARTITION partition=identifierList)?
        (COLUMNS TERMINATED BY comma=STRING_LITERAL)?
        (LINES TERMINATED BY separator=STRING_LITERAL)?
        (skipLines)?
        (columns=identifierList)?
        (colMappingList)?
        (propertyClause)?
    ;

skipLines : IGNORE lines=INTEGER_VALUE LINES | IGNORE lines=INTEGER_VALUE ROWS ;

//  -----------------Query-----------------
// add queryOrganization for parse (q1) union (q2) union (q3) order by keys, otherwise 'order' will be recognized to be
// identifier.

outFileClause
    : INTO OUTFILE filePath=constant
        (FORMAT AS format=identifier)?
        (propertyClause)?
    ;

query
    : cte? queryTerm queryOrganization
    ;

queryTerm
    : queryPrimary                                                         #queryTermDefault
    | left=queryTerm operator=INTERSECT setQuantifier? right=queryTerm     #setOperation
    | left=queryTerm operator=(UNION | EXCEPT | MINUS)
      setQuantifier? right=queryTerm                                       #setOperation
    ;

setQuantifier
    : DISTINCT
    | ALL
    ;

queryPrimary
    : querySpecification                                                   #queryPrimaryDefault
    | LEFT_PAREN query RIGHT_PAREN                                         #subquery
    | inlineTable                                                          #valuesTable
    ;

querySpecification
    : selectClause
      intoClause?
      fromClause?
      whereClause?
      aggClause?
      havingClause?
      qualifyClause?
      {doris_legacy_SQL_syntax}? queryOrganization                         #regularQuerySpecification
    ;

cte
    : WITH aliasQuery (COMMA aliasQuery)*
    ;

aliasQuery
    : identifier columnAliases? AS LEFT_PAREN query RIGHT_PAREN
    ;

columnAliases
    : LEFT_PAREN identifier (COMMA identifier)* RIGHT_PAREN
    ;

selectClause
    : SELECT (DISTINCT|ALL)? selectColumnClause
    ;

selectColumnClause
    : namedExpressionSeq
    ;

whereClause
    : WHERE booleanExpression
    ;

fromClause
    : FROM relations
    ;

// For PL-SQL
intoClause
    : bulkCollectClause? INTO (tableRow | identifier) (COMMA (tableRow | identifier))*
    ;

bulkCollectClause :
       BULK COLLECT
     ;

tableRow :
      identifier LEFT_PAREN INTEGER_VALUE RIGHT_PAREN
    ;

relations
    : relation (COMMA relation)*
    ;

relation
    : relationPrimary joinRelation*
    ;

joinRelation
    : (joinType) JOIN distributeType? right=relationPrimary joinCriteria?
    ;

// Just like `opt_plan_hints` in legacy CUP parser.
distributeType
    : LEFT_BRACKET identifier RIGHT_BRACKET                           #bracketDistributeType
    | HINT_START identifier HINT_END                                  #commentDistributeType
    ;

relationHint
    : LEFT_BRACKET identifier (COMMA identifier)* RIGHT_BRACKET       #bracketRelationHint
    | HINT_START identifier (COMMA identifier)* HINT_END              #commentRelationHint
    ;

aggClause
    : GROUP BY groupingElement
    ;

groupingElement
    : ROLLUP LEFT_PAREN (expression (COMMA expression)*)? RIGHT_PAREN
    | CUBE LEFT_PAREN (expression (COMMA expression)*)? RIGHT_PAREN
    | GROUPING SETS LEFT_PAREN groupingSet (COMMA groupingSet)* RIGHT_PAREN
    | expression (COMMA expression)*
    ;

groupingSet
    : LEFT_PAREN (expression (COMMA expression)*)? RIGHT_PAREN
    ;

havingClause
    : HAVING booleanExpression
    ;

qualifyClause
    : QUALIFY booleanExpression
    ;

selectHint: hintStatements+=hintStatement (COMMA? hintStatements+=hintStatement)* HINT_END;

hintStatement
    : hintName=identifier (LEFT_PAREN parameters+=hintAssignment (COMMA? parameters+=hintAssignment)* RIGHT_PAREN)?
    | (USE_MV | NO_USE_MV) (LEFT_PAREN tableList+=multipartIdentifier (COMMA tableList+=multipartIdentifier)* RIGHT_PAREN)?
    ;

hintAssignment
    : key=identifierOrText (EQ (constantValue=constant | identifierValue=identifier))?
    | constant
    ;

updateAssignment
    : col=multipartIdentifier EQ (expression | DEFAULT)
    ;

updateAssignmentSeq
    : assignments+=updateAssignment (COMMA assignments+=updateAssignment)*
    ;

lateralView
    : LATERAL VIEW functionName=identifier LEFT_PAREN (expression (COMMA expression)*)? RIGHT_PAREN
      tableName=identifier AS columnNames+=identifier (COMMA columnNames+=identifier)*
    ;

queryOrganization
    : sortClause? limitClause?
    ;

sortClause
    : ORDER BY sortItem (COMMA sortItem)*
    ;

sortItem
    :  expression ordering = (ASC | DESC)? (NULLS (FIRST | LAST))?
    ;

limitClause
    : (LIMIT limit=INTEGER_VALUE)
    | (LIMIT limit=INTEGER_VALUE OFFSET offset=INTEGER_VALUE)
    | (LIMIT offset=INTEGER_VALUE COMMA limit=INTEGER_VALUE)
    ;

partitionClause
    : PARTITION BY expression (COMMA expression)*
    ;

joinType
    : INNER?
    | CROSS
    | LEFT OUTER?
    | RIGHT OUTER?
    | FULL OUTER?
    | LEFT SEMI
    | RIGHT SEMI
    | LEFT ANTI
    | RIGHT ANTI
    ;

joinCriteria
    : ON booleanExpression
    | USING identifierList
    ;

identifierList
    : LEFT_PAREN identifierSeq RIGHT_PAREN
    ;

identifierSeq
    : ident+=errorCapturingIdentifier (COMMA ident+=errorCapturingIdentifier)*
    ;

optScanParams
    : ATSIGN funcName=identifier LEFT_PAREN (properties=propertyItemList)? RIGHT_PAREN
    ;

relationPrimary
    : multipartIdentifier optScanParams? materializedViewName? tableSnapshot? specifiedPartition?
       tabletList? tableAlias sample? relationHint? lateralView*                           #tableName
    | LEFT_PAREN query RIGHT_PAREN tableAlias lateralView*                                 #aliasedQuery
    | tvfName=identifier LEFT_PAREN
      (properties=propertyItemList)?
      RIGHT_PAREN tableAlias                                                               #tableValuedFunction
    | LEFT_PAREN relations RIGHT_PAREN                                                     #relationList
    ;

materializedViewName
    : INDEX indexName=identifier
    ;

propertyClause
    : PROPERTIES LEFT_PAREN fileProperties=propertyItemList RIGHT_PAREN
    ;

propertyItemList
    : properties+=propertyItem (COMMA properties+=propertyItem)*
    ;

propertyItem
    : key=propertyKey EQ value=propertyValue
    ;

propertyKey : identifier | constant ;

propertyValue : identifier | constant ;

tableAlias
    : (AS? strictIdentifier identifierList?)?
    ;

multipartIdentifier
    : parts+=errorCapturingIdentifier (DOT parts+=errorCapturingIdentifier)*
    ;

// ----------------Create Table Fields----------
simpleColumnDefs
    : cols+=simpleColumnDef (COMMA cols+=simpleColumnDef)*
    ;

simpleColumnDef
    : colName=identifier (COMMENT comment=STRING_LITERAL)?
    ;

columnDefs
    : cols+=columnDef (COMMA cols+=columnDef)*
    ;

columnDef
    : colName=identifier type=dataType
        KEY?
        (aggType=aggTypeDef)?
        ((GENERATED ALWAYS)? AS LEFT_PAREN generatedExpr=expression RIGHT_PAREN)?
        ((NOT)? nullable=NULL)?
        (AUTO_INCREMENT (LEFT_PAREN autoIncInitValue=number RIGHT_PAREN)?)?
        (DEFAULT (nullValue=NULL | SUBTRACT? INTEGER_VALUE | SUBTRACT? DECIMAL_VALUE | PI | E | BITMAP_EMPTY | stringValue=STRING_LITERAL
           | CURRENT_DATE | defaultTimestamp=CURRENT_TIMESTAMP (LEFT_PAREN defaultValuePrecision=number RIGHT_PAREN)?))?
        (ON UPDATE CURRENT_TIMESTAMP (LEFT_PAREN onUpdateValuePrecision=number RIGHT_PAREN)?)?
        (COMMENT comment=STRING_LITERAL)?
    ;

indexDefs
    : indexes+=indexDef (COMMA indexes+=indexDef)*
    ;

indexDef
    : INDEX (ifNotExists=IF NOT EXISTS)? indexName=identifier cols=identifierList (USING indexType=(BITMAP | INVERTED | NGRAM_BF))? (PROPERTIES LEFT_PAREN properties=propertyItemList RIGHT_PAREN)? (COMMENT comment=STRING_LITERAL)?
    ;

partitionsDef
    : partitions+=partitionDef (COMMA partitions+=partitionDef)*
    ;

partitionDef
    : (lessThanPartitionDef | fixedPartitionDef | stepPartitionDef | inPartitionDef) (LEFT_PAREN partitionProperties=propertyItemList RIGHT_PAREN)?
    ;

lessThanPartitionDef
    : PARTITION (IF NOT EXISTS)? partitionName=identifier VALUES LESS THAN (MAXVALUE | partitionValueList)
    ;

fixedPartitionDef
    : PARTITION (IF NOT EXISTS)? partitionName=identifier VALUES LEFT_BRACKET lower=partitionValueList COMMA upper=partitionValueList RIGHT_PAREN
    ;

stepPartitionDef
    : FROM from=partitionValueList TO to=partitionValueList INTERVAL unitsAmount=INTEGER_VALUE unit=unitIdentifier?
    ;

inPartitionDef
    : PARTITION (IF NOT EXISTS)? partitionName=identifier (VALUES IN ((LEFT_PAREN partitionValueLists+=partitionValueList
        (COMMA partitionValueLists+=partitionValueList)* RIGHT_PAREN) | constants=partitionValueList))?
    ;

partitionValueList
    : LEFT_PAREN values+=partitionValueDef (COMMA values+=partitionValueDef)* RIGHT_PAREN
    ;

partitionValueDef
    : SUBTRACT? INTEGER_VALUE | STRING_LITERAL | MAXVALUE | NULL
    ;

rollupDefs
    : rollups+=rollupDef (COMMA rollups+=rollupDef)*
    ;

rollupDef
    : rollupName=identifier rollupCols=identifierList (DUPLICATE KEY dupKeys=identifierList)? properties=propertyClause?
    ;

aggTypeDef
    : MAX | MIN | SUM | REPLACE | REPLACE_IF_NOT_NULL | HLL_UNION | BITMAP_UNION | QUANTILE_UNION | GENERIC
    ;

tabletList
    : TABLET LEFT_PAREN tabletIdList+=INTEGER_VALUE (COMMA tabletIdList+=INTEGER_VALUE)*  RIGHT_PAREN
    ;


inlineTable
    : VALUES rowConstructor (COMMA rowConstructor)*
    ;

// -----------------Expression-----------------
namedExpression
    : expression (AS? (identifierOrText))?
    ;

namedExpressionSeq
    : namedExpression (COMMA namedExpression)*
    ;

expression
    : booleanExpression
    | lambdaExpression
    ;

lambdaExpression
    : args+=errorCapturingIdentifier ARROW body=booleanExpression
    | LEFT_PAREN
        args+=errorCapturingIdentifier (COMMA args+=errorCapturingIdentifier)+
      RIGHT_PAREN
        ARROW body=booleanExpression
    ;

booleanExpression
    : LOGICALNOT booleanExpression                                                  #logicalNot
    | EXISTS LEFT_PAREN query RIGHT_PAREN                                           #exist
    | (ISNULL | IS_NULL_PRED) LEFT_PAREN valueExpression RIGHT_PAREN                #isnull
    | IS_NOT_NULL_PRED LEFT_PAREN valueExpression RIGHT_PAREN                       #is_not_null_pred
    | valueExpression predicate?                                                    #predicated
    | NOT booleanExpression                                                         #logicalNot
    | left=booleanExpression operator=(AND | LOGICALAND) right=booleanExpression    #logicalBinary
    | left=booleanExpression operator=XOR right=booleanExpression                   #logicalBinary
    | left=booleanExpression operator=OR right=booleanExpression                    #logicalBinary
    | left=booleanExpression operator=DOUBLEPIPES right=booleanExpression           #doublePipes
    ;

rowConstructor
    : LEFT_PAREN (rowConstructorItem (COMMA rowConstructorItem)*)? RIGHT_PAREN
    ;

rowConstructorItem
    : constant // duplicate constant rule for improve the parse of `insert into tbl values`
    | DEFAULT
    | namedExpression
    ;

predicate
    : NOT? kind=BETWEEN lower=valueExpression AND upper=valueExpression
    | NOT? kind=(LIKE | REGEXP | RLIKE) pattern=valueExpression
    | NOT? kind=(MATCH | MATCH_ANY | MATCH_ALL | MATCH_PHRASE | MATCH_PHRASE_PREFIX | MATCH_REGEXP | MATCH_PHRASE_EDGE) pattern=valueExpression
    | NOT? kind=IN LEFT_PAREN query RIGHT_PAREN
    | NOT? kind=IN LEFT_PAREN expression (COMMA expression)* RIGHT_PAREN
    | IS NOT? kind=NULL
    | IS NOT? kind=(TRUE | FALSE)
    ;

valueExpression
    : primaryExpression                                                                      #valueExpressionDefault
    | operator=(SUBTRACT | PLUS | TILDE) valueExpression                                     #arithmeticUnary
    // split arithmeticBinary from 1 to 5 due to they have different operator precedence
    | left=valueExpression operator=HAT right=valueExpression                                #arithmeticBinary
    | left=valueExpression operator=(ASTERISK | SLASH | MOD | DIV) right=valueExpression     #arithmeticBinary
    | left=valueExpression operator=(PLUS | SUBTRACT) right=valueExpression                  #arithmeticBinary
    | left=valueExpression operator=AMPERSAND right=valueExpression                          #arithmeticBinary
    | left=valueExpression operator=PIPE right=valueExpression                               #arithmeticBinary
    | left=valueExpression comparisonOperator right=valueExpression                          #comparison
    ;

primaryExpression
    : name=CURRENT_DATE                                                                        #currentDate
    | name=CURRENT_TIME                                                                        #currentTime
    | name=CURRENT_TIMESTAMP                                                                   #currentTimestamp
    | name=LOCALTIME                                                                           #localTime
    | name=LOCALTIMESTAMP                                                                      #localTimestamp
    | name=CURRENT_USER                                                                        #currentUser
    | name=SESSION_USER                                                                        #sessionUser
    | CASE whenClause+ (ELSE elseExpression=expression)? END                                   #searchedCase
    | CASE value=expression whenClause+ (ELSE elseExpression=expression)? END                  #simpleCase
    | name=CAST LEFT_PAREN expression AS castDataType RIGHT_PAREN                              #cast
    | constant                                                                                 #constantDefault
    | interval                                                                                 #intervalLiteral
    | ASTERISK (exceptOrReplace)*                                                              #star
    | qualifiedName DOT ASTERISK (exceptOrReplace)*                                            #star
    | CHAR LEFT_PAREN
                arguments+=expression (COMMA arguments+=expression)*
                (USING charSet=identifierOrText)?
          RIGHT_PAREN                                                                          #charFunction
    | CONVERT LEFT_PAREN argument=expression USING charSet=identifierOrText RIGHT_PAREN        #convertCharSet
    | CONVERT LEFT_PAREN argument=expression COMMA castDataType RIGHT_PAREN                    #convertType
    | functionCallExpression                                                                   #functionCall
    | value=primaryExpression LEFT_BRACKET index=valueExpression RIGHT_BRACKET                 #elementAt
    | value=primaryExpression LEFT_BRACKET begin=valueExpression
      COLON (end=valueExpression)? RIGHT_BRACKET                                               #arraySlice
    | LEFT_PAREN query RIGHT_PAREN                                                             #subqueryExpression
    | ATSIGN identifierOrText                                                                  #userVariable
    | DOUBLEATSIGN (kind=(GLOBAL | SESSION) DOT)? identifier                                   #systemVariable
    | BINARY? identifier                                                                       #columnReference
    | base=primaryExpression DOT fieldName=identifier                                          #dereference
    | LEFT_PAREN expression RIGHT_PAREN                                                        #parenthesizedExpression
    | KEY (dbName=identifier DOT)? keyName=identifier                                          #encryptKey
    | EXTRACT LEFT_PAREN field=identifier FROM (DATE | TIMESTAMP)?
      source=valueExpression RIGHT_PAREN                                                       #extract
    | primaryExpression COLLATE (identifier | STRING_LITERAL | DEFAULT)                        #collate
    ;

exceptOrReplace
    : EXCEPT  LEFT_PAREN namedExpressionSeq RIGHT_PAREN                                  #except
    | REPLACE LEFT_PAREN namedExpressionSeq RIGHT_PAREN                                  #replace
    ;

castDataType
    : dataType
    |(SIGNED|UNSIGNED) (INT|INTEGER)?
    ;

functionCallExpression
    : functionIdentifier
              LEFT_PAREN (
                  (DISTINCT|ALL)?
                  arguments+=expression (COMMA arguments+=expression)*
                  (ORDER BY sortItem (COMMA sortItem)*)?
              )? RIGHT_PAREN
            (OVER windowSpec)?
    ;

functionIdentifier
    : (dbName=identifier DOT)? functionNameIdentifier
    ;

functionNameIdentifier
    : identifier
    | ADD
    | CONNECTION_ID
    | CURRENT_CATALOG
    | CURRENT_USER
    | DATABASE
    | IF
    | LEFT
    | LIKE
    | PASSWORD
    | REGEXP
    | RIGHT
    | SCHEMA
    | SESSION_USER
    | TRIM
    | USER
    ;

windowSpec
    // todo: name for windowRef; we haven't support it
    // : name=identifier
    // | LEFT_PAREN name=identifier RIGHT_PAREN
    : LEFT_PAREN
        partitionClause?
        sortClause?
        windowFrame?
        RIGHT_PAREN
    ;

windowFrame
    : frameUnits start=frameBoundary
    | frameUnits BETWEEN start=frameBoundary AND end=frameBoundary
    ;

frameUnits
    : ROWS
    | RANGE
    ;

frameBoundary
    : UNBOUNDED boundType=(PRECEDING | FOLLOWING)
    | boundType=CURRENT ROW
    | expression boundType=(PRECEDING | FOLLOWING)
    ;

qualifiedName
    : identifier (DOT identifier)*
    ;

specifiedPartition
    : TEMPORARY? PARTITION (identifier | identifierList)
    | TEMPORARY? PARTITIONS identifierList
    ;

constant
    : NULL                                                                                     #nullLiteral
    | type=(DATE | DATEV1 | DATEV2 | TIMESTAMP) STRING_LITERAL                                 #typeConstructor
    | number                                                                                   #numericLiteral
    | booleanValue                                                                             #booleanLiteral
    | BINARY? STRING_LITERAL                                                                   #stringLiteral
    | LEFT_BRACKET (items+=constant)? (COMMA items+=constant)* RIGHT_BRACKET                   #arrayLiteral
    | LEFT_BRACE (items+=constant COLON items+=constant)?
       (COMMA items+=constant COLON items+=constant)* RIGHT_BRACE                              #mapLiteral
    | LEFT_BRACE items+=constant (COMMA items+=constant)* RIGHT_BRACE                          #structLiteral
    | PLACEHOLDER                                                                              #placeholder
    ;

comparisonOperator
    : EQ | NEQ | LT | LTE | GT | GTE | NSEQ
    ;

booleanValue
    : TRUE | FALSE
    ;

whenClause
    : WHEN condition=expression THEN result=expression
    ;

interval
    : INTERVAL value=expression unit=unitIdentifier
    ;

unitIdentifier
	: YEAR | QUARTER | MONTH | WEEK | DAY | HOUR | MINUTE | SECOND
    ;

dataTypeWithNullable
    : dataType ((NOT)? NULL)?
    ;

dataType
    : complex=ARRAY LT dataType GT                                  #complexDataType
    | complex=MAP LT dataType COMMA dataType GT                     #complexDataType
    | complex=STRUCT LT complexColTypeList GT                       #complexDataType
    | AGG_STATE LT functionNameIdentifier
        LEFT_PAREN dataTypes+=dataTypeWithNullable
        (COMMA dataTypes+=dataTypeWithNullable)* RIGHT_PAREN GT     #aggStateDataType
    | primitiveColType (LEFT_PAREN (INTEGER_VALUE | ASTERISK)
      (COMMA INTEGER_VALUE)* RIGHT_PAREN)?                          #primitiveDataType
    ;

primitiveColType
    : type=TINYINT
    | type=SMALLINT
    | type=(INT | INTEGER)
    | type=BIGINT
    | type=LARGEINT
    | type=BOOLEAN
    | type=FLOAT
    | type=DOUBLE
    | type=DATE
    | type=DATETIME
    | type=TIME
    | type=DATEV2
    | type=DATETIMEV2
    | type=DATEV1
    | type=DATETIMEV1
    | type=BITMAP
    | type=QUANTILE_STATE
    | type=HLL
    | type=AGG_STATE
    | type=STRING
    | type=JSON
    | type=JSONB
    | type=TEXT
    | type=VARCHAR
    | type=CHAR
    | type=DECIMAL
    | type=DECIMALV2
    | type=DECIMALV3
    | type=IPV4
    | type=IPV6
    | type=VARIANT
    | type=ALL
    ;

complexColTypeList
    : complexColType (COMMA complexColType)*
    ;

complexColType
    : identifier COLON dataType commentSpec?
    ;

commentSpec
    : COMMENT STRING_LITERAL
    ;

sample
    : TABLESAMPLE LEFT_PAREN sampleMethod? RIGHT_PAREN (REPEATABLE seed=INTEGER_VALUE)?
    ;

sampleMethod
    : percentage=INTEGER_VALUE PERCENT                              #sampleByPercentile
    | INTEGER_VALUE ROWS                                            #sampleByRows
    ;

tableSnapshot
    : FOR VERSION AS OF version=INTEGER_VALUE
    | FOR TIME AS OF time=STRING_LITERAL
    ;

// this rule is used for explicitly capturing wrong identifiers such as test-table, which should actually be `test-table`
// replace identifier with errorCapturingIdentifier where the immediate follow symbol is not an expression, otherwise
// valid expressions such as "a-b" can be recognized as an identifier
errorCapturingIdentifier
    : identifier errorCapturingIdentifierExtra
    ;

// extra left-factoring grammar
errorCapturingIdentifierExtra
    : (SUBTRACT identifier)+ #errorIdent
    |                        #realIdent
    ;

identifier
    : strictIdentifier
    ;

strictIdentifier
    : IDENTIFIER              #unquotedIdentifier
    | quotedIdentifier        #quotedIdentifierAlternative
    | nonReserved             #unquotedIdentifier
    ;

quotedIdentifier
    : BACKQUOTED_IDENTIFIER
    ;

number
    : SUBTRACT? INTEGER_VALUE                    #integerLiteral
    | SUBTRACT? (EXPONENT_VALUE | DECIMAL_VALUE) #decimalLiteral
    ;

// there are 1 kinds of keywords in Doris.
// - Non-reserved keywords:
//     normal version of non-reserved keywords.
// The non-reserved keywords are listed in `nonReserved`.
// TODO: need to stay consistent with the legacy
nonReserved
//--DEFAULT-NON-RESERVED-START
    : ACTIONS
    | AFTER
    | AGG_STATE
    | AGGREGATE
    | ALIAS
    | ALWAYS
    | ANALYZED
    | ARRAY
    | AT
    | AUTHORS
    | AUTO_INCREMENT
    | BACKENDS
    | BACKUP
    | BEGIN
    | BELONG
    | BIN
    | BITAND
    | BITMAP
    | BITMAP_EMPTY
    | BITMAP_UNION
    | BITOR
    | BITXOR
    | BLOB
    | BOOLEAN
    | BRIEF
    | BROKER
    | BUCKETS
    | BUILD
    | BUILTIN
    | BULK
    | CACHE
    | CACHED
    | CALL
    | CATALOG
    | CATALOGS
    | CHAIN
    | CHAR
    | CHARSET
    | CHECK
    | CLUSTER
    | CLUSTERS
    | COLLATION
    | COLLECT
    | COLOCATE
    | COLUMNS
    | COMMENT
    | COMMENT_START
    | COMMIT
    | COMMITTED
    | COMPACT
    | COMPLETE
    | COMPRESS_TYPE
    | COMPUTE
    | CONDITIONS
    | CONFIG
    | CONNECTION
    | CONNECTION_ID
    | CONSISTENT
    | CONSTRAINTS
    | CONVERT
    | CONVERT_LSC
    | COPY
    | COUNT
    | CREATION
    | CRON
    | CURRENT_CATALOG
    | CURRENT_DATE
    | CURRENT_TIME
    | CURRENT_TIMESTAMP
    | CURRENT_USER
    | DATA
    | DATE
    | DATETIME
    | DATETIMEV1
    | DATETIMEV2
    | DATEV1
    | DATEV2
    | DAY
    | DECIMAL
    | DECIMALV2
    | DECIMALV3
    | DEFERRED
    | DEMAND
    | DIAGNOSE
    | DIAGNOSIS
    | DICTIONARIES
    | DICTIONARY
    | DISTINCTPC
    | DISTINCTPCSA
    | DO
    | DORIS_INTERNAL_TABLE_ID
    | DUAL
    | DYNAMIC
    | E
    | ENABLE
    | ENCRYPTKEY
    | ENCRYPTKEYS
    | END
    | ENDS
    | ENGINE
    | ENGINES
    | ERRORS
    | EVENTS
    | EVERY
    | EXCLUDE
    | EXPIRED
    | EXTERNAL
    | FAILED_LOGIN_ATTEMPTS
    | FAST
    | FEATURE
    | FIELDS
    | FILE
    | FILTER
    | FIRST
    | FORMAT
    | FREE
    | FRONTENDS
    | FUNCTION
    | GENERATED
    | GENERIC
    | GLOBAL
    | GRAPH
    | GROUPING
    | GROUPS
    | HASH
    | HASH_MAP
    | HDFS
    | HELP
    | HINT_END
    | HINT_START
    | HISTOGRAM
    | HLL_UNION
    | HOSTNAME
    | HOTSPOT
    | HOUR
    | HUB
    | IDENTIFIED
    | IGNORE
    | IMMEDIATE
    | INCREMENTAL
    | INDEXES
    | INVERTED
    | IP_TRIE
    | IPV4
    | IPV6
    | IS_NOT_NULL_PRED
    | IS_NULL_PRED
    | ISNULL
    | ISOLATION
    | JOB
    | JOBS
    | JSON
    | JSONB
    | LABEL
    | LAST
    | LDAP
    | LDAP_ADMIN_PASSWORD
    | LEFT_BRACE
    | LESS
    | LEVEL
    | LINES
    | LINK
    | LOCAL
    | LOCALTIME
    | LOCALTIMESTAMP
    | LOCATION
    | LOCK
    | LOGICAL
    | MANUAL
    | MAP
    | MATCH_ALL
    | MATCH_ANY
    | MATCH_PHRASE
    | MATCH_PHRASE_EDGE
    | MATCH_PHRASE_PREFIX
    | MATCH_REGEXP
    | MATERIALIZED
    | MAX
    | MEMO
    | MERGE
    | MIGRATE
    | MIGRATIONS
    | MIN
    | MINUTE
    | MODIFY
    | MONTH
    | MTMV
    | NAME
    | NAMES
    | NEGATIVE
    | NEVER
    | NEXT
    | NGRAM_BF
    | NO
    | NON_NULLABLE
    | NULLS
    | OF
    | OFFSET
    | ONLY
    | OPEN
    | OPTIMIZED
    | PARAMETER
    | PARSED
    | PASSWORD
    | PASSWORD_EXPIRE
    | PASSWORD_HISTORY
    | PASSWORD_LOCK_TIME
    | PASSWORD_REUSE
    | PARTITIONS
    | PATH
    | PAUSE
    | PERCENT
    | PERIOD
    | PERMISSIVE
    | PHYSICAL
    | PI
    | PLAN
    | PLUGIN
    | PLUGINS
    | POLICY
    | PRIVILEGES
    | PROC
    | PROCESS
    | PROCESSLIST
    | PROFILE
    | PROPERTIES
    | PROPERTY
    | QUANTILE_STATE
	| QUANTILE_UNION
	| QUARTER
    | QUERY
    | QUOTA
    | QUALIFY
    | QUEUED
    | RANDOM
    | RECENT
    | RECOVER
    | RECYCLE
    | REFRESH
    | REPEATABLE
    | REPLACE
    | REPLACE_IF_NOT_NULL
    | REPLAYER
    | REPOSITORIES
    | REPOSITORY
    | RESOURCE
    | RESOURCES
    | RESTORE
    | RESTRICTIVE
    | RESUME
    | RETURNS
    | REWRITTEN
    | RIGHT_BRACE
    | RLIKE
    | ROLLBACK
    | ROLLUP
    | ROUTINE
    | S3
    | SAMPLE
    | SCHEDULE
    | SCHEDULER
    | SCHEMA
    | SECOND
    | SERIALIZABLE
    | SET_SESSION_VARIABLE
    | SESSION
    | SESSION_USER
    | SHAPE
    | SKEW
    | SNAPSHOT
    | SONAME
    | SPLIT
    | SQL
    | STAGE
    | STAGES
    | START
    | STARTS
    | STATS
    | STATUS
    | STOP
    | STORAGE
    | STREAM
    | STREAMING
    | STRING
    | STRUCT
    | SUM
    | TABLES
    | TASK
    | TASKS
    | TEMPORARY
    | TEXT
    | THAN
    | TIME
    | TIMESTAMP
    | TRANSACTION
    | TREE
    | TRIGGERS
    | TRUNCATE
    | TYPE
    | TYPES
    | UNCOMMITTED
    | UNLOCK
    | UNSET
    | UP
    | USER
    | VALUE
    | VARCHAR
    | VARIABLE
    | VARIABLES
    | VARIANT
    | VAULT
    | VAULTS
    | VERBOSE
    | VERSION
    | VIEW
    | VIEWS
    | WARM
    | WARNINGS
    | WEEK
    | WORK
    | YEAR
//--DEFAULT-NON-RESERVED-END
    ;<|MERGE_RESOLUTION|>--- conflicted
+++ resolved
@@ -384,15 +384,12 @@
 supportedLoadStatement
     : SYNC                                                                          #sync
     | createRoutineLoad                                                             #createRoutineLoadAlias
-<<<<<<< HEAD
     | SHOW ALL? CREATE ROUTINE LOAD FOR label=multipartIdentifier                   #showCreateRoutineLoad
-=======
     | PAUSE ROUTINE LOAD FOR label=multipartIdentifier                              #pauseRoutineLoad
     | PAUSE ALL ROUTINE LOAD                                                        #pauseAllRoutineLoad
     | RESUME ROUTINE LOAD FOR label=multipartIdentifier                             #resumeRoutineLoad
     | RESUME ALL ROUTINE LOAD                                                       #resumeAllRoutineLoad
     | STOP ROUTINE LOAD FOR label=multipartIdentifier                               #stopRoutineLoad
->>>>>>> 9f4802c7
     | STOP SYNC JOB name=multipartIdentifier                                        #stopDataSyncJob
     | RESUME SYNC JOB name=multipartIdentifier                                      #resumeDataSyncJob
     | PAUSE SYNC JOB name=multipartIdentifier                                       #pauseDataSyncJob
