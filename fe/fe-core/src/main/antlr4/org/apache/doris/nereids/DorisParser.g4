// Licensed to the Apache Software Foundation (ASF) under one
// or more contributor license agreements.  See the NOTICE file
// distributed with this work for additional information
// regarding copyright ownership.  The ASF licenses this file
// to you under the Apache License, Version 2.0 (the
// "License"); you may not use this file except in compliance
// with the License.  You may obtain a copy of the License at
//
//   http://www.apache.org/licenses/LICENSE-2.0
//
// Unless required by applicable law or agreed to in writing,
// software distributed under the License is distributed on an
// "AS IS" BASIS, WITHOUT WARRANTIES OR CONDITIONS OF ANY
// KIND, either express or implied.  See the License for the
// specific language governing permissions and limitations
// under the License.

// Copied from Apache Spark and modified for Apache Doris

parser grammar DorisParser;

options { tokenVocab = DorisLexer; }

@members {
    public boolean doris_legacy_SQL_syntax = true;
}

multiStatements
    : SEMICOLON* statement? (SEMICOLON+ statement)* SEMICOLON* EOF
    ;

singleStatement
    : SEMICOLON* statement? SEMICOLON* EOF
    ;

statement
    : statementBase # statementBaseAlias
    | CALL name=multipartIdentifier LEFT_PAREN (expression (COMMA expression)*)? RIGHT_PAREN #callProcedure
    | (ALTER | CREATE (OR REPLACE)? | REPLACE) (PROCEDURE | PROC) name=multipartIdentifier LEFT_PAREN .*? RIGHT_PAREN .*? #createProcedure
    | DROP (PROCEDURE | PROC) (IF EXISTS)? name=multipartIdentifier #dropProcedure
    | SHOW (PROCEDURE | FUNCTION) STATUS (LIKE pattern=valueExpression | whereClause)? #showProcedureStatus
    | SHOW CREATE PROCEDURE name=multipartIdentifier #showCreateProcedure
    // FIXME: like should be wildWhere? FRONTEND should not contain FROM backendid
    | ADMIN? SHOW type=(FRONTEND | BACKEND) CONFIG (LIKE pattern=valueExpression)? (FROM backendId=INTEGER_VALUE)? #showConfig
    ;

statementBase
    : explain? query outFileClause?     #statementDefault
    | supportedDmlStatement             #supportedDmlStatementAlias
    | supportedCreateStatement          #supportedCreateStatementAlias
    | supportedAlterStatement           #supportedAlterStatementAlias
    | materializedViewStatement         #materializedViewStatementAlias
    | supportedJobStatement             #supportedJobStatementAlias
    | constraintStatement               #constraintStatementAlias
    | supportedCleanStatement           #supportedCleanStatementAlias
    | supportedDescribeStatement        #supportedDescribeStatementAlias
    | supportedDropStatement            #supportedDropStatementAlias
    | supportedSetStatement             #supportedSetStatementAlias
    | supportedUnsetStatement           #supportedUnsetStatementAlias
    | supportedRefreshStatement         #supportedRefreshStatementAlias
    | supportedShowStatement            #supportedShowStatementAlias
    | supportedLoadStatement            #supportedLoadStatementAlias
    | supportedCancelStatement          #supportedCancelStatementAlias
    | supportedRecoverStatement         #supportedRecoverStatementAlias
    | supportedAdminStatement           #supportedAdminStatementAlias
    | supportedUseStatement             #supportedUseStatementAlias
    | supportedOtherStatement           #supportedOtherStatementAlias
    | supportedStatsStatement           #supportedStatsStatementAlias
    | unsupportedStatement              #unsupported
    ;

unsupportedStatement
    : unsupportedUseStatement
    | unsupportedDmlStatement
    | unsupportedKillStatement
    | unsupportedCreateStatement
    | unsupportedDropStatement
    | unsupportedStatsStatement
    | unsupportedAlterStatement
    | unsupportedGrantRevokeStatement
    | unsupportedAdminStatement
    | unsupportedTransactionStatement
    | unsupportedCancelStatement
    | unsupportedCleanStatement
    | unsupportedRefreshStatement
    | unsupportedLoadStatement
    | unsupportedShowStatement
    | unsupportedOtherStatement
    ;

materializedViewStatement
    : CREATE MATERIALIZED VIEW (IF NOT EXISTS)? mvName=multipartIdentifier
        (LEFT_PAREN cols=simpleColumnDefs RIGHT_PAREN)? buildMode?
        (REFRESH refreshMethod? refreshTrigger?)?
        ((DUPLICATE)? KEY keys=identifierList)?
        (COMMENT STRING_LITERAL)?
        (PARTITION BY LEFT_PAREN mvPartition RIGHT_PAREN)?
        (DISTRIBUTED BY (HASH hashKeys=identifierList | RANDOM)
        (BUCKETS (INTEGER_VALUE | AUTO))?)?
        propertyClause?
        AS query                                                                                #createMTMV
    | REFRESH MATERIALIZED VIEW mvName=multipartIdentifier (partitionSpec | COMPLETE | AUTO)    #refreshMTMV
    | ALTER MATERIALIZED VIEW mvName=multipartIdentifier ((RENAME newName=identifier)
        | (REFRESH (refreshMethod | refreshTrigger | refreshMethod refreshTrigger))
        | REPLACE WITH MATERIALIZED VIEW newName=identifier propertyClause?
        | (SET  LEFT_PAREN fileProperties=propertyItemList RIGHT_PAREN))                        #alterMTMV
    | DROP MATERIALIZED VIEW (IF EXISTS)? mvName=multipartIdentifier
        (ON tableName=multipartIdentifier)?                                                     #dropMTMV
    | PAUSE MATERIALIZED VIEW JOB ON mvName=multipartIdentifier                                 #pauseMTMV
    | RESUME MATERIALIZED VIEW JOB ON mvName=multipartIdentifier                                #resumeMTMV
    | CANCEL MATERIALIZED VIEW TASK taskId=INTEGER_VALUE ON mvName=multipartIdentifier          #cancelMTMVTask
    | SHOW CREATE MATERIALIZED VIEW mvName=multipartIdentifier                                  #showCreateMTMV
    ;
supportedJobStatement
    : CREATE JOB label=multipartIdentifier ON SCHEDULE
        (
            (EVERY timeInterval=INTEGER_VALUE timeUnit=identifier
            (STARTS (startTime=STRING_LITERAL | CURRENT_TIMESTAMP))?
            (ENDS endsTime=STRING_LITERAL)?)
            |
            (AT (atTime=STRING_LITERAL | CURRENT_TIMESTAMP)))
        commentSpec?
        DO supportedDmlStatement                                                               #createScheduledJob
   | PAUSE JOB wildWhere?                                                                      #pauseJob
   | DROP JOB (IF EXISTS)? wildWhere?                                                          #dropJob
   | RESUME JOB wildWhere?                                                                     #resumeJob
   | CANCEL TASK wildWhere?                                                                    #cancelJobTask
   ;
constraintStatement
    : ALTER TABLE table=multipartIdentifier
        ADD CONSTRAINT constraintName=errorCapturingIdentifier
        constraint                                                        #addConstraint
    | ALTER TABLE table=multipartIdentifier
        DROP CONSTRAINT constraintName=errorCapturingIdentifier           #dropConstraint
    | SHOW CONSTRAINTS FROM table=multipartIdentifier                     #showConstraint
    ;

supportedDmlStatement
    : explain? cte? INSERT (INTO | OVERWRITE TABLE)
        (tableName=multipartIdentifier | DORIS_INTERNAL_TABLE_ID LEFT_PAREN tableId=INTEGER_VALUE RIGHT_PAREN)
        partitionSpec?  // partition define
        (WITH LABEL labelName=identifier)? cols=identifierList?  // label and columns define
        (LEFT_BRACKET hints=identifierSeq RIGHT_BRACKET)?  // hint define
        query                                                          #insertTable
    | explain? cte? UPDATE tableName=multipartIdentifier tableAlias
        SET updateAssignmentSeq
        fromClause?
        whereClause?                                                   #update
    | explain? cte? DELETE FROM tableName=multipartIdentifier
        partitionSpec? tableAlias
        (USING relations)?
        whereClause?                                                   #delete
    | LOAD LABEL lableName=multipartIdentifier
        LEFT_PAREN dataDescs+=dataDesc (COMMA dataDescs+=dataDesc)* RIGHT_PAREN
        (withRemoteStorageSystem)?
        propertyClause?
        (commentSpec)?                                                 #load
    | EXPORT TABLE tableName=multipartIdentifier
        (PARTITION partition=identifierList)?
        (whereClause)?
        TO filePath=STRING_LITERAL
        (propertyClause)?
        (withRemoteStorageSystem)?                                     #export
    | replayCommand                                                    #replay
    ;

supportedCreateStatement
    : CREATE (EXTERNAL | TEMPORARY)? TABLE (IF NOT EXISTS)? name=multipartIdentifier
        ((ctasCols=identifierList)? | (LEFT_PAREN columnDefs (COMMA indexDefs)? COMMA? RIGHT_PAREN))
        (ENGINE EQ engine=identifier)?
        ((AGGREGATE | UNIQUE | DUPLICATE) KEY keys=identifierList
        (CLUSTER BY clusterKeys=identifierList)?)?
        (COMMENT STRING_LITERAL)?
        (partition=partitionTable)?
        (DISTRIBUTED BY (HASH hashKeys=identifierList | RANDOM)
        (BUCKETS (INTEGER_VALUE | autoBucket=AUTO))?)?
        (ROLLUP LEFT_PAREN rollupDefs RIGHT_PAREN)?
        properties=propertyClause?
        (BROKER extProperties=propertyClause)?
        (AS query)?                                                       #createTable
    | CREATE (OR REPLACE)? VIEW (IF NOT EXISTS)? name=multipartIdentifier
        (LEFT_PAREN cols=simpleColumnDefs RIGHT_PAREN)?
        (COMMENT STRING_LITERAL)? AS query                                #createView
    | CREATE FILE name=STRING_LITERAL
        ((FROM | IN) database=identifier)? properties=propertyClause            #createFile
    | CREATE (EXTERNAL | TEMPORARY)? TABLE (IF NOT EXISTS)? name=multipartIdentifier
        LIKE existedTable=multipartIdentifier
        (WITH ROLLUP (rollupNames=identifierList)?)?                      #createTableLike
    | CREATE ROLE (IF NOT EXISTS)? name=identifier (COMMENT STRING_LITERAL)?    #createRole
    | CREATE WORKLOAD GROUP (IF NOT EXISTS)?
        name=identifierOrText properties=propertyClause?                        #createWorkloadGroup
    | CREATE CATALOG (IF NOT EXISTS)? catalogName=identifier
        (WITH RESOURCE resourceName=identifier)?
        (COMMENT STRING_LITERAL)? properties=propertyClause?                    #createCatalog
    | CREATE ROW POLICY (IF NOT EXISTS)? name=identifier
        ON table=multipartIdentifier
        AS type=(RESTRICTIVE | PERMISSIVE)
        TO (user=userIdentify | ROLE roleName=identifier)
        USING LEFT_PAREN booleanExpression RIGHT_PAREN                    #createRowPolicy
    | CREATE STORAGE POLICY (IF NOT EXISTS)?
        name=identifier properties=propertyClause?                              #createStoragePolicy
    | BUILD INDEX name=identifier ON tableName=multipartIdentifier
        partitionSpec?                                                          #buildIndex
    | CREATE INDEX (IF NOT EXISTS)? name=identifier
        ON tableName=multipartIdentifier identifierList
        (USING (BITMAP | NGRAM_BF | INVERTED))?
        properties=propertyClause? (COMMENT STRING_LITERAL)?                    #createIndex
    | CREATE SQL_BLOCK_RULE (IF NOT EXISTS)?
        name=identifier properties=propertyClause?                        #createSqlBlockRule
    | CREATE ENCRYPTKEY (IF NOT EXISTS)? multipartIdentifier AS STRING_LITERAL  #createEncryptkey
    | CREATE statementScope?
            (TABLES | AGGREGATE)? FUNCTION (IF NOT EXISTS)?
            functionIdentifier LEFT_PAREN functionArguments? RIGHT_PAREN
            RETURNS returnType=dataType (INTERMEDIATE intermediateType=dataType)?
            properties=propertyClause?                                              #createUserDefineFunction
    | CREATE statementScope? ALIAS FUNCTION (IF NOT EXISTS)?
            functionIdentifier LEFT_PAREN functionArguments? RIGHT_PAREN
            WITH PARAMETER LEFT_PAREN parameters=identifierSeq? RIGHT_PAREN
            AS expression                                                           #createAliasFunction
    ;

supportedAlterStatement
    : ALTER SYSTEM alterSystemClause                                                        #alterSystem
    | ALTER VIEW name=multipartIdentifier
        ((MODIFY commentSpec) | ((LEFT_PAREN cols=simpleColumnDefs RIGHT_PAREN)? AS query)) #alterView
    | ALTER CATALOG name=identifier RENAME newName=identifier                       #alterCatalogRename
    | ALTER ROLE role=identifier commentSpec                                        #alterRole
    | ALTER STORAGE VAULT name=multipartIdentifier properties=propertyClause                #alterStorageVault
    | ALTER ROLE role=identifier commentSpec                                                #alterRole
    | ALTER WORKLOAD GROUP name=identifierOrText
        properties=propertyClause?                                                          #alterWorkloadGroup
    | ALTER CATALOG name=identifier SET PROPERTIES
        LEFT_PAREN propertyItemList RIGHT_PAREN                                             #alterCatalogProperties        
    | ALTER WORKLOAD POLICY name=identifierOrText
        properties=propertyClause?                                                          #alterWorkloadPolicy
    | ALTER SQL_BLOCK_RULE name=identifier properties=propertyClause?                       #alterSqlBlockRule
    | ALTER CATALOG name=identifier MODIFY COMMENT comment=STRING_LITERAL                   #alterCatalogComment
    | ALTER DATABASE name=identifier RENAME newName=identifier                              #alterDatabaseRename
    | ALTER ROLE role=identifier commentSpec                                                #alterRole
    | ALTER TABLE tableName=multipartIdentifier
        alterTableClause (COMMA alterTableClause)*                                          #alterTable
    | ALTER TABLE tableName=multipartIdentifier ADD ROLLUP
        addRollupClause (COMMA addRollupClause)*                                            #alterTableAddRollup
    | ALTER TABLE tableName=multipartIdentifier DROP ROLLUP
        dropRollupClause (COMMA dropRollupClause)*                                          #alterTableDropRollup
    | ALTER TABLE name=multipartIdentifier
        SET LEFT_PAREN propertyItemList RIGHT_PAREN                                         #alterTableProperties
    | ALTER DATABASE name=identifier SET (DATA | REPLICA | TRANSACTION)
            QUOTA (quota=identifier | INTEGER_VALUE)                                        #alterDatabaseSetQuota
    | ALTER SYSTEM RENAME COMPUTE GROUP name=identifier newName=identifier                  #alterSystemRenameComputeGroup
    | ALTER REPOSITORY name=identifier properties=propertyClause?                           #alterRepository
    ;

supportedDropStatement
    : DROP CATALOG RECYCLE BIN WHERE idType=STRING_LITERAL EQ id=INTEGER_VALUE  #dropCatalogRecycleBin
    | DROP ENCRYPTKEY (IF EXISTS)? name=multipartIdentifier                     #dropEncryptkey
    | DROP ROLE (IF EXISTS)? name=identifier                                    #dropRole
    | DROP SQL_BLOCK_RULE (IF EXISTS)? identifierSeq                            #dropSqlBlockRule
    | DROP USER (IF EXISTS)? userIdentify                                       #dropUser
    | DROP STORAGE POLICY (IF EXISTS)? name=identifier                          #dropStoragePolicy
    | DROP WORKLOAD GROUP (IF EXISTS)? name=identifierOrText                    #dropWorkloadGroup
    | DROP CATALOG (IF EXISTS)? name=identifier                                 #dropCatalog
    | DROP FILE name=STRING_LITERAL
        ((FROM | IN) database=identifier)? properties=propertyClause            #dropFile
    | DROP WORKLOAD POLICY (IF EXISTS)? name=identifierOrText                   #dropWorkloadPolicy
    | DROP REPOSITORY name=identifier                                           #dropRepository
    | DROP TABLE (IF EXISTS)? name=multipartIdentifier FORCE?                   #dropTable
    | DROP (DATABASE | SCHEMA) (IF EXISTS)? name=multipartIdentifier FORCE?     #dropDatabase
    | DROP statementScope? FUNCTION (IF EXISTS)?
        functionIdentifier LEFT_PAREN functionArguments? RIGHT_PAREN            #dropFunction
    | DROP INDEX (IF EXISTS)? name=identifier ON tableName=multipartIdentifier  #dropIndex
    ;

supportedShowStatement
    : SHOW statementScope? VARIABLES wildWhere?                         #showVariables
    | SHOW AUTHORS                                                                  #showAuthors
    | SHOW CREATE (DATABASE | SCHEMA) name=multipartIdentifier                      #showCreateDatabase
    | SHOW BROKER                                                                   #showBroker
    | SHOW DYNAMIC PARTITION TABLES ((FROM | IN) database=multipartIdentifier)?     #showDynamicPartition
    | SHOW EVENTS ((FROM | IN) database=multipartIdentifier)? wildWhere?            #showEvents
    | SHOW LAST INSERT                                                              #showLastInsert
    | SHOW ((CHAR SET) | CHARSET)                                                   #showCharset
    | SHOW DELETE ((FROM | IN) database=multipartIdentifier)?                       #showDelete
    | SHOW ALL? GRANTS                                                              #showGrants
    | SHOW GRANTS FOR userIdentify                                                  #showGrantsForUser
    | SHOW SYNC JOB ((FROM | IN) database=multipartIdentifier)?                     #showSyncJob
    | SHOW LOAD PROFILE loadIdPath=STRING_LITERAL? limitClause?                     #showLoadProfile
    | SHOW CREATE REPOSITORY FOR identifier                                         #showCreateRepository
    | SHOW VIEW
        (FROM |IN) tableName=multipartIdentifier
        ((FROM | IN) database=identifier)?                                          #showView
    | SHOW PLUGINS                                                                  #showPlugins
    | SHOW REPOSITORIES                                                             #showRepositories
    | SHOW ENCRYPTKEYS ((FROM | IN) database=multipartIdentifier)?
        (LIKE STRING_LITERAL)?                                                      #showEncryptKeys
    | SHOW BRIEF? CREATE TABLE name=multipartIdentifier                             #showCreateTable
    | SHOW FULL? PROCESSLIST                                                        #showProcessList
    | SHOW ROLES                                                                    #showRoles
    | SHOW PARTITION partitionId=INTEGER_VALUE                                      #showPartitionId
    | SHOW PRIVILEGES                                                               #showPrivileges
    | SHOW PROC path=STRING_LITERAL                                                 #showProc
    | SHOW FILE ((FROM | IN) database=multipartIdentifier)?                         #showSmallFiles
    | SHOW STORAGE? ENGINES                                                         #showStorageEngines
    | SHOW CREATE CATALOG name=identifier                                           #showCreateCatalog
    | SHOW CATALOG name=identifier                                                  #showCatalog
    | SHOW CATALOGS wildWhere?                                                      #showCatalogs
    | SHOW PROPERTY (FOR user=identifierOrText)? (LIKE STRING_LITERAL)?                         #showUserProperties
    | SHOW ALL PROPERTIES (LIKE STRING_LITERAL)?                                               #showAllProperties
    | SHOW COLLATION wildWhere?                                                     #showCollation
    | SHOW STORAGE POLICY (USING (FOR policy=identifierOrText)?)?                   #showStoragePolicy   
    | SHOW SQL_BLOCK_RULE (FOR ruleName=identifier)?                                #showSqlBlockRule
    | SHOW CREATE VIEW name=multipartIdentifier                                     #showCreateView
    | SHOW DATA TYPES                                                               #showDataTypes
    | SHOW DATA (ALL)? (FROM tableName=multipartIdentifier)?
        sortClause? propertyClause?                                                 #showData
    | SHOW CREATE MATERIALIZED VIEW mvName=identifier
        ON tableName=multipartIdentifier                                            #showCreateMaterializedView
    | SHOW (WARNINGS | ERRORS) limitClause?                                         #showWarningErrors
    | SHOW COUNT LEFT_PAREN ASTERISK RIGHT_PAREN (WARNINGS | ERRORS)                #showWarningErrorCount
    | SHOW BACKENDS                                                                 #showBackends
    | SHOW STAGES                                                                   #showStages
    | SHOW REPLICA DISTRIBUTION FROM baseTableRef                                   #showReplicaDistribution
    | SHOW FULL? TRIGGERS ((FROM | IN) database=multipartIdentifier)? wildWhere?    #showTriggers
    | SHOW TABLET DIAGNOSIS tabletId=INTEGER_VALUE                                  #showDiagnoseTablet
    | SHOW FRONTENDS name=identifier?                                               #showFrontends
    | SHOW DATABASE databaseId=INTEGER_VALUE                                        #showDatabaseId
    | SHOW TABLE tableId=INTEGER_VALUE                                              #showTableId
    | SHOW TRASH (ON backend=STRING_LITERAL)?                                       #showTrash
    | SHOW statementScope? STATUS                                       #showStatus
    | SHOW WHITELIST                                                                #showWhitelist
    | SHOW TABLETS BELONG
        tabletIds+=INTEGER_VALUE (COMMA tabletIds+=INTEGER_VALUE)*                  #showTabletsBelong
    | SHOW DATA SKEW FROM baseTableRef                                              #showDataSkew
    | SHOW TABLE CREATION ((FROM | IN) database=multipartIdentifier)?
        (LIKE STRING_LITERAL)?                                                      #showTableCreation
    | SHOW TABLET STORAGE FORMAT VERBOSE?                                           #showTabletStorageFormat
    | SHOW QUERY PROFILE queryIdPath=STRING_LITERAL? limitClause?                    #showQueryProfile
    | SHOW CONVERT_LSC ((FROM | IN) database=multipartIdentifier)?                  #showConvertLsc
    | SHOW FULL? TABLES ((FROM | IN) database=multipartIdentifier)? wildWhere?      #showTables
    | SHOW TABLE STATUS ((FROM | IN) database=multipartIdentifier)? wildWhere?      #showTableStatus
    ;

supportedLoadStatement
    : SYNC                                                                          #sync
    | createRoutineLoad                                                             #createRoutineLoadAlias
    ;

supportedOtherStatement
    : HELP mark=identifierOrText                                                    #help
    ;

unsupportedOtherStatement
    : INSTALL PLUGIN FROM source=identifierOrText properties=propertyClause?        #installPlugin
    | UNINSTALL PLUGIN name=identifierOrText                                        #uninstallPlugin
    | LOCK TABLES (lockTable (COMMA lockTable)*)?                                   #lockTables
    | UNLOCK TABLES                                                                 #unlockTables
    | WARM UP (CLUSTER | COMPUTE GROUP) destination=identifier WITH
        ((CLUSTER | COMPUTE GROUP) source=identifier |
            (warmUpItem (AND warmUpItem)*)) FORCE?                                  #warmUpCluster
    | BACKUP SNAPSHOT label=multipartIdentifier TO repo=identifier
        ((ON | EXCLUDE) LEFT_PAREN baseTableRef (COMMA baseTableRef)* RIGHT_PAREN)?
        properties=propertyClause?                                                  #backup
    | RESTORE SNAPSHOT label=multipartIdentifier FROM repo=identifier
        ((ON | EXCLUDE) LEFT_PAREN baseTableRef (COMMA baseTableRef)* RIGHT_PAREN)?
        properties=propertyClause?                                                  #restore
    | START TRANSACTION (WITH CONSISTENT SNAPSHOT)?                                 #unsupportedStartTransaction
    ;

warmUpItem
    : TABLE tableName=multipartIdentifier (PARTITION partitionName=identifier)?
    ;

lockTable
    : name=multipartIdentifier (AS alias=identifierOrText)?
        (READ (LOCAL)? | (LOW_PRIORITY)? WRITE)
    ;

unsupportedShowStatement
    : SHOW ROW POLICY (FOR (userIdentify | (ROLE role=identifier)))?                #showRowPolicy
    | SHOW STORAGE (VAULT | VAULTS)                                                 #showStorageVault
    | SHOW OPEN TABLES ((FROM | IN) database=multipartIdentifier)? wildWhere?       #showOpenTables
    | SHOW FULL? VIEWS ((FROM | IN) database=multipartIdentifier)? wildWhere?       #showViews
    | SHOW CREATE MATERIALIZED VIEW name=multipartIdentifier                        #showMaterializedView
    | SHOW CREATE statementScope? FUNCTION functionIdentifier
        LEFT_PAREN functionArguments? RIGHT_PAREN
        ((FROM | IN) database=multipartIdentifier)?                                 #showCreateFunction
    | SHOW (DATABASES | SCHEMAS) (FROM catalog=identifier)? wildWhere?              #showDatabases
    | SHOW FULL? (COLUMNS | FIELDS) (FROM | IN) tableName=multipartIdentifier
        ((FROM | IN) database=multipartIdentifier)? wildWhere?                      #showColumns
    | SHOW LOAD WARNINGS ((((FROM | IN) database=multipartIdentifier)?
        wildWhere? limitClause?) | (ON url=STRING_LITERAL))                         #showLoadWarings
    | SHOW STREAM? LOAD ((FROM | IN) database=multipartIdentifier)? wildWhere?
        sortClause? limitClause?                                                    #showLoad
    | SHOW EXPORT ((FROM | IN) database=multipartIdentifier)? wildWhere?
        sortClause? limitClause?                                                    #showExport
    | SHOW ALTER TABLE (ROLLUP | (MATERIALIZED VIEW) | COLUMN)
        ((FROM | IN) database=multipartIdentifier)? wildWhere?
        sortClause? limitClause?                                                    #showAlterTable
    | SHOW TEMPORARY? PARTITIONS FROM tableName=multipartIdentifier
        wildWhere? sortClause? limitClause?                                         #showPartitions
    | SHOW TABLET tabletId=INTEGER_VALUE                                            #showTabletId
    | SHOW TABLETS FROM tableName=multipartIdentifier partitionSpec?
        wildWhere? sortClause? limitClause?                                         #showTabletsFromTable
    | SHOW BACKUP ((FROM | IN) database=multipartIdentifier)? wildWhere?            #showBackup
    | SHOW BRIEF? RESTORE ((FROM | IN) database=multipartIdentifier)? wildWhere?    #showRestore
    | SHOW RESOURCES wildWhere? sortClause? limitClause?                            #showResources
    | SHOW WORKLOAD GROUPS wildWhere?                                               #showWorkloadGroups
    | SHOW SNAPSHOT ON repo=identifier wildWhere?                                   #showSnapshot
    | SHOW FULL? BUILTIN? FUNCTIONS
        ((FROM | IN) database=multipartIdentifier)? wildWhere?                      #showFunctions
    | SHOW GLOBAL FULL? FUNCTIONS wildWhere?                                        #showGlobalFunctions
    | SHOW TYPECAST ((FROM | IN) database=multipartIdentifier)?                     #showTypeCast
    | SHOW (KEY | KEYS | INDEX | INDEXES)
        (FROM |IN) tableName=multipartIdentifier
        ((FROM | IN) database=multipartIdentifier)?                                 #showIndex
    | SHOW TRANSACTION ((FROM | IN) database=multipartIdentifier)? wildWhere?       #showTransaction
    | SHOW CACHE HOTSPOT tablePath=STRING_LITERAL                                   #showCacheHotSpot
    | SHOW CATALOG RECYCLE BIN wildWhere?                                           #showCatalogRecycleBin
    | SHOW QUERY STATS ((FOR database=identifier)
            | (FROM tableName=multipartIdentifier (ALL VERBOSE?)?))?                #showQueryStats
    | SHOW BUILD INDEX ((FROM | IN) database=multipartIdentifier)?
        wildWhere? sortClause? limitClause?                                         #showBuildIndex
    | SHOW (CLUSTERS | (COMPUTE GROUPS))                                            #showClusters
    | SHOW REPLICA STATUS FROM baseTableRef wildWhere?                              #showReplicaStatus
    | SHOW COPY ((FROM | IN) database=multipartIdentifier)?
        whereClause? sortClause? limitClause?                                       #showCopy
    | SHOW WARM UP JOB wildWhere?                                                   #showWarmUpJob
    ;

createRoutineLoad
    : CREATE ROUTINE LOAD label=multipartIdentifier (ON table=identifier)?
              (WITH (APPEND | DELETE | MERGE))?
              (loadProperty (COMMA loadProperty)*)? propertyClause? FROM type=identifier
              LEFT_PAREN customProperties=propertyItemList RIGHT_PAREN
              commentSpec?
    ;

unsupportedLoadStatement
    : LOAD mysqlDataDesc
        (PROPERTIES LEFT_PAREN properties=propertyItemList RIGHT_PAREN)?
        (commentSpec)?                                                              #mysqlLoad
    | CREATE SYNC label=multipartIdentifier
          LEFT_PAREN channelDescriptions RIGHT_PAREN
          FROM BINLOG LEFT_PAREN propertyItemList RIGHT_PAREN
          properties=propertyClause?                                                #createDataSyncJob
    | STOP SYNC JOB name=multipartIdentifier                                        #stopDataSyncJob
    | RESUME SYNC JOB name=multipartIdentifier                                      #resumeDataSyncJob
    | PAUSE SYNC JOB name=multipartIdentifier                                       #pauseDataSyncJob
    | PAUSE ROUTINE LOAD FOR label=multipartIdentifier                              #pauseRoutineLoad
    | PAUSE ALL ROUTINE LOAD                                                        #pauseAllRoutineLoad
    | RESUME ROUTINE LOAD FOR label=multipartIdentifier                             #resumeRoutineLoad
    | RESUME ALL ROUTINE LOAD                                                       #resumeAllRoutineLoad
    | STOP ROUTINE LOAD FOR label=multipartIdentifier                               #stopRoutineLoad
    | SHOW ALL? ROUTINE LOAD ((FOR label=multipartIdentifier) | wildWhere?)         #showRoutineLoad
    | SHOW ROUTINE LOAD TASK ((FROM | IN) database=identifier)? wildWhere?          #showRoutineLoadTask
    | SHOW ALL? CREATE ROUTINE LOAD FOR label=multipartIdentifier                   #showCreateRoutineLoad
    | SHOW CREATE LOAD FOR label=multipartIdentifier                                #showCreateLoad
    ;

loadProperty
    : COLUMNS TERMINATED BY STRING_LITERAL                                          #separator
    | importColumnsStatement                                                        #importColumns
    | importPrecedingFilterStatement                                                #importPrecedingFilter
    | importWhereStatement                                                          #importWhere
    | importDeleteOnStatement                                                       #importDeleteOn
    | importSequenceStatement                                                       #importSequence
    | partitionSpec                                                                 #importPartitions
    ;

importSequenceStatement
    : ORDER BY identifier
    ;

importDeleteOnStatement
    : DELETE ON booleanExpression
    ;

importWhereStatement
    : WHERE booleanExpression
    ;

importPrecedingFilterStatement
    : PRECEDING FILTER booleanExpression
    ;

importColumnsStatement
    : COLUMNS LEFT_PAREN importColumnDesc (COMMA importColumnDesc)* RIGHT_PAREN
    ;

importColumnDesc
    : name=identifier (EQ booleanExpression)?
    | LEFT_PAREN name=identifier (EQ booleanExpression)? RIGHT_PAREN
    ;

channelDescriptions
    : channelDescription (COMMA channelDescription)*
    ;

channelDescription
    : FROM source=multipartIdentifier INTO destination=multipartIdentifier
        partitionSpec? columnList=identifierList?
    ;

supportedRefreshStatement
    : REFRESH CATALOG name=identifier propertyClause?                               #refreshCatalog
    | REFRESH DATABASE name=multipartIdentifier propertyClause?                     #refreshDatabase
    | REFRESH TABLE name=multipartIdentifier                                        #refreshTable
    ;

supportedCleanStatement
    : CLEAN ALL PROFILE                                                             #cleanAllProfile
    | CLEAN LABEL label=identifier? (FROM | IN) database=identifier                 #cleanLabel
    ;

unsupportedRefreshStatement
    : REFRESH LDAP (ALL | (FOR user=identifierOrText))                              #refreshLdap
    ;

unsupportedCleanStatement
    : CLEAN QUERY STATS ((FOR database=identifier)
        | ((FROM | IN) table=multipartIdentifier))                                  #cleanQueryStats
    | CLEAN ALL QUERY STATS                                                         #cleanAllQueryStats
    ;

supportedCancelStatement
    : CANCEL LOAD ((FROM | IN) database=identifier)? wildWhere?                     #cancelLoad
    | CANCEL EXPORT ((FROM | IN) database=identifier)? wildWhere?                   #cancelExport
    | CANCEL WARM UP JOB wildWhere?                                                 #cancelWarmUpJob
    ;

unsupportedCancelStatement
    : CANCEL ALTER TABLE (ROLLUP | (MATERIALIZED VIEW) | COLUMN)
        FROM tableName=multipartIdentifier (LEFT_PAREN jobIds+=INTEGER_VALUE
            (COMMA jobIds+=INTEGER_VALUE)* RIGHT_PAREN)?                            #cancelAlterTable
    | CANCEL BUILD INDEX ON tableName=multipartIdentifier
        (LEFT_PAREN jobIds+=INTEGER_VALUE
            (COMMA jobIds+=INTEGER_VALUE)* RIGHT_PAREN)?                            #cancelBuildIndex
    | CANCEL DECOMMISSION BACKEND hostPorts+=STRING_LITERAL
        (COMMA hostPorts+=STRING_LITERAL)*                                          #cancelDecommisionBackend
    | CANCEL BACKUP ((FROM | IN) database=identifier)?                              #cancelBackup
    | CANCEL RESTORE ((FROM | IN) database=identifier)?                             #cancelRestore
    ;

supportedAdminStatement
    : ADMIN SHOW REPLICA DISTRIBUTION FROM baseTableRef                             #adminShowReplicaDistribution
    | ADMIN REBALANCE DISK (ON LEFT_PAREN backends+=STRING_LITERAL
        (COMMA backends+=STRING_LITERAL)* RIGHT_PAREN)?                             #adminRebalanceDisk
    | ADMIN CANCEL REBALANCE DISK (ON LEFT_PAREN backends+=STRING_LITERAL
        (COMMA backends+=STRING_LITERAL)* RIGHT_PAREN)?                             #adminCancelRebalanceDisk
    | ADMIN DIAGNOSE TABLET tabletId=INTEGER_VALUE                                  #adminDiagnoseTablet
    | ADMIN SHOW REPLICA STATUS FROM baseTableRef (WHERE STATUS EQ|NEQ STRING_LITERAL)?   #adminShowReplicaStatus
    | ADMIN COMPACT TABLE baseTableRef (WHERE TYPE EQ STRING_LITERAL)?              #adminCompactTable
    | ADMIN CHECK tabletList properties=propertyClause?                             #adminCheckTablets
    | ADMIN SHOW TABLET STORAGE FORMAT VERBOSE?                                     #adminShowTabletStorageFormat
    | ADMIN CLEAN TRASH
        (ON LEFT_PAREN backends+=STRING_LITERAL
              (COMMA backends+=STRING_LITERAL)* RIGHT_PAREN)?                       #adminCleanTrash
    | ADMIN SET TABLE name=multipartIdentifier STATUS properties=propertyClause?    #adminSetTableStatus
    ;

supportedRecoverStatement
    : RECOVER DATABASE name=identifier id=INTEGER_VALUE? (AS alias=identifier)?     #recoverDatabase
    | RECOVER TABLE name=multipartIdentifier
        id=INTEGER_VALUE? (AS alias=identifier)?                                    #recoverTable
    | RECOVER PARTITION name=identifier id=INTEGER_VALUE? (AS alias=identifier)?
        FROM tableName=multipartIdentifier                                          #recoverPartition
    ;

unsupportedAdminStatement
    : ADMIN SET REPLICA STATUS PROPERTIES LEFT_PAREN propertyItemList RIGHT_PAREN   #adminSetReplicaStatus
    | ADMIN SET REPLICA VERSION PROPERTIES LEFT_PAREN propertyItemList RIGHT_PAREN  #adminSetReplicaVersion
    | ADMIN REPAIR TABLE baseTableRef                                               #adminRepairTable
    | ADMIN CANCEL REPAIR TABLE baseTableRef                                        #adminCancelRepairTable
    | ADMIN SET (FRONTEND | (ALL FRONTENDS)) CONFIG
        (LEFT_PAREN propertyItemList RIGHT_PAREN)? ALL?                             #adminSetFrontendConfig
    | ADMIN SET TABLE name=multipartIdentifier
        PARTITION VERSION properties=propertyClause?                                #adminSetPartitionVersion
    | ADMIN COPY TABLET tabletId=INTEGER_VALUE properties=propertyClause?           #adminCopyTablet
    ;

baseTableRef
    : multipartIdentifier optScanParams? tableSnapshot? specifiedPartition?
        tabletList? tableAlias sample? relationHint?
    ;

wildWhere
    : LIKE STRING_LITERAL
    | WHERE expression
    ;

unsupportedTransactionStatement
    : BEGIN (WITH LABEL identifier?)?                                               #transactionBegin
    | COMMIT WORK? (AND NO? CHAIN)? (NO? RELEASE)?                                  #transcationCommit
    | ROLLBACK WORK? (AND NO? CHAIN)? (NO? RELEASE)?                                #transactionRollback
    ;

unsupportedGrantRevokeStatement
    : GRANT privilegeList ON multipartIdentifierOrAsterisk
        TO (userIdentify | ROLE STRING_LITERAL)                                     #grantTablePrivilege
    | GRANT privilegeList ON
        (RESOURCE | CLUSTER | COMPUTE GROUP | STAGE | STORAGE VAULT | WORKLOAD GROUP)
        identifierOrTextOrAsterisk TO (userIdentify | ROLE STRING_LITERAL)          #grantResourcePrivilege
    | GRANT roles+=STRING_LITERAL (COMMA roles+=STRING_LITERAL)* TO userIdentify    #grantRole
    | REVOKE privilegeList ON multipartIdentifierOrAsterisk
        FROM (userIdentify | ROLE STRING_LITERAL)                                   #grantTablePrivilege
    | REVOKE privilegeList ON
        (RESOURCE | CLUSTER | COMPUTE GROUP | STAGE | STORAGE VAULT | WORKLOAD GROUP)
        identifierOrTextOrAsterisk FROM (userIdentify | ROLE STRING_LITERAL)        #grantResourcePrivilege
    | REVOKE roles+=STRING_LITERAL (COMMA roles+=STRING_LITERAL)* FROM userIdentify #grantRole
    ;

privilege
    : name=identifier columns=identifierList?
    | ALL
    ;

privilegeList
    : privilege (COMMA privilege)*
    ;

unsupportedAlterStatement
    : ALTER DATABASE name=identifier SET PROPERTIES
        LEFT_PAREN propertyItemList RIGHT_PAREN                                     #alterDatabaseProperties
    | ALTER RESOURCE name=identifierOrText properties=propertyClause?               #alterResource
    | ALTER COLOCATE GROUP name=multipartIdentifier
        SET LEFT_PAREN propertyItemList RIGHT_PAREN                                 #alterColocateGroup
    | ALTER ROUTINE LOAD FOR name=multipartIdentifier properties=propertyClause?
            (FROM type=identifier LEFT_PAREN propertyItemList RIGHT_PAREN)?         #alterRoutineLoad
    | ALTER STORAGE POLICY name=identifierOrText
        properties=propertyClause                                                   #alterStoragePlicy
    | ALTER USER (IF EXISTS)? grantUserIdentify
        passwordOption (COMMENT STRING_LITERAL)?                                    #alterUser
    ;

alterSystemClause
    : ADD BACKEND hostPorts+=STRING_LITERAL (COMMA hostPorts+=STRING_LITERAL)*
        properties=propertyClause?                                                  #addBackendClause
    | (DROP | DROPP) BACKEND hostPorts+=STRING_LITERAL
        (COMMA hostPorts+=STRING_LITERAL)*                                          #dropBackendClause
    | DECOMMISSION BACKEND hostPorts+=STRING_LITERAL
        (COMMA hostPorts+=STRING_LITERAL)*                                          #decommissionBackendClause
    | ADD OBSERVER hostPort=STRING_LITERAL                                          #addObserverClause
    | DROP OBSERVER hostPort=STRING_LITERAL                                         #dropObserverClause
    | ADD FOLLOWER hostPort=STRING_LITERAL                                          #addFollowerClause
    | DROP FOLLOWER hostPort=STRING_LITERAL                                         #dropFollowerClause
    | ADD BROKER name=identifierOrText hostPorts+=STRING_LITERAL
        (COMMA hostPorts+=STRING_LITERAL)*                                          #addBrokerClause
    | DROP BROKER name=identifierOrText hostPorts+=STRING_LITERAL
        (COMMA hostPorts+=STRING_LITERAL)*                                          #dropBrokerClause
    | DROP ALL BROKER name=identifierOrText                                         #dropAllBrokerClause
    | SET LOAD ERRORS HUB properties=propertyClause?                                #alterLoadErrorUrlClause
    | MODIFY BACKEND hostPorts+=STRING_LITERAL
        (COMMA hostPorts+=STRING_LITERAL)*
        SET LEFT_PAREN propertyItemList RIGHT_PAREN                                 #modifyBackendClause
    | MODIFY (FRONTEND | BACKEND) hostPort=STRING_LITERAL
        HOSTNAME hostName=STRING_LITERAL                                            #modifyFrontendOrBackendHostNameClause
    ;

dropRollupClause
    : rollupName=identifier properties=propertyClause?
    ;

addRollupClause
    : rollupName=identifier columns=identifierList
        (DUPLICATE KEY dupKeys=identifierList)? fromRollup?
        properties=propertyClause?
    ;

alterTableClause
    : ADD COLUMN columnDef columnPosition? toRollup? properties=propertyClause?     #addColumnClause
    | ADD COLUMN LEFT_PAREN columnDefs RIGHT_PAREN
        toRollup? properties=propertyClause?                                        #addColumnsClause
    | DROP COLUMN name=identifier fromRollup? properties=propertyClause?            #dropColumnClause
    | MODIFY COLUMN columnDef columnPosition? fromRollup?
    properties=propertyClause?                                                      #modifyColumnClause
    | ORDER BY identifierList fromRollup? properties=propertyClause?                #reorderColumnsClause
    | ADD TEMPORARY? partitionDef
        (DISTRIBUTED BY (HASH hashKeys=identifierList | RANDOM)
            (BUCKETS (INTEGER_VALUE | autoBucket=AUTO))?)?
        properties=propertyClause?                                                  #addPartitionClause
    | DROP TEMPORARY? PARTITION (IF EXISTS)? partitionName=identifier FORCE?
        (FROM INDEX indexName=identifier)?                                          #dropPartitionClause
    | MODIFY TEMPORARY? PARTITION
        (partitionName=identifier | partitionNames=identifierList
            | LEFT_PAREN ASTERISK RIGHT_PAREN)
        SET LEFT_PAREN partitionProperties=propertyItemList RIGHT_PAREN             #modifyPartitionClause
    | REPLACE partitions=partitionSpec? WITH tempPartitions=partitionSpec?
        FORCE? properties=propertyClause?                                           #replacePartitionClause
    | REPLACE WITH TABLE name=identifier properties=propertyClause?  FORCE?         #replaceTableClause
    | RENAME newName=identifier                                                     #renameClause
    | RENAME ROLLUP name=identifier newName=identifier                              #renameRollupClause
    | RENAME PARTITION name=identifier newName=identifier                           #renamePartitionClause
    | RENAME COLUMN name=identifier newName=identifier                              #renameColumnClause
    | ADD indexDef                                                                  #addIndexClause
    | DROP INDEX (IF EXISTS)? name=identifier                                       #dropIndexClause
    | ENABLE FEATURE name=STRING_LITERAL (WITH properties=propertyClause)?          #enableFeatureClause
    | MODIFY DISTRIBUTION (DISTRIBUTED BY (HASH hashKeys=identifierList | RANDOM)
        (BUCKETS (INTEGER_VALUE | autoBucket=AUTO))?)?                              #modifyDistributionClause
    | MODIFY COMMENT comment=STRING_LITERAL                                         #modifyTableCommentClause
    | MODIFY COLUMN name=identifier COMMENT comment=STRING_LITERAL                  #modifyColumnCommentClause
    | MODIFY ENGINE TO name=identifier properties=propertyClause?                   #modifyEngineClause
    | ADD TEMPORARY? PARTITIONS
        FROM from=partitionValueList TO to=partitionValueList
        INTERVAL INTEGER_VALUE unit=identifier? properties=propertyClause?          #alterMultiPartitionClause
    ;

columnPosition
    : FIRST
    | AFTER position=identifier
    ;

toRollup
    : (TO | IN) rollup=identifier
    ;

fromRollup
    : FROM rollup=identifier
    ;

unsupportedDropStatement
    : DROP VIEW (IF EXISTS)? name=multipartIdentifier                           #dropView
    | DROP RESOURCE (IF EXISTS)? name=identifierOrText                          #dropResource
    | DROP ROW POLICY (IF EXISTS)? policyName=identifier
        ON tableName=multipartIdentifier
        (FOR (userIdentify | ROLE roleName=identifier))?                        #dropRowPolicy
    | DROP STAGE (IF EXISTS)? name=identifier                                   #dropStage
    ;

supportedStatsStatement
    : SHOW AUTO? ANALYZE (jobId=INTEGER_VALUE | tableName=multipartIdentifier)?
        (WHERE (stateKey=identifier) EQ (stateValue=STRING_LITERAL))?           #showAnalyze
    | SHOW QUEUED ANALYZE JOBS tableName=multipartIdentifier?
        (WHERE (stateKey=identifier) EQ (stateValue=STRING_LITERAL))?           #showQueuedAnalyzeJobs
    | SHOW COLUMN HISTOGRAM tableName=multipartIdentifier
        columnList=identifierList                                               #showColumnHistogramStats
    | ANALYZE DATABASE name=multipartIdentifier
        (WITH analyzeProperties)* propertyClause?                               #analyzeDatabase
    | ANALYZE TABLE name=multipartIdentifier partitionSpec?
        columns=identifierList? (WITH analyzeProperties)* propertyClause?       #analyzeTable
<<<<<<< HEAD
    | DROP STATS tableName=multipartIdentifier
=======
    | ALTER TABLE name=multipartIdentifier SET STATS
        LEFT_PAREN propertyItemList RIGHT_PAREN partitionSpec?                  #alterTableStats
    | ALTER TABLE name=multipartIdentifier (INDEX indexName=identifier)?
        MODIFY COLUMN columnName=identifier
        SET STATS LEFT_PAREN propertyItemList RIGHT_PAREN partitionSpec?        #alterColumnStats
    ;

unsupportedStatsStatement
    : DROP STATS tableName=multipartIdentifier
>>>>>>> a4c1b62c
        columns=identifierList? partitionSpec?                                  #dropStats
    | DROP CACHED STATS tableName=multipartIdentifier                           #dropCachedStats
    | DROP EXPIRED STATS                                                        #dropExpiredStats
    ;

unsupportedStatsStatement
    : DROP ANALYZE JOB INTEGER_VALUE                                            #dropAanalyzeJob
    | KILL ANALYZE jobId=INTEGER_VALUE                                          #killAnalyzeJob
    | SHOW TABLE STATS tableName=multipartIdentifier
        partitionSpec? columnList=identifierList?                               #showTableStats
    | SHOW TABLE STATS tableId=INTEGER_VALUE                                    #showTableStats
    | SHOW INDEX STATS tableName=multipartIdentifier indexId=identifier         #showIndexStats
    | SHOW COLUMN CACHED? STATS tableName=multipartIdentifier
        columnList=identifierList? partitionSpec?                               #showColumnStats
    | SHOW ANALYZE TASK STATUS jobId=INTEGER_VALUE                              #showAnalyzeTask
    ;

analyzeProperties
    : SYNC
    | INCREMENTAL
    | FULL
    | SQL
    | HISTOGRAM
    | (SAMPLE ((ROWS rows=INTEGER_VALUE) | (PERCENT percent=INTEGER_VALUE)) )
    | (BUCKETS bucket=INTEGER_VALUE)
    | (PERIOD periodInSecond=INTEGER_VALUE)
    | (CRON crontabExpr=STRING_LITERAL)
    ;

unsupportedCreateStatement
    : CREATE (DATABASE | SCHEMA) (IF NOT EXISTS)? name=multipartIdentifier
        properties=propertyClause?                                              #createDatabase
    | CREATE USER (IF NOT EXISTS)? grantUserIdentify
        (SUPERUSER | DEFAULT ROLE role=STRING_LITERAL)?
        passwordOption (COMMENT STRING_LITERAL)?                                #createUser
    | CREATE (READ ONLY)? REPOSITORY name=identifier WITH storageBackend        #createRepository
    | CREATE EXTERNAL? RESOURCE (IF NOT EXISTS)?
        name=identifierOrText properties=propertyClause?                        #createResource
    | CREATE STORAGE VAULT (IF NOT EXISTS)?
        name=identifierOrText properties=propertyClause?                        #createStorageVault
    | CREATE WORKLOAD POLICY (IF NOT EXISTS)? name=identifierOrText
        (CONDITIONS LEFT_PAREN workloadPolicyConditions RIGHT_PAREN)?
        (ACTIONS LEFT_PAREN workloadPolicyActions RIGHT_PAREN)?
        properties=propertyClause?                                              #createWorkloadPolicy
    | CREATE STAGE (IF NOT EXISTS)? name=identifier properties=propertyClause?  #createStage
    ;

workloadPolicyActions
    : workloadPolicyAction (COMMA workloadPolicyAction)*
    ;

workloadPolicyAction
    : SET_SESSION_VARIABLE STRING_LITERAL
    | identifier (STRING_LITERAL)?
    ;

workloadPolicyConditions
    : workloadPolicyCondition (COMMA workloadPolicyCondition)*
    ;

workloadPolicyCondition
    : metricName=identifier comparisonOperator (number | STRING_LITERAL)
    ;

storageBackend
    : (BROKER | S3 | HDFS | LOCAL) brokerName=identifier?
        ON LOCATION STRING_LITERAL properties=propertyClause?
    ;

passwordOption
    : (PASSWORD_HISTORY (historyDefault=DEFAULT | historyValue=INTEGER_VALUE))?
        (PASSWORD_EXPIRE (expireDefault=DEFAULT | expireNever=NEVER
            | INTERVAL expireValue=INTEGER_VALUE expireTimeUnit=(DAY | HOUR | SECOND)))?
        (PASSWORD_REUSE INTERVAL (reuseDefault=DEFAULT | reuseValue=INTEGER_VALUE DAY))?
        (FAILED_LOGIN_ATTEMPTS attemptsValue=INTEGER_VALUE)?
        (PASSWORD_LOCK_TIME (lockUnbounded=UNBOUNDED
            | lockValue=INTEGER_VALUE lockTimeUint=(DAY | HOUR | SECOND)))?
        (ACCOUNT_LOCK | ACCOUNT_UNLOCK)?
    ;

functionArguments
    : DOTDOTDOT
    | dataTypeList
    | dataTypeList COMMA DOTDOTDOT
    ;

dataTypeList
    : dataType (COMMA dataType)*
    ;

supportedSetStatement
    : SET (optionWithType | optionWithoutType)
        (COMMA (optionWithType | optionWithoutType))*                   #setOptions
    | SET identifier AS DEFAULT STORAGE VAULT                           #setDefaultStorageVault
    | SET PROPERTY (FOR user=identifierOrText)? propertyItemList        #setUserProperties
    | SET statementScope? TRANSACTION
        ( transactionAccessMode
        | isolationLevel
        | transactionAccessMode COMMA isolationLevel
        | isolationLevel COMMA transactionAccessMode)                   #setTransaction
    ;

optionWithType
    : statementScope identifier EQ (expression | DEFAULT)   #setVariableWithType
    ;

optionWithoutType
    : NAMES EQ expression                                               #setNames
    | (CHAR SET | CHARSET) (charsetName=identifierOrText | DEFAULT)     #setCharset
    | NAMES (charsetName=identifierOrText | DEFAULT)
        (COLLATE collateName=identifierOrText | DEFAULT)?               #setCollate
    | PASSWORD (FOR userIdentify)? EQ (pwd=STRING_LITERAL
        | (isPlain=PASSWORD LEFT_PAREN pwd=STRING_LITERAL RIGHT_PAREN)) #setPassword
    | LDAP_ADMIN_PASSWORD EQ (pwd=STRING_LITERAL
        | (PASSWORD LEFT_PAREN pwd=STRING_LITERAL RIGHT_PAREN))         #setLdapAdminPassword
    | variable                                                          #setVariableWithoutType
    ;

variable
    : (DOUBLEATSIGN (statementScope DOT)?)? identifier EQ (expression | DEFAULT) #setSystemVariable
    | ATSIGN identifier EQ expression #setUserVariable
    ;

transactionAccessMode
    : READ (ONLY | WRITE)
    ;

isolationLevel
    : ISOLATION LEVEL ((READ UNCOMMITTED) | (READ COMMITTED) | (REPEATABLE READ) | (SERIALIZABLE))
    ;

supportedUnsetStatement
    : UNSET statementScope? VARIABLE (ALL | identifier)
    | UNSET DEFAULT STORAGE VAULT
    ;

supportedUseStatement
     : SWITCH catalog=identifier                                                      #switchCatalog
     | USE (catalog=identifier DOT)? database=identifier                              #useDatabase
     ;

unsupportedUseStatement
    : USE ((catalog=identifier DOT)? database=identifier)? ATSIGN cluster=identifier #useCloudCluster
    ;

unsupportedDmlStatement
    : TRUNCATE TABLE multipartIdentifier specifiedPartition?  FORCE?                 #truncateTable
    | COPY INTO name=multipartIdentifier columns=identifierList? FROM
        (stageAndPattern | (LEFT_PAREN SELECT selectColumnClause
            FROM stageAndPattern whereClause? RIGHT_PAREN))
        properties=propertyClause?                                                  #copyInto
    ;

stageAndPattern
    : ATSIGN (stage=identifier | TILDE)
        (LEFT_PAREN pattern=STRING_LITERAL RIGHT_PAREN)?
    ;

unsupportedKillStatement
    : KILL (CONNECTION)? INTEGER_VALUE              #killConnection
    | KILL QUERY (INTEGER_VALUE | STRING_LITERAL)   #killQuery
    ;

supportedDescribeStatement
    : explainCommand FUNCTION tvfName=identifier LEFT_PAREN
        (properties=propertyItemList)? RIGHT_PAREN tableAlias   #describeTableValuedFunction
    | explainCommand multipartIdentifier ALL                    #describeTableAll
    | explainCommand multipartIdentifier specifiedPartition?    #describeTable
    ;

constraint
    : PRIMARY KEY slots=identifierList
    | UNIQUE slots=identifierList
    | FOREIGN KEY slots=identifierList
        REFERENCES referenceTable=multipartIdentifier
        referencedSlots=identifierList
    ;

partitionSpec
    : TEMPORARY? (PARTITION | PARTITIONS) partitions=identifierList
    | TEMPORARY? PARTITION partition=errorCapturingIdentifier
	| (PARTITION | PARTITIONS) LEFT_PAREN ASTERISK RIGHT_PAREN // for auto detect partition in overwriting
	// TODO: support analyze external table partition spec https://github.com/apache/doris/pull/24154
	// | PARTITIONS WITH RECENT
    ;

partitionTable
    : ((autoPartition=AUTO)? PARTITION BY (RANGE | LIST)? partitionList=identityOrFunctionList
       (LEFT_PAREN (partitions=partitionsDef)? RIGHT_PAREN))
    ;

identityOrFunctionList
    : LEFT_PAREN identityOrFunction (COMMA partitions+=identityOrFunction)* RIGHT_PAREN
    ;

identityOrFunction
    : (identifier | functionCallExpression)
    ;

dataDesc
    : ((WITH)? mergeType)? DATA INFILE LEFT_PAREN filePaths+=STRING_LITERAL (COMMA filePath+=STRING_LITERAL)* RIGHT_PAREN
        INTO TABLE targetTableName=identifier
        (partitionSpec)?
        (COLUMNS TERMINATED BY comma=STRING_LITERAL)?
        (LINES TERMINATED BY separator=STRING_LITERAL)?
        (FORMAT AS format=identifierOrText)?
        (COMPRESS_TYPE AS compressType=identifierOrText)?
        (columns=identifierList)?
        (columnsFromPath=colFromPath)?
        (columnMapping=colMappingList)?
        (preFilter=preFilterClause)?
        (where=whereClause)?
        (deleteOn=deleteOnClause)?
        (sequenceColumn=sequenceColClause)?
        (propertyClause)?
    | ((WITH)? mergeType)? DATA FROM TABLE sourceTableName=identifier
        INTO TABLE targetTableName=identifier
        (PARTITION partition=identifierList)?
        (columnMapping=colMappingList)?
        (where=whereClause)?
        (deleteOn=deleteOnClause)?
        (propertyClause)?
    ;

// -----------------Command accessories-----------------
statementScope
    : (GLOBAL | SESSION | LOCAL)
    ;
    
buildMode
    : BUILD (IMMEDIATE | DEFERRED)
    ;

refreshTrigger
    : ON MANUAL
    | ON SCHEDULE refreshSchedule
    | ON COMMIT
    ;

refreshSchedule
    : EVERY INTEGER_VALUE refreshUnit = identifier (STARTS STRING_LITERAL)?
    ;

refreshMethod
    : COMPLETE | AUTO
    ;

mvPartition
    : partitionKey = identifier
    | partitionExpr = functionCallExpression
    ;

identifierOrText
    : identifier
    | STRING_LITERAL
    ;

identifierOrTextOrAsterisk
    : identifier
    | STRING_LITERAL
    | ASTERISK
    ;

multipartIdentifierOrAsterisk
    : parts+=identifierOrAsterisk (DOT parts+=identifierOrAsterisk)*
    ;

identifierOrAsterisk
    : identifierOrText
    | ASTERISK
    ;

userIdentify
    : user=identifierOrText (ATSIGN (host=identifierOrText
        | LEFT_PAREN host=identifierOrText RIGHT_PAREN))?
    ;

grantUserIdentify
    : userIdentify (IDENTIFIED BY PASSWORD? STRING_LITERAL)?
    ;

explain
    : explainCommand planType?
          level=(VERBOSE | TREE | GRAPH | PLAN | DUMP)?
          PROCESS?
    ;

explainCommand
    : EXPLAIN
    | DESC
    | DESCRIBE
    ;

planType
    : PARSED
    | ANALYZED
    | REWRITTEN | LOGICAL  // same type
    | OPTIMIZED | PHYSICAL   // same type
    | SHAPE
    | MEMO
    | DISTRIBUTED
    | ALL // default type
    ;

replayCommand
    : PLAN REPLAYER replayType;

replayType
    : DUMP query
    | PLAY filePath=STRING_LITERAL;

mergeType
    : APPEND
    | DELETE
    | MERGE
    ;

preFilterClause
    : PRECEDING FILTER expression
    ;

deleteOnClause
    : DELETE ON expression
    ;

sequenceColClause
    : ORDER BY identifier
    ;

colFromPath
    : COLUMNS FROM PATH AS identifierList
    ;

colMappingList
    : SET LEFT_PAREN mappingSet+=mappingExpr (COMMA mappingSet+=mappingExpr)* RIGHT_PAREN
    ;

mappingExpr
    : (mappingCol=identifier EQ expression)
    ;

withRemoteStorageSystem
    : resourceDesc
    | WITH S3 LEFT_PAREN
        brokerProperties=propertyItemList
        RIGHT_PAREN
    | WITH HDFS LEFT_PAREN
        brokerProperties=propertyItemList
        RIGHT_PAREN
    | WITH LOCAL LEFT_PAREN
        brokerProperties=propertyItemList
        RIGHT_PAREN
    | WITH BROKER brokerName=identifierOrText
        (LEFT_PAREN
        brokerProperties=propertyItemList
        RIGHT_PAREN)?
    ;

resourceDesc
    : WITH RESOURCE resourceName=identifierOrText (LEFT_PAREN propertyItemList RIGHT_PAREN)?
    ;

mysqlDataDesc
    : DATA LOCAL?
        INFILE filePath=STRING_LITERAL
        INTO TABLE tableName=multipartIdentifier
        (PARTITION partition=identifierList)?
        (COLUMNS TERMINATED BY comma=STRING_LITERAL)?
        (LINES TERMINATED BY separator=STRING_LITERAL)?
        (skipLines)?
        (columns=identifierList)?
        (colMappingList)?
        (propertyClause)?
    ;

skipLines : IGNORE lines=INTEGER_VALUE LINES | IGNORE lines=INTEGER_VALUE ROWS ;

//  -----------------Query-----------------
// add queryOrganization for parse (q1) union (q2) union (q3) order by keys, otherwise 'order' will be recognized to be
// identifier.

outFileClause
    : INTO OUTFILE filePath=constant
        (FORMAT AS format=identifier)?
        (propertyClause)?
    ;

query
    : cte? queryTerm queryOrganization
    ;

queryTerm
    : queryPrimary                                                         #queryTermDefault
    | left=queryTerm operator=INTERSECT setQuantifier? right=queryTerm     #setOperation
    | left=queryTerm operator=(UNION | EXCEPT | MINUS)
      setQuantifier? right=queryTerm                                       #setOperation
    ;

setQuantifier
    : DISTINCT
    | ALL
    ;

queryPrimary
    : querySpecification                                                   #queryPrimaryDefault
    | LEFT_PAREN query RIGHT_PAREN                                         #subquery
    | inlineTable                                                          #valuesTable
    ;

querySpecification
    : selectClause
      intoClause?
      fromClause?
      whereClause?
      aggClause?
      havingClause?
      qualifyClause?
      {doris_legacy_SQL_syntax}? queryOrganization                         #regularQuerySpecification
    ;

cte
    : WITH aliasQuery (COMMA aliasQuery)*
    ;

aliasQuery
    : identifier columnAliases? AS LEFT_PAREN query RIGHT_PAREN
    ;

columnAliases
    : LEFT_PAREN identifier (COMMA identifier)* RIGHT_PAREN
    ;

selectClause
    : SELECT (DISTINCT|ALL)? selectColumnClause
    ;

selectColumnClause
    : namedExpressionSeq
    ;

whereClause
    : WHERE booleanExpression
    ;

fromClause
    : FROM relations
    ;

// For PL-SQL
intoClause
    : bulkCollectClause? INTO (tableRow | identifier) (COMMA (tableRow | identifier))*
    ;

bulkCollectClause :
       BULK COLLECT
     ;

tableRow :
      identifier LEFT_PAREN INTEGER_VALUE RIGHT_PAREN
    ;

relations
    : relation (COMMA relation)*
    ;

relation
    : relationPrimary joinRelation*
    ;

joinRelation
    : (joinType) JOIN distributeType? right=relationPrimary joinCriteria?
    ;

// Just like `opt_plan_hints` in legacy CUP parser.
distributeType
    : LEFT_BRACKET identifier RIGHT_BRACKET                           #bracketDistributeType
    | HINT_START identifier HINT_END                                  #commentDistributeType
    ;

relationHint
    : LEFT_BRACKET identifier (COMMA identifier)* RIGHT_BRACKET       #bracketRelationHint
    | HINT_START identifier (COMMA identifier)* HINT_END              #commentRelationHint
    ;

aggClause
    : GROUP BY groupingElement
    ;

groupingElement
    : ROLLUP LEFT_PAREN (expression (COMMA expression)*)? RIGHT_PAREN
    | CUBE LEFT_PAREN (expression (COMMA expression)*)? RIGHT_PAREN
    | GROUPING SETS LEFT_PAREN groupingSet (COMMA groupingSet)* RIGHT_PAREN
    | expression (COMMA expression)*
    ;

groupingSet
    : LEFT_PAREN (expression (COMMA expression)*)? RIGHT_PAREN
    ;

havingClause
    : HAVING booleanExpression
    ;

qualifyClause
    : QUALIFY booleanExpression
    ;

selectHint: hintStatements+=hintStatement (COMMA? hintStatements+=hintStatement)* HINT_END;

hintStatement
    : hintName=identifier (LEFT_PAREN parameters+=hintAssignment (COMMA? parameters+=hintAssignment)* RIGHT_PAREN)?
    | (USE_MV | NO_USE_MV) (LEFT_PAREN tableList+=multipartIdentifier (COMMA tableList+=multipartIdentifier)* RIGHT_PAREN)?
    ;

hintAssignment
    : key=identifierOrText (EQ (constantValue=constant | identifierValue=identifier))?
    | constant
    ;

updateAssignment
    : col=multipartIdentifier EQ (expression | DEFAULT)
    ;

updateAssignmentSeq
    : assignments+=updateAssignment (COMMA assignments+=updateAssignment)*
    ;

lateralView
    : LATERAL VIEW functionName=identifier LEFT_PAREN (expression (COMMA expression)*)? RIGHT_PAREN
      tableName=identifier AS columnNames+=identifier (COMMA columnNames+=identifier)*
    ;

queryOrganization
    : sortClause? limitClause?
    ;

sortClause
    : ORDER BY sortItem (COMMA sortItem)*
    ;

sortItem
    :  expression ordering = (ASC | DESC)? (NULLS (FIRST | LAST))?
    ;

limitClause
    : (LIMIT limit=INTEGER_VALUE)
    | (LIMIT limit=INTEGER_VALUE OFFSET offset=INTEGER_VALUE)
    | (LIMIT offset=INTEGER_VALUE COMMA limit=INTEGER_VALUE)
    ;

partitionClause
    : PARTITION BY expression (COMMA expression)*
    ;

joinType
    : INNER?
    | CROSS
    | LEFT OUTER?
    | RIGHT OUTER?
    | FULL OUTER?
    | LEFT SEMI
    | RIGHT SEMI
    | LEFT ANTI
    | RIGHT ANTI
    ;

joinCriteria
    : ON booleanExpression
    | USING identifierList
    ;

identifierList
    : LEFT_PAREN identifierSeq RIGHT_PAREN
    ;

identifierSeq
    : ident+=errorCapturingIdentifier (COMMA ident+=errorCapturingIdentifier)*
    ;

optScanParams
    : ATSIGN funcName=identifier LEFT_PAREN (properties=propertyItemList)? RIGHT_PAREN
    ;

relationPrimary
    : multipartIdentifier optScanParams? materializedViewName? tableSnapshot? specifiedPartition?
       tabletList? tableAlias sample? relationHint? lateralView*                           #tableName
    | LEFT_PAREN query RIGHT_PAREN tableAlias lateralView*                                 #aliasedQuery
    | tvfName=identifier LEFT_PAREN
      (properties=propertyItemList)?
      RIGHT_PAREN tableAlias                                                               #tableValuedFunction
    | LEFT_PAREN relations RIGHT_PAREN                                                     #relationList
    ;

materializedViewName
    : INDEX indexName=identifier
    ;

propertyClause
    : PROPERTIES LEFT_PAREN fileProperties=propertyItemList RIGHT_PAREN
    ;

propertyItemList
    : properties+=propertyItem (COMMA properties+=propertyItem)*
    ;

propertyItem
    : key=propertyKey EQ value=propertyValue
    ;

propertyKey : identifier | constant ;

propertyValue : identifier | constant ;

tableAlias
    : (AS? strictIdentifier identifierList?)?
    ;

multipartIdentifier
    : parts+=errorCapturingIdentifier (DOT parts+=errorCapturingIdentifier)*
    ;

// ----------------Create Table Fields----------
simpleColumnDefs
    : cols+=simpleColumnDef (COMMA cols+=simpleColumnDef)*
    ;

simpleColumnDef
    : colName=identifier (COMMENT comment=STRING_LITERAL)?
    ;

columnDefs
    : cols+=columnDef (COMMA cols+=columnDef)*
    ;

columnDef
    : colName=identifier type=dataType
        KEY?
        (aggType=aggTypeDef)?
        ((GENERATED ALWAYS)? AS LEFT_PAREN generatedExpr=expression RIGHT_PAREN)?
        ((NOT)? nullable=NULL)?
        (AUTO_INCREMENT (LEFT_PAREN autoIncInitValue=number RIGHT_PAREN)?)?
        (DEFAULT (nullValue=NULL | SUBTRACT? INTEGER_VALUE | SUBTRACT? DECIMAL_VALUE | PI | E | BITMAP_EMPTY | stringValue=STRING_LITERAL
           | CURRENT_DATE | defaultTimestamp=CURRENT_TIMESTAMP (LEFT_PAREN defaultValuePrecision=number RIGHT_PAREN)?))?
        (ON UPDATE CURRENT_TIMESTAMP (LEFT_PAREN onUpdateValuePrecision=number RIGHT_PAREN)?)?
        (COMMENT comment=STRING_LITERAL)?
    ;

indexDefs
    : indexes+=indexDef (COMMA indexes+=indexDef)*
    ;

indexDef
    : INDEX (ifNotExists=IF NOT EXISTS)? indexName=identifier cols=identifierList (USING indexType=(BITMAP | INVERTED | NGRAM_BF))? (PROPERTIES LEFT_PAREN properties=propertyItemList RIGHT_PAREN)? (COMMENT comment=STRING_LITERAL)?
    ;

partitionsDef
    : partitions+=partitionDef (COMMA partitions+=partitionDef)*
    ;

partitionDef
    : (lessThanPartitionDef | fixedPartitionDef | stepPartitionDef | inPartitionDef) (LEFT_PAREN partitionProperties=propertyItemList RIGHT_PAREN)?
    ;

lessThanPartitionDef
    : PARTITION (IF NOT EXISTS)? partitionName=identifier VALUES LESS THAN (MAXVALUE | partitionValueList)
    ;

fixedPartitionDef
    : PARTITION (IF NOT EXISTS)? partitionName=identifier VALUES LEFT_BRACKET lower=partitionValueList COMMA upper=partitionValueList RIGHT_PAREN
    ;

stepPartitionDef
    : FROM from=partitionValueList TO to=partitionValueList INTERVAL unitsAmount=INTEGER_VALUE unit=unitIdentifier?
    ;

inPartitionDef
    : PARTITION (IF NOT EXISTS)? partitionName=identifier (VALUES IN ((LEFT_PAREN partitionValueLists+=partitionValueList
        (COMMA partitionValueLists+=partitionValueList)* RIGHT_PAREN) | constants=partitionValueList))?
    ;

partitionValueList
    : LEFT_PAREN values+=partitionValueDef (COMMA values+=partitionValueDef)* RIGHT_PAREN
    ;

partitionValueDef
    : SUBTRACT? INTEGER_VALUE | STRING_LITERAL | MAXVALUE | NULL
    ;

rollupDefs
    : rollups+=rollupDef (COMMA rollups+=rollupDef)*
    ;

rollupDef
    : rollupName=identifier rollupCols=identifierList (DUPLICATE KEY dupKeys=identifierList)? properties=propertyClause?
    ;

aggTypeDef
    : MAX | MIN | SUM | REPLACE | REPLACE_IF_NOT_NULL | HLL_UNION | BITMAP_UNION | QUANTILE_UNION | GENERIC
    ;

tabletList
    : TABLET LEFT_PAREN tabletIdList+=INTEGER_VALUE (COMMA tabletIdList+=INTEGER_VALUE)*  RIGHT_PAREN
    ;


inlineTable
    : VALUES rowConstructor (COMMA rowConstructor)*
    ;

// -----------------Expression-----------------
namedExpression
    : expression (AS? (identifierOrText))?
    ;

namedExpressionSeq
    : namedExpression (COMMA namedExpression)*
    ;

expression
    : booleanExpression
    | lambdaExpression
    ;

lambdaExpression
    : args+=errorCapturingIdentifier ARROW body=booleanExpression
    | LEFT_PAREN
        args+=errorCapturingIdentifier (COMMA args+=errorCapturingIdentifier)+
      RIGHT_PAREN
        ARROW body=booleanExpression
    ;

booleanExpression
    : LOGICALNOT booleanExpression                                                  #logicalNot
    | EXISTS LEFT_PAREN query RIGHT_PAREN                                           #exist
    | (ISNULL | IS_NULL_PRED) LEFT_PAREN valueExpression RIGHT_PAREN                #isnull
    | IS_NOT_NULL_PRED LEFT_PAREN valueExpression RIGHT_PAREN                       #is_not_null_pred
    | valueExpression predicate?                                                    #predicated
    | NOT booleanExpression                                                         #logicalNot
    | left=booleanExpression operator=(AND | LOGICALAND) right=booleanExpression    #logicalBinary
    | left=booleanExpression operator=XOR right=booleanExpression                   #logicalBinary
    | left=booleanExpression operator=OR right=booleanExpression                    #logicalBinary
    | left=booleanExpression operator=DOUBLEPIPES right=booleanExpression           #doublePipes
    ;

rowConstructor
    : LEFT_PAREN (rowConstructorItem (COMMA rowConstructorItem)*)? RIGHT_PAREN
    ;

rowConstructorItem
    : constant // duplicate constant rule for improve the parse of `insert into tbl values`
    | DEFAULT
    | namedExpression
    ;

predicate
    : NOT? kind=BETWEEN lower=valueExpression AND upper=valueExpression
    | NOT? kind=(LIKE | REGEXP | RLIKE) pattern=valueExpression
    | NOT? kind=(MATCH | MATCH_ANY | MATCH_ALL | MATCH_PHRASE | MATCH_PHRASE_PREFIX | MATCH_REGEXP | MATCH_PHRASE_EDGE) pattern=valueExpression
    | NOT? kind=IN LEFT_PAREN query RIGHT_PAREN
    | NOT? kind=IN LEFT_PAREN expression (COMMA expression)* RIGHT_PAREN
    | IS NOT? kind=NULL
    | IS NOT? kind=(TRUE | FALSE)
    ;

valueExpression
    : primaryExpression                                                                      #valueExpressionDefault
    | operator=(SUBTRACT | PLUS | TILDE) valueExpression                                     #arithmeticUnary
    // split arithmeticBinary from 1 to 5 due to they have different operator precedence
    | left=valueExpression operator=HAT right=valueExpression                                #arithmeticBinary
    | left=valueExpression operator=(ASTERISK | SLASH | MOD | DIV) right=valueExpression     #arithmeticBinary
    | left=valueExpression operator=(PLUS | SUBTRACT) right=valueExpression                  #arithmeticBinary
    | left=valueExpression operator=AMPERSAND right=valueExpression                          #arithmeticBinary
    | left=valueExpression operator=PIPE right=valueExpression                               #arithmeticBinary
    | left=valueExpression comparisonOperator right=valueExpression                          #comparison
    ;

primaryExpression
    : name=CURRENT_DATE                                                                        #currentDate
    | name=CURRENT_TIME                                                                        #currentTime
    | name=CURRENT_TIMESTAMP                                                                   #currentTimestamp
    | name=LOCALTIME                                                                           #localTime
    | name=LOCALTIMESTAMP                                                                      #localTimestamp
    | name=CURRENT_USER                                                                        #currentUser
    | name=SESSION_USER                                                                        #sessionUser
    | CASE whenClause+ (ELSE elseExpression=expression)? END                                   #searchedCase
    | CASE value=expression whenClause+ (ELSE elseExpression=expression)? END                  #simpleCase
    | name=CAST LEFT_PAREN expression AS castDataType RIGHT_PAREN                              #cast
    | constant                                                                                 #constantDefault
    | interval                                                                                 #intervalLiteral
    | ASTERISK (exceptOrReplace)*                                                              #star
    | qualifiedName DOT ASTERISK (exceptOrReplace)*                                            #star
    | CHAR LEFT_PAREN
                arguments+=expression (COMMA arguments+=expression)*
                (USING charSet=identifierOrText)?
          RIGHT_PAREN                                                                          #charFunction
    | CONVERT LEFT_PAREN argument=expression USING charSet=identifierOrText RIGHT_PAREN        #convertCharSet
    | CONVERT LEFT_PAREN argument=expression COMMA castDataType RIGHT_PAREN                    #convertType
    | functionCallExpression                                                                   #functionCall
    | value=primaryExpression LEFT_BRACKET index=valueExpression RIGHT_BRACKET                 #elementAt
    | value=primaryExpression LEFT_BRACKET begin=valueExpression
      COLON (end=valueExpression)? RIGHT_BRACKET                                               #arraySlice
    | LEFT_PAREN query RIGHT_PAREN                                                             #subqueryExpression
    | ATSIGN identifierOrText                                                                  #userVariable
    | DOUBLEATSIGN (kind=(GLOBAL | SESSION) DOT)? identifier                                   #systemVariable
    | BINARY? identifier                                                                       #columnReference
    | base=primaryExpression DOT fieldName=identifier                                          #dereference
    | LEFT_PAREN expression RIGHT_PAREN                                                        #parenthesizedExpression
    | KEY (dbName=identifier DOT)? keyName=identifier                                          #encryptKey
    | EXTRACT LEFT_PAREN field=identifier FROM (DATE | TIMESTAMP)?
      source=valueExpression RIGHT_PAREN                                                       #extract
    | primaryExpression COLLATE (identifier | STRING_LITERAL | DEFAULT)                        #collate
    ;

exceptOrReplace
    : EXCEPT  LEFT_PAREN namedExpressionSeq RIGHT_PAREN                                  #except
    | REPLACE LEFT_PAREN namedExpressionSeq RIGHT_PAREN                                  #replace
    ;

castDataType
    : dataType
    |(SIGNED|UNSIGNED) (INT|INTEGER)?
    ;

functionCallExpression
    : functionIdentifier
              LEFT_PAREN (
                  (DISTINCT|ALL)?
                  arguments+=expression (COMMA arguments+=expression)*
                  (ORDER BY sortItem (COMMA sortItem)*)?
              )? RIGHT_PAREN
            (OVER windowSpec)?
    ;

functionIdentifier
    : (dbName=identifier DOT)? functionNameIdentifier
    ;

functionNameIdentifier
    : identifier
    | ADD
    | CONNECTION_ID
    | CURRENT_CATALOG
    | CURRENT_USER
    | DATABASE
    | IF
    | LEFT
    | LIKE
    | PASSWORD
    | REGEXP
    | RIGHT
    | SCHEMA
    | SESSION_USER
    | TRIM
    | USER
    ;

windowSpec
    // todo: name for windowRef; we haven't support it
    // : name=identifier
    // | LEFT_PAREN name=identifier RIGHT_PAREN
    : LEFT_PAREN
        partitionClause?
        sortClause?
        windowFrame?
        RIGHT_PAREN
    ;

windowFrame
    : frameUnits start=frameBoundary
    | frameUnits BETWEEN start=frameBoundary AND end=frameBoundary
    ;

frameUnits
    : ROWS
    | RANGE
    ;

frameBoundary
    : UNBOUNDED boundType=(PRECEDING | FOLLOWING)
    | boundType=CURRENT ROW
    | expression boundType=(PRECEDING | FOLLOWING)
    ;

qualifiedName
    : identifier (DOT identifier)*
    ;

specifiedPartition
    : TEMPORARY? PARTITION (identifier | identifierList)
    | TEMPORARY? PARTITIONS identifierList
    ;

constant
    : NULL                                                                                     #nullLiteral
    | type=(DATE | DATEV1 | DATEV2 | TIMESTAMP) STRING_LITERAL                                 #typeConstructor
    | number                                                                                   #numericLiteral
    | booleanValue                                                                             #booleanLiteral
    | BINARY? STRING_LITERAL                                                                   #stringLiteral
    | LEFT_BRACKET (items+=constant)? (COMMA items+=constant)* RIGHT_BRACKET                   #arrayLiteral
    | LEFT_BRACE (items+=constant COLON items+=constant)?
       (COMMA items+=constant COLON items+=constant)* RIGHT_BRACE                              #mapLiteral
    | LEFT_BRACE items+=constant (COMMA items+=constant)* RIGHT_BRACE                          #structLiteral
    | PLACEHOLDER                                                                              #placeholder
    ;

comparisonOperator
    : EQ | NEQ | LT | LTE | GT | GTE | NSEQ
    ;

booleanValue
    : TRUE | FALSE
    ;

whenClause
    : WHEN condition=expression THEN result=expression
    ;

interval
    : INTERVAL value=expression unit=unitIdentifier
    ;

unitIdentifier
	: YEAR | QUARTER | MONTH | WEEK | DAY | HOUR | MINUTE | SECOND
    ;

dataTypeWithNullable
    : dataType ((NOT)? NULL)?
    ;

dataType
    : complex=ARRAY LT dataType GT                                  #complexDataType
    | complex=MAP LT dataType COMMA dataType GT                     #complexDataType
    | complex=STRUCT LT complexColTypeList GT                       #complexDataType
    | AGG_STATE LT functionNameIdentifier
        LEFT_PAREN dataTypes+=dataTypeWithNullable
        (COMMA dataTypes+=dataTypeWithNullable)* RIGHT_PAREN GT     #aggStateDataType
    | primitiveColType (LEFT_PAREN (INTEGER_VALUE | ASTERISK)
      (COMMA INTEGER_VALUE)* RIGHT_PAREN)?                          #primitiveDataType
    ;

primitiveColType
    : type=TINYINT
    | type=SMALLINT
    | type=(INT | INTEGER)
    | type=BIGINT
    | type=LARGEINT
    | type=BOOLEAN
    | type=FLOAT
    | type=DOUBLE
    | type=DATE
    | type=DATETIME
    | type=TIME
    | type=DATEV2
    | type=DATETIMEV2
    | type=DATEV1
    | type=DATETIMEV1
    | type=BITMAP
    | type=QUANTILE_STATE
    | type=HLL
    | type=AGG_STATE
    | type=STRING
    | type=JSON
    | type=JSONB
    | type=TEXT
    | type=VARCHAR
    | type=CHAR
    | type=DECIMAL
    | type=DECIMALV2
    | type=DECIMALV3
    | type=IPV4
    | type=IPV6
    | type=VARIANT
    | type=ALL
    ;

complexColTypeList
    : complexColType (COMMA complexColType)*
    ;

complexColType
    : identifier COLON dataType commentSpec?
    ;

commentSpec
    : COMMENT STRING_LITERAL
    ;

sample
    : TABLESAMPLE LEFT_PAREN sampleMethod? RIGHT_PAREN (REPEATABLE seed=INTEGER_VALUE)?
    ;

sampleMethod
    : percentage=INTEGER_VALUE PERCENT                              #sampleByPercentile
    | INTEGER_VALUE ROWS                                            #sampleByRows
    ;

tableSnapshot
    : FOR VERSION AS OF version=INTEGER_VALUE
    | FOR TIME AS OF time=STRING_LITERAL
    ;

// this rule is used for explicitly capturing wrong identifiers such as test-table, which should actually be `test-table`
// replace identifier with errorCapturingIdentifier where the immediate follow symbol is not an expression, otherwise
// valid expressions such as "a-b" can be recognized as an identifier
errorCapturingIdentifier
    : identifier errorCapturingIdentifierExtra
    ;

// extra left-factoring grammar
errorCapturingIdentifierExtra
    : (SUBTRACT identifier)+ #errorIdent
    |                        #realIdent
    ;

identifier
    : strictIdentifier
    ;

strictIdentifier
    : IDENTIFIER              #unquotedIdentifier
    | quotedIdentifier        #quotedIdentifierAlternative
    | nonReserved             #unquotedIdentifier
    ;

quotedIdentifier
    : BACKQUOTED_IDENTIFIER
    ;

number
    : SUBTRACT? INTEGER_VALUE                    #integerLiteral
    | SUBTRACT? (EXPONENT_VALUE | DECIMAL_VALUE) #decimalLiteral
    ;

// there are 1 kinds of keywords in Doris.
// - Non-reserved keywords:
//     normal version of non-reserved keywords.
// The non-reserved keywords are listed in `nonReserved`.
// TODO: need to stay consistent with the legacy
nonReserved
//--DEFAULT-NON-RESERVED-START
    : ACTIONS
    | AFTER
    | AGG_STATE
    | AGGREGATE
    | ALIAS
    | ALWAYS
    | ANALYZED
    | ARRAY
    | AT
    | AUTHORS
    | AUTO_INCREMENT
    | BACKENDS
    | BACKUP
    | BEGIN
    | BELONG
    | BIN
    | BITAND
    | BITMAP
    | BITMAP_EMPTY
    | BITMAP_UNION
    | BITOR
    | BITXOR
    | BLOB
    | BOOLEAN
    | BRIEF
    | BROKER
    | BUCKETS
    | BUILD
    | BUILTIN
    | BULK
    | CACHE
    | CACHED
    | CALL
    | CATALOG
    | CATALOGS
    | CHAIN
    | CHAR
    | CHARSET
    | CHECK
    | CLUSTER
    | CLUSTERS
    | COLLATION
    | COLLECT
    | COLOCATE
    | COLUMNS
    | COMMENT
    | COMMENT_START
    | COMMIT
    | COMMITTED
    | COMPACT
    | COMPLETE
    | COMPRESS_TYPE
    | COMPUTE
    | CONDITIONS
    | CONFIG
    | CONNECTION
    | CONNECTION_ID
    | CONSISTENT
    | CONSTRAINTS
    | CONVERT
    | CONVERT_LSC
    | COPY
    | COUNT
    | CREATION
    | CRON
    | CURRENT_CATALOG
    | CURRENT_DATE
    | CURRENT_TIME
    | CURRENT_TIMESTAMP
    | CURRENT_USER
    | DATA
    | DATE
    | DATETIME
    | DATETIMEV1
    | DATETIMEV2
    | DATEV1
    | DATEV2
    | DAY
    | DECIMAL
    | DECIMALV2
    | DECIMALV3
    | DEFERRED
    | DEMAND
    | DIAGNOSE
    | DIAGNOSIS
    | DISTINCTPC
    | DISTINCTPCSA
    | DO
    | DORIS_INTERNAL_TABLE_ID
    | DUAL
    | DYNAMIC
    | E
    | ENABLE
    | ENCRYPTKEY
    | ENCRYPTKEYS
    | END
    | ENDS
    | ENGINE
    | ENGINES
    | ERRORS
    | EVENTS
    | EVERY
    | EXCLUDE
    | EXPIRED
    | EXTERNAL
    | FAILED_LOGIN_ATTEMPTS
    | FAST
    | FEATURE
    | FIELDS
    | FILE
    | FILTER
    | FIRST
    | FORMAT
    | FREE
    | FRONTENDS
    | FUNCTION
    | GENERATED
    | GENERIC
    | GLOBAL
    | GRAPH
    | GROUPING
    | GROUPS
    | HASH
    | HDFS
    | HELP
    | HINT_END
    | HINT_START
    | HISTOGRAM
    | HLL_UNION
    | HOSTNAME
    | HOTSPOT
    | HOUR
    | HUB
    | IDENTIFIED
    | IGNORE
    | IMMEDIATE
    | INCREMENTAL
    | INDEXES
    | INVERTED
    | IPV4
    | IPV6
    | IS_NOT_NULL_PRED
    | IS_NULL_PRED
    | ISNULL
    | ISOLATION
    | JOB
    | JOBS
    | JSON
    | JSONB
    | LABEL
    | LAST
    | LDAP
    | LDAP_ADMIN_PASSWORD
    | LEFT_BRACE
    | LESS
    | LEVEL
    | LINES
    | LINK
    | LOCAL
    | LOCALTIME
    | LOCALTIMESTAMP
    | LOCATION
    | LOCK
    | LOGICAL
    | MANUAL
    | MAP
    | MATCH_ALL
    | MATCH_ANY
    | MATCH_PHRASE
    | MATCH_PHRASE_EDGE
    | MATCH_PHRASE_PREFIX
    | MATCH_REGEXP
    | MATERIALIZED
    | MAX
    | MEMO
    | MERGE
    | MIGRATE
    | MIGRATIONS
    | MIN
    | MINUTE
    | MODIFY
    | MONTH
    | MTMV
    | NAME
    | NAMES
    | NEGATIVE
    | NEVER
    | NEXT
    | NGRAM_BF
    | NO
    | NON_NULLABLE
    | NULLS
    | OF
    | OFFSET
    | ONLY
    | OPEN
    | OPTIMIZED
    | PARAMETER
    | PARSED
    | PASSWORD
    | PASSWORD_EXPIRE
    | PASSWORD_HISTORY
    | PASSWORD_LOCK_TIME
    | PASSWORD_REUSE
    | PARTITIONS
    | PATH
    | PAUSE
    | PERCENT
    | PERIOD
    | PERMISSIVE
    | PHYSICAL
    | PI
    | PLAN
    | PLUGIN
    | PLUGINS
    | POLICY
    | PRIVILEGES
    | PROC
    | PROCESS
    | PROCESSLIST
    | PROFILE
    | PROPERTIES
    | PROPERTY
    | QUANTILE_STATE
	| QUANTILE_UNION
	| QUARTER
    | QUERY
    | QUOTA
    | QUALIFY
    | QUEUED
    | RANDOM
    | RECENT
    | RECOVER
    | RECYCLE
    | REFRESH
    | REPEATABLE
    | REPLACE
    | REPLACE_IF_NOT_NULL
    | REPLAYER
    | REPOSITORIES
    | REPOSITORY
    | RESOURCE
    | RESOURCES
    | RESTORE
    | RESTRICTIVE
    | RESUME
    | RETURNS
    | REWRITTEN
    | RIGHT_BRACE
    | RLIKE
    | ROLLBACK
    | ROLLUP
    | ROUTINE
    | S3
    | SAMPLE
    | SCHEDULE
    | SCHEDULER
    | SCHEMA
    | SECOND
    | SERIALIZABLE
    | SET_SESSION_VARIABLE
    | SESSION
    | SESSION_USER
    | SHAPE
    | SKEW
    | SNAPSHOT
    | SONAME
    | SPLIT
    | SQL
    | STAGE
    | STAGES
    | START
    | STARTS
    | STATS
    | STATUS
    | STOP
    | STORAGE
    | STREAM
    | STREAMING
    | STRING
    | STRUCT
    | SUM
    | TABLES
    | TASK
    | TASKS
    | TEMPORARY
    | TEXT
    | THAN
    | TIME
    | TIMESTAMP
    | TRANSACTION
    | TREE
    | TRIGGERS
    | TRUNCATE
    | TYPE
    | TYPES
    | UNCOMMITTED
    | UNLOCK
    | UNSET
    | UP
    | USER
    | VALUE
    | VARCHAR
    | VARIABLE
    | VARIABLES
    | VARIANT
    | VAULT
    | VAULTS
    | VERBOSE
    | VERSION
    | VIEW
    | VIEWS
    | WARM
    | WARNINGS
    | WEEK
    | WORK
    | YEAR
//--DEFAULT-NON-RESERVED-END
    ;<|MERGE_RESOLUTION|>--- conflicted
+++ resolved
@@ -737,19 +737,12 @@
         (WITH analyzeProperties)* propertyClause?                               #analyzeDatabase
     | ANALYZE TABLE name=multipartIdentifier partitionSpec?
         columns=identifierList? (WITH analyzeProperties)* propertyClause?       #analyzeTable
-<<<<<<< HEAD
-    | DROP STATS tableName=multipartIdentifier
-=======
     | ALTER TABLE name=multipartIdentifier SET STATS
         LEFT_PAREN propertyItemList RIGHT_PAREN partitionSpec?                  #alterTableStats
     | ALTER TABLE name=multipartIdentifier (INDEX indexName=identifier)?
         MODIFY COLUMN columnName=identifier
         SET STATS LEFT_PAREN propertyItemList RIGHT_PAREN partitionSpec?        #alterColumnStats
-    ;
-
-unsupportedStatsStatement
-    : DROP STATS tableName=multipartIdentifier
->>>>>>> a4c1b62c
+    | DROP STATS tableName=multipartIdentifier
         columns=identifierList? partitionSpec?                                  #dropStats
     | DROP CACHED STATS tableName=multipartIdentifier                           #dropCachedStats
     | DROP EXPIRED STATS                                                        #dropExpiredStats
