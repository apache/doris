// Licensed to the Apache Software Foundation (ASF) under one
// or more contributor license agreements.  See the NOTICE file
// distributed with this work for additional information
// regarding copyright ownership.  The ASF licenses this file
// to you under the Apache License, Version 2.0 (the
// "License"); you may not use this file except in compliance
// with the License.  You may obtain a copy of the License at
//
//   http://www.apache.org/licenses/LICENSE-2.0
//
// Unless required by applicable law or agreed to in writing,
// software distributed under the License is distributed on an
// "AS IS" BASIS, WITHOUT WARRANTIES OR CONDITIONS OF ANY
// KIND, either express or implied.  See the License for the
// specific language governing permissions and limitations
// under the License.

// Copied from Apache Spark and modified for Apache Doris

parser grammar DorisParser;

options { tokenVocab = DorisLexer; }

@members {
    public boolean ansiSQLSyntax = false;
}

multiStatements
    : SEMICOLON* statement? (SEMICOLON+ statement)* SEMICOLON* EOF
    ;

singleStatement
    : SEMICOLON* statement? SEMICOLON* EOF
    ;

statement
    : statementBase # statementBaseAlias
    | CALL name=multipartIdentifier LEFT_PAREN (expression (COMMA expression)*)? RIGHT_PAREN #callProcedure
    | (ALTER | CREATE (OR REPLACE)? | REPLACE) (PROCEDURE | PROC) name=multipartIdentifier LEFT_PAREN .*? RIGHT_PAREN .*? #createProcedure
    | DROP (PROCEDURE | PROC) (IF EXISTS)? name=multipartIdentifier #dropProcedure
    | SHOW (PROCEDURE | FUNCTION) STATUS (LIKE pattern=valueExpression | whereClause)? #showProcedureStatus
    | SHOW CREATE PROCEDURE name=multipartIdentifier #showCreateProcedure
    // FIXME: like should be wildWhere? FRONTEND should not contain FROM backendid
    | ADMIN? SHOW type=(FRONTEND | BACKEND) CONFIG (LIKE pattern=valueExpression)? (FROM backendId=INTEGER_VALUE)? #showConfig
    ;

statementBase
    : explain? query outFileClause?     #statementDefault
    | supportedDmlStatement             #supportedDmlStatementAlias
    | supportedCreateStatement          #supportedCreateStatementAlias
    | supportedAlterStatement           #supportedAlterStatementAlias
    | materializedViewStatement         #materializedViewStatementAlias
    | supportedJobStatement             #supportedJobStatementAlias
    | constraintStatement               #constraintStatementAlias
    | supportedCleanStatement           #supportedCleanStatementAlias
    | supportedDescribeStatement        #supportedDescribeStatementAlias
    | supportedDropStatement            #supportedDropStatementAlias
    | supportedSetStatement             #supportedSetStatementAlias
    | supportedUnsetStatement           #supportedUnsetStatementAlias
    | supportedRefreshStatement         #supportedRefreshStatementAlias
    | supportedShowStatement            #supportedShowStatementAlias
    | supportedLoadStatement            #supportedLoadStatementAlias
    | supportedCancelStatement          #supportedCancelStatementAlias
    | supportedRecoverStatement         #supportedRecoverStatementAlias
    | supportedAdminStatement           #supportedAdminStatementAlias
    | supportedUseStatement             #supportedUseStatementAlias
    | supportedOtherStatement           #supportedOtherStatementAlias
    | supportedKillStatement            #supportedKillStatementAlias
    | supportedStatsStatement           #supportedStatsStatementAlias
    | supportedTransactionStatement     #supportedTransactionStatementAlias
    | supportedGrantRevokeStatement     #supportedGrantRevokeStatementAlias
    | unsupportedStatement              #unsupported
    ;

unsupportedStatement
    : unsupportedUseStatement
    | unsupportedStatsStatement
    | unsupportedAlterStatement
    | unsupportedAdminStatement
    | unsupportedLoadStatement
    | unsupportedShowStatement
    | unsupportedOtherStatement
    ;

materializedViewStatement
    : CREATE MATERIALIZED VIEW (IF NOT EXISTS)? mvName=multipartIdentifier
        (LEFT_PAREN cols=simpleColumnDefs RIGHT_PAREN)? buildMode?
        (REFRESH refreshMethod? refreshTrigger?)?
        ((DUPLICATE)? KEY keys=identifierList)?
        (COMMENT STRING_LITERAL)?
        (PARTITION BY LEFT_PAREN mvPartition RIGHT_PAREN)?
        (DISTRIBUTED BY (HASH hashKeys=identifierList | RANDOM)
        (BUCKETS (INTEGER_VALUE | AUTO))?)?
        propertyClause?
        AS query                                                                                #createMTMV
    | REFRESH MATERIALIZED VIEW mvName=multipartIdentifier (partitionSpec | COMPLETE | AUTO)    #refreshMTMV
    | ALTER MATERIALIZED VIEW mvName=multipartIdentifier ((RENAME newName=identifier)
        | (REFRESH (refreshMethod | refreshTrigger | refreshMethod refreshTrigger))
        | REPLACE WITH MATERIALIZED VIEW newName=identifier propertyClause?
        | (SET  LEFT_PAREN fileProperties=propertyItemList RIGHT_PAREN))                        #alterMTMV
    | DROP MATERIALIZED VIEW (IF EXISTS)? mvName=multipartIdentifier
        (ON tableName=multipartIdentifier)?                                                     #dropMTMV
    | PAUSE MATERIALIZED VIEW JOB ON mvName=multipartIdentifier                                 #pauseMTMV
    | RESUME MATERIALIZED VIEW JOB ON mvName=multipartIdentifier                                #resumeMTMV
    | CANCEL MATERIALIZED VIEW TASK taskId=INTEGER_VALUE ON mvName=multipartIdentifier          #cancelMTMVTask
    | SHOW CREATE MATERIALIZED VIEW mvName=multipartIdentifier                                  #showCreateMTMV
    ;
supportedJobStatement
    : CREATE JOB label=multipartIdentifier ON SCHEDULE
        (
            (EVERY timeInterval=INTEGER_VALUE timeUnit=identifier
            (STARTS (startTime=STRING_LITERAL | CURRENT_TIMESTAMP))?
            (ENDS endsTime=STRING_LITERAL)?)
            |
            (AT (atTime=STRING_LITERAL | CURRENT_TIMESTAMP)))
        commentSpec?
        DO supportedDmlStatement                                                                                                             #createScheduledJob
   | PAUSE JOB WHERE (jobNameKey=identifier) EQ (jobNameValue=STRING_LITERAL)                                                                #pauseJob
   | DROP JOB (IF EXISTS)? WHERE (jobNameKey=identifier) EQ (jobNameValue=STRING_LITERAL)                                                    #dropJob
   | RESUME JOB WHERE (jobNameKey=identifier) EQ (jobNameValue=STRING_LITERAL)                                                               #resumeJob
   | CANCEL TASK WHERE (jobNameKey=identifier) EQ (jobNameValue=STRING_LITERAL) AND (taskIdKey=identifier) EQ (taskIdValue=INTEGER_VALUE)    #cancelJobTask
   ;
constraintStatement
    : ALTER TABLE table=multipartIdentifier
        ADD CONSTRAINT constraintName=errorCapturingIdentifier
        constraint                                                        #addConstraint
    | ALTER TABLE table=multipartIdentifier
        DROP CONSTRAINT constraintName=errorCapturingIdentifier           #dropConstraint
    | SHOW CONSTRAINTS FROM table=multipartIdentifier                     #showConstraint
    ;

supportedDmlStatement
    : explain? cte? INSERT (INTO | OVERWRITE TABLE)
        (tableName=multipartIdentifier | DORIS_INTERNAL_TABLE_ID LEFT_PAREN tableId=INTEGER_VALUE RIGHT_PAREN)
        partitionSpec?  // partition define
        (WITH LABEL labelName=identifier)? cols=identifierList?  // label and columns define
        (LEFT_BRACKET hints=identifierSeq RIGHT_BRACKET)?  // hint define
        query                                                          #insertTable
    | explain? cte? UPDATE tableName=multipartIdentifier tableAlias
        SET updateAssignmentSeq
        fromClause?
        whereClause?                                                   #update
    | explain? cte? DELETE FROM tableName=multipartIdentifier
        partitionSpec? tableAlias
        (USING relations)?
        whereClause?                                                   #delete
    | LOAD LABEL lableName=multipartIdentifier
        LEFT_PAREN dataDescs+=dataDesc (COMMA dataDescs+=dataDesc)* RIGHT_PAREN
        (withRemoteStorageSystem)?
        propertyClause?
        (commentSpec)?                                                 #load
    | EXPORT TABLE tableName=multipartIdentifier
        (PARTITION partition=identifierList)?
        (whereClause)?
        TO filePath=STRING_LITERAL
        (propertyClause)?
        (withRemoteStorageSystem)?                                     #export
    | replayCommand                                                    #replay
    | COPY INTO selectHint? name=multipartIdentifier columns=identifierList? FROM
            (stageAndPattern | (LEFT_PAREN SELECT selectColumnClause
                FROM stageAndPattern whereClause? RIGHT_PAREN))
            properties=propertyClause?                                 #copyInto
    | TRUNCATE TABLE multipartIdentifier specifiedPartition?  FORCE?   #truncateTable
    ;

supportedCreateStatement
    : CREATE (EXTERNAL | TEMPORARY)? TABLE (IF NOT EXISTS)? name=multipartIdentifier
        ((ctasCols=identifierList)? | (LEFT_PAREN columnDefs (COMMA indexDefs)? COMMA? RIGHT_PAREN))
        (ENGINE EQ engine=identifier)?
        ((AGGREGATE | UNIQUE | DUPLICATE) KEY keys=identifierList
        (CLUSTER BY clusterKeys=identifierList)?)?
        (COMMENT STRING_LITERAL)?
        (partition=partitionTable)?
        (DISTRIBUTED BY (HASH hashKeys=identifierList | RANDOM)
        (BUCKETS (INTEGER_VALUE | autoBucket=AUTO))?)?
        (ROLLUP LEFT_PAREN rollupDefs RIGHT_PAREN)?
        properties=propertyClause?
        (BROKER extProperties=propertyClause)?
        (AS query)?                                                       #createTable
    | CREATE (OR REPLACE)? VIEW (IF NOT EXISTS)? name=multipartIdentifier
        (LEFT_PAREN cols=simpleColumnDefs RIGHT_PAREN)?
        (COMMENT STRING_LITERAL)? AS query                                #createView
    | CREATE FILE name=STRING_LITERAL
        ((FROM | IN) database=identifier)? properties=propertyClause            #createFile
    | CREATE (EXTERNAL | TEMPORARY)? TABLE (IF NOT EXISTS)? name=multipartIdentifier
        LIKE existedTable=multipartIdentifier
        (WITH ROLLUP (rollupNames=identifierList)?)?                      #createTableLike
    | CREATE ROLE (IF NOT EXISTS)? name=identifierOrText (COMMENT STRING_LITERAL)?    #createRole
    | CREATE WORKLOAD GROUP (IF NOT EXISTS)?
        name=identifierOrText (FOR computeGroup=identifierOrText)? properties=propertyClause? #createWorkloadGroup
    | CREATE CATALOG (IF NOT EXISTS)? catalogName=identifier
        (WITH RESOURCE resourceName=identifier)?
        (COMMENT STRING_LITERAL)? properties=propertyClause?                    #createCatalog
    | CREATE ROW POLICY (IF NOT EXISTS)? name=identifier
        ON table=multipartIdentifier
        AS type=(RESTRICTIVE | PERMISSIVE)
        TO (user=userIdentify | ROLE roleName=identifierOrText)
        USING LEFT_PAREN booleanExpression RIGHT_PAREN                    #createRowPolicy
    | CREATE STORAGE POLICY (IF NOT EXISTS)?
        name=identifier properties=propertyClause?                              #createStoragePolicy
    | BUILD INDEX name=identifier ON tableName=multipartIdentifier
        partitionSpec?                                                          #buildIndex
    | CREATE INDEX (IF NOT EXISTS)? name=identifier
        ON tableName=multipartIdentifier identifierList
        (USING (BITMAP | NGRAM_BF | INVERTED))?
        properties=propertyClause? (COMMENT STRING_LITERAL)?                    #createIndex
    | CREATE WORKLOAD POLICY (IF NOT EXISTS)? name=identifierOrText
        (CONDITIONS LEFT_PAREN workloadPolicyConditions RIGHT_PAREN)?
        (ACTIONS LEFT_PAREN workloadPolicyActions RIGHT_PAREN)?
        properties=propertyClause?                                              #createWorkloadPolicy
    | CREATE SQL_BLOCK_RULE (IF NOT EXISTS)?
        name=identifier properties=propertyClause?                        #createSqlBlockRule
    | CREATE ENCRYPTKEY (IF NOT EXISTS)? multipartIdentifier AS STRING_LITERAL  #createEncryptkey
    | CREATE statementScope?
            (TABLES | AGGREGATE)? FUNCTION (IF NOT EXISTS)?
            functionIdentifier LEFT_PAREN functionArguments? RIGHT_PAREN
            RETURNS returnType=dataType (INTERMEDIATE intermediateType=dataType)?
            properties=propertyClause?                                              #createUserDefineFunction
    | CREATE statementScope? ALIAS FUNCTION (IF NOT EXISTS)?
            functionIdentifier LEFT_PAREN functionArguments? RIGHT_PAREN
            WITH PARAMETER LEFT_PAREN parameters=identifierSeq? RIGHT_PAREN
            AS expression                                                           #createAliasFunction
    | CREATE USER (IF NOT EXISTS)? grantUserIdentify
            (SUPERUSER | DEFAULT ROLE role=STRING_LITERAL)?
            passwordOption commentSpec?                                             #createUser
    | CREATE (DATABASE | SCHEMA) (IF NOT EXISTS)? name=multipartIdentifier
              properties=propertyClause?                                            #createDatabase
    | CREATE (READ ONLY)? REPOSITORY name=identifier WITH storageBackend            #createRepository
    | CREATE EXTERNAL? RESOURCE (IF NOT EXISTS)?
            name=identifierOrText properties=propertyClause?                        #createResource
    | CREATE DICTIONARY (IF NOT EXISTS)? name = multipartIdentifier
		USING source = multipartIdentifier
		LEFT_PAREN dictionaryColumnDefs RIGHT_PAREN
        LAYOUT LEFT_PAREN layoutType=identifier RIGHT_PAREN
        properties=propertyClause?         # createDictionary
    | CREATE STAGE (IF NOT EXISTS)? name=identifier properties=propertyClause?      #createStage
    | CREATE STORAGE VAULT (IF NOT EXISTS)?
        name=identifierOrText properties=propertyClause?                            #createStorageVault
    ;

dictionaryColumnDefs:
	dictionaryColumnDef (COMMA dictionaryColumnDef)*;

dictionaryColumnDef:
	colName = identifier columnType = (KEY | VALUE) ;

supportedAlterStatement
    : ALTER SYSTEM alterSystemClause                                                        #alterSystem
    | ALTER VIEW name=multipartIdentifier
      (MODIFY commentSpec |
      (LEFT_PAREN cols=simpleColumnDefs RIGHT_PAREN)?
      (COMMENT STRING_LITERAL)? AS query)                                                   #alterView
    | ALTER CATALOG name=identifier RENAME newName=identifier                               #alterCatalogRename
    | ALTER ROLE role=identifierOrText commentSpec                                          #alterRole
    | ALTER STORAGE VAULT name=multipartIdentifier properties=propertyClause                #alterStorageVault
    | ALTER WORKLOAD GROUP name=identifierOrText (FOR computeGroup=identifierOrText)?
        properties=propertyClause?                                                          #alterWorkloadGroup
    | ALTER CATALOG name=identifier SET PROPERTIES
        LEFT_PAREN propertyItemList RIGHT_PAREN                                             #alterCatalogProperties        
    | ALTER WORKLOAD POLICY name=identifierOrText
        properties=propertyClause?                                                          #alterWorkloadPolicy
    | ALTER SQL_BLOCK_RULE name=identifier properties=propertyClause?                       #alterSqlBlockRule
    | ALTER CATALOG name=identifier MODIFY COMMENT comment=STRING_LITERAL                   #alterCatalogComment
    | ALTER DATABASE name=identifier RENAME newName=identifier                              #alterDatabaseRename
    | ALTER STORAGE POLICY name=identifierOrText
        properties=propertyClause                                                           #alterStoragePolicy
    | ALTER TABLE tableName=multipartIdentifier
        alterTableClause (COMMA alterTableClause)*                                          #alterTable
    | ALTER TABLE tableName=multipartIdentifier ADD ROLLUP
        addRollupClause (COMMA addRollupClause)*                                            #alterTableAddRollup
    | ALTER TABLE tableName=multipartIdentifier DROP ROLLUP
        dropRollupClause (COMMA dropRollupClause)*                                          #alterTableDropRollup
    | ALTER TABLE name=multipartIdentifier
        SET LEFT_PAREN propertyItemList RIGHT_PAREN                                         #alterTableProperties
    | ALTER DATABASE name=identifier SET (DATA | REPLICA | TRANSACTION)
            QUOTA (quota=identifier | INTEGER_VALUE)                                        #alterDatabaseSetQuota
    | ALTER DATABASE name=identifier SET PROPERTIES
            LEFT_PAREN propertyItemList RIGHT_PAREN                                         #alterDatabaseProperties
    | ALTER SYSTEM RENAME COMPUTE GROUP name=identifier newName=identifier                  #alterSystemRenameComputeGroup
    | ALTER RESOURCE name=identifierOrText properties=propertyClause?                       #alterResource
    | ALTER REPOSITORY name=identifier properties=propertyClause?                           #alterRepository
    | ALTER COLOCATE GROUP name=multipartIdentifier
        SET LEFT_PAREN propertyItemList RIGHT_PAREN                                         #alterColocateGroup
    | ALTER USER (IF EXISTS)? grantUserIdentify
        passwordOption (COMMENT STRING_LITERAL)?                                            #alterUser
    ;

supportedDropStatement
    : DROP CATALOG RECYCLE BIN WHERE idType=STRING_LITERAL EQ id=INTEGER_VALUE  #dropCatalogRecycleBin
    | DROP ENCRYPTKEY (IF EXISTS)? name=multipartIdentifier                     #dropEncryptkey
    | DROP ROLE (IF EXISTS)? name=identifierOrText                              #dropRole
    | DROP SQL_BLOCK_RULE (IF EXISTS)? identifierSeq                            #dropSqlBlockRule
    | DROP USER (IF EXISTS)? userIdentify                                       #dropUser
    | DROP STORAGE POLICY (IF EXISTS)? name=identifier                          #dropStoragePolicy
    | DROP WORKLOAD GROUP (IF EXISTS)? name=identifierOrText (FOR computeGroup=identifierOrText)?                    #dropWorkloadGroup
    | DROP CATALOG (IF EXISTS)? name=identifier                                 #dropCatalog
    | DROP FILE name=STRING_LITERAL
        ((FROM | IN) database=identifier)? properties=propertyClause            #dropFile
    | DROP WORKLOAD POLICY (IF EXISTS)? name=identifierOrText                   #dropWorkloadPolicy
    | DROP REPOSITORY name=identifier                                           #dropRepository
    | DROP TABLE (IF EXISTS)? name=multipartIdentifier FORCE?                   #dropTable
    | DROP (DATABASE | SCHEMA) (IF EXISTS)? name=multipartIdentifier FORCE?     #dropDatabase
    | DROP statementScope? FUNCTION (IF EXISTS)?
        functionIdentifier LEFT_PAREN functionArguments? RIGHT_PAREN            #dropFunction
    | DROP INDEX (IF EXISTS)? name=identifier ON tableName=multipartIdentifier  #dropIndex
    | DROP RESOURCE (IF EXISTS)? name=identifierOrText                          #dropResource
    | DROP ROW POLICY (IF EXISTS)? policyName=identifier
        ON tableName=multipartIdentifier
        (FOR (userIdentify | ROLE roleName=identifier))?                        #dropRowPolicy
    | DROP DICTIONARY (IF EXISTS)? name=multipartIdentifier                     #dropDictionary
    | DROP STAGE (IF EXISTS)? name=identifier                                   #dropStage
    | DROP VIEW (IF EXISTS)? name=multipartIdentifier                           #dropView
    ;

supportedShowStatement
    : SHOW statementScope? VARIABLES wildWhere?                                     #showVariables
    | SHOW AUTHORS                                                                  #showAuthors
    | SHOW ALTER TABLE (ROLLUP | (MATERIALIZED VIEW) | COLUMN)
        ((FROM | IN) database=multipartIdentifier)? wildWhere?
        sortClause? limitClause?                                                    #showAlterTable
    | SHOW CREATE (DATABASE | SCHEMA) name=multipartIdentifier                      #showCreateDatabase
    | SHOW BACKUP ((FROM | IN) database=identifier)? wildWhere?                     #showBackup
    | SHOW BROKER                                                                   #showBroker
    | SHOW BUILD INDEX ((FROM | IN) database=identifier)?
        wildWhere? sortClause? limitClause?                                         #showBuildIndex
    | SHOW DYNAMIC PARTITION TABLES ((FROM | IN) database=multipartIdentifier)?     #showDynamicPartition
    | SHOW EVENTS ((FROM | IN) database=multipartIdentifier)? wildWhere?            #showEvents
    | SHOW EXPORT ((FROM | IN) database=multipartIdentifier)? wildWhere?
        sortClause? limitClause?                                                    #showExport
    | SHOW LAST INSERT                                                              #showLastInsert
    | SHOW ((CHAR SET) | CHARSET)                                                   #showCharset
    | SHOW DELETE ((FROM | IN) database=multipartIdentifier)?                       #showDelete
    | SHOW CREATE statementScope? FUNCTION functionIdentifier
        LEFT_PAREN functionArguments? RIGHT_PAREN
        ((FROM | IN) database=multipartIdentifier)?                                 #showCreateFunction
    | SHOW FULL? BUILTIN? FUNCTIONS
        ((FROM | IN) database=multipartIdentifier)? (LIKE STRING_LITERAL)?          #showFunctions
    | SHOW GLOBAL FULL? FUNCTIONS (LIKE STRING_LITERAL)?                            #showGlobalFunctions
    | SHOW ALL? GRANTS                                                              #showGrants
    | SHOW GRANTS FOR userIdentify                                                  #showGrantsForUser
    | SHOW SYNC JOB ((FROM | IN) database=multipartIdentifier)?                     #showSyncJob
    | SHOW SNAPSHOT ON repo=identifier wildWhere?                                   #showSnapshot
    | SHOW LOAD PROFILE loadIdPath=STRING_LITERAL? limitClause?                     #showLoadProfile
    | SHOW CREATE REPOSITORY FOR identifier                                         #showCreateRepository
    | SHOW VIEW
        (FROM |IN) tableName=multipartIdentifier
        ((FROM | IN) database=identifier)?                                          #showView
    | SHOW PLUGINS                                                                  #showPlugins
    | SHOW STORAGE (VAULT | VAULTS)                                                 #showStorageVault    
    | SHOW REPOSITORIES                                                             #showRepositories
    | SHOW ENCRYPTKEYS ((FROM | IN) database=multipartIdentifier)?
        (LIKE STRING_LITERAL)?                                                      #showEncryptKeys
    | SHOW BRIEF? CREATE TABLE name=multipartIdentifier                             #showCreateTable
    | SHOW FULL? PROCESSLIST                                                        #showProcessList
    | SHOW TEMPORARY? PARTITIONS FROM tableName=multipartIdentifier
        wildWhere? sortClause? limitClause?                                         #showPartitions
    | SHOW BRIEF? RESTORE ((FROM | IN) database=identifier)? wildWhere?             #showRestore
    | SHOW ROLES                                                                    #showRoles
    | SHOW PARTITION partitionId=INTEGER_VALUE                                      #showPartitionId
    | SHOW PRIVILEGES                                                               #showPrivileges
    | SHOW PROC path=STRING_LITERAL                                                 #showProc
    | SHOW FILE ((FROM | IN) database=multipartIdentifier)?                         #showSmallFiles
    | SHOW STORAGE? ENGINES                                                         #showStorageEngines
    | SHOW CREATE CATALOG name=identifier                                           #showCreateCatalog
    | SHOW CATALOG name=identifier                                                  #showCatalog
    | SHOW CATALOGS wildWhere?                                                      #showCatalogs
    | SHOW PROPERTY (FOR user=identifierOrText)? (LIKE STRING_LITERAL)?             #showUserProperties
    | SHOW ALL PROPERTIES (LIKE STRING_LITERAL)?                                    #showAllProperties
    | SHOW COLLATION wildWhere?                                                     #showCollation
    | SHOW ROW POLICY (FOR (userIdentify | (ROLE role=identifier)))?                #showRowPolicy
    | SHOW STORAGE POLICY (USING (FOR policy=identifierOrText)?)?                   #showStoragePolicy   
    | SHOW SQL_BLOCK_RULE (FOR ruleName=identifier)?                                #showSqlBlockRule
    | SHOW CREATE VIEW name=multipartIdentifier                                     #showCreateView
    | SHOW DATA TYPES                                                               #showDataTypes
    | SHOW DATA (ALL)? (FROM tableName=multipartIdentifier)?
        sortClause? propertyClause?                                                 #showData
    | SHOW CREATE MATERIALIZED VIEW mvName=identifier
        ON tableName=multipartIdentifier                                            #showCreateMaterializedView
    | SHOW (WARNINGS | ERRORS) limitClause?                                         #showWarningErrors
    | SHOW COUNT LEFT_PAREN ASTERISK RIGHT_PAREN (WARNINGS | ERRORS)                #showWarningErrorCount
    | SHOW BACKENDS                                                                 #showBackends
    | SHOW STAGES                                                                   #showStages
    | SHOW REPLICA DISTRIBUTION FROM baseTableRef                                   #showReplicaDistribution
    | SHOW RESOURCES wildWhere? sortClause? limitClause?                            #showResources
    | SHOW STREAM? LOAD ((FROM | IN) database=identifier)? wildWhere?
        sortClause? limitClause?                                                    #showLoad
    | SHOW FULL? TRIGGERS ((FROM | IN) database=multipartIdentifier)? wildWhere?    #showTriggers
    | SHOW TABLET DIAGNOSIS tabletId=INTEGER_VALUE                                  #showDiagnoseTablet
    | SHOW OPEN TABLES ((FROM | IN) database=multipartIdentifier)? wildWhere?       #showOpenTables
    | SHOW FRONTENDS name=identifier?                                               #showFrontends
    | SHOW DATABASE databaseId=INTEGER_VALUE                                        #showDatabaseId
    | SHOW FULL? (COLUMNS | FIELDS) (FROM | IN) tableName=multipartIdentifier
        ((FROM | IN) database=multipartIdentifier)? wildWhere?          #showColumns    
    | SHOW TABLE tableId=INTEGER_VALUE                                              #showTableId
    | SHOW TRASH (ON backend=STRING_LITERAL)?                                       #showTrash
    | SHOW TYPECAST ((FROM | IN) database=identifier)?                              #showTypeCast
    | SHOW (CLUSTERS | (COMPUTE GROUPS))                                            #showClusters    
    | SHOW statementScope? STATUS                                                   #showStatus
    | SHOW WHITELIST                                                                #showWhitelist
    | SHOW TABLETS BELONG
        tabletIds+=INTEGER_VALUE (COMMA tabletIds+=INTEGER_VALUE)*                  #showTabletsBelong
    | SHOW DATA SKEW FROM baseTableRef                                              #showDataSkew
    | SHOW TABLE CREATION ((FROM | IN) database=multipartIdentifier)?
        (LIKE STRING_LITERAL)?                                                      #showTableCreation
    | SHOW TABLET STORAGE FORMAT VERBOSE?                                           #showTabletStorageFormat
    | SHOW QUERY PROFILE queryIdPath=STRING_LITERAL? limitClause?                   #showQueryProfile
    | SHOW CONVERT_LSC ((FROM | IN) database=multipartIdentifier)?                  #showConvertLsc
    | SHOW FULL? TABLES ((FROM | IN) database=multipartIdentifier)? wildWhere?      #showTables
    | SHOW FULL? VIEWS ((FROM | IN) database=multipartIdentifier)? wildWhere?       #showViews
    | SHOW TABLE STATUS ((FROM | IN) database=multipartIdentifier)? wildWhere?      #showTableStatus
    | SHOW (DATABASES | SCHEMAS) (FROM catalog=identifier)? wildWhere?              #showDatabases
    | SHOW TABLETS FROM tableName=multipartIdentifier partitionSpec?
        wildWhere? sortClause? limitClause?                                         #showTabletsFromTable
    | SHOW CATALOG RECYCLE BIN (WHERE expression)?                                  #showCatalogRecycleBin
    | SHOW TABLET tabletId=INTEGER_VALUE                                            #showTabletId
    | SHOW DICTIONARIES wildWhere?                                                  #showDictionaries
    | SHOW TRANSACTION ((FROM | IN) database=multipartIdentifier)? wildWhere?       #showTransaction
    | SHOW REPLICA STATUS FROM baseTableRef whereClause?                            #showReplicaStatus
    | SHOW WORKLOAD GROUPS (LIKE STRING_LITERAL)?                                   #showWorkloadGroups
    | SHOW COPY ((FROM | IN) database=identifier)?
        whereClause? sortClause? limitClause?                                       #showCopy
    | SHOW QUERY STATS ((FOR database=identifier)
            | (FROM tableName=multipartIdentifier (ALL VERBOSE?)?))?                #showQueryStats
    | SHOW (KEY | KEYS | INDEX | INDEXES)
        (FROM |IN) tableName=multipartIdentifier
        ((FROM | IN) database=multipartIdentifier)?                                 #showIndex
    | SHOW WARM UP JOB wildWhere?                                                   #showWarmUpJob
    ;

supportedLoadStatement
    : SYNC                                                                          #sync
    | createRoutineLoad                                                             #createRoutineLoadAlias
    | SHOW ALL? CREATE ROUTINE LOAD FOR label=multipartIdentifier                   #showCreateRoutineLoad
    | PAUSE ROUTINE LOAD FOR label=multipartIdentifier                              #pauseRoutineLoad
    | PAUSE ALL ROUTINE LOAD                                                        #pauseAllRoutineLoad
    | RESUME ROUTINE LOAD FOR label=multipartIdentifier                             #resumeRoutineLoad
    | RESUME ALL ROUTINE LOAD                                                       #resumeAllRoutineLoad
    | STOP ROUTINE LOAD FOR label=multipartIdentifier                               #stopRoutineLoad
    | STOP SYNC JOB name=multipartIdentifier                                        #stopDataSyncJob
    | RESUME SYNC JOB name=multipartIdentifier                                      #resumeDataSyncJob
    | PAUSE SYNC JOB name=multipartIdentifier                                       #pauseDataSyncJob
    | CREATE SYNC label=multipartIdentifier
          LEFT_PAREN channelDescriptions RIGHT_PAREN
          FROM BINLOG LEFT_PAREN propertyItemList RIGHT_PAREN
          properties=propertyClause?                                                #createDataSyncJob
    | SHOW ALL? ROUTINE LOAD ((FOR label=multipartIdentifier) | (LIKE STRING_LITERAL)?)         #showRoutineLoad
    | SHOW ROUTINE LOAD TASK ((FROM | IN) database=identifier)? wildWhere?          #showRoutineLoadTask
    ;

supportedKillStatement
    : KILL (CONNECTION)? INTEGER_VALUE                                              #killConnection
    | KILL QUERY (INTEGER_VALUE | STRING_LITERAL)                                   #killQuery
    ;

supportedOtherStatement
    : HELP mark=identifierOrText                                                    #help
    | UNLOCK TABLES                                                                 #unlockTables
    | INSTALL PLUGIN FROM source=identifierOrText properties=propertyClause?        #installPlugin
    | UNINSTALL PLUGIN name=identifierOrText                                        #uninstallPlugin
    | LOCK TABLES (lockTable (COMMA lockTable)*)?                                   #lockTables
<<<<<<< HEAD
    | WARM UP (CLUSTER | COMPUTE GROUP) destination=identifier WITH
        ((CLUSTER | COMPUTE GROUP) source=identifier |
            (warmUpItem (AND warmUpItem)*)) FORCE?                                  #warmUpCluster
    ;

unsupportedOtherStatement
    : BACKUP SNAPSHOT label=multipartIdentifier TO repo=identifier
        ((ON | EXCLUDE) LEFT_PAREN baseTableRef (COMMA baseTableRef)* RIGHT_PAREN)?
        properties=propertyClause?                                                  #backup
=======
    | BACKUP SNAPSHOT label=multipartIdentifier TO repo=identifier
        ((ON | EXCLUDE) LEFT_PAREN baseTableRef (COMMA baseTableRef)* RIGHT_PAREN)?
        properties=propertyClause?                                                  #backup
    ;

unsupportedOtherStatement
    : WARM UP (CLUSTER | COMPUTE GROUP) destination=identifier WITH
        ((CLUSTER | COMPUTE GROUP) source=identifier |
            (warmUpItem (AND warmUpItem)*)) FORCE?                                  #warmUpCluster
>>>>>>> 00a02dee
    | RESTORE SNAPSHOT label=multipartIdentifier FROM repo=identifier
        ((ON | EXCLUDE) LEFT_PAREN baseTableRef (COMMA baseTableRef)* RIGHT_PAREN)?
        properties=propertyClause?                                                  #restore
    | START TRANSACTION (WITH CONSISTENT SNAPSHOT)?                                 #unsupportedStartTransaction
    ;

 warmUpItem
    : TABLE tableName=multipartIdentifier (PARTITION partitionName=identifier)?
    ;

lockTable
    : name=multipartIdentifier (AS alias=identifierOrText)?
        (READ (LOCAL)? | (LOW_PRIORITY)? WRITE)
    ;

unsupportedShowStatement
    : SHOW CREATE MATERIALIZED VIEW name=multipartIdentifier                        #showMaterializedView
    | SHOW LOAD WARNINGS ((((FROM | IN) database=multipartIdentifier)?
        wildWhere? limitClause?) | (ON url=STRING_LITERAL))                         #showLoadWarings
    | SHOW CACHE HOTSPOT tablePath=STRING_LITERAL                                   #showCacheHotSpot
    ;

createRoutineLoad
    : CREATE ROUTINE LOAD label=multipartIdentifier (ON table=identifier)?
              (WITH (APPEND | DELETE | MERGE))?
              (loadProperty (COMMA loadProperty)*)? propertyClause? FROM type=identifier
              LEFT_PAREN customProperties=propertyItemList RIGHT_PAREN
              commentSpec?
    ;

unsupportedLoadStatement
    : LOAD mysqlDataDesc
        (PROPERTIES LEFT_PAREN properties=propertyItemList RIGHT_PAREN)?
        (commentSpec)?                                                              #mysqlLoad
    | SHOW CREATE LOAD FOR label=multipartIdentifier                                #showCreateLoad
    ;

loadProperty
    : COLUMNS TERMINATED BY STRING_LITERAL                                          #separator
    | importColumnsStatement                                                        #importColumns
    | importPrecedingFilterStatement                                                #importPrecedingFilter
    | importWhereStatement                                                          #importWhere
    | importDeleteOnStatement                                                       #importDeleteOn
    | importSequenceStatement                                                       #importSequence
    | partitionSpec                                                                 #importPartitions
    ;

importSequenceStatement
    : ORDER BY identifier
    ;

importDeleteOnStatement
    : DELETE ON booleanExpression
    ;

importWhereStatement
    : WHERE booleanExpression
    ;

importPrecedingFilterStatement
    : PRECEDING FILTER booleanExpression
    ;

importColumnsStatement
    : COLUMNS LEFT_PAREN importColumnDesc (COMMA importColumnDesc)* RIGHT_PAREN
    ;

importColumnDesc
    : name=identifier (EQ booleanExpression)?
    | LEFT_PAREN name=identifier (EQ booleanExpression)? RIGHT_PAREN
    ;

channelDescriptions
    : channelDescription (COMMA channelDescription)*
    ;

channelDescription
    : FROM source=multipartIdentifier INTO destination=multipartIdentifier
        partitionSpec? columnList=identifierList?
    ;

supportedRefreshStatement
    : REFRESH CATALOG name=identifier propertyClause?                               #refreshCatalog
    | REFRESH DATABASE name=multipartIdentifier propertyClause?                     #refreshDatabase
    | REFRESH TABLE name=multipartIdentifier                                        #refreshTable
    | REFRESH DICTIONARY name=multipartIdentifier                                   #refreshDictionary
    | REFRESH LDAP (ALL | (FOR user=identifierOrText))                              #refreshLdap
    ;

supportedCleanStatement
    : CLEAN ALL PROFILE                                                             #cleanAllProfile
    | CLEAN LABEL label=identifier? (FROM | IN) database=identifier                 #cleanLabel
    | CLEAN QUERY STATS ((FOR database=identifier)
        | ((FROM | IN) table=multipartIdentifier))                                  #cleanQueryStats
    | CLEAN ALL QUERY STATS                                                         #cleanAllQueryStats
    ;

supportedCancelStatement
    : CANCEL LOAD ((FROM | IN) database=identifier)? wildWhere?                     #cancelLoad
    | CANCEL EXPORT ((FROM | IN) database=identifier)? wildWhere?                   #cancelExport
    | CANCEL WARM UP JOB wildWhere?                                                 #cancelWarmUpJob
    | CANCEL DECOMMISSION BACKEND hostPorts+=STRING_LITERAL
        (COMMA hostPorts+=STRING_LITERAL)*                                          #cancelDecommisionBackend
    | CANCEL BACKUP ((FROM | IN) database=identifier)?                              #cancelBackup
    | CANCEL RESTORE ((FROM | IN) database=identifier)?                             #cancelRestore
    | CANCEL BUILD INDEX ON tableName=multipartIdentifier
        (LEFT_PAREN jobIds+=INTEGER_VALUE
            (COMMA jobIds+=INTEGER_VALUE)* RIGHT_PAREN)?                            #cancelBuildIndex
    | CANCEL ALTER TABLE (ROLLUP | (MATERIALIZED VIEW) | COLUMN)
        FROM tableName=multipartIdentifier (LEFT_PAREN jobIds+=INTEGER_VALUE
            (COMMA jobIds+=INTEGER_VALUE)* RIGHT_PAREN)?                            #cancelAlterTable
    ;

supportedAdminStatement
    : ADMIN SHOW REPLICA DISTRIBUTION FROM baseTableRef                             #adminShowReplicaDistribution
    | ADMIN REBALANCE DISK (ON LEFT_PAREN backends+=STRING_LITERAL
        (COMMA backends+=STRING_LITERAL)* RIGHT_PAREN)?                             #adminRebalanceDisk
    | ADMIN CANCEL REBALANCE DISK (ON LEFT_PAREN backends+=STRING_LITERAL
        (COMMA backends+=STRING_LITERAL)* RIGHT_PAREN)?                             #adminCancelRebalanceDisk
    | ADMIN DIAGNOSE TABLET tabletId=INTEGER_VALUE                                  #adminDiagnoseTablet
    | ADMIN SHOW REPLICA STATUS FROM baseTableRef (WHERE STATUS EQ|NEQ STRING_LITERAL)?   #adminShowReplicaStatus
    | ADMIN COMPACT TABLE baseTableRef (WHERE TYPE EQ STRING_LITERAL)?              #adminCompactTable
    | ADMIN CHECK tabletList properties=propertyClause?                             #adminCheckTablets
    | ADMIN SHOW TABLET STORAGE FORMAT VERBOSE?                                     #adminShowTabletStorageFormat
    | ADMIN CLEAN TRASH
        (ON LEFT_PAREN backends+=STRING_LITERAL
              (COMMA backends+=STRING_LITERAL)* RIGHT_PAREN)?                       #adminCleanTrash
    | ADMIN SET REPLICA VERSION PROPERTIES LEFT_PAREN propertyItemList RIGHT_PAREN  #adminSetReplicaVersion
    | ADMIN SET TABLE name=multipartIdentifier STATUS properties=propertyClause?    #adminSetTableStatus
    | ADMIN SET REPLICA STATUS PROPERTIES LEFT_PAREN propertyItemList RIGHT_PAREN   #adminSetReplicaStatus
    | ADMIN REPAIR TABLE baseTableRef                                               #adminRepairTable
    | ADMIN CANCEL REPAIR TABLE baseTableRef                                        #adminCancelRepairTable
    | ADMIN COPY TABLET tabletId=INTEGER_VALUE properties=propertyClause?           #adminCopyTablet
    ;

supportedRecoverStatement
    : RECOVER DATABASE name=identifier id=INTEGER_VALUE? (AS alias=identifier)?     #recoverDatabase
    | RECOVER TABLE name=multipartIdentifier
        id=INTEGER_VALUE? (AS alias=identifier)?                                    #recoverTable
    | RECOVER PARTITION name=identifier id=INTEGER_VALUE? (AS alias=identifier)?
        FROM tableName=multipartIdentifier                                          #recoverPartition
    ;

unsupportedAdminStatement
    : ADMIN SET (FRONTEND | (ALL FRONTENDS)) CONFIG
        (LEFT_PAREN propertyItemList RIGHT_PAREN)? ALL?                             #adminSetFrontendConfig
    | ADMIN SET TABLE name=multipartIdentifier
        PARTITION VERSION properties=propertyClause?                                #adminSetPartitionVersion
    ;

baseTableRef
    : multipartIdentifier optScanParams? tableSnapshot? specifiedPartition?
        tabletList? tableAlias sample? relationHint?
    ;

wildWhere
    : LIKE STRING_LITERAL
    | WHERE expression
    ;

supportedTransactionStatement
    : BEGIN (WITH LABEL identifier?)?                                               #transactionBegin
    | COMMIT WORK? (AND NO? CHAIN)? (NO? RELEASE)?                                  #transcationCommit
    | ROLLBACK WORK? (AND NO? CHAIN)? (NO? RELEASE)?                                #transactionRollback
    ;

supportedGrantRevokeStatement
    : GRANT privilegeList ON multipartIdentifierOrAsterisk
        TO (userIdentify | ROLE identifierOrText)                                           #grantTablePrivilege
    | GRANT privilegeList ON
        (RESOURCE | CLUSTER | COMPUTE GROUP | STAGE | STORAGE VAULT | WORKLOAD GROUP)
        identifierOrTextOrAsterisk TO (userIdentify | ROLE identifierOrText)                #grantResourcePrivilege
    | GRANT roles+=identifierOrText (COMMA roles+=identifierOrText)* TO userIdentify        #grantRole
    | REVOKE roles+=identifierOrText (COMMA roles+=identifierOrText)* FROM userIdentify     #revokeRole
    | REVOKE privilegeList ON
        (RESOURCE | CLUSTER | COMPUTE GROUP | STAGE | STORAGE VAULT | WORKLOAD GROUP)
        identifierOrTextOrAsterisk FROM (userIdentify | ROLE identifierOrText)              #revokeResourcePrivilege
    | REVOKE privilegeList ON multipartIdentifierOrAsterisk
        FROM (userIdentify | ROLE identifierOrText)                                         #revokeTablePrivilege
    ;

privilege
    : name=identifier columns=identifierList?
    | ALL
    ;

privilegeList
    : privilege (COMMA privilege)*
    ;

unsupportedAlterStatement
    : ALTER ROUTINE LOAD FOR name=multipartIdentifier properties=propertyClause?
            (FROM type=identifier LEFT_PAREN propertyItemList RIGHT_PAREN)?         #alterRoutineLoad
    | ALTER STORAGE POLICY name=identifierOrText
        properties=propertyClause                                                   #alterStoragePlicy
    ;

alterSystemClause
    : ADD BACKEND hostPorts+=STRING_LITERAL (COMMA hostPorts+=STRING_LITERAL)*
        properties=propertyClause?                                                  #addBackendClause
    | (DROP | DROPP) BACKEND hostPorts+=STRING_LITERAL
        (COMMA hostPorts+=STRING_LITERAL)*                                          #dropBackendClause
    | DECOMMISSION BACKEND hostPorts+=STRING_LITERAL
        (COMMA hostPorts+=STRING_LITERAL)*                                          #decommissionBackendClause
    | ADD OBSERVER hostPort=STRING_LITERAL                                          #addObserverClause
    | DROP OBSERVER hostPort=STRING_LITERAL                                         #dropObserverClause
    | ADD FOLLOWER hostPort=STRING_LITERAL                                          #addFollowerClause
    | DROP FOLLOWER hostPort=STRING_LITERAL                                         #dropFollowerClause
    | ADD BROKER name=identifierOrText hostPorts+=STRING_LITERAL
        (COMMA hostPorts+=STRING_LITERAL)*                                          #addBrokerClause
    | DROP BROKER name=identifierOrText hostPorts+=STRING_LITERAL
        (COMMA hostPorts+=STRING_LITERAL)*                                          #dropBrokerClause
    | DROP ALL BROKER name=identifierOrText                                         #dropAllBrokerClause
    | SET LOAD ERRORS HUB properties=propertyClause?                                #alterLoadErrorUrlClause
    | MODIFY BACKEND hostPorts+=STRING_LITERAL
        (COMMA hostPorts+=STRING_LITERAL)*
        SET LEFT_PAREN propertyItemList RIGHT_PAREN                                 #modifyBackendClause
    | MODIFY (FRONTEND | BACKEND) hostPort=STRING_LITERAL
        HOSTNAME hostName=STRING_LITERAL                                            #modifyFrontendOrBackendHostNameClause
    ;

dropRollupClause
    : rollupName=identifier properties=propertyClause?
    ;

addRollupClause
    : rollupName=identifier columns=identifierList
        (DUPLICATE KEY dupKeys=identifierList)? fromRollup?
        properties=propertyClause?
    ;

alterTableClause
    : ADD COLUMN columnDef columnPosition? toRollup? properties=propertyClause?     #addColumnClause
    | ADD COLUMN LEFT_PAREN columnDefs RIGHT_PAREN
        toRollup? properties=propertyClause?                                        #addColumnsClause
    | DROP COLUMN name=identifier fromRollup? properties=propertyClause?            #dropColumnClause
    | MODIFY COLUMN columnDef columnPosition? fromRollup?
    properties=propertyClause?                                                      #modifyColumnClause
    | ORDER BY identifierList fromRollup? properties=propertyClause?                #reorderColumnsClause
    | ADD TEMPORARY? partitionDef
        (DISTRIBUTED BY (HASH hashKeys=identifierList | RANDOM)
            (BUCKETS (INTEGER_VALUE | autoBucket=AUTO))?)?
        properties=propertyClause?                                                  #addPartitionClause
    | DROP TEMPORARY? PARTITION (IF EXISTS)? partitionName=identifier FORCE?
        (FROM INDEX indexName=identifier)?                                          #dropPartitionClause
    | MODIFY TEMPORARY? PARTITION
        (partitionName=identifier | partitionNames=identifierList
            | LEFT_PAREN ASTERISK RIGHT_PAREN)
        SET LEFT_PAREN partitionProperties=propertyItemList RIGHT_PAREN             #modifyPartitionClause
    | REPLACE partitions=partitionSpec? WITH tempPartitions=partitionSpec?
        FORCE? properties=propertyClause?                                           #replacePartitionClause
    | REPLACE WITH TABLE name=identifier properties=propertyClause?  FORCE?         #replaceTableClause
    | RENAME newName=identifier                                                     #renameClause
    | RENAME ROLLUP name=identifier newName=identifier                              #renameRollupClause
    | RENAME PARTITION name=identifier newName=identifier                           #renamePartitionClause
    | RENAME COLUMN name=identifier newName=identifier                              #renameColumnClause
    | ADD indexDef                                                                  #addIndexClause
    | DROP INDEX (IF EXISTS)? name=identifier                                       #dropIndexClause
    | ENABLE FEATURE name=STRING_LITERAL (WITH properties=propertyClause)?          #enableFeatureClause
    | MODIFY DISTRIBUTION (DISTRIBUTED BY (HASH hashKeys=identifierList | RANDOM)
        (BUCKETS (INTEGER_VALUE | autoBucket=AUTO))?)?                              #modifyDistributionClause
    | MODIFY COMMENT comment=STRING_LITERAL                                         #modifyTableCommentClause
    | MODIFY COLUMN name=identifier COMMENT comment=STRING_LITERAL                  #modifyColumnCommentClause
    | MODIFY ENGINE TO name=identifier properties=propertyClause?                   #modifyEngineClause
    | ADD TEMPORARY? PARTITIONS
        FROM from=partitionValueList TO to=partitionValueList
        INTERVAL INTEGER_VALUE unit=identifier? properties=propertyClause?          #alterMultiPartitionClause
    ;

columnPosition
    : FIRST
    | AFTER position=identifier
    ;

toRollup
    : (TO | IN) rollup=identifier
    ;

fromRollup
    : FROM rollup=identifier
    ;

supportedStatsStatement
    : SHOW AUTO? ANALYZE (jobId=INTEGER_VALUE | tableName=multipartIdentifier)?
        (WHERE (stateKey=identifier) EQ (stateValue=STRING_LITERAL))?           #showAnalyze
    | SHOW QUEUED ANALYZE JOBS tableName=multipartIdentifier?
        (WHERE (stateKey=identifier) EQ (stateValue=STRING_LITERAL))?           #showQueuedAnalyzeJobs
    | SHOW COLUMN HISTOGRAM tableName=multipartIdentifier
        columnList=identifierList                                               #showColumnHistogramStats
    | ANALYZE DATABASE name=multipartIdentifier
        (WITH analyzeProperties)* propertyClause?                               #analyzeDatabase
    | ANALYZE TABLE name=multipartIdentifier partitionSpec?
        columns=identifierList? (WITH analyzeProperties)* propertyClause?       #analyzeTable
    | ALTER TABLE name=multipartIdentifier SET STATS
        LEFT_PAREN propertyItemList RIGHT_PAREN partitionSpec?                  #alterTableStats
    | ALTER TABLE name=multipartIdentifier (INDEX indexName=identifier)?
        MODIFY COLUMN columnName=identifier
        SET STATS LEFT_PAREN propertyItemList RIGHT_PAREN partitionSpec?        #alterColumnStats
    | SHOW INDEX STATS tableName=multipartIdentifier indexId=identifier         #showIndexStats
    | DROP STATS tableName=multipartIdentifier
        columns=identifierList? partitionSpec?                                  #dropStats
    | DROP CACHED STATS tableName=multipartIdentifier                           #dropCachedStats
    | DROP EXPIRED STATS                                                        #dropExpiredStats
    | KILL ANALYZE jobId=INTEGER_VALUE                                          #killAnalyzeJob
    | DROP ANALYZE JOB INTEGER_VALUE                                            #dropAnalyzeJob
    | SHOW TABLE STATS tableName=multipartIdentifier
        partitionSpec? columnList=identifierList?                               #showTableStats
    | SHOW TABLE STATS tableId=INTEGER_VALUE                                    #showTableStats
    ;

unsupportedStatsStatement
    : SHOW COLUMN CACHED? STATS tableName=multipartIdentifier
        columnList=identifierList? partitionSpec?                               #showColumnStats
    | SHOW ANALYZE TASK STATUS jobId=INTEGER_VALUE                              #showAnalyzeTask
    ;

analyzeProperties
    : SYNC
    | INCREMENTAL
    | FULL
    | SQL
    | HISTOGRAM
    | (SAMPLE ((ROWS rows=INTEGER_VALUE) | (PERCENT percent=INTEGER_VALUE)) )
    | (BUCKETS bucket=INTEGER_VALUE)
    | (PERIOD periodInSecond=INTEGER_VALUE)
    | (CRON crontabExpr=STRING_LITERAL)
    ;

workloadPolicyActions
    : workloadPolicyAction (COMMA workloadPolicyAction)*
    ;

workloadPolicyAction
    : SET_SESSION_VARIABLE STRING_LITERAL
    | identifier (STRING_LITERAL)?
    ;

workloadPolicyConditions
    : workloadPolicyCondition (COMMA workloadPolicyCondition)*
    ;

workloadPolicyCondition
    : metricName=identifier comparisonOperator (number | STRING_LITERAL)
    ;

storageBackend
    : (BROKER | S3 | HDFS | LOCAL) brokerName=identifier?
        ON LOCATION STRING_LITERAL properties=propertyClause?
    ;

passwordOption
    : (PASSWORD_HISTORY (historyDefault=DEFAULT | historyValue=INTEGER_VALUE))?
        (PASSWORD_EXPIRE (expireDefault=DEFAULT | expireNever=NEVER
            | INTERVAL expireValue=INTEGER_VALUE expireTimeUnit=(DAY | HOUR | SECOND)))?
        (PASSWORD_REUSE INTERVAL (reuseDefault=DEFAULT | reuseValue=INTEGER_VALUE DAY))?
        (FAILED_LOGIN_ATTEMPTS attemptsValue=INTEGER_VALUE)?
        (PASSWORD_LOCK_TIME (lockUnbounded=UNBOUNDED
            | lockValue=INTEGER_VALUE lockTimeUint=(DAY | HOUR | SECOND)))?
        (ACCOUNT_LOCK | ACCOUNT_UNLOCK)?
    ;

functionArguments
    : DOTDOTDOT
    | dataTypeList
    | dataTypeList COMMA DOTDOTDOT
    ;

dataTypeList
    : dataType (COMMA dataType)*
    ;

supportedSetStatement
    : SET (optionWithType | optionWithoutType)
        (COMMA (optionWithType | optionWithoutType))*                   #setOptions
    | SET identifier AS DEFAULT STORAGE VAULT                           #setDefaultStorageVault
    | SET PROPERTY (FOR user=identifierOrText)? propertyItemList        #setUserProperties
    | SET statementScope? TRANSACTION
        ( transactionAccessMode
        | isolationLevel
        | transactionAccessMode COMMA isolationLevel
        | isolationLevel COMMA transactionAccessMode)                   #setTransaction
    ;

optionWithType
    : statementScope identifier EQ (expression | DEFAULT)   #setVariableWithType
    ;

optionWithoutType
    : NAMES EQ expression                                               #setNames
    | (CHAR SET | CHARSET) (charsetName=identifierOrText | DEFAULT)     #setCharset
    | NAMES (charsetName=identifierOrText | DEFAULT)
        (COLLATE collateName=identifierOrText | DEFAULT)?               #setCollate
    | PASSWORD (FOR userIdentify)? EQ (pwd=STRING_LITERAL
        | (isPlain=PASSWORD LEFT_PAREN pwd=STRING_LITERAL RIGHT_PAREN)) #setPassword
    | LDAP_ADMIN_PASSWORD EQ (pwd=STRING_LITERAL
        | (PASSWORD LEFT_PAREN pwd=STRING_LITERAL RIGHT_PAREN))         #setLdapAdminPassword
    | variable                                                          #setVariableWithoutType
    ;

variable
    : (DOUBLEATSIGN (statementScope DOT)?)? identifier EQ (expression | DEFAULT) #setSystemVariable
    | ATSIGN identifier EQ expression #setUserVariable
    ;

transactionAccessMode
    : READ (ONLY | WRITE)
    ;

isolationLevel
    : ISOLATION LEVEL ((READ UNCOMMITTED) | (READ COMMITTED) | (REPEATABLE READ) | (SERIALIZABLE))
    ;

supportedUnsetStatement
    : UNSET statementScope? VARIABLE (ALL | identifier)
    | UNSET DEFAULT STORAGE VAULT
    ;

supportedUseStatement
     : SWITCH catalog=identifier                                                      #switchCatalog
     | USE (catalog=identifier DOT)? database=identifier                              #useDatabase
    ;

unsupportedUseStatement
    : USE ((catalog=identifier DOT)? database=identifier)? ATSIGN cluster=identifier #useCloudCluster
    ;

stageAndPattern
    : ATSIGN (stage=identifier | TILDE)
        (LEFT_PAREN pattern=STRING_LITERAL RIGHT_PAREN)?
    ;

supportedDescribeStatement
    : explainCommand FUNCTION tvfName=identifier LEFT_PAREN
        (properties=propertyItemList)? RIGHT_PAREN tableAlias   #describeTableValuedFunction
    | explainCommand multipartIdentifier ALL                    #describeTableAll
    | explainCommand multipartIdentifier specifiedPartition?    #describeTable
    | explainCommand DICTIONARY multipartIdentifier             #describeDictionary
    ;

constraint
    : PRIMARY KEY slots=identifierList
    | UNIQUE slots=identifierList
    | FOREIGN KEY slots=identifierList
        REFERENCES referenceTable=multipartIdentifier
        referencedSlots=identifierList
    ;

partitionSpec
    : TEMPORARY? (PARTITION | PARTITIONS) partitions=identifierList
    | TEMPORARY? PARTITION partition=errorCapturingIdentifier
	| (PARTITION | PARTITIONS) LEFT_PAREN ASTERISK RIGHT_PAREN // for auto detect partition in overwriting
	// TODO: support analyze external table partition spec https://github.com/apache/doris/pull/24154
	// | PARTITIONS WITH RECENT
    ;

partitionTable
    : ((autoPartition=AUTO)? PARTITION BY (RANGE | LIST)? partitionList=identityOrFunctionList
       (LEFT_PAREN (partitions=partitionsDef)? RIGHT_PAREN))
    ;

identityOrFunctionList
    : LEFT_PAREN identityOrFunction (COMMA partitions+=identityOrFunction)* RIGHT_PAREN
    ;

identityOrFunction
    : (identifier | functionCallExpression)
    ;

dataDesc
    : ((WITH)? mergeType)? DATA INFILE LEFT_PAREN filePaths+=STRING_LITERAL (COMMA filePath+=STRING_LITERAL)* RIGHT_PAREN
        INTO TABLE targetTableName=identifier
        (partitionSpec)?
        (COLUMNS TERMINATED BY comma=STRING_LITERAL)?
        (LINES TERMINATED BY separator=STRING_LITERAL)?
        (FORMAT AS format=identifierOrText)?
        (COMPRESS_TYPE AS compressType=identifierOrText)?
        (columns=identifierList)?
        (columnsFromPath=colFromPath)?
        (columnMapping=colMappingList)?
        (preFilter=preFilterClause)?
        (where=whereClause)?
        (deleteOn=deleteOnClause)?
        (sequenceColumn=sequenceColClause)?
        (propertyClause)?
    | ((WITH)? mergeType)? DATA FROM TABLE sourceTableName=identifier
        INTO TABLE targetTableName=identifier
        (PARTITION partition=identifierList)?
        (columnMapping=colMappingList)?
        (where=whereClause)?
        (deleteOn=deleteOnClause)?
        (propertyClause)?
    ;

// -----------------Command accessories-----------------
statementScope
    : (GLOBAL | SESSION | LOCAL)
    ;
    
buildMode
    : BUILD (IMMEDIATE | DEFERRED)
    ;

refreshTrigger
    : ON MANUAL
    | ON SCHEDULE refreshSchedule
    | ON COMMIT
    ;

refreshSchedule
    : EVERY INTEGER_VALUE refreshUnit = identifier (STARTS STRING_LITERAL)?
    ;

refreshMethod
    : COMPLETE | AUTO
    ;

mvPartition
    : partitionKey = identifier
    | partitionExpr = functionCallExpression
    ;

identifierOrText
    : identifier
    | STRING_LITERAL
    ;

identifierOrTextOrAsterisk
    : identifier
    | STRING_LITERAL
    | ASTERISK
    ;

multipartIdentifierOrAsterisk
    : parts+=identifierOrAsterisk (DOT parts+=identifierOrAsterisk)*
    ;

identifierOrAsterisk
    : identifierOrText
    | ASTERISK
    ;

userIdentify
    : user=identifierOrText (ATSIGN (host=identifierOrText
        | LEFT_PAREN host=identifierOrText RIGHT_PAREN))?
    ;

grantUserIdentify
    : userIdentify (IDENTIFIED BY PASSWORD? STRING_LITERAL)?
    ;

explain
    : explainCommand planType?
          level=(VERBOSE | TREE | GRAPH | PLAN | DUMP)?
          PROCESS?
    ;

explainCommand
    : EXPLAIN
    | DESC
    | DESCRIBE
    ;

planType
    : PARSED
    | ANALYZED
    | REWRITTEN | LOGICAL  // same type
    | OPTIMIZED | PHYSICAL   // same type
    | SHAPE
    | MEMO
    | DISTRIBUTED
    | ALL // default type
    ;

replayCommand
    : PLAN REPLAYER replayType;

replayType
    : DUMP query
    | PLAY filePath=STRING_LITERAL;

mergeType
    : APPEND
    | DELETE
    | MERGE
    ;

preFilterClause
    : PRECEDING FILTER expression
    ;

deleteOnClause
    : DELETE ON expression
    ;

sequenceColClause
    : ORDER BY identifier
    ;

colFromPath
    : COLUMNS FROM PATH AS identifierList
    ;

colMappingList
    : SET LEFT_PAREN mappingSet+=mappingExpr (COMMA mappingSet+=mappingExpr)* RIGHT_PAREN
    ;

mappingExpr
    : (mappingCol=identifier EQ expression)
    ;

withRemoteStorageSystem
    : resourceDesc
    | WITH S3 LEFT_PAREN
        brokerProperties=propertyItemList
        RIGHT_PAREN
    | WITH HDFS LEFT_PAREN
        brokerProperties=propertyItemList
        RIGHT_PAREN
    | WITH LOCAL LEFT_PAREN
        brokerProperties=propertyItemList
        RIGHT_PAREN
    | WITH BROKER brokerName=identifierOrText
        (LEFT_PAREN
        brokerProperties=propertyItemList
        RIGHT_PAREN)?
    ;

resourceDesc
    : WITH RESOURCE resourceName=identifierOrText (LEFT_PAREN propertyItemList RIGHT_PAREN)?
    ;

mysqlDataDesc
    : DATA LOCAL?
        INFILE filePath=STRING_LITERAL
        INTO TABLE tableName=multipartIdentifier
        (PARTITION partition=identifierList)?
        (COLUMNS TERMINATED BY comma=STRING_LITERAL)?
        (LINES TERMINATED BY separator=STRING_LITERAL)?
        (skipLines)?
        (columns=identifierList)?
        (colMappingList)?
        (propertyClause)?
    ;

skipLines : IGNORE lines=INTEGER_VALUE LINES | IGNORE lines=INTEGER_VALUE ROWS ;

//  -----------------Query-----------------
// add queryOrganization for parse (q1) union (q2) union (q3) order by keys, otherwise 'order' will be recognized to be
// identifier.

outFileClause
    : INTO OUTFILE filePath=constant
        (FORMAT AS format=identifier)?
        (propertyClause)?
    ;

query
    : cte? queryTerm queryOrganization
    ;

queryTerm
    : queryPrimary                                                         #queryTermDefault
    | left=queryTerm operator=INTERSECT setQuantifier? right=queryTerm     #setOperation
    | left=queryTerm operator=(UNION | EXCEPT | MINUS)
      setQuantifier? right=queryTerm                                       #setOperation
    ;

setQuantifier
    : DISTINCT
    | ALL
    ;

queryPrimary
    : querySpecification                                                   #queryPrimaryDefault
    | LEFT_PAREN query RIGHT_PAREN                                         #subquery
    | inlineTable                                                          #valuesTable
    ;

querySpecification
    : selectClause
      intoClause?
      fromClause?
      whereClause?
      aggClause?
      havingClause?
      qualifyClause?
      ({!ansiSQLSyntax}? queryOrganization | {ansiSQLSyntax}?)         #regularQuerySpecification
    ;

cte
    : WITH aliasQuery (COMMA aliasQuery)*
    ;

aliasQuery
    : identifier columnAliases? AS LEFT_PAREN query RIGHT_PAREN
    ;

columnAliases
    : LEFT_PAREN identifier (COMMA identifier)* RIGHT_PAREN
    ;

selectClause
    : SELECT (DISTINCT|ALL)? selectColumnClause
    ;

selectColumnClause
    : namedExpressionSeq
    ;

whereClause
    : WHERE booleanExpression
    ;

fromClause
    : FROM relations
    ;

// For PL-SQL
intoClause
    : bulkCollectClause? INTO (tableRow | identifier) (COMMA (tableRow | identifier))*
    ;

bulkCollectClause :
       BULK COLLECT
     ;

tableRow :
      identifier LEFT_PAREN INTEGER_VALUE RIGHT_PAREN
    ;

relations
    : relation (COMMA relation)*
    ;

relation
    : relationPrimary joinRelation*
    ;

joinRelation
    : (joinType) JOIN distributeType? right=relationPrimary joinCriteria?
    ;

// Just like `opt_plan_hints` in legacy CUP parser.
distributeType
    : LEFT_BRACKET identifier RIGHT_BRACKET                           #bracketDistributeType
    | HINT_START identifier HINT_END                                  #commentDistributeType
    ;

relationHint
    : LEFT_BRACKET identifier (COMMA identifier)* RIGHT_BRACKET       #bracketRelationHint
    | HINT_START identifier (COMMA identifier)* HINT_END              #commentRelationHint
    ;

aggClause
    : GROUP BY groupingElement
    ;

groupingElement
    : ROLLUP LEFT_PAREN (expression (COMMA expression)*)? RIGHT_PAREN
    | CUBE LEFT_PAREN (expression (COMMA expression)*)? RIGHT_PAREN
    | GROUPING SETS LEFT_PAREN groupingSet (COMMA groupingSet)* RIGHT_PAREN
    | expression (COMMA expression)*
    ;

groupingSet
    : LEFT_PAREN (expression (COMMA expression)*)? RIGHT_PAREN
    ;

havingClause
    : HAVING booleanExpression
    ;

qualifyClause
    : QUALIFY booleanExpression
    ;

selectHint: hintStatements+=hintStatement (COMMA? hintStatements+=hintStatement)* HINT_END;

hintStatement
    : hintName=identifier (LEFT_PAREN parameters+=hintAssignment (COMMA? parameters+=hintAssignment)* RIGHT_PAREN)?
    | (USE_MV | NO_USE_MV) (LEFT_PAREN tableList+=multipartIdentifier (COMMA tableList+=multipartIdentifier)* RIGHT_PAREN)?
    ;

hintAssignment
    : key=identifierOrText (EQ (constantValue=constant | identifierValue=identifier))?
    | constant
    ;

updateAssignment
    : col=multipartIdentifier EQ (expression | DEFAULT)
    ;

updateAssignmentSeq
    : assignments+=updateAssignment (COMMA assignments+=updateAssignment)*
    ;

lateralView
    : LATERAL VIEW functionName=identifier LEFT_PAREN (expression (COMMA expression)*)? RIGHT_PAREN
      tableName=identifier AS columnNames+=identifier (COMMA columnNames+=identifier)*
    ;

queryOrganization
    : sortClause? limitClause?
    ;

sortClause
    : ORDER BY sortItem (COMMA sortItem)*
    ;

sortItem
    :  expression ordering = (ASC | DESC)? (NULLS (FIRST | LAST))?
    ;

limitClause
    : (LIMIT limit=INTEGER_VALUE)
    | (LIMIT limit=INTEGER_VALUE OFFSET offset=INTEGER_VALUE)
    | (LIMIT offset=INTEGER_VALUE COMMA limit=INTEGER_VALUE)
    ;

partitionClause
    : PARTITION BY expression (COMMA expression)*
    ;

joinType
    : INNER?
    | CROSS
    | LEFT OUTER?
    | RIGHT OUTER?
    | FULL OUTER?
    | LEFT SEMI
    | RIGHT SEMI
    | LEFT ANTI
    | RIGHT ANTI
    ;

joinCriteria
    : ON booleanExpression
    | USING identifierList
    ;

identifierList
    : LEFT_PAREN identifierSeq RIGHT_PAREN
    ;

identifierSeq
    : ident+=errorCapturingIdentifier (COMMA ident+=errorCapturingIdentifier)*
    ;

optScanParams
    : ATSIGN funcName=identifier LEFT_PAREN (mapParams=propertyItemList | listParams=identifierSeq)? RIGHT_PAREN
    ;

relationPrimary
    : multipartIdentifier optScanParams? materializedViewName? tableSnapshot? specifiedPartition?
       tabletList? tableAlias sample? relationHint? lateralView*                           #tableName
    | LEFT_PAREN query RIGHT_PAREN tableAlias lateralView*                                 #aliasedQuery
    | tvfName=identifier LEFT_PAREN
      (properties=propertyItemList)?
      RIGHT_PAREN tableAlias                                                               #tableValuedFunction
    | LEFT_PAREN relations RIGHT_PAREN                                                     #relationList
    ;

materializedViewName
    : INDEX indexName=identifier
    ;

propertyClause
    : PROPERTIES LEFT_PAREN fileProperties=propertyItemList RIGHT_PAREN
    ;

propertyItemList
    : properties+=propertyItem (COMMA properties+=propertyItem)*
    ;

propertyItem
    : key=propertyKey EQ value=propertyValue
    ;

propertyKey : identifier | constant ;

propertyValue : identifier | constant ;

tableAlias
    : (AS? strictIdentifier identifierList?)?
    ;

multipartIdentifier
    : parts+=errorCapturingIdentifier (DOT parts+=errorCapturingIdentifier)*
    ;

// ----------------Create Table Fields----------
simpleColumnDefs
    : cols+=simpleColumnDef (COMMA cols+=simpleColumnDef)*
    ;

simpleColumnDef
    : colName=identifier (COMMENT comment=STRING_LITERAL)?
    ;

columnDefs
    : cols+=columnDef (COMMA cols+=columnDef)*
    ;

columnDef
    : colName=identifier type=dataType
        KEY?
        (aggType=aggTypeDef)?
        ((GENERATED ALWAYS)? AS LEFT_PAREN generatedExpr=expression RIGHT_PAREN)?
        ((NOT)? nullable=NULL)?
        (AUTO_INCREMENT (LEFT_PAREN autoIncInitValue=number RIGHT_PAREN)?)?
        (DEFAULT (nullValue=NULL | SUBTRACT? INTEGER_VALUE | SUBTRACT? DECIMAL_VALUE | PI | E | BITMAP_EMPTY | stringValue=STRING_LITERAL
           | CURRENT_DATE | defaultTimestamp=CURRENT_TIMESTAMP (LEFT_PAREN defaultValuePrecision=number RIGHT_PAREN)?))?
        (ON UPDATE CURRENT_TIMESTAMP (LEFT_PAREN onUpdateValuePrecision=number RIGHT_PAREN)?)?
        (COMMENT comment=STRING_LITERAL)?
    ;

indexDefs
    : indexes+=indexDef (COMMA indexes+=indexDef)*
    ;

indexDef
    : INDEX (ifNotExists=IF NOT EXISTS)? indexName=identifier cols=identifierList (USING indexType=(BITMAP | INVERTED | NGRAM_BF))? (PROPERTIES LEFT_PAREN properties=propertyItemList RIGHT_PAREN)? (COMMENT comment=STRING_LITERAL)?
    ;

partitionsDef
    : partitions+=partitionDef (COMMA partitions+=partitionDef)*
    ;

partitionDef
    : (lessThanPartitionDef | fixedPartitionDef | stepPartitionDef | inPartitionDef) (LEFT_PAREN partitionProperties=propertyItemList RIGHT_PAREN)?
    ;

lessThanPartitionDef
    : PARTITION (IF NOT EXISTS)? partitionName=identifier VALUES LESS THAN (MAXVALUE | partitionValueList)
    ;

fixedPartitionDef
    : PARTITION (IF NOT EXISTS)? partitionName=identifier VALUES LEFT_BRACKET lower=partitionValueList COMMA upper=partitionValueList RIGHT_PAREN
    ;

stepPartitionDef
    : FROM from=partitionValueList TO to=partitionValueList INTERVAL unitsAmount=INTEGER_VALUE unit=unitIdentifier?
    ;

inPartitionDef
    : PARTITION (IF NOT EXISTS)? partitionName=identifier (VALUES IN ((LEFT_PAREN partitionValueLists+=partitionValueList
        (COMMA partitionValueLists+=partitionValueList)* RIGHT_PAREN) | constants=partitionValueList))?
    ;

partitionValueList
    : LEFT_PAREN values+=partitionValueDef (COMMA values+=partitionValueDef)* RIGHT_PAREN
    ;

partitionValueDef
    : SUBTRACT? INTEGER_VALUE | STRING_LITERAL | MAXVALUE | NULL
    ;

rollupDefs
    : rollups+=rollupDef (COMMA rollups+=rollupDef)*
    ;

rollupDef
    : rollupName=identifier rollupCols=identifierList (DUPLICATE KEY dupKeys=identifierList)? properties=propertyClause?
    ;

aggTypeDef
    : MAX | MIN | SUM | REPLACE | REPLACE_IF_NOT_NULL | HLL_UNION | BITMAP_UNION | QUANTILE_UNION | GENERIC
    ;

tabletList
    : TABLET LEFT_PAREN tabletIdList+=INTEGER_VALUE (COMMA tabletIdList+=INTEGER_VALUE)*  RIGHT_PAREN
    ;


inlineTable
    : VALUES rowConstructor (COMMA rowConstructor)*
    ;

// -----------------Expression-----------------
namedExpression
    : expression (AS? (identifierOrText))?
    ;

namedExpressionSeq
    : namedExpression (COMMA namedExpression)*
    ;

expression
    : booleanExpression
    | lambdaExpression
    ;

lambdaExpression
    : args+=errorCapturingIdentifier ARROW body=booleanExpression
    | LEFT_PAREN
        args+=errorCapturingIdentifier (COMMA args+=errorCapturingIdentifier)+
      RIGHT_PAREN
        ARROW body=booleanExpression
    ;

booleanExpression
    : LOGICALNOT booleanExpression                                                  #logicalNot
    | EXISTS LEFT_PAREN query RIGHT_PAREN                                           #exist
    | (ISNULL | IS_NULL_PRED) LEFT_PAREN valueExpression RIGHT_PAREN                #isnull
    | IS_NOT_NULL_PRED LEFT_PAREN valueExpression RIGHT_PAREN                       #is_not_null_pred
    | valueExpression predicate?                                                    #predicated
    | NOT booleanExpression                                                         #logicalNot
    | left=booleanExpression operator=(AND | LOGICALAND) right=booleanExpression    #logicalBinary
    | left=booleanExpression operator=XOR right=booleanExpression                   #logicalBinary
    | left=booleanExpression operator=OR right=booleanExpression                    #logicalBinary
    | left=booleanExpression operator=DOUBLEPIPES right=booleanExpression           #doublePipes
    ;

rowConstructor
    : LEFT_PAREN (rowConstructorItem (COMMA rowConstructorItem)*)? RIGHT_PAREN
    ;

rowConstructorItem
    : constant // duplicate constant rule for improve the parse of `insert into tbl values`
    | DEFAULT
    | namedExpression
    ;

predicate
    : NOT? kind=BETWEEN lower=valueExpression AND upper=valueExpression
    | NOT? kind=(LIKE | REGEXP | RLIKE) pattern=valueExpression
    | NOT? kind=(MATCH | MATCH_ANY | MATCH_ALL | MATCH_PHRASE | MATCH_PHRASE_PREFIX | MATCH_REGEXP | MATCH_PHRASE_EDGE) pattern=valueExpression
    | NOT? kind=IN LEFT_PAREN query RIGHT_PAREN
    | NOT? kind=IN LEFT_PAREN expression (COMMA expression)* RIGHT_PAREN
    | IS NOT? kind=NULL
    | IS NOT? kind=(TRUE | FALSE)
    ;

valueExpression
    : primaryExpression                                                                      #valueExpressionDefault
    | operator=(SUBTRACT | PLUS | TILDE) valueExpression                                     #arithmeticUnary
    // split arithmeticBinary from 1 to 5 due to they have different operator precedence
    | left=valueExpression operator=HAT right=valueExpression                                #arithmeticBinary
    | left=valueExpression operator=(ASTERISK | SLASH | MOD | DIV) right=valueExpression     #arithmeticBinary
    | left=valueExpression operator=(PLUS | SUBTRACT) right=valueExpression                  #arithmeticBinary
    | left=valueExpression operator=AMPERSAND right=valueExpression                          #arithmeticBinary
    | left=valueExpression operator=PIPE right=valueExpression                               #arithmeticBinary
    | left=valueExpression comparisonOperator right=valueExpression                          #comparison
    ;

primaryExpression
    : name=CURRENT_DATE                                                                        #currentDate
    | name=CURRENT_TIME                                                                        #currentTime
    | name=CURRENT_TIMESTAMP                                                                   #currentTimestamp
    | name=LOCALTIME                                                                           #localTime
    | name=LOCALTIMESTAMP                                                                      #localTimestamp
    | name=CURRENT_USER                                                                        #currentUser
    | name=SESSION_USER                                                                        #sessionUser
    | CASE whenClause+ (ELSE elseExpression=expression)? END                                   #searchedCase
    | CASE value=expression whenClause+ (ELSE elseExpression=expression)? END                  #simpleCase
    | name=CAST LEFT_PAREN expression AS castDataType RIGHT_PAREN                              #cast
    | constant                                                                                 #constantDefault
    | interval                                                                                 #intervalLiteral
    | ASTERISK (exceptOrReplace)*                                                              #star
    | qualifiedName DOT ASTERISK (exceptOrReplace)*                                            #star
    | CHAR LEFT_PAREN
                arguments+=expression (COMMA arguments+=expression)*
                (USING charSet=identifierOrText)?
          RIGHT_PAREN                                                                          #charFunction
    | CONVERT LEFT_PAREN argument=expression USING charSet=identifierOrText RIGHT_PAREN        #convertCharSet
    | CONVERT LEFT_PAREN argument=expression COMMA castDataType RIGHT_PAREN                    #convertType
    | functionCallExpression                                                                   #functionCall
    | value=primaryExpression LEFT_BRACKET index=valueExpression RIGHT_BRACKET                 #elementAt
    | value=primaryExpression LEFT_BRACKET begin=valueExpression
      COLON (end=valueExpression)? RIGHT_BRACKET                                               #arraySlice
    | LEFT_PAREN query RIGHT_PAREN                                                             #subqueryExpression
    | ATSIGN identifierOrText                                                                  #userVariable
    | DOUBLEATSIGN (kind=(GLOBAL | SESSION) DOT)? identifier                                   #systemVariable
    | BINARY? identifier                                                                       #columnReference
    | base=primaryExpression DOT fieldName=identifier                                          #dereference
    | LEFT_PAREN expression RIGHT_PAREN                                                        #parenthesizedExpression
    | KEY (dbName=identifier DOT)? keyName=identifier                                          #encryptKey
    | EXTRACT LEFT_PAREN field=identifier FROM (DATE | TIMESTAMP)?
      source=valueExpression RIGHT_PAREN                                                       #extract
    | primaryExpression COLLATE (identifier | STRING_LITERAL | DEFAULT)                        #collate
    ;

exceptOrReplace
    : EXCEPT  LEFT_PAREN namedExpressionSeq RIGHT_PAREN                                  #except
    | REPLACE LEFT_PAREN namedExpressionSeq RIGHT_PAREN                                  #replace
    ;

castDataType
    : dataType
    |(SIGNED|UNSIGNED) (INT|INTEGER)?
    ;

functionCallExpression
    : functionIdentifier
              LEFT_PAREN (
                  (DISTINCT|ALL)?
                  arguments+=expression (COMMA arguments+=expression)*
                  (ORDER BY sortItem (COMMA sortItem)*)?
              )? RIGHT_PAREN
            (OVER windowSpec)?
    ;

functionIdentifier
    : (dbName=identifier DOT)? functionNameIdentifier
    ;

functionNameIdentifier
    : identifier
    | ADD
    | CONNECTION_ID
    | CURRENT_CATALOG
    | CURRENT_USER
    | DATABASE
    | IF
    | LEFT
    | LIKE
    | PASSWORD
    | REGEXP
    | RIGHT
    | SCHEMA
    | SESSION_USER
    | TRIM
    | USER
    ;

windowSpec
    // todo: name for windowRef; we haven't support it
    // : name=identifier
    // | LEFT_PAREN name=identifier RIGHT_PAREN
    : LEFT_PAREN
        partitionClause?
        sortClause?
        windowFrame?
        RIGHT_PAREN
    ;

windowFrame
    : frameUnits start=frameBoundary
    | frameUnits BETWEEN start=frameBoundary AND end=frameBoundary
    ;

frameUnits
    : ROWS
    | RANGE
    ;

frameBoundary
    : UNBOUNDED boundType=(PRECEDING | FOLLOWING)
    | boundType=CURRENT ROW
    | expression boundType=(PRECEDING | FOLLOWING)
    ;

qualifiedName
    : identifier (DOT identifier)*
    ;

specifiedPartition
    : TEMPORARY? PARTITION (identifier | identifierList)
    | TEMPORARY? PARTITIONS identifierList
    ;

constant
    : NULL                                                                                     #nullLiteral
    | type=(DATE | DATEV1 | DATEV2 | TIMESTAMP) STRING_LITERAL                                 #typeConstructor
    | number                                                                                   #numericLiteral
    | booleanValue                                                                             #booleanLiteral
    | BINARY? STRING_LITERAL                                                                   #stringLiteral
    | LEFT_BRACKET (items+=constant)? (COMMA items+=constant)* RIGHT_BRACKET                   #arrayLiteral
    | LEFT_BRACE (items+=constant COLON items+=constant)?
       (COMMA items+=constant COLON items+=constant)* RIGHT_BRACE                              #mapLiteral
    | LEFT_BRACE items+=constant (COMMA items+=constant)* RIGHT_BRACE                          #structLiteral
    | PLACEHOLDER                                                                              #placeholder
    ;

comparisonOperator
    : EQ | NEQ | LT | LTE | GT | GTE | NSEQ
    ;

booleanValue
    : TRUE | FALSE
    ;

whenClause
    : WHEN condition=expression THEN result=expression
    ;

interval
    : INTERVAL value=expression unit=unitIdentifier
    ;

unitIdentifier
	: YEAR | QUARTER | MONTH | WEEK | DAY | HOUR | MINUTE | SECOND
    ;

dataTypeWithNullable
    : dataType ((NOT)? NULL)?
    ;

dataType
    : complex=ARRAY LT dataType GT                                  #complexDataType
    | complex=MAP LT dataType COMMA dataType GT                     #complexDataType
    | complex=STRUCT LT complexColTypeList GT                       #complexDataType
    | AGG_STATE LT functionNameIdentifier
        LEFT_PAREN dataTypes+=dataTypeWithNullable
        (COMMA dataTypes+=dataTypeWithNullable)* RIGHT_PAREN GT     #aggStateDataType
    | primitiveColType (LEFT_PAREN (INTEGER_VALUE | ASTERISK)
      (COMMA INTEGER_VALUE)* RIGHT_PAREN)?                          #primitiveDataType
    ;

primitiveColType
    : type=TINYINT
    | type=SMALLINT
    | type=(INT | INTEGER)
    | type=BIGINT
    | type=LARGEINT
    | type=BOOLEAN
    | type=FLOAT
    | type=DOUBLE
    | type=DATE
    | type=DATETIME
    | type=TIME
    | type=DATEV2
    | type=DATETIMEV2
    | type=DATEV1
    | type=DATETIMEV1
    | type=BITMAP
    | type=QUANTILE_STATE
    | type=HLL
    | type=AGG_STATE
    | type=STRING
    | type=JSON
    | type=JSONB
    | type=TEXT
    | type=VARCHAR
    | type=CHAR
    | type=DECIMAL
    | type=DECIMALV2
    | type=DECIMALV3
    | type=IPV4
    | type=IPV6
    | type=VARIANT
    | type=ALL
    ;

complexColTypeList
    : complexColType (COMMA complexColType)*
    ;

complexColType
    : identifier COLON dataType commentSpec?
    ;

commentSpec
    : COMMENT STRING_LITERAL
    ;

sample
    : TABLESAMPLE LEFT_PAREN sampleMethod? RIGHT_PAREN (REPEATABLE seed=INTEGER_VALUE)?
    ;

sampleMethod
    : percentage=INTEGER_VALUE PERCENT                              #sampleByPercentile
    | INTEGER_VALUE ROWS                                            #sampleByRows
    ;

tableSnapshot
    : FOR VERSION AS OF version=(INTEGER_VALUE | STRING_LITERAL)
    | FOR TIME AS OF time=STRING_LITERAL
    ;

// this rule is used for explicitly capturing wrong identifiers such as test-table, which should actually be `test-table`
// replace identifier with errorCapturingIdentifier where the immediate follow symbol is not an expression, otherwise
// valid expressions such as "a-b" can be recognized as an identifier
errorCapturingIdentifier
    : identifier errorCapturingIdentifierExtra
    ;

// extra left-factoring grammar
errorCapturingIdentifierExtra
    : (SUBTRACT identifier)+ #errorIdent
    |                        #realIdent
    ;

identifier
    : strictIdentifier
    ;

strictIdentifier
    : IDENTIFIER              #unquotedIdentifier
    | quotedIdentifier        #quotedIdentifierAlternative
    | nonReserved             #unquotedIdentifier
    ;

quotedIdentifier
    : BACKQUOTED_IDENTIFIER
    ;

number
    : SUBTRACT? INTEGER_VALUE                    #integerLiteral
    | SUBTRACT? (EXPONENT_VALUE | DECIMAL_VALUE) #decimalLiteral
    ;

// there are 1 kinds of keywords in Doris.
// - Non-reserved keywords:
//     normal version of non-reserved keywords.
// The non-reserved keywords are listed in `nonReserved`.
// TODO: need to stay consistent with the legacy
nonReserved
//--DEFAULT-NON-RESERVED-START
    : ACTIONS
    | AFTER
    | AGG_STATE
    | AGGREGATE
    | ALIAS
    | ALWAYS
    | ANALYZED
    | ARRAY
    | AT
    | AUTHORS
    | AUTO_INCREMENT
    | BACKENDS
    | BACKUP
    | BEGIN
    | BELONG
    | BIN
    | BITAND
    | BITMAP
    | BITMAP_EMPTY
    | BITMAP_UNION
    | BITOR
    | BITXOR
    | BLOB
    | BOOLEAN
    | BRIEF
    | BROKER
    | BUCKETS
    | BUILD
    | BUILTIN
    | BULK
    | CACHE
    | CACHED
    | CALL
    | CATALOG
    | CATALOGS
    | CHAIN
    | CHAR
    | CHARSET
    | CHECK
    | CLUSTER
    | CLUSTERS
    | COLLATION
    | COLLECT
    | COLOCATE
    | COLUMNS
    | COMMENT
    | COMMENT_START
    | COMMIT
    | COMMITTED
    | COMPACT
    | COMPLETE
    | COMPRESS_TYPE
    | COMPUTE
    | CONDITIONS
    | CONFIG
    | CONNECTION
    | CONNECTION_ID
    | CONSISTENT
    | CONSTRAINTS
    | CONVERT
    | CONVERT_LSC
    | COPY
    | COUNT
    | CREATION
    | CRON
    | CURRENT_CATALOG
    | CURRENT_DATE
    | CURRENT_TIME
    | CURRENT_TIMESTAMP
    | CURRENT_USER
    | DATA
    | DATE
    | DATETIME
    | DATETIMEV1
    | DATETIMEV2
    | DATEV1
    | DATEV2
    | DAY
    | DECIMAL
    | DECIMALV2
    | DECIMALV3
    | DEFERRED
    | DEMAND
    | DIAGNOSE
    | DIAGNOSIS
    | DICTIONARIES
    | DICTIONARY
    | DISTINCTPC
    | DISTINCTPCSA
    | DO
    | DORIS_INTERNAL_TABLE_ID
    | DUAL
    | DYNAMIC
    | E
    | ENABLE
    | ENCRYPTKEY
    | ENCRYPTKEYS
    | END
    | ENDS
    | ENGINE
    | ENGINES
    | ERRORS
    | EVENTS
    | EVERY
    | EXCLUDE
    | EXPIRED
    | EXTERNAL
    | FAILED_LOGIN_ATTEMPTS
    | FAST
    | FEATURE
    | FIELDS
    | FILE
    | FILTER
    | FIRST
    | FORMAT
    | FREE
    | FRONTENDS
    | FUNCTION
    | GENERATED
    | GENERIC
    | GLOBAL
    | GRAPH
    | GROUPING
    | GROUPS
    | HASH
    | HASH_MAP
    | HDFS
    | HELP
    | HINT_END
    | HINT_START
    | HISTOGRAM
    | HLL_UNION
    | HOSTNAME
    | HOTSPOT
    | HOUR
    | HUB
    | IDENTIFIED
    | IGNORE
    | IMMEDIATE
    | INCREMENTAL
    | INDEXES
    | INVERTED
    | IP_TRIE
    | IPV4
    | IPV6
    | IS_NOT_NULL_PRED
    | IS_NULL_PRED
    | ISNULL
    | ISOLATION
    | JOB
    | JOBS
    | JSON
    | JSONB
    | LABEL
    | LAST
    | LDAP
    | LDAP_ADMIN_PASSWORD
    | LEFT_BRACE
    | LESS
    | LEVEL
    | LINES
    | LINK
    | LOCAL
    | LOCALTIME
    | LOCALTIMESTAMP
    | LOCATION
    | LOCK
    | LOGICAL
    | MANUAL
    | MAP
    | MATCH_ALL
    | MATCH_ANY
    | MATCH_PHRASE
    | MATCH_PHRASE_EDGE
    | MATCH_PHRASE_PREFIX
    | MATCH_REGEXP
    | MATERIALIZED
    | MAX
    | MEMO
    | MERGE
    | MIGRATE
    | MIGRATIONS
    | MIN
    | MINUTE
    | MODIFY
    | MONTH
    | MTMV
    | NAME
    | NAMES
    | NEGATIVE
    | NEVER
    | NEXT
    | NGRAM_BF
    | NO
    | NON_NULLABLE
    | NULLS
    | OF
    | OFFSET
    | ONLY
    | OPEN
    | OPTIMIZED
    | PARAMETER
    | PARSED
    | PASSWORD
    | PASSWORD_EXPIRE
    | PASSWORD_HISTORY
    | PASSWORD_LOCK_TIME
    | PASSWORD_REUSE
    | PARTITIONS
    | PATH
    | PAUSE
    | PERCENT
    | PERIOD
    | PERMISSIVE
    | PHYSICAL
    | PI
    | PLAN
    | PLUGIN
    | PLUGINS
    | POLICY
    | PRIVILEGES
    | PROC
    | PROCESS
    | PROCESSLIST
    | PROFILE
    | PROPERTIES
    | PROPERTY
    | QUANTILE_STATE
	| QUANTILE_UNION
	| QUARTER
    | QUERY
    | QUOTA
    | QUALIFY
    | QUEUED
    | RANDOM
    | RECENT
    | RECOVER
    | RECYCLE
    | REFRESH
    | REPEATABLE
    | REPLACE
    | REPLACE_IF_NOT_NULL
    | REPLAYER
    | REPOSITORIES
    | REPOSITORY
    | RESOURCE
    | RESOURCES
    | RESTORE
    | RESTRICTIVE
    | RESUME
    | RETURNS
    | REWRITTEN
    | RIGHT_BRACE
    | RLIKE
    | ROLLBACK
    | ROLLUP
    | ROUTINE
    | S3
    | SAMPLE
    | SCHEDULE
    | SCHEDULER
    | SCHEMA
    | SECOND
    | SERIALIZABLE
    | SET_SESSION_VARIABLE
    | SESSION
    | SESSION_USER
    | SHAPE
    | SKEW
    | SNAPSHOT
    | SONAME
    | SPLIT
    | SQL
    | STAGE
    | STAGES
    | START
    | STARTS
    | STATS
    | STATUS
    | STOP
    | STORAGE
    | STREAM
    | STREAMING
    | STRING
    | STRUCT
    | SUM
    | TABLES
    | TASK
    | TASKS
    | TEMPORARY
    | TEXT
    | THAN
    | TIME
    | TIMESTAMP
    | TRANSACTION
    | TREE
    | TRIGGERS
    | TRUNCATE
    | TYPE
    | TYPES
    | UNCOMMITTED
    | UNLOCK
    | UNSET
    | UP
    | USER
    | VALUE
    | VARCHAR
    | VARIABLE
    | VARIABLES
    | VARIANT
    | VAULT
    | VAULTS
    | VERBOSE
    | VERSION
    | VIEW
    | VIEWS
    | WARM
    | WARNINGS
    | WEEK
    | WORK
    | YEAR
//--DEFAULT-NON-RESERVED-END
    ;<|MERGE_RESOLUTION|>--- conflicted
+++ resolved
@@ -458,28 +458,16 @@
     | INSTALL PLUGIN FROM source=identifierOrText properties=propertyClause?        #installPlugin
     | UNINSTALL PLUGIN name=identifierOrText                                        #uninstallPlugin
     | LOCK TABLES (lockTable (COMMA lockTable)*)?                                   #lockTables
-<<<<<<< HEAD
     | WARM UP (CLUSTER | COMPUTE GROUP) destination=identifier WITH
         ((CLUSTER | COMPUTE GROUP) source=identifier |
             (warmUpItem (AND warmUpItem)*)) FORCE?                                  #warmUpCluster
-    ;
-
-unsupportedOtherStatement
-    : BACKUP SNAPSHOT label=multipartIdentifier TO repo=identifier
-        ((ON | EXCLUDE) LEFT_PAREN baseTableRef (COMMA baseTableRef)* RIGHT_PAREN)?
-        properties=propertyClause?                                                  #backup
-=======
     | BACKUP SNAPSHOT label=multipartIdentifier TO repo=identifier
         ((ON | EXCLUDE) LEFT_PAREN baseTableRef (COMMA baseTableRef)* RIGHT_PAREN)?
         properties=propertyClause?                                                  #backup
     ;
 
 unsupportedOtherStatement
-    : WARM UP (CLUSTER | COMPUTE GROUP) destination=identifier WITH
-        ((CLUSTER | COMPUTE GROUP) source=identifier |
-            (warmUpItem (AND warmUpItem)*)) FORCE?                                  #warmUpCluster
->>>>>>> 00a02dee
-    | RESTORE SNAPSHOT label=multipartIdentifier FROM repo=identifier
+    : RESTORE SNAPSHOT label=multipartIdentifier FROM repo=identifier
         ((ON | EXCLUDE) LEFT_PAREN baseTableRef (COMMA baseTableRef)* RIGHT_PAREN)?
         properties=propertyClause?                                                  #restore
     | START TRANSACTION (WITH CONSISTENT SNAPSHOT)?                                 #unsupportedStartTransaction
