--- conflicted
+++ resolved
@@ -115,12 +115,9 @@
         keywordMap.put("binlog", new Integer(SqlParserSymbols.KW_BINLOG));
         keywordMap.put("bitmap", new Integer(SqlParserSymbols.KW_BITMAP));
         keywordMap.put("bitmap_union", new Integer(SqlParserSymbols.KW_BITMAP_UNION));
-<<<<<<< HEAD
         keywordMap.put("ngram_bf", new Integer(SqlParserSymbols.KW_NGRAM_BF));
         keywordMap.put("quantile_state", new Integer(SqlParserSymbols.KW_QUANTILE_STATE));
         keywordMap.put("quantile_union", new Integer(SqlParserSymbols.KW_QUANTILE_UNION));
-=======
->>>>>>> 7fb0913d
         keywordMap.put("blob", new Integer(SqlParserSymbols.KW_BLOB));
         keywordMap.put("boolean", new Integer(SqlParserSymbols.KW_BOOLEAN));
         keywordMap.put("broker", new Integer(SqlParserSymbols.KW_BROKER));
