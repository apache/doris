--- conflicted
+++ resolved
@@ -518,10 +518,7 @@
         keywordMap.put("write", new Integer(SqlParserSymbols.KW_WRITE));
         keywordMap.put("year", new Integer(SqlParserSymbols.KW_YEAR));
         keywordMap.put("stage", new Integer(SqlParserSymbols.KW_STAGE));
-<<<<<<< HEAD
         keywordMap.put("stages", new Integer(SqlParserSymbols.KW_STAGES));
-=======
->>>>>>> 45b7eee4
         keywordMap.put("mtmv", new Integer(SqlParserSymbols.KW_MTMV));
         keywordMap.put("histogram", new Integer(SqlParserSymbols.KW_HISTOGRAM));
         keywordMap.put("auto", new Integer(SqlParserSymbols.KW_AUTO));
