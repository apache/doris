// Licensed to the Apache Software Foundation (ASF) under one
// or more contributor license agreements.  See the NOTICE file
// distributed with this work for additional information
// regarding copyright ownership.  The ASF licenses this file
// to you under the Apache License, Version 2.0 (the
// "License"); you may not use this file except in compliance
// with the License.  You may obtain a copy of the License at
//
//   http://www.apache.org/licenses/LICENSE-2.0
//
// Unless required by applicable law or agreed to in writing,
// software distributed under the License is distributed on an
// "AS IS" BASIS, WITHOUT WARRANTIES OR CONDITIONS OF ANY
// KIND, either express or implied.  See the License for the
// specific language governing permissions and limitations
// under the License.

package org.apache.doris.qe;

import org.apache.doris.analysis.CreateCatalogStmt;
import org.apache.doris.analysis.CreateDbStmt;
import org.apache.doris.analysis.CreateTableStmt;
import org.apache.doris.analysis.StatementBase;
import org.apache.doris.analysis.TupleDescriptor;
import org.apache.doris.analysis.TupleId;
import org.apache.doris.catalog.Column;
import org.apache.doris.catalog.Env;
import org.apache.doris.catalog.PrimitiveType;
import org.apache.doris.catalog.TableIf;
import org.apache.doris.common.Config;
import org.apache.doris.common.FeConstants;
import org.apache.doris.common.jmockit.Deencapsulation;
import org.apache.doris.datasource.CatalogMgr;
import org.apache.doris.datasource.ExternalSchemaCache;
import org.apache.doris.datasource.hive.HMSExternalCatalog;
import org.apache.doris.datasource.hive.HMSExternalDatabase;
import org.apache.doris.datasource.hive.HMSExternalTable;
import org.apache.doris.datasource.hive.HMSExternalTable.DLAType;
import org.apache.doris.datasource.hive.HiveDlaTable;
import org.apache.doris.datasource.hive.source.HiveScanNode;
import org.apache.doris.datasource.systable.SupportedSysTables;
import org.apache.doris.nereids.datasets.tpch.AnalyzeCheckTestBase;
import org.apache.doris.planner.OlapScanNode;
import org.apache.doris.planner.PlanNodeId;
import org.apache.doris.planner.ScanNode;
import org.apache.doris.qe.cache.CacheAnalyzer;
import org.apache.doris.qe.cache.SqlCache;

import com.google.common.collect.Lists;
import mockit.Expectations;
import mockit.Mocked;
import org.junit.Assert;
import org.junit.jupiter.api.Test;

import java.util.Arrays;
import java.util.List;
import java.util.Optional;

public class HmsQueryCacheTest extends AnalyzeCheckTestBase {
    private static final String HMS_CATALOG = "hms_ctl";
    private static final long NOW = System.currentTimeMillis();
    private Env env;
    private CatalogMgr mgr;
    private OlapScanNode olapScanNode;

    @Mocked
    private HMSExternalTable tbl;
    @Mocked
    private HMSExternalTable tbl2;
    @Mocked
    private HMSExternalTable view1;
    @Mocked
    private HMSExternalTable view2;
    @Mocked
    private HiveScanNode hiveScanNode1;
    @Mocked
    private HiveScanNode hiveScanNode2;
    @Mocked
    private HiveScanNode hiveScanNode3;
    @Mocked
    private HiveScanNode hiveScanNode4;

    @Override
    protected void runBeforeAll() throws Exception {
        FeConstants.runningUnitTest = true;
        Config.enable_query_hive_views = true;
        Config.cache_enable_sql_mode = true;
        connectContext.getSessionVariable().setEnableSqlCache(true);

        env = Env.getCurrentEnv();
        connectContext.setEnv(env);
        mgr = env.getCatalogMgr();

        // create hms catalog
        CreateCatalogStmt hmsCatalogStmt = (CreateCatalogStmt) parseAndAnalyzeStmt(
                "create catalog hms_ctl properties('type' = 'hms', 'hive.metastore.uris' = 'thrift://192.168.0.1:9083');",
                connectContext);
        mgr.createCatalog(hmsCatalogStmt);

        // create inner db and tbl for test
        CreateDbStmt createDbStmt = (CreateDbStmt) parseAndAnalyzeStmt("create database test", connectContext);
        mgr.getInternalCatalog().createDb(createDbStmt);

        CreateTableStmt createTableStmt = (CreateTableStmt) parseAndAnalyzeStmt("create table test.tbl1(\n"
                + "k1 int comment 'test column k1', "
                + "k2 int comment 'test column k2')  comment 'test table1' "
                + "distributed by hash(k1) buckets 1\n"
                + "properties(\"replication_num\" = \"1\");");
        mgr.getInternalCatalog().createTable(createTableStmt);
    }

    private void init(HMSExternalCatalog hmsCatalog) {
        Deencapsulation.setField(hmsCatalog, "initialized", true);
        Deencapsulation.setField(hmsCatalog, "objectCreated", true);
        Deencapsulation.setField(hmsCatalog, "useMetaCache", Optional.of(false));

        List<Column> schema = Lists.newArrayList();
        schema.add(new Column("k1", PrimitiveType.INT));

        HMSExternalDatabase db = new HMSExternalDatabase(hmsCatalog, 10000, "hms_db", "hms_db");
        Deencapsulation.setField(db, "initialized", true);

        Deencapsulation.setField(tbl, "objectCreated", true);
        Deencapsulation.setField(tbl, "schemaUpdateTime", NOW);
        Deencapsulation.setField(tbl, "eventUpdateTime", 0);
        Deencapsulation.setField(tbl, "catalog", hmsCatalog);
        Deencapsulation.setField(tbl, "dbName", "hms_db");
        Deencapsulation.setField(tbl, "name", "hms_tbl");
<<<<<<< HEAD
        Deencapsulation.setField(tbl, "dlaTable", new HiveDlaTable(tbl));
=======
        Deencapsulation.setField(tbl, "dlaType", DLAType.HIVE);
>>>>>>> 8b596727
        new Expectations(tbl) {
            {
                tbl.getId();
                minTimes = 0;
                result = 10001;

                tbl.getName();
                minTimes = 0;
                result = "hms_tbl";

                tbl.getDbName();
                minTimes = 0;
                result = "hms_db";

                tbl.getFullSchema();
                minTimes = 0;
                result = schema;

                tbl.isSupportedHmsTable();
                minTimes = 0;
                result = true;

                tbl.isView();
                minTimes = 0;
                result = false;

                tbl.getType();
                minTimes = 0;
                result = TableIf.TableType.HMS_EXTERNAL_TABLE;

                tbl.getDlaType();
                minTimes = 0;
                result = DLAType.HIVE;

                // mock initSchemaAndUpdateTime and do nothing
                tbl.initSchemaAndUpdateTime(new ExternalSchemaCache.SchemaCacheKey("hms_db", "hms_tbl"));
                minTimes = 0;

                tbl.getDatabase();
                minTimes = 0;
                result = db;
            }
        };

        Deencapsulation.setField(tbl2, "objectCreated", true);
        Deencapsulation.setField(tbl2, "schemaUpdateTime", NOW);
        Deencapsulation.setField(tbl2, "eventUpdateTime", 0);
        Deencapsulation.setField(tbl2, "catalog", hmsCatalog);
        Deencapsulation.setField(tbl2, "dbName", "hms_db");
        Deencapsulation.setField(tbl2, "name", "hms_tbl2");
<<<<<<< HEAD
        Deencapsulation.setField(tbl2, "dlaTable", new HiveDlaTable(tbl2));
=======
        Deencapsulation.setField(tbl, "dlaType", DLAType.HIVE);
>>>>>>> 8b596727
        new Expectations(tbl2) {
            {
                tbl2.getId();
                minTimes = 0;
                result = 10004;

                tbl2.getName();
                minTimes = 0;
                result = "hms_tbl2";

                tbl2.getDbName();
                minTimes = 0;
                result = "hms_db";

                tbl2.getFullSchema();
                minTimes = 0;
                result = schema;

                tbl2.isSupportedHmsTable();
                minTimes = 0;
                result = true;

                tbl2.isView();
                minTimes = 0;
                result = false;

                tbl2.getType();
                minTimes = 0;
                result = TableIf.TableType.HMS_EXTERNAL_TABLE;

                tbl2.getDlaType();
                minTimes = 0;
                result = DLAType.HIVE;

                // mock initSchemaAndUpdateTime and do nothing
                tbl2.initSchemaAndUpdateTime(new ExternalSchemaCache.SchemaCacheKey("hms_db", "hms_tbl2"));
                minTimes = 0;

                tbl2.getDatabase();
                minTimes = 0;
                result = db;

                tbl2.getSupportedSysTables();
                minTimes = 0;
                result = SupportedSysTables.HIVE_SUPPORTED_SYS_TABLES;
            }
        };

        Deencapsulation.setField(view1, "objectCreated", true);

        new Expectations(view1) {
            {
                view1.getId();
                minTimes = 0;
                result = 10002;

                view1.getName();
                minTimes = 0;
                result = "hms_view1";

                view1.getDbName();
                minTimes = 0;
                result = "hms_db";

                view1.isView();
                minTimes = 0;
                result = true;

                view1.getCatalog();
                minTimes = 0;
                result = hmsCatalog;

                view1.getType();
                minTimes = 0;
                result = TableIf.TableType.HMS_EXTERNAL_TABLE;

                view1.getFullSchema();
                minTimes = 0;
                result = schema;

                view1.getViewText();
                minTimes = 0;
                result = "SELECT * FROM hms_db.hms_tbl";

                view1.isSupportedHmsTable();
                minTimes = 0;
                result = true;

                view1.getDlaType();
                minTimes = 0;
                result = DLAType.HIVE;

                view1.getUpdateTime();
                minTimes = 0;
                result = NOW;

                view1.getDatabase();
                minTimes = 0;
                result = db;

                view1.getSupportedSysTables();
                minTimes = 0;
                result = SupportedSysTables.HIVE_SUPPORTED_SYS_TABLES;
            }
        };

        Deencapsulation.setField(view2, "objectCreated", true);
        new Expectations(view2) {
            {
                view2.getId();
                minTimes = 0;
                result = 10003;

                view2.getName();
                minTimes = 0;
                result = "hms_view2";

                view2.getDbName();
                minTimes = 0;
                result = "hms_db";

                view2.isView();
                minTimes = 0;
                result = true;

                view2.getCatalog();
                minTimes = 0;
                result = hmsCatalog;

                view2.getType();
                minTimes = 0;
                result = TableIf.TableType.HMS_EXTERNAL_TABLE;

                view2.getFullSchema();
                minTimes = 0;
                result = schema;

                view2.getViewText();
                minTimes = 0;
                result = "SELECT * FROM hms_db.hms_view1";

                view2.isSupportedHmsTable();
                minTimes = 0;
                result = true;

                view2.getDlaType();
                minTimes = 0;
                result = DLAType.HIVE;

                view2.getUpdateTime();
                minTimes = 0;
                result = NOW;

                view2.getDatabase();
                minTimes = 0;
                result = db;

                view2.getSupportedSysTables();
                minTimes = 0;
                result = SupportedSysTables.HIVE_SUPPORTED_SYS_TABLES;
            }
        };

        db.addTableForTest(tbl);
        db.addTableForTest(tbl2);
        db.addTableForTest(view1);
        db.addTableForTest(view2);
        hmsCatalog.addDatabaseForTest(db);

        new Expectations(hiveScanNode1) {
            {
                hiveScanNode1.getTargetTable();
                minTimes = 0;
                result = tbl;
            }
        };

        new Expectations(hiveScanNode2) {
            {
                hiveScanNode2.getTargetTable();
                minTimes = 0;
                result = view1;
            }
        };

        new Expectations(hiveScanNode3) {
            {
                hiveScanNode3.getTargetTable();
                minTimes = 0;
                result = view2;
            }
        };

        new Expectations(hiveScanNode4) {
            {
                hiveScanNode4.getTargetTable();
                minTimes = 0;
                result = tbl2;
            }
        };

        TupleDescriptor desc = new TupleDescriptor(new TupleId(1));
        desc.setTable(mgr.getInternalCatalog().getDbNullable("test").getTableNullable("tbl1"));
        olapScanNode = new OlapScanNode(new PlanNodeId(1), desc, "tb1ScanNode");
    }

    @Test
    public void testHitSqlCache() throws Exception {
        init((HMSExternalCatalog) mgr.getCatalog(HMS_CATALOG));
        StatementBase parseStmt = parseAndAnalyzeStmt("select * from hms_ctl.hms_db.hms_tbl", connectContext);
        List<ScanNode> scanNodes = Arrays.asList(hiveScanNode1);
        CacheAnalyzer ca = new CacheAnalyzer(connectContext, parseStmt, scanNodes);
        ca.checkCacheMode(System.currentTimeMillis() + Config.cache_last_version_interval_second * 1000L * 2);
        Assert.assertEquals(CacheAnalyzer.CacheMode.Sql, ca.getCacheMode());
        SqlCache sqlCache = (SqlCache) ca.getCache();
        Assert.assertEquals(NOW, sqlCache.getLatestTime());
    }

    @Test
    public void testHitSqlCacheAfterPartitionUpdateTimeChanged() throws Exception {
        init((HMSExternalCatalog) mgr.getCatalog(HMS_CATALOG));
        StatementBase parseStmt = parseAndAnalyzeStmt("select * from hms_ctl.hms_db.hms_tbl2", connectContext);
        List<ScanNode> scanNodes = Arrays.asList(hiveScanNode4);

        // invoke initSchemaAndUpdateTime first and init schemaUpdateTime
        tbl2.initSchemaAndUpdateTime(new ExternalSchemaCache.SchemaCacheKey(tbl2.getDbName(), tbl2.getName()));

        CacheAnalyzer ca = new CacheAnalyzer(connectContext, parseStmt, scanNodes);
        ca.checkCacheMode(System.currentTimeMillis() + Config.cache_last_version_interval_second * 1000L * 2);
        Assert.assertEquals(CacheAnalyzer.CacheMode.Sql, ca.getCacheMode());
        SqlCache sqlCache1 = (SqlCache) ca.getCache();

        // latestTime is equals to the schema update time if not set partition update time
        Assert.assertEquals(tbl2.getSchemaUpdateTime(), sqlCache1.getLatestTime());

        // wait a second and set partition update time
        try {
            Thread.sleep(1000);
        } catch (Throwable throwable) {
            // do nothing
        }
        long later = System.currentTimeMillis();
        tbl2.setEventUpdateTime(later);

        // check cache mode again
        ca.checkCacheMode(System.currentTimeMillis() + Config.cache_last_version_interval_second * 1000L * 2);
        SqlCache sqlCache2 = (SqlCache) ca.getCache();
        Assert.assertEquals(CacheAnalyzer.CacheMode.Sql, ca.getCacheMode());

        // the latest time will be changed and is equals to the partition update time
        Assert.assertEquals(later, sqlCache2.getLatestTime());
        Assert.assertTrue(sqlCache2.getLatestTime() > sqlCache1.getLatestTime());
    }

    @Test
    public void testHitSqlCacheByNereids() {
        init((HMSExternalCatalog) mgr.getCatalog(HMS_CATALOG));
        StatementBase parseStmt = analyzeAndGetStmtByNereids("select * from hms_ctl.hms_db.hms_tbl", connectContext);
        List<ScanNode> scanNodes = Arrays.asList(hiveScanNode1);
        CacheAnalyzer ca = new CacheAnalyzer(connectContext, parseStmt, scanNodes);
        ca.checkCacheModeForNereids(System.currentTimeMillis() + Config.cache_last_version_interval_second * 1000L * 2);
        Assert.assertEquals(CacheAnalyzer.CacheMode.Sql, ca.getCacheMode());
        SqlCache sqlCache = (SqlCache) ca.getCache();
        Assert.assertEquals(NOW, sqlCache.getLatestTime());
    }

    @Test
    public void testHitSqlCacheByNereidsAfterPartitionUpdateTimeChanged() {
        init((HMSExternalCatalog) mgr.getCatalog(HMS_CATALOG));
        StatementBase parseStmt = analyzeAndGetStmtByNereids("select * from hms_ctl.hms_db.hms_tbl2", connectContext);
        List<ScanNode> scanNodes = Arrays.asList(hiveScanNode4);

        // invoke initSchemaAndUpdateTime first and init schemaUpdateTime
        tbl2.initSchemaAndUpdateTime(new ExternalSchemaCache.SchemaCacheKey(tbl2.getDbName(), tbl2.getName()));

        CacheAnalyzer ca = new CacheAnalyzer(connectContext, parseStmt, scanNodes);
        ca.checkCacheModeForNereids(System.currentTimeMillis() + Config.cache_last_version_interval_second * 1000L * 2);
        Assert.assertEquals(CacheAnalyzer.CacheMode.Sql, ca.getCacheMode());
        SqlCache sqlCache1 = (SqlCache) ca.getCache();

        // latestTime is equals to the schema update time if not set partition update time
        Assert.assertEquals(tbl2.getSchemaUpdateTime(), sqlCache1.getLatestTime());

        // wait a second and set partition update time
        try {
            Thread.sleep(1000);
        } catch (Throwable throwable) {
            // do nothing
        }
        long later = System.currentTimeMillis();
        tbl2.setEventUpdateTime(later);

        // check cache mode again
        ca.checkCacheModeForNereids(System.currentTimeMillis() + Config.cache_last_version_interval_second * 1000L * 2);
        SqlCache sqlCache2 = (SqlCache) ca.getCache();
        Assert.assertEquals(CacheAnalyzer.CacheMode.Sql, ca.getCacheMode());

        // the latest time will be changed and is equals to the partition update time
        Assert.assertEquals(later, sqlCache2.getLatestTime());
        Assert.assertTrue(sqlCache2.getLatestTime() > sqlCache1.getLatestTime());
    }

    @Test
    public void testHitSqlCacheWithHiveView() throws Exception {
        init((HMSExternalCatalog) mgr.getCatalog(HMS_CATALOG));
        StatementBase parseStmt = parseAndAnalyzeStmt("select * from hms_ctl.hms_db.hms_view1", connectContext);
        List<ScanNode> scanNodes = Arrays.asList(hiveScanNode2);
        CacheAnalyzer ca = new CacheAnalyzer(connectContext, parseStmt, scanNodes);
        ca.checkCacheMode(System.currentTimeMillis() + Config.cache_last_version_interval_second * 1000L * 2);
        Assert.assertEquals(CacheAnalyzer.CacheMode.Sql, ca.getCacheMode());
        SqlCache sqlCache = (SqlCache) ca.getCache();
        Assert.assertEquals(NOW, sqlCache.getLatestTime());
    }

    @Test
    public void testHitSqlCacheWithHiveViewByNereids() {
        init((HMSExternalCatalog) mgr.getCatalog(HMS_CATALOG));
        StatementBase parseStmt = analyzeAndGetStmtByNereids("select * from hms_ctl.hms_db.hms_view1", connectContext);
        List<ScanNode> scanNodes = Arrays.asList(hiveScanNode2);
        CacheAnalyzer ca = new CacheAnalyzer(connectContext, parseStmt, scanNodes);
        ca.checkCacheModeForNereids(System.currentTimeMillis() + Config.cache_last_version_interval_second * 1000L * 2);
        Assert.assertEquals(CacheAnalyzer.CacheMode.Sql, ca.getCacheMode());
        SqlCache sqlCache = (SqlCache) ca.getCache();
        Assert.assertEquals(NOW, sqlCache.getLatestTime());
    }

    @Test
    public void testHitSqlCacheWithNestedHiveView() throws Exception {
        init((HMSExternalCatalog) mgr.getCatalog(HMS_CATALOG));
        StatementBase parseStmt = parseAndAnalyzeStmt("select * from hms_ctl.hms_db.hms_view2", connectContext);
        List<ScanNode> scanNodes = Arrays.asList(hiveScanNode3);
        CacheAnalyzer ca = new CacheAnalyzer(connectContext, parseStmt, scanNodes);
        ca.checkCacheMode(System.currentTimeMillis() + Config.cache_last_version_interval_second * 1000L * 2);
        Assert.assertEquals(CacheAnalyzer.CacheMode.Sql, ca.getCacheMode());
        SqlCache sqlCache = (SqlCache) ca.getCache();
        String cacheKey = sqlCache.getSqlWithViewStmt();
        Assert.assertEquals(cacheKey, "SELECT `hms_ctl`.`hms_db`.`hms_view2`.`k1` AS `k1` "
                    + "FROM `hms_ctl`.`hms_db`.`hms_view2`"
                    + "|SELECT * FROM hms_db.hms_tbl|SELECT * FROM hms_db.hms_view1");
        Assert.assertEquals(NOW, sqlCache.getLatestTime());
    }

    @Test
    public void testHitSqlCacheWithNestedHiveViewByNereids() {
        init((HMSExternalCatalog) mgr.getCatalog(HMS_CATALOG));
        StatementBase parseStmt = analyzeAndGetStmtByNereids("select * from hms_ctl.hms_db.hms_view2", connectContext);
        List<ScanNode> scanNodes = Arrays.asList(hiveScanNode3);
        CacheAnalyzer ca = new CacheAnalyzer(connectContext, parseStmt, scanNodes);
        ca.checkCacheModeForNereids(System.currentTimeMillis() + Config.cache_last_version_interval_second * 1000L * 2);
        Assert.assertEquals(CacheAnalyzer.CacheMode.Sql, ca.getCacheMode());
        SqlCache sqlCache = (SqlCache) ca.getCache();
        String cacheKey = sqlCache.getSqlWithViewStmt();
        Assert.assertEquals("select * from hms_ctl.hms_db.hms_view2"
                    + "|SELECT * FROM hms_db.hms_tbl|SELECT * FROM hms_db.hms_view1", cacheKey);
        Assert.assertEquals(NOW, sqlCache.getLatestTime());
    }

    @Test
    public void testNotHitSqlCache() throws Exception {
        init((HMSExternalCatalog) mgr.getCatalog(HMS_CATALOG));
        StatementBase parseStmt = parseAndAnalyzeStmt("select * from hms_ctl.hms_db.hms_tbl", connectContext);
        List<ScanNode> scanNodes = Arrays.asList(hiveScanNode1);

        CacheAnalyzer ca2 = new CacheAnalyzer(connectContext, parseStmt, scanNodes);
        ca2.checkCacheMode(0);
        long latestPartitionTime = ca2.getLatestTable().latestPartitionTime;

        CacheAnalyzer ca = new CacheAnalyzer(connectContext, parseStmt, scanNodes);
        ca.checkCacheMode(latestPartitionTime);
        Assert.assertEquals(CacheAnalyzer.CacheMode.None, ca.getCacheMode());
    }

    @Test
    public void testNotHitSqlCacheByNereids() {
        init((HMSExternalCatalog) mgr.getCatalog(HMS_CATALOG));
        StatementBase parseStmt = analyzeAndGetStmtByNereids("select * from hms_ctl.hms_db.hms_tbl", connectContext);
        List<ScanNode> scanNodes = Arrays.asList(hiveScanNode1);

        CacheAnalyzer ca2 = new CacheAnalyzer(connectContext, parseStmt, scanNodes);
        ca2.checkCacheModeForNereids(0);
        long latestPartitionTime = ca2.getLatestTable().latestPartitionTime;

        CacheAnalyzer ca = new CacheAnalyzer(connectContext, parseStmt, scanNodes);
        ca.checkCacheModeForNereids(latestPartitionTime);
        Assert.assertEquals(CacheAnalyzer.CacheMode.None, ca.getCacheMode());
    }

    @Test
    public void testNotHitSqlCacheWithFederatedQuery() throws Exception {
        init((HMSExternalCatalog) mgr.getCatalog(HMS_CATALOG));
        // cache mode is None if this query is a federated query
        StatementBase parseStmt = parseAndAnalyzeStmt("select * from hms_ctl.hms_db.hms_tbl "
                + "inner join internal.test.tbl1", connectContext);
        List<ScanNode> scanNodes = Arrays.asList(hiveScanNode1, olapScanNode);
        CacheAnalyzer ca = new CacheAnalyzer(connectContext, parseStmt, scanNodes);
        ca.checkCacheMode(System.currentTimeMillis() + Config.cache_last_version_interval_second * 1000L * 2);
        Assert.assertEquals(CacheAnalyzer.CacheMode.None, ca.getCacheMode());
    }

    @Test
    public void testNotHitSqlCacheWithFederatedQueryByNereids() {
        init((HMSExternalCatalog) mgr.getCatalog(HMS_CATALOG));
        // cache mode is None if this query is a federated query
        StatementBase parseStmt = analyzeAndGetStmtByNereids("select * from hms_ctl.hms_db.hms_tbl "
                + "inner join internal.test.tbl1", connectContext);
        List<ScanNode> scanNodes = Arrays.asList(hiveScanNode1, olapScanNode);
        CacheAnalyzer ca = new CacheAnalyzer(connectContext, parseStmt, scanNodes);
        ca.checkCacheModeForNereids(System.currentTimeMillis() + Config.cache_last_version_interval_second * 1000L * 2);
        Assert.assertEquals(CacheAnalyzer.CacheMode.None, ca.getCacheMode());
    }
}<|MERGE_RESOLUTION|>--- conflicted
+++ resolved
@@ -31,12 +31,10 @@
 import org.apache.doris.common.FeConstants;
 import org.apache.doris.common.jmockit.Deencapsulation;
 import org.apache.doris.datasource.CatalogMgr;
-import org.apache.doris.datasource.ExternalSchemaCache;
 import org.apache.doris.datasource.hive.HMSExternalCatalog;
 import org.apache.doris.datasource.hive.HMSExternalDatabase;
 import org.apache.doris.datasource.hive.HMSExternalTable;
 import org.apache.doris.datasource.hive.HMSExternalTable.DLAType;
-import org.apache.doris.datasource.hive.HiveDlaTable;
 import org.apache.doris.datasource.hive.source.HiveScanNode;
 import org.apache.doris.datasource.systable.SupportedSysTables;
 import org.apache.doris.nereids.datasets.tpch.AnalyzeCheckTestBase;
@@ -126,11 +124,7 @@
         Deencapsulation.setField(tbl, "catalog", hmsCatalog);
         Deencapsulation.setField(tbl, "dbName", "hms_db");
         Deencapsulation.setField(tbl, "name", "hms_tbl");
-<<<<<<< HEAD
-        Deencapsulation.setField(tbl, "dlaTable", new HiveDlaTable(tbl));
-=======
         Deencapsulation.setField(tbl, "dlaType", DLAType.HIVE);
->>>>>>> 8b596727
         new Expectations(tbl) {
             {
                 tbl.getId();
@@ -166,7 +160,7 @@
                 result = DLAType.HIVE;
 
                 // mock initSchemaAndUpdateTime and do nothing
-                tbl.initSchemaAndUpdateTime(new ExternalSchemaCache.SchemaCacheKey("hms_db", "hms_tbl"));
+                tbl.initSchemaAndUpdateTime();
                 minTimes = 0;
 
                 tbl.getDatabase();
@@ -181,11 +175,7 @@
         Deencapsulation.setField(tbl2, "catalog", hmsCatalog);
         Deencapsulation.setField(tbl2, "dbName", "hms_db");
         Deencapsulation.setField(tbl2, "name", "hms_tbl2");
-<<<<<<< HEAD
-        Deencapsulation.setField(tbl2, "dlaTable", new HiveDlaTable(tbl2));
-=======
         Deencapsulation.setField(tbl, "dlaType", DLAType.HIVE);
->>>>>>> 8b596727
         new Expectations(tbl2) {
             {
                 tbl2.getId();
@@ -221,7 +211,7 @@
                 result = DLAType.HIVE;
 
                 // mock initSchemaAndUpdateTime and do nothing
-                tbl2.initSchemaAndUpdateTime(new ExternalSchemaCache.SchemaCacheKey("hms_db", "hms_tbl2"));
+                tbl2.initSchemaAndUpdateTime();
                 minTimes = 0;
 
                 tbl2.getDatabase();
@@ -411,7 +401,7 @@
         List<ScanNode> scanNodes = Arrays.asList(hiveScanNode4);
 
         // invoke initSchemaAndUpdateTime first and init schemaUpdateTime
-        tbl2.initSchemaAndUpdateTime(new ExternalSchemaCache.SchemaCacheKey(tbl2.getDbName(), tbl2.getName()));
+        tbl2.initSchemaAndUpdateTime();
 
         CacheAnalyzer ca = new CacheAnalyzer(connectContext, parseStmt, scanNodes);
         ca.checkCacheMode(System.currentTimeMillis() + Config.cache_last_version_interval_second * 1000L * 2);
@@ -459,7 +449,7 @@
         List<ScanNode> scanNodes = Arrays.asList(hiveScanNode4);
 
         // invoke initSchemaAndUpdateTime first and init schemaUpdateTime
-        tbl2.initSchemaAndUpdateTime(new ExternalSchemaCache.SchemaCacheKey(tbl2.getDbName(), tbl2.getName()));
+        tbl2.initSchemaAndUpdateTime();
 
         CacheAnalyzer ca = new CacheAnalyzer(connectContext, parseStmt, scanNodes);
         ca.checkCacheModeForNereids(System.currentTimeMillis() + Config.cache_last_version_interval_second * 1000L * 2);
