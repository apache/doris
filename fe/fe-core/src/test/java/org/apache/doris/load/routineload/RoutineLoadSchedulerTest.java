--- conflicted
+++ resolved
@@ -34,16 +34,15 @@
 
 import com.google.common.collect.Lists;
 import com.google.common.collect.Sets;
-
+import mockit.Expectations;
+import mockit.Injectable;
+import mockit.Mocked;
 import org.junit.Assert;
 import org.junit.Test;
 
 import java.util.ArrayList;
 import java.util.List;
 import java.util.concurrent.ExecutorService;
-import mockit.Expectations;
-import mockit.Injectable;
-import mockit.Mocked;
 
 
 public class RoutineLoadSchedulerTest {
@@ -76,13 +75,8 @@
         Deencapsulation.setField(catalog, "routineLoadTaskScheduler", routineLoadTaskScheduler);
 
         KafkaRoutineLoadJob kafkaRoutineLoadJob = new KafkaRoutineLoadJob(1L, "test", clusterName, 1L, 1L,
-<<<<<<< HEAD
-                "xxx", "test");
+                "xxx", "test", UserIdentity.ADMIN);
         Deencapsulation.setField(kafkaRoutineLoadJob, "state", RoutineLoadJob.JobState.NEED_SCHEDULE);
-=======
-                "xxx", "test", UserIdentity.ADMIN);
-        Deencapsulation.setField(kafkaRoutineLoadJob,"state", RoutineLoadJob.JobState.NEED_SCHEDULE);
->>>>>>> 32a210f4
         List<RoutineLoadJob> routineLoadJobList = new ArrayList<>();
         routineLoadJobList.add(kafkaRoutineLoadJob);
 
