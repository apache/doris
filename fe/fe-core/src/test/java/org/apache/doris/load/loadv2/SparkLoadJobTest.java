--- conflicted
+++ resolved
@@ -78,12 +78,9 @@
 import java.util.Map;
 import java.util.Set;
 
-<<<<<<< HEAD
-=======
 /**
  * Test for SparkLoadJobTest.
  **/
->>>>>>> f11d3202
 public class SparkLoadJobTest {
     private long dbId;
     private String dbName;
