--- conflicted
+++ resolved
@@ -18,10 +18,6 @@
 package org.apache.doris.qe;
 
 import org.apache.doris.analysis.AccessTestUtil;
-<<<<<<< HEAD
-import org.apache.doris.analysis.HelpStmt;
-=======
->>>>>>> a3def961
 import org.apache.doris.analysis.UserIdentity;
 import org.apache.doris.catalog.Column;
 import org.apache.doris.catalog.Database;
@@ -423,11 +419,7 @@
     }
 
     @Test
-<<<<<<< HEAD
-    public void testHelp() throws AnalysisException, IOException, UserException {
-=======
     public void testHelp() throws Exception {
->>>>>>> a3def961
         HelpModule module = new HelpModule();
         URL help = getClass().getClassLoader().getResource("test-help-resource-show-help.zip");
         module.setUpByZip(help.getPath());
