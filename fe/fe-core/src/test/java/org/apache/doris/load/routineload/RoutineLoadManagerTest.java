--- conflicted
+++ resolved
@@ -20,11 +20,6 @@
 import org.apache.doris.analysis.CreateRoutineLoadStmt;
 import org.apache.doris.analysis.LabelName;
 import org.apache.doris.analysis.ParseNode;
-<<<<<<< HEAD
-import org.apache.doris.analysis.ResumeRoutineLoadStmt;
-=======
-import org.apache.doris.analysis.PauseRoutineLoadStmt;
->>>>>>> 52d649ff
 import org.apache.doris.analysis.Separator;
 import org.apache.doris.analysis.UserIdentity;
 import org.apache.doris.catalog.Database;
@@ -1010,15 +1005,12 @@
 
     @Test
     public void testPauseAndResumeAllRoutineLoadJob(@Injectable PauseRoutineLoadCommand pauseRoutineLoadCommand,
-<<<<<<< HEAD
                                                     @Injectable ResumeRoutineLoadCommand resumeRoutineLoadCommand, @Mocked Env env, @Mocked InternalCatalog catalog,
                                                     @Mocked Database database, @Mocked Table tbl, @Mocked AccessControllerManager accessManager,
                                                     @Mocked ConnectContext connectContext) throws UserException {
-=======
             @Injectable ResumeRoutineLoadCommand resumeRoutineLoadCommand, @Mocked Env env, @Mocked InternalCatalog catalog,
             @Mocked Database database, @Mocked Table tbl, @Mocked AccessControllerManager accessManager,
             @Mocked ConnectContext connectContext) throws UserException {
->>>>>>> 52d649ff
         RoutineLoadManager routineLoadManager = new RoutineLoadManager();
         Map<Long, Map<String, List<RoutineLoadJob>>> dbToNameToRoutineLoadJob = Maps.newHashMap();
         Map<String, List<RoutineLoadJob>> nameToRoutineLoadJob = Maps.newHashMap();
