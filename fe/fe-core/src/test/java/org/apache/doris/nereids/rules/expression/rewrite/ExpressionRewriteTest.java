// Licensed to the Apache Software Foundation (ASF) under one
// or more contributor license agreements.  See the NOTICE file
// distributed with this work for additional information
// regarding copyright ownership.  The ASF licenses this file
// to you under the Apache License, Version 2.0 (the
// "License"); you may not use this file except in compliance
// with the License.  You may obtain a copy of the License at
//
//   http://www.apache.org/licenses/LICENSE-2.0
//
// Unless required by applicable law or agreed to in writing,
// software distributed under the License is distributed on an
// "AS IS" BASIS, WITHOUT WARRANTIES OR CONDITIONS OF ANY
// KIND, either express or implied.  See the License for the
// specific language governing permissions and limitations
// under the License.

package org.apache.doris.nereids.rules.expression.rewrite;

import org.apache.doris.nereids.parser.NereidsParser;
import org.apache.doris.nereids.rules.expression.rewrite.rules.BetweenToCompoundRule;
import org.apache.doris.nereids.rules.expression.rewrite.rules.DistinctPredicatesRule;
import org.apache.doris.nereids.rules.expression.rewrite.rules.ExtractCommonFactorRule;
import org.apache.doris.nereids.rules.expression.rewrite.rules.NormalizeBinaryPredicatesRule;
import org.apache.doris.nereids.rules.expression.rewrite.rules.SimplifyCastRule;
import org.apache.doris.nereids.rules.expression.rewrite.rules.SimplifyNotExprRule;
import org.apache.doris.nereids.trees.expressions.Expression;

import com.google.common.collect.ImmutableList;
import org.junit.jupiter.api.Assertions;
import org.junit.jupiter.api.Test;

/**
 * all expr rewrite rule test case.
 */
public class ExpressionRewriteTest {
    private static final NereidsParser PARSER = new NereidsParser();
    private ExpressionRuleExecutor executor;

    @Test
    public void testNotRewrite() {
        executor = new ExpressionRuleExecutor(SimplifyNotExprRule.INSTANCE);

        assertRewrite("not x", "not x");
        assertRewrite("not not x", "x");
        assertRewrite("not not not x", "not x");
        assertRewrite("not (x > y)", "x <= y");
        assertRewrite("not (x < y)", "x >= y");
        assertRewrite("not (x >= y)", "x < y");
        assertRewrite("not (x <= y)", "x > y");
        assertRewrite("not (x = y)", "not (x = y)");
        assertRewrite("not not (x > y)", "x > y");
        assertRewrite("not not not (x > y)", "x <= y");
        assertRewrite("not not not (x > (not not y))", "x <= y");
        assertRewrite("not (x > (not not y))", "x <= y");

        assertRewrite("not (a and b)", "(not a) or (not b)");
        assertRewrite("not (a or b)", "(not a) and (not b)");

        assertRewrite("not (a and b and (c or d))", "(not a) or (not b) or ((not c) and (not d))");

    }

    @Test
    public void testNormalizeExpressionRewrite() {
        executor = new ExpressionRuleExecutor(NormalizeBinaryPredicatesRule.INSTANCE);

        assertRewrite("1 = 1", "1 = 1");
        assertRewrite("2 > x", "x < 2");
        assertRewrite("y > x", "y > x");
        assertRewrite("1 + 2 > x", "x < 1 + 2");
        assertRewrite("1 + 2 > x + 1", "x + 1 < 1 + 2");
        assertRewrite("y + 2 > x + 1", "y + 2 > x + 1");
    }

    @Test
    public void testDistinctPredicatesRewrite() {
        executor = new ExpressionRuleExecutor(DistinctPredicatesRule.INSTANCE);

        assertRewrite("a = 1", "a = 1");
        assertRewrite("a = 1 and a = 1", "a = 1");
        assertRewrite("a = 1 and b > 2 and a = 1", "a = 1 and b > 2");
        assertRewrite("a = 1 and a = 1 and b > 2 and a = 1 and a = 1", "a = 1 and b > 2");
        assertRewrite("a = 1 or a = 1", "a = 1");
        assertRewrite("a = 1 or a = 1 or b >= 1", "a = 1 or b >= 1");
    }


    @Test
    public void testExtractCommonFactorRewrite() {
        executor = new ExpressionRuleExecutor(ExtractCommonFactorRule.INSTANCE);

        assertRewrite("a", "a");

        assertRewrite("a = 1", "a = 1");
        assertRewrite("a and b", "a and b");
        assertRewrite("a = 1 and b > 2", "a = 1 and b > 2");


        assertRewrite("(a and b) or (c and d)", "(a and b) or (c and d)");
        assertRewrite("(a and b) and (c and d)", "((a and b) and c) and d");

        assertRewrite("(a or b) and (a or c)", "a or (b and c)");
        assertRewrite("(a and b) or (a and c)", "a and (b or c)");


        assertRewrite("(a or b) and (a or c) and (a or d)", "a or (b and c and d)");
        assertRewrite("(a and b) or (a and c) or (a and d)", "a and (b or c or d)");
        assertRewrite("(a and b) or (a or c) or (a and d)", "((((a and b) or a) or c) or (a and d))");
        assertRewrite("(a and b) or (a and c) or (a or d)", "(((a and b) or (a and c) or a) or d))");
        assertRewrite("(a or b) or (a and c) or (a and d)", "(a or b) or (a and c) or (a and d)");
        assertRewrite("(a or b) or (a and c) or (a or d)", "(((a or b) or (a and c)) or d)");
        assertRewrite("(a or b) or (a or c) or (a and d)", "((a or b) or c) or (a and d)");
        assertRewrite("(a or b) or (a or c) or (a or d)", "(((a or b) or c) or d)");

        assertRewrite("(a and b) or (d and c) or (d and e)", "(a and b) or (d and c) or (d and e)");
        assertRewrite("(a or b) and (d or c) and (d or e)", "(a or b) and (d or c) and (d or e)");

        assertRewrite("(a and b) or ((d and c) and (d and e))", "(a and b) or (d and c and e)");
        assertRewrite("(a or b) and ((d or c) or (d or e))", "(a or b) and (d or c or e)");

        assertRewrite("(a and b) or (a and b and c)",  "a and b");
        assertRewrite("(a or b) and (a or b or c)",  "a or b");

        assertRewrite("a and true",  "a");
        assertRewrite("a or false",  "a");

        assertRewrite("a and false",  "false");
        assertRewrite("a or true",  "true");

        assertRewrite("a or false or false or false",  "a");
        assertRewrite("a and true and true and true",  "a");

        assertRewrite("(a and b) or a ", "a");
        assertRewrite("(a or b) and a ", "a");

        assertRewrite("(a and b) or (a and true)", "a");
        assertRewrite("(a or b) and (a and true)", "a");

        assertRewrite("(a or b) and (a or true)", "a or b");

    }

    @Test
    public void testBetweenToCompoundRule() {
        executor = new ExpressionRuleExecutor(ImmutableList.of(BetweenToCompoundRule.INSTANCE, SimplifyNotExprRule.INSTANCE));

<<<<<<< HEAD
        assertRewrite(" a between c and d", "(a >= c) and (a <= d)");
        assertRewrite(" a not between c and d)", "(a < c) or (a > d)");
=======
        assertRewrite("a between c and d", "(a >= c) and (a <= d)");
        assertRewrite("a not between c and d)", "(a < c) or (a > d)");

>>>>>>> d37cf0a4
    }

    @Test
    public void testSimplifyCastRule() {
        executor = new ExpressionRuleExecutor(ImmutableList.of(SimplifyCastRule.INSTANCE));

        // deduplicate
        assertRewrite("CAST(1 AS int)", "1");
        assertRewrite("CAST(\"str\" AS string)", "\"str\"");
        assertRewrite("CAST(CAST(1 AS int) AS int)", "1");

        // deduplicate inside
        assertRewrite("CAST(CAST(\"str\" AS string) AS double)", "CAST(\"str\" AS double)");
        assertRewrite("CAST(CAST(1 AS int) AS double)", "CAST(1 AS double)");

    }


    private void assertRewrite(String expression, String expected) {
        Expression needRewriteExpression = PARSER.parseExpression(expression);
        Expression expectedExpression = PARSER.parseExpression(expected);
        Expression rewrittenExpression = executor.rewrite(needRewriteExpression);
        Assertions.assertEquals(expectedExpression, rewrittenExpression);
    }
}<|MERGE_RESOLUTION|>--- conflicted
+++ resolved
@@ -145,14 +145,9 @@
     public void testBetweenToCompoundRule() {
         executor = new ExpressionRuleExecutor(ImmutableList.of(BetweenToCompoundRule.INSTANCE, SimplifyNotExprRule.INSTANCE));
 
-<<<<<<< HEAD
-        assertRewrite(" a between c and d", "(a >= c) and (a <= d)");
-        assertRewrite(" a not between c and d)", "(a < c) or (a > d)");
-=======
         assertRewrite("a between c and d", "(a >= c) and (a <= d)");
         assertRewrite("a not between c and d)", "(a < c) or (a > d)");
 
->>>>>>> d37cf0a4
     }
 
     @Test
