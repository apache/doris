--- conflicted
+++ resolved
@@ -58,7 +58,14 @@
         Assert.assertFalse(rInfo1.isTempPartition());
         Assert.assertTrue(rInfo1.isForceDrop());
 
-<<<<<<< HEAD
+        Assert.assertTrue(rInfo1.equals(info1));
+        Assert.assertFalse(rInfo1.equals(this));
+        Assert.assertFalse(info1.equals(new DropPartitionInfo(-1L, 2L, "test_partition", false, true, 0)));
+        Assert.assertFalse(info1.equals(new DropPartitionInfo(1L, -2L, "test_partition", false, true, 0)));
+        Assert.assertFalse(info1.equals(new DropPartitionInfo(1L, 2L, "test_partition1", false, true, 0)));
+        Assert.assertFalse(info1.equals(new DropPartitionInfo(1L, 2L, "test_partition", true, true, 0)));
+        Assert.assertFalse(info1.equals(new DropPartitionInfo(1L, 2L, "test_partition", false, false, 0)));
+        Assert.assertTrue(info1.equals(new DropPartitionInfo(1L, 2L, "test_partition", false, true, 0)));
         Assert.assertEquals(rInfo1, info1);
         Assert.assertNotEquals(rInfo1, this);
         Assert.assertNotEquals(info1, new DropPartitionInfo(-1L, 2L, "test_partition", false, true));
@@ -67,16 +74,6 @@
         Assert.assertNotEquals(info1, new DropPartitionInfo(1L, 2L, "test_partition", true, true));
         Assert.assertNotEquals(info1, new DropPartitionInfo(1L, 2L, "test_partition", false, false));
         Assert.assertEquals(info1, new DropPartitionInfo(1L, 2L, "test_partition", false, true));
-=======
-        Assert.assertTrue(rInfo1.equals(info1));
-        Assert.assertFalse(rInfo1.equals(this));
-        Assert.assertFalse(info1.equals(new DropPartitionInfo(-1L, 2L, "test_partition", false, true, 0)));
-        Assert.assertFalse(info1.equals(new DropPartitionInfo(1L, -2L, "test_partition", false, true, 0)));
-        Assert.assertFalse(info1.equals(new DropPartitionInfo(1L, 2L, "test_partition1", false, true, 0)));
-        Assert.assertFalse(info1.equals(new DropPartitionInfo(1L, 2L, "test_partition", true, true, 0)));
-        Assert.assertFalse(info1.equals(new DropPartitionInfo(1L, 2L, "test_partition", false, false, 0)));
-        Assert.assertTrue(info1.equals(new DropPartitionInfo(1L, 2L, "test_partition", false, true, 0)));
->>>>>>> 0d529180
 
         // 3. delete files
         dis.close();
