--- conflicted
+++ resolved
@@ -433,21 +433,12 @@
         rewritten = executor.rewrite(d, context);
         Assertions.assertEquals(new VarcharLiteral("01 01 01"), rewritten);
 
-<<<<<<< HEAD
         d = new DateFormat(DateV2Literal.fromJavaDateType(LocalDateTime.of(1, 1, 1, 1, 1, 1)),
                         StringLiteral.of(StringUtils.repeat("s", 128) + "   "));
 
         rewritten = executor.rewrite(d, context);
         Assertions.assertEquals(new VarcharLiteral(StringUtils.repeat("s", 128) + "   "), rewritten);
-
-        DateTrunc t = new DateTrunc(DateTimeLiteral.fromJavaDateType(LocalDateTime.of(1, 1, 1, 1, 1, 1)),
-                StringLiteral.of("week"));
-        rewritten = executor.rewrite(t, context);
-        Assertions.assertEquals(new DateTimeLiteral("0001-01-01 00:00:00"), rewritten);
-        t = new DateTrunc(DateTimeV2Literal.fromJavaDateType(LocalDateTime.of(1, 1, 1, 1, 1, 1)),
-=======
         DateTrunc t = new DateTrunc(DateTimeV2Literal.fromJavaDateType(LocalDateTime.of(1, 1, 1, 1, 1, 1)),
->>>>>>> 33e4c009
                 StringLiteral.of("week"));
         rewritten = executor.rewrite(t, context);
         Assertions.assertTrue(((ComparableLiteral) rewritten).compareTo(new DateTimeV2Literal("0001-01-01 00:00:00.000000")) == 0);
